// import app from '../../src/app'

// describe('CRUD operation on \'OwnedFile\' model', () => {
//   const model = app.service('owned-file').Model
//   const userModel = app.service('user').Model
//   const key = Math.random().toString()
//   let userId: any

<<<<<<< HEAD
  before(async () => {
    const user = await userModel.create({
      userRole: 'user'
    })
    userId = user.id
  })

  it('Create', (done) => {
    model.create({
      key: key,
      url: 'http://wikipedia.org',
      content_type: 'application/json',
      content_length: '1024',
      state: 'active',
      ownerUserId: userId
    }).then(res => {
      done()
    }).catch(done)
  })

  it('Read', done => {
    model.findOne({
      where: {
        ownerUserId: userId
      }
    }).then(res => {
      done()
    }).catch(done)
  })

  it('Update', done => {
    model.update(
      { status: 'inactive' },
      { where: { ownerUserId: userId } }
    ).then(res => {
      done()
    }).catch(done)
  })

  it('Delete', done => {
    model.destroy({
      where: { ownerUserId: userId }
    }).then(res => {
      done()
    }).catch(done)
  })
=======
//   before(async () => {
//     const user = await userModel.create({})
//     userId = user.id
//   })

//   it('Create', (done) => {
//     model.create({
//       key: key,
//       content_type: 'application/json',
//       content_length: '1024',
//       state: 'active',
//       account_id: userId
//     }).then(res => {
//       done()
//     }).catch(done)
//   })

//   it('Read', done => {
//     model.findOne({
//       where: {
//         account_id: userId
//       }
//     }).then(res => {
//       done()
//     }).catch(done)
//   })

//   it('Update', done => {
//     model.update(
//       { status: 'inactive' },
//       { where: { account_id: userId } }
//     ).then(res => {
//       done()
//     }).catch(done)
//   })

//   it('Delete', done => {
//     model.destroy({
//       where: { account_id: userId }
//     }).then(res => {
//       done()
//     }).catch(done)
//   })
>>>>>>> 2d6d8b08

//   after(async () => {
//     await userModel.destroy({
//       where: {
//         id: userId
//       }
//     })
//   })
// })<|MERGE_RESOLUTION|>--- conflicted
+++ resolved
@@ -6,54 +6,6 @@
 //   const key = Math.random().toString()
 //   let userId: any
 
-<<<<<<< HEAD
-  before(async () => {
-    const user = await userModel.create({
-      userRole: 'user'
-    })
-    userId = user.id
-  })
-
-  it('Create', (done) => {
-    model.create({
-      key: key,
-      url: 'http://wikipedia.org',
-      content_type: 'application/json',
-      content_length: '1024',
-      state: 'active',
-      ownerUserId: userId
-    }).then(res => {
-      done()
-    }).catch(done)
-  })
-
-  it('Read', done => {
-    model.findOne({
-      where: {
-        ownerUserId: userId
-      }
-    }).then(res => {
-      done()
-    }).catch(done)
-  })
-
-  it('Update', done => {
-    model.update(
-      { status: 'inactive' },
-      { where: { ownerUserId: userId } }
-    ).then(res => {
-      done()
-    }).catch(done)
-  })
-
-  it('Delete', done => {
-    model.destroy({
-      where: { ownerUserId: userId }
-    }).then(res => {
-      done()
-    }).catch(done)
-  })
-=======
 //   before(async () => {
 //     const user = await userModel.create({})
 //     userId = user.id
@@ -97,7 +49,6 @@
 //       done()
 //     }).catch(done)
 //   })
->>>>>>> 2d6d8b08
 
 //   after(async () => {
 //     await userModel.destroy({
