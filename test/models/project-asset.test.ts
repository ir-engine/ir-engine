// import app from '../../src/app'
// import { Op } from 'sequelize'

<<<<<<< HEAD
describe('CRUD operation on \'ProjectAsset\' model', () => {
  const model = app.service('project-asset').Model
  const assetModel = app.service('asset').Model
  const userRoleModel = app.service('user-role').Model
  const userModel = app.service('user').Model
  const projectModel = app.service('project').Model
  let assetId: any, projectId: any, newAssetId: any, userId: any, userRole: any

  before(async () => {
    userRole = await userRoleModel.create({ role: 'usertestrole' }).role
    userId = await userModel.create({ userRole: userRole }).id

    let asset = await assetModel.create({
      name: 'test asset',
      type: 'image'
    })
    assetId = asset.id

    asset = await assetModel.create({
      name: 'new test asset',
      type: 'image'
    })
    newAssetId = asset.id

    const project = await projectModel.create({
      name: 'test project',
      creatorUserId: userId
    })
    projectId = project.id
  })

  it('Create', (done) => {
    model.create({
      projectId,
      assetId
    }).then(res => {
      done()
    }).catch(done)
  })

  it('Read', done => {
    model.findOne({
      where: {
        projectId
      }
    }).then(res => {
      done()
    }).catch(done)
  })

  it('Update', done => {
    model.update(
      { asssetId: newAssetId },
      { where: { projectId } }
    ).then(res => {
      done()
    }).catch(done)
  })

  it('Delete', done => {
    model.destroy({
      where: { projectId }
    }).then(res => {
      done()
    }).catch(done)
  })

  after(async () => {
    userModel.destroy({
      where: {
        id: userId
      }
    })
    userRoleModel.destroy({
      where: {
        role: userRole
      }
    })
    projectModel.destroy({
      where: {
        id: projectId
      }
    })

    assetModel.destroy({
      where: {
        assetId: {
          [Op.in]: [assetId, newAssetId]
        }
      }
    })
  })
})
=======
// describe('CRUD operation on \'ProjectAsset\' model', () => {
//   const model = app.service('project-asset').Model
//   const assetModel = app.service('asset').Model
//   const projectModel = app.service('project').Model
//   let assetId: any, projectId: any, newAssetId: any

//   before(async () => {
//     let asset = await assetModel.create({
//       name: 'test asset',
//       type: 'image'
//     })
//     assetId = asset.asset_id

//     asset = await assetModel.create({
//       name: 'new test asset',
//       type: 'image'
//     })
//     newAssetId = asset.asset_id

//     const project = await projectModel.create({
//       name: 'test project'
//     })
//     projectId = project.id
//   })

//   it('Create', (done) => {
//     model.create({
//       project_id: projectId,
//       asset_id: assetId
//     }).then(res => {
//       done()
//     }).catch(done)
//   })

//   it('Read', done => {
//     model.findOne({
//       where: {
//         project_id: projectId
//       }
//     }).then(res => {
//       done()
//     }).catch(done)
//   })

//   it('Update', done => {
//     model.update(
//       { asset_id: newAssetId },
//       { where: { project_id: projectId } }
//     ).then(res => {
//       done()
//     }).catch(done)
//   })

//   it('Delete', done => {
//     model.destroy({
//       where: { project_id: projectId }
//     }).then(res => {
//       done()
//     }).catch(done)
//   })

//   after(async () => {
//     projectModel.destroy({
//       where: {
//         id: projectId
//       }
//     })

//     assetModel.destroy({
//       where: {
//         asset_id: {
//           [Op.in]: [assetId, newAssetId]
//         }
//       }
//     })
//   })
// })
>>>>>>> 2d6d8b08
<|MERGE_RESOLUTION|>--- conflicted
+++ resolved
@@ -1,101 +1,6 @@
 // import app from '../../src/app'
 // import { Op } from 'sequelize'
 
-<<<<<<< HEAD
-describe('CRUD operation on \'ProjectAsset\' model', () => {
-  const model = app.service('project-asset').Model
-  const assetModel = app.service('asset').Model
-  const userRoleModel = app.service('user-role').Model
-  const userModel = app.service('user').Model
-  const projectModel = app.service('project').Model
-  let assetId: any, projectId: any, newAssetId: any, userId: any, userRole: any
-
-  before(async () => {
-    userRole = await userRoleModel.create({ role: 'usertestrole' }).role
-    userId = await userModel.create({ userRole: userRole }).id
-
-    let asset = await assetModel.create({
-      name: 'test asset',
-      type: 'image'
-    })
-    assetId = asset.id
-
-    asset = await assetModel.create({
-      name: 'new test asset',
-      type: 'image'
-    })
-    newAssetId = asset.id
-
-    const project = await projectModel.create({
-      name: 'test project',
-      creatorUserId: userId
-    })
-    projectId = project.id
-  })
-
-  it('Create', (done) => {
-    model.create({
-      projectId,
-      assetId
-    }).then(res => {
-      done()
-    }).catch(done)
-  })
-
-  it('Read', done => {
-    model.findOne({
-      where: {
-        projectId
-      }
-    }).then(res => {
-      done()
-    }).catch(done)
-  })
-
-  it('Update', done => {
-    model.update(
-      { asssetId: newAssetId },
-      { where: { projectId } }
-    ).then(res => {
-      done()
-    }).catch(done)
-  })
-
-  it('Delete', done => {
-    model.destroy({
-      where: { projectId }
-    }).then(res => {
-      done()
-    }).catch(done)
-  })
-
-  after(async () => {
-    userModel.destroy({
-      where: {
-        id: userId
-      }
-    })
-    userRoleModel.destroy({
-      where: {
-        role: userRole
-      }
-    })
-    projectModel.destroy({
-      where: {
-        id: projectId
-      }
-    })
-
-    assetModel.destroy({
-      where: {
-        assetId: {
-          [Op.in]: [assetId, newAssetId]
-        }
-      }
-    })
-  })
-})
-=======
 // describe('CRUD operation on \'ProjectAsset\' model', () => {
 //   const model = app.service('project-asset').Model
 //   const assetModel = app.service('asset').Model
@@ -172,5 +77,4 @@
 //       }
 //     })
 //   })
-// })
->>>>>>> 2d6d8b08
+// })