// import app from '../../src/app'

// describe('CRUD operation on \'Component\' model', () => {
//   const model = app.service('component').Model
//   const componentTypeModel = app.service('component-type').Model
//   const entityModel = app.service('entity').Model
//   const entityTypeModel = app.service('entity-type').Model

//   let entityType: any
//   let componentType: any
//   let entityId: any

//   before(async () => {
//     const entityTypeModelInstance = await entityTypeModel.create({
//       type: 'newType'
//     })

//     entityType = entityTypeModelInstance.type

//     const entityModelInstance = await entityModel.create({
//       name: 'testentitytype',
//       entityType: entityType
//     })

//     const componentTypeModelInstance = await componentTypeModel.create({
//       type: 'testcomponenttype'
//     })

//     entityId = entityModelInstance.id
//     componentType = componentTypeModelInstance.type
//   })

<<<<<<< HEAD
  const input = {
    data: JSON.stringify({ data: 'test' }),
    componentType: componentType,
    entityId: entityId
  }

  it('Create', done => {
    model.create(input).then(res => {
      done()
    }).catch(done)
  })
=======
//   const input = {
//     data: JSON.stringify({ data: 'test' }),
//     componentType: componentType,
//     entityId: entityId
//   }
//   it('Create', done => {
//     model.create(input).then(res => {
//       done()
//     }).catch(done)
//   })
>>>>>>> 2d6d8b08

//   it('Read', done => {
//     model.findOne({
//       where: {
//         entityId: entityId
//       }
//     }).then(res => {
//       done()
//     }).catch(done)
//   })

//   it('Update', done => {
//     model.update(
//       { data: JSON.stringify({ data: 'test2' }) },
//       { where: { entityId: entityId } }
//     ).then(res => {
//       done()
//     }).catch(done)
//   })

//   it('Delete', done => {
//     model.destroy({
//       where: { entityId: entityId }
//     }).then(res => {
//       done()
//     }).catch(done)
//   })

//   after(async () => {
//     await entityModel.destroy({
//       where: {
//         id: entityId
//       }
//     })
//     await entityTypeModel.destroy({
//       where: {
//         type: entityType
//       }
//     })
//     await componentTypeModel.destroy({
//       where: {
//         type: componentType
//       }
//     })
//   })
// })<|MERGE_RESOLUTION|>--- conflicted
+++ resolved
@@ -30,19 +30,6 @@
 //     componentType = componentTypeModelInstance.type
 //   })
 
-<<<<<<< HEAD
-  const input = {
-    data: JSON.stringify({ data: 'test' }),
-    componentType: componentType,
-    entityId: entityId
-  }
-
-  it('Create', done => {
-    model.create(input).then(res => {
-      done()
-    }).catch(done)
-  })
-=======
 //   const input = {
 //     data: JSON.stringify({ data: 'test' }),
 //     componentType: componentType,
@@ -53,7 +40,6 @@
 //       done()
 //     }).catch(done)
 //   })
->>>>>>> 2d6d8b08
 
 //   it('Read', done => {
 //     model.findOne({
