// import assert from 'assert'
// import app from '../../src/app'

<<<<<<< HEAD
describe('\'PublishProject\' service', () => {
  it('registered the service', () => {
    const service = app.service('publish-project')
=======
// describe('\'PublishProject\' service', () => {
//   it('registered the service', () => {
//     const service = app.service('project/:projectId/publish')
>>>>>>> 2d6d8b08

//     assert.ok(service, 'Registered the service')
//   })
// })<|MERGE_RESOLUTION|>--- conflicted
+++ resolved
@@ -1,15 +1,9 @@
 // import assert from 'assert'
 // import app from '../../src/app'
 
-<<<<<<< HEAD
-describe('\'PublishProject\' service', () => {
-  it('registered the service', () => {
-    const service = app.service('publish-project')
-=======
 // describe('\'PublishProject\' service', () => {
 //   it('registered the service', () => {
 //     const service = app.service('project/:projectId/publish')
->>>>>>> 2d6d8b08
 
 //     assert.ok(service, 'Registered the service')
 //   })
