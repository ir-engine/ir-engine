--- conflicted
+++ resolved
@@ -10,12 +10,6 @@
     "esModuleInterop": true,
     "resolveJsonModule": true
   },
-  "include": [
-<<<<<<< HEAD
-    "src/**/*", "src/server/**/*"
-=======
-    "src/**/*", "server/**/*", "test/**/*"
->>>>>>> 1789c1a8
-  ],
+  "include": ["src/**/*", "server/**/*", "test/**/*"],
   "exclude": ["node_modules", "dist"]
 }