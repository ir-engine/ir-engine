{
  "compilerOptions": {
    "target": "esnext",
    "lib": [
      "esnext",
      "dom",
      "dom.iterable"
    ],
    "allowJs": true,
    "skipLibCheck": true,
    "forceConsistentCasingInFileNames": true,
<<<<<<< HEAD
    "noEmit": false,
    "module": "esnext",
=======
    "noEmit": true,
    "module": "CommonJS",
>>>>>>> 69199208
    "strict": false,
    "noImplicitAny": false,
    "resolveJsonModule": true,
    "esModuleInterop": true,
    "moduleResolution": "node",
    "sourceMap": true,
    "jsx": "react",
    "isolatedModules": true,
    "experimentalDecorators": true,
    "allowSyntheticDefaultImports": true,
    "emitDecoratorMetadata": true,
    "declaration": true,
    "outDir": "./lib"
  },
  "exclude": [
    "**/node_modules/**",
    "**/*.test.ts",
    "**/*.test.tsx",
    "**/*.test.js"
  ],
  "include": [
    "./**/*.ts",
    "./**/*.tsx",
    "./PhysX.d.ts",
    "./PhysXDebug.d.ts"
  ]
}
<|MERGE_RESOLUTION|>--- conflicted
+++ resolved
@@ -1,45 +1,40 @@
-{
-  "compilerOptions": {
-    "target": "esnext",
-    "lib": [
-      "esnext",
-      "dom",
-      "dom.iterable"
-    ],
-    "allowJs": true,
-    "skipLibCheck": true,
-    "forceConsistentCasingInFileNames": true,
-<<<<<<< HEAD
-    "noEmit": false,
-    "module": "esnext",
-=======
-    "noEmit": true,
-    "module": "CommonJS",
->>>>>>> 69199208
-    "strict": false,
-    "noImplicitAny": false,
-    "resolveJsonModule": true,
-    "esModuleInterop": true,
-    "moduleResolution": "node",
-    "sourceMap": true,
-    "jsx": "react",
-    "isolatedModules": true,
-    "experimentalDecorators": true,
-    "allowSyntheticDefaultImports": true,
-    "emitDecoratorMetadata": true,
-    "declaration": true,
-    "outDir": "./lib"
-  },
-  "exclude": [
-    "**/node_modules/**",
-    "**/*.test.ts",
-    "**/*.test.tsx",
-    "**/*.test.js"
-  ],
-  "include": [
-    "./**/*.ts",
-    "./**/*.tsx",
-    "./PhysX.d.ts",
-    "./PhysXDebug.d.ts"
-  ]
-}
+{
+  "compilerOptions": {
+    "target": "esnext",
+    "lib": [
+      "esnext",
+      "dom",
+      "dom.iterable"
+    ],
+    "allowJs": true,
+    "skipLibCheck": true,
+    "forceConsistentCasingInFileNames": true,
+    "noEmit": true,
+    "module": "CommonJS",
+    "strict": false,
+    "noImplicitAny": false,
+    "resolveJsonModule": true,
+    "esModuleInterop": true,
+    "moduleResolution": "node",
+    "sourceMap": true,
+    "jsx": "react",
+    "isolatedModules": true,
+    "experimentalDecorators": true,
+    "allowSyntheticDefaultImports": true,
+    "emitDecoratorMetadata": true,
+    "declaration": true,
+    "outDir": "./lib"
+  },
+  "exclude": [
+    "**/node_modules/**",
+    "**/*.test.ts",
+    "**/*.test.tsx",
+    "**/*.test.js"
+  ],
+  "include": [
+    "./**/*.ts",
+    "./**/*.tsx",
+    "./PhysX.d.ts",
+    "./PhysXDebug.d.ts"
+  ]
+}