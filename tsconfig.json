--- conflicted
+++ resolved
@@ -24,8 +24,4 @@
   },
   "exclude": ["node_modules"],
   "include": ["**/*.ts", "**/*.tsx", "next.config.js"],
-<<<<<<< HEAD
-
-=======
->>>>>>> 4ec7975d
 }