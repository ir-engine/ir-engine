--- conflicted
+++ resolved
@@ -2,11 +2,7 @@
 import { createEntity, addComponent } from "../../ecs/functions/EntityFunctions"
 import { WebXRSession } from "../components/WebXRSession"
 import { WebXRSpace } from "../components/WebXRSpace"
-<<<<<<< HEAD
-=======
-import { WorldComponent } from "../../common/components/WorldComponent"
 import "../types/webxr.d.ts"
->>>>>>> 2a047009
 
 export const startVR = (onStarted = Function(), onEnded = Function()) => {
   let entity: Entity, session: XRSession, isImmersive: boolean, spaceType: any
