<<<<<<< HEAD
import { System } from "../../ecs/classes/System"
import { handleInput } from "../behaviors/handleInput"
import { initializeSession, processSession } from "../behaviors/WebXRInputBehaviors"
=======
import { System, World } from "ecsy"
>>>>>>> 311aac15
import { Input } from "../components/Input"
import { WebXRRenderer } from "../components/WebXRRenderer"
import { WebXRSession } from "../components/WebXRSession"
import { DefaultInputSchema } from "../defaults/DefaultInputSchema"
import { initVR } from "../functions/WebXRFunctions"
import { WebXRSpace } from "../components/WebXRSpace"
import { WebXRViewPoint } from "../components/WebXRViewPoint"
import { WebXRPointer } from "../components/WebXRPointer"
import { WebXRButton } from "../components/WebXRButton"
import { WebXRMainController } from "../components/WebXRMainController"
import { WebXRMainGamepad } from "../components/WebXRMainGamepad"
import { WebXRSecondController } from "../components/WebXRSecondController"
import { WebXRSecondGamepad } from "../components/WebXRSecondGamepad"
import { registerComponent } from "../../ecs/functions/ComponentFunctions"
import { getMutableComponent, getComponent } from "../../ecs/functions/EntityFunctions"


export class InputSystem extends System {
  readonly mainControllerId //= 0
  readonly secondControllerId //= 1

  // Temp/ref variables
  private _inputComponent: Input
  private boundListeners //= new Set()

  constructor(world = new World, atributes={}){
    world.registerComponent(Input)
    world.registerComponent(WebXRRenderer)
    world.registerComponent(WebXRSession)
    super(world, atributes)
    this.mainControllerId = 0
    this.secondControllerId = 1
    this.boundListeners = new Set()
  }

  init(onVRSupportRequested): void {
    registerComponent(Input)
    if (onVRSupportRequested) {
      registerComponent(WebXRSession)
      registerComponent(WebXRSpace)
      registerComponent(WebXRViewPoint)
      registerComponent(WebXRPointer)
      registerComponent(WebXRButton)
      registerComponent(WebXRMainController)
      registerComponent(WebXRMainGamepad)
      registerComponent(WebXRRenderer)
      registerComponent(WebXRSecondController)
      registerComponent(WebXRSecondGamepad)
      initVR(onVRSupportRequested)
    } else initVR()
  }

  public execute(delta: number): void {
    // Handle XR input
    if (this.queryResults.xrRenderer.all.length > 0) {
      const webXRRenderer = getMutableComponent(this.queryResults.xrRenderer.all[0], WebXRRenderer)

      this.queryResults.xrSession.added.forEach(entity => initializeSession(entity, { webXRRenderer }))

      this.queryResults.xrSession.all.forEach(entity => processSession(entity))
    }

    // Called every frame on all input components
    this.queryResults.inputs.all.forEach(entity => handleInput(entity, { delta }))

    // Called when input component is added to entity
    this.queryResults.inputs.added.forEach(entity => {
      // Get component reference
      this._inputComponent = getComponent(entity, Input)
      // If input doesn't have a map, set the default
      if (this._inputComponent.schema === undefined) this._inputComponent.schema = DefaultInputSchema
      // Call all behaviors in "onAdded" of input map
      this._inputComponent.schema.onAdded.forEach(behavior => {
        behavior.behavior(entity, { ...behavior.args })
      })
      // Bind DOM events to event behavior
      Object.keys(this._inputComponent.schema.eventBindings)?.forEach((eventName: string) => {
        this._inputComponent.schema.eventBindings[eventName].forEach((behaviorEntry: any) => {
          const domElement = behaviorEntry.selector ? document.querySelector(behaviorEntry.selector) : document
          if (domElement) {
            const listener = (event: Event) => behaviorEntry.behavior(entity, { event, ...behaviorEntry.args })
            domElement.addEventListener(eventName, listener)
            return [domElement, eventName, listener]
          } else {
            console.warn("DOM Element not found:", domElement)
            return false
          }
        })
      })
    })

    // Called when input component is removed from entity
    this.queryResults.inputs.removed.forEach(entity => {
      // Get component reference
      this._inputComponent = getComponent(entity, Input)
      // Call all behaviors in "onRemoved" of input map
      this._inputComponent.schema.onRemoved.forEach(behavior => {
        behavior.behavior(entity, behavior.args)
      })
      // Unbind events from DOM
      Object.keys(this._inputComponent.schema.eventBindings).forEach((event: string) => {
        this._inputComponent.schema.eventBindings[event].forEach((behaviorEntry: any) => {
          document.removeEventListener(event, e => {
            behaviorEntry.behavior(entity, { event: e, ...behaviorEntry.args })
          })
        })
      })

      const bound = this.boundListeners[entity.id]
      if (bound) {
        for (const [selector, eventName, listener] of bound) {
          const domElement = selector ? document.querySelector(selector) : document
          domElement?.removeEventListener(eventName, listener)
        }
        delete this.boundListeners[entity.id]
      }
    })
  }
}

InputSystem.queries = {
  inputs: {
    components: [Input],
    listen: {
      added: true,
      removed: true
    }
  },
  xrRenderer: { components: [WebXRRenderer] },
  xrSession: { components: [WebXRSession], listen: { added: true } }
}<|MERGE_RESOLUTION|>--- conflicted
+++ resolved
@@ -1,26 +1,12 @@
-<<<<<<< HEAD
 import { System } from "../../ecs/classes/System"
 import { handleInput } from "../behaviors/handleInput"
 import { initializeSession, processSession } from "../behaviors/WebXRInputBehaviors"
-=======
-import { System, World } from "ecsy"
->>>>>>> 311aac15
 import { Input } from "../components/Input"
 import { WebXRRenderer } from "../components/WebXRRenderer"
 import { WebXRSession } from "../components/WebXRSession"
 import { DefaultInputSchema } from "../defaults/DefaultInputSchema"
 import { initVR } from "../functions/WebXRFunctions"
-import { WebXRSpace } from "../components/WebXRSpace"
-import { WebXRViewPoint } from "../components/WebXRViewPoint"
-import { WebXRPointer } from "../components/WebXRPointer"
-import { WebXRButton } from "../components/WebXRButton"
-import { WebXRMainController } from "../components/WebXRMainController"
-import { WebXRMainGamepad } from "../components/WebXRMainGamepad"
-import { WebXRSecondController } from "../components/WebXRSecondController"
-import { WebXRSecondGamepad } from "../components/WebXRSecondGamepad"
-import { registerComponent } from "../../ecs/functions/ComponentFunctions"
 import { getMutableComponent, getComponent } from "../../ecs/functions/EntityFunctions"
-
 
 export class InputSystem extends System {
   readonly mainControllerId //= 0
@@ -30,29 +16,15 @@
   private _inputComponent: Input
   private boundListeners //= new Set()
 
-  constructor(world = new World, atributes={}){
-    world.registerComponent(Input)
-    world.registerComponent(WebXRRenderer)
-    world.registerComponent(WebXRSession)
-    super(world, atributes)
+  constructor() {
+    super()
     this.mainControllerId = 0
     this.secondControllerId = 1
     this.boundListeners = new Set()
   }
 
   init(onVRSupportRequested): void {
-    registerComponent(Input)
     if (onVRSupportRequested) {
-      registerComponent(WebXRSession)
-      registerComponent(WebXRSpace)
-      registerComponent(WebXRViewPoint)
-      registerComponent(WebXRPointer)
-      registerComponent(WebXRButton)
-      registerComponent(WebXRMainController)
-      registerComponent(WebXRMainGamepad)
-      registerComponent(WebXRRenderer)
-      registerComponent(WebXRSecondController)
-      registerComponent(WebXRSecondGamepad)
       initVR(onVRSupportRequested)
     } else initVR()
   }
