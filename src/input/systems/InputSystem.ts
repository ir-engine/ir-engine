import { Entity, System } from "ecsy"
import Input from "../components/Input"
import { DefaultInputSchema } from "../defaults/DefaultInputSchema"
import { NumericalType, Binary } from "../../common/types/NumericalTypes"
import Behavior from "../../common/interfaces/Behavior"
import InputValue from "../interfaces/InputValue"
import InputAlias from "../types/InputAlias"
import { InputType } from "../enums/InputType"
import LifecycleValue from "../../common/enums/LifecycleValue"

export default class InputSystem extends System {
  // Temp/ref variables
  private _inputComponent: Input
  // bound DOM listeners should be saved, otherwise they can't be unbound, becouse (f => f) !== (f => f)
  private boundListeners = new Set()

  public execute(delta: number): void {
    // Called every frame on all input components
    this.queries.inputs.results.forEach(entity => handleInput(entity, { delta }))

    // Called when input component is added to entity
    this.queries.inputs.added.forEach(entity => {
      // Get component reference
      this._inputComponent = entity.getComponent(Input)
      // If input doesn't have a map, set the default
      if (this._inputComponent.schema === undefined) this._inputComponent.schema = DefaultInputSchema
      // Call all behaviors in "onAdded" of input map
      this._inputComponent.schema.onAdded.forEach(behavior => {
        behavior.behavior(entity, { ...behavior.args })
      })
      // Bind DOM events to event behavior
<<<<<<< HEAD
      Object.keys(this._inputComponent.schema.eventBindings)?.forEach((event: string) => {
        this._inputComponent.schema.eventBindings[event].forEach((behaviorEntry: any) => {
          document.addEventListener(event, e => {
            behaviorEntry.behavior(entity, { event: e, ...behaviorEntry.args })
          })
        })
      })
=======
      const { eventBindings } = this._inputComponent.schema
      if (eventBindings)
        this.boundListeners[entity.id] = Object.entries(eventBindings)
          .map(([eventName, { behavior, args, selector }]) => {
            const domElement = selector ? document.querySelector(selector) : document
            if (domElement) {
              const listener = (event: Event) => behavior(entity, { event, ...args })
              domElement.addEventListener(eventName, listener)
              return [selector, eventName, listener]
            } else {
              console.warn("DOM Element not found:", selector)
              return false
            }
          })
          .filter(Boolean)
>>>>>>> aafcc3b1
    })

    // Called when input component is removed from entity
    this.queries.inputs.removed.forEach(entity => {
      // Get component reference
      this._inputComponent = entity.getComponent(Input)
      // Call all behaviors in "onRemoved" of input map
      this._inputComponent.schema.onRemoved.forEach(behavior => {
        behavior.behavior(entity, behavior.args)
      })
      // Unbind events from DOM
<<<<<<< HEAD
      Object.keys(this._inputComponent.schema.eventBindings).forEach((event: string) => {
        this._inputComponent.schema.eventBindings[event].forEach((behaviorEntry: any) => {
          document.removeEventListener(event, e => {
            behaviorEntry.behavior(entity, { event: e, ...behaviorEntry.args })
          })
        })
      })
=======
      const bound = this.boundListeners[entity.id]
      if (bound) {
        for (const [selector, eventName, listener] of bound) {
          const domElement = selector ? document.querySelector(selector) : document
          domElement?.removeEventListener(eventName, listener)
        }
        delete this.boundListeners[entity.id]
      }
>>>>>>> aafcc3b1
    })
  }
}
let input: Input
export const handleInput: Behavior = (entity: Entity, delta: number): void => {
  input = entity.getMutableComponent(Input) as Input
  input.data.forEach((value: InputValue<NumericalType>, key: InputAlias) => {
    // If the input is a button
    if (value.type === InputType.BUTTON) {
      // If the input exists on the input map (otherwise ignore it)
      if (input.schema.inputButtonBehaviors[key] && input.schema.inputButtonBehaviors[key][value.value as number]) {
        // If the lifecycle hasn't been set or just started (so we don't keep spamming repeatedly)
        if (value.lifecycleState === undefined || value.lifecycleState === LifecycleValue.STARTED) {
          // Set the value of the input to continued to debounce
          input.data.set(key, {
            type: value.type,
            value: value.value as Binary,
            lifecycleState: LifecycleValue.CONTINUED
          })
          input.schema.inputButtonBehaviors[key][value.value as number].started?.forEach(element => element.behavior(entity, element.args, delta))
        } else if (value.lifecycleState === LifecycleValue.CONTINUED) {
          input.schema.inputButtonBehaviors[key][value.value as number].continued?.forEach(element => element.behavior(entity, element.args, delta))
        }
      }
    } else if (value.type === InputType.ONED || value.type === InputType.TWOD || value.type === InputType.THREED || value.type === InputType.FOURD) {
      if (input.schema.inputAxisBehaviors[key]) {
        if (value.lifecycleState === undefined || value.lifecycleState === LifecycleValue.STARTED) {
          // Set the value to continued to debounce
          input.data.set(key, {
            type: value.type,
            value: value.value as Binary,
            lifecycleState: LifecycleValue.CONTINUED
          })
          input.schema.inputAxisBehaviors[key].started?.forEach(element => element.behavior(entity, element.args, delta))
        } else if (value.lifecycleState === LifecycleValue.CONTINUED) {
          input.schema.inputAxisBehaviors[key].continued?.forEach(element => element.behavior(entity, element.args, delta))
        }
      }
    } else {
      console.error("handleInput called with an invalid input type")
    }
  })
}

InputSystem.queries = {
  inputs: {
    components: [Input],
    listen: {
      added: true,
      removed: true
    }
  }
}<|MERGE_RESOLUTION|>--- conflicted
+++ resolved
@@ -29,31 +29,19 @@
         behavior.behavior(entity, { ...behavior.args })
       })
       // Bind DOM events to event behavior
-<<<<<<< HEAD
-      Object.keys(this._inputComponent.schema.eventBindings)?.forEach((event: string) => {
-        this._inputComponent.schema.eventBindings[event].forEach((behaviorEntry: any) => {
-          document.addEventListener(event, e => {
-            behaviorEntry.behavior(entity, { event: e, ...behaviorEntry.args })
-          })
+      Object.keys(this._inputComponent.schema.eventBindings)?.forEach((eventName: string) => {
+        this._inputComponent.schema.eventBindings[eventName].forEach((behaviorEntry: any) => {
+          const domElement = behaviorEntry.selector ? document.querySelector(behaviorEntry.selector) : document
+          if (domElement) {
+            const listener = (event: Event) => behaviorEntry.behavior(entity, { event, ...behaviorEntry.args })
+            domElement.addEventListener(eventName, listener)
+            return [domElement, eventName, listener]
+          } else {
+            console.warn("DOM Element not found:", domElement)
+            return false
+          }
         })
       })
-=======
-      const { eventBindings } = this._inputComponent.schema
-      if (eventBindings)
-        this.boundListeners[entity.id] = Object.entries(eventBindings)
-          .map(([eventName, { behavior, args, selector }]) => {
-            const domElement = selector ? document.querySelector(selector) : document
-            if (domElement) {
-              const listener = (event: Event) => behavior(entity, { event, ...args })
-              domElement.addEventListener(eventName, listener)
-              return [selector, eventName, listener]
-            } else {
-              console.warn("DOM Element not found:", selector)
-              return false
-            }
-          })
-          .filter(Boolean)
->>>>>>> aafcc3b1
     })
 
     // Called when input component is removed from entity
@@ -65,7 +53,6 @@
         behavior.behavior(entity, behavior.args)
       })
       // Unbind events from DOM
-<<<<<<< HEAD
       Object.keys(this._inputComponent.schema.eventBindings).forEach((event: string) => {
         this._inputComponent.schema.eventBindings[event].forEach((behaviorEntry: any) => {
           document.removeEventListener(event, e => {
@@ -73,7 +60,7 @@
           })
         })
       })
-=======
+
       const bound = this.boundListeners[entity.id]
       if (bound) {
         for (const [selector, eventName, listener] of bound) {
@@ -82,10 +69,10 @@
         }
         delete this.boundListeners[entity.id]
       }
->>>>>>> aafcc3b1
     })
   }
 }
+
 let input: Input
 export const handleInput: Behavior = (entity: Entity, delta: number): void => {
   input = entity.getMutableComponent(Input) as Input
