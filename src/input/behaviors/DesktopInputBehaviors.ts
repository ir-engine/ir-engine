import { Entity } from "ecsy"
import BinaryValue from "../../common/enums/BinaryValue"
import Input from "../components/Input"
import Behavior from "../../common/interfaces/Behavior"
import { InputType } from "../../input/enums/InputType"
import { Binary } from "../../common/types/NumericalTypes"
import { TransformComponent } from "../../common/defaults/components/TransformComponent"

// Local reference to input component
let input: Input
const _value: [number, number] = [0, 0]
// System behavior called whenever the mouse pressed
export const handleMouseMovement: Behavior = (entity: Entity, args: { event: MouseEvent }): void => {
  input = entity.getComponent(Input) as Input
  _value[0] = (args.event.clientX / window.innerWidth) * 2 - 1
  _value[1] = (args.event.clientY / window.innerHeight) * -2 + 1
  // Set type to TWOD (two-dimensional axis) and value to a normalized -1, 1 on X and Y
  input.data.set(input.schema.mouseInputMap.axes["mousePosition"], {
    type: InputType.TWOD,
    value: _value
  })
}

// System behavior called when a mouse button is fired
export const handleMouseButton: Behavior = (entity: Entity, args: { event: MouseEvent; value: Binary }): void => {
  // Get immutable reference to Input and check if the button is defined -- ignore undefined buttons
<<<<<<< HEAD
  input = entity.getComponent(Input) as Input
  if (input.schema.mouseInputMap.buttons[args.event.button] === undefined) return // Set type to BUTTON (up/down discrete state) and value to up or down, as called by the DOM mouse events
  if (args.value === BinaryValue.ON) {
    console.log("Mouse button down: " + args.event.button)
    input.data.set(input.schema.mouseInputMap.buttons[args.event.button], {
=======
  input = entity.getMutableComponent(Input) as Input
  if (input.map.mouseInputMap.buttons[args.event.button] === undefined) return // Set type to BUTTON (up/down discrete state) and value to up or down, as called by the DOM mouse events
  if (args.value === BinaryValue.ON) {
    console.log("Mouse button down: " + args.event.button)
    let transform = entity.getComponent(TransformComponent)
    input.data.set(input.map.mouseInputMap.buttons[args.event.button], {
>>>>>>> e0e78535
      type: InputType.BUTTON,
      value: args.value
    })
    const mousePosition: [number, number] = [0, 0]
    mousePosition[0] = (args.event.clientX / window.innerWidth) * 2 - 1
    mousePosition[1] = (args.event.clientY / window.innerHeight) * -2 + 1
    input.data.set(input.map.mouseInputMap.axes["mouseClickDownPosition"], {
      type: InputType.TWOD,
      value: mousePosition
    })
  } else {
    console.log("Mouse button up" + args.event.button)
<<<<<<< HEAD
    input.data.delete(input.schema.mouseInputMap.buttons[args.event.button])
=======
    input.data.delete(input.map.mouseInputMap.buttons[args.event.button])
    input.data.delete(input.map.mouseInputMap.axes["mouseClickDownPosition"])
    input.data.delete(input.map.mouseInputMap.axes["mouseClickDownTransformRotation"])
>>>>>>> e0e78535
  }
}

// System behavior called when a keyboard key is pressed
export function handleKey(entity: Entity, args: { event: KeyboardEvent; value: Binary }): any {
  // Get immutable reference to Input and check if the button is defined -- ignore undefined keys
  input = entity.getComponent(Input)
  if (input.schema.keyboardInputMap[args.event.key] === undefined) return
  // If the key is in the map but it's in the same state as now, let's skip it (debounce)
  if (
    input.data.has(input.schema.keyboardInputMap[args.event.key]) &&
    input.data.get(input.schema.keyboardInputMap[args.event.key]).value === args.value
  )
    return
  // Set type to BUTTON (up/down discrete state) and value to up or down, depending on what the value is set to
  if (args.value === BinaryValue.ON) {
    console.log("Key down: " + args.event.key)
    input.data.set(input.schema.keyboardInputMap[args.event.key], {
      type: InputType.BUTTON,
      value: args.value
    })
  } else {
    console.log("Key up: " + args.event.key)
<<<<<<< HEAD
    input.data.delete(input.schema.mouseInputMap.buttons[args.event.key])
=======
    input.data.delete(input.map.mouseInputMap.buttons[args.event.key])
    input.data.set(input.map.keyboardInputMap[args.event.key], {
      type: InputType.BUTTON,
      value: args.value
    })
>>>>>>> e0e78535
  }
}<|MERGE_RESOLUTION|>--- conflicted
+++ resolved
@@ -4,7 +4,6 @@
 import Behavior from "../../common/interfaces/Behavior"
 import { InputType } from "../../input/enums/InputType"
 import { Binary } from "../../common/types/NumericalTypes"
-import { TransformComponent } from "../../common/defaults/components/TransformComponent"
 
 // Local reference to input component
 let input: Input
@@ -24,39 +23,26 @@
 // System behavior called when a mouse button is fired
 export const handleMouseButton: Behavior = (entity: Entity, args: { event: MouseEvent; value: Binary }): void => {
   // Get immutable reference to Input and check if the button is defined -- ignore undefined buttons
-<<<<<<< HEAD
-  input = entity.getComponent(Input) as Input
+  input = entity.getMutableComponent(Input) as Input
   if (input.schema.mouseInputMap.buttons[args.event.button] === undefined) return // Set type to BUTTON (up/down discrete state) and value to up or down, as called by the DOM mouse events
   if (args.value === BinaryValue.ON) {
     console.log("Mouse button down: " + args.event.button)
     input.data.set(input.schema.mouseInputMap.buttons[args.event.button], {
-=======
-  input = entity.getMutableComponent(Input) as Input
-  if (input.map.mouseInputMap.buttons[args.event.button] === undefined) return // Set type to BUTTON (up/down discrete state) and value to up or down, as called by the DOM mouse events
-  if (args.value === BinaryValue.ON) {
-    console.log("Mouse button down: " + args.event.button)
-    let transform = entity.getComponent(TransformComponent)
-    input.data.set(input.map.mouseInputMap.buttons[args.event.button], {
->>>>>>> e0e78535
       type: InputType.BUTTON,
       value: args.value
     })
     const mousePosition: [number, number] = [0, 0]
     mousePosition[0] = (args.event.clientX / window.innerWidth) * 2 - 1
     mousePosition[1] = (args.event.clientY / window.innerHeight) * -2 + 1
-    input.data.set(input.map.mouseInputMap.axes["mouseClickDownPosition"], {
+    input.data.set(input.schema.mouseInputMap.axes["mouseClickDownPosition"], {
       type: InputType.TWOD,
       value: mousePosition
     })
   } else {
     console.log("Mouse button up" + args.event.button)
-<<<<<<< HEAD
     input.data.delete(input.schema.mouseInputMap.buttons[args.event.button])
-=======
-    input.data.delete(input.map.mouseInputMap.buttons[args.event.button])
-    input.data.delete(input.map.mouseInputMap.axes["mouseClickDownPosition"])
-    input.data.delete(input.map.mouseInputMap.axes["mouseClickDownTransformRotation"])
->>>>>>> e0e78535
+    input.data.delete(input.schema.mouseInputMap.axes["mouseClickDownPosition"])
+    input.data.delete(input.schema.mouseInputMap.axes["mouseClickDownTransformRotation"])
   }
 }
 
@@ -80,14 +66,10 @@
     })
   } else {
     console.log("Key up: " + args.event.key)
-<<<<<<< HEAD
     input.data.delete(input.schema.mouseInputMap.buttons[args.event.key])
-=======
-    input.data.delete(input.map.mouseInputMap.buttons[args.event.key])
-    input.data.set(input.map.keyboardInputMap[args.event.key], {
+    input.data.set(input.schema.keyboardInputMap[args.event.key], {
       type: InputType.BUTTON,
       value: args.value
     })
->>>>>>> e0e78535
   }
 }