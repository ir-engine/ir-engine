--- conflicted
+++ resolved
@@ -1,9 +1,5 @@
-<<<<<<< HEAD
 import { Behavior } from "../../common/interfaces/Behavior"
 import { Entity } from "../../ecs/classes/Entity"
-=======
-import { Entity, ComponentConstructor } from "ecsy"
->>>>>>> 2a047009
 import { WebXRMainController } from "../components/WebXRMainController"
 import { WebXRMainGamepad } from "../components/WebXRMainGamepad"
 import { WebXRPointer } from "../components/WebXRPointer"
@@ -15,6 +11,7 @@
 import { WebXRViewPoint } from "../components/WebXRViewPoint"
 import { getInputSources } from "../functions/WebXRFunctions"
 import { getComponent, hasComponent, getMutableComponent, addComponent } from "../../ecs/functions/EntityFunctions"
+import { ComponentConstructor } from "../../ecs/classes/Component"
 
 let mainControllerId: any
 let secondControllerId: any
@@ -29,13 +26,8 @@
       // let refSpace = session.isImmersive ?
       //     xrImmersiveRefSpace :
       //     inlineViewerHelper.referenceSpace;
-<<<<<<< HEAD
       const { space, spaceType } = getComponent(entity, WebXRSpace) as any
       if (space) setComponent(entity, { class: WebXRViewPoint, pose: frame.getViewerPose(space) })
-=======
-      const { space, spaceType } = entity.getComponent(WebXRSpace)
-      if (space) setComponent(entity, WebXRViewPoint, {pose: frame.getViewerPose(space) })
->>>>>>> 2a047009
 
       const controllers = space ? getInputSources(session, frame, space) : []
       let main, second
@@ -82,20 +74,11 @@
   console.log("XR session started", session)
 }
 
-<<<<<<< HEAD
-export const setComponent: Behavior = (entity: Entity, args: { class; data: any }) => {
-  if (hasComponent(entity, args.class)) {
-    const mutate = getMutableComponent(entity, args.class)
-    for (const property in args.data) mutate[property] = args.data[property]
-  } else {
-    addComponent(entity, args.class, args.data)
-=======
 function setComponent(entity: Entity, Class: ComponentConstructor<any>, data: object) {
-  if (entity.hasComponent(Class)) {
-    const mutate = entity.getMutableComponent(Class)
+  if (hasComponent(entity, Class)) {
+    const mutate = getMutableComponent(entity, Class)
     for (const property in data) mutate[property] = data[property]
   } else {
-    entity.addComponent(Class, data)
->>>>>>> 2a047009
+    addComponent(entity, Class, data)
   }
 }