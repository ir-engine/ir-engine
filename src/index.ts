export * from "./common"
export * from "./input"
export * from "./state"
export * from "./physics"
export * from "./particles"
export * from "./networking"

import { Entity, World } from "ecsy"

import InputSystem from "./input/systems/InputSystem"
import { isBrowser } from "./common/functions/isBrowser"
import Input from "./input/components/Input"
import InputSchema from "./input/interfaces/InputSchema"
import { DefaultInputSchema } from "./input/defaults/DefaultInputSchema"
import SubscriptionSystem from "./subscription/systems/SubscriptionSystem"
import Subscription from "./subscription/components/Subscription"
import SubscriptionSchema from "./subscription/interfaces/SubscriptionSchema"
import { DefaultSubscriptionSchema } from "./subscription/defaults/DefaultSubscriptionSchema"
import State from "./state/components/State"
import Transform from "./transform/components/Transform"
import TransformSystem from "./transform/systems/TransformSystem"
import Actor from "./common/defaults/components/Actor"
import StateSystem from "./state/systems/StateSystem"
import StateSchema from "./state/interfaces/StateSchema"
import { DefaultStateSchema } from "./state/defaults/DefaultStateSchema"
import { NetworkSystem } from "./networking/systems/NetworkSystem"
import NetworkClient from "./networking/components/NetworkClient"
import NetworkTransport from "./networking/interfaces/NetworkTransport"
import { MediaStreamControlSystem } from "./networking/systems/MediaStreamSystem"

<<<<<<< HEAD
import TransformParent from "./transform/components/TransformParent"
import NetworkObject from "./networking/defaults/components/NetworkObject"

const DEFAULT_OPTIONS = {
  debug: false
=======
const DEFAULT_OPTIONS = {
  debug: false,
>>>>>>> 56d588bd
}

export function initializeInputSystems(world: World, options = DEFAULT_OPTIONS): World | null {
  if (options.debug) console.log("Initializing input systems...")

  if (!isBrowser) {
    console.error("Couldn't initialize input, are you in a browser?")
    return null
  }

  if (options.debug) {
    console.log("Registering input systems with the following options:")
    console.log(options)
  }

  world
    .registerComponent(Input)
    .registerComponent(State)
    .registerComponent(Actor)
    .registerComponent(Subscription)
<<<<<<< HEAD
    .registerComponent(Transform)
    .registerComponent(TransformParent)

  world
    .registerSystem(InputSystem)
    .registerSystem(StateSystem)
    .registerSystem(SubscriptionSystem)
    .registerSystem(TransformSystem)

  return world
}

export function initializeActor(
  entity: Entity,
  options: {
    inputSchema?: InputSchema
    stateSchema?: StateSchema
    subscriptionSchema?: SubscriptionSchema
  }
): Entity {
=======
    .registerComponent(TransformComponent)
  return world
}

export function initializeActor(entity: Entity, options: {
  inputMap?: InputMap; stateMap?: StateMap, subscriptionMap?: SubscriptionMap,
  debug?: boolean}): Entity {
>>>>>>> 56d588bd
  entity
    .addComponent(Input)
    .addComponent(State)
    .addComponent(Actor)
    .addComponent(Subscription)
<<<<<<< HEAD
    .addComponent(Transform)

  // Custom Action Map
  if (options.inputSchema) {
    console.log("Using input map:")
    console.log(options.inputSchema)
    entity.getMutableComponent(Input).schema = options.inputSchema
  } else {
    console.log("No input map provided, defaulting to default input")
    entity.getMutableComponent(Input).schema = DefaultInputSchema
  }

  // Custom Action Map
  if (options.stateSchema) {
    console.log("Using input map:")
    console.log(options.stateSchema)
    entity.getMutableComponent(State).schema = options.stateSchema
  } else {
    console.log("No state map provided, defaulting to default state")
    entity.getMutableComponent(State).schema = DefaultStateSchema
  }

  // Custom Subscription Map
  if (options.subscriptionSchema) {
    console.log("Using subscription map:")
    console.log(options.subscriptionSchema)
    entity.getMutableComponent(Subscription).schema = options.subscriptionSchema
  } else {
    console.log("No subscription map provided, defaulting to default subscriptions")
    entity.getMutableComponent(Subscription).schema = DefaultSubscriptionSchema
=======
    .addComponent(TransformComponent)

  // Custom Action Map
  if (options.inputMap) {
    if (options.debug) console.log("Using input map:")
    if (options.debug) console.log(options.inputMap)
    ;(entity.getMutableComponent(Input) as any).map = options.inputMap
  } else {
    if (options.debug) console.log("No input map provided, defaulting to default input")
    ;(entity.getMutableComponent(Input) as any).map = DefaultInputMap
  }

  // Custom Action Map
  if (options.stateMap) {
    if (options.debug) console.log("Using input map:")
    if (options.debug) console.log(options.stateMap)
    ;(entity.getMutableComponent(State) as any).map = options.stateMap
  } else {
    if (options.debug) console.log("No state map provided, defaulting to default state")
    ;(entity.getMutableComponent(State) as any).map = DefaultStateMap
  }

  // Custom Subscription Map
  if (options.subscriptionMap) {
    if (options.debug) console.log("Using subscription map:")
    if (options.debug) console.log(options.subscriptionMap)
    ;(entity.getMutableComponent(Subscription) as any).map = options.subscriptionMap
  } else {
    if (options.debug) console.log("No subscription map provided, defaulting to default subscriptions")
    ;(entity.getMutableComponent(Subscription) as any).map = DefaultSubscriptionMap
>>>>>>> 56d588bd
  }

  return entity
}

export function initializeNetworking(world: World, transport?: NetworkTransport) {
  world.registerComponent(NetworkClient).registerComponent(NetworkObject)
  world.registerSystem(NetworkSystem)
  if (transport.supportsMediaStreams) world.registerSystem(MediaStreamControlSystem)

  const networkSystem = world.getSystem(NetworkSystem) as NetworkSystem
  networkSystem.initializeSession(world, transport)
}<|MERGE_RESOLUTION|>--- conflicted
+++ resolved
@@ -28,16 +28,11 @@
 import NetworkTransport from "./networking/interfaces/NetworkTransport"
 import { MediaStreamControlSystem } from "./networking/systems/MediaStreamSystem"
 
-<<<<<<< HEAD
 import TransformParent from "./transform/components/TransformParent"
 import NetworkObject from "./networking/defaults/components/NetworkObject"
 
 const DEFAULT_OPTIONS = {
   debug: false
-=======
-const DEFAULT_OPTIONS = {
-  debug: false,
->>>>>>> 56d588bd
 }
 
 export function initializeInputSystems(world: World, options = DEFAULT_OPTIONS): World | null {
@@ -58,7 +53,6 @@
     .registerComponent(State)
     .registerComponent(Actor)
     .registerComponent(Subscription)
-<<<<<<< HEAD
     .registerComponent(Transform)
     .registerComponent(TransformParent)
 
@@ -79,26 +73,16 @@
     subscriptionSchema?: SubscriptionSchema
   }
 ): Entity {
-=======
-    .registerComponent(TransformComponent)
-  return world
-}
-
-export function initializeActor(entity: Entity, options: {
-  inputMap?: InputMap; stateMap?: StateMap, subscriptionMap?: SubscriptionMap,
-  debug?: boolean}): Entity {
->>>>>>> 56d588bd
   entity
     .addComponent(Input)
     .addComponent(State)
     .addComponent(Actor)
     .addComponent(Subscription)
-<<<<<<< HEAD
     .addComponent(Transform)
 
   // Custom Action Map
   if (options.inputSchema) {
-    console.log("Using input map:")
+    console.log("Using input schema:")
     console.log(options.inputSchema)
     entity.getMutableComponent(Input).schema = options.inputSchema
   } else {
@@ -108,7 +92,7 @@
 
   // Custom Action Map
   if (options.stateSchema) {
-    console.log("Using input map:")
+    console.log("Using state schema:")
     console.log(options.stateSchema)
     entity.getMutableComponent(State).schema = options.stateSchema
   } else {
@@ -118,44 +102,12 @@
 
   // Custom Subscription Map
   if (options.subscriptionSchema) {
-    console.log("Using subscription map:")
+    console.log("Using subscription schema:")
     console.log(options.subscriptionSchema)
     entity.getMutableComponent(Subscription).schema = options.subscriptionSchema
   } else {
-    console.log("No subscription map provided, defaulting to default subscriptions")
+    console.log("No subscription schema provided, defaulting to default subscriptions")
     entity.getMutableComponent(Subscription).schema = DefaultSubscriptionSchema
-=======
-    .addComponent(TransformComponent)
-
-  // Custom Action Map
-  if (options.inputMap) {
-    if (options.debug) console.log("Using input map:")
-    if (options.debug) console.log(options.inputMap)
-    ;(entity.getMutableComponent(Input) as any).map = options.inputMap
-  } else {
-    if (options.debug) console.log("No input map provided, defaulting to default input")
-    ;(entity.getMutableComponent(Input) as any).map = DefaultInputMap
-  }
-
-  // Custom Action Map
-  if (options.stateMap) {
-    if (options.debug) console.log("Using input map:")
-    if (options.debug) console.log(options.stateMap)
-    ;(entity.getMutableComponent(State) as any).map = options.stateMap
-  } else {
-    if (options.debug) console.log("No state map provided, defaulting to default state")
-    ;(entity.getMutableComponent(State) as any).map = DefaultStateMap
-  }
-
-  // Custom Subscription Map
-  if (options.subscriptionMap) {
-    if (options.debug) console.log("Using subscription map:")
-    if (options.debug) console.log(options.subscriptionMap)
-    ;(entity.getMutableComponent(Subscription) as any).map = options.subscriptionMap
-  } else {
-    if (options.debug) console.log("No subscription map provided, defaulting to default subscriptions")
-    ;(entity.getMutableComponent(Subscription) as any).map = DefaultSubscriptionMap
->>>>>>> 56d588bd
   }
 
   return entity
