--- conflicted
+++ resolved
@@ -6,17 +6,10 @@
 import StateGroupType from "../../../state/types/StateGroupType"
 
 let jumping: Jumping
-<<<<<<< HEAD
 let transform: TransformComponent
 export const jump: Behavior = (entityIn: Entity, args: { stateGroup: StateGroupType }, delta: number): void => {
   jumping = entityIn.getComponent(Jumping)
   transform = entityIn.getComponent(TransformComponent)
-=======
-let transform: Transform
-export const jump: Behavior = (entity: Entity, args: { stateGroup: StateGroupType }, delta: number): void => {
-  jumping = entity.getComponent(Jumping)
-  transform = entity.getComponent(Transform)
->>>>>>> 45aa27be
   jumping.t += delta
   if (jumping.t < jumping.duration) {
     transform.velocity[1] = transform.velocity[1] + Math.cos((jumping.t / jumping.duration) * Math.PI)
