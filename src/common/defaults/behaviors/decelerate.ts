--- conflicted
+++ resolved
@@ -7,29 +7,13 @@
 let actor: Actor
 let transform: TransformComponent
 // eslint-disable-next-line @typescript-eslint/no-unused-vars
-<<<<<<< HEAD
-export const decelerate: Behavior = (entity: Entity, delta: number): void => {
-  // get actor comonent
+export const decelerate: Behavior = (entity: Entity, args: null, delta: number): void => {
   actor = entity.getComponent<Actor>(Actor)
-  // get the transform
-  transform = entity.getMutableComponent(TransformComponent)
-
-  //if magnitude of velocity is more than .001
-  if (vec3.length(transform.velocity as vec3) > 0.001) {
-    // add to velocity by adding state value * acceleration * delta
-    transform.velocity[0] *= Math.max(1.0 - actor.accelerationSpeed * delta, 0)
-    // transform.velocity[1] *= Math.max(1.0 - actor.accelerationSpeed * delta, 0)
-    transform.velocity[2] *= Math.max(1.0 - actor.accelerationSpeed * delta, 0)
-    console.log(transform.velocity[0] + " | " + transform.velocity[1] + " | " + transform.velocity[2])
-=======
-export const decelerate: Behavior = (entity: Entity, args: null, delta: number): void => {
-  actor = entity.getComponent(Actor)
   transform = entity.getMutableComponent(TransformComponent)
 
   if (vec3.length(transform.velocity as vec3) > 0.001) {
     transform.velocity[0] = transform.velocity[0] * Math.max(1.0 - actor.accelerationSpeed * delta, 0)
     transform.velocity[1] = transform.velocity[1] * Math.max(1.0 - actor.accelerationSpeed * delta, 0)
     transform.velocity[2] = transform.velocity[2] * Math.max(1.0 - actor.accelerationSpeed * delta, 0)
->>>>>>> e0e78535
   }
 }