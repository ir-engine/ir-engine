import { Entity } from "ecsy"
import Behavior from "../../interfaces/Behavior"
import { Actor } from "../components/Actor"
import { TransformComponent } from "../components/TransformComponent"
import { vec3 } from "gl-matrix"

let actor: Actor
let transform: TransformComponent
// eslint-disable-next-line @typescript-eslint/no-unused-vars
export const decelerate: Behavior = (entity: Entity, delta: number): void => {
  // get actor comonent
  actor = entity.getComponent(Actor)
  // get the transform
<<<<<<< HEAD
  transform = entityIn.getComponent(TransformComponent)
=======
  transform = entity.getComponent(Transform)
>>>>>>> 45aa27be

  // if magnitude of velocity is more than .001
  if (vec3.length(transform.velocity as vec3) > 0.001) {
    // add to velocity by adding state value * acceleration * delta
    transform.velocity[0] -= Math.max(actor.accelerationSpeed * delta, 0)
    transform.velocity[1] -= Math.max(actor.accelerationSpeed * delta, 0)
    transform.velocity[2] -= Math.max(actor.accelerationSpeed * delta, 0)
  }

  // clamp velocity to max value
  console.log("Decelerated")
}<|MERGE_RESOLUTION|>--- conflicted
+++ resolved
@@ -11,11 +11,7 @@
   // get actor comonent
   actor = entity.getComponent(Actor)
   // get the transform
-<<<<<<< HEAD
   transform = entityIn.getComponent(TransformComponent)
-=======
-  transform = entity.getComponent(Transform)
->>>>>>> 45aa27be
 
   // if magnitude of velocity is more than .001
   if (vec3.length(transform.velocity as vec3) > 0.001) {
