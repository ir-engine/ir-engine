--- conflicted
+++ resolved
@@ -12,11 +12,7 @@
 
   const sequelize = new Sequelize({
     ...db,
-<<<<<<< HEAD
     logging: forceRefresh ? console.log : false,
-=======
-    logging: console.log,
->>>>>>> af2de319
     define: {
       freezeTableName: true
     }
@@ -31,14 +27,10 @@
       sequelize.sync({ force: forceRefresh })
         .then(() => {
           // @ts-ignore
-<<<<<<< HEAD
-          app.configure(seeder(seederConfig)).seed()
-          if (process.env.PERFORM_DRY_RUN) setTimeout(() => process.exit(0), 5000)
-=======
           app.configure(seeder(seederConfig)).seed().catch(err => {
             console.log(err)
           })
->>>>>>> af2de319
+          if (process.env.PERFORM_DRY_RUN) setTimeout(() => process.exit(0), 5000)
         })
         .catch(console.error)
     )
