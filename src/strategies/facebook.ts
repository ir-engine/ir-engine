import { OAuthStrategy } from '@feathersjs/authentication-oauth'
import { Params } from '@feathersjs/feathers'

export default class FacebookStrategy extends OAuthStrategy {
  async getEntityData (profile: any, params?: Params): Promise<any> {
    const baseData = await super.getEntityData(profile, null, {})
    const userId = (params?.query) ? params.query.userId : undefined

    return {
      ...baseData,
      email: profile.email,
<<<<<<< HEAD
      type: 'facebook'
=======
      type: 'facebook',
      userId
>>>>>>> 47f24b54
    }
  }

  async getRedirect (data: any, params?: Params): Promise<string> {
    const redirectHost = process.env.FACEBOOK_CALLBACK_URL ?? ''

    if (Object.getPrototypeOf(data) === Error.prototype) {
      const err = data.message as string
      return redirectHost + `?error=${err}`
    } else {
      const token = data.accessToken as string
      return redirectHost + `?token=${token}`
    }
  }
}<|MERGE_RESOLUTION|>--- conflicted
+++ resolved
@@ -9,12 +9,8 @@
     return {
       ...baseData,
       email: profile.email,
-<<<<<<< HEAD
-      type: 'facebook'
-=======
       type: 'facebook',
       userId
->>>>>>> 47f24b54
     }
   }
 
