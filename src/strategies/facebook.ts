--- conflicted
+++ resolved
@@ -8,11 +8,7 @@
     return {
       ...baseData,
       email: profile.email,
-<<<<<<< HEAD
-      accountType: 'facebook'
-=======
       identityProviderType: 'facebook'
->>>>>>> b22a9361
     }
   }
 
