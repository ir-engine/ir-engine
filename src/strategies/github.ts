import { OAuthStrategy } from '@feathersjs/authentication-oauth'
import { Params } from '@feathersjs/feathers'

export default class GithubStrategy extends OAuthStrategy {
  async getEntityData (profile: any): Promise<any> {
    const baseData = await super.getEntityData(profile, null, {})

    return {
      ...baseData,
      email: profile.email,
<<<<<<< HEAD
      accountType: 'github'
=======
      identityProviderType: 'github'
>>>>>>> b22a9361
    }
  }

  async getRedirect (data: any, params?: Params): Promise<string> {
    const redirectHost = process.env.GITHUB_CALLBACK_URL ?? ''

    if (Object.getPrototypeOf(data) === Error.prototype) {
      const err = data.message as string
      return redirectHost + `?error=${err}`
    } else {
      const token = data.accessToken as string
      return redirectHost + `?token=${token}`
    }
  }
}<|MERGE_RESOLUTION|>--- conflicted
+++ resolved
@@ -8,11 +8,7 @@
     return {
       ...baseData,
       email: profile.email,
-<<<<<<< HEAD
-      accountType: 'github'
-=======
       identityProviderType: 'github'
->>>>>>> b22a9361
     }
   }
 
