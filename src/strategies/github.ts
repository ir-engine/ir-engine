import { OAuthStrategy } from '@feathersjs/authentication-oauth'
import { Params } from '@feathersjs/feathers'

export default class GithubStrategy extends OAuthStrategy {
  async getEntityData (profile: any): Promise<any> {
    const baseData = await super.getEntityData(profile, null, {})

    return {
      ...baseData,
      email: profile.email,
<<<<<<< HEAD
      accountType: 'github'
=======
      identityProviderType: 'github'
>>>>>>> 034a1185
    }
  }

  async getRedirect (data: any, params?: Params): Promise<string> {
    const redirectHost = process.env.GITHUB_CALLBACK_URL ?? ''

    if (Object.getPrototypeOf(data) === Error.prototype) {
      const err = data.message as string
      return redirectHost + `?error=${err}`
    } else {
      const token = data.accessToken as string
      return redirectHost + `?token=${token}`
    }
  }
}<|MERGE_RESOLUTION|>--- conflicted
+++ resolved
@@ -8,11 +8,7 @@
     return {
       ...baseData,
       email: profile.email,
-<<<<<<< HEAD
-      accountType: 'github'
-=======
       identityProviderType: 'github'
->>>>>>> 034a1185
     }
   }
 
