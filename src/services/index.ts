--- conflicted
+++ resolved
@@ -103,10 +103,6 @@
   app.configure(MediaSearch)
   app.configure(UploadMedia)
   app.configure(PublishProject)
-
-<<<<<<< HEAD
-=======
-  app.configure(identityProviderType)
->>>>>>> cd39d834
+  
   app.configure(GraphQL)
 }