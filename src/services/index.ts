--- conflicted
+++ resolved
@@ -49,14 +49,11 @@
 import ProjectAsset from './project-asset/project-asset.service'
 import PublishProject from './publish-project/publish-project.service'
 import Scene from './scene/scene.service'
-<<<<<<< HEAD
 
 import identityProviderType from './identity-provider-type/identity-provider-type.service';
 import userSettings from './user-settings/user-settings.service';
-=======
 import SceneListing from './scene-listing/scene-listing.service'
 import UploadMedia from './upload-media/upload-media.service'
->>>>>>> 4ef4b400
 
 export default (app: Application): void => {
   // Dynamic Enums
@@ -102,7 +99,6 @@
 
   // Spoke
   app.configure(Scene)
-<<<<<<< HEAD
   app.configure(Role)
   app.configure(AccessControl)
   app.configure(AccessControlScope)
@@ -111,7 +107,7 @@
   app.configure(GraphQL)
   app.configure(identityProviderType);
   app.configure(userSettings);
-=======
+}
   app.configure(Asset)
   app.configure(OwnedFile)
   app.configure(ProjectAsset)
@@ -119,7 +115,4 @@
   app.configure(MediaSearch)
   app.configure(UploadMedia)
   app.configure(PublishProject)
-  
-  app.configure(GraphQL)
->>>>>>> 4ef4b400
 }