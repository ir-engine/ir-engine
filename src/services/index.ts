--- conflicted
+++ resolved
@@ -11,13 +11,9 @@
 
 import xrScenes from './xr-scenes/xr-scenes.service'
 
-<<<<<<< HEAD
 import uploads from './uploads/uploads.service';
-=======
 import email from './email/email.service'
-
 import authManagement from './auth-management/auth-management.service'
->>>>>>> 0126ed3c
 
 // Don't remove this comment. It's needed to format import lines nicely.
 
