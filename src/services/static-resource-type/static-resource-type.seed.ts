--- conflicted
+++ resolved
@@ -11,12 +11,8 @@
     { type: 'script' },
     { type: 'volumetric' }, // any volumetric file, parse metadata for staticResourceType
     { type: 'json' }, // JSON data
-<<<<<<< HEAD
-    { type: 'data' } // arbitrary data of any other staticResourceType
-=======
     { type: 'user-thumbnail' }, // User avatar profile thumbnail
     { type: 'data' } // arbitrary data of any other type
->>>>>>> 396a8e18
   ]
 }
 
