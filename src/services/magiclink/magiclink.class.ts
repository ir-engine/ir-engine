import { Id, NullableId, Paginated, Params, ServiceMethods } from '@feathersjs/feathers'
import { Application } from '../../declarations'
import { getLink, sendEmail, sendSms } from '../auth-management/auth-management.utils'
import * as path from 'path'
import * as pug from 'pug'
import { Service } from 'feathers-sequelize'

interface Data {}

interface ServiceOptions {}

export class Magiclink implements ServiceMethods<Data> {
  app: Application;
  options: ServiceOptions;

  constructor (options: ServiceOptions = {}, app: Application) {
    this.options = options
    this.app = app
  }

  async find (params?: Params): Promise<Data[] | Paginated<Data>> {
    return []
  }

  async get (id: Id, params?: Params): Promise<Data> {
    return {
      id, text: `A new message with ID: ${id}!`
    }
  }

  async update (id: NullableId, data: Data, params?: Params): Promise<Data> {
    return data
  }

  async patch (id: NullableId, data: Data, params?: Params): Promise<Data> {
    return data
  }

  async remove (id: NullableId, params?: Params): Promise<Data> {
    return { id }
  }

  async sendEmail (toEmail: string, token: string, type: 'connection' | 'login'): Promise<void> {
    const hashLink = getLink(type, token)
    const appPath = path.dirname(require.main ? require.main.filename : '')
    const emailAccountTemplatesPath =
      path.join(appPath, '..', 'src', 'email-templates', 'account')

    const templatePath = path.join(emailAccountTemplatesPath, 'magiclink-email.pug')
    const compiledHTML = pug.compileFile(templatePath)({
      logo: '',
      hashLink
    })
    const mailFrom = process.env.SMTP_FROM_EMAIL ?? 'noreply@myxr.email'
    const mailSender = `${(process.env.SMTP_FROM_NAME ?? '')}<${mailFrom}>`
    const email = {
      from: mailSender,
      to: toEmail,
      subject: process.env.MAGICLINK_EMAIL_SUBJECT ?? 'Your login link',
      html: compiledHTML
    }

    return await sendEmail(this.app, email)
  }

  async sendSms (mobile: string, token: string, type: 'connection' | 'login'): Promise<void> {
    const hashLink = getLink(type, token)
    const appPath = path.dirname(require.main ? require.main.filename : '')
    const emailAccountTemplatesPath =
      path.join(appPath, '..', 'src', 'email-templates', 'account')
    const templatePath = path.join(emailAccountTemplatesPath, 'magiclink-sms.pug')
    const compiledHTML = pug.compileFile(templatePath)({
      hashLink
    })

    const sms = {
      mobile,
      text: compiledHTML
    }
    return await sendSms(this.app, sms)
  }

  async create (data: any, params?: Params): Promise<Data> {
    console.log('----------------')

    const authService = this.app.service('authentication')
    const identityProviderService: Service = this.app.service('identity-provider')

    let identityProvider
<<<<<<< HEAD
    if (data.type === 'email') {
      const identityProviders = (await identityProviderService.find({
        query: {
          token: data.email,
          type: 'email'
        }
      }) as any).data

      if (identityProviders.length === 0) {
        identityProvider = await identityProviderService.create({
          token: data.email,
          type: 'email'
        }, params)
      } else {
        identityProvider = identityProviders[0]
=======
    const identityProviders = (await identityProviderService.find({
      query: {
        token: data.email,
        type: data.type
>>>>>>> 47f24b54
      }
    }) as any).data

    if (identityProviders.length === 0) {
      identityProvider = await identityProviderService.create({
        token: data.email,
        type: data.type,
        userId: data.userId
      }, params)
    } else {
      identityProvider = identityProviders[0]
    }

    console.log('magic link----------', data)

<<<<<<< HEAD
        await this.sendEmail(data.email, accessToken)
      }
    } else if (data.type === 'sms') {
      const identityProviders = (await identityProviderService.find({
        query: {
          token: data.mobile,
          type: 'sms'
        }
      }) as any).data

      if (identityProviders.length === 0) {
        identityProvider = await identityProviderService.create({
          token: data.mobile,
          type: 'sms'
        }, params)
      } else {
        identityProvider = identityProviders[0]
      }

      if (identityProvider) {
        const accessToken = await authService.createAccessToken({}, { subject: identityProvider.id.toString() })
=======
    if (identityProvider) {
      const accessToken = await authService.createAccessToken({}, { subject: identityProvider.id.toString() })
>>>>>>> 47f24b54

      if (data.type === 'email') {
        await this.sendEmail(data.email, accessToken, data.userId ? 'connection' : 'login')
      } else if (data.type === 'sms') {
        await this.sendSms(data.mobile, accessToken, data.userId ? 'connection' : 'login')
      }
    }
    return data
  }
}<|MERGE_RESOLUTION|>--- conflicted
+++ resolved
@@ -81,34 +81,14 @@
   }
 
   async create (data: any, params?: Params): Promise<Data> {
-    console.log('----------------')
-
     const authService = this.app.service('authentication')
     const identityProviderService: Service = this.app.service('identity-provider')
 
     let identityProvider
-<<<<<<< HEAD
-    if (data.type === 'email') {
-      const identityProviders = (await identityProviderService.find({
-        query: {
-          token: data.email,
-          type: 'email'
-        }
-      }) as any).data
-
-      if (identityProviders.length === 0) {
-        identityProvider = await identityProviderService.create({
-          token: data.email,
-          type: 'email'
-        }, params)
-      } else {
-        identityProvider = identityProviders[0]
-=======
     const identityProviders = (await identityProviderService.find({
       query: {
         token: data.email,
         type: data.type
->>>>>>> 47f24b54
       }
     }) as any).data
 
@@ -122,34 +102,8 @@
       identityProvider = identityProviders[0]
     }
 
-    console.log('magic link----------', data)
-
-<<<<<<< HEAD
-        await this.sendEmail(data.email, accessToken)
-      }
-    } else if (data.type === 'sms') {
-      const identityProviders = (await identityProviderService.find({
-        query: {
-          token: data.mobile,
-          type: 'sms'
-        }
-      }) as any).data
-
-      if (identityProviders.length === 0) {
-        identityProvider = await identityProviderService.create({
-          token: data.mobile,
-          type: 'sms'
-        }, params)
-      } else {
-        identityProvider = identityProviders[0]
-      }
-
-      if (identityProvider) {
-        const accessToken = await authService.createAccessToken({}, { subject: identityProvider.id.toString() })
-=======
     if (identityProvider) {
       const accessToken = await authService.createAccessToken({}, { subject: identityProvider.id.toString() })
->>>>>>> 47f24b54
 
       if (data.type === 'email') {
         await this.sendEmail(data.email, accessToken, data.userId ? 'connection' : 'login')
