import { Id, NullableId, Paginated, Params, ServiceMethods } from '@feathersjs/feathers'
import { Application } from '../../declarations'
import { getLink, sendEmail, sendSms } from '../auth-management/auth-management.utils'
import * as path from 'path'
import * as pug from 'pug'
import { Service } from 'feathers-sequelize'

interface Data {}

interface ServiceOptions {}

export class Magiclink implements ServiceMethods<Data> {
  app: Application;
  options: ServiceOptions;

  constructor (options: ServiceOptions = {}, app: Application) {
    this.options = options
    this.app = app
  }

  async find (params?: Params): Promise<Data[] | Paginated<Data>> {
    return []
  }

  async get (id: Id, params?: Params): Promise<Data> {
    return {
      id, text: `A new message with ID: ${id}!`
    }
  }

  async sendEmail (toEmail: string, token: string): Promise<void> {
    const hashLink = getLink('login', token)
    const appPath = path.dirname(require.main ? require.main.filename : '')
    const emailAccountTemplatesPath =
      path.join(appPath, '..', 'src', 'email-templates', 'account')

    const templatePath = path.join(emailAccountTemplatesPath, 'magiclink-email.pug')
    const compiledHTML = pug.compileFile(templatePath)({
      logo: '',
      hashLink
    })
    const mailFrom = process.env.SMTP_FROM_EMAIL ?? 'noreply@myxr.email'
    const mailSender = `${(process.env.SMTP_FROM_NAME ?? '')}<${mailFrom}>`
    const email = {
      from: mailSender,
      to: toEmail,
      subject: process.env.MAGICLINK_EMAIL_SUBJECT ?? 'Your login link',
      html: compiledHTML
    }

    return await sendEmail(this.app, email)
  }

  async sendSms (mobile: string, token: string): Promise<void> {
    const hashLink = getLink('login', token)
    const appPath = path.dirname(require.main ? require.main.filename : '')
    const emailAccountTemplatesPath =
      path.join(appPath, '..', 'src', 'email-templates', 'account')
    const templatePath = path.join(emailAccountTemplatesPath, 'magiclink-sms.pug')
    const compiledHTML = pug.compileFile(templatePath)({
      hashLink
    })

    const sms = {
      mobile,
      text: compiledHTML
    }
    return await sendSms(this.app, sms)
  }

  async create (data: any, params?: Params): Promise<Data> {
    const authService = this.app.service('authentication')
    const identityProviderService: Service = this.app.service('identity-provider')

    let identityProvider
    if (data.type === 'email') {
      const identityProviders = (await identityProviderService.find({
        query: {
          token: data.email,
<<<<<<< HEAD
          accountType: 'email'
=======
          identityProviderType: 'email'
>>>>>>> 034a1185
        }
      }) as any).data

      if (identityProviders.length === 0) {
        identityProvider = await identityProviderService.create({
          token: data.email,
<<<<<<< HEAD
          accountType: 'email'
=======
          identityProviderType: 'email'
>>>>>>> 034a1185
        }, params)
      } else {
        identityProvider = identityProviders[0]
      }

      if (identityProvider) {
        const accessToken = await authService.createAccessToken({}, { subject: identityProvider.id.toString() })

        await this.sendEmail(data.email, accessToken)
      }
    } else if (data.type === 'sms') {
      const identityProviders = (await identityProviderService.find({
        query: {
          token: data.mobile,
<<<<<<< HEAD
          accountType: 'sms'
=======
          identityProviderType: 'sms'
>>>>>>> 034a1185
        }
      }) as any).data

      if (identityProviders.length === 0) {
        identityProvider = await identityProviderService.create({
          token: data.mobile,
<<<<<<< HEAD
          accountType: 'sms'
=======
          identityProviderType: 'sms'
>>>>>>> 034a1185
        }, params)
      } else {
        identityProvider = identityProviders[0]
      }

      if (identityProvider) {
        const accessToken = await authService.createAccessToken({}, { subject: identityProvider.id.toString() })

        await this.sendSms(data.mobile, accessToken)
      }
    }
    return data
  }

  async update (id: NullableId, data: Data, params?: Params): Promise<Data> {
    return data
  }

  async patch (id: NullableId, data: Data, params?: Params): Promise<Data> {
    return data
  }

  async remove (id: NullableId, params?: Params): Promise<Data> {
    return { id }
  }
}<|MERGE_RESOLUTION|>--- conflicted
+++ resolved
@@ -77,22 +77,14 @@
       const identityProviders = (await identityProviderService.find({
         query: {
           token: data.email,
-<<<<<<< HEAD
-          accountType: 'email'
-=======
           identityProviderType: 'email'
->>>>>>> 034a1185
         }
       }) as any).data
 
       if (identityProviders.length === 0) {
         identityProvider = await identityProviderService.create({
           token: data.email,
-<<<<<<< HEAD
-          accountType: 'email'
-=======
           identityProviderType: 'email'
->>>>>>> 034a1185
         }, params)
       } else {
         identityProvider = identityProviders[0]
@@ -107,22 +99,14 @@
       const identityProviders = (await identityProviderService.find({
         query: {
           token: data.mobile,
-<<<<<<< HEAD
-          accountType: 'sms'
-=======
           identityProviderType: 'sms'
->>>>>>> 034a1185
         }
       }) as any).data
 
       if (identityProviders.length === 0) {
         identityProvider = await identityProviderService.create({
           token: data.mobile,
-<<<<<<< HEAD
-          accountType: 'sms'
-=======
           identityProviderType: 'sms'
->>>>>>> 034a1185
         }, params)
       } else {
         identityProvider = identityProviders[0]
