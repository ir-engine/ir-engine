--- conflicted
+++ resolved
@@ -93,21 +93,12 @@
         await this.sendEmail(data.email, accessToken)
       }
     } else if (data.type === 'sms') {
-<<<<<<< HEAD
-      user = await userService.find({
-        query: {
-          mobile: data.mobile
-        }
-      })
-=======
-
       console.log('@@@@@@@@@@@@@', data)
       const users = ((await userService.find({
         query: {
           mobile: data.mobile
         }
       })) as any).data
->>>>>>> c11e7841
 
       if (users.length === 0) {
         user = await userService.create({
