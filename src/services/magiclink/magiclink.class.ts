--- conflicted
+++ resolved
@@ -39,25 +39,24 @@
     }
   }
 
-<<<<<<< HEAD
-  async sendEmail(toEmail: string, token: string): Promise<void> {
-    const hashLink = getLink('login', token)
-=======
-  async update (id: NullableId, data: Data, params?: Params): Promise<Data> {
+  async update(id: NullableId, data: Data, params?: Params): Promise<Data> {
     return data
   }
 
-  async patch (id: NullableId, data: Data, params?: Params): Promise<Data> {
+  async patch(id: NullableId, data: Data, params?: Params): Promise<Data> {
     return data
   }
 
-  async remove (id: NullableId, params?: Params): Promise<Data> {
+  async remove(id: NullableId, params?: Params): Promise<Data> {
     return { id }
   }
 
-  async sendEmail (toEmail: string, token: string, type: 'connection' | 'login'): Promise<void> {
+  async sendEmail(
+    toEmail: string,
+    token: string,
+    type: 'connection' | 'login'
+  ): Promise<void> {
     const hashLink = getLink(type, token)
->>>>>>> 652a17bb
     const appPath = path.dirname(require.main ? require.main.filename : '')
     const emailAccountTemplatesPath = path.join(
       appPath,
@@ -87,13 +86,12 @@
     return await sendEmail(this.app, email)
   }
 
-<<<<<<< HEAD
-  async sendSms(mobile: string, token: string): Promise<void> {
-    const hashLink = getLink('login', token)
-=======
-  async sendSms (mobile: string, token: string, type: 'connection' | 'login'): Promise<void> {
+  async sendSms(
+    mobile: string,
+    token: string,
+    type: 'connection' | 'login'
+  ): Promise<void> {
     const hashLink = getLink(type, token)
->>>>>>> 652a17bb
     const appPath = path.dirname(require.main ? require.main.filename : '')
     const emailAccountTemplatesPath = path.join(
       appPath,
@@ -117,119 +115,57 @@
     return await sendSms(this.app, sms)
   }
 
-<<<<<<< HEAD
   async create(data: any, params?: Params): Promise<Data> {
-=======
-  async create (data: any, params?: Params): Promise<Data> {
     console.log('----------------')
 
->>>>>>> 652a17bb
     const authService = this.app.service('authentication')
     const identityProviderService: Service = this.app.service(
       'identity-provider'
     )
 
     let identityProvider
-<<<<<<< HEAD
-    if (data.type === 'email') {
-      const identityProviders = ((await identityProviderService.find({
-        query: {
-          token: data.email,
-          identityProviderType: 'email'
-        }
-      })) as any).data
-
-      if (identityProviders.length === 0) {
-        identityProvider = await identityProviderService.create(
-          {
-            token: data.email,
-            identityProviderType: 'email'
-          },
-          params
-        )
-      } else {
-        identityProvider = identityProviders[0]
-=======
-    const identityProviders = (await identityProviderService.find({
+    const identityProviders = ((await identityProviderService.find({
       query: {
         token: data.email,
         type: data.type
->>>>>>> 652a17bb
       }
-    }) as any).data
+    })) as any).data
 
     if (identityProviders.length === 0) {
-      identityProvider = await identityProviderService.create({
-        token: data.email,
-        type: data.type,
-        userId: data.userId
-      }, params)
+      identityProvider = await identityProviderService.create(
+        {
+          token: data.email,
+          type: data.type,
+          userId: data.userId
+        },
+        params
+      )
     } else {
       identityProvider = identityProviders[0]
     }
 
-<<<<<<< HEAD
-      if (identityProvider) {
-        const accessToken = await authService.createAccessToken(
-          {},
-          { subject: identityProvider.id.toString() }
-        )
-
-        await this.sendEmail(data.email, accessToken)
-      }
-    } else if (data.type === 'sms') {
-      const identityProviders = ((await identityProviderService.find({
-        query: {
-          token: data.mobile,
-          identityProviderType: 'sms'
-        }
-      })) as any).data
-
-      if (identityProviders.length === 0) {
-        identityProvider = await identityProviderService.create(
-          {
-            token: data.mobile,
-            identityProviderType: 'sms'
-          },
-          params
-        )
-      } else {
-        identityProvider = identityProviders[0]
-      }
-
-      if (identityProvider) {
-        const accessToken = await authService.createAccessToken(
-          {},
-          { subject: identityProvider.id.toString() }
-        )
-=======
     console.log('magic link----------', data)
 
     if (identityProvider) {
-      const accessToken = await authService.createAccessToken({}, { subject: identityProvider.id.toString() })
->>>>>>> 652a17bb
+      const accessToken = await authService.createAccessToken(
+        {},
+        { subject: identityProvider.id.toString() }
+      )
 
       if (data.type === 'email') {
-        await this.sendEmail(data.email, accessToken, data.userId ? 'connection' : 'login')
+        await this.sendEmail(
+          data.email,
+          accessToken,
+          data.userId ? 'connection' : 'login'
+        )
       } else if (data.type === 'sms') {
-        await this.sendSms(data.mobile, accessToken, data.userId ? 'connection' : 'login')
+        await this.sendSms(
+          data.mobile,
+          accessToken,
+          data.userId ? 'connection' : 'login'
+        )
       }
     }
     return data
   }
-<<<<<<< HEAD
-
-  async update(id: NullableId, data: Data, params?: Params): Promise<Data> {
-    return data
-  }
-
-  async patch(id: NullableId, data: Data, params?: Params): Promise<Data> {
-    return data
-  }
-
-  async remove(id: NullableId, params?: Params): Promise<Data> {
-    return { id }
-  }
-=======
->>>>>>> 652a17bb
 }