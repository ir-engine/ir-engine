--- conflicted
+++ resolved
@@ -104,11 +104,6 @@
       identityProvider = identityProviders[0]
     }
 
-<<<<<<< HEAD
-=======
-    console.log('magic link----------', data)
-
->>>>>>> d9d0ded1
     if (identityProvider) {
       const accessToken = await authService.createAccessToken({}, { subject: identityProvider.id.toString() })
 
