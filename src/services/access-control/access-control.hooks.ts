
import collectAnalytics from '../../hooks/collect-analytics'
<<<<<<< HEAD

=======
>>>>>>> c9cae36a
export default {
  before: {
    all: [collectAnalytics()],
    find: [],
    get: [],
    create: [],
    update: [],
    patch: [],
    remove: []
  },

  after: {
    all: [],
    find: [],
    get: [],
    create: [],
    update: [],
    patch: [],
    remove: []
  },

  error: {
    all: [],
    find: [],
    get: [],
    create: [],
    update: [],
    patch: [],
    remove: []
  }
}<|MERGE_RESOLUTION|>--- conflicted
+++ resolved
@@ -1,9 +1,5 @@
 
 import collectAnalytics from '../../hooks/collect-analytics'
-<<<<<<< HEAD
-
-=======
->>>>>>> c9cae36a
 export default {
   before: {
     all: [collectAnalytics()],
