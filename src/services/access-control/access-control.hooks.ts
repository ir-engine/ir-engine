import collectAnalytics from '../../hooks/collect-analytics'

<<<<<<< HEAD
import collectAnalytics from '../../hooks/collect-analytics'
=======
>>>>>>> 30cba656
export default {
  before: {
    all: [collectAnalytics()],
    find: [],
    get: [],
    create: [],
    update: [],
    patch: [],
    remove: []
  },

  after: {
    all: [],
    find: [],
    get: [],
    create: [],
    update: [],
    patch: [],
    remove: []
  },

  error: {
    all: [],
    find: [],
    get: [],
    create: [],
    update: [],
    patch: [],
    remove: []
  }
}<|MERGE_RESOLUTION|>--- conflicted
+++ resolved
@@ -1,9 +1,4 @@
 import collectAnalytics from '../../hooks/collect-analytics'
-
-<<<<<<< HEAD
-import collectAnalytics from '../../hooks/collect-analytics'
-=======
->>>>>>> 30cba656
 export default {
   before: {
     all: [collectAnalytics()],
