
import collectAnalytics from '../../hooks/collect-analytics'
<<<<<<< HEAD

=======
>>>>>>> 718b7449
export default {
  before: {
    all: [collectAnalytics()],
    find: [],
    get: [],
    create: [],
    update: [],
    patch: [],
    remove: []
  },

  after: {
    all: [],
    find: [],
    get: [],
    create: [],
    update: [],
    patch: [],
    remove: []
  },

  error: {
    all: [],
    find: [],
    get: [],
    create: [],
    update: [],
    patch: [],
    remove: []
  }
}<|MERGE_RESOLUTION|>--- conflicted
+++ resolved
@@ -1,9 +1,5 @@
 
 import collectAnalytics from '../../hooks/collect-analytics'
-<<<<<<< HEAD
-
-=======
->>>>>>> 718b7449
 export default {
   before: {
     all: [collectAnalytics()],
