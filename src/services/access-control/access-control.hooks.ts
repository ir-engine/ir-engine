import collectAnalytics from '../../hooks/collect-analytics'

<<<<<<< HEAD
import collectAnalytics from '../../hooks/collect-analytics'
=======
>>>>>>> 377a3b94
export default {
  before: {
    all: [collectAnalytics()],
    find: [],
    get: [],
    create: [],
    update: [],
    patch: [],
    remove: []
  },

  after: {
    all: [],
    find: [],
    get: [],
    create: [],
    update: [],
    patch: [],
    remove: []
  },

  error: {
    all: [],
    find: [],
    get: [],
    create: [],
    update: [],
    patch: [],
    remove: []
  }
}<|MERGE_RESOLUTION|>--- conflicted
+++ resolved
@@ -1,9 +1,4 @@
 import collectAnalytics from '../../hooks/collect-analytics'
-
-<<<<<<< HEAD
-import collectAnalytics from '../../hooks/collect-analytics'
-=======
->>>>>>> 377a3b94
 export default {
   before: {
     all: [collectAnalytics()],
