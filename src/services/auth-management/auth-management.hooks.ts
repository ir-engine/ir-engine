--- conflicted
+++ resolved
@@ -1,16 +1,7 @@
-<<<<<<< HEAD
-
-import * as authentication from '@feathersjs/authentication'
-import * as commonHooks from 'feathers-hooks-common'
-import isAction from '../../hooks/is-action'
-
-const { authenticate } = authentication.hooks
-=======
 import { hooks } from '@feathersjs/authentication'
 import { iff } from 'feathers-hooks-common'
 import isAction from '../../hooks/is-action'
 const { authenticate } = hooks
->>>>>>> cc9cef0a
 
 export default {
   before: {
