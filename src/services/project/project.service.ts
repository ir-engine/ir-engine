--- conflicted
+++ resolved
@@ -1,7 +1,4 @@
-<<<<<<< HEAD
-// Initializes the `Project` service on path `/project`
-=======
->>>>>>> b22a9361
+
 import { ServiceAddons } from '@feathersjs/feathers'
 import { Application } from '../../declarations'
 import { Project } from './project.class'
@@ -16,13 +13,9 @@
 
 export default (app: Application): any => {
   const options = {
-<<<<<<< HEAD
     Model: createModel(app),
-    paginate: app.get('paginate')
-=======
     paginate: app.get('paginate'),
     multi: true
->>>>>>> b22a9361
   }
 
   app.use('/project', new Project(options, app))
