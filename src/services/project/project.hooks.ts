--- conflicted
+++ resolved
@@ -1,4 +1,4 @@
-<<<<<<< HEAD
+import collectAnalytics from '../../hooks/collect-analytics'
 import * as authentication from '@feathersjs/authentication'
 
 import { HookContext } from '@feathersjs/feathers'
@@ -21,14 +21,7 @@
 
 export default {
   before: {
-    all: [authenticate('jwt')],
-=======
-import collectAnalytics from '../../hooks/collect-analytics'
-
-export default {
-  before: {
-    all: [collectAnalytics()],
->>>>>>> 30cba656
+    all: [authenticate('jwt'), collectAnalytics()],
     find: [],
     get: [],
     create: [attachOwnerIdInBody('created_by_account_id'), mapProjectSaveData()],
