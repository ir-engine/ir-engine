--- conflicted
+++ resolved
@@ -3,7 +3,6 @@
 import { PublicVideo } from './public-video.class'
 import hooks from './public-video.hooks'
 import resourceModel from '../../models/resource.model'
-import createService from 'feathers-sequelize'
 
 declare module '../../declarations' {
   interface ServiceTypes {
@@ -19,12 +18,7 @@
     multi: ['create']
   }
 
-<<<<<<< HEAD
   app.use('/public-video', new PublicVideo(options, app))
-=======
-  // Initialize our service with any options it requires
-  app.use('/public-video', createService(options))
->>>>>>> 2a2c5f15
 
   const service = app.service('public-video')
 
