--- conflicted
+++ resolved
@@ -20,10 +20,7 @@
   setVelocityScaleAt,
   setWorldAccelerationAt
 } from "./ParticleMesh"
-<<<<<<< HEAD
-=======
 import { ParticleEmitterInterface, ParticleEmitter } from "../interfaces"
->>>>>>> 99c220aa
 
 const error = console.error
 const FRAME_STYLES = ["sequence", "randomsequence", "random"]
@@ -131,7 +128,12 @@
   setMaterialTime(emitter.mesh.material, time)
 }
 
-export function setEmitterMatrixWorld(emitter: ParticleEmitter, matrixWorld: THREE.Matrix4, time: number, deltaTime: number): void {
+export function setEmitterMatrixWorld(
+  emitter: ParticleEmitter,
+  matrixWorld: THREE.Matrix4,
+  time: number,
+  deltaTime: number
+): void {
   const geometry = emitter.mesh.geometry
   const endIndex = emitter.endIndex
   const startIndex = emitter.startIndex
