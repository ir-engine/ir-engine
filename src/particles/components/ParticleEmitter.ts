<<<<<<< HEAD
import { Types } from "../../ecs//types/Types"
import { Component } from "../../ecs/classes/Component"
import { SystemStateComponent } from "../../ecs/classes/SystemStateComponent"
=======
import { Component, SystemStateComponent, Types } from "ecsy"
import { FrameStyle, ParticleEmitterInterface } from "../interfaces"

>>>>>>> 99c220aa
interface ParticleEmitterStateInterface {
  emitter3D: any
  useEntityRotation: boolean
  syncTransform: boolean
}

export class ParticleEmitterState extends SystemStateComponent<ParticleEmitterStateInterface> {
  emitter3D: any
  useEntityRotation: boolean
  syncTransform: boolean
}

ParticleEmitterState.schema = {
  ...ParticleEmitterState.schema,
  emitter3D: { type: Types.Ref },
  useEntityRotation: { type: Types.Boolean, default: true },
  syncTransform: { type: Types.Boolean, default: false }
}

export class ParticleEmitter extends Component<ParticleEmitterInterface> {
  particleMesh: any
  enabled: boolean
  count: number
  atlas: string
  textureFrame: any
  frames: any[]
  lifeTime: number
  repeatTime: number
  spawnVariance: number
  burst: number
  syncTransform: boolean
  useEntityRotation: boolean
  worldUp: boolean
  colors: { r: number; g: number; b: number }[]
  orientations: number[]
  scales: number[]
  opacities: number[]
  frameStyle: FrameStyle
  offset: { x: number; y: number; z: number }
  velocity: { x: number; y: number; z: number }
  acceleration: { x: number; y: number; z: number }
  radialVelocity: number
  radialAcceleration: number
  angularVelocity: { x: number; y: number; z: number }
  angularAcceleration: { x: number; y: number; z: number }
  orbitalVelocity: number
  orbitalAcceleration: number
  worldAcceleration: { x: number; y: number; z: number }
  brownianSpeed: number
  brownianScale: number
  seed: number
  velocityScale: number
  velocityScaleMin: number
  velocityScaleMax: number
}

ParticleEmitter.schema = {
  ...ParticleEmitter.schema,
  particleMesh: { type: Types.Ref, default: null },
  enabled: { type: Types.Boolean, default: true },
  count: { type: Types.Number, default: -1 },
  atlas: { type: Types.String, default: "" },
  textureFrame: { type: Types.Ref, default: undefined },
  frames: { type: Types.Array, default: [] },
  lifeTime: { type: Types.Number, default: 1 },
  repeatTime: { type: Types.Number, default: 0 },
  spawnVariance: { type: Types.Number, default: 0 },
  burst: { type: Types.Number, default: 0 },
  syncTransform: { type: Types.Boolean, default: false },
  useEntityRotation: { type: Types.Boolean, default: true },
  worldUp: { type: Types.Boolean, default: false },
  // randomizable values
  colors: { type: Types.Array, default: [{ r: 1, g: 1, b: 1 }] },
  orientations: { type: Types.Array, default: [0] },
  scales: { type: Types.Array, default: [1] },
  opacities: { type: Types.Array, default: [1] },
  frameStyle: { type: Types.String, default: "sequence" },
  offset: { type: Types.Ref, default: { x: 0, y: 0, z: 0 } },
  velocity: { type: Types.Ref, default: { x: 0, y: 0, z: 0 } },
  acceleration: { type: Types.Ref, default: { x: 0, y: 0, z: 0 } },
  radialVelocity: { type: Types.Number, default: 0 },
  radialAcceleration: { type: Types.Number, default: 0 },
  angularVelocity: { type: Types.Ref, default: { x: 0, y: 0, z: 0 } },
  angularAcceleration: { type: Types.Ref, default: { x: 0, y: 0, z: 0 } },
  orbitalVelocity: { type: Types.Number, default: 0 },
  orbitalAcceleration: { type: Types.Number, default: 0 },
  worldAcceleration: { type: Types.Ref, default: { x: 0, y: 0, z: 0 } },
  brownianSpeed: { type: Types.Number, default: 0 },
  brownianScale: { type: Types.Number, default: 0 }
}<|MERGE_RESOLUTION|>--- conflicted
+++ resolved
@@ -1,12 +1,7 @@
-<<<<<<< HEAD
 import { Types } from "../../ecs//types/Types"
 import { Component } from "../../ecs/classes/Component"
 import { SystemStateComponent } from "../../ecs/classes/SystemStateComponent"
-=======
-import { Component, SystemStateComponent, Types } from "ecsy"
 import { FrameStyle, ParticleEmitterInterface } from "../interfaces"
-
->>>>>>> 99c220aa
 interface ParticleEmitterStateInterface {
   emitter3D: any
   useEntityRotation: boolean
