--- conflicted
+++ resolved
@@ -18,13 +18,8 @@
 
   (groupUser as any).associate = function (models: any) {
     (groupUser as any).belongsTo(models.user, { foreignKey: 'userId' });
-<<<<<<< HEAD
-    (groupUser as any).belongsTo(models.group, { foreignKey: 'groupId' });
+    (groupUser as any).belongsTo(models.group, { foreignKey: { name: 'groupId', allowNull: false } });
     (groupUser as any).hasOne(models.group_user_rank, { foreignKey: 'rank' })
-=======
-    (groupUser as any).belongsTo(models.group, { foreignKey: {name:'groupId', allowNull: false}});
-    (groupUser as any).hasOne(models.group_user_rank, { foreignKey: 'groupUserRank' })
->>>>>>> 30a41fe2
   }
 
   return groupUser
