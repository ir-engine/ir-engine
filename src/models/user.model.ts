--- conflicted
+++ resolved
@@ -10,7 +10,6 @@
       allowNull: false,
       primaryKey: true
     },
-<<<<<<< HEAD
     email: {
       type: DataTypes.STRING
     },
@@ -36,8 +35,6 @@
     microphone:{type: DataTypes.STRING},
     audio:{ type: DataTypes.STRING},
     quality: {type: DataTypes.BOOLEAN, defaultValue: true},
-=======
->>>>>>> 4ef4b400
     created: { type: DataTypes.DATE }
   }, {
     hooks: {
