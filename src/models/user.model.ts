import { Sequelize, DataTypes } from 'sequelize'
import { Application } from '../declarations'

export default (app: Application): any => {
  const sequelizeClient: Sequelize = app.get('sequelizeClient')
  const user = sequelizeClient.define('user', {
    id: {
      type: DataTypes.UUID,
      defaultValue: DataTypes.UUIDV1,
      allowNull: false,
      primaryKey: true
    },
<<<<<<< HEAD
=======
    email: {
      type: DataTypes.STRING
    },
    password: {
      type: DataTypes.STRING
    },
    mobile: {
      type: DataTypes.STRING
    },
    auth0Id: { type: DataTypes.STRING },
    googleId: { type: DataTypes.STRING },
    facebookId: { type: DataTypes.STRING },
    twitterId: { type: DataTypes.STRING },
    githubId: { type: DataTypes.STRING },
    isVerified: { type: DataTypes.BOOLEAN },
    verifyToken: { type: DataTypes.STRING },
    verifyShortToken: { type: DataTypes.STRING },
    verifyExpires: { type: DataTypes.DATE },
    verifyChanges: { type: DataTypes.JSON },
    resetToken: { type: DataTypes.STRING },
    resetExpires: { type: DataTypes.DATE },
    muted:{type: DataTypes.BOOLEAN, defaultValue: false},
    microphone:{type: DataTypes.STRING},
    audio:{ type: DataTypes.STRING},
    quality: {type: DataTypes.BOOLEAN, defaultValue: true},
>>>>>>> 30a41fe2
    created: { type: DataTypes.DATE }
  }, {
    hooks: {
      beforeCount (options: any) {
        options.raw = true
      }
    }
  });

  (user as any).associate = (models: any) => {
    (user as any).belongsTo(models.user_role, { foreignKey: 'userRole' });
    (user as any).belongsTo(models.instance); // user can only be in one room at a time
    (user as any).belongsTo(models.party, { through: 'party_user', foreignKey: 'userId' }); // user can only be part of one party at a time
    (user as any).hasMany(models.collection);
    (user as any).hasMany(models.entity);
    (user as any).hasMany(models.static_resource);
    (user as any).belongsToMany(models.user, { as: 'user', through: models.user_relationship });
    (user as any).belongsToMany(models.user, { as: 'relatedUser', through: models.user_relationship });
    (user as any).belongsToMany(models.group, { through: models.group_user }); // user can join multiple orgs
    (user as any).belongsToMany(models.group_user_rank, { through: models.group_user }); // user can join multiple orgs
    (user as any).hasMany(models.identity_provider);
    (user as any).hasMany(models.asset, { foreignKey: 'account_id' });
    (user as any).hasMany(models.owned_file, { foreignKey: 'account_id' });
    (user as any).belongsTo(models.group, { through: models.group_member })
  }

  return user
}<|MERGE_RESOLUTION|>--- conflicted
+++ resolved
@@ -9,36 +9,7 @@
       defaultValue: DataTypes.UUIDV1,
       allowNull: false,
       primaryKey: true
-    },
-<<<<<<< HEAD
-=======
-    email: {
-      type: DataTypes.STRING
-    },
-    password: {
-      type: DataTypes.STRING
-    },
-    mobile: {
-      type: DataTypes.STRING
-    },
-    auth0Id: { type: DataTypes.STRING },
-    googleId: { type: DataTypes.STRING },
-    facebookId: { type: DataTypes.STRING },
-    twitterId: { type: DataTypes.STRING },
-    githubId: { type: DataTypes.STRING },
-    isVerified: { type: DataTypes.BOOLEAN },
-    verifyToken: { type: DataTypes.STRING },
-    verifyShortToken: { type: DataTypes.STRING },
-    verifyExpires: { type: DataTypes.DATE },
-    verifyChanges: { type: DataTypes.JSON },
-    resetToken: { type: DataTypes.STRING },
-    resetExpires: { type: DataTypes.DATE },
-    muted:{type: DataTypes.BOOLEAN, defaultValue: false},
-    microphone:{type: DataTypes.STRING},
-    audio:{ type: DataTypes.STRING},
-    quality: {type: DataTypes.BOOLEAN, defaultValue: true},
->>>>>>> 30a41fe2
-    created: { type: DataTypes.DATE }
+    }
   }, {
     hooks: {
       beforeCount (options: any) {
