--- conflicted
+++ resolved
@@ -4,19 +4,8 @@
 
 export default (app: Application): any => {
   const sequelizeClient: Sequelize = app.get('sequelizeClient')
-<<<<<<< HEAD
-  const Instance = sequelizeClient.define('instance', {
-    id: {
-      type: DataTypes.UUID,
-      defaultValue: DataTypes.UUIDV1,
-      allowNull: false,
-      primaryKey: true
-    },
-    address: {
-=======
   const instance = sequelizeClient.define('instance', {
     url: {
->>>>>>> e512335e
       type: DataTypes.STRING,
       allowNull: false
     },
@@ -24,7 +13,6 @@
       type: DataTypes.INTEGER,
       allowNull: true
     }
-    // TODO: currentUsers: {}  
   }, {
     hooks: {
       beforeCount (options: any) {
@@ -32,17 +20,10 @@
       }
     }
   });
-<<<<<<< HEAD
 
-  (Instance as any).associate = (models: any) => {
-    (Instance as any).belongsTo(models.location);
-    (Instance as any).hasMany(models.user)
+  (instance as any).associate = (models: any) => {
+    (instance as any).belongsTo(models.location);
+    (instance as any).hasMany(models.user)
   }
-  return Instance
-=======
-
-  (instance as any).associate = (models: any) => (instance as any).belongsTo(models.location)
-
   return instance
->>>>>>> e512335e
 }