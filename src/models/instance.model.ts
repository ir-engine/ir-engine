--- conflicted
+++ resolved
@@ -4,11 +4,7 @@
 
 export default (app: Application): any => {
   const sequelizeClient: Sequelize = app.get('sequelizeClient')
-<<<<<<< HEAD
   const instance = sequelizeClient.define('instance', {
-    url: {
-=======
-  const Instance = sequelizeClient.define('instance', {
     id: {
       type: DataTypes.UUID,
       defaultValue: DataTypes.UUIDV1,
@@ -16,7 +12,6 @@
       primaryKey: true
     },
     address: {
->>>>>>> 16b36950
       type: DataTypes.STRING,
       allowNull: false
     },
