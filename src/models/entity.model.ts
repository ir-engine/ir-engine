// @ts-ignore
<<<<<<< HEAD
import { attributeFields } from 'graphql-sequelize'
=======
>>>>>>> 034a1185
import { Sequelize, DataTypes } from 'sequelize'
import { Application } from '../declarations'

export default (app: Application): any => {
  const sequelizeClient: Sequelize = app.get('sequelizeClient')
  const entity = sequelizeClient.define('entity', {
    id: {
      type: DataTypes.UUID,
      defaultValue: DataTypes.UUIDV1,
      allowNull: false,
      primaryKey: true
    },
    name: {
      type: DataTypes.STRING,
      allowNull: false
    }
  }, {
    hooks: {
      beforeCount (options: any) {
        options.raw = true
      }
    }
  });

  (entity as any).associate = (models: any) => {
    (entity as any).belongsTo(models.entity_type, { foreignKey: 'type' });
    (entity as any).hasMany(models.component);
    (entity as any).belongsTo(models.collection);
    (entity as any).belongsTo(models.user)
  }

  attributeFields(entity)

  return entity
}<|MERGE_RESOLUTION|>--- conflicted
+++ resolved
@@ -1,8 +1,4 @@
 // @ts-ignore
-<<<<<<< HEAD
-import { attributeFields } from 'graphql-sequelize'
-=======
->>>>>>> 034a1185
 import { Sequelize, DataTypes } from 'sequelize'
 import { Application } from '../declarations'
 
@@ -34,7 +30,5 @@
     (entity as any).belongsTo(models.user)
   }
 
-  attributeFields(entity)
-
   return entity
 }