--- conflicted
+++ resolved
@@ -12,19 +12,6 @@
     if (id) {
       const staticResourceService = app.service('static-resource')
 
-<<<<<<< HEAD
-    const staticResourceResult = await app.services.staticResource.find({
-      query: {
-        id: id
-      }
-    })
-
-    const staticResource = staticResourceResult.data[0]
-
-    if (staticResource != null) {
-      const storageRemovePromise = new Promise(function (resolve, reject) {
-        const key = staticResource.url.replace('https://s3.amazonaws.com/' + (config.get('aws.s3.blob_bucket_name') as string) + '/', '')
-=======
       const staticResourceResult = await staticResourceService.find({
         query: {
           id: id
@@ -36,7 +23,6 @@
       const storageRemovePromise = new Promise(function (resolve, reject) {
         const key = staticResource.url.replace('https://s3.amazonaws.com/' + (config.get('aws.s3.static_resource_bucket') as string) + '/', '')
 
->>>>>>> b6486246
         storage.remove({
           key: key
         }, (err: any, result: any) => {
@@ -50,18 +36,6 @@
         })
       })
 
-<<<<<<< HEAD
-      const children = await app.services.staticResource.find({
-        query: {
-          staticResourceParentId: id
-        }
-      })
-
-      const staticResourceChildrenRemovePromise = Promise.all(children.data.map(async (child: any) => {
-        const staticResourceChildRemovePromise = app.services.staticResource.remove(null, {
-          query: {
-            resourceId: child.resourceId
-=======
       const children = await getAllChildren(staticResourceService, id, 0)
 
       const childRemovalPromises = children.map(async (child: any) => {
@@ -73,7 +47,6 @@
             console.log('Failed to remove child: ')
             console.log(child.id)
             reject(err)
->>>>>>> b6486246
           }
 
           resolve()
@@ -82,17 +55,6 @@
 
       const attributionRemovePromise = staticResource.attributionId ? app.service('attribution').remove(staticResource.attributionId) : Promise.resolve()
 
-<<<<<<< HEAD
-        const staticResourceRemovePromise = app.services.staticResource.remove(child.staticResourceId)
-
-        return await Promise.all([
-          staticResourceChildRemovePromise,
-          staticResourceRemovePromise,
-          storageRemovePromise,
-          staticResourceChildrenRemovePromise
-        ])
-      }))
-=======
       const staticResourceChildrenRemovePromise = Promise.all(childRemovalPromises)
 
       await Promise.all([
@@ -100,7 +62,6 @@
         staticResourceChildrenRemovePromise,
         attributionRemovePromise
       ])
->>>>>>> b6486246
     }
 
     return context
