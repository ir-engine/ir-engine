/* eslint-disable @typescript-eslint/restrict-plus-operands */
import util from 'util'
import { exec } from 'child_process'
import * as path from 'path'
// @ts-ignore
import config from 'config'
// @ts-ignore
import youtubedl from 'youtube-dl'
import AWS from 'aws-sdk'
// @ts-ignore
import S3BlobStore from 's3-blob-store'
import { Application } from '../declarations'

import fs from 'fs'
// @ts-ignore
import appRootPath from 'app-root-path'

const promiseExec = util.promisify(exec)

const sourceRegexes = [
  /youtu.be\/([a-zA-Z0-9_-]+)($|&)/,
  /youtube.com\/watch\?v=([a-zA-Z0-9_-]+)($|&)/,
  /vimeo.com\/([a-zA-Z0-9_-]+)($|&)/
]
const dashManifestName = 'manifest.mpd'

const s3 = new AWS.S3({
  accessKeyId: config.get('aws.keys.access_key_id') ?? '',
  secretAccessKey: config.get('aws.keys.secret_access_key') ?? ''
})

const s3BlobStore = new S3BlobStore({
  client: s3,
  bucket: config.get('aws.s3.public_video_bucket') || 'default',
  acl: 'public-read'
})

<<<<<<< HEAD
export default async (data: any): Promise<void> => {
  let results = data.result
  const app = data.app
=======
export default async function (context: any): Promise<void> {
  let results = context.result
  const app = context.app
>>>>>>> 2a2c5f15

  if (!Array.isArray(results)) {
    results = [results]
  }

  results.map(async (result: any) => {
    return await uploadVideo(result, app)
  })
}

async function uploadVideo (result: any, app: Application): Promise<any> {
<<<<<<< HEAD
  return await new Promise((resolve, reject) => {
    const link = result.link
=======
  return await new Promise(function (resolve, reject) {
    const link = result.url
>>>>>>> 2a2c5f15
    let fileId = ''

    for (const re of sourceRegexes) {
      const match = link.match(re)

      if (match != null) {
        fileId = match[1]
      }
    }

    if (fileId.length > 0) {
      s3BlobStore.exists({
        key: (fileId + '/' + dashManifestName)
      }, async (err: any, exists: any) => {
        if (err) {
          console.log('s3 error')
          console.log(err)
          throw err
        }

        if (exists !== true) {
          try {
            const localFilePath = path.join(appRootPath.path, 'temp_videos', fileId)
            const rawVideoPath = path.join(localFilePath, fileId) + '_raw.mp4'
            const outputdir = path.join(localFilePath, 'output')
            const dashManifestPath = path.join(outputdir, dashManifestName)
            await fs.promises.rmdir(localFilePath, { recursive: true })
            await fs.promises.mkdir(localFilePath, { recursive: true })
            await fs.promises.mkdir(path.join(localFilePath, 'output'), { recursive: true })

            await new Promise((resolve, reject) => {
              console.log('Starting to download ' + link)
              youtubedl.exec(link,
                ['--format=bestvideo[ext=mp4][height<=1080]+bestaudio[ext=m4a]', '--output=' + fileId + '_raw.mp4'],
                { cwd: localFilePath },
                (err: any, output: any) => {
                  if (err) {
                    console.log(err)
                    reject(err)
                  }
                  resolve()
                })
            })

            console.log('Finished downloading video ' + fileId + ', running through ffmpeg')

            try {
              // -hls_playlist 1 generates HLS playlist files as well. The master playlist is generated with the filename master.m3u8
              await promiseExec('ffmpeg -i ' + rawVideoPath + ' -f dash -hls_playlist 1 -c:v libx264 -map 0:v:0 -map 0:a:0 -b:v:0 7000k -profile:v:0 main -use_timeline 1 -use_template 1 ' + dashManifestPath)
            } catch (err) {
              console.log('ffmpeg error')
              console.log(err)
              await fs.promises.rmdir(localFilePath, { recursive: true })
              throw err
            }

            console.log('Finished ffmpeg on ' + fileId + ', uploading!')

            try {
              await uploadFile(outputdir, fileId)
            } catch (err) {
              console.log('Error in totality of file upload')
              console.log(err)
              throw err
            }

            await app.service('public-video').patch(result.id, {
              url: 'https://' +
                                    config.get('aws.s3.public_video_bucket') +
                                    '.s3.amazonaws.com/' +
                                    fileId
            })

            console.log('Uploaded all files for ' + fileId + ', deleting local copies')

            await fs.promises.rmdir(localFilePath, { recursive: true })

            resolve()
          } catch (err) {
            console.log('Transcoding process error')
            console.log(err)

            reject(err)
          }
        } else {
          console.log('S3 upload existed for ' + fileId + ', just patching the link.')
          await app.service('public-video').patch(result.id, {
            url: 'https://' +
                            config.get('aws.s3.public_video_bucket') +
                            '.s3.amazonaws.com/' +
                            fileId
          })

          resolve()
        }
      })
    } else {
      console.log('Regex for ' + link + ' did not match anything known')

      resolve()
    }
  })
}

async function uploadFile (localFilePath: string, fileId: string): Promise<void> {
  // eslint-disable-next-line @typescript-eslint/no-misused-promises, no-async-promise-executor
  return await new Promise(async (resolve, reject) => {
    const promises = []
    try {
      const files = await fs.promises.readdir(localFilePath)

      for (const file of files) {
        if (/.m/.test(file)) {
          const strippedFilePath = localFilePath.replace(appRootPath.path, '').replace('/temp_videos', '').replace('/output', '')
          const filePath = strippedFilePath + '/' + file
          const stream = s3BlobStore.createWriteStream({
            key: filePath.slice(1),
            params: {
              ACL: 'public-read'
            }
          })

          const readStream = fs.createReadStream(localFilePath + '/' + file)
          promises.push(new Promise((resolve, reject) => {
            readStream.pipe(stream)

            stream.on('finish', async (): Promise<void> => {
              resolve()
            })

            stream.on('error', async (err: any): Promise<void> => {
              console.log('s3BlobStore error')
              console.log(err)
              reject(err)
            })
          }))
        } else {
          promises.push(uploadFile(path.join(localFilePath, file), fileId))
        }
      }

      await Promise.all(promises)

      resolve()
    } catch (err) {
      console.log('uploadFile error')
      console.log(err)
      reject(err)
    }
  })
}<|MERGE_RESOLUTION|>--- conflicted
+++ resolved
@@ -35,15 +35,9 @@
   acl: 'public-read'
 })
 
-<<<<<<< HEAD
 export default async (data: any): Promise<void> => {
   let results = data.result
   const app = data.app
-=======
-export default async function (context: any): Promise<void> {
-  let results = context.result
-  const app = context.app
->>>>>>> 2a2c5f15
 
   if (!Array.isArray(results)) {
     results = [results]
@@ -55,13 +49,8 @@
 }
 
 async function uploadVideo (result: any, app: Application): Promise<any> {
-<<<<<<< HEAD
   return await new Promise((resolve, reject) => {
     const link = result.link
-=======
-  return await new Promise(function (resolve, reject) {
-    const link = result.url
->>>>>>> 2a2c5f15
     let fileId = ''
 
     for (const re of sourceRegexes) {
