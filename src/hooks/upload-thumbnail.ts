import { Hook, HookContext } from '@feathersjs/feathers'

export default (options = {}): Hook => {
  return async (context: HookContext) => {
    const { app } = context
    if (context.params.thumbnail) {
      context.params.file = context.params.thumbnail
      context.params.mime_type = context.params.file.mimetype
      context.params.parentId = context.result.id
      context.data.metadata = context.data.metadata ? context.data.metadata : {}
      delete context.params.thumbnail

      await app.services.upload.create(context.data, context.params)

<<<<<<< HEAD
      await app.services['static-resource-type'].create({
        staticResource: result.id,
        type: 'thumbnail',
        resourceId: result.id
      })

      await app.services['static-resource-child'].create({
        resourceParent: context.result.id,
        resourceId: result.id
      })
=======
      // await app.services['static-resource-type'].create({
      //   staticResource: result.id,
      //   type: 'thumbnail',
      //   resourceId: result.id
      // })

      // await app.services['static-resource-child'].create({
      //   staticResourceId: context.result.id,
      //   childStaticResourceId: result.id
      // })
>>>>>>> 16b36950

      return context
    } else {
      return context
    }
  }
}<|MERGE_RESOLUTION|>--- conflicted
+++ resolved
@@ -12,18 +12,6 @@
 
       await app.services.upload.create(context.data, context.params)
 
-<<<<<<< HEAD
-      await app.services['static-resource-type'].create({
-        staticResource: result.id,
-        type: 'thumbnail',
-        resourceId: result.id
-      })
-
-      await app.services['static-resource-child'].create({
-        resourceParent: context.result.id,
-        resourceId: result.id
-      })
-=======
       // await app.services['static-resource-type'].create({
       //   staticResource: result.id,
       //   type: 'thumbnail',
@@ -34,7 +22,6 @@
       //   staticResourceId: context.result.id,
       //   childStaticResourceId: result.id
       // })
->>>>>>> 16b36950
 
       return context
     } else {
