import { System } from "ecsy"
import InputActionHandler from "../components/InputActionHandler"
import InputAxisHandler2D from "../components/InputAxisHandler2D"
import InputReceiver from "../components/InputReceiver"

export default class InputDebugSystem extends System {
  _actionDataUIElement: any
  _axisDataUIElement: any
  public execute(): void {
    this.queries.actionReceivers.changed.forEach(entity => {
<<<<<<< HEAD
      if (entity.getComponent(InputActionHandler).buffer.getBufferLength() > 0) {
        entity
          .getComponent(InputActionHandler)
          .buffer.toArray()
          .forEach(element => {
            console.log(element)
            this._actionDataUIElement = document.getElementById("actionData")
            if (this._actionDataUIElement) {
              this._actionDataUIElement.innerHTML =
                entity.getComponent(InputActionHandler).buffer.toArray()[0].action +
                " | " +
                entity.getComponent(InputActionHandler).buffer.toArray()[0].value
            }
          })
      }
    })
    this.queries.axisReceivers.changed.forEach(entity => {
      if (entity.getComponent(InputAxisHandler2D).buffer.getBufferLength() > 0)
        console.log("Axes: " + entity.getComponent(InputAxisHandler2D).buffer.getBufferLength())
      this._axisDataUIElement = document.getElementById("axisData")
      if (this._axisDataUIElement) {
        this._axisDataUIElement.innerHTML =
          entity.getComponent(InputAxisHandler2D).buffer.toArray()[0].axis +
          " | x: " +
          entity.getComponent(InputAxisHandler2D).buffer.toArray()[0].value.x +
          " | y: " +
          entity.getComponent(InputAxisHandler2D).buffer.toArray()[0].value.y
=======
      const values = entity.getComponent(InputActionHandler).values
      if (values.getBufferLength() > 0) {
        this._actionDataUIElement = document.getElementById("actionData")
        if (this._actionDataUIElement) {
          this._actionDataUIElement.innerHTML = values
            .toArray()
            .map((element, index) => {
              return index + ": " + element.action + " | " + element.value
            })
            .join("<br/>")
        }
      }
    })
    this.queries.axisReceivers.changed.forEach(entity => {
      const inputHandler = entity.getComponent(InputAxisHandler2D)
      if (inputHandler.values.getBufferLength() > 0) {
        console.log("Axes: " + inputHandler.values.getBufferLength())
      }

      this._axisDataUIElement = document.getElementById("axisData")
      if (this._axisDataUIElement) {
        this._axisDataUIElement.innerHTML = inputHandler.values
          .toArray()
          .map((element, index) => {
            return `${index}:  ${element.axis} | x: ${element.value.x} | y: ${element.value.y}`
          })
          .join("<br />")
>>>>>>> 375a9401
      }
    })
  }
}

InputDebugSystem.queries = {
  actionReceivers: {
    components: [InputReceiver, InputActionHandler],
    listen: { changed: true }
  },
  axisReceivers: {
    components: [InputReceiver, InputAxisHandler2D],
    listen: { changed: true }
  }
}<|MERGE_RESOLUTION|>--- conflicted
+++ resolved
@@ -8,36 +8,7 @@
   _axisDataUIElement: any
   public execute(): void {
     this.queries.actionReceivers.changed.forEach(entity => {
-<<<<<<< HEAD
-      if (entity.getComponent(InputActionHandler).buffer.getBufferLength() > 0) {
-        entity
-          .getComponent(InputActionHandler)
-          .buffer.toArray()
-          .forEach(element => {
-            console.log(element)
-            this._actionDataUIElement = document.getElementById("actionData")
-            if (this._actionDataUIElement) {
-              this._actionDataUIElement.innerHTML =
-                entity.getComponent(InputActionHandler).buffer.toArray()[0].action +
-                " | " +
-                entity.getComponent(InputActionHandler).buffer.toArray()[0].value
-            }
-          })
-      }
-    })
-    this.queries.axisReceivers.changed.forEach(entity => {
-      if (entity.getComponent(InputAxisHandler2D).buffer.getBufferLength() > 0)
-        console.log("Axes: " + entity.getComponent(InputAxisHandler2D).buffer.getBufferLength())
-      this._axisDataUIElement = document.getElementById("axisData")
-      if (this._axisDataUIElement) {
-        this._axisDataUIElement.innerHTML =
-          entity.getComponent(InputAxisHandler2D).buffer.toArray()[0].axis +
-          " | x: " +
-          entity.getComponent(InputAxisHandler2D).buffer.toArray()[0].value.x +
-          " | y: " +
-          entity.getComponent(InputAxisHandler2D).buffer.toArray()[0].value.y
-=======
-      const values = entity.getComponent(InputActionHandler).values
+      const values = entity.getComponent(InputActionHandler).buffer
       if (values.getBufferLength() > 0) {
         this._actionDataUIElement = document.getElementById("actionData")
         if (this._actionDataUIElement) {
@@ -52,19 +23,18 @@
     })
     this.queries.axisReceivers.changed.forEach(entity => {
       const inputHandler = entity.getComponent(InputAxisHandler2D)
-      if (inputHandler.values.getBufferLength() > 0) {
-        console.log("Axes: " + inputHandler.values.getBufferLength())
+      if (inputHandler.buffer.getBufferLength() > 0) {
+        console.log("Axes: " + inputHandler.buffer.getBufferLength())
       }
 
       this._axisDataUIElement = document.getElementById("axisData")
       if (this._axisDataUIElement) {
-        this._axisDataUIElement.innerHTML = inputHandler.values
+        this._axisDataUIElement.innerHTML = inputHandler.buffer
           .toArray()
           .map((element, index) => {
             return `${index}:  ${element.axis} | x: ${element.value.x} | y: ${element.value.y}`
           })
           .join("<br />")
->>>>>>> 375a9401
       }
     })
   }
