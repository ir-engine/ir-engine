/* eslint-disable @typescript-eslint/ban-ts-comment */
import { types as MediaSoupServerTypes } from "mediasoup"
import mediasoupClient, { types as MediaSoupClientTypes } from "mediasoup-client"
import ioclient from "socket.io-client"
import { sleep } from "../../../common/functions/sleep"
import { MediaStreamComponent } from "../../components/MediaStreamComponent"
import { Network as NetworkComponent } from "../../components/Network"
import { CAM_VIDEO_SIMULCAST_ENCODINGS } from "../../constants/VideoConstants"
import { MessageTypes } from "../../enums/MessageTypes"
import { Message } from "../../interfaces/Message"
import { NetworkTransport } from "../../interfaces/NetworkTransport"
import { MediaStreamSystem } from "../../systems/MediaStreamSystem"
import { initializeClient, addClient, removeClient } from "../../functions/ClientFunctions"

const Device = mediasoupClient.Device

export class SocketWebRTCClientTransport implements NetworkTransport {
  mediasoupDevice: mediasoupClient.Device
  joined: boolean
  recvTransport: mediasoupClient.types.Transport
  sendTransport: mediasoupClient.types.Transport
  lastPollSyncData = {}
  pollingInterval: NodeJS.Timeout
  heartbeatInterval = 2000
  pollingTickRate = 1000
  dataProducers = new Map<string, MediaSoupClientTypes.DataProducer>()
  dataConsumers = new Map<string, MediaSoupClientTypes.DataConsumer>()

  socket: SocketIOClient.Socket = {} as SocketIOClient.Socket

  request: any

  sendAllReliableMessages(): void {
    while (!NetworkComponent.instance.outgoingReliableQueue.empty) {
      this.socket.emit(MessageTypes.ReliableMessage.toString(), NetworkComponent.instance.outgoingReliableQueue.pop)
    }
  }

  sendAllUnReliableMessages(): void {
    while (!NetworkComponent.instance.outgoingUnreliableQueue.empty) {
      this.socket.emit(MessageTypes.UnreliableMessage.toString(), NetworkComponent.instance.outgoingUnreliableQueue.pop)
    }
  }

  handleConsumerMessage = (consumerLabel: string, channelId: string, callback: (data: any) => void) => (message: any) => {
    // Check if message received is for this channel
    if (consumerLabel === channelId) {
      // call cb function for which the callee wanted to do stuff if message was received on this channel
      callback(message)
    }
  }

  // TODO: Separate producer and consumer stuff for sending unreliable data on a data channel and receiving it
  // Keep this for sending/using data producer only.
  async sendUnreliableMessage({
    callback,
    channelId,
    data,
    type
  }: {
    channelId: string
    data: any
    type: string
    callback?: (data: any) => void
  }): Promise<mediasoupClient.types.DataProducer> {
    let clientDataConsumer = this.dataConsumers.get(channelId)
    if (clientDataConsumer && callback) {
      // Listen to message event of the consumer
      clientDataConsumer.on("message", this.handleConsumerMessage(clientDataConsumer.label, channelId, callback))
    }
    try {
      console.log("Producing Data on data channel: ", channelId)
      const dataProducer = await this.sendTransport.produceData({
        appData: data, // Probably Add additional info to send to server
        ordered: false,
        label: channelId,
        // maxPacketLifeTime: 3000,
        maxRetransmits: 3,
        protocol: type // sub-protocol for type of data to be transmitted on the channel e.g. json, raw etc. maybe make type an enum rather than string
      })
      console.log("Requesting data consumer from server")
      const {
        dataConsumerOptions,
        error
      }: {
        error: any
        dataConsumerOptions: { id: string; sctpStreamParameters: MediaSoupClientTypes.SctpStreamParameters }
      } = await this.request(MessageTypes.WebRTCConsumeData.toString(), {
        consumerOptions: {
          dataProducerId: dataProducer.id,
          // appData, Probably Add additional info to send to server
          maxRetransmits: 3,
          ordered: false
        } as MediaSoupServerTypes.DataConsumerOptions,
        transportId: this.recvTransport.id
      })
      console.log(
        "Receiving response for data consumer from server",
        "response: ",
        { error, dataConsumerOptions },
        "ID: ",
        dataConsumerOptions.id,
        "label:"
      )
      if (error) {
        throw error
      }
      /**
        * peerId, // NOTE: Null if bot.
						dataProducerId,
						id,
						sctpStreamParameters,
						label,
						protocol,
						appData
        */
      clientDataConsumer = await this.recvTransport.consumeData({
        // appData
        dataProducerId: dataProducer.id,
        id: dataConsumerOptions.id,
        protocol: type,
        label: channelId,
        sctpStreamParameters: dataConsumerOptions.sctpStreamParameters
      })
      this.dataConsumers.set(channelId, clientDataConsumer)
      clientDataConsumer.on("message", this.handleConsumerMessage(clientDataConsumer.label, channelId, callback))
      return Promise.resolve(dataProducer)
    } catch (e) {
      return Promise.reject(e)
    }
  }

  // Adds support for Promise to socket.io-client
  promisedRequest(socket: SocketIOClient.Socket) {
    return function request(type: any, data = {}): any {
      return new Promise(resolve => {
        socket.emit(type, data, resolve)
        // console.log("Emitting data: ")
        // console.log(data)
      })
    }
  }

  public async initialize(address = "https://127.0.0.1", port = 3001): Promise<void> {
    console.log("Initializing client transport")
    this.mediasoupDevice = new Device()

    this.socket = ioclient(`${address}:${port}`)
    this.request = this.promisedRequest(this.socket)
    console.log(this.socket)

    //@ts-ignore
    // window.screenshare = await this.startScreenshare

    console.log(`Initializing socket.io...,`)
    this.socket.on("connect", async () => {
      console.log("Connected!")

      // setInterval(() => {
      //   console.log("Heartbeat")
      //   this.socket.emit(MessageTypes.Heartbeat)
      // }, this.heartbeatInterval)

      // use sendBeacon to tell the server we're disconnecting when
      // the page unloads
      window.addEventListener("unload", async () => {
        this.socket.emit(MessageTypes.LeaveWorld.toString())
      })

      this.socket.on(MessageTypes.Initialization.toString(), async (_id: any, _ids: any) => {
        console.log("Initialization response received from server")
        initializeClient(_id, _ids)
        await this.joinWorld()
        console.log("About to send camera streams")
        await this.sendCameraStreams()
        console.log("about to init sockets")
      })

      this.socket.on(MessageTypes.ClientConnected.toString(), (_id: any) => addClient(_id))
      this.socket.on(MessageTypes.ClientDisconnected.toString(), (_id: any) => removeClient(_id))

      this.socket.on(MessageTypes.ReliableMessage.toString(), (message: Message) => {
        NetworkComponent.instance.incomingReliableQueue.add(message)
      })

      this.socket.on(MessageTypes.UnreliableMessage.toString(), (message: Message) => {
        NetworkComponent.instance.incomingUnreliableQueue.add(message)
      })
      this.socket.emit(MessageTypes.Initialization.toString())
    })
  }

  //= =//==//==//==//==//==//==//==//==//==//==//==//==//==//==//==//==//==//==//
  // Mediasoup Code:
  //= =//==//==//==//==//==//==//==//==//==//==//==//==//==//==//==//==//==//==//

  // meeting control actions
  async joinWorld() {
    if (this.joined) return
    this.joined = true
    console.log("Joining world")
    // signal that we're a new peer and initialize our
    // mediasoup-client device, if this is our first time connecting
    const resp = await this.request(MessageTypes.JoinWorld.toString())
    console.log("Awaiting response to join world")
    const { routerRtpCapabilities } = resp as any
    console.log("Loading mediasoup")
    if (!this.mediasoupDevice.loaded) await this.mediasoupDevice.load({ routerRtpCapabilities })
    console.log("Polling")
    this.pollAndUpdate() // start this polling loop
    console.log("Joined world")
    ;(window as any).sendUnreliableMessage = this.sendUnreliableMessage.bind(this)
    ;(window as any).initRecv = this.initRecv.bind(this)
  }

  async initRecv(): Promise<void> {
    if (!this.recvTransport) this.recvTransport = await this.createTransport("recv")
  }

  async sendCameraStreams(): Promise<void> {
    console.log("send camera streams")
    // create a transport for outgoing media, if we don't already have one
    if (!this.sendTransport) this.sendTransport = await this.createTransport("send")
    console.log("SEND TRANSPORT: ", this.sendTransport)
    if (!MediaStreamComponent.instance.mediaStream) return

    // start sending video. the transport logic will initiate a
    // signaling conversation with the server to set up an outbound rtp
    // stream for the camera video track. our createTransport() function
    // includes logic to tell the server to start the stream in a paused
    // state, if the checkbox in our UI is unchecked. so as soon as we
    // have a client-side camVideoProducer object, we need to set it to
    // paused as appropriate, too.
    MediaStreamComponent.instance.camVideoProducer = await this.sendTransport.produce({
      track: MediaStreamComponent.instance.mediaStream.getVideoTracks()[0],
      encodings: CAM_VIDEO_SIMULCAST_ENCODINGS,
      appData: { mediaTag: "cam-video" }
    })

    if (MediaStreamComponent.instance.videoPaused) await MediaStreamComponent.instance.camVideoProducer.pause()

    // same thing for audio, but we can use our already-created
    MediaStreamComponent.instance.camAudioProducer = await this.sendTransport.produce({
      track: MediaStreamComponent.instance.mediaStream.getAudioTracks()[0],
      appData: { mediaTag: "cam-audio" }
    })

    if (MediaStreamComponent.instance.audioPaused) MediaStreamComponent.instance.camAudioProducer.pause()
  }

  async startScreenshare(): Promise<boolean> {
    console.log("start screen share")

    // make sure we've joined the  and that we have a sending
    // transport
    await this.joinWorld()
    if (!this.sendTransport) this.sendTransport = await this.createTransport("send")

    // get a screen share track
    // @ts-ignore
    this.localScreen = await navigator.mediaDevices.getDisplayMedia({
      video: true,
      audio: true
    })

    // create a producer for video
    MediaStreamComponent.instance.screenVideoProducer = await this.sendTransport.produce({
      track: MediaStreamComponent.instance.localScreen.getVideoTracks()[0],
      encodings: [], // TODO: Add me
      appData: { mediaTag: "screen-video" }
    })

    // create a producer for audio, if we have it
    if (MediaStreamComponent.instance.localScreen.getAudioTracks().length) {
      MediaStreamComponent.instance.screenAudioProducer = await this.sendTransport.produce({
        track: MediaStreamComponent.instance.localScreen.getAudioTracks()[0],
        appData: { mediaTag: "screen-audio" }
      })
    }

    // handler for screen share stopped event (triggered by the
    // browser's built-in screen sharing ui)
    MediaStreamComponent.instance.screenVideoProducer.track.onended = async () => {
      console.log("screen share stopped")
      await MediaStreamComponent.instance.screenVideoProducer.pause()

      const { error } = await this.request(MessageTypes.WebRTCCloseProducer.toString(), {
        producerId: MediaStreamComponent.instance.screenVideoProducer.id
      })
      await MediaStreamComponent.instance.screenVideoProducer.close()
      MediaStreamComponent.instance.screenVideoProducer = null
      if (error) {
        console.error(error)
      }
      if (MediaStreamComponent.instance.screenAudioProducer) {
        const { error: screenAudioProducerError } = await this.request(MessageTypes.WebRTCCloseProducer.toString(), {
          producerId: MediaStreamComponent.instance.screenAudioProducer.id
        })

        await MediaStreamComponent.instance.screenAudioProducer.close()
        MediaStreamComponent.instance.screenAudioProducer = null
        if (screenAudioProducerError) {
          console.error(screenAudioProducerError)
        }
      }
    }
    return true
  }

  async stopSendingMediaStreams(): Promise<boolean> {
    if (!(MediaStreamComponent.instance.mediaStream && MediaStreamComponent.instance.localScreen)) return false
    if (!this.sendTransport) return false

    console.log("stop sending media streams")

    const { error } = await this.request(MessageTypes.WebRTCTransportClose.toString(), {
      transportId: this.sendTransport.id
    })
    if (error) console.error(error)
    // closing the sendTransport closes all associated producers. when
    // the camVideoProducer and camAudioProducer are closed,
    // mediasoup-client stops the local cam tracks, so we don't need to
    // do anything except set all our local variables to null.
    await this.sendTransport.close()
    this.sendTransport = null
    MediaStreamComponent.instance.camVideoProducer = null
    MediaStreamComponent.instance.camAudioProducer = null
    MediaStreamComponent.instance.screenVideoProducer = null
    MediaStreamComponent.instance.screenAudioProducer = null
    MediaStreamComponent.instance.mediaStream = null
    MediaStreamComponent.instance.localScreen = null
    return true
  }

  async leave(): Promise<boolean> {
    if (!this.joined) return false
    console.log("leave ")

    // stop polling
    clearInterval(this.pollingInterval)

    // close everything on the server-side (transports, producers, consumers)
    const { error } = await this.request(MessageTypes.LeaveWorld.toString())
    if (error) {
      console.error(error)
    }

    // closing the transports closes all producers and consumers. we
    // don't need to do anything beyond closing the transports, except
    // to set all our local variables to their initial states
    if (this.recvTransport) await this.recvTransport.close()
    if (this.sendTransport) await this.sendTransport.close()

    this.recvTransport = null
    this.sendTransport = null
    MediaStreamComponent.instance.camVideoProducer = null
    MediaStreamComponent.instance.camAudioProducer = null
    MediaStreamComponent.instance.screenVideoProducer = null
    MediaStreamComponent.instance.screenAudioProducer = null
    MediaStreamComponent.instance.mediaStream = null
    MediaStreamComponent.instance.localScreen = null
    this.lastPollSyncData = {}
    MediaStreamComponent.instance.consumers = []
    this.joined = false
    return true
  }

  async subscribeToTrack(peerId: string, mediaTag: string) {
    console.log("subscribe to track", peerId, mediaTag)

    // create a receive transport if we don't already have one
    if (!this.recvTransport) this.recvTransport = await this.createTransport("recv")

    // if we do already have a consumer, we shouldn't have called this
    // method
    let consumer = MediaStreamComponent.instance.consumers.find(
      (c: any) => c.appData.peerId === peerId && c.appData.mediaTag === mediaTag
    )
    if (consumer) return console.error("already have consumer for track", peerId, mediaTag)

    // ask the server to create a server-side consumer object and send
    // us back the info we need to create a client-side consumer

    const consumerParameters = await this.request(MessageTypes.WebRTCReceiveTrack.toString(), {
      mediaTag,
      mediaPeerId: peerId,
      rtpCapabilities: this.mediasoupDevice.rtpCapabilities
    })
    consumer = await this.recvTransport.consume({
      ...consumerParameters,
      appData: { peerId, mediaTag }
    })

    // the server-side consumer will be started in paused state. wait
    // until we're connected, then send a resume request to the server
    // to get our first keyframe and start displaying video
    while (this.recvTransport.connectionState !== "connected") await sleep(100)

    // okay, we're ready. let's ask the peer to send us media
    await this.resumeConsumer(consumer)

    // keep track of all our consumers
    MediaStreamComponent.instance.consumers.push(consumer)

    // ui
    await MediaStreamSystem.instance.addVideoAudio(consumer, peerId)
  }

  async unsubscribeFromTrack(peerId: any, mediaTag: any) {
    console.log("unsubscribe from track", peerId, mediaTag)
    const consumer = MediaStreamComponent.instance.consumers.find(
      c => c.appData.peerId === peerId && c.appData.mediaTag === mediaTag
    )
    if (!consumer) return
    await this.closeConsumer(consumer)
  }

  async pauseConsumer(consumer: { appData: { peerId: any; mediaTag: any }; id: any; pause: () => any }) {
    if (!consumer) return
    console.log("pause consumer", consumer.appData.peerId, consumer.appData.mediaTag)
    await this.request(MessageTypes.WebRTCPauseConsumer.toString(), { consumerId: consumer.id })
    await consumer.pause()
  }

  async resumeConsumer(consumer: { appData: { peerId: any; mediaTag: any }; id: any; resume: () => any }) {
    if (!consumer) return
    console.log("resume consumer", consumer.appData.peerId, consumer.appData.mediaTag)
    await this.request(MessageTypes.WebRTCResumeConsumer.toString(), { consumerId: consumer.id })
    await consumer.resume()
  }

  async pauseProducer(producer: { appData: { mediaTag: any }; id: any; pause: () => any }) {
    if (!producer) return
    console.log("pause producer", producer.appData.mediaTag)
    await this.request(MessageTypes.WebRTCPauseProducer.toString(), { producerId: producer.id })
    await producer.pause()
  }

  async resumeProducer(producer: { appData: { mediaTag: any }; id: any; resume: () => any }) {
    if (!producer) return
    console.log("resume producer", producer.appData.mediaTag)
    await this.request(MessageTypes.WebRTCResumeProducer.toString(), { producerId: producer.id })
    await producer.resume()
  }

  async closeConsumer(consumer: any) {
    if (!consumer) return
    console.log("closing consumer", consumer.appData.peerId, consumer.appData.mediaTag)
    // tell the server we're closing this consumer. (the server-side
    // consumer may have been closed already, but that's okay.)
    await this.request(MessageTypes.WebRTCTransportClose.toString(), { consumerId: consumer.id })
    await consumer.close()

    MediaStreamComponent.instance.consumers = MediaStreamComponent.instance.consumers.filter(
      (c: any) => c !== consumer
    ) as any[]
    MediaStreamSystem.instance.removeVideoAudio(consumer)
  }

  // utility function to create a transport and hook up signaling logic
  // appropriate to the transport's direction
  async createTransport(direction: string) {
    console.log(`create ${direction} transport`)

    // ask the server to create a server-side transport object and send
    // us back the info we need to create a client-side transport
    let transport
    const { transportOptions } = await this.request(MessageTypes.WebRTCTransportCreate.toString(), { direction })
    console.log("transport options", transportOptions)

    if (direction === "recv") {
      transport = await this.mediasoupDevice.createRecvTransport(transportOptions)
    } else if (direction === "send") {
      console.log("transport options:")
      console.log(transportOptions)
      transport = await this.mediasoupDevice.createSendTransport(transportOptions)
    } else {
      throw new Error(`bad transport 'direction': ${direction}`)
    }

    // mediasoup-client will emit a connect event when media needs to
    // start flowing for the first time. send dtlsParameters to the
    // server, then call callback() on success or errback() on failure.
    transport.on("connect", async ({ dtlsParameters }: any, callback: () => void, errback: () => void) => {
      console.log("transport connect event", direction)
      const { error } = await this.request(MessageTypes.WebRTCTransportConnect.toString(), {
        transportId: transportOptions.id,
        dtlsParameters
      })
      if (error) {
        console.error("error connecting transport", direction, error)
        errback()
        return
      }
      callback()
    })

    if (direction === "send") {
      // sending transports will emit a produce event when a new track
      // needs to be set up to start sending. the producer's appData is
      // passed as a parameter
      transport.on(
        "produce",
        async ({ kind, rtpParameters, appData }: any, callback: (arg0: { id: any }) => void, errback: () => void) => {
          console.log("transport produce event", appData.mediaTag)

          // we may want to start out paused (if the checkboxes in the ui
          // aren't checked, for each media type. not very clean code, here
          // but, you know, this isn't a real application.)
          let paused = false
          if (appData.mediaTag === "cam-video") paused = MediaStreamComponent.instance.videoPaused
          else if (appData.mediaTag === "cam-audio") paused = MediaStreamComponent.instance.audioPaused

          // tell the server what it needs to know from us in order to set
          // up a server-side producer object, and get back a
          // producer.id. call callback() on success or errback() on
          // failure.
          const { error, id } = await this.request(MessageTypes.WebRTCSendTrack.toString(), {
            transportId: transportOptions.id,
            kind,
            rtpParameters,
            paused,
            appData
          })
          if (error) {
            console.error("error setting up server-side producer", error)
            errback()
            return
          }
          callback({ id })
        }
<<<<<<< HEAD
        callback({ id })
      })

      transport.on("producedata", async (parameters: any, callback: (arg0: { id: any }) => void, errback: () => void) => {
        console.log("transport produce data event, params: ", parameters)
        const { sctpStreamParameters, label, protocol } = parameters
        const { error, id } = await this.request(MessageTypes.WebRTCProduceData, {
          transportId: transport.id,
          sctpStreamParameters,
          label,
          protocol
        })
        if (error) {
          console.error("error setting up server-side producer", error)
          errback()
          return
=======
      )

      transport.on(
        "produceData",
        async (parameters: any, callback: (arg0: { id: any }) => void, errback: () => void) => {
          console.log("transport produce data event, params: ", parameters)
          const { sctpStreamParameters, label, protocol } = parameters
          const { error, id } = await this.request(MessageTypes.WebRTCProduceData, {
            transportId: transport.id,
            sctpStreamParameters,
            label,
            protocol
          })
          if (error) {
            console.error("error setting up server-side producer", error)
            errback()
            return
          }
          callback({ id })
>>>>>>> 2bbd39aa
        }
      )
    }

    // any time a transport transitions to closed,
    // failed, or disconnected, leave the  and reset
    transport.on("connectionstatechange", async (state: string) => {
      console.log(`transport ${transport.id} connectionstatechange ${state}`)
      // for this simple sample code, assume that transports being
      // closed is an error (we never close these transports except when
      // we leave the )
      if (state === "closed" || state === "failed" || state === "disconnected") {
        console.log("transport closed ... leaving the  and resetting")
        alert("Your connection failed.  Please restart the page")
      }
    })

    return Promise.resolve(transport)
  }

  // polling/update logic
  async pollAndUpdate() {
    console.log("Polling server for current peers array!")
    setTimeout(this.pollAndUpdate, this.pollingTickRate)
    console.log("sending sync request")
    if (this.request === undefined) return
    const { peers } = await this.request(MessageTypes.Synchronization.toString())

    if (peers[NetworkComponent.instance.mySocketID] === undefined) console.log("Server doesn't think you're connected!")

    // decide if we need to update tracks list and video/audio
    // elements. build list of peers, sorted by join time, removing last
    // seen time and stats, so we can easily do a deep-equals
    // comparison. compare this list with the cached list from last
    // poll.

    // auto-subscribe to their feeds:
    for (const id in peers) {
      // for each peer...
      if (id !== NetworkComponent.instance.mySocketID) {
        // if it isnt me...
        if (NetworkComponent.instance.clients !== undefined && NetworkComponent.instance.clients.includes(id)) {
          // and if it is close enough in the 3d space...
          for (const [mediaTag, _] of Object.entries(peers[id].media)) {
            // for each of the peer's producers...
            console.log(id + " | " + mediaTag)
            if (
              MediaStreamComponent.instance.consumers?.find(
                c => c.appData.peerId === id && c.appData.mediaTag === mediaTag
              ) !== null
            )
              return
            // that we don't already have consumers for...
            console.log(`auto subscribing to track that ${id} has added`)
            await this.subscribeToTrack(id, mediaTag)
          }
        }
      }
    }

    // if a peer has gone away, we need to close all consumers we have
    // for that peer and remove video and audio elements
    for (const id in this.lastPollSyncData) {
      if (!peers[id]) {
        console.log(`Peer ${id} has exited`)
        if (MediaStreamComponent.instance.consumers.length === 0) return console.log("Consumers length is 0")
        MediaStreamComponent.instance.consumers.forEach(consumer => {
          if (consumer.appData.peerId === id) {
            this.closeConsumer(consumer)
          }
        })
      }
    }

    // if a peer has stopped sending media that we are consuming, we
    // need to close the consumer and remove video and audio elements
    if (MediaStreamComponent.instance.consumers == undefined || MediaStreamComponent.instance.consumers.length === 0)
      return console.log("Consumers length is 0")

    MediaStreamComponent.instance.consumers.forEach(consumer => {
      const { peerId, mediaTag } = consumer.appData
      if (!peers[peerId]) {
        console.log(`Peer ${peerId} has stopped transmitting ${mediaTag}`)
        this.closeConsumer(consumer)
      } else if (!peers[peerId].media[mediaTag]) {
        console.log(`Peer ${peerId} has stopped transmitting ${mediaTag}`)
        this.closeConsumer(consumer)
      }
    })

    // push through the paused state to new sync list
    this.lastPollSyncData = peers
  }
}<|MERGE_RESOLUTION|>--- conflicted
+++ resolved
@@ -42,7 +42,9 @@
     }
   }
 
-  handleConsumerMessage = (consumerLabel: string, channelId: string, callback: (data: any) => void) => (message: any) => {
+  handleConsumerMessage = (consumerLabel: string, channelId: string, callback: (data: any) => void) => (
+    message: any
+  ) => {
     // Check if message received is for this channel
     if (consumerLabel === channelId) {
       // call cb function for which the callee wanted to do stuff if message was received on this channel
@@ -528,29 +530,12 @@
             return
           }
           callback({ id })
+          callback({ id })
         }
-<<<<<<< HEAD
-        callback({ id })
-      })
-
-      transport.on("producedata", async (parameters: any, callback: (arg0: { id: any }) => void, errback: () => void) => {
-        console.log("transport produce data event, params: ", parameters)
-        const { sctpStreamParameters, label, protocol } = parameters
-        const { error, id } = await this.request(MessageTypes.WebRTCProduceData, {
-          transportId: transport.id,
-          sctpStreamParameters,
-          label,
-          protocol
-        })
-        if (error) {
-          console.error("error setting up server-side producer", error)
-          errback()
-          return
-=======
       )
 
       transport.on(
-        "produceData",
+        "producedata",
         async (parameters: any, callback: (arg0: { id: any }) => void, errback: () => void) => {
           console.log("transport produce data event, params: ", parameters)
           const { sctpStreamParameters, label, protocol } = parameters
@@ -565,8 +550,6 @@
             errback()
             return
           }
-          callback({ id })
->>>>>>> 2bbd39aa
         }
       )
     }
