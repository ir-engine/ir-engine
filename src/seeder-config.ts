--- conflicted
+++ resolved
@@ -110,10 +110,7 @@
       disabled: false,
       delete: true,
       path: 'user-relationship-type',
-<<<<<<< HEAD
-=======
       randomize: false,
->>>>>>> 16b36950
       templates:
         [
           { name: 'requested' }, // Default state of relatedUser
@@ -148,10 +145,7 @@
       disabled: false,
       delete: true,
       path: 'resource-type',
-<<<<<<< HEAD
-=======
       randomize: false,
->>>>>>> 16b36950
       templates:
         [
           { name: 'accessControlScope' },
@@ -181,6 +175,7 @@
       disabled: false,
       delete: true,
       path: 'access-control-scope',
+      randomize: false,
       templates:
         [
           { name: 'none' },
@@ -192,10 +187,7 @@
       disabled: false,
       delete: true,
       path: 'access-control',
-<<<<<<< HEAD
-=======
       randomize: false,
->>>>>>> 16b36950
       templates:
         [
           // ADMIN Access Controls
@@ -892,10 +884,7 @@
       disabled: false,
       delete: true,
       path: 'static-resource-type',
-<<<<<<< HEAD
-=======
       randomize: false,
->>>>>>> 16b36950
       templates: [
         { type: 'image' },
         { type: 'video' }, // parse metadata for video type (eg 360-eac)
@@ -990,15 +979,6 @@
     {
       disabled: (process.env.FORCE_DB_REFRESH !== 'true'),
       delete: true,
-      path: 'instance',
-      template: {
-        location: { type: 'ID', faker: { fk: 'location:random' } },
-        address: '{{internet.url}}'
-      }
-    },
-    {
-      disabled: (process.env.FORCE_DB_REFRESH !== 'true'),
-      delete: true,
       path: 'license',
       template: {
         name: license.name,
@@ -1011,8 +991,11 @@
       path: 'location',
       template: {
         name: 'test location',
-        instance: [
-          { type: 'ID', faker: { fk: 'instance:random' } }
+        instances: [
+          {
+            location: { type: 'ID', faker: { fk: 'location:random' } },
+            address: '{{internet.url}}'
+          }
         ]
       }
     },
