<<<<<<< HEAD
import AccessControlSeed from './services/access-control/access-control.seed'
import AccessControlScopeSeed from './services/access-control-scope/access-control-scope.seed'
import CollectionType from './services/collection-type/collection-type.seed'
import ComponentTypeSeed from './services/component-type/component-type.seed'
import EntityTypeSeed from './services/entity-type/entity-type.seed'
import UserRelationshipTypeSeed from './services/user-relationship-type/user-relationship-type.seed'
import UserRoleSeed from './services/user-role/user-role.seed'
import GroupUserRankSeed from './services/group-user-rank/group-user-rank.seed'
import ResourceTypeSeed from './services/resource-type/resource-type.seed'
import StaticResourceTypeSeed from './services/static-resource-type/static-resource-type.seed'
=======
import license from './licenses/mit.json'

// $ export FORCE_DB_REFRESH=true
// to enable seeting
const disabled = (process.env.FORCE_DB_REFRESH !== 'true' && process.env.GENERATE_FAKES !== 'true')
const forceDelete = !disabled
>>>>>>> 6a441dfb

module.exports = {
  disabled: disabled,
  delete: forceDelete,
  services: [
<<<<<<< HEAD
    CollectionType,
    ComponentTypeSeed,
    EntityTypeSeed,
    UserRelationshipTypeSeed,
    UserRoleSeed,
    GroupUserRankSeed,
    ResourceTypeSeed,
    AccessControlScopeSeed,
    AccessControlSeed,
    StaticResourceTypeSeed
=======
    // TYPES
    {
      disabled: disabled,
      
      path: 'collection-type',
      templates:
        [
          { name: 'scene' },
          { name: 'inventory' }]
    },
    {
      disabled: disabled,
      
      path: 'component-type',
      randomize: false,
      templates:
        [
          // Default Aframe components
          { name: 'animation' },
          { name: 'background' },
          { name: 'camera' },
          { name: 'cursor' },
          { name: 'debug' },
          { name: 'device-orientation-permission-ui' },
          { name: 'embedded' },
          { name: 'fog' },
          { name: 'geometry' },
          { name: 'gltf-model' },
          { name: 'hand-controls' },
          { name: 'keyboard-shortcuts' },
          { name: 'laser-controls' },
          { name: 'light' },
          { name: 'line' },
          { name: 'link' },
          { name: 'loading-screen' },
          { name: 'look-controls' },
          { name: 'obj-model' },
          { name: 'oculus-go-controls' },
          { name: 'pool' },
          { name: 'position' },
          { name: 'raycaster' },
          { name: 'renderer' },
          { name: 'rotation' },
          { name: 'scale' },
          { name: 'screenshot' },
          { name: 'shadow' },
          { name: 'sound' },
          { name: 'stats' },
          { name: 'text' },
          { name: 'tracked-controls' },
          { name: 'visible' },
          { name: 'vive-controls' },
          { name: 'vive-focus-controls' },
          { name: 'vr-mode-ui' },
          { name: 'wasd-controls' },
          { name: 'windows-motion-controls' },
          // Networked Aframe
          { name: 'networked' },
          // Custom Components
          { name: 'grid' }
        ]
    },
    {
      disabled: disabled,
      
      path: 'entity-type',
      randomize: false,
      templates:
        [
          // Entities that don't have a template don't need a type
          { name: 'default' },
          // Aframe Default Types
          { name: 'box' },
          { name: 'camera' },
          { name: 'circle' },
          { name: 'cone' },
          { name: 'cursor' },
          { name: 'curvedimage' },
          { name: 'dodecahedron' },
          { name: 'gltf-model' },
          { name: 'icosahedron' },
          { name: 'image' },
          { name: 'light' },
          { name: 'link' },
          { name: 'obj-model' },
          { name: 'octahdreon' },
          { name: 'plane' },
          { name: 'ring' },
          { name: 'sky' },
          { name: 'sound' },
          { name: 'sphere' },
          { name: 'tetrahedron' },
          { name: 'text' },
          { name: 'torus-knot' },
          { name: 'torus' },
          { name: 'triangle' },
          { name: 'video' },
          { name: 'videosphere' },
          // Custom Types
          { name: 'grid' }
        ]
    },
    {
      disabled: disabled,
      
      path: 'user-relationship-type',
      randomize: false,
      templates:
        [
          { name: 'requested' }, // Default state of relatedUser
          { name: 'friend' },
          { name: 'blocked' }
        ]
    },
    {
      disabled: disabled,
      
      path: 'user-role',
      templates:
        [
          { name: 'admin' },
          { name: 'moderator' },
          { name: 'user' },
          { name: 'guest' }
        ]
    },
    {
      disabled: disabled,
      
      path: 'organization-user-rank',
      templates:
        [
          { name: 'principal' },
          { name: 'teacer' },
          { name: 'student' }
        ]
    },
    {
      disabled: disabled,
      
      path: 'resource-type',
      randomize: false,
      templates:
        [
          { name: 'accessControlScope' },
          { name: 'accessControl' },
          { name: 'attribution' },
          { name: 'collection' },
          { name: 'collectionType' },
          { name: 'component' },
          { name: 'componentType' },
          { name: 'entity' },
          { name: 'entityType' },
          { name: 'group' },
          { name: 'group-user' },
          { name: 'instance' },
          { name: 'license' },
          { name: 'location' },
          { name: 'location-user' },
          { name: 'organization' },
          { name: 'resourceType' },
          { name: 'userRole' },
          { name: 'staticResource' },
          { name: 'staticResourceType' },
          { name: 'user' }
        ]
    },
    {
      disabled: disabled,
      
      path: 'access-control-scope',
      randomize: false,
      templates:
        [
          { name: 'none' },
          { name: 'self' },
          { name: 'all' }
        ]
    },
    {
      disabled: disabled,
      
      path: 'access-control',
      randomize: false,
      templates:
        [
          // ADMIN Access Controls
          {
            role: 'admin',
            resourceType: 'accessControlScope',
            list: 'all',
            create: 'none',
            read: 'all',
            update: 'none',
            delete: 'none'
          },
          {
            role: 'admin',
            resourceType: 'accessControl',
            list: 'all',
            create: 'none',
            read: 'all',
            update: 'all',
            delete: 'none'
          },
          {
            role: 'admin',
            resourceType: 'attribution',
            list: 'all',
            create: 'all',
            read: 'all',
            update: 'all',
            delete: 'all'
          },
          {
            role: 'admin',
            resourceType: 'collection',
            list: 'all',
            create: 'all',
            read: 'all',
            update: 'all',
            delete: 'all'
          },
          {
            role: 'admin',
            resourceType: 'collectionType',
            list: 'all',
            create: 'none',
            read: 'all',
            update: 'none',
            delete: 'none'
          },
          {
            role: 'admin',
            resourceType: 'component',
            list: 'all',
            create: 'all',
            read: 'all',
            update: 'all',
            delete: 'all'
          },
          {
            role: 'admin',
            resourceType: 'componentType',
            list: 'all',
            create: 'none',
            read: 'all',
            update: 'none',
            delete: 'none'
          },
          {
            role: 'admin',
            resourceType: 'entity',
            list: 'all',
            create: 'all',
            read: 'all',
            update: 'all',
            delete: 'all'
          },
          {
            role: 'admin',
            resourceType: 'entityType',
            list: 'all',
            create: 'none',
            read: 'all',
            update: 'none',
            delete: 'none'
          },
          {
            role: 'admin',
            resourceType: 'instance',
            list: 'all',
            create: 'all',
            read: 'all',
            update: 'all',
            delete: 'all'
          },
          {
            role: 'admin',
            resourceType: 'license',
            list: 'all',
            create: 'all',
            read: 'all',
            update: 'all',
            delete: 'all'
          },
          {
            role: 'admin',
            resourceType: 'organization',
            list: 'all',
            create: 'all',
            read: 'all',
            update: 'all',
            delete: 'all'
          },
          {
            role: 'admin',
            resourceType: 'organization-user',
            list: 'all',
            create: 'all',
            read: 'all',
            update: 'all',
            delete: 'all'
          },
          {
            role: 'admin',
            resourceType: 'organization-user-rank',
            list: 'all',
            create: 'all',
            read: 'all',
            update: 'all',
            delete: 'all'
          },
          {
            role: 'admin',
            resourceType: 'resourceType',
            list: 'all',
            create: 'none',
            read: 'all',
            update: 'none',
            delete: 'none'
          },
          {
            role: 'admin',
            resourceType: 'userRole',
            list: 'all',
            create: 'none',
            read: 'all',
            update: 'none',
            delete: 'none'
          },
          {
            role: 'admin',
            resourceType: 'staticResource',
            list: 'all',
            create: 'all',
            read: 'all',
            update: 'all',
            delete: 'all'
          },
          {
            role: 'admin',
            resourceType: 'staticResourceType',
            list: 'all',
            create: 'none',
            read: 'all',
            update: 'none',
            delete: 'none'
          },
          {
            role: 'admin',
            resourceType: 'user',
            list: 'all',
            create: 'all',
            read: 'all',
            update: 'all',
            delete: 'all'
          },
          // MODERATOR access controls
          {
            role: 'moderator',
            resourceType: 'accessControlScope',
            list: 'all',
            create: 'none',
            read: 'all',
            update: 'none',
            delete: 'none'
          },
          {
            role: 'moderator',
            resourceType: 'accessControl',
            list: 'all',
            create: 'none',
            read: 'all',
            update: 'none',
            delete: 'none'
          },
          {
            role: 'moderator',
            resourceType: 'attribution',
            list: 'all',
            create: 'all',
            read: 'all',
            update: 'all',
            delete: 'all'
          },
          {
            role: 'moderator',
            resourceType: 'collection',
            list: 'all',
            create: 'all',
            read: 'all',
            update: 'all',
            delete: 'all'
          },
          {
            role: 'moderator',
            resourceType: 'collectionType',
            list: 'all',
            create: 'none',
            read: 'all',
            update: 'none',
            delete: 'none'
          },
          {
            role: 'moderator',
            resourceType: 'component',
            list: 'all',
            create: 'all',
            read: 'all',
            update: 'all',
            delete: 'all'
          },
          {
            role: 'moderator',
            resourceType: 'componentType',
            list: 'all',
            create: 'none',
            read: 'all',
            update: 'none',
            delete: 'none'
          },
          {
            role: 'moderator',
            resourceType: 'entity',
            list: 'all',
            create: 'all',
            read: 'all',
            update: 'all',
            delete: 'all'
          },
          {
            role: 'moderator',
            resourceType: 'entityType',
            list: 'all',
            create: 'none',
            read: 'all',
            update: 'none',
            delete: 'none'
          },
          {
            role: 'moderator',
            resourceType: 'instance',
            list: 'all',
            create: 'all',
            read: 'all',
            update: 'all',
            delete: 'all'
          },
          {
            role: 'moderator',
            resourceType: 'license',
            list: 'all',
            create: 'all',
            read: 'all',
            update: 'all',
            delete: 'all'
          },
          {
            role: 'moderator',
            resourceType: 'organization',
            list: 'all',
            create: 'all',
            read: 'all',
            update: 'all',
            delete: 'all'
          },
          {
            role: 'moderator',
            resourceType: 'organization-user',
            list: 'all',
            create: 'self',
            read: 'all',
            update: 'self',
            delete: 'self'
          },
          {
            role: 'moderator',
            resourceType: 'organization-user-rank',
            list: 'all',
            create: 'self',
            read: 'all',
            update: 'self',
            delete: 'self'
          },
          {
            role: 'moderator',
            resourceType: 'resourceType',
            list: 'all',
            create: 'none',
            read: 'all',
            update: 'none',
            delete: 'none'
          },
          {
            role: 'moderator',
            resourceType: 'userRole',
            list: 'all',
            create: 'none',
            read: 'all',
            update: 'none',
            delete: 'none'
          },
          {
            role: 'moderator',
            resourceType: 'staticResource',
            list: 'all',
            create: 'all',
            read: 'all',
            update: 'all',
            delete: 'all'
          },
          {
            role: 'moderator',
            resourceType: 'staticResourceType',
            list: 'all',
            create: 'none',
            read: 'all',
            update: 'none',
            delete: 'none'
          },
          {
            role: 'moderator',
            resourceType: 'user',
            list: 'all',
            create: 'none',
            read: 'all',
            update: 'none',
            delete: 'none'
          },
          // USER access controls
          {
            role: 'user',
            resourceType: 'accessControlScope',
            list: 'all',
            create: 'none',
            read: 'all',
            update: 'none',
            delete: 'none'
          },
          {
            role: 'user',
            resourceType: 'accessControl',
            list: 'all',
            create: 'none',
            read: 'all',
            update: 'none',
            delete: 'none'
          },
          {
            role: 'user',
            resourceType: 'attribution',
            list: 'self',
            create: 'self',
            read: 'all',
            update: 'self',
            delete: 'self'
          },
          {
            role: 'user',
            resourceType: 'collection',
            list: 'self',
            create: 'self',
            read: 'all',
            update: 'self',
            delete: 'self'
          },
          {
            role: 'user',
            resourceType: 'collectionType',
            list: 'all',
            create: 'none',
            read: 'all',
            update: 'none',
            delete: 'none'
          },
          {
            role: 'user',
            resourceType: 'component',
            list: 'all',
            create: 'self',
            read: 'all',
            update: 'self',
            delete: 'self'
          },
          {
            role: 'user',
            resourceType: 'componentType',
            list: 'all',
            create: 'none',
            read: 'all',
            update: 'none',
            delete: 'none'
          },
          {
            role: 'user',
            resourceType: 'entity',
            list: 'all',
            create: 'self',
            read: 'all',
            update: 'self',
            delete: 'self'
          },
          {
            role: 'user',
            resourceType: 'entityType',
            list: 'all',
            create: 'none',
            read: 'all',
            update: 'none',
            delete: 'none'
          },
          {
            role: 'user',
            resourceType: 'instance',
            list: 'all',
            create: 'self',
            read: 'all',
            update: 'self',
            delete: 'self'
          },
          {
            role: 'user',
            resourceType: 'license',
            list: 'all',
            create: 'self',
            read: 'all',
            update: 'self',
            delete: 'self'
          },
          {
            role: 'user',
            resourceType: 'organization',
            list: 'all',
            create: 'self',
            read: 'all',
            update: 'self',
            delete: 'self'
          },
          {
            role: 'user',
            resourceType: 'organization-user',
            list: 'all',
            create: 'self',
            read: 'all',
            update: 'self',
            delete: 'self'
          },
          {
            role: 'user',
            resourceType: 'organization-user-rank',
            list: 'all',
            create: 'self',
            read: 'all',
            update: 'self',
            delete: 'self'
          },
          {
            role: 'user',
            resourceType: 'resourceType',
            list: 'all',
            create: 'none',
            read: 'all',
            update: 'none',
            delete: 'none'
          },
          {
            role: 'user',
            resourceType: 'userRole',
            list: 'all',
            create: 'none',
            read: 'all',
            update: 'none',
            delete: 'none'
          },
          {
            role: 'user',
            resourceType: 'staticResource',
            list: 'all',
            create: 'self',
            read: 'all',
            update: 'self',
            delete: 'self'
          },
          {
            role: 'user',
            resourceType: 'staticResourceType',
            list: 'all',
            create: 'none',
            read: 'all',
            update: 'none',
            delete: 'none'
          },
          {
            role: 'user',
            resourceType: 'user',
            list: 'all',
            create: 'self',
            read: 'all',
            update: 'self',
            delete: 'self'
          },
          // GUEST role
          {
            role: 'guest',
            resourceType: 'accessControlScope',
            list: 'all',
            create: 'none',
            read: 'all',
            update: 'none',
            delete: 'none'
          },
          {
            role: 'guest',
            resourceType: 'accessControl',
            list: 'all',
            create: 'none',
            read: 'all',
            update: 'none',
            delete: 'none'
          },
          {
            role: 'guest',
            resourceType: 'attribution',
            list: 'all',
            create: 'none',
            read: 'all',
            update: 'none',
            delete: 'none'
          },
          {
            role: 'guest',
            resourceType: 'collection',
            list: 'all',
            create: 'none',
            read: 'all',
            update: 'none',
            delete: 'none'
          },
          {
            role: 'guest',
            resourceType: 'collectionType',
            list: 'all',
            create: 'none',
            read: 'all',
            update: 'none',
            delete: 'none'
          },
          {
            role: 'guest',
            resourceType: 'component',
            list: 'all',
            create: 'none',
            read: 'all',
            update: 'none',
            delete: 'none'
          },
          {
            role: 'guest',
            resourceType: 'componentType',
            list: 'all',
            create: 'none',
            read: 'all',
            update: 'none',
            delete: 'none'
          },
          {
            role: 'guest',
            resourceType: 'entity',
            list: 'all',
            create: 'none',
            read: 'all',
            update: 'none',
            delete: 'none'
          },
          {
            role: 'guest',
            resourceType: 'entityType',
            list: 'all',
            create: 'none',
            read: 'all',
            update: 'none',
            delete: 'none'
          },
          {
            role: 'guest',
            resourceType: 'instance',
            list: 'all',
            create: 'none',
            read: 'all',
            update: 'none',
            delete: 'none'
          },
          {
            role: 'guest',
            resourceType: 'license',
            list: 'all',
            create: 'none',
            read: 'all',
            update: 'none',
            delete: 'none'
          },
          {
            role: 'guest',
            resourceType: 'organization',
            list: 'all',
            create: 'none',
            read: 'all',
            update: 'none',
            delete: 'none'
          },
          {
            role: 'guest',
            resourceType: 'organization-user',
            list: 'all',
            create: 'none',
            read: 'all',
            update: 'none',
            delete: 'none'
          },
          {
            role: 'guest',
            resourceType: 'organization-user-rank',
            list: 'all',
            create: 'none',
            read: 'all',
            update: 'none',
            delete: 'none'
          },
          {
            role: 'guest',
            resourceType: 'resourceType',
            list: 'all',
            create: 'none',
            read: 'all',
            update: 'none',
            delete: 'none'
          },
          {
            role: 'guest',
            resourceType: 'userRole',
            list: 'all',
            create: 'none',
            read: 'all',
            update: 'none',
            delete: 'none'
          },
          {
            role: 'guest',
            resourceType: 'staticResource',
            list: 'all',
            create: 'none',
            read: 'all',
            update: 'none',
            delete: 'none'
          },
          {
            role: 'guest',
            resourceType: 'staticResourceType',
            list: 'all',
            create: 'none',
            read: 'all',
            update: 'none',
            delete: 'none'
          },
          {
            role: 'guest',
            resourceType: 'user',
            list: 'all',
            create: 'none',
            read: 'all',
            update: 'none',
            delete: 'none'
          }
        ]
    },
    {
      disabled: disabled,
      
      path: 'static-resource-type',
      randomize: false,
      templates: [
        { type: 'image' },
        { type: 'video' }, // parse metadata for video type (eg 360-eac)
        { type: 'audio' },
        { type: 'model3d' },
        { type: 'script' },
        { type: 'volumetric' }, // any volumetric file, parse metadata for type
        { type: 'json' }, // JSON data
        { type: 'data' } // arbitrary data of any other type
      ]
    },
    // GENERATE ADMIN ACCOUNT
    {
      disabled: disabled,
      count: 10,
      delete: false,
      path: 'user',
      template: {
        email: 'admin@admin.com',
        password: 'adminxrchat',
        isVerified: true
      }
    },
    // FAKES - These will not be generated in production
    {
      disabled: disabled,
      count: 10,
      delete: false,
      path: 'user',
      template: {
        email: '{{internet.email}}',
        password: '{{internet.password}}',
        isVerified: true
      }
    },
    {
      disabled: disabled,
      
      count: 10,
      path: 'attribution',
      template: {
        source: 'YouTube',
        creator: '{{name.firstName}} {{name.lastName}}',
        url: '{{image.imageUrl}}',
        license: { type: 'ID', faker: { fk: 'license:random' } }
      }
    },
    {
      disabled: disabled,
      
      path: 'collection',
      template: {
        name: 'A test scene',
        description: 'A test scene description',
        metadata: '',
        collection_type: { type: 'ID', faker: { fk: 'collection-type:scene' } },
        entity: { type: 'ID', faker: { fk: 'entity:random' } },
        attribution: { type: 'ID', faker: { fk: 'attribution:random' } }
      }
    },
    {
      disabled: disabled,
      
      path: 'component',
      template: {
        data: '{}',
        component_type: { type: 'ID', faker: { fk: 'component_type:random' } },
        entity: { type: 'ID', faker: { fk: 'entity:random' } }
      }
    },
    {
      disabled: disabled,
      
      path: 'entity',
      templates: [{
        name: 'boxentity',
        type: 'box' // Test archetype
      },
      {
        name: 'defaultentity',
        type: 'default' // Test default empty entity
      }]
    },
    {
      disabled: disabled,
      
      path: 'group',
      template: {
        // Groups are semi-ephemeral, and have no properties other than ID
      }
    },
    {
      disabled: (process.env.FORCE_DB_REFRESH !== 'true'),
      
      path: 'license',
      template: {
        name: license.name,
        text: license.text
      }
    },
    {
      disabled: (process.env.FORCE_DB_REFRESH !== 'true'),
      
      path: 'location',
      template: {
        name: 'test location',
        instances: [
          {
            location: { type: 'ID', faker: { fk: 'location:random' } },
            address: '{{internet.url}}'
          }
        ]
      }
    },
    {
      disabled: (process.env.FORCE_DB_REFRESH !== 'true'),
      
      path: 'organization',
      template: {
        name: 'test organization'
      }
    },
    {
      disabled: (process.env.FORCE_DB_REFRESH !== 'true'),
      
      path: 'static-resource',
      template: {
        name: 'static test resource',
        description: 'a static test resource for the database',
        resource_type: { type: 'ID', faker: { fk: 'resource_type:random' } },
        url: '{{internet.url}}',
        mime_type: '{{system.mimeType}}',
        metadata: {},
        attribution: { type: 'ID', faker: { fk: 'attribution:random' } },
        component: [{ type: 'ID', faker: { fk: 'component:random' } }],
        user: [{ type: 'ID', faker: { fk: 'user:random' } }]
      }
    }
>>>>>>> 6a441dfb
  ]
}<|MERGE_RESOLUTION|>--- conflicted
+++ resolved
@@ -1,4 +1,3 @@
-<<<<<<< HEAD
 import AccessControlSeed from './services/access-control/access-control.seed'
 import AccessControlScopeSeed from './services/access-control-scope/access-control-scope.seed'
 import CollectionType from './services/collection-type/collection-type.seed'
@@ -9,20 +8,11 @@
 import GroupUserRankSeed from './services/group-user-rank/group-user-rank.seed'
 import ResourceTypeSeed from './services/resource-type/resource-type.seed'
 import StaticResourceTypeSeed from './services/static-resource-type/static-resource-type.seed'
-=======
-import license from './licenses/mit.json'
-
-// $ export FORCE_DB_REFRESH=true
-// to enable seeting
-const disabled = (process.env.FORCE_DB_REFRESH !== 'true' && process.env.GENERATE_FAKES !== 'true')
-const forceDelete = !disabled
->>>>>>> 6a441dfb
 
 module.exports = {
   disabled: disabled,
   delete: forceDelete,
   services: [
-<<<<<<< HEAD
     CollectionType,
     ComponentTypeSeed,
     EntityTypeSeed,
@@ -33,1026 +23,5 @@
     AccessControlScopeSeed,
     AccessControlSeed,
     StaticResourceTypeSeed
-=======
-    // TYPES
-    {
-      disabled: disabled,
-      
-      path: 'collection-type',
-      templates:
-        [
-          { name: 'scene' },
-          { name: 'inventory' }]
-    },
-    {
-      disabled: disabled,
-      
-      path: 'component-type',
-      randomize: false,
-      templates:
-        [
-          // Default Aframe components
-          { name: 'animation' },
-          { name: 'background' },
-          { name: 'camera' },
-          { name: 'cursor' },
-          { name: 'debug' },
-          { name: 'device-orientation-permission-ui' },
-          { name: 'embedded' },
-          { name: 'fog' },
-          { name: 'geometry' },
-          { name: 'gltf-model' },
-          { name: 'hand-controls' },
-          { name: 'keyboard-shortcuts' },
-          { name: 'laser-controls' },
-          { name: 'light' },
-          { name: 'line' },
-          { name: 'link' },
-          { name: 'loading-screen' },
-          { name: 'look-controls' },
-          { name: 'obj-model' },
-          { name: 'oculus-go-controls' },
-          { name: 'pool' },
-          { name: 'position' },
-          { name: 'raycaster' },
-          { name: 'renderer' },
-          { name: 'rotation' },
-          { name: 'scale' },
-          { name: 'screenshot' },
-          { name: 'shadow' },
-          { name: 'sound' },
-          { name: 'stats' },
-          { name: 'text' },
-          { name: 'tracked-controls' },
-          { name: 'visible' },
-          { name: 'vive-controls' },
-          { name: 'vive-focus-controls' },
-          { name: 'vr-mode-ui' },
-          { name: 'wasd-controls' },
-          { name: 'windows-motion-controls' },
-          // Networked Aframe
-          { name: 'networked' },
-          // Custom Components
-          { name: 'grid' }
-        ]
-    },
-    {
-      disabled: disabled,
-      
-      path: 'entity-type',
-      randomize: false,
-      templates:
-        [
-          // Entities that don't have a template don't need a type
-          { name: 'default' },
-          // Aframe Default Types
-          { name: 'box' },
-          { name: 'camera' },
-          { name: 'circle' },
-          { name: 'cone' },
-          { name: 'cursor' },
-          { name: 'curvedimage' },
-          { name: 'dodecahedron' },
-          { name: 'gltf-model' },
-          { name: 'icosahedron' },
-          { name: 'image' },
-          { name: 'light' },
-          { name: 'link' },
-          { name: 'obj-model' },
-          { name: 'octahdreon' },
-          { name: 'plane' },
-          { name: 'ring' },
-          { name: 'sky' },
-          { name: 'sound' },
-          { name: 'sphere' },
-          { name: 'tetrahedron' },
-          { name: 'text' },
-          { name: 'torus-knot' },
-          { name: 'torus' },
-          { name: 'triangle' },
-          { name: 'video' },
-          { name: 'videosphere' },
-          // Custom Types
-          { name: 'grid' }
-        ]
-    },
-    {
-      disabled: disabled,
-      
-      path: 'user-relationship-type',
-      randomize: false,
-      templates:
-        [
-          { name: 'requested' }, // Default state of relatedUser
-          { name: 'friend' },
-          { name: 'blocked' }
-        ]
-    },
-    {
-      disabled: disabled,
-      
-      path: 'user-role',
-      templates:
-        [
-          { name: 'admin' },
-          { name: 'moderator' },
-          { name: 'user' },
-          { name: 'guest' }
-        ]
-    },
-    {
-      disabled: disabled,
-      
-      path: 'organization-user-rank',
-      templates:
-        [
-          { name: 'principal' },
-          { name: 'teacer' },
-          { name: 'student' }
-        ]
-    },
-    {
-      disabled: disabled,
-      
-      path: 'resource-type',
-      randomize: false,
-      templates:
-        [
-          { name: 'accessControlScope' },
-          { name: 'accessControl' },
-          { name: 'attribution' },
-          { name: 'collection' },
-          { name: 'collectionType' },
-          { name: 'component' },
-          { name: 'componentType' },
-          { name: 'entity' },
-          { name: 'entityType' },
-          { name: 'group' },
-          { name: 'group-user' },
-          { name: 'instance' },
-          { name: 'license' },
-          { name: 'location' },
-          { name: 'location-user' },
-          { name: 'organization' },
-          { name: 'resourceType' },
-          { name: 'userRole' },
-          { name: 'staticResource' },
-          { name: 'staticResourceType' },
-          { name: 'user' }
-        ]
-    },
-    {
-      disabled: disabled,
-      
-      path: 'access-control-scope',
-      randomize: false,
-      templates:
-        [
-          { name: 'none' },
-          { name: 'self' },
-          { name: 'all' }
-        ]
-    },
-    {
-      disabled: disabled,
-      
-      path: 'access-control',
-      randomize: false,
-      templates:
-        [
-          // ADMIN Access Controls
-          {
-            role: 'admin',
-            resourceType: 'accessControlScope',
-            list: 'all',
-            create: 'none',
-            read: 'all',
-            update: 'none',
-            delete: 'none'
-          },
-          {
-            role: 'admin',
-            resourceType: 'accessControl',
-            list: 'all',
-            create: 'none',
-            read: 'all',
-            update: 'all',
-            delete: 'none'
-          },
-          {
-            role: 'admin',
-            resourceType: 'attribution',
-            list: 'all',
-            create: 'all',
-            read: 'all',
-            update: 'all',
-            delete: 'all'
-          },
-          {
-            role: 'admin',
-            resourceType: 'collection',
-            list: 'all',
-            create: 'all',
-            read: 'all',
-            update: 'all',
-            delete: 'all'
-          },
-          {
-            role: 'admin',
-            resourceType: 'collectionType',
-            list: 'all',
-            create: 'none',
-            read: 'all',
-            update: 'none',
-            delete: 'none'
-          },
-          {
-            role: 'admin',
-            resourceType: 'component',
-            list: 'all',
-            create: 'all',
-            read: 'all',
-            update: 'all',
-            delete: 'all'
-          },
-          {
-            role: 'admin',
-            resourceType: 'componentType',
-            list: 'all',
-            create: 'none',
-            read: 'all',
-            update: 'none',
-            delete: 'none'
-          },
-          {
-            role: 'admin',
-            resourceType: 'entity',
-            list: 'all',
-            create: 'all',
-            read: 'all',
-            update: 'all',
-            delete: 'all'
-          },
-          {
-            role: 'admin',
-            resourceType: 'entityType',
-            list: 'all',
-            create: 'none',
-            read: 'all',
-            update: 'none',
-            delete: 'none'
-          },
-          {
-            role: 'admin',
-            resourceType: 'instance',
-            list: 'all',
-            create: 'all',
-            read: 'all',
-            update: 'all',
-            delete: 'all'
-          },
-          {
-            role: 'admin',
-            resourceType: 'license',
-            list: 'all',
-            create: 'all',
-            read: 'all',
-            update: 'all',
-            delete: 'all'
-          },
-          {
-            role: 'admin',
-            resourceType: 'organization',
-            list: 'all',
-            create: 'all',
-            read: 'all',
-            update: 'all',
-            delete: 'all'
-          },
-          {
-            role: 'admin',
-            resourceType: 'organization-user',
-            list: 'all',
-            create: 'all',
-            read: 'all',
-            update: 'all',
-            delete: 'all'
-          },
-          {
-            role: 'admin',
-            resourceType: 'organization-user-rank',
-            list: 'all',
-            create: 'all',
-            read: 'all',
-            update: 'all',
-            delete: 'all'
-          },
-          {
-            role: 'admin',
-            resourceType: 'resourceType',
-            list: 'all',
-            create: 'none',
-            read: 'all',
-            update: 'none',
-            delete: 'none'
-          },
-          {
-            role: 'admin',
-            resourceType: 'userRole',
-            list: 'all',
-            create: 'none',
-            read: 'all',
-            update: 'none',
-            delete: 'none'
-          },
-          {
-            role: 'admin',
-            resourceType: 'staticResource',
-            list: 'all',
-            create: 'all',
-            read: 'all',
-            update: 'all',
-            delete: 'all'
-          },
-          {
-            role: 'admin',
-            resourceType: 'staticResourceType',
-            list: 'all',
-            create: 'none',
-            read: 'all',
-            update: 'none',
-            delete: 'none'
-          },
-          {
-            role: 'admin',
-            resourceType: 'user',
-            list: 'all',
-            create: 'all',
-            read: 'all',
-            update: 'all',
-            delete: 'all'
-          },
-          // MODERATOR access controls
-          {
-            role: 'moderator',
-            resourceType: 'accessControlScope',
-            list: 'all',
-            create: 'none',
-            read: 'all',
-            update: 'none',
-            delete: 'none'
-          },
-          {
-            role: 'moderator',
-            resourceType: 'accessControl',
-            list: 'all',
-            create: 'none',
-            read: 'all',
-            update: 'none',
-            delete: 'none'
-          },
-          {
-            role: 'moderator',
-            resourceType: 'attribution',
-            list: 'all',
-            create: 'all',
-            read: 'all',
-            update: 'all',
-            delete: 'all'
-          },
-          {
-            role: 'moderator',
-            resourceType: 'collection',
-            list: 'all',
-            create: 'all',
-            read: 'all',
-            update: 'all',
-            delete: 'all'
-          },
-          {
-            role: 'moderator',
-            resourceType: 'collectionType',
-            list: 'all',
-            create: 'none',
-            read: 'all',
-            update: 'none',
-            delete: 'none'
-          },
-          {
-            role: 'moderator',
-            resourceType: 'component',
-            list: 'all',
-            create: 'all',
-            read: 'all',
-            update: 'all',
-            delete: 'all'
-          },
-          {
-            role: 'moderator',
-            resourceType: 'componentType',
-            list: 'all',
-            create: 'none',
-            read: 'all',
-            update: 'none',
-            delete: 'none'
-          },
-          {
-            role: 'moderator',
-            resourceType: 'entity',
-            list: 'all',
-            create: 'all',
-            read: 'all',
-            update: 'all',
-            delete: 'all'
-          },
-          {
-            role: 'moderator',
-            resourceType: 'entityType',
-            list: 'all',
-            create: 'none',
-            read: 'all',
-            update: 'none',
-            delete: 'none'
-          },
-          {
-            role: 'moderator',
-            resourceType: 'instance',
-            list: 'all',
-            create: 'all',
-            read: 'all',
-            update: 'all',
-            delete: 'all'
-          },
-          {
-            role: 'moderator',
-            resourceType: 'license',
-            list: 'all',
-            create: 'all',
-            read: 'all',
-            update: 'all',
-            delete: 'all'
-          },
-          {
-            role: 'moderator',
-            resourceType: 'organization',
-            list: 'all',
-            create: 'all',
-            read: 'all',
-            update: 'all',
-            delete: 'all'
-          },
-          {
-            role: 'moderator',
-            resourceType: 'organization-user',
-            list: 'all',
-            create: 'self',
-            read: 'all',
-            update: 'self',
-            delete: 'self'
-          },
-          {
-            role: 'moderator',
-            resourceType: 'organization-user-rank',
-            list: 'all',
-            create: 'self',
-            read: 'all',
-            update: 'self',
-            delete: 'self'
-          },
-          {
-            role: 'moderator',
-            resourceType: 'resourceType',
-            list: 'all',
-            create: 'none',
-            read: 'all',
-            update: 'none',
-            delete: 'none'
-          },
-          {
-            role: 'moderator',
-            resourceType: 'userRole',
-            list: 'all',
-            create: 'none',
-            read: 'all',
-            update: 'none',
-            delete: 'none'
-          },
-          {
-            role: 'moderator',
-            resourceType: 'staticResource',
-            list: 'all',
-            create: 'all',
-            read: 'all',
-            update: 'all',
-            delete: 'all'
-          },
-          {
-            role: 'moderator',
-            resourceType: 'staticResourceType',
-            list: 'all',
-            create: 'none',
-            read: 'all',
-            update: 'none',
-            delete: 'none'
-          },
-          {
-            role: 'moderator',
-            resourceType: 'user',
-            list: 'all',
-            create: 'none',
-            read: 'all',
-            update: 'none',
-            delete: 'none'
-          },
-          // USER access controls
-          {
-            role: 'user',
-            resourceType: 'accessControlScope',
-            list: 'all',
-            create: 'none',
-            read: 'all',
-            update: 'none',
-            delete: 'none'
-          },
-          {
-            role: 'user',
-            resourceType: 'accessControl',
-            list: 'all',
-            create: 'none',
-            read: 'all',
-            update: 'none',
-            delete: 'none'
-          },
-          {
-            role: 'user',
-            resourceType: 'attribution',
-            list: 'self',
-            create: 'self',
-            read: 'all',
-            update: 'self',
-            delete: 'self'
-          },
-          {
-            role: 'user',
-            resourceType: 'collection',
-            list: 'self',
-            create: 'self',
-            read: 'all',
-            update: 'self',
-            delete: 'self'
-          },
-          {
-            role: 'user',
-            resourceType: 'collectionType',
-            list: 'all',
-            create: 'none',
-            read: 'all',
-            update: 'none',
-            delete: 'none'
-          },
-          {
-            role: 'user',
-            resourceType: 'component',
-            list: 'all',
-            create: 'self',
-            read: 'all',
-            update: 'self',
-            delete: 'self'
-          },
-          {
-            role: 'user',
-            resourceType: 'componentType',
-            list: 'all',
-            create: 'none',
-            read: 'all',
-            update: 'none',
-            delete: 'none'
-          },
-          {
-            role: 'user',
-            resourceType: 'entity',
-            list: 'all',
-            create: 'self',
-            read: 'all',
-            update: 'self',
-            delete: 'self'
-          },
-          {
-            role: 'user',
-            resourceType: 'entityType',
-            list: 'all',
-            create: 'none',
-            read: 'all',
-            update: 'none',
-            delete: 'none'
-          },
-          {
-            role: 'user',
-            resourceType: 'instance',
-            list: 'all',
-            create: 'self',
-            read: 'all',
-            update: 'self',
-            delete: 'self'
-          },
-          {
-            role: 'user',
-            resourceType: 'license',
-            list: 'all',
-            create: 'self',
-            read: 'all',
-            update: 'self',
-            delete: 'self'
-          },
-          {
-            role: 'user',
-            resourceType: 'organization',
-            list: 'all',
-            create: 'self',
-            read: 'all',
-            update: 'self',
-            delete: 'self'
-          },
-          {
-            role: 'user',
-            resourceType: 'organization-user',
-            list: 'all',
-            create: 'self',
-            read: 'all',
-            update: 'self',
-            delete: 'self'
-          },
-          {
-            role: 'user',
-            resourceType: 'organization-user-rank',
-            list: 'all',
-            create: 'self',
-            read: 'all',
-            update: 'self',
-            delete: 'self'
-          },
-          {
-            role: 'user',
-            resourceType: 'resourceType',
-            list: 'all',
-            create: 'none',
-            read: 'all',
-            update: 'none',
-            delete: 'none'
-          },
-          {
-            role: 'user',
-            resourceType: 'userRole',
-            list: 'all',
-            create: 'none',
-            read: 'all',
-            update: 'none',
-            delete: 'none'
-          },
-          {
-            role: 'user',
-            resourceType: 'staticResource',
-            list: 'all',
-            create: 'self',
-            read: 'all',
-            update: 'self',
-            delete: 'self'
-          },
-          {
-            role: 'user',
-            resourceType: 'staticResourceType',
-            list: 'all',
-            create: 'none',
-            read: 'all',
-            update: 'none',
-            delete: 'none'
-          },
-          {
-            role: 'user',
-            resourceType: 'user',
-            list: 'all',
-            create: 'self',
-            read: 'all',
-            update: 'self',
-            delete: 'self'
-          },
-          // GUEST role
-          {
-            role: 'guest',
-            resourceType: 'accessControlScope',
-            list: 'all',
-            create: 'none',
-            read: 'all',
-            update: 'none',
-            delete: 'none'
-          },
-          {
-            role: 'guest',
-            resourceType: 'accessControl',
-            list: 'all',
-            create: 'none',
-            read: 'all',
-            update: 'none',
-            delete: 'none'
-          },
-          {
-            role: 'guest',
-            resourceType: 'attribution',
-            list: 'all',
-            create: 'none',
-            read: 'all',
-            update: 'none',
-            delete: 'none'
-          },
-          {
-            role: 'guest',
-            resourceType: 'collection',
-            list: 'all',
-            create: 'none',
-            read: 'all',
-            update: 'none',
-            delete: 'none'
-          },
-          {
-            role: 'guest',
-            resourceType: 'collectionType',
-            list: 'all',
-            create: 'none',
-            read: 'all',
-            update: 'none',
-            delete: 'none'
-          },
-          {
-            role: 'guest',
-            resourceType: 'component',
-            list: 'all',
-            create: 'none',
-            read: 'all',
-            update: 'none',
-            delete: 'none'
-          },
-          {
-            role: 'guest',
-            resourceType: 'componentType',
-            list: 'all',
-            create: 'none',
-            read: 'all',
-            update: 'none',
-            delete: 'none'
-          },
-          {
-            role: 'guest',
-            resourceType: 'entity',
-            list: 'all',
-            create: 'none',
-            read: 'all',
-            update: 'none',
-            delete: 'none'
-          },
-          {
-            role: 'guest',
-            resourceType: 'entityType',
-            list: 'all',
-            create: 'none',
-            read: 'all',
-            update: 'none',
-            delete: 'none'
-          },
-          {
-            role: 'guest',
-            resourceType: 'instance',
-            list: 'all',
-            create: 'none',
-            read: 'all',
-            update: 'none',
-            delete: 'none'
-          },
-          {
-            role: 'guest',
-            resourceType: 'license',
-            list: 'all',
-            create: 'none',
-            read: 'all',
-            update: 'none',
-            delete: 'none'
-          },
-          {
-            role: 'guest',
-            resourceType: 'organization',
-            list: 'all',
-            create: 'none',
-            read: 'all',
-            update: 'none',
-            delete: 'none'
-          },
-          {
-            role: 'guest',
-            resourceType: 'organization-user',
-            list: 'all',
-            create: 'none',
-            read: 'all',
-            update: 'none',
-            delete: 'none'
-          },
-          {
-            role: 'guest',
-            resourceType: 'organization-user-rank',
-            list: 'all',
-            create: 'none',
-            read: 'all',
-            update: 'none',
-            delete: 'none'
-          },
-          {
-            role: 'guest',
-            resourceType: 'resourceType',
-            list: 'all',
-            create: 'none',
-            read: 'all',
-            update: 'none',
-            delete: 'none'
-          },
-          {
-            role: 'guest',
-            resourceType: 'userRole',
-            list: 'all',
-            create: 'none',
-            read: 'all',
-            update: 'none',
-            delete: 'none'
-          },
-          {
-            role: 'guest',
-            resourceType: 'staticResource',
-            list: 'all',
-            create: 'none',
-            read: 'all',
-            update: 'none',
-            delete: 'none'
-          },
-          {
-            role: 'guest',
-            resourceType: 'staticResourceType',
-            list: 'all',
-            create: 'none',
-            read: 'all',
-            update: 'none',
-            delete: 'none'
-          },
-          {
-            role: 'guest',
-            resourceType: 'user',
-            list: 'all',
-            create: 'none',
-            read: 'all',
-            update: 'none',
-            delete: 'none'
-          }
-        ]
-    },
-    {
-      disabled: disabled,
-      
-      path: 'static-resource-type',
-      randomize: false,
-      templates: [
-        { type: 'image' },
-        { type: 'video' }, // parse metadata for video type (eg 360-eac)
-        { type: 'audio' },
-        { type: 'model3d' },
-        { type: 'script' },
-        { type: 'volumetric' }, // any volumetric file, parse metadata for type
-        { type: 'json' }, // JSON data
-        { type: 'data' } // arbitrary data of any other type
-      ]
-    },
-    // GENERATE ADMIN ACCOUNT
-    {
-      disabled: disabled,
-      count: 10,
-      delete: false,
-      path: 'user',
-      template: {
-        email: 'admin@admin.com',
-        password: 'adminxrchat',
-        isVerified: true
-      }
-    },
-    // FAKES - These will not be generated in production
-    {
-      disabled: disabled,
-      count: 10,
-      delete: false,
-      path: 'user',
-      template: {
-        email: '{{internet.email}}',
-        password: '{{internet.password}}',
-        isVerified: true
-      }
-    },
-    {
-      disabled: disabled,
-      
-      count: 10,
-      path: 'attribution',
-      template: {
-        source: 'YouTube',
-        creator: '{{name.firstName}} {{name.lastName}}',
-        url: '{{image.imageUrl}}',
-        license: { type: 'ID', faker: { fk: 'license:random' } }
-      }
-    },
-    {
-      disabled: disabled,
-      
-      path: 'collection',
-      template: {
-        name: 'A test scene',
-        description: 'A test scene description',
-        metadata: '',
-        collection_type: { type: 'ID', faker: { fk: 'collection-type:scene' } },
-        entity: { type: 'ID', faker: { fk: 'entity:random' } },
-        attribution: { type: 'ID', faker: { fk: 'attribution:random' } }
-      }
-    },
-    {
-      disabled: disabled,
-      
-      path: 'component',
-      template: {
-        data: '{}',
-        component_type: { type: 'ID', faker: { fk: 'component_type:random' } },
-        entity: { type: 'ID', faker: { fk: 'entity:random' } }
-      }
-    },
-    {
-      disabled: disabled,
-      
-      path: 'entity',
-      templates: [{
-        name: 'boxentity',
-        type: 'box' // Test archetype
-      },
-      {
-        name: 'defaultentity',
-        type: 'default' // Test default empty entity
-      }]
-    },
-    {
-      disabled: disabled,
-      
-      path: 'group',
-      template: {
-        // Groups are semi-ephemeral, and have no properties other than ID
-      }
-    },
-    {
-      disabled: (process.env.FORCE_DB_REFRESH !== 'true'),
-      
-      path: 'license',
-      template: {
-        name: license.name,
-        text: license.text
-      }
-    },
-    {
-      disabled: (process.env.FORCE_DB_REFRESH !== 'true'),
-      
-      path: 'location',
-      template: {
-        name: 'test location',
-        instances: [
-          {
-            location: { type: 'ID', faker: { fk: 'location:random' } },
-            address: '{{internet.url}}'
-          }
-        ]
-      }
-    },
-    {
-      disabled: (process.env.FORCE_DB_REFRESH !== 'true'),
-      
-      path: 'organization',
-      template: {
-        name: 'test organization'
-      }
-    },
-    {
-      disabled: (process.env.FORCE_DB_REFRESH !== 'true'),
-      
-      path: 'static-resource',
-      template: {
-        name: 'static test resource',
-        description: 'a static test resource for the database',
-        resource_type: { type: 'ID', faker: { fk: 'resource_type:random' } },
-        url: '{{internet.url}}',
-        mime_type: '{{system.mimeType}}',
-        metadata: {},
-        attribution: { type: 'ID', faker: { fk: 'attribution:random' } },
-        component: [{ type: 'ID', faker: { fk: 'component:random' } }],
-        user: [{ type: 'ID', faker: { fk: 'user:random' } }]
-      }
-    }
->>>>>>> 6a441dfb
   ]
 }