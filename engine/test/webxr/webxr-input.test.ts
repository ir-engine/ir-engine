import "./webxr-input.mock"
//jest.mock("./webxr-input.mock")

import { InputSystem } from "../../src/input/systems/InputSystem"
import { initializeWorld, registerSystem, getSystem } from "../../src/ecs"

initializeWorld()
registerSystem(InputSystem)
// new InputSystem()

test("check navigator", () => {
  expect("xr" in navigator).toBeTruthy()
  expect("requestSession" in (navigator as any).xr).toBeTruthy()
<<<<<<< HEAD
=======
})

test("check hidden magic from the globalised world", () => {
  expect(() => {
    initializeWorld()
    registerSystem(InputSystem)
  }).not.toThrowError()
})

test("start XR sesion", () => {
  expect(() => {
    const system = getSystem(InputSystem)
    system.init({ onVRSupportRequested })
  }).not.toThrowError()

  function onVRSupportRequested(isSupported = false) {
    expect(isSupported).toBeTruthy()
  }
>>>>>>> d45f5024
})<|MERGE_RESOLUTION|>--- conflicted
+++ resolved
@@ -11,25 +11,4 @@
 test("check navigator", () => {
   expect("xr" in navigator).toBeTruthy()
   expect("requestSession" in (navigator as any).xr).toBeTruthy()
-<<<<<<< HEAD
-=======
-})
-
-test("check hidden magic from the globalised world", () => {
-  expect(() => {
-    initializeWorld()
-    registerSystem(InputSystem)
-  }).not.toThrowError()
-})
-
-test("start XR sesion", () => {
-  expect(() => {
-    const system = getSystem(InputSystem)
-    system.init({ onVRSupportRequested })
-  }).not.toThrowError()
-
-  function onVRSupportRequested(isSupported = false) {
-    expect(isSupported).toBeTruthy()
-  }
->>>>>>> d45f5024
 })