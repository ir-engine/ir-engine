--- conflicted
+++ resolved
@@ -20,13 +20,10 @@
 
 <body>
   <script type="module">
-<<<<<<< HEAD
     import { initialize, DefaultInputSchema, DefaultNetworkSchema, DefaultStateSchema, DefaultSubscriptionSchema } from "./dist/armada.js"
-=======
-    import { initialize, DefaultInputSchema, DefaultNetworkSchema, DefaultStateSchema, DefaultSubscriptionSchema } from "../dist/armada.js"
 
->>>>>>> 1901146c
-    export const options = {
+    // Initialize with our three scene and camera
+    initialize({
       debug: false,
       withTransform: true,
       withWebXRInput: true,
@@ -63,9 +60,7 @@
         enabled: true
         // TODO: Post-processing map
       }
-    }
-    // Initialize with our three scene and camera
-    initialize(options);
+    });
   </script>
 </body>
 
