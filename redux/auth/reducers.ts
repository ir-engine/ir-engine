--- conflicted
+++ resolved
@@ -1,34 +1,3 @@
-<<<<<<< HEAD
-import Immutable from 'immutable'
-import {
-  AuthAction,
-  AuthProcessingAction,
-  LoginResultAction,
-  AuthState,
-  AuthResultAction
-} from './actions'
-
-import {
-  LOGIN_USER_BY_GITHUB_SUCCESS,
-  LOGIN_USER_BY_GITHUB_ERROR,
-  LOGIN_USER_SUCCESS,
-  LOGIN_USER_ERROR,
-  LOGOUT_USER,
-  REGISTER_USER_BY_EMAIL_SUCCESS,
-  ACTION_PROCESSING,
-  DID_VERIFY_EMAIL,
-  REGISTER_USER_BY_EMAIL_ERROR,
-  RESTORE
-} from '../actions'
-import { getStoredState } from '../persisted.store'
-// import { getStoredState } from '../persisted.store';
-
-export const initialState: AuthState = {
-  isLoggedIn: false,
-  isVerified: true,
-  user: undefined,
-  error: '',
-=======
 import Immutable from 'immutable';
 import { 
     AuthAction,
@@ -58,53 +27,12 @@
     isVerified: true,
     user: undefined,
     error: '',
->>>>>>> 741a9559
-
   isProcessing: false
 }
 
 const immutableState = Immutable.fromJS(initialState)
 
 const authReducer = (state = immutableState, action: AuthAction): any => {
-<<<<<<< HEAD
-  switch (action.type) {
-    case ACTION_PROCESSING:
-      return state.set(
-        'isProcessing',
-        (action as AuthProcessingAction).processing
-      )
-    case LOGIN_USER_SUCCESS:
-      console.log('succeed---', (action as LoginResultAction).user)
-      return state
-        .set('isLoggedIn', true)
-        .set('user', (action as LoginResultAction).user)
-    case LOGIN_USER_ERROR:
-      return state.set('error', (action as LoginResultAction).message)
-    case LOGIN_USER_BY_GITHUB_SUCCESS:
-      break
-    case LOGIN_USER_BY_GITHUB_ERROR:
-      return state.set('error', (action as LoginResultAction).message)
-    case REGISTER_USER_BY_EMAIL_SUCCESS:
-      console.log('registered--------', action)
-      break
-    case REGISTER_USER_BY_EMAIL_ERROR:
-      break
-    case LOGOUT_USER:
-      console.log('logout-------------')
-      return state.set('isLoggedIn', false).set('user', undefined)
-    case DID_VERIFY_EMAIL:
-      return state.set('isVerified', (action as AuthResultAction).result)
-    case RESTORE: {
-      const stored = getStoredState('auth')
-      console.log('-----------restore auth---------', stored)
-
-      if (stored) {
-        return state
-          .set('isLoggedIn', stored.isLoggedIn)
-          .set('user', stored.user)
-      }
-      return state
-=======
     switch(action.type) {
         case ACTION_PROCESSING:
             return state
@@ -146,7 +74,6 @@
             }
             return state;
         }
->>>>>>> 741a9559
     }
   }
 
