import { Dispatch } from "redux"
import {
  EmailLoginForm,
  EmailRegistrationForm,
  didLogout,
  loginUserSuccess,
  loginUserError,
  registerUserByEmailSuccess,
  registerUserByEmailError,
  didVerifyEmail,
  actionProcessing,
  didResendVerificationEmail,
  didForgotPassword,
  didResetPassword,
  didCreateMagicLink,
<<<<<<< HEAD
  loadedUserData,
  updateSettings
=======
  updateSettings,
  loadedUserData
>>>>>>> e6bec082
} from "./actions"
import { client } from "../feathers"
import { dispatchAlertError, dispatchAlertSuccess } from "../alert/service"
import { validateEmail, validatePhoneNumber } from "../helper"
import { axiosRequest,apiUrl } from '../service.common'

import { resolveUser } from "interfaces/User"
import { resolveAuthUser } from "interfaces/AuthUser"
import { IdentityProvider } from "interfaces/IdentityProvider"
import getConfig from 'next/config'
import { getStoredState } from "redux/persisted.store"
import { axiosRequest,apiUrl } from '../service.common'


const { publicRuntimeConfig } = getConfig()
const apiServer: string = publicRuntimeConfig.apiServer
const authConfig = publicRuntimeConfig.auth

export async function doLoginAuto(dispatch: Dispatch) {
  const authData = getStoredState('auth')
  const accessToken = authData ?? authData.authUser.accessToken;
  
  if (!accessToken) {
    return;
  }

  await client.authentication.setAccessToken(accessToken as string)
  client.reAuthenticate()
    .then((res: any) => {
      if (res) {
        const authUser = resolveAuthUser(res)
        if (!authUser.identityProvider.isVerified) {
          client.logout()
        }
        dispatch(loginUserSuccess(authUser))
        loadUserData(dispatch, authUser.identityProvider.userId)
      }
      else {
        loadUserData(dispatch, authData.authUser.identityProvider.userId)
      }
    })
}

export function loadUserData(dispatch: Dispatch, userId: string) {
  client.service('user').get(userId)
    .then((res: any) => {
      const user = resolveUser(res)
      dispatch(loadedUserData(user))
    })
    .catch((err: any) => {
      console.log(err)
      dispatchAlertError(dispatch, 'Failed to loading user data')
    })
}

export function loginUserByPassword(form: EmailLoginForm) {
  return (dispatch: Dispatch) => {
    // check email validation.
    if (!validateEmail(form.email)) {
      dispatchAlertError(dispatch, 'Please input valid email address')

      return;
    }

    dispatch(actionProcessing(true))

    client.authenticate({
      strategy: 'local',
      email: form.email,
      password: form.password
    })
      .then((res: any) => {
        const authUser = resolveAuthUser(res)

        if (authUser.identityProvider.isVerified) {
          client.logout()

          window.location.href = '/auth/confirm'
          dispatch(loginUserError('Unverified user'))

          dispatchAlertError(dispatch, 'Unverified user')
        }
        
        window.location.href = '/'
        dispatch(loginUserSuccess(authUser))

        loadUserData(dispatch, authUser.identityProvider.userId)
      })
      .catch((err: any) => {
        console.log(err)

        dispatch(loginUserError('Failed to login'))
        dispatchAlertError(dispatch, err.message)
      })
      .finally(() => dispatch(actionProcessing(false)))
  }
}

export function loginUserByGithub() {
  return (dispatch: Dispatch) => {
    dispatch(actionProcessing(true))

    window.location.href = `${apiServer}/oauth/github`
  }
}

export function loginUserByGoogle() {
  return (dispatch: Dispatch) => {
    dispatch(actionProcessing(true))

    window.location.href = `${apiServer}/oauth/google`
  }
}

export function loginUserByFacebook() {
  return (dispatch: Dispatch) => {
    dispatch(actionProcessing(true))

    window.location.href = `${apiServer}/oauth/facebook`
  }
}

export function loginUserByJwt(accessToken: string, redirectSuccess: string, redirectError: string) {
  return (dispatch: Dispatch) => {
    dispatch(actionProcessing(true))

    client.authenticate({
      strategy: 'jwt',
      accessToken
    })
      .then((res: any) => {
        const authUser = resolveAuthUser(res)

        window.location.href = redirectSuccess
        dispatch(loginUserSuccess(authUser))
        loadUserData(dispatch, authUser.identityProvider.userId)
      })
      .catch((err: any) => {
        console.log(err)
        window.location.href = redirectError
        dispatch(loginUserError('Failed to login'))
        dispatchAlertError(dispatch, err.message)
      })
      .finally(() => dispatch(actionProcessing(false)))
  }
}

export function logoutUser() {
  return (dispatch: Dispatch) => {
    dispatch(actionProcessing(true))
    client.logout()
      .then(() => dispatch(didLogout()))
      .catch(() => dispatch(didLogout()))
      .finally(() => dispatch(actionProcessing(false)))
  }
}

export function registerUserByEmail(form: EmailRegistrationForm) {
  return (dispatch: Dispatch) => {
    dispatch(actionProcessing(true))

    client.service('identity-provider').create({
      token: form.email,
      password: form.password,
      type: 'password'
    })
      .then((identityProvider: any) => {
        window.location.href = '/auth/confirm'
        dispatch(registerUserByEmailSuccess(identityProvider))
      })
      .catch((err: any) => {
        console.log(err)
        dispatch(registerUserByEmailError(err.message))
        dispatchAlertError(dispatch, err.message)
      })
      .finally(() => dispatch(actionProcessing(false)))
  }
}

export function verifyEmail(token: string) {
  return (dispatch: Dispatch) => {
    dispatch(actionProcessing(true))

    client.service('authManagement').create({
      action: 'verifySignupLong',
      value: token
    })
      .then((res: any) => {
        dispatch(didVerifyEmail(true))
        loginUserByJwt(res.accessToken, "/", "/")(dispatch)
      })
      .catch((err: any) => {
        console.log(err)
        dispatch(didVerifyEmail(false))
        dispatchAlertError(dispatch, err.message)
      })
      .finally(() => dispatch(actionProcessing(false)))
  }
}

export function resendVerificationEmail(email: string) {
  return (dispatch: Dispatch) => {
    dispatch(actionProcessing(true))

    client.service('authManagement').create({
      action: 'resendVerifySignup',
      value: {
        token: email, 
        type: 'password' 
      }
    })
      .then(() => dispatch(didResendVerificationEmail(true)))
      .catch(() => dispatch(didResendVerificationEmail(false)))
      .finally(() => dispatch(actionProcessing(false)))
  }
}

export function forgotPassword(email: string) {
  return (dispatch: Dispatch) => {
    dispatch(actionProcessing(true))

    client.service('authManagement').create({
      action: 'sendResetPwd',
      value: { 
        token: email, 
        type: 'password' 
      }
    })
      .then(() => dispatch(didForgotPassword(true)))
      .catch(() => dispatch(didForgotPassword(false)))
      .finally(() => dispatch(actionProcessing(false)))
  }
}

export function resetPassword(token: string, password: string) {
  return (dispatch: Dispatch) => {
    dispatch(actionProcessing(true))

    client.service('authManagement').create({
      action: 'resetPwdLong',
      value: { token, password }
    })
      .then((res: any) => {
        console.log(res)
        window.location.href = '/auth/login'
        dispatch(didResetPassword(true))
      })
      .catch((err: any) => {
        console.log(err)
        window.location.href = '/auth/login'
        dispatch(didResetPassword(false))
      })
      .finally(() => dispatch(actionProcessing(false)))
  }
}

export function createMagicLink(email_phone: string, link_type?: "email" | "sms") {
  return (dispatch: Dispatch) => {
    dispatch(actionProcessing(true))

    let type = "email"
    let paramName = "email"
    const isEnableEmailMagicLink = (authConfig && authConfig.isEnableEmailMagicLink) ?? true;
    const isEnableSmsMagicLink = (authConfig && authConfig.isEnableSmsMagicLink) ?? false;

    if (link_type === "email") {
      type = "email"
      paramName = "email"
    }
    else if (link_type === "sms") {
      type = "sms"
      paramName = "mobile"
    }
    else {
      if (validatePhoneNumber(email_phone)) {
        if (!isEnableSmsMagicLink) {
          dispatchAlertError(dispatch, 'Please input valid email address')

          return;
        }
        type = "sms"
        paramName = "mobile"
      }
      else if (validateEmail(email_phone)) {
        if (!isEnableEmailMagicLink) {
          dispatchAlertError(dispatch, 'Please input valid phone number')

          return;
        }
        type = "email"
      }
      else {
        dispatchAlertError(dispatch, 'Please input valid email or phone number')

        return;
      }
    }

    client.service('magiclink').create({
      type,
      [paramName]: email_phone
    })
      .then((res: any) => {
        console.log(res)
        dispatch(didCreateMagicLink(true))
        dispatchAlertSuccess(dispatch, 'Login Magic Link was sent. Please check your Email or SMS.')
      })
      .catch((err: any) => {
        console.log(err)
        dispatch(didCreateMagicLink(false))
        dispatchAlertError(dispatch, err.message)
      })
      .finally(() => dispatch(actionProcessing(false)))
  }
}

export function addConnectionByPassword(form: EmailLoginForm, userId: string) {
  return (dispatch: Dispatch) => {
    dispatch(actionProcessing(true))

    client.service('identity-provider').create({
      token: form.email,
      password: form.password,
      type: 'password',
      userId
    })
      .then((res: any) => {
        const identityProvider = res as IdentityProvider
        loadUserData(dispatch, identityProvider.userId)
      })
      .catch((err: any) => {
        console.log(err)
        dispatchAlertError(dispatch, err.message)
      })
      .finally(() => dispatch(actionProcessing(false)))
  }
}

export function addConnectionByEmail(email: string, userId: string) {
  return (dispatch: Dispatch) => {
    dispatch(actionProcessing(true))

    client.service('magiclink').create({
      email,
      type: 'email',
      userId
    })
      .then((res: any) => {
        const identityProvider = res as IdentityProvider
        loadUserData(dispatch, identityProvider.userId)
      })
      .catch((err: any) => {
        console.log(err)
        dispatchAlertError(dispatch, err.message)
      })
      .finally(() => dispatch(actionProcessing(false)))
  }
}

export function addConnectionBySms(phone: string, userId: string) {
  return (dispatch: Dispatch) => {
    dispatch(actionProcessing(true))

    client.service('magiclink').create({
      mobile: phone,
      type: 'sms',
      userId
    })
      .then((res: any) => {
        const identityProvider = res as IdentityProvider
        loadUserData(dispatch, identityProvider.userId)
      })
      .catch((err: any) => {
        console.log(err)
        dispatchAlertError(dispatch, err.message)
      })
      .finally(() => dispatch(actionProcessing(false)))
  }
}

export function addConnectionByOauth(oauth: "facebook" | "google" | "github", userId: string) {
  return (/*dispatch: Dispatch*/) => {
    window.open(`${apiServer}/oauth/${oauth}?userId=${userId}`, "_blank")
  }
}

export function removeConnection(identityProviderId: number, userId: string) {
  return (dispatch: Dispatch) => {
    dispatch(actionProcessing(true))

    client.service('identity-provider').remove(identityProviderId)
      .then(() => {
        loadUserData(dispatch, userId)
      })
      .catch((err: any) => {
        console.log(err)
        dispatchAlertError(dispatch, err.message)
      })
      .finally(() => dispatch(actionProcessing(false)))
  }
}


export const updateUserSettings = (id:any,data:any) =>async (dispatch:any) => {
  let res = await axiosRequest('PATCH',`${apiUrl}/user-settings/${id}`,data)
 return  dispatch(updateSettings(res.data))
}
export function refreshConnections(userId: string) {
  return (dispatch: Dispatch) => {
    loadUserData(dispatch, userId)
  }
}
export const updateUserSettings = (id:any,data:any) =>async (dispatch:any) => {
  let res = await axiosRequest('PATCH',`${apiUrl}/user-settings/${id}`,data)
  dispatch(updateSettings(res.data))
}<|MERGE_RESOLUTION|>--- conflicted
+++ resolved
@@ -13,13 +13,8 @@
   didForgotPassword,
   didResetPassword,
   didCreateMagicLink,
-<<<<<<< HEAD
-  loadedUserData,
-  updateSettings
-=======
   updateSettings,
   loadedUserData
->>>>>>> e6bec082
 } from "./actions"
 import { client } from "../feathers"
 import { dispatchAlertError, dispatchAlertSuccess } from "../alert/service"
