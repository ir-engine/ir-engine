--- conflicted
+++ resolved
@@ -13,25 +13,19 @@
   didForgotPassword,
   didResetPassword,
   didCreateMagicLink,
-<<<<<<< HEAD
-  updateSettings
-=======
+  updateSettings,
   loadedUserData
->>>>>>> 01115117
 } from "./actions"
 import { client } from "../feathers"
 import { dispatchAlertError, dispatchAlertSuccess } from "../alert/service"
 import { validateEmail, validatePhoneNumber } from "../helper"
-<<<<<<< HEAD
 import { axiosRequest,apiUrl } from '../service.common'
 
-=======
 import { resolveUser } from "interfaces/User"
 import { resolveAuthUser } from "interfaces/AuthUser"
 import { IdentityProvider } from "interfaces/IdentityProvider"
 import getConfig from 'next/config'
 import { getStoredState } from "redux/persisted.store"
->>>>>>> 01115117
 
 const { publicRuntimeConfig } = getConfig()
 const apiServer: string = publicRuntimeConfig.apiServer
@@ -421,15 +415,13 @@
   }
 }
 
-<<<<<<< HEAD
 
 export const updateUserSettings = (id:any,data:any) =>async (dispatch:any) => {
   let res = await axiosRequest('PATCH',`${apiUrl}/user-settings/${id}`,data)
-  dispatch(updateSettings(res.data))
-=======
+ return  dispatch(updateSettings(res.data))
+}
 export function refreshConnections(userId: string) {
   return (dispatch: Dispatch) => {
     loadUserData(dispatch, userId)
   }
->>>>>>> 01115117
 }