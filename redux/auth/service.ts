--- conflicted
+++ resolved
@@ -15,28 +15,17 @@
   didCreateMagicLink,
   updateSettings,
   loadedUserData
-<<<<<<< HEAD
 } from './actions'
 import { client } from '../feathers'
 import { dispatchAlertError, dispatchAlertSuccess } from '../alert/service'
 import { validateEmail, validatePhoneNumber } from '../helper'
+import { axiosRequest,apiUrl } from '../service.common'
+
 import { resolveUser } from '../../interfaces/User'
 import { resolveAuthUser } from '../../interfaces/AuthUser'
 import { IdentityProvider } from '../../interfaces/IdentityProvider'
-=======
-} from "./actions"
-import { client } from "../feathers"
-import { dispatchAlertError, dispatchAlertSuccess } from "../alert/service"
-import { validateEmail, validatePhoneNumber } from "../helper"
-import { axiosRequest,apiUrl } from '../service.common'
-
-import { resolveUser } from "interfaces/User"
-import { resolveAuthUser } from "interfaces/AuthUser"
-import { IdentityProvider } from "interfaces/IdentityProvider"
->>>>>>> 1a1b83ba
 import getConfig from 'next/config'
 import { getStoredState } from '../../redux/persisted.store'
-
 
 const { publicRuntimeConfig } = getConfig()
 const apiServer: string = publicRuntimeConfig.apiServer
@@ -428,6 +417,6 @@
   }
 }
 export const updateUserSettings = (id:any,data:any) =>async (dispatch:any) => {
-  let res = await axiosRequest('PATCH',`${apiUrl}/user-settings/${id}`,data)
+  const res = await axiosRequest('PATCH',`${apiUrl}/user-settings/${id}`,data)
   dispatch(updateSettings(res.data))
 }