--- conflicted
+++ resolved
@@ -3,10 +3,8 @@
 const selectState = (state: any) => state.get('app')
 export const selectAppState = createSelector([selectState], app => app)
 
-<<<<<<< HEAD
 const selectLoadPercent = (state: any) => state.getIn(['app', 'loadPercent'])
 export const selectAppLoadPercent = createSelector([selectLoadPercent], loadPercent => loadPercent)
-=======
+
 const selectInVrModeFn = (state: any) => state.getIn(['app', 'inVrMode'])
 export const selectInVrModeState = createSelector([selectInVrModeFn], inVrMode => inVrMode)
->>>>>>> 4816a1b9
