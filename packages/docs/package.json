{
  "name": "@xr3ngine/docs",
  "version": "0.2.14",
  "private": true,
  "nohoist": [
    "**/html-minifier-terser"
  ],
  "scripts": {
    "docusaurus": "docusaurus",
    "start": "docusaurus start",
    "build": "docusaurus build",
    "swizzle": "docusaurus swizzle",
    "deploy": "docusaurus deploy",
    "clear": "docusaurus clear",
    "serve": "docusaurus serve",
    "write-translations": "docusaurus write-translations",
    "write-heading-ids": "docusaurus write-heading-ids"
  },
  "dependencies": {
    "@docusaurus/core": "2.0.0-alpha.ffe8b6106",
    "@docusaurus/preset-classic": "2.0.0-alpha.ffe8b6106",
    "@mdx-js/react": "1.6.22",
    "clsx": "1.1.1",
    "react": "17.0.2",
    "react-dom": "17.0.2",
    "terser-webpack-plugin": "5.1.1"
  },
  "browserslist": {
    "production": [
      ">0.5%",
      "not dead",
      "not op_mini all"
    ],
    "development": [
      "last 1 chrome version",
      "last 1 firefox version",
      "last 1 safari version"
    ]
  },
  "resolutions": {
    "@types/react": "17.0.3",
    "react": "17.0.2",
<<<<<<< HEAD
    "terser": "5.6.1",
    "**/terser-webpack-plugin": "^1.4.3"
=======
    "terser": "4.8.0",
    "**/terser-webpack-plugin": "5.1.1"
>>>>>>> e4afbb4e
  },
  "peerDependencies": {
    "@types/react": "^17.0.0",
    "react": "^17.0.0"
  },
  "devDependencies": {
    "@docusaurus/module-type-aliases": "2.0.0-alpha.ffe8b6106",
    "@tsconfig/docusaurus": "1.0.2",
    "@types/react": "17.0.3",
    "@types/react-helmet": "6.1.1",
    "@types/react-router-dom": "5.1.7",
    "docusaurus-plugin-typedoc": "0.12.1",
    "typedoc": "0.20.35",
    "typedoc-plugin-markdown": "3.6.1",
    "typescript": "4.2.4"
  }
}<|MERGE_RESOLUTION|>--- conflicted
+++ resolved
@@ -40,13 +40,8 @@
   "resolutions": {
     "@types/react": "17.0.3",
     "react": "17.0.2",
-<<<<<<< HEAD
     "terser": "5.6.1",
-    "**/terser-webpack-plugin": "^1.4.3"
-=======
-    "terser": "4.8.0",
     "**/terser-webpack-plugin": "5.1.1"
->>>>>>> e4afbb4e
   },
   "peerDependencies": {
     "@types/react": "^17.0.0",
