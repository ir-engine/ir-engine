--- conflicted
+++ resolved
@@ -36,11 +36,7 @@
     ]
   },
   "resolutions": {
-<<<<<<< HEAD
-    "@types/react": "17.0.25",
-=======
     "@types/react": "17.0.27",
->>>>>>> 2fd13483
     "react": "17.0.2",
     "terser": "5.9.0",
     "**/terser-webpack-plugin": "5.2.4"
@@ -52,13 +48,8 @@
   "devDependencies": {
     "@docusaurus/module-type-aliases": "2.0.0-beta.6",
     "@tsconfig/docusaurus": "1.0.4",
-<<<<<<< HEAD
-    "@types/react": "17.0.25",
-    "@types/react-helmet": "6.1.2",
-=======
     "@types/react": "17.0.27",
     "@types/react-helmet": "6.1.3",
->>>>>>> 2fd13483
     "@types/react-router-dom": "5.3.0",
     "cross-env": "7.0.3",
     "docusaurus-plugin-typedoc": "0.16.3",
