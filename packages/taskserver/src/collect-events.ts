/*
CPAL-1.0 License

The contents of this file are subject to the Common Public Attribution License
Version 1.0. (the "License"); you may not use this file except in compliance
with the License. You may obtain a copy of the License at
https://github.com/ir-engine/ir-engine/blob/dev/LICENSE.
The License is based on the Mozilla Public License Version 1.1, but Sections 14
and 15 have been added to cover use of software over a computer network and 
provide for limited attribution for the Original Developer. In addition, 
Exhibit A has been modified to be consistent with Exhibit B.

Software distributed under the License is distributed on an "AS IS" basis,
WITHOUT WARRANTY OF ANY KIND, either express or implied. See the License for the
specific language governing rights and limitations under the License.

The Original Code is Infinite Reality Engine.

The Original Developer is the Initial Developer. The Initial Developer of the
Original Code is the Infinite Reality Engine team.

All portions of the code written by the Infinite Reality Engine team are Copyright © 2021-2023 
Infinite Reality Engine. All Rights Reserved.
*/

<<<<<<< HEAD
import { getState } from '@ir-engine/hyperflux/functions/StateFunctions'
=======
import { getState } from '@ir-engine/hyperflux'
>>>>>>> b99a7f40
import config from '@ir-engine/server-core/src/appconfig'
import { default as multiLogger, default as serverLogger } from '@ir-engine/server-core/src/ServerLogger'
import { ServerState } from '@ir-engine/server-core/src/ServerState'

const logger = multiLogger.child({ component: 'taskserver:collect-events' })

const DEFAULT_INTERVAL_SECONDS = 60
const configInterval = parseInt(config.taskserver.processInterval)
const interval = (configInterval || DEFAULT_INTERVAL_SECONDS) * 1000

let lastTimestamp: string // Store the timestamp of the last run

const collectLogs = async () => {
  const k8DefaultClient = getState(ServerState).k8DefaultClient
  logger.info('Collecting events at %s.', new Date().toString())

  if (k8DefaultClient) {
    try {
      const namespace = 'default' // Replace with your target namespace
      const currentTimestamp = new Date().toISOString()
      let eventMessages: any[] = []

      // Fetch all events in the namespace
      const eventsResponse = await k8DefaultClient.listNamespacedEvent(namespace)

      logger.info(eventsResponse.body.items.length)
      if (lastTimestamp) {
        eventMessages = eventsResponse.body.items
          .filter((event) => {
            if (event.firstTimestamp) {
              new Date(event.firstTimestamp) > new Date(lastTimestamp)
            }
          })
          .map((event) => ({
            name: event.involvedObject.name,
            message: event.message,
            timestamp: event.firstTimestamp
          }))
      } else {
        eventMessages = eventsResponse.body.items.map((event) => ({
          name: event.involvedObject.name,
          message: event.message,
          timestamp: event.firstTimestamp
        }))
      }

      if (eventMessages.length > 0) {
        // Log the collected events
        logger.info(eventMessages)
      }

      lastTimestamp = currentTimestamp
    } catch (e) {
      serverLogger.error(e)
      return e
    }
  }
}

export default (app): void => {
  logger.info('started event logging.')

  setInterval(collectLogs, interval)

  collectLogs()
}<|MERGE_RESOLUTION|>--- conflicted
+++ resolved
@@ -23,11 +23,7 @@
 Infinite Reality Engine. All Rights Reserved.
 */
 
-<<<<<<< HEAD
-import { getState } from '@ir-engine/hyperflux/functions/StateFunctions'
-=======
 import { getState } from '@ir-engine/hyperflux'
->>>>>>> b99a7f40
 import config from '@ir-engine/server-core/src/appconfig'
 import { default as multiLogger, default as serverLogger } from '@ir-engine/server-core/src/ServerLogger'
 import { ServerState } from '@ir-engine/server-core/src/ServerState'
