{
  "name": "@etherealengine/taskserver",
  "description": "Task server for EtherealEngine platform",
  "version": "1.4.0",
  "repository": {
    "type": "git",
    "url": "git://github.com/etherealengine/etherealengine.git"
  },
  "homepage": "a",
  "publishConfig": {
    "access": "public"
  },
  "keywords": [
    "three",
    "three.js",
    "ecs",
    "webgl",
    "mmo",
    "game engine",
    "webrtc",
    "productivity",
    "xr",
    "vr"
  ],
  "author": {
    "name": "Ethereal Engine Collective",
    "email": "hello@etherealengine.org"
  },
  "contributors": [],
  "bugs": {},
  "engines": {
    "node": ">= 18.12.0"
  },
  "scripts": {
    "check-errors": "tsc --noemit",
    "start": "cross-env APP_ENV=production ts-node --swc src/index.ts",
    "dev": "cross-env APP_ENV=development NODE_OPTIONS='--inspect' ts-node --swc src/index.ts",
    "test": "exit 0",
    "validate": "npm run build && npm run test"
  },
  "dependencies": {
    "@etherealengine/server-core": "^1.4.0",
    "@swc/core": "^1.3.41",
    "cross-env": "7.0.3",
<<<<<<< HEAD
    "feathers-sync": "3.0.2",
    "typescript": "5.0.4"
=======
    "typescript": "5.0.2"
>>>>>>> 897f2828
  },
  "devDependencies": {
    "@types/node": "18.15.5"
  }
}<|MERGE_RESOLUTION|>--- conflicted
+++ resolved
@@ -42,12 +42,7 @@
     "@etherealengine/server-core": "^1.4.0",
     "@swc/core": "^1.3.41",
     "cross-env": "7.0.3",
-<<<<<<< HEAD
-    "feathers-sync": "3.0.2",
     "typescript": "5.0.4"
-=======
-    "typescript": "5.0.2"
->>>>>>> 897f2828
   },
   "devDependencies": {
     "@types/node": "18.15.5"
