--- conflicted
+++ resolved
@@ -62,7 +62,6 @@
     // regular feeds
     const loggedInUser = extractLoggedInUserFromParams(params);
 
-<<<<<<< HEAD
     let select = `SELECT feed.*, user.id as userId, user.name as userName, COUNT(ff.id) as fires, sr1.url as videoUrl, sr2.url as previewUrl `;
     let from = ` FROM \`feed\` as feed`;
     let join = ` JOIN \`user\` as user ON user.id=feed.authorId
@@ -72,14 +71,6 @@
                   `;
     let where = ` WHERE 1`;
     let order = ` GROUP BY feed.id
-=======
-    let select = `SELECT feed.*, user.id as userId, user.name as userName, COUNT(ff.id) as fires `;
-    const from = ` FROM \`feed\` as feed`;
-    let join = ` JOIN \`user\` as user ON user.id=feed.authorId
-                  LEFT JOIN \`feed_fires\` as ff ON ff.feedId=feed.id `;
-    const where = ` WHERE 1`;
-    const order = ` GROUP BY feed.id
->>>>>>> 35f54966
     ORDER BY feed.createdAt DESC    
     LIMIT :skip, :limit `;
 
