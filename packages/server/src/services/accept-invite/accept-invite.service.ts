--- conflicted
+++ resolved
@@ -35,19 +35,14 @@
     paginate: app.get('paginate')
   };
 
-<<<<<<< HEAD
-  // Initialize our service with any options it requires
-  app.use('/a-i', new AcceptInvite(options, app), redirect);
-=======
   
   /**
    * Initialize our service with any options it requires 
    * @author  Vyacheslav Solovjov
    */
   const event = new AcceptInvite(options, app);
-  event.docs = acceptInviteDocs;
+  event.docs = event.docs;
   app.use('/a-i', event, redirect);
->>>>>>> 139627f7
 
   /**
    * Get our initialized service so that we can register hooks
