import SketchFabMedia from './sketch-fab.class';
import { Id, NullableId, Paginated, Params, ServiceMethods } from '@feathersjs/feathers';
import { Application } from '../../declarations';

interface Data {}

interface ServiceOptions {
  paginate: boolean;
}

export class MediaSearch implements ServiceMethods<Data> {
  app: Application
  options: ServiceOptions

  private readonly pageSize = 24

  constructor (options: ServiceOptions, app: Application) {
    this.options = options;
    this.app = app;
  }

  async find (params?: Params): Promise<Data[] | Paginated<Data>> {
    console.log('Find');
    const source = params?.query?.source;
    console.log(source);
    let result;

    // TODO: Add work from black list item

    if (params?.query) {
      params.query = { ...params?.query, pageSize: this.pageSize };
    }
    // TODO: Add more sources
    switch (source) {
      case 'sketchfab': {
        const sketchFabMediaInstance = new SketchFabMedia();
        result = await sketchFabMediaInstance.searchSketchFabMedia(params?.query);
        break;
      }
<<<<<<< HEAD
=======
      case 'poly': {
        const googlePolyMediaInsance = new GooglePolyMedia();
        result = await googlePolyMediaInsance.searchGooglePolyMedia(params?.query);
        break;
      }
      case 'asset': {
        //TODO Do some stuff here to get user's assets
        result = [];
        break;
      }
>>>>>>> 2568f48e
    }
    return result || [];
  }

  async get (id: Id, params?: Params): Promise<Data> {
    console.log('Get');

    return {
      id, text: `A new message with ID: ${id}!`
    };
  }

  async create (data: Data, params?: Params): Promise<Data> {
    console.log('Create');
    return await Promise.resolve({});
  }

  async update (id: NullableId, data: Data, params?: Params): Promise<Data> {
    return data;
  }

  async patch (id: NullableId, data: Data, params?: Params): Promise<Data> {
    return data;
  }

  async remove (id: NullableId, params?: Params): Promise<Data> {
    return { id };
  }
}<|MERGE_RESOLUTION|>--- conflicted
+++ resolved
@@ -37,19 +37,11 @@
         result = await sketchFabMediaInstance.searchSketchFabMedia(params?.query);
         break;
       }
-<<<<<<< HEAD
-=======
-      case 'poly': {
-        const googlePolyMediaInsance = new GooglePolyMedia();
-        result = await googlePolyMediaInsance.searchGooglePolyMedia(params?.query);
-        break;
-      }
       case 'asset': {
         //TODO Do some stuff here to get user's assets
         result = [];
         break;
       }
->>>>>>> 2568f48e
     }
     return result || [];
   }
