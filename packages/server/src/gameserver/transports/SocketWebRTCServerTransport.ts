--- conflicted
+++ resolved
@@ -2,7 +2,7 @@
 import { MessageTypes } from "@xr3ngine/engine/src/networking/enums/MessageTypes"
 import { Message } from "@xr3ngine/engine/src/networking/interfaces/Message"
 import { NetworkTransport } from "@xr3ngine/engine/src/networking/interfaces/NetworkTransport"
-import { UnreliableMessageReturn, UnreliableMessageType } from "@xr3ngine/engine/src/networking/types/NetworkingTypes"
+import { UnreliableMessageReturn, UnreliableMessageType, CreateWebRtcTransportParams } from "@xr3ngine/engine/src/networking/types/NetworkingTypes"
 import * as https from "https"
 import { createWorker } from 'mediasoup'
 import { types as MediaSoupClientTypes } from "mediasoup-client"
@@ -17,15 +17,10 @@
   WebRtcTransport,
   Worker
 } from "mediasoup/lib/types"
-<<<<<<< HEAD
 import {networkInterfaces} from "os";
 import { worldStateModel } from "@xr3ngine/engine/src/networking/schema/worldStateSchema"
 import SocketIO, { Socket } from "socket.io"
 import app from '../../app'
-=======
-import { types as MediaSoupClientTypes } from "mediasoup-client"
-import { UnreliableMessageReturn, UnreliableMessageType, CreateWebRtcTransportParams } from "@xr3ngine/engine/src/networking/types/NetworkingTypes"
->>>>>>> 05799edc
 
 interface Client {
   socket: SocketIO.Socket;
@@ -102,24 +97,10 @@
   transports: {},
   producers: [],
   consumers: [],
-<<<<<<< HEAD
-  // dataProducers: [] as DataProducer[],
-  dataProducers: new Map<string, DataProducer>(), // Data Producer is identified by channel name (key)
-  dataConsumers: new Map<string, DataConsumer[]>(), // Data Consumer is identified by Data producer's id (key)
-  peers: {}
-=======
   peers: {}
   // These are now kept for each individual client (in peers object)
   // dataProducers: [] as DataProducer[],
   // dataConsumers: [] as DataConsumer[]
-}
-
-const tls = {
-  cert: fs.readFileSync(serverConfig.server.certPath),
-  key: fs.readFileSync(serverConfig.server.keyPath),
-  requestCert: false,
-  rejectUnauthorized: false
->>>>>>> 05799edc
 }
 
 const sctpParameters: SctpParameters = {
@@ -140,68 +121,11 @@
   roomState = defaultRoomState
 
   sendReliableMessage(message: any): void {
-<<<<<<< HEAD
     console.log('Sending Reliable Message')
     console.log(message)
     this.socketIO.sockets.emit(MessageTypes.ReliableMessage.toString(), message)
   }
 
-  handleConsumeDataEvent = (socket: SocketIO.Socket) => async (
-    data: { consumerOptions: DataConsumerOptions; transportId: string },
-    callback: (arg0: { dataConsumerOptions?: MediaSoupClientTypes.DataConsumerOptions; error?: any }) => void
-  ) => {
-    try {
-      console.log("Got Data channel subscription from client with params: ", data)
-      console.log("Getting transport ID")
-      const transport: Transport | undefined = this.roomState.transports[data.transportId]
-      if (!transport) {
-        callback({ error: "Transport is not available for the transport id or it is invalid" })
-      }
-      const { consumerOptions: { dataProducerId } } = data
-      data.consumerOptions.appData = { ...(data.consumerOptions.appData || {}), peerId: socket.id }
-      console.log("Creating DataConsumer")
-      const dataConsumer = await transport.consumeData(data.consumerOptions)
-      console.log("Setting DataConsumer to roomstate")
-      const consumers = this.roomState.dataConsumers.get(dataProducerId) || []
-      this.roomState.dataConsumers.set(
-        dataProducerId,
-        consumers.concat(dataConsumer)
-      )
-      dataConsumer.on("transportclose", () => {
-        console.log("Closing DataConsumer and removing it from roomstate")
-        this.roomState.dataConsumers.set(
-          dataProducerId,
-          this.roomState.dataConsumers
-            .get(dataProducerId)
-            .filter((c) => c.id !== dataConsumer.id)
-        )
-        dataConsumer.close()
-      })
-      console.log("Creating DataConsumer options for client")
-      const options: { dataConsumerOptions: MediaSoupClientTypes.DataConsumerOptions } = {
-        dataConsumerOptions: {
-          appData: data.consumerOptions.appData,
-          dataProducerId,
-          id: dataConsumer.id,
-          label: dataConsumer.label,
-          sctpStreamParameters: dataConsumer.sctpStreamParameters
-        }
-      }
-      console.log("Sending data consumer options to client: ", options)
-      callback(options)
-    } catch (error) {
-      callback({ error })
-    }
-  }
-
-=======
-      console.log('Sending Reliable Message')
-      console.log(message)
-      this.socketIO.sockets.emit(MessageTypes.ReliableMessage.toString(), message)
-      console.log('Emitted Reliable Message')
-  }
-
->>>>>>> 05799edc
   // WIP -- sort of stub, creates and returns data producer. Remove if not needed.
   async sendUnreliableMessage(data: any, channel: string = 'default', params: { type?: UnreliableMessageType } = {}): Promise<UnreliableMessageReturn> {
     if (!data.transportId) {
@@ -266,10 +190,6 @@
     setInterval(() => {
       console.log('Inactive client check')
       Object.entries(this.roomState.peers).forEach(([key, value]) => {
-<<<<<<< HEAD
-=======
-
->>>>>>> 05799edc
         if (Date.now() - (value as Client).lastSeenTs > 10000) {
           delete this.roomState.peers[key]
           const peerConsumers = this.roomState.consumers.filter((c) => c._appData.peerId === key);
@@ -288,7 +208,6 @@
       })
     }, 10000)
 
-    console.log(this.socketIO.sockets)
     this.socketIO.sockets.on("connect", (socket: Socket) => {
       console.log('Socket Connected')
       //Add a new client indexed by his id
@@ -303,36 +222,17 @@
         dataProducers: new Map<string, DataProducer>() // Key => label of data channel
       }
 
-<<<<<<< HEAD
+      console.log("Sending peers:")
+      // console.log(this.roomState.peers)
+
+      // Respond to initialization request with a list of clients
+      socket.emit(MessageTypes.Initialization.toString(), socket.id, Object.keys(this.roomState.peers))
+
+      //Update everyone that the number of users has changed
+      socket.broadcast.emit(MessageTypes.ClientConnected.toString(), socket.id)
+
       // Handle the disconnection
       socket.on("disconnect", () => {
-        try {
-          console.log(
-            "User " + socket.id + " diconnected, there are " + this.socketIO.clients.length + " clients connected"
-          )
-          //Delete this client from the object
-          delete this.roomState.peers[socket.id]
-          Object.entries(this.roomState.peers).forEach(([key, value]) => {
-            const otherSocket = value as Client
-            otherSocket.socket.emit(MessageTypes.ClientDisconnected.toString(), socket.id)
-            console.log("Telling client ", otherSocket.socket.id, " about disconnection of " + socket.id)
-          })
-        } catch (err) {
-          console.log('Disconnect error')
-          console.log(err)
-        }
-=======
-      console.log("Sending peers:")
-      // console.log(this.roomState.peers)
-
-      // Respond to initialization request with a list of clients
-      socket.emit(MessageTypes.Initialization.toString(), socket.id, Object.keys(this.roomState.peers))
-
-      //Update everyone that the number of users has changed
-      socket.broadcast.emit(MessageTypes.ClientConnected.toString(), socket.id)
-
-      // Handle the disconnection
-      socket.on(MessageTypes.Disconnect.toString(), () => {
         console.log(
           "User " + socket.id + " diconnected, there are " + this.socketIO.clients.length + " clients connected"
         )
@@ -343,12 +243,10 @@
           otherSocket.socket.emit(MessageTypes.ClientDisconnected.toString(), socket.id)
           // console.log("Telling client ", otherSocket, " about disconnection of " + socket.id)
         })
->>>>>>> 05799edc
       })
 
       // If a reliable message is received, add it to the queue
       socket.on(MessageTypes.ReliableMessage.toString(), (message: Message) => {
-<<<<<<< HEAD
         try {
           console.log('Got Reliable Message')
           console.log(message)
@@ -371,19 +269,6 @@
           console.log('Heartbeat error')
           console.log(err)
         }
-=======
-        console.log('Got Reliable Message')
-        console.log(message)
-      })
-
-      // On heartbeat received from client
-      socket.on(MessageTypes.Heartbeat, () => {
-        console.log('Heartbeat handler')
-        if (this.roomState.peers[socket.id] !== undefined) {
-          this.roomState.peers[socket.id].lastSeenTs = Date.now()
-          console.log("Heartbeat from client " + socket.id)
-        } else console.log("Receiving message from peer who isn't in client list")
->>>>>>> 05799edc
       })
 
       //*//*//*//*//*//*//*//*//*//*//*//*//*//*//*//*//*//*//*//*//*//*//*//*//
@@ -391,7 +276,6 @@
       // --> /signaling/sync
       // client polling endpoint. send back our 'peers' data structure
       socket.on(MessageTypes.Synchronization.toString(), (data, callback) => {
-<<<<<<< HEAD
         try {
           console.log(`Synchronization from ${socket.id}`)
           // make sure this peer is connected. if we've disconnected the
@@ -400,14 +284,6 @@
           if (this.roomState.peers[socket.id] == null) callback({
             error: 'not connected'
           })
-=======
-        // make sure this peer is connected. if we've disconnected the
-        // peer because of a network outage we want the peer to know that
-        // happened, when/if it returns
-        if (this.roomState.peers[socket.id] === undefined) callback ({
-          error: 'not connected'
-        })
->>>>>>> 05799edc
 
           try {
             // update our most-recently-seem timestamp -- we're not stale!
@@ -416,7 +292,6 @@
             console.log(`peer ${socket.id} no longer exists`)
           }
 
-<<<<<<< HEAD
           console.log(this.roomState.consumers.map((c) => c.id + ' ' + c._appData.peerId + ' ' + c._appData.mediaTag))
           const returned = {}
           Object.entries(this.roomState.peers).forEach(([key, value]) => {
@@ -430,16 +305,6 @@
           console.log('Sync handle error');
           console.log(err);
         }
-=======
-        let returned = {}
-        Object.entries(this.roomState.peers).forEach(([key, value]) => {
-          const { socket, ...paredPeer } = (value as Client)
-          returned[key] = paredPeer
-        })
-        callback({
-          peers: returned
-        })
->>>>>>> 05799edc
       })
 
       // TODO:
@@ -490,7 +355,6 @@
       // --> /signaling/leave
       // removes the peer from the roomState data structure and and closes
       // all associated mediasoup objects
-<<<<<<< HEAD
       socket.on(MessageTypes.LeaveWorld.toString(), async (data, callback) => {
         try {
           console.log('Leave World handler')
@@ -510,39 +374,12 @@
           console.log('Leave world handler')
           console.log(err)
           callback({error: err})
-=======
-      socket.on(MessageTypes.LeaveWorld.toString(), () => {
-        console.log('Leave World handler')
-        console.log("closing peer", socket.id)
-        if (this.roomState.transports)
-          for (const [, transport] of Object.entries(this.roomState.transports))
-            if ((transport as any).appData.peerId === socket.id) this.closeTransport(transport)
-
-        if (this.roomState.peers[socket.id] !== undefined) {
-          delete this.roomState.peers[socket.id]
-          console.log("Removing ", socket.id, " from client list")
-        } else {
-          console.log("could not remove peer, already removed")
->>>>>>> 05799edc
         }
       });
 
       // --> /signaling/create-transport
       // create a mediasoup transport object and send back info needed
       // to create a transport object on the client side
-<<<<<<< HEAD
-      socket.on(MessageTypes.WebRTCTransportCreate.toString(), async (data, callback) => {
-        try {
-          console.log('Transport Create handler')
-          console.log(data)
-          const peerId = socket.id
-          const { direction } = data
-          console.log("WebRTCTransportCreateRequest", peerId, direction)
-
-          const transport = await this.createWebRtcTransport({peerId, direction})
-          await transport.setMaxIncomingBitrate(config.mediasoup.webRtcTransport.maxIncomingBitrate)
-          this.roomState.transports[transport.id] = transport
-=======
       socket.on(MessageTypes.WebRTCTransportCreate.toString(), async (data: CreateWebRtcTransportParams, callback) => {
         try {
           console.log('Transport Create handler')
@@ -561,41 +398,26 @@
           } else if (direction === 'send') {
             this.roomState.peers[socket.id].sendTransport = transport
           }
->>>>>>> 05799edc
 
           const {id, iceParameters, iceCandidates, dtlsParameters} = transport
           const clientTransportOptions: MediaSoupClientTypes.TransportOptions = {
             id,
-<<<<<<< HEAD
-            sctpParameters,
-=======
             sctpParameters: {
               ...sctpParameters,
               OS: sctpCapabilities.numStreams.OS,
               MIS: sctpCapabilities.numStreams.MIS
             },
->>>>>>> 05799edc
             iceParameters,
             iceCandidates,
             dtlsParameters
           }
-<<<<<<< HEAD
-          console.log('New transport:')
-          console.log(transport)
-          callback({
-            transportOptions: clientTransportOptions
-          })
-        } catch (err) {
-          console.log('WebRTC Transport Create error')
-=======
           // Create data consumers for other clients if the current client transport receives data producer on it
           transport.observer.on('newdataproducer', this.handleConsumeDataEvent(socket))
           callback({
             transportOptions: clientTransportOptions
           })
-        } catch(err) {
-          console.log('Error in Transport Create')
->>>>>>> 05799edc
+        } catch (err) {
+          console.log('WebRTC Transport Create error')
           console.log(err)
           callback({ error: err })
         }
@@ -607,38 +429,6 @@
           try {
             if (!params.label) throw ({ error: 'data producer label i.e. channel name is not provided!' })
             const { transportId, sctpStreamParameters, label, protocol, appData } = params
-<<<<<<< HEAD
-            console.log("Data channel used: ", `'${label}'`, "by client id: ", socket.id)
-            console.log("Data channel params", params)
-            const transport = this.roomState.transports[transportId] as Transport
-            let dataProducer: DataProducer | undefined
-            if (this.roomState.dataProducers.get(label)) {
-              dataProducer = this.roomState.dataProducers.get(label)
-            } else {
-              const options: DataProducerOptions = {
-                label,
-                protocol,
-                sctpStreamParameters,
-                appData: { ...appData, peerId: socket.id, transportId }
-              }
-              console.log("creating transport data producer")
-              dataProducer = await transport.produceData(options)
-              console.log("adding data producer to room state")
-              this.roomState.dataProducers.set(label, dataProducer)
-
-              // if our associated transport closes, close ourself, too
-              dataProducer.on("transportclose", () => {
-                console.log("data producer's transport closed: ", dataProducer.id)
-                dataProducer.close()
-                this.roomState.dataProducers.delete(label)
-              })
-              // console.log("Sending dataproducer id to client:", dataProducer.id)
-              // return callback({ id: dataProducer.id })
-            }
-
-            // dataProducer.send(JSON.stringify({data: dataProducer.appData}))
-
-=======
             console.log("Data channel label: ", `'${label}'`, " -- client id: ", socket.id)
             console.log("Data producer params", params)
             const transport: Transport = this.roomState.transports[transportId]
@@ -661,7 +451,6 @@
               dataProducer.close()
               this.roomState.peers[socket.id].dataProducers.delete(socket.id)
             })
->>>>>>> 05799edc
             // Possibly do stuff with appData here
             console.log("Sending dataproducer id to client:", dataProducer.id)
             return callback({ id: dataProducer.id })
@@ -671,16 +460,11 @@
           }
         }
       )
-<<<<<<< HEAD
-      socket.on(MessageTypes.WebRTCConsumeData.toString(), this.handleConsumeDataEvent(socket))
-=======
->>>>>>> 05799edc
 
       // --> /signaling/connect-transport
       // called from inside a client's `transport.on('connect')` event
       // handler.
       socket.on(MessageTypes.WebRTCTransportConnect.toString(), async (data, callback) => {
-<<<<<<< HEAD
         try {
           console.log('Transport Connect handler')
           const { transportId, dtlsParameters } = data,
@@ -692,14 +476,6 @@
           console.log('WebRTC Transport Connnect error')
           console.log(err)
         }
-=======
-        console.log('Transport Connect handler')
-        const { transportId, dtlsParameters } = data,
-          transport = this.roomState.transports[transportId]
-        console.log("WebRTCTransportConnectRequest", socket.id, transport.appData)
-        await transport.connect({ dtlsParameters })
-        callback({ connected: true })
->>>>>>> 05799edc
       })
 
       // called by a client that wants to close a single transport (for
@@ -719,7 +495,6 @@
 
       // called by a client that is no longer sending a specific track
       socket.on(MessageTypes.WebRTCCloseProducer.toString(), async (data, callback) => {
-<<<<<<< HEAD
         try {
           console.log('Close Producer handler')
           const {producerId} = data,
@@ -730,20 +505,10 @@
           console.log('WebRTC Producer close error')
           console.log(err)
         }
-=======
-        console.log('Close Producer handler')
-        const { producerId } = data,
-          producer = this.roomState.producers.find(p => p.id === producerId)
-        console.log("WebRTCCloseProducerRequest", socket.id, producer.appData)
-        await this.closeProducerAndAllPipeProducers(producer, socket.id)
-        callback({ closed: true })
->>>>>>> 05799edc
       })
 
       // called from inside a client's `transport.on('produce')` event handler.
       socket.on(MessageTypes.WebRTCSendTrack.toString(), async (data, callback) => {
-<<<<<<< HEAD
-        try {
           console.log('Send Track handler')
           const peerId = socket.id
           const { transportId, kind, rtpParameters, paused = false, appData } = data,
@@ -764,42 +529,8 @@
           console.log('New producer')
           console.log(producer._data.rtpParameters)
 
-          this.roomState.producers.push(producer)
-          this.roomState.peers[peerId].media[appData.mediaTag] = {
-            paused,
-            encodings: rtpParameters.encodings
-          }
-=======
-        console.log('Send Track handler')
-        const peerId = socket.id
-        const { transportId, kind, rtpParameters, paused = false, appData } = data,
-          transport = this.roomState.transports[transportId]
-
-        const producer = await transport.produce({
-          kind,
-          rtpParameters,
-          paused,
-          appData: { ...appData, peerID: peerId, transportId }
-        })
-
-        // if our associated transport closes, close ourself, too
-        producer.on("transportclose", () => {
-          console.log("producer's transport closed", producer.id)
-          this.closeProducerAndAllPipeProducers(producer, peerId)
-        })
->>>>>>> 05799edc
-
-          callback({id: producer.id})
-        } catch(err) {
-          console.log('WebRTC send track error')
-          console.log(err)
-        }
-<<<<<<< HEAD
-=======
-
         // console.log(this.roomState.producers)
         callback({ id: producer.id })
->>>>>>> 05799edc
       })
 
       // --> /signaling/recv-track
@@ -812,22 +543,6 @@
           console.log('Receive Track handler')
           console.log(data)
           const {mediaPeerId, mediaTag, rtpCapabilities} = data
-<<<<<<< HEAD
-          const peerId = socket.id
-          const producer = this.roomState.producers.find(
-              p => p._appData.mediaTag === mediaTag && p._appData.peerId === mediaPeerId
-          );
-          if (producer == null || !this.router.canConsume({producerId: producer.id, rtpCapabilities})) {
-            const msg = `client cannot consume ${mediaPeerId}:${mediaTag}`
-            console.error(`recv-track: ${peerId} ${msg}`)
-            callback({ error: msg })
-            return
-          }
-
-          const transport = Object.values(this.roomState.transports).find(
-            t => (t as any)._appData.peerId === peerId && (t as any)._appData.clientDirection === "recv"
-          )
-=======
           console.log(`socket.id: ${socket.id}`)
           // console.log(this.roomState.producers)
           const peerId = socket.id
@@ -839,24 +554,18 @@
           if (producer == null || !this.router.canConsume({producerId: producer.id, rtpCapabilities})) {
             const msg = `client cannot consume ${mediaPeerId}:${mediaTag}`
             console.error(`recv-track: ${peerId} ${msg}`)
-            callback({error: msg})
+            callback({ error: msg })
             return
           }
 
-          console.log('transports:')
-          console.log(this.roomState.transports)
           const transport = Object.values(this.roomState.transports).find(
-              t => (t as any)._appData.peerId === peerId && (t as any)._appData.clientDirection === "recv"
+            t => (t as any)._appData.peerId === peerId && (t as any)._appData.clientDirection === "recv"
           )
-          console.log('matched transport:')
-          console.log(transport)
->>>>>>> 05799edc
 
           const consumer = await (transport as any).consume({
             producerId: producer.id,
             rtpCapabilities,
             paused: true, // see note above about always starting paused
-<<<<<<< HEAD
             appData: { peerId, mediaPeerId, mediaTag }
           })
 
@@ -865,11 +574,6 @@
           console.log('Transport used:')
           console.log(transport)
 
-=======
-            appData: {peerId, mediaPeerId, mediaTag}
-          })
-
->>>>>>> 05799edc
           // need both 'transportclose' and 'producerclose' event handlers,
           // to make sure we close and clean up consumers in all
           // circumstances
@@ -881,7 +585,6 @@
             console.log(`consumer's producer closed`, consumer.id)
             this.closeConsumer(consumer)
           })
-<<<<<<< HEAD
           consumer.on('producerpause', () => {
             console.log(`consumer's producer paused`, consumer.id)
             consumer.pause()
@@ -892,8 +595,6 @@
             consumer.resume()
             socket.emit(MessageTypes.WebRTCResumeConsumer.toString(), consumer.id)
           })
-=======
->>>>>>> 05799edc
 
           // stick this consumer in our list of consumers to keep track of,
           // and create a data structure to track the client-relevant state
@@ -906,16 +607,11 @@
 
           // update above data structure when layer changes.
           consumer.on("layerschange", layers => {
-<<<<<<< HEAD
-=======
-            console.log(`consumer layerschange ${mediaPeerId}->${peerId}`, mediaTag, layers)
->>>>>>> 05799edc
             if (this.roomState.peers[peerId] && this.roomState.peers[peerId].consumerLayers[consumer.id]) {
               this.roomState.peers[peerId].consumerLayers[consumer.id].currentLayer = layers && layers.spatialLayer
             }
           })
 
-<<<<<<< HEAD
           console.log('Consumer callback parameters:')
           console.log({
             producerId: producer.id,
@@ -926,8 +622,6 @@
             producerPaused: consumer.producerPaused
           })
 
-=======
->>>>>>> 05799edc
           callback({
             producerId: producer.id,
             id: consumer.id,
@@ -936,11 +630,7 @@
             type: consumer.type,
             producerPaused: consumer.producerPaused
           })
-<<<<<<< HEAD
-        } catch (err) {
-=======
-        } catch(err) {
->>>>>>> 05799edc
+        } catch (err) {
           console.log('Receive track error')
           console.log(err)
           callback({ error: err })
@@ -950,7 +640,6 @@
       // --> /signaling/pause-consumer
       // called to pause receiving a track for a specific client
       socket.on(MessageTypes.WebRTCPauseConsumer.toString(), async (data, callback) => {
-<<<<<<< HEAD
         try {
           console.log('Pause Consumer handler')
           const { consumerId } = data,
@@ -962,20 +651,11 @@
           console.log('WebRTC Pause consumer error')
           console.log(err)
         }
-=======
-        console.log('Pause Consumer handler')
-        const { consumerId } = data,
-          consumer = this.roomState.consumers.find(c => c.id === consumerId)
-        console.log("pause-consumer", consumer.appData)
-        await consumer.pause()
-        callback({ paused: true })
->>>>>>> 05799edc
       })
 
       // --> /signaling/resume-consumer
       // called to resume receiving a track for a specific client
       socket.on(MessageTypes.WebRTCResumeConsumer.toString(), async (data, callback) => {
-<<<<<<< HEAD
         try {
           console.log('Resume Consumer handler')
           const { consumerId } = data,
@@ -987,21 +667,12 @@
           console.log('WebRTC Resume consumer error')
           console.log(err)
         }
-=======
-        console.log('Resume Consumer handler')
-        const { consumerId } = data,
-          consumer = this.roomState.consumers.find(c => c.id === consumerId)
-        console.log("resume-consumer", consumer.appData)
-        await consumer.resume()
-        callback({ resumed: true })
->>>>>>> 05799edc
       })
 
       // --> /signalign/close-consumer
       // called to stop receiving a track for a specific client. close and
       // clean up consumer object
       socket.on(MessageTypes.WebRTCCloseConsumer.toString(), async (data, callback) => {
-<<<<<<< HEAD
         try {
           console.log('Close Consumer handler')
           const { consumerId } = data,
@@ -1013,21 +684,12 @@
           console.log('WebRTC Close Consumer error')
           console.log(err)
         }
-=======
-        console.log('Clost Consumer handler')
-        const { consumerId } = data,
-          consumer = this.roomState.consumers.find(c => c.id === consumerId)
-        console.log("WebRTCCloseConsumerRequest", data)
-        await this.closeConsumer(consumer)
-        callback({ closed: true })
->>>>>>> 05799edc
       })
 
       // --> /signaling/consumer-set-layers
       // called to set the largest spatial layer that a specific client
       // wants to receive
       socket.on(MessageTypes.WebRTCConsumerSetLayers.toString(), async (data, callback) => {
-<<<<<<< HEAD
         try {
           console.log('Consumer Set Layers handler')
           const { consumerId, spatialLayer } = data,
@@ -1039,19 +701,10 @@
           console.log('WebRTC Consumer set layers error')
           console.log(err)
         }
-=======
-        console.log('Consumer Set Layers handler')
-        const { consumerId, spatialLayer } = data,
-          consumer = this.roomState.consumers.find(c => c.id === consumerId)
-        console.log("consumer-set-layers", spatialLayer, consumer.appData)
-        await consumer.setPreferredLayers({ spatialLayer })
-        callback({ layersSet: true })
->>>>>>> 05799edc
       })
 
       // --> /signaling/pause-producer
       // called to stop sending a track from a specific client
-<<<<<<< HEAD
       // socket.on(MessageTypes.WebRTCCloseProducer.toString(), async (data, callback) => {
       //   try {
       //     console.log('Close Producer handler')
@@ -1066,22 +719,10 @@
       //     console.log(err)
       //   }
       // })
-=======
-      socket.on(MessageTypes.WebRTCCloseProducer.toString(), async (data, callback) => {
-        console.log('Close Producer handler')
-        const { producerId } = data,
-          producer = this.roomState.producers.find(p => p.id === producerId)
-        console.log("pause-producer", producer.appData)
-        await producer.pause()
-        this.roomState.peers[socket.id].media[producer.appData.mediaTag].paused = true
-        callback({ paused: true })
-      })
->>>>>>> 05799edc
 
       // --> /signaling/resume-producer
       // called to resume sending a track from a specific client
       socket.on(MessageTypes.WebRTCResumeProducer.toString(), async (data, callback) => {
-<<<<<<< HEAD
         try {
           console.log('Resume Producer handler')
           const { producerId } = data,
@@ -1111,15 +752,6 @@
           console.log('WebRTC Producer Pause error')
           console.log(err)
         }
-=======
-        console.log('Resume Producer handler')
-        const { producerId } = data,
-          producer = this.roomState.producers.find(p => p.id === producerId)
-        console.log("resume-producer", producer.appData)
-        await producer.resume()
-        this.roomState.peers[socket.id].media[producer.appData.mediaTag].paused = false
-        callback({ resumed: true })
->>>>>>> 05799edc
       })
     })
   }
@@ -1137,15 +769,10 @@
         rtcMaxPort: config.mediasoup.worker.rtcMaxPort,
         // dtlsCertificateFile: serverConfig.server.certPath,
         // dtlsPrivateKeyFile: serverConfig.server.keyPath,
-        logLevel: 'debug',
         logTags: ['sctp']
       })
     } catch (e) {
-<<<<<<< HEAD
-      console.log("Failed with exception:")
-=======
       console.log("Mediasoup worker creation failed with exception:")
->>>>>>> 05799edc
       console.log(e)
     }
     this.worker.on("died", () => {
@@ -1188,7 +815,7 @@
             dataConsumer
           )
           // Currently Creating a consumer for each client and making it subscribe to the current producer
-          socket.to(socketId).emit(MessageTypes.WebRTCConsumeData, {
+          socket.to(socketId).emit(MessageTypes.WebRTCConsumeData.toString(), {
             dataProducerId: dataProducer.id,
             sctpStreamParameters: dataConsumer.sctpStreamParameters,
             label: dataConsumer.label,
