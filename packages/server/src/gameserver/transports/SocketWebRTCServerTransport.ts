--- conflicted
+++ resolved
@@ -366,19 +366,11 @@
 
                     // Distinguish between send and create transport of each client w.r.t producer and consumer (data or mediastream)
                     if (direction === 'recv') {
-<<<<<<< HEAD
-                        if (partyId == null) Network.instance.clients[socket.id].instanceRecvTransport = transport;
-                        else if (partyId != null) Network.instance.clients[socket.id].partyRecvTransport = transport;
-
-                    } else if (direction === 'send') {
-                        if (partyId == null) Network.instance.clients[socket.id].instanceSendTransport = transport;
-=======
                         if (partyId === 'instance') Network.instance.clients[socket.id].instanceRecvTransport = transport;
                         else if (partyId != null) Network.instance.clients[socket.id].partyRecvTransport = transport;
 
                     } else if (direction === 'send') {
                         if (partyId === 'instance') Network.instance.clients[socket.id].instanceSendTransport = transport;
->>>>>>> 3e8822cc
                         else if (partyId != null) Network.instance.clients[socket.id].partySendTransport = transport;
                     }
 
@@ -466,14 +458,8 @@
                     try {
                         logger.info("close-transport: " + socket.id);
                         const {transportId} = data;
-<<<<<<< HEAD
-                        console.log(transportId);
-                        const transport = MediaStreamComponent.instance.transports[transportId];
-                        await this.closeTransport(transport);
-=======
                         const transport = MediaStreamComponent.instance.transports[transportId];
                         if (transport != null) await this.closeTransport(transport);
->>>>>>> 3e8822cc
                         callback({closed: true});
                     } catch (err) {
                         logger.info('WebRTC Transport close error');
@@ -545,19 +531,12 @@
                     try {
                         logger.info('Receive Track handler');
                         const {mediaPeerId, mediaTag, rtpCapabilities, partyId} = data;
-<<<<<<< HEAD
-                        const producer = MediaStreamComponent.instance.producers.find(
-                            p => p._appData.mediaTag === mediaTag && p._appData.peerId === mediaPeerId && p._appData.partyId === partyId
-                        );
-                        const router = partyId == null ? this.routers.instance : this.routers[partyId];
-=======
                         console.log(`Socket id: ${socket.id}`);
                         console.log(`partyId: ${partyId}`);
                         const producer = MediaStreamComponent.instance.producers.find(
                             p => p._appData.mediaTag === mediaTag && p._appData.peerId === mediaPeerId && p._appData.partyId === partyId
                         );
                         const router = this.routers[partyId];
->>>>>>> 3e8822cc
                         if (producer == null || !router.canConsume({producerId: producer.id, rtpCapabilities})) {
                             const msg = `client cannot consume ${mediaPeerId}:${mediaTag}`;
                             console.error(`recv-track: ${socket.id} ${msg}`);
@@ -565,19 +544,10 @@
                             return;
                         }
 
-<<<<<<< HEAD
-                        console.log(Object.keys(MediaStreamComponent.instance.transports).length)
-=======
->>>>>>> 3e8822cc
                         const transport = Object.values(MediaStreamComponent.instance.transports).find(
                             t => (t as any)._appData.peerId === socket.id && (t as any)._appData.clientDirection === "recv" && (t as any)._appData.partyId === partyId
                         );
 
-<<<<<<< HEAD
-                        console.log('Creating consumer');
-                        console.log(producer.id);
-=======
->>>>>>> 3e8822cc
                         const consumer = await (transport as any).consume({
                             producerId: producer.id,
                             rtpCapabilities,
@@ -635,11 +605,7 @@
                             producerPaused: consumer.producerPaused
                         });
                     } catch(err) {
-<<<<<<< HEAD
-                        console.log(err)
-=======
                         console.log(err);
->>>>>>> 3e8822cc
                     }
                 });
 
@@ -774,12 +740,8 @@
                 console.log(`Sending media for ${name}`);
                 Object.entries(value.media).map(([subName, subValue]) => {
                     console.log(`Emitting createProducer for socket ${socket.id} of type ${subName}`);
-<<<<<<< HEAD
-                    selfClient.socket.emit(MessageTypes.WebRTCCreateProducer.toString(), value.userId, subName, producer.id, partyId);
-=======
                     console.log(subValue);
                     if (partyId === (subValue as any).partyId) selfClient.socket.emit(MessageTypes.WebRTCCreateProducer.toString(), value.userId, subName, producer.id, partyId);
->>>>>>> 3e8822cc
                 });
             });
         }
@@ -866,11 +828,7 @@
                 // remove this track's info from our roomState...mediaTag bookkeeping
                 delete Network.instance.clients[producer.appData.peerId]?.media[producer.appData.mediaTag];
             } catch(err) {
-<<<<<<< HEAD
-                console.log('ClosePipeProducer error')
-=======
                 console.log('ClosePipeProducer error');
->>>>>>> 3e8822cc
                 console.log(err);
             }
         }
@@ -890,19 +848,6 @@
 
     async createWebRtcTransport({peerId, direction, sctpCapabilities, partyId}: CreateWebRtcTransportParams): Promise<WebRtcTransport> {
         logger.info("Creating Mediasoup transport");
-<<<<<<< HEAD
-        console.log(partyId)
-        try {
-            const {listenIps, initialAvailableOutgoingBitrate} = localConfig.mediasoup.webRtcTransport;
-            const mediaCodecs = localConfig.mediasoup.router.mediaCodecs as RtpCodecCapability[];
-            let router;
-            if (partyId != null) {
-                if (this.routers[partyId] == null) this.routers[partyId] = await this.worker.createRouter({mediaCodecs});
-                router = this.routers[partyId];
-                logger.info("Worker created router for party " + partyId);
-            }
-            if (partyId == null) router = this.routers.instance;
-=======
         console.log(partyId);
         try {
             const {listenIps, initialAvailableOutgoingBitrate} = localConfig.mediasoup.webRtcTransport;
@@ -912,7 +857,6 @@
                 logger.info("Worker created router for party " + partyId);
             }
             const router = this.routers[partyId];
->>>>>>> 3e8822cc
             const transport = await router.createWebRtcTransport({
                 listenIps: listenIps,
                 enableUdp: true,
