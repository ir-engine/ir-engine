--- conflicted
+++ resolved
@@ -1,8 +1,8 @@
-import { BuiltinMessageTypes } from "@xr3ngine/engine/src/networking/enums/MessageTypes"
+import { Network } from "@xr3ngine/engine/src/networking/components/Network"
+import { MessageTypes } from "@xr3ngine/engine/src/networking/enums/MessageTypes"
 import { Message } from "@xr3ngine/engine/src/networking/interfaces/Message"
 import { NetworkTransport } from "@xr3ngine/engine/src/networking/interfaces/NetworkTransport"
 import { UnreliableMessageReturn, UnreliableMessageType } from "@xr3ngine/engine/src/networking/types/NetworkingTypes"
-import fs from "fs"
 import * as https from "https"
 import { createWorker } from 'mediasoup'
 import { types as MediaSoupClientTypes } from "mediasoup-client"
@@ -16,16 +16,9 @@
   Transport,
   WebRtcTransport
 } from "mediasoup/lib/types"
-<<<<<<< HEAD
 import SocketIO, { Socket } from "socket.io"
 import app from '../../app'
-import serverConfig from '../../config'
-import { Network } from "@xr3ngine/engine/src/networking/components/Network"
-=======
-import { types as MediaSoupClientTypes } from "mediasoup-client"
-import { UnreliableMessageReturn, UnreliableMessageType } from "@xr3ngine/engine/src/networking/types/NetworkingTypes"
-import {networkInterfaces} from "os";
->>>>>>> a87d69ca
+import { networkInterfaces } from "os"
 
 interface Client {
   socket: SocketIO.Socket;
@@ -128,7 +121,7 @@
   sendReliableMessage(message: any): void {
       console.log('Sending Reliable Message')
       console.log(message)
-      this.socketIO.sockets.emit(BuiltinMessageTypes.ReliableMessage.toString(), message)
+      this.socketIO.sockets.emit(MessageTypes.ReliableMessage.toString(), message)
   }
 
   handleConsumeDataEvent = (socket: SocketIO.Socket) => async (
@@ -274,10 +267,10 @@
       }
 
       // Respond to initialization request with a list of clients
-      socket.emit(BuiltinMessageTypes.Initialization.toString(), socket.id, Object.keys(this.roomState.peers))
+      socket.emit(MessageTypes.Initialization.toString(), socket.id, Object.keys(this.roomState.peers))
 
       //Update everyone that the number of users has changed
-      socket.broadcast.emit(BuiltinMessageTypes.ClientConnected.toString(), socket.id)
+      socket.broadcast.emit(MessageTypes.ClientConnected.toString(), socket.id)
 
       // Handle the disconnection
       socket.on("disconnect", () => {
@@ -289,7 +282,7 @@
           delete this.roomState.peers[socket.id]
           Object.entries(this.roomState.peers).forEach(([key, value]) => {
             const otherSocket = value as Client
-            otherSocket.socket.emit(BuiltinMessageTypes.ClientDisconnected.toString(), socket.id)
+            otherSocket.socket.emit(MessageTypes.ClientDisconnected.toString(), socket.id)
             console.log("Telling client ", otherSocket.socket.id, " about disconnection of " + socket.id)
           })
         } catch(err) {
@@ -299,7 +292,7 @@
       })
 
       // If a reliable message is received, add it to the queue
-      socket.on(BuiltinMessageTypes.ReliableMessage.toString(), (message: Message) => {
+      socket.on(MessageTypes.ReliableMessage.toString(), (message: Message) => {
         try {
           console.log('Got Reliable Message')
           console.log(message)
@@ -310,7 +303,7 @@
       })
 
       // On heartbeat received from client
-      socket.on(BuiltinMessageTypes.Heartbeat.toString(), () => {
+      socket.on(MessageTypes.Heartbeat.toString(), () => {
         try {
           console.log('Heartbeat handler')
           if (this.roomState.peers[socket.id] != null) {
@@ -327,7 +320,7 @@
       // Mediasoup Signaling:
       // --> /signaling/sync
       // client polling endpoint. send back our 'peers' data structure
-      socket.on(BuiltinMessageTypes.InitialState.toString(), (data, callback) => {
+      socket.on(MessageTypes.Synchronization.toString(), (data, callback) => {
         try {
           console.log(`Synchronization from ${socket.id}`)
           // make sure this peer is connected. if we've disconnected the
@@ -359,12 +352,11 @@
         }
       })
 
-<<<<<<< HEAD
       // TODO:
       // Join World response
       // Get list of clients (id + username)
       // Get list of network objects (id, owner, prefabtype, position, rotation)
-      socket.on(BuiltinMessageTypes.JoinWorld.toString(), async (data, callback) => {
+      socket.on(MessageTypes.JoinWorld.toString(), async (data, callback) => {
         console.log("Join world request", socket.id)
         // Receive user ID and set for peer
         const { userId } = data
@@ -379,27 +371,12 @@
         })
           
           callback({peers, sceneId: Network.sceneId, routerRtpCapabilities: this.router.rtpCapabilities})
-=======
-      // --> /signaling/join-as-new-peer
-      // adds the peer to the roomState data structure and creates a
-      // transport that the peer will use for receiving media. returns
-      // router rtpCapabilities for mediasoup-client device initialization
-      socket.on(MessageTypes.JoinWorld.toString(), async (data, callback) => {
-        try {
-          console.log("Join world request", socket.id)
-          console.log(this.router.rtpCapabilities)
-          callback({routerRtpCapabilities: this.router.rtpCapabilities})
-        } catch(err) {
-          console.log('Join World error')
-          console.log(err)
-        }
->>>>>>> a87d69ca
       })
 
       // --> /signaling/leave
       // removes the peer from the roomState data structure and and closes
       // all associated mediasoup objects
-      socket.on(BuiltinMessageTypes.LeaveWorld.toString(), () => {
+      socket.on(MessageTypes.LeaveWorld.toString(), () => {
         try {
           console.log('Leave World handler')
           console.log("closing peer", socket.id)
@@ -422,7 +399,7 @@
       // --> /signaling/create-transport
       // create a mediasoup transport object and send back info needed
       // to create a transport object on the client side
-      socket.on(BuiltinMessageTypes.WebRTCTransportCreate.toString(), async (data, callback) => {
+      socket.on(MessageTypes.WebRTCTransportCreate.toString(), async (data, callback) => {
         try {
           console.log('Transport Create handler')
           console.log(data)
@@ -454,7 +431,7 @@
         }
       })
       socket.on(
-        BuiltinMessageTypes.WebRTCProduceData.toString(),
+        MessageTypes.WebRTCProduceData.toString(),
         async (params, callback: (arg0: { id?: string; error?: any }) => void) => {
           console.log('Produce Data handler')
           try {
@@ -500,12 +477,12 @@
           }
         }
       )
-      socket.on(BuiltinMessageTypes.WebRTCConsumeData.toString(), this.handleConsumeDataEvent(socket))
+      socket.on(MessageTypes.WebRTCConsumeData.toString(), this.handleConsumeDataEvent(socket))
 
       // --> /signaling/connect-transport
       // called from inside a client's `transport.on('connect')` event
       // handler.
-      socket.on(BuiltinMessageTypes.WebRTCTransportConnect.toString(), async (data, callback) => {
+      socket.on(MessageTypes.WebRTCTransportConnect.toString(), async (data, callback) => {
         try {
           console.log('Transport Connect handler')
           const {transportId, dtlsParameters} = data,
@@ -521,30 +498,16 @@
 
       // called by a client that wants to close a single transport (for
       // example, a client that is no longer sending any media).
-<<<<<<< HEAD
-      socket.on(BuiltinMessageTypes.WebRTCTransportClose.toString(), async (data, callback) => {
+      socket.on(MessageTypes.WebRTCTransportClose.toString(), async (data, callback) => {
         console.log("close-transport", socket.id, this.transport.appData)
         const { transportId } = data
         this.transport = this.roomState.transports[transportId]
         await this.closeTransport(this.transport)
         callback({ closed: true })
-=======
-      socket.on(MessageTypes.WebRTCTransportClose.toString(), async (data, callback) => {
-        try {
-          console.log("close-transport", socket.id)
-          const {transportId} = data
-          this.transport = this.roomState.transports[transportId]
-          await this.closeTransport(this.transport)
-          callback({closed: true})
-        } catch(err) {
-          console.log('WebRTC Transport close error')
-          console.log(err)
-        }
->>>>>>> a87d69ca
       })
 
       // called by a client that is no longer sending a specific track
-      socket.on(BuiltinMessageTypes.WebRTCCloseProducer.toString(), async (data, callback) => {
+      socket.on(MessageTypes.WebRTCCloseProducer.toString(), async (data, callback) => {
         try {
           console.log('Close Producer handler')
           const {producerId} = data,
@@ -558,7 +521,7 @@
       })
 
       // called from inside a client's `transport.on('produce')` event handler.
-      socket.on(BuiltinMessageTypes.WebRTCSendTrack.toString(), async (data, callback) => {
+      socket.on(MessageTypes.WebRTCSendTrack.toString(), async (data, callback) => {
         try {
           console.log('Send Track handler')
           const peerId = socket.id
@@ -598,7 +561,7 @@
       // on the server side, and send back info needed to create a consumer
       // object on the client side. always start consumers paused. client
       // will request media to resume when the connection completes
-      socket.on(BuiltinMessageTypes.WebRTCReceiveTrack.toString(), async (data, callback) => {
+      socket.on(MessageTypes.WebRTCReceiveTrack.toString(), async (data, callback) => {
         try {
           console.log('Receive Track handler')
           console.log(data)
@@ -693,7 +656,7 @@
 
       // --> /signaling/pause-consumer
       // called to pause receiving a track for a specific client
-      socket.on(BuiltinMessageTypes.WebRTCPauseConsumer.toString(), async (data, callback) => {
+      socket.on(MessageTypes.WebRTCPauseConsumer.toString(), async (data, callback) => {
         try {
           console.log('Pause Consumer handler')
           const {consumerId} = data,
@@ -709,7 +672,7 @@
 
       // --> /signaling/resume-consumer
       // called to resume receiving a track for a specific client
-      socket.on(BuiltinMessageTypes.WebRTCResumeConsumer.toString(), async (data, callback) => {
+      socket.on(MessageTypes.WebRTCResumeConsumer.toString(), async (data, callback) => {
         try {
           console.log('Resume Consumer handler')
           const {consumerId} = data,
@@ -726,7 +689,7 @@
       // --> /signalign/close-consumer
       // called to stop receiving a track for a specific client. close and
       // clean up consumer object
-      socket.on(BuiltinMessageTypes.WebRTCCloseConsumer.toString(), async (data, callback) => {
+      socket.on(MessageTypes.WebRTCCloseConsumer.toString(), async (data, callback) => {
         try {
           console.log('Close Consumer handler')
           const {consumerId} = data,
@@ -743,7 +706,7 @@
       // --> /signaling/consumer-set-layers
       // called to set the largest spatial layer that a specific client
       // wants to receive
-      socket.on(BuiltinMessageTypes.WebRTCConsumerSetLayers.toString(), async (data, callback) => {
+      socket.on(MessageTypes.WebRTCConsumerSetLayers.toString(), async (data, callback) => {
         try {
           console.log('Consumer Set Layers handler')
           const {consumerId, spatialLayer} = data,
@@ -759,8 +722,7 @@
 
       // --> /signaling/pause-producer
       // called to stop sending a track from a specific client
-<<<<<<< HEAD
-      socket.on(BuiltinMessageTypes.WebRTCCloseProducer.toString(), async (data, callback) => {
+      socket.on(MessageTypes.WebRTCCloseProducer.toString(), async (data, callback) => {
         try {
           console.log('Close Producer handler')
           const {producerId} = data,
@@ -774,26 +736,10 @@
           console.log(err)
         }
       })
-=======
-      // socket.on(MessageTypes.WebRTCCloseProducer.toString(), async (data, callback) => {
-      //   try {
-      //     console.log('Close Producer handler')
-      //     const {producerId} = data,
-      //         producer = this.roomState.producers.find(p => p.id === producerId)
-      //     console.log("pause-producer", producer.appData)
-      //     await producer.pause()
-      //     this.roomState.peers[socket.id].media[producer.appData.mediaTag].paused = true
-      //     callback({paused: true})
-      //   } catch(err) {
-      //     console.log('WebRTC Close Producer error')
-      //     console.log(err)
-      //   }
-      // })
->>>>>>> a87d69ca
 
       // --> /signaling/resume-producer
       // called to resume sending a track from a specific client
-      socket.on(BuiltinMessageTypes.WebRTCResumeProducer.toString(), async (data, callback) => {
+      socket.on(MessageTypes.WebRTCResumeProducer.toString(), async (data, callback) => {
         try {
           console.log('Resume Producer handler')
           const {producerId} = data,
@@ -840,7 +786,7 @@
         rtcMaxPort: config.mediasoup.worker.rtcMaxPort
       })
     } catch (e) {
-      console.log("Failed jwith exception:")
+      console.log("Failed with exception:")
       console.log(e)
     }
     this.worker.on("died", () => {
