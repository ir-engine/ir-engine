import { createWorker } from 'mediasoup'
import serverConfig from '../../config'
import express from "express"
import * as https from "https"
import fs from "fs"
import SocketIO, { Socket } from "socket.io"
import * as path from "path"
import app from '../../app'
import { MessageTypes } from "@xr3ngine/engine/src/networking/enums/MessageTypes"
import * as dotenv from "dotenv"
import { NetworkTransport } from "@xr3ngine/engine/src/networking/interfaces/NetworkTransport"
import { Message } from "@xr3ngine/engine/src/networking/interfaces/Message"
import {
  DataConsumer,
  DataConsumerOptions,
  DataProducer,
  DataProducerOptions,
  Router,
  SctpParameters,
  Transport,
  WebRtcTransport
} from "mediasoup/lib/types"
import { types as MediaSoupClientTypes } from "mediasoup-client"
import { UnreliableMessageParams, UnreliableMessageReturn, UnreliableMessageType } from "@xr3ngine/engine/src/networking/types/NetworkingTypes"

interface Client {
  socket: SocketIO.Socket;
  lastSeenTs: number;
  joinTs: number;
  media: any;
  consumerLayers: any;
  stats: any;
}

const config = {
  httpPeerStale: 15000,
  mediasoup: {
    worker: {
      rtcMinPort: 40000,
      rtcMaxPort: 49999,
      logLevel: "info",
      logTags: ["info", "ice", "dtls", "rtp", "srtp", "rtcp"]
    },
    router: {
      mediaCodecs: [
        {
          kind: "audio",
          mimeType: "audio/opus",
          clockRate: 48000,
          channels: 2
        },
        {
          kind: "video",
          mimeType: "video/VP8",
          clockRate: 90000,
          parameters: {
            //                'x-google-start-bitrate': 1000
          }
        },
        {
          kind: "video",
          mimeType: "video/h264",
          clockRate: 90000,
          parameters: {
            "packetization-mode": 1,
            "profile-level-id": "4d0032",
            "level-asymmetry-allowed": 1
          }
        },
        {
          kind: "video",
          mimeType: "video/h264",
          clockRate: 90000,
          parameters: {
            "packetization-mode": 1,
            "profile-level-id": "42e01f",
            "level-asymmetry-allowed": 1
          }
        }
      ]
    },

    // rtp listenIps are the most important thing, below. you'll need
    // to set these appropriately for your network for the demo to
    // run anywhere but on localhost
    webRtcTransport: {
      listenIps: [{ ip: "127.0.0.1", announcedIp: null }],
      initialAvailableOutgoingBitrate: 800000
    }
  }
}

const defaultRoomState = {
  // external
  activeSpeaker: { producerId: null, volume: null, peerId: null },
  // internal
  transports: {},
  producers: [],
  consumers: [],
  // dataProducers: [] as DataProducer[],
  dataProducers: new Map<string, DataProducer>(), // Data Producer is identified by channel name (key)
  dataConsumers: new Map<string, DataConsumer>(), // Data Consumer is identified by Data producer's id (key)
  peers: {}
}

const tls = {
  cert: fs.readFileSync(serverConfig.server.certPath),
  key: fs.readFileSync(serverConfig.server.keyPath),
  requestCert: false,
  rejectUnauthorized: false
}

const sctpParameters: SctpParameters = {
  OS: 16,
  MIS: 10,
  maxMessageSize: 65535,
  port: 5000
}

export class SocketWebRTCServerTransport implements NetworkTransport {
  server: https.Server
  socketIO: SocketIO.Server
  worker
  router: Router
  transport: Transport

  roomState = defaultRoomState

  sendReliableMessage(message: any): void {
      console.log('Sending Reliable Message')
      console.log(message)
      this.socketIO.sockets.emit(MessageTypes.ReliableMessage.toString(), message)
      console.log('Emitted Reliable Message')
  }

  handleConsumeDataEvent = (socket: SocketIO.Socket) => async (
    data: { consumerOptions: DataConsumerOptions; transportId: string },
    callback: (arg0: { dataConsumerOptions?: MediaSoupClientTypes.DataConsumerOptions; error?: any }) => void
  ) => {
    try {
      console.log("Got Data channel subscription from client with params: ", data)
      console.log("Getting transport ID")
      const transport: Transport | undefined = this.roomState.transports[data.transportId]
      if (!transport) {
        callback({ error: "Transport is not available for the transport id or it is invalid" })
      }
      data.consumerOptions.appData = { ...(data.consumerOptions.appData || {}), peerId: socket.id }
      console.log("Creating DataConsumer")
      let dataConsumer: DataConsumer = this.roomState.dataConsumers.get(data.consumerOptions.dataProducerId)
      if (!dataConsumer) {
        dataConsumer = await transport.consumeData(data.consumerOptions)
        console.log("Setting DataConsumer to roomstate")
        this.roomState.dataConsumers.set(data.consumerOptions.dataProducerId, dataConsumer)
      }
      dataConsumer.on("transportclose", () => {
        console.log("closing DataConsumer and removing it from roomstate")
        this.roomState.dataConsumers.delete(data.consumerOptions.dataProducerId)
        dataConsumer.close()
      })
      const options: { dataConsumerOptions: MediaSoupClientTypes.DataConsumerOptions } = {
        dataConsumerOptions: {
          id: dataConsumer.id,
          label: dataConsumer.label,
          sctpStreamParameters: dataConsumer.sctpStreamParameters,
          appData: data.consumerOptions.appData,
          dataProducerId: dataConsumer.dataProducerId
        }
      }
      console.log("Sending data consumer options to client: ", options)
      callback(options)
    } catch (error) {
      callback({ error })
    }
  }

  // WIP -- sort of stub, creates and returns data producer. Remove if not needed.
  async sendUnreliableMessage(data: any, channel: string = 'default', params: { type?: UnreliableMessageType } = {}): Promise<UnreliableMessageReturn> {
    if (!data.transportId) {
      return Promise.reject(new Error("TransportId not provided!"))
    }
    return this.transport.produceData({
      appData: { data }, // Probably Add additional info to send to server
      sctpStreamParameters: data.sctpStreamParameters,
      label: channel,
      protocol: params.type || 'json'
    })
  }

  public async initialize(address = "127.0.0.1", port = 3001): Promise<void> {
    config.mediasoup.webRtcTransport.listenIps = [{ ip: address, announcedIp: null }]
    await this.startMediasoup()

    // const expressApp = express()
    //
    // // start https server
    // console.log("Starting Express")
    // await new Promise(resolve => {
    //   this.server = new https.Server(tls, expressApp as any)
    //   this.server
    //     .on("error", e => console.error("https server error,", e.message))
    //     .listen(port, address, () => {
    //       console.log(`https server listening on port ${port}`)
    //       resolve()
    //     })
    // })

    // Start Websockets
    console.log("Starting websockets")
    this.socketIO = (app as any)?.io

    // every 10 seconds, check for inactive clients and send them into cyberspace
    setInterval(() => {
      console.log('Inactive client check')
      Object.entries(this.roomState.peers).forEach(([key, value]) => {

        if (Date.now() - (value as Client).lastSeenTs > 10000) {
          delete this.roomState.peers[key]
          console.log("Culling inactive user with id", key)
        }
      })
    }, 10000)

    console.log(this.socketIO.sockets)
    this.socketIO.sockets.on("connect", (socket: Socket) => {
      console.log('Socket Connected')
      //Add a new client indexed by his id
      this.roomState.peers[socket.id] = {
        socket: socket,
        lastSeenTs: Date.now(),
        joinTs: Date.now(),
        media: {},
        consumerLayers: {},
        stats: {}
      }

      console.log("Sending peers:")
      console.log(this.roomState.peers)

      // Respond to initialization request with a list of clients
      socket.emit(MessageTypes.Initialization.toString(), socket.id, Object.keys(this.roomState.peers))

      //Update everyone that the number of users has changed
      socket.broadcast.emit(MessageTypes.ClientConnected.toString(), socket.id)

      // Handle the disconnection
      socket.on(MessageTypes.Disconnect.toString(), () => {
        console.log(
          "User " + socket.id + " disconnected, there are " + this.socketIO.clients.length + " clients connected"
        )
        //Delete this client from the object
        delete this.roomState.peers[socket.id]
        Object.entries(this.roomState.peers).forEach(([key, value]) => {
          const otherSocket = value as Client
          otherSocket.socket.emit(MessageTypes.ClientDisconnected.toString(), socket.id)
          console.log("Telling client ", otherSocket, " about disconnection of " + socket.id)
        })
      })

      // If a reliable message is received, add it to the queue
      socket.on(MessageTypes.ReliableMessage.toString(), (message: Message) => {
        console.log('Got Reliable Message')
        console.log(message)
      })

      // On heartbeat received from client
      socket.on(MessageTypes.Heartbeat, () => {
        console.log('Heartbeat handler')
        if (this.roomState.peers[socket.id] !== undefined) {
          this.roomState.peers[socket.id].lastSeenTs = Date.now()
          console.log("Heartbeat from client " + socket.id)
        } else console.log("Receiving message from peer who isn't in client list")
      })

      //*//*//*//*//*//*//*//*//*//*//*//*//*//*//*//*//*//*//*//*//*//*//*//*//
      // Mediasoup Signaling:
      // --> /signaling/sync
      // client polling endpoint. send back our 'peers' data structure
      socket.on(MessageTypes.Synchronization.toString(), (data, callback) => {
        // make sure this peer is connected. if we've disconnected the
        // peer because of a network outage we want the peer to know that
        // happened, when/if it returns
        if (this.roomState.peers[socket.id] === undefined) callback ({
          error: 'not connected'
        })

        // update our most-recently-seem timestamp -- we're not stale!
        this.roomState.peers[socket.id].lastSeenTs = Date.now()

        let returned = {}
        Object.entries(this.roomState.peers).forEach(([key, value]) => {
          const { socket, ...paredPeer } = (value as Client)
          returned[key] = paredPeer
        })
        callback({
<<<<<<< HEAD
          peers: this.roomState.peers
=======
          peers: returned
>>>>>>> 35d92580
        })
      })

      // --> /signaling/join-as-new-peer
      // adds the peer to the roomState data structure and creates a
      // transport that the peer will use for receiving media. returns
      // router rtpCapabilities for mediasoup-client device initialization
      socket.on(MessageTypes.JoinWorld.toString(), async (data, callback) => {
        console.log("Join world request", socket.id)
        callback({ routerRtpCapabilities: this.router.rtpCapabilities })
      })

      // --> /signaling/leave
      // removes the peer from the roomState data structure and and closes
      // all associated mediasoup objects
      socket.on(MessageTypes.LeaveWorld.toString(), () => {
        console.log('Leave World handler')
        console.log("closing peer", socket.id)
        if (this.roomState.transports)
          for (const [, transport] of Object.entries(this.roomState.transports))
            if ((transport as any).appData.peerId === socket.id) this.closeTransport(transport)

        if (this.roomState.peers[socket.id] !== undefined) {
          delete this.roomState.peers[socket.id]
          console.log("Removing ", socket.id, " from client list")
        } else {
          console.log("could not remove peer, already removed")
        }
      })

      // --> /signaling/create-transport
      // create a mediasoup transport object and send back info needed
      // to create a transport object on the client side
      socket.on(MessageTypes.WebRTCTransportCreate.toString(), async (data, callback) => {
        try {
          console.log('Transport Create handler')
          const peerId = socket.id
          const {direction} = data
          console.log("WebRTCTransportCreateRequest", peerId, direction)

          const transport = await this.createWebRtcTransport({peerId, direction})
          this.roomState.transports[transport.id] = transport

          const {id, iceParameters, iceCandidates, dtlsParameters} = transport
          const clientTransportOptions: MediaSoupClientTypes.TransportOptions = {
            id,
            sctpParameters,
            iceParameters,
            iceCandidates,
            dtlsParameters
          }
          callback({
            transportOptions: clientTransportOptions
          })
        } catch(err) {
          console.log('Error in Transport Create')
          console.log(err)
          callback({ error: err })
        }
      })
      socket.on(
        MessageTypes.WebRTCProduceData,
        async (params, callback: (arg0: { id?: string; error?: any }) => void) => {
          console.log('Produce Data handler')
          try {
            if (!params.label) throw ({ error: 'data producer label i.e. channel name is not provided!' })
            const { transportId, sctpStreamParameters, label, protocol, appData } = params
            console.log("Data channel used: ", `'${label}'`, "by client id: ", socket.id)
            console.log("Data channel params", params)
            const transport = this.roomState.transports[transportId] as Transport
            let dataProducer: DataProducer | undefined
            if (this.roomState.dataProducers.get(label)) {
              dataProducer = this.roomState.dataProducers.get(label)
            } else {
              const options: DataProducerOptions = {
                label,
                protocol,
                sctpStreamParameters,
                appData: { ...appData, peerID: socket.id, transportId }
              }
              console.log("creating transport data producer")
              dataProducer = await transport.produceData(options)
              console.log("adding data producer to room state")
              this.roomState.dataProducers.set(label, dataProducer)

              // if our associated transport closes, close ourself, too
              dataProducer.on("transportclose", () => {
                console.log("data producer's transport closed: ", dataProducer.id)
                dataProducer.close()
                this.roomState.dataProducers.delete(label)
              })
              // console.log("Sending dataproducer id to client:", dataProducer.id)
              // return callback({ id: dataProducer.id })
            }
            
            // dataProducer.send(JSON.stringify({data: dataProducer.appData}))

            // Possibly do stuff with appData here

            console.log("Sending dataproducer id to client:", dataProducer.id)
            return callback({ id: dataProducer.id })
          } catch (e) {
            console.log("ERROR SENDING DATA TO DATA CHANNEL: ", e)
            callback({ error: e })
          }
        }
      )
      socket.on(MessageTypes.WebRTCConsumeData, this.handleConsumeDataEvent(socket))

      // --> /signaling/connect-transport
      // called from inside a client's `transport.on('connect')` event
      // handler.
      socket.on(MessageTypes.WebRTCTransportConnect.toString(), async (data, callback) => {
        console.log('Transport Connect handler')
        const { transportId, dtlsParameters } = data,
          transport = this.roomState.transports[transportId]
        console.log("WebRTCTransportConnectRequest", socket.id, transport.appData)
        await transport.connect({ dtlsParameters })
        callback({ connected: true })
      })

      // called by a client that wants to close a single transport (for
      // example, a client that is no longer sending any media).
      socket.on(MessageTypes.WebRTCTransportClose.toString(), async (data, callback) => {
        console.log("close-transport", socket.id, this.transport.appData)
        const { transportId } = data
        this.transport = this.roomState.transports[transportId]
        await this.closeTransport(this.transport)
        callback({ closed: true })
      })

      // called by a client that is no longer sending a specific track
      socket.on(MessageTypes.WebRTCCloseProducer.toString(), async (data, callback) => {
        console.log('Close Producer handler')
        const { producerId } = data,
          producer = this.roomState.producers.find(p => p.id === producerId)
        console.log("WebRTCCloseProducerRequest", socket.id, producer.appData)
        await this.closeProducerAndAllPipeProducers(producer, socket.id)
        callback({ closed: true })
      })

      // called from inside a client's `transport.on('produce')` event handler.
      socket.on(MessageTypes.WebRTCSendTrack.toString(), async (data, callback) => {
        console.log('Send Track handler')
        const peerId = socket.id
        const { transportId, kind, rtpParameters, paused = false, appData } = data,
          transport = this.roomState.transports[transportId]

        const producer = await transport.produce({
          kind,
          rtpParameters,
          paused,
          appData: { ...appData, peerID: peerId, transportId }
        })

        // if our associated transport closes, close ourself, too
        producer.on("transportclose", () => {
          console.log("producer's transport closed", producer.id)
          this.closeProducerAndAllPipeProducers(producer, peerId)
        })

        this.roomState.producers.push(producer)
        this.roomState.peers[peerId].media[appData.mediaTag] = {
          paused,
          encodings: rtpParameters.encodings
        }

        console.log(this.roomState.producers)
        callback({ id: producer.id })
      })

      // --> /signaling/recv-track
      // create a mediasoup consumer object, hook it up to a producer here
      // on the server side, and send back info needed to create a consumer
      // object on the client side. always start consumers paused. client
      // will request media to resume when the connection completes
      socket.on(MessageTypes.WebRTCReceiveTrack.toString(), async (data, callback) => {
        try {
          console.log('Receive Track handler')
          console.log(data)
          const {mediaPeerId, mediaTag, rtpCapabilities} = data
          console.log(`socket.id: ${socket.id}`)
          console.log(this.roomState.producers)
          const peerId = socket.id
          const producer = this.roomState.producers.find(
              p => { console.log(p._appData); return p._appData.mediaTag === mediaTag && p._appData.peerID === mediaPeerId }
          )
          console.log('producer:')
          console.log(producer)
          if (producer == null || !this.router.canConsume({producerId: producer.id, rtpCapabilities})) {
            const msg = `client cannot consume ${mediaPeerId}:${mediaTag}`
            console.error(`recv-track: ${peerId} ${msg}`)
            callback({error: msg})
            return
          }

          console.log('transports:')
          console.log(this.roomState.transports)
          const transport = Object.values(this.roomState.transports).find(
              t => (t as any)._appData.peerId === peerId && (t as any)._appData.clientDirection === "recv"
          )
          console.log('matched transport:')
          console.log(transport)

          const consumer = await (transport as any).consume({
            producerId: producer.id,
            rtpCapabilities,
            paused: true, // see note above about always starting paused
            appData: {peerId, mediaPeerId, mediaTag}
          })

          // need both 'transportclose' and 'producerclose' event handlers,
          // to make sure we close and clean up consumers in all
          // circumstances
          consumer.on("transportclose", () => {
            console.log(`consumer's transport closed`, consumer.id)
            this.closeConsumer(consumer)
          })
          consumer.on("producerclose", () => {
            console.log(`consumer's producer closed`, consumer.id)
            this.closeConsumer(consumer)
          })

          // stick this consumer in our list of consumers to keep track of,
          // and create a data structure to track the client-relevant state
          // of this consumer
          this.roomState.consumers.push(consumer)
          this.roomState.peers[peerId].consumerLayers[consumer.id] = {
            currentLayer: null,
            clientSelectedLayer: null
          }

          // update above data structure when layer changes.
          consumer.on("layerschange", layers => {
            console.log(`consumer layerschange ${mediaPeerId}->${peerId}`, mediaTag, layers)
            if (this.roomState.peers[peerId] && this.roomState.peers[peerId].consumerLayers[consumer.id]) {
              this.roomState.peers[peerId].consumerLayers[consumer.id].currentLayer = layers && layers.spatialLayer
            }
          })

          callback({
            producerId: producer.id,
            id: consumer.id,
            kind: consumer.kind,
            rtpParameters: consumer.rtpParameters,
            type: consumer.type,
            producerPaused: consumer.producerPaused
          })
        } catch(err) {
          console.log('Receive track error')
          console.log(err)
          callback({ error: err })
        }
      })

      // --> /signaling/pause-consumer
      // called to pause receiving a track for a specific client
      socket.on(MessageTypes.WebRTCPauseConsumer.toString(), async (data, callback) => {
        console.log('Pause Consumer handler')
        const { consumerId } = data,
          consumer = this.roomState.consumers.find(c => c.id === consumerId)
        console.log("pause-consumer", consumer.appData)
        await consumer.pause()
        callback({ paused: true })
      })

      // --> /signaling/resume-consumer
      // called to resume receiving a track for a specific client
      socket.on(MessageTypes.WebRTCResumeConsumer.toString(), async (data, callback) => {
        console.log('Resume Consumer handler')
        const { consumerId } = data,
          consumer = this.roomState.consumers.find(c => c.id === consumerId)
        console.log("resume-consumer", consumer.appData)
        await consumer.resume()
        callback({ resumed: true })
      })

      // --> /signalign/close-consumer
      // called to stop receiving a track for a specific client. close and
      // clean up consumer object
      socket.on(MessageTypes.WebRTCCloseConsumer.toString(), async (data, callback) => {
        console.log('Clost Consumer handler')
        const { consumerId } = data,
          consumer = this.roomState.consumers.find(c => c.id === consumerId)
        console.log("WebRTCCloseConsumerRequest", data)
        await this.closeConsumer(consumer)
        callback({ closed: true })
      })

      // --> /signaling/consumer-set-layers
      // called to set the largest spatial layer that a specific client
      // wants to receive
      socket.on(MessageTypes.WebRTCConsumerSetLayers.toString(), async (data, callback) => {
        console.log('Consumer Set Layers handler')
        const { consumerId, spatialLayer } = data,
          consumer = this.roomState.consumers.find(c => c.id === consumerId)
        console.log("consumer-set-layers", spatialLayer, consumer.appData)
        await consumer.setPreferredLayers({ spatialLayer })
        callback({ layersSet: true })
      })

      // --> /signaling/pause-producer
      // called to stop sending a track from a specific client
      socket.on(MessageTypes.WebRTCCloseProducer.toString(), async (data, callback) => {
        console.log('Close Producer handler')
        const { producerId } = data,
          producer = this.roomState.producers.find(p => p.id === producerId)
        console.log("pause-producer", producer.appData)
        await producer.pause()
        this.roomState.peers[socket.id].media[producer.appData.mediaTag].paused = true
        callback({ paused: true })
      })

      // --> /signaling/resume-producer
      // called to resume sending a track from a specific client
      socket.on(MessageTypes.WebRTCResumeProducer.toString(), async (data, callback) => {
        console.log('Resume Producer handler')
        const { producerId } = data,
          producer = this.roomState.producers.find(p => p.id === producerId)
        console.log("resume-producer", producer.appData)
        await producer.resume()
        this.roomState.peers[socket.id].media[producer.appData.mediaTag].paused = false
        callback({ resumed: true })
      })
    })
  }

  // start mediasoup with a single worker and router
  async startMediasoup(): Promise<void> {
    console.log("Starting mediasoup")
    // Initialize roomstate
    this.roomState = defaultRoomState
    console.log("Worker starting")
    try {
      this.worker = await createWorker({
        rtcMinPort: config.mediasoup.worker.rtcMinPort,
        rtcMaxPort: config.mediasoup.worker.rtcMaxPort
      })
    } catch (e) {
      console.log("Failed jwith exception:")
      console.log(e)
    }
    this.worker.on("died", () => {
      console.error("mediasoup worker died (this should never happen)")
      process.exit(1)
    })
    console.log("Worker got created")

    const mediaCodecs = config.mediasoup.router.mediaCodecs
    this.router = await this.worker.createRouter({ mediaCodecs })
    console.log("Worker created router")
  }

  async closeTransport(transport): Promise<void> {
    console.log("closing transport", transport.id, transport.appData)

    // our producer and consumer event handlers will take care of
    // calling closeProducer() and closeConsumer() on all the producers
    // and consumers associated with this transport
    await transport.close()

    // so all we need to do, after we call transport.close(), is update
    // our roomState data structure
    delete this.roomState.transports[transport.id]
  }

  async closeProducer(producer): Promise<void> {
    console.log("closing producer", producer.id, producer.appData)
    await producer.close()

    // remove this producer from our roomState.producers list
    this.roomState.producers = this.roomState.producers.filter(p => p.id !== producer.id)

    // remove this track's info from our roomState...mediaTag bookkeeping
    if (this.roomState.peers[producer.appData.peerId])
      this.roomState.peers[producer.appData.peerId].media[producer.appData.mediaTag]
  }

  async closeProducerAndAllPipeProducers(producer, peerId): Promise<void> {
    console.log("closing producer", producer.id, producer.appData)

    // first, close all of the pipe producer clones
    console.log("Closing all pipe producers for peer with id", peerId)

    // remove this producer from our roomState.producers list
    this.roomState.producers = this.roomState.producers.filter(p => p.id !== producer.id)

    // finally, close the original producer
    await producer.close()

    // remove this producer from our roomState.producers list
    this.roomState.producers = this.roomState.producers.filter(p => p.id !== producer.id)

    // remove this track's info from our roomState...mediaTag bookkeeping
    if (this.roomState.peers[producer.appData.peerId])
      delete this.roomState.peers[producer.appData.peerId].media[producer.appData.mediaTag]
  }

  async closeConsumer(consumer): Promise<void> {
    console.log("closing consumer", consumer.id, consumer.appData)
    await consumer.close()

    // remove this consumer from our roomState.consumers list
    this.roomState.consumers = this.roomState.consumers.filter(c => c.id !== consumer.id)

    // remove layer info from from our roomState...consumerLayers bookkeeping
    if (this.roomState.peers[consumer.appData.peerId])
      delete this.roomState.peers[consumer.appData.peerId].consumerLayers[consumer.id]
  }

  async createWebRtcTransport({ peerId, direction }): Promise<WebRtcTransport> {
    console.log("Creating Mediasoup transport")
    const { listenIps, initialAvailableOutgoingBitrate } = config.mediasoup.webRtcTransport
    const transport = await this.router.createWebRtcTransport({
      listenIps: listenIps,
      enableUdp: true,
      enableTcp: true,
      preferUdp: true,
      enableSctp: true, // Enabling it for setting up data channels
      numSctpStreams: {
        OS: sctpParameters.OS,
        MIS: sctpParameters.MIS
      },
      initialAvailableOutgoingBitrate: initialAvailableOutgoingBitrate,
      appData: { peerId, clientDirection: direction }
    })

    return transport
  }
}<|MERGE_RESOLUTION|>--- conflicted
+++ resolved
@@ -292,11 +292,7 @@
           returned[key] = paredPeer
         })
         callback({
-<<<<<<< HEAD
-          peers: this.roomState.peers
-=======
           peers: returned
->>>>>>> 35d92580
         })
       })
 
