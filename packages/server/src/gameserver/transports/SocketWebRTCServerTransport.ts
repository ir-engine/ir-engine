--- conflicted
+++ resolved
@@ -276,13 +276,11 @@
                 socket.on(MessageTypes.WebRTCRequestCurrentProducers.toString(), async (data, callback) =>
                     handleWebRtcRequestCurrentProducers(socket, data, callback));
 
-<<<<<<< HEAD
                 socket.on(MessageTypes.UpdateNetworkState.toString(), async (data) =>
                     handleNetworkStateUpdate(socket, data, true));
-=======
+
                 socket.on(MessageTypes.InitializeRouter.toString(), async (data, callback) =>
                     handleWebRtcInitializeRouter(socket, data, callback));
->>>>>>> 54991f4e
             });
         });
     }
