import { MessageTypes } from "@xr3ngine/engine/src/networking/enums/MessageTypes";
import { NetworkTransport } from "@xr3ngine/engine/src/networking/interfaces/NetworkTransport";
import { CreateWebRtcTransportParams } from "@xr3ngine/engine/src/networking/types/NetworkingTypes";
import AWS from 'aws-sdk';
import * as https from "https";
import {DataProducer, DataConsumer, Router, Transport, Worker, DataProducerOptions} from "mediasoup/lib/types";
import SocketIO, { Socket } from "socket.io";
import logger from '../../app/logger';
import config from '../../config';
import getLocalServerIp from '../../util/get-local-server-ip';
import { localConfig } from './config';
import {
    cleanupOldGameservers,
    getFreeSubdomain,
    handleConnectToWorld,
    handleDisconnect,
    handleHeartbeat,
    handleIncomingMessage,
    handleJoinWorld,
    handleLeaveWorld,
    validateNetworkObjects
} from "./NetworkFunctions";
import {
    handleWebRtcCloseConsumer,
    handleWebRtcCloseProducer,
    handleWebRtcConsumerSetLayers,
    handleWebRtcPauseConsumer,
    handleWebRtcPauseProducer,
    handleWebRtcProduceData,
    handleWebRtcReceiveTrack,
    handleWebRtcResumeConsumer,
    handleWebRtcResumeProducer,
    handleWebRtcSendTrack,
    handleWebRtcTransportClose,
    handleWebRtcTransportConnect,
    handleWebRtcTransportCreate,
    handleWebRtcRequestCurrentProducers,
    startWebRTC
} from './WebRTCFunctions';

const gsNameRegex = /gameserver-([a-zA-Z0-9]{5}-[a-zA-Z0-9]{5})/;
const Route53 = new AWS.Route53({ ...config.aws.route53.keys });

function isNullOrUndefined<T>(obj: T | null | undefined): obj is null | undefined {
    return typeof obj === "undefined" || obj === null;
}

export class SocketWebRTCServerTransport implements NetworkTransport {
    isServer = true
    server: https.Server
    socketIO: SocketIO.Server
    worker: Worker
    routers: Record<string, Router>
    transport: Transport
    app: any
    dataProducers: DataProducer[] = []
    outgoingDataTransport: Transport
    outgoingDataProducer: DataProducer
    gameServer;

    constructor(app) {
        this.app = app;
    }

    public sendReliableData = (message: any): any => {
        if (this.socketIO != null) this.socketIO.of('/realtime').emit(MessageTypes.ReliableMessage.toString(), message);
    }

    toBuffer(ab): any {
        var buf = Buffer.alloc(ab.byteLength);
        var view = new Uint8Array(ab);
        for (var i = 0; i < buf.length; ++i) {
            buf[i] = view[i];
        }
        return buf;
    }

<<<<<<< HEAD
    public sendData = (data: any): void =>{
      this.dataProducers?.forEach(producer => { 
          console.log("Sending to producer", producer.id);
          try{
              producer.send(this.toBuffer(data)); 
          } catch (error) {
            console.warn("ERROR:", error);
          }
        });
        }
=======
    public sendData = (data: any): void => {
        if (this.outgoingDataProducer != null) this.outgoingDataProducer.send(this.toBuffer(data));
    }
>>>>>>> 6d24ac5f

    public handleKick(socket: any): void {
        logger.info("Kicking ", socket.id);
        logger.info(this.socketIO.sockets.connected[socket.id]);
        if (this.socketIO != null) this.socketIO.of('/realtime').emit(MessageTypes.Kick.toString(), socket.id);
    }

    public async initialize(): Promise<void> {
        // Set up our gameserver according to our current environment
        const localIp = await getLocalServerIp();
        let stringSubdomainNumber, gsResult;
        if (process.env.KUBERNETES !== 'true') try {
            await this.app.service('instance').Model.destroy({where: {}});
        } catch (error) {
            logger.warn(error);
        }
        else if (process.env.KUBERNETES === 'true') {
            await cleanupOldGameservers();
            this.gameServer = await (this.app as any).agonesSDK.getGameServer();
            const name = this.gameServer.objectMeta.name;
            (this.app as any).gsName = name;

            const gsIdentifier = gsNameRegex.exec(name);
            stringSubdomainNumber = await getFreeSubdomain(gsIdentifier[1], 0);
            (this.app as any).gsSubdomainNumber = stringSubdomainNumber;

            gsResult = await (this.app as any).agonesSDK.getGameServer();
            const params = {
                ChangeBatch: {
                    Changes: [
                        {
                            Action: 'UPSERT',
                            ResourceRecordSet: {
                                Name: `${stringSubdomainNumber}.${config.gameserver.domain}`,
                                ResourceRecords: [{ Value: gsResult.status.address }],
                                TTL: 0,
                                Type: 'A'
                            }
                        }
                    ]
                },
                HostedZoneId: config.aws.route53.hostedZoneId
            };
            if (config.gameserver.local !== true) await Route53.changeResourceRecordSets(params).promise();
        }

        localConfig.mediasoup.webRtcTransport.listenIps = [{
            ip: '0.0.0.0',
            announcedIp: process.env.KUBERNETES === 'true' ?
                (config.gameserver.local === true ? gsResult.status.address :
                    `${stringSubdomainNumber}.${config.gameserver.domain}`) : localIp.ipAddress
        }];

        logger.info("Initializing WebRTC Connection");
        await startWebRTC();

        this.outgoingDataTransport = await this.routers.instance.createDirectTransport();
        const options = {
            ordered: false,
            label: 'outgoingProducer',
            protocol: 'raw',
            appData: { peerID: 'outgoingProducer' }
        };
        this.outgoingDataProducer = await this.outgoingDataTransport.produceData(options);

        setInterval(() => validateNetworkObjects(), 5000);

        // Set up realtime channel on socket.io
        this.socketIO = (this.app as any)?.io;

        if (this.socketIO != null) this.socketIO.of('/realtime').on("connect", (socket: Socket) => {
            // Authorize user and make sure everything is valid before allowing them to join the world
            socket.on(MessageTypes.Authorization.toString(), async (data, callback) => {
                console.log('AUTHORIZATION CALL HANDLER');
                const userId = data.userId;
                const accessToken = data.accessToken;

                // userId or access token were undefined, so something is wrong. Return failure
                if (isNullOrUndefined(userId) || isNullOrUndefined(accessToken)) {
                    const message = "userId or accessToken is undefined";
                    console.error(message);
                    callback({ success: false, message });
                    return;
                }

                // Check database to verify that user ID is valid
                const user = await this.app.service('user').Model.findOne({
                    attributes: ['id', 'name', 'instanceId'],
                    where: {
                        id: userId
                    }
                }).catch(error => {
                    // They weren't found in the dabase, so send the client an error message and return
                    callback({ success: false, message: error });
                    return console.warn("Failed to authorize user");
                });

                // TODO: Check that they are supposed to be in this instance
                // TODO: Check that token is valid (to prevent users hacking with a manipulated user ID payload)

                // Return an authorization success messaage to client
                callback({ success: true });

                socket.on(MessageTypes.ConnectToWorld.toString(), async (data, callback) =>
                    handleConnectToWorld(socket, data, callback, userId, user));

                socket.on(MessageTypes.JoinWorld.toString(), async (data, callback) =>
                    handleJoinWorld(socket, data, callback, userId, user));

                // If a reliable message is received, add it to the queue
                socket.on(MessageTypes.ReliableMessage.toString(), (data) =>
                    handleIncomingMessage(socket, data));

                socket.on(MessageTypes.Heartbeat.toString(), () => handleHeartbeat(socket));

                socket.on("disconnect", () => handleDisconnect(socket));

                socket.on(MessageTypes.LeaveWorld.toString(), (data, callback) =>
                    handleLeaveWorld(socket, data, callback));

                socket.on(MessageTypes.WebRTCTransportCreate.toString(), async (data: CreateWebRtcTransportParams, callback) =>
                    handleWebRtcTransportCreate(socket, data, callback));

                socket.on(MessageTypes.WebRTCProduceData.toString(), async (data, callback) =>
                    handleWebRtcProduceData(socket, data, callback));

                socket.on(MessageTypes.WebRTCTransportConnect.toString(), async (data, callback) =>
                    handleWebRtcTransportConnect(socket, data, callback));

                socket.on(MessageTypes.WebRTCTransportClose.toString(), async (data, callback) =>
                    handleWebRtcTransportClose(socket, data, callback));

                socket.on(MessageTypes.WebRTCCloseProducer.toString(), async (data, callback) =>
                    handleWebRtcCloseProducer(socket, data, callback));

                socket.on(MessageTypes.WebRTCSendTrack.toString(), async (data, callback) =>
                    handleWebRtcSendTrack(socket, data, callback));

                socket.on(MessageTypes.WebRTCReceiveTrack.toString(), async (data, callback) =>
                    handleWebRtcReceiveTrack(socket, data, callback));

                socket.on(MessageTypes.WebRTCPauseConsumer.toString(), async (data, callback) =>
                    handleWebRtcPauseConsumer(socket, data, callback));

                socket.on(MessageTypes.WebRTCResumeConsumer.toString(), async (data, callback) =>
                    handleWebRtcResumeConsumer(socket, data, callback));

                socket.on(MessageTypes.WebRTCCloseConsumer.toString(), async (data, callback) =>
                    handleWebRtcCloseConsumer(socket, data, callback));

                socket.on(MessageTypes.WebRTCConsumerSetLayers.toString(), async (data, callback) =>
                    handleWebRtcConsumerSetLayers(socket, data, callback));

                socket.on(MessageTypes.WebRTCResumeProducer.toString(), async (data, callback) =>
                    handleWebRtcResumeProducer(socket, data, callback));

                socket.on(MessageTypes.WebRTCPauseProducer.toString(), async (data, callback) =>
                    handleWebRtcPauseProducer(socket, data, callback));

                socket.on(MessageTypes.WebRTCRequestCurrentProducers.toString(), async (data, callback) =>
                    handleWebRtcRequestCurrentProducers(socket, data, callback));
            });
        });
    }
}<|MERGE_RESOLUTION|>--- conflicted
+++ resolved
@@ -75,22 +75,9 @@
         return buf;
     }
 
-<<<<<<< HEAD
-    public sendData = (data: any): void =>{
-      this.dataProducers?.forEach(producer => { 
-          console.log("Sending to producer", producer.id);
-          try{
-              producer.send(this.toBuffer(data)); 
-          } catch (error) {
-            console.warn("ERROR:", error);
-          }
-        });
-        }
-=======
     public sendData = (data: any): void => {
         if (this.outgoingDataProducer != null) this.outgoingDataProducer.send(this.toBuffer(data));
     }
->>>>>>> 6d24ac5f
 
     public handleKick(socket: any): void {
         logger.info("Kicking ", socket.id);
