--- conflicted
+++ resolved
@@ -16,16 +16,10 @@
   Transport,
   WebRtcTransport
 } from "mediasoup/lib/types"
-<<<<<<< HEAD
+import {networkInterfaces} from "os";
+import { worldStateModel } from "@xr3ngine/engine/src/networking/schema/worldStateSchema"
 import SocketIO, { Socket } from "socket.io"
 import app from '../../app'
-import { networkInterfaces } from "os"
-import { worldStateModel } from "@xr3ngine/engine/src/networking/schema/worldStateSchema"
-=======
-import { types as MediaSoupClientTypes } from "mediasoup-client"
-import { UnreliableMessageReturn, UnreliableMessageType } from "@xr3ngine/engine/src/networking/types/NetworkingTypes"
-import {networkInterfaces} from "os";
->>>>>>> cdb5647a
 
 interface Client {
   socket: SocketIO.Socket;
@@ -215,11 +209,7 @@
           }
         }
       }
-<<<<<<< HEAD
-      config.mediasoup.webRtcTransport.listenIps = [{ ip: results.en0 ? results.en0[0] : results.eno1 ? results.eno1[0] : '127.0.0.1', announcedIp: null }]
-=======
       config.mediasoup.webRtcTransport.listenIps = [{ip: results.en0 ? results.en0[0] : results.eno1 ? results.eno1[0] : '127.0.0.1', announcedIp: null}]
->>>>>>> cdb5647a
     }
     console.log(config.mediasoup.webRtcTransport)
     await this.startMediasoup()
@@ -253,11 +243,7 @@
           const peerProducers = this.roomState.producers.filter((c) => c._appData.peerId === key);
           console.log("Culling inactive user with id", key);
           peerConsumers.forEach((c) => this.closeConsumer(c));
-<<<<<<< HEAD
-          peerProducers.forEach((p) => this.closeProducer(p));
-=======
           peerProducers.forEach((p)=> this.closeProducer(p));
->>>>>>> cdb5647a
         }
       })
 
@@ -372,7 +358,6 @@
       // Get list of clients (id + username)
       // Get list of network objects (id, owner, prefabtype, position, rotation)
       socket.on(MessageTypes.JoinWorld.toString(), async (data, callback) => {
-<<<<<<< HEAD
         console.log("Join world request", socket.id)
         // Receive user ID and set for peer
         const { userId } = data
@@ -395,15 +380,6 @@
           clientsDisconnected: [],
           createObjects: [],
           destroyObjects: []
-=======
-        try {
-          console.log("Join world request", socket.id)
-          console.log(this.router.rtpCapabilities)
-          callback({routerRtpCapabilities: this.router.rtpCapabilities})
-        } catch(err) {
-          console.log('Join World error')
-          console.log(err)
->>>>>>> cdb5647a
         }
 
         // Get all clients and add to clientsConnected
@@ -439,12 +415,8 @@
           } else {
             console.log("could not remove peer, already removed")
           }
-<<<<<<< HEAD
-        } catch (err) {
-=======
           callback({})
         } catch(err) {
->>>>>>> cdb5647a
           console.log('Leave world handler')
           console.log(err)
           callback({error: err})
@@ -462,19 +434,11 @@
           const { direction } = data
           console.log("WebRTCTransportCreateRequest", peerId, direction)
 
-<<<<<<< HEAD
-          const transport = await this.createWebRtcTransport({ peerId, direction })
-          await transport.setMaxIncomingBitrate(config.mediasoup.webRtcTransport.maxIncomingBitrate)
-          this.roomState.transports[transport.id] = transport
-
-          const { id, iceParameters, iceCandidates, dtlsParameters } = transport
-=======
           const transport = await this.createWebRtcTransport({peerId, direction})
           await transport.setMaxIncomingBitrate(config.mediasoup.webRtcTransport.maxIncomingBitrate)
           this.roomState.transports[transport.id] = transport
 
           const {id, iceParameters, iceCandidates, dtlsParameters} = transport
->>>>>>> cdb5647a
           const clientTransportOptions: MediaSoupClientTypes.TransportOptions = {
             id,
             sctpParameters,
@@ -578,13 +542,8 @@
       socket.on(MessageTypes.WebRTCCloseProducer.toString(), async (data, callback) => {
         try {
           console.log('Close Producer handler')
-<<<<<<< HEAD
-          const { producerId } = data,
-            producer = this.roomState.producers.find(p => p.id === producerId)
-=======
           const {producerId} = data,
               producer = this.roomState.producers.find(p => p.id === producerId)
->>>>>>> cdb5647a
           await this.closeProducerAndAllPipeProducers(producer, socket.id)
           callback({ closed: true })
         } catch (err) {
@@ -605,11 +564,7 @@
             kind,
             rtpParameters,
             paused,
-<<<<<<< HEAD
-            appData: { ...appData, peerID: peerId, transportId }
-=======
             appData: {...appData, peerId: peerId, transportId}
->>>>>>> cdb5647a
           })
 
           // if our associated transport closes, close ourself, too
@@ -626,13 +581,8 @@
             encodings: rtpParameters.encodings
           }
 
-<<<<<<< HEAD
-          callback({ id: producer.id })
-        } catch (err) {
-=======
           callback({id: producer.id})
         } catch(err) {
->>>>>>> cdb5647a
           console.log('WebRTC send track error')
           console.log(err)
         }
@@ -647,21 +597,12 @@
         try {
           console.log('Receive Track handler')
           console.log(data)
-<<<<<<< HEAD
-          const { mediaPeerId, mediaTag, rtpCapabilities } = data
-          const peerId = socket.id
-          const producer = this.roomState.producers.find(
-            p => p._appData.mediaTag === mediaTag && p._appData.peerID === mediaPeerId
-          );
-          if (producer == null || !this.router.canConsume({ producerId: producer.id, rtpCapabilities })) {
-=======
           const {mediaPeerId, mediaTag, rtpCapabilities} = data
           const peerId = socket.id
           const producer = this.roomState.producers.find(
               p => p._appData.mediaTag === mediaTag && p._appData.peerId === mediaPeerId
           );
           if (producer == null || !this.router.canConsume({producerId: producer.id, rtpCapabilities})) {
->>>>>>> cdb5647a
             const msg = `client cannot consume ${mediaPeerId}:${mediaTag}`
             console.error(`recv-track: ${peerId} ${msg}`)
             callback({ error: msg })
@@ -681,11 +622,8 @@
 
           console.log('New consumer: ')
           console.log(consumer)
-<<<<<<< HEAD
-=======
           console.log('Transport used:')
           console.log(transport)
->>>>>>> cdb5647a
 
           // need both 'transportclose' and 'producerclose' event handlers,
           // to make sure we close and clean up consumers in all
@@ -818,22 +756,6 @@
 
       // --> /signaling/pause-producer
       // called to stop sending a track from a specific client
-<<<<<<< HEAD
-      socket.on(MessageTypes.WebRTCCloseProducer.toString(), async (data, callback) => {
-        try {
-          console.log('Close Producer handler')
-          const { producerId } = data,
-            producer = this.roomState.producers.find(p => p.id === producerId)
-          console.log("pause-producer", producer.appData)
-          await producer.pause()
-          this.roomState.peers[socket.id].media[producer.appData.mediaTag].paused = true
-          callback({ paused: true })
-        } catch (err) {
-          console.log('WebRTC Close Producer error')
-          console.log(err)
-        }
-      })
-=======
       // socket.on(MessageTypes.WebRTCCloseProducer.toString(), async (data, callback) => {
       //   try {
       //     console.log('Close Producer handler')
@@ -848,7 +770,6 @@
       //     console.log(err)
       //   }
       // })
->>>>>>> cdb5647a
 
       // --> /signaling/resume-producer
       // called to resume sending a track from a specific client
@@ -872,15 +793,6 @@
       socket.on(MessageTypes.WebRTCPauseProducer.toString(), async (data, callback) => {
         try {
           console.log('Pause Producer handler')
-<<<<<<< HEAD
-          const { producerId } = data,
-            producer = this.roomState.producers.find(p => p.id === producerId);
-          console.log("pause-producer", producer.appData);
-          await producer.pause();
-          this.roomState.peers[socket.id].media[producer.appData.mediaTag].paused = true;
-          callback({ paused: true })
-        } catch (err) {
-=======
           const {producerId} = data,
               producer = this.roomState.producers.find(p => p.id === producerId);
           console.log("pause-producer", producer.appData);
@@ -888,7 +800,6 @@
           this.roomState.peers[socket.id].media[producer.appData.mediaTag].paused = true;
           callback({paused: true})
         } catch(err) {
->>>>>>> cdb5647a
           console.log('WebRTC Producer Pause error')
           console.log(err)
         }
