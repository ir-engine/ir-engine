import { MediaStreamSystem } from "@xr3ngine/engine/src/networking/systems/MediaStreamSystem";
import { Network } from "@xr3ngine/engine/src/networking//classes/Network";
import { MessageTypes } from "@xr3ngine/engine/src/networking/enums/MessageTypes";
import { CreateWebRtcTransportParams } from "@xr3ngine/engine/src/networking/types/NetworkingTypes";
import { createWorker } from 'mediasoup';
import { types as MediaSoupClientTypes } from "mediasoup-client";
import { DataProducer, DataConsumer, DataProducerOptions, Producer, RtpCodecCapability, Transport, WebRtcTransport } from "mediasoup/lib/types";
import SocketIO from "socket.io";
import logger from "../../app/logger";
import { localConfig, sctpParameters } from './config';
import { getUserIdFromSocketId } from "./NetworkFunctions";


const toArrayBuffer = (buf): any => {
    var ab = new ArrayBuffer(buf.length);
    var view = new Uint8Array(ab);
    for (var i = 0; i < buf.length; ++i) {
        view[i] = buf[i];
    }
    return ab;
};

let networkTransport: any;
export async function startWebRTC(): Promise<void> {
    networkTransport = Network.instance.transport as any;
    logger.info("Starting WebRTC Server");
    // Initialize roomstate
    networkTransport.worker = await createWorker({
        logLevel: 'debug',
        rtcMinPort: localConfig.mediasoup.worker.rtcMinPort,
        rtcMaxPort: localConfig.mediasoup.worker.rtcMaxPort,
        // dtlsCertificateFile: serverConfig.server.certPath,
        // dtlsPrivateKeyFile: serverConfig.server.keyPath,
        logTags: ['sctp']
    });

    networkTransport.worker.on("died", () => {
        console.error("mediasoup worker died (this should never happen)");
        process.exit(1);
    });

    logger.info("Created Mediasoup worker");

    const mediaCodecs = localConfig.mediasoup.router.mediaCodecs as RtpCodecCapability[];
    networkTransport.routers = { instance: await networkTransport.worker.createRouter({ mediaCodecs }) };
    logger.info("Worker created router");
}

export const sendCurrentProducers = (socket: SocketIO.Socket, channelType: string, channelId?: string) => async (
    producer: Producer
): Promise<void> => {
    networkTransport = Network.instance.transport as any;
    const userId = getUserIdFromSocketId(socket.id);
    const selfClient = Network.instance.clients[userId];
    if (selfClient?.socketId != null) {
        Object.entries(Network.instance.clients).forEach(([name, value]) => {
            if (name === userId || value.media == null || value.socketId == null)
                return;
            logger.info(`Sending media for ${name}`);
            Object.entries(value.media).map(([subName, subValue]) => {
                if (channelType === 'instance' ? 'instance' === (subValue as any).channelType : (subValue as any).channelType === channelType && (subValue as any).channelId === channelId)
                    selfClient.socket.emit(MessageTypes.WebRTCCreateProducer.toString(), value.userId, subName, producer.id, channelType, channelId);
            });
        });
    }
};
// Create consumer for each client!
export const sendInitialProducers = async (socket: SocketIO.Socket, channelType: string, channelId?: string): Promise<void> => {
    networkTransport = Network.instance.transport as any;
    const userId = getUserIdFromSocketId(socket.id);
    const selfClient = Network.instance.clients[userId];
    if (selfClient?.socketId != null) {
        Object.entries(Network.instance.clients).forEach(([name, value]) => {
            // console.log(name);
            // console.log(value);
            if (name === userId || value.media == null || value.socketId == null)
                return;
            console.log(`Sending media for ${name}`);
            console.log(value.media);
            Object.entries(value.media).map(([subName, subValue]) => {
                if (channelType === 'instance' ? 'instance' === (subValue as any).channelType : (subValue as any).channelType === channelType && (subValue as any).channelId === channelId)
                    selfClient.socket.emit(MessageTypes.WebRTCCreateProducer.toString(), value.userId, subName, (subValue as any).producerId, channelType, channelId);
            });
        });
    }
};

export const handleConsumeDataEvent = (socket: SocketIO.Socket) => async (
    dataProducer: DataProducer
): Promise<void> => {
    networkTransport = Network.instance.transport as any;
    const userId = getUserIdFromSocketId(socket.id);
    logger.info('Data Consumer being created on server by client: ' + userId);
    const newTransport: Transport = Network.instance.clients[userId].instanceRecvTransport;
    const outgoingDataProducer = networkTransport.outgoingDataProducer;
    const dataConsumer = await newTransport.consumeData({
        dataProducerId: outgoingDataProducer.id,
        appData: { peerId: userId, transportId: newTransport.id },
    });
    dataConsumer.on('producerclose', () => {
        dataConsumer.close();
        Network.instance.clients[userId].dataConsumers.delete(
            dataProducer.id
        );
    });
    logger.info('Setting data consumer to room state');
    Network.instance.clients[userId].dataConsumers.set(
        dataProducer.id,
        dataConsumer
    );

    const dataProducerOut = Network.instance.clients[userId].dataProducers.get('default');
    // Data consumers are all consuming the single producer that outputs from the server's message queue
    socket.emit(MessageTypes.WebRTCConsumeData.toString(), {
        dataProducerId: dataProducerOut.id,
        sctpStreamParameters: dataConsumer.sctpStreamParameters,
        label: dataConsumer.label,
        id: dataConsumer.id,
        appData: dataConsumer.appData,
        protocol: 'raw',
    } as MediaSoupClientTypes.DataConsumerOptions);
};

export async function closeTransport(transport): Promise<void> {
    logger.info("closing transport " + transport.id, transport.appData);
    // our producer and consumer event handlers will take care of
    // calling closeProducer() and closeConsumer() on all the producers
    // and consumers associated with this transport
    await transport.close();
    delete Network.instance.transports[transport.id];
}
export async function closeProducer(producer): Promise<void> {
    logger.info("closing producer " + producer.id, producer.appData);
    await producer.close();

    if(MediaStreamSystem.instance) MediaStreamSystem.instance.producers = MediaStreamSystem.instance?.producers.filter(p => p.id !== producer.id);

    if (Network.instance.clients[producer.appData.peerId]) delete Network.instance.clients[producer.appData.peerId].media[producer.appData.mediaTag];
}

export async function closeProducerAndAllPipeProducers(producer, peerId): Promise<void> {
    if (producer != null) {
        logger.info("closing producer and all pipe producer " + producer.id, producer.appData);

        // remove this producer from our roomState.producers list
        if(MediaStreamSystem.instance) MediaStreamSystem.instance.producers = MediaStreamSystem.instance?.producers.filter(p => p.id !== producer.id);

        // finally, close the original producer
        await producer.close();

        // remove this producer from our roomState.producers list
        if(MediaStreamSystem.instance) MediaStreamSystem.instance.producers = MediaStreamSystem.instance?.producers.filter(p => p.id !== producer.id);
        if(MediaStreamSystem.instance) MediaStreamSystem.instance.consumers = MediaStreamSystem.instance?.consumers.filter(c => !(c.appData.mediaTag === producer.appData.mediaTag && c._internal.producerId === producer.id));

        // remove this track's info from our roomState...mediaTag bookkeeping
        delete Network.instance.clients[producer.appData.peerId]?.media[producer.appData.mediaTag];
    }
}

export async function closeConsumer(consumer): Promise<void> {
    logger.info("closing consumer", consumer.id);
    await consumer.close();

    if(MediaStreamSystem.instance) MediaStreamSystem.instance.consumers = MediaStreamSystem.instance?.consumers.filter(c => c.id !== consumer.id);
    Object.entries(Network.instance.clients).forEach(([, value]) => {
        value.socket.emit(MessageTypes.WebRTCCloseConsumer.toString(), consumer.id);
    });

    delete Network.instance.clients[consumer.appData.peerId]?.consumerLayers[consumer.id];
}

export async function createWebRtcTransport({ peerId, direction, sctpCapabilities, channelType, channelId }: CreateWebRtcTransportParams): Promise<WebRtcTransport> {
    networkTransport = Network.instance.transport as any;
    console.log("Creating Mediasoup transport for ", channelType, channelId);
    const { listenIps, initialAvailableOutgoingBitrate } = localConfig.mediasoup.webRtcTransport;
    const mediaCodecs = localConfig.mediasoup.router.mediaCodecs as RtpCodecCapability[];
    if (channelType !== 'instance') {
        if (networkTransport.routers[`${channelType}:${channelId}`] == null)
            networkTransport.routers[`${channelType}:${channelId}`] = await networkTransport.worker.createRouter({ mediaCodecs });
        logger.info("Worker created router for channel " + `${channelType}:${channelId}`);
    }

    const router = channelType === 'instance' ? networkTransport.routers.instance : networkTransport.routers[`${channelType}:${channelId}`];
    const newTransport = await router.createWebRtcTransport({
        listenIps: listenIps,
        enableUdp: true,
        enableTcp: false,
        preferUdp: true,
        enableSctp: true,
        numSctpStreams: sctpCapabilities.numStreams,
        initialAvailableOutgoingBitrate: initialAvailableOutgoingBitrate,
        appData: { peerId, channelType, channelId, clientDirection: direction }
    });

    logger.info('New transport to return:');
    logger.info(newTransport);
    return newTransport;
}

export async function createInternalDataConsumer(dataProducer: DataProducer, userId: string): Promise<DataConsumer> {
    networkTransport = Network.instance.transport as any;
    const consumer = await networkTransport.outgoingDataTransport.consumeData({
        dataProducerId: dataProducer.id,
        appData: { peerId: userId, transportId: networkTransport.outgoingDataTransport.id },
        maxPacketLifeTime: dataProducer.sctpStreamParameters.maxPacketLifeTime,
        maxRetransmits: dataProducer.sctpStreamParameters.maxRetransmits,
        ordered: false,
    });
    consumer.on('message', (message) => {
        Network.instance.incomingMessageQueue.add(toArrayBuffer(message));
    });
    return consumer;
}

export async function handleWebRtcTransportCreate(socket, data: CreateWebRtcTransportParams, callback): Promise<any> {
    networkTransport = Network.instance.transport as any;
    const userId = getUserIdFromSocketId(socket.id);
    const { direction, peerId, sctpCapabilities, channelType, channelId } = Object.assign(data, { peerId: userId });

    const existingTransports = MediaStreamSystem.instance.transports.filter(t => t.appData.peerId === peerId && t.appData.direction === direction && (channelType === 'instance' ? t.appData.channelType === 'instance' : t.appData.channelType === channelType && t.appData.channelId === channelId));
    await Promise.all(existingTransports.map(t => closeTransport(t)));
    const newTransport: WebRtcTransport = await createWebRtcTransport(
        { peerId, direction, sctpCapabilities, channelType, channelId }
    );

    // transport.transport = transport;

    await newTransport.setMaxIncomingBitrate(localConfig.mediasoup.webRtcTransport.maxIncomingBitrate);

    Network.instance.transports[newTransport.id] = newTransport;

    // Distinguish between send and create transport of each client w.r.t producer and consumer (data or mediastream)
    if (direction === 'recv') {
        if (channelType === 'instance') Network.instance.clients[userId].instanceRecvTransport = newTransport;
        else if (channelType !== 'instance' && channelId != null) Network.instance.clients[userId].channelRecvTransport = newTransport;
    } else if (direction === 'send') {
        if (channelType === 'instance' && Network.instance.clients[userId] != null) Network.instance.clients[userId].instanceSendTransport = newTransport;
        else if (channelType !== 'instance' && channelId != null && Network.instance.clients[userId] != null) Network.instance.clients[userId].channelSendTransport = newTransport;
    }

    const { id, iceParameters, iceCandidates, dtlsParameters } = newTransport;

    if (process.env.KUBERNETES === 'true') {
        const serverResult = await (networkTransport.app as any).k8AgonesClient.get('gameservers');
        const thisGs = serverResult.items.find(server => server.metadata.name === networkTransport.gameServer.objectMeta.name);
        iceCandidates.forEach((candidate) => {
            candidate.port = thisGs.spec?.ports?.find((portMapping) => portMapping.containerPort === candidate.port).hostPort;
        });
    }
    const clientTransportOptions: MediaSoupClientTypes.TransportOptions = {
        id,
        sctpParameters: {
            ...sctpParameters,
            OS: sctpCapabilities.numStreams.OS,
            MIS: sctpCapabilities.numStreams.MIS
        },
        iceParameters,
        iceCandidates,
        dtlsParameters
    };

    newTransport.observer.on('dtlsstatechange', (dtlsState) => {
        if (dtlsState === 'closed') closeTransport(newTransport);
    });
    // Create data consumers for other clients if the current client transport receives data producer on it
    newTransport.observer.on('newdataproducer', handleConsumeDataEvent(socket));
    newTransport.observer.on('newproducer', sendCurrentProducers(socket, channelType, channelId));
    callback({ transportOptions: clientTransportOptions });
}

export async function handleWebRtcProduceData(socket, data, callback): Promise<any> {
    networkTransport = Network.instance.transport as any;    
    const userId = getUserIdFromSocketId(socket.id);
    if (!data.label) throw ({ error: 'data producer label i.e. channel name is not provided!' });
    const { transportId, sctpStreamParameters, label, protocol, appData } = data;
    logger.info(`Data channel label: ${label} -- user id: ` + userId);
    logger.info("Data producer params", data);
    const transport: Transport = Network.instance.transports[transportId];
    const options: DataProducerOptions = {
        label,
        protocol,
        sctpStreamParameters,
        appData: { ...(appData || {}), peerID: userId, transportId }
    };
    const dataProducer = await transport.produceData(options);
    networkTransport.dataProducers.push(dataProducer);
    logger.info(`user ${userId} producing data`);
    Network.instance.clients[userId].dataProducers.set(label, dataProducer);
    // if our associated transport closes, close ourself, too
    dataProducer.on("transportclose", () => {
        networkTransport.dataProducers.splice(networkTransport.dataProducers.indexOf(dataProducer), 1);
        logger.info("data producer's transport closed: " + dataProducer.id);
        dataProducer.close();
        Network.instance.clients[userId].dataProducers.delete(label);
    });
    const internalConsumer = await createInternalDataConsumer(dataProducer, userId);
    Network.instance.clients[userId].dataConsumers.set(label, internalConsumer);
        // transport.handleConsumeDataEvent(socket);
    logger.info("transport.handleConsumeDataEvent(socket);");
    // Possibly do stuff with appData here
    logger.info("Sending dataproducer id to client:" + dataProducer.id);
    return callback({ id: dataProducer.id });
}

export async function handleWebRtcTransportClose(socket, data, callback): Promise<any> {
    networkTransport = Network.instance.transport as any;
    const userId = getUserIdFromSocketId(socket.id);
    const { transportId } = data;
    const transport = Network.instance.transports[transportId];
    if (transport != null) await closeTransport(transport).catch(err => logger.error(err));
    callback({ closed: true });
}

export async function handleWebRtcTransportConnect(socket, data, callback): Promise<any> {
    const userId = getUserIdFromSocketId(socket.id);
    const { transportId, dtlsParameters } = data,
        transport = Network.instance.transports[transportId];
    await transport.connect({ dtlsParameters }).catch(err => {
        logger.error(err);
        callback({ connected: false });
        return;
    });
    callback({ connected: true });
}

export async function handleWebRtcCloseProducer(socket, data, callback): Promise<any> {
    const userId = getUserIdFromSocketId(socket.id);
    const { producerId } = data, producer = MediaStreamSystem.instance?.producers.find(p => p.id === producerId);
    await closeProducerAndAllPipeProducers(producer, userId).catch(err => logger.error(err));
    callback({ closed: true });
}

export async function handleWebRtcSendTrack(socket, data, callback): Promise<any> {
    const userId = getUserIdFromSocketId(socket.id);
    const { transportId, kind, rtpParameters, paused = false, appData } =
        data, transport = Network.instance.transports[transportId];

    if (transport == null) return callback({ error: 'Invalid transport ID' });

    const producer = await transport.produce({
        kind,
        rtpParameters,
        paused,
        appData: { ...appData, peerId: userId, transportId }
    });

    producer.on("transportclose", () => closeProducerAndAllPipeProducers(producer, userId));

    console.log('MediaStreamSystem.instance:');
    console.log(MediaStreamSystem.instance);
    console.log(MediaStreamSystem.instance.producers);
    if(!MediaStreamSystem.instance?.producers) console.warn("Media stream producers is undefined")
    MediaStreamSystem.instance?.producers?.push(producer);

    if (userId != null && Network.instance.clients[userId] != null) {
        Network.instance.clients[userId].media[appData.mediaTag] = {
            paused,
            producerId: producer.id,
            globalMute: false,
            encodings: rtpParameters.encodings,
            channelType: appData.channelType,
            channelId: appData.channelId
        };
    }

    Object.keys(Network.instance.clients).forEach((key) => {
        const client = Network.instance.clients[key];
        if (client.userId !== userId)
            client.socket.emit(MessageTypes.WebRTCCreateProducer.toString(), userId, appData.mediaTag, producer.id, appData.channelType, appData.channelId);
    });
    callback({ id: producer.id });
}

export async function handleWebRtcReceiveTrack(socket, data, callback): Promise<any> {
    networkTransport = Network.instance.transport as any;
    const userId = getUserIdFromSocketId(socket.id);
<<<<<<< HEAD
    const { mediaPeerId, mediaTag, rtpCapabilities, channelType, channelId } = data;
    console.log('Receive track for ', channelType, channelId);
    console.log(MediaStreamSystem.instance.producers);
    const producer = MediaStreamSystem.instance.producers.find(
        p => p._appData.mediaTag === mediaTag && p._appData.peerId === mediaPeerId && (channelType === 'instance' ? p._appData.channelType === channelType : p._appData.channelType === channelType && p._appData.channelId === channelId)
=======
    const { mediaPeerId, mediaTag, rtpCapabilities, relationshipType, relationshipId } = data;
    console.log('Receive track for ', relationshipType, relationshipId);
    console.log(MediaStreamSystem.instance);
    console.log(MediaStreamSystem.instance?.producers);
    const producer = MediaStreamSystem.instance?.producers.find(
        p => p._appData.mediaTag === mediaTag && p._appData.peerId === mediaPeerId && (relationshipType === 'instance' ? p._appData.relationshipType === relationshipType : p._appData.relationshipType === relationshipType && p._appData.relationshipId === relationshipId)
>>>>>>> a4f468ff
    );
    const router = channelType === 'instance' ? networkTransport.routers.instance : networkTransport.routers[`${channelType}:${channelId}`];
    if (producer == null || !router.canConsume({ producerId: producer.id, rtpCapabilities })) {
        const msg = `client cannot consume ${mediaPeerId}:${mediaTag}`;
        console.error(`recv-track: ${userId} ${msg}`);
        return callback({ error: msg });
    }

    const transport = Object.values(MediaStreamSystem.instance.transports).find(
        t => (t as any)._appData.peerId === userId && (t as any)._appData.clientDirection === "recv" && (channelType === 'instance' ? (t as any)._appData.channelType === channelType : (t as any)._appData.channelType === channelType && (t as any)._appData.channelId === channelId) && (t as any).closed === false
    );

    if (transport != null) {
        const consumer = await (transport as any).consume({
            producerId: producer.id,
            rtpCapabilities,
            paused: true, // see note above about always starting paused
            appData: {peerId: userId, mediaPeerId, mediaTag, channelType: channelType, channelId: channelId}
        });

        // we need both 'transportclose' and 'producerclose' event handlers,
        // to make sure we close and clean up consumers in all circumstances
        consumer.on("transportclose", () => {
            logger.info(`consumer's transport closed`);
            logger.info(consumer.id);
            closeConsumer(consumer);
        });
        consumer.on("producerclose", () => {
            logger.info(`consumer's producer closed`);
            logger.info(consumer.id);
            closeConsumer(consumer);
        });
        consumer.on('producerpause', () => {
            logger.info(`consumer's producer paused`);
            logger.info(consumer.id);
            if (consumer && typeof consumer.pause === 'function') consumer.pause();
            socket.emit(MessageTypes.WebRTCPauseConsumer.toString(), consumer.id);
        });
        consumer.on('producerresume', () => {
            logger.info(`consumer's producer resumed`);
            logger.info(consumer.id);
            if (consumer && typeof consumer.resume === 'function') consumer.resume();
            socket.emit(MessageTypes.WebRTCResumeConsumer.toString(), consumer.id);
        });

        // stick this consumer in our list of consumers to keep track of
        MediaStreamSystem.instance?.consumers.push(consumer);

        Network.instance.clients[userId].consumerLayers[consumer.id] = {
            currentLayer: null,
            clientSelectedLayer: null
        };

        // update above data structure when layer changes.
        consumer.on("layerschange", layers => {
            if (Network.instance.clients[userId] && Network.instance.clients[userId].consumerLayers[consumer.id])
                Network.instance.clients[userId].consumerLayers[consumer.id].currentLayer = layers && layers.spatialLayer;
        });

        callback({
            producerId: producer.id,
            id: consumer.id,
            kind: consumer.kind,
            rtpParameters: consumer.rtpParameters,
            type: consumer.type,
            producerPaused: consumer.producerPaused
        });
    } else {
        callback({
            id: null
        });
    }
}

export async function handleWebRtcPauseConsumer(socket, data, callback): Promise<any> {
    const { consumerId } = data,
        consumer = MediaStreamSystem.instance?.consumers.find(c => c.id === consumerId);
    if (consumer != null) {
        logger.info("pause-consumer", consumer.appData);
        await consumer.pause();
    }
    callback({ paused: true });
}

export async function handleWebRtcResumeConsumer(socket, data, callback): Promise<any> {
    const { consumerId } = data,
        consumer = MediaStreamSystem.instance?.consumers.find(c => c.id === consumerId);
    if (consumer != null) {
        logger.info("resume-consumer", consumer.appData);
        await consumer.resume();
    }
    callback({ resumed: true });
}

export async function handleWebRtcCloseConsumer(socket, data, callback): Promise<any> {
    const { consumerId } = data,
        consumer = MediaStreamSystem.instance?.consumers.find(c => c.id === consumerId);
    logger.info(`Close Consumer handler: ${consumerId}`);
    if (consumer != null) await closeConsumer(consumer);
    callback({ closed: true });
}

export async function handleWebRtcConsumerSetLayers(socket, data, callback): Promise<any> {
    const { consumerId, spatialLayer } = data,
        consumer = MediaStreamSystem.instance?.consumers.find(c => c.id === consumerId);
    logger.info("consumer-set-layers: ", spatialLayer, consumer.appData);
    await consumer.setPreferredLayers({ spatialLayer });
    callback({ layersSet: true });
}

export async function handleWebRtcResumeProducer(socket, data, callback): Promise<any> {
    const userId = getUserIdFromSocketId(socket.id);
    const { producerId } = data,
        producer = MediaStreamSystem.instance?.producers.find(p => p.id === producerId);
    logger.info("resume-producer", producer.appData);
    console.log('Resume-producer for user ' + userId);
    await producer.resume();
    if (userId != null && Network.instance.clients[userId] != null) {
        Network.instance.clients[userId].media[producer.appData.mediaTag].paused = false;
        Network.instance.clients[userId].media[producer.appData.mediaTag].globalMute = false;
        const hostClient = Object.entries(Network.instance.clients).find(([name, client]) => {
            return client.media[producer.appData.mediaTag]?.producerId === producerId;
        });
        hostClient[1].socket.emit(MessageTypes.WebRTCResumeProducer.toString(), producer.id);
    }
    callback({ resumed: true });
}

export async function handleWebRtcPauseProducer(socket, data, callback): Promise<any> {
    const userId = getUserIdFromSocketId(socket.id);
    const { producerId, globalMute } = data,
        producer = MediaStreamSystem.instance?.producers.find(p => p.id === producerId);
    await producer.pause();
    console.log('Pause-producer for user ' + userId);
    if (userId != null && Network.instance.clients[userId] != null) {
        Network.instance.clients[userId].media[producer.appData.mediaTag].paused = true;
        Network.instance.clients[userId].media[producer.appData.mediaTag].globalMute = globalMute || false;
        if (globalMute === true) {
            const hostClient = Object.entries(Network.instance.clients).find(([name, client]) => {
                return client.media[producer.appData.mediaTag]?.producerId === producerId;
            });
            hostClient[1].socket.emit(MessageTypes.WebRTCPauseProducer.toString(), producer.id, true);
        }
    }
    callback({ paused: true });
}

export async function handleWebRtcRequestCurrentProducers(socket, data, callback): Promise<any> {
    const { channelType, channelId } = data;

    await sendInitialProducers(socket, channelType, channelId);
    callback({requested: true});
}<|MERGE_RESOLUTION|>--- conflicted
+++ resolved
@@ -217,7 +217,7 @@
     const userId = getUserIdFromSocketId(socket.id);
     const { direction, peerId, sctpCapabilities, channelType, channelId } = Object.assign(data, { peerId: userId });
 
-    const existingTransports = MediaStreamSystem.instance.transports.filter(t => t.appData.peerId === peerId && t.appData.direction === direction && (channelType === 'instance' ? t.appData.channelType === 'instance' : t.appData.channelType === channelType && t.appData.channelId === channelId));
+    const existingTransports = Network.instance.transports.filter(t => t.appData.peerId === peerId && t.appData.direction === direction && (channelType === 'instance' ? t.appData.channelType === 'instance' : t.appData.channelType === channelType && t.appData.channelId === channelId));
     await Promise.all(existingTransports.map(t => closeTransport(t)));
     const newTransport: WebRtcTransport = await createWebRtcTransport(
         { peerId, direction, sctpCapabilities, channelType, channelId }
@@ -374,20 +374,11 @@
 export async function handleWebRtcReceiveTrack(socket, data, callback): Promise<any> {
     networkTransport = Network.instance.transport as any;
     const userId = getUserIdFromSocketId(socket.id);
-<<<<<<< HEAD
     const { mediaPeerId, mediaTag, rtpCapabilities, channelType, channelId } = data;
     console.log('Receive track for ', channelType, channelId);
     console.log(MediaStreamSystem.instance.producers);
     const producer = MediaStreamSystem.instance.producers.find(
         p => p._appData.mediaTag === mediaTag && p._appData.peerId === mediaPeerId && (channelType === 'instance' ? p._appData.channelType === channelType : p._appData.channelType === channelType && p._appData.channelId === channelId)
-=======
-    const { mediaPeerId, mediaTag, rtpCapabilities, relationshipType, relationshipId } = data;
-    console.log('Receive track for ', relationshipType, relationshipId);
-    console.log(MediaStreamSystem.instance);
-    console.log(MediaStreamSystem.instance?.producers);
-    const producer = MediaStreamSystem.instance?.producers.find(
-        p => p._appData.mediaTag === mediaTag && p._appData.peerId === mediaPeerId && (relationshipType === 'instance' ? p._appData.relationshipType === relationshipType : p._appData.relationshipType === relationshipType && p._appData.relationshipId === relationshipId)
->>>>>>> a4f468ff
     );
     const router = channelType === 'instance' ? networkTransport.routers.instance : networkTransport.routers[`${channelType}:${channelId}`];
     if (producer == null || !router.canConsume({ producerId: producer.id, rtpCapabilities })) {
@@ -396,7 +387,7 @@
         return callback({ error: msg });
     }
 
-    const transport = Object.values(MediaStreamSystem.instance.transports).find(
+    const transport = Object.values(Network.instance.transports).find(
         t => (t as any)._appData.peerId === userId && (t as any)._appData.clientDirection === "recv" && (channelType === 'instance' ? (t as any)._appData.channelType === channelType : (t as any)._appData.channelType === channelType && (t as any)._appData.channelId === channelId) && (t as any).closed === false
     );
 
