--- conflicted
+++ resolved
@@ -28,12 +28,6 @@
   constructor(app: any) {
     (options.networking as any).app = app;
     WebRTCGameServer.instance = this;
-<<<<<<< HEAD
     initializeServer(options);
-=======
-    initializeServer(options).then(() => {
-      Engine.publicPath = config.client.url;
-    });
->>>>>>> 4d0e8f7e
   }
 }