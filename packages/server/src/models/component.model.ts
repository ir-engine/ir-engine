import { Sequelize, DataTypes } from 'sequelize';
import { Application } from '../declarations';

export default (app: Application): any => {
  const sequelizeClient: Sequelize = app.get('sequelizeClient');
  const component = sequelizeClient.define('component', {
    id: {
      type: DataTypes.UUID,
      defaultValue: DataTypes.UUIDV1,
      allowNull: false,
      primaryKey: true
    },
    name: {
      type: DataTypes.VIRTUAL,
      get (this: any): any {
        return this.type;
      }
    },
    // We need to get this for making compatible with editor
    props: {
      type: DataTypes.VIRTUAL,
      get (this: any): any {
        if (!this.data) {
          return {};
        } else {
          return this.data;
        }
      }
    },
    data: {
      type: DataTypes.JSON,
      allowNull: true,
      get (this: any): object {
        const data = this.getDataValue('data');
        if (!data) {
          return {};
        } else {
<<<<<<< HEAD
          return JSON.parse(data);
=======
          if (data.match(/^{.*}$/)) {
            return JSON.parse(data);
          } else {
            return data;
          }
>>>>>>> ac6e0a4f
        }
      }
    },
    entityId: {
      type: DataTypes.UUID
    }
  }, {
    hooks: {
      beforeCount (options: any): void {
        options.raw = true;
      }
    }
  });
  (component as any).associate = (models: any): void => {
    (component as any).belongsTo(models.component_type, { foreignKey: 'type', required: false, constraints: false });
    (component as any).belongsTo(models.entity, { as: 'entity', foreignKey: 'entityId', required: false, constraints: false, onDelete: 'cascade', hooks: true });
    (component as any).hasMany(models.static_resource, { constraints: false });
  };

  return component;
};<|MERGE_RESOLUTION|>--- conflicted
+++ resolved
@@ -35,15 +35,11 @@
         if (!data) {
           return {};
         } else {
-<<<<<<< HEAD
-          return JSON.parse(data);
-=======
           if (data.match(/^{.*}$/)) {
             return JSON.parse(data);
           } else {
             return data;
           }
->>>>>>> ac6e0a4f
         }
       }
     },
