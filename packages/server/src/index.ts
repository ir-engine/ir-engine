--- conflicted
+++ resolved
@@ -70,9 +70,5 @@
     logger.info('Feathers application started on %s://%s:%d', useSSL ? 'https' : 'http', config.server.hostname, port)
   )
 
-<<<<<<< HEAD
-  StartCorsServer()
-=======
   StartCorsServer(useSSL, certOptions)
->>>>>>> c3502693
 })()