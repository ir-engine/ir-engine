import config from '@xrengine/server-core/src/appconfig'
import fs from 'fs'
import https from 'https'
import app from './app'
import logger from '@xrengine/server-core/src/logger'
import psList from 'ps-list'
import { StartCorsServer } from '@xrengine/server-core/src/createCorsServer'

process.on('unhandledRejection', (error, promise) => {
  console.error('UNHANDLED REJECTION - Promise: ', promise, ', Error: ', error, ').')
})
;(async (): Promise<void> => {
  const key = process.platform === 'win32' ? 'name' : 'cmd'
  if (!config.kubernetes.enabled) {
    const processList = await (
      await psList()
    ).filter((e) => {
      const regexp = /docker-compose up|docker-proxy|mysql/gi
      return e[key]?.match(regexp)
    })
    const dockerProcess = processList.find((c) => c[key]?.match(/docker-compose/))
    const dockerProxy = processList.find((c) => c[key]?.match(/docker-proxy/))
    const processMysql = processList.find((c) => c[key]?.match(/mysql/))
    const databaseService = (dockerProcess && dockerProxy) || processMysql

    if (!databaseService) {
      // Check for child process with mac OSX
      // exec("docker ps | grep mariadb", (err, stdout, stderr) => {
      //   if(!stdout.includes("mariadb")){
      //     throw new Error('\x1b[33mError: DB proccess is not running or Docker is not running!. If you are in local development, please run xrengine/scripts/start-db.sh and restart server\x1b[0m');
      //   }
      // });
    }
  }

  // SSL setup
  const certPath = config.server.certPath
  const certKeyPath = config.server.keyPath

  const useSSL = !config.noSSL && (config.localBuild || !config.kubernetes.enabled) && fs.existsSync(certKeyPath)

  const certOptions = {
    key: useSSL ? fs.readFileSync(certKeyPath) : null,
    cert: useSSL ? fs.readFileSync(certPath) : null
  }

  if (useSSL) console.log('Starting server with HTTPS')
  else console.log("Starting server with NO HTTPS, if you meant to use HTTPS try 'sudo bash generate-certs'")
  const port = config.server.port

  // http redirects for development
  if (useSSL) {
    app.use((req, res, next) => {
      if (req.secure) {
        // request was via https, so do no special handling
        next()
      } else {
        // request was via http, so redirect to https
        res.redirect('https://' + req.headers.host + req.url)
      }
    })
  }

  const server = useSSL ? https.createServer(certOptions as any, app as any).listen(port) : await app.listen(port)

  if (useSSL === true) app.setup(server)

  process.on('unhandledRejection', (reason, p) => logger.error('Unhandled Rejection at: Promise ', p, reason))
  server.on('listening', () =>
    logger.info('Feathers application started on %s://%s:%d', useSSL ? 'https' : 'http', config.server.hostname, port)
  )

<<<<<<< HEAD
  StartCorsServer(useSSL, certOptions)
=======
  if (process.env.APP_ENV === 'development') StartCorsServer(useSSL, certOptions)
>>>>>>> b826d3c6
})()<|MERGE_RESOLUTION|>--- conflicted
+++ resolved
@@ -70,9 +70,5 @@
     logger.info('Feathers application started on %s://%s:%d', useSSL ? 'https' : 'http', config.server.hostname, port)
   )
 
-<<<<<<< HEAD
-  StartCorsServer(useSSL, certOptions)
-=======
   if (process.env.APP_ENV === 'development') StartCorsServer(useSSL, certOptions)
->>>>>>> b826d3c6
 })()