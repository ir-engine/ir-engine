import express, { errorHandler, json, rest, urlencoded } from '@feathersjs/express'
import { feathers } from '@feathersjs/feathers'
import socketio from '@feathersjs/socketio'
import * as k8s from '@kubernetes/client-node'
import compress from 'compression'
import cors from 'cors'
import { EventEmitter } from 'events'
import feathersLogger from 'feathers-logger'
import swagger from 'feathers-swagger'
import sync from 'feathers-sync'
import helmet from 'helmet'
import path from 'path'
import favicon from 'serve-favicon'
import winston from 'winston'

import { isDev } from '@xrengine/common/src/utils/isDev'
import { Application } from '@xrengine/server-core/declarations'
import config from '@xrengine/server-core/src/appconfig'
import logger from '@xrengine/server-core/src/logger'
import sequelize from '@xrengine/server-core/src/sequelize'
import services from '@xrengine/server-core/src/services'
import authentication from '@xrengine/server-core/src/user/authentication'

import channels from './channels'

const emitter = new EventEmitter()

<<<<<<< HEAD
export const createApp = () => {
  // @ts-ignore
  const app = express(feathers()) as any as Application

  app.set('nextReadyEmitter', emitter)

  try {
    app.configure(
      swagger({
        docsPath: '/openapi',
        docsJsonPath: '/openapi.json',
        uiIndex: path.join(process.cwd() + '/openapi.html'),
        // TODO: Relate to server config, don't hardcode this here
        specs: {
          info: {
            title: 'XREngine API Surface',
            description: 'APIs for the XREngine application',
            version: '1.0.0'
          },
          schemes: ['https'],
          securityDefinitions: {
            bearer: {
              type: 'apiKey',
              in: 'header',
              name: 'authorization'
            }
          },
          security: [{ bearer: [] }]
        }
      })
    )

    //Feathers authentication-oauth will use http for its redirect_uri if this is 'dev'.
    //Doesn't appear anything else uses it.
    app.set('env', 'production')
    //Feathers authentication-oauth will only append the port in production, but then it will also
    //hard-code http as the protocol, so manually mashing host + port together if in local.
    app.set('host', config.server.local ? config.server.hostname + ':' + config.server.port : config.server.hostname)
    app.set('port', config.server.port)
    app.set('paginate', config.server.paginate)
    app.set('authentication', config.authentication)

    app.configure(sequelize)

    // Enable security, CORS, compression, favicon and body parsing
    app.use(helmet())
    app.use(
      cors({
        origin: true,
        credentials: true
      })
    )
    app.use(compress())
    app.use(urlencoded({ extended: true }))
    app.use(json())
    app.use(favicon(path.join(config.server.publicDir, 'favicon.ico')))

    // Set up Plugins and providers
    app.configure(rest())
    app.configure(
      socketio(
        {
          serveClient: false,
          cors: {
            origin: [
              'https://' + config.server.clientHost,
              'capacitor://' + config.server.clientHost,
              'ionic://' + config.server.clientHost,
              'https://localhost:3001'
            ],
            methods: ['OPTIONS', 'GET', 'POST'],
            allowedHeaders: '*',
            credentials: true
=======
// @ts-ignore
const app = express(feathers()) as any //as Application

app.set('nextReadyEmitter', emitter)

try {
  app.configure(
    swagger({
      docsPath: '/openapi',
      docsJsonPath: '/openapi.json',
      uiIndex: path.join(process.cwd() + '/openapi.html'),
      // TODO: Relate to server config, don't hardcode this here
      specs: {
        info: {
          title: 'XREngine API Surface',
          description: 'APIs for the XREngine application',
          version: '1.0.0'
        },
        schemes: ['https'],
        securityDefinitions: {
          bearer: {
            type: 'apiKey',
            in: 'header',
            name: 'authorization'
>>>>>>> 75bb5068
          }
        },
        (io) => {
          io.use((socket, next) => {
            ;(socket as any).feathers.socketQuery = socket.handshake.query
            ;(socket as any).socketQuery = socket.handshake.query
            next()
          })
        }
      )
    )

    if (config.redis.enabled) {
      app.configure(
        sync({
          uri:
            config.redis.password != null && config.redis.password !== ''
              ? `redis://${config.redis.address}:${config.redis.port}?password=${config.redis.password}`
              : `redis://${config.redis.address}:${config.redis.port}`
        })
      )
      app.sync.ready.then(() => {
        logger.info('Feathers-sync started')
      })
    }

    // Configure other middleware (see `middleware/index.js`)
    app.configure(authentication)
    // Set up our services (see `services/index.js`)

    app.configure(feathersLogger(winston))
    app.configure(services)
    // Set up event channels (see channels.js)
    app.configure(channels)

    if (config.server.mode !== 'local') {
      const kc = new k8s.KubeConfig()
      kc.loadFromDefault()

      app.k8AgonesClient = kc.makeApiClient(k8s.CustomObjectsApi)
      app.k8DefaultClient = kc.makeApiClient(k8s.CoreV1Api)
      app.k8AppsClient = kc.makeApiClient(k8s.AppsV1Api)
      app.k8BatchClient = kc.makeApiClient(k8s.BatchV1Api)
    }

    app.use('/healthcheck', (req, res) => {
      res.sendStatus(200)
    })

<<<<<<< HEAD
    if (isDev && !config.db.forceRefresh) {
      app.service('project')._fetchDevLocalProjects()
    }
  } catch (err) {
    console.log('Server init failure')
    console.log(err)
=======
  if (isDev && !config.db.forceRefresh) {
    app.isSetup.then(() => {
      app.service('project')._fetchDevLocalProjects()
    })
>>>>>>> 75bb5068
  }

  app.use(errorHandler({ logger } as any))

  return app
}<|MERGE_RESOLUTION|>--- conflicted
+++ resolved
@@ -25,7 +25,6 @@
 
 const emitter = new EventEmitter()
 
-<<<<<<< HEAD
 export const createApp = () => {
   // @ts-ignore
   const app = express(feathers()) as any as Application
@@ -99,32 +98,6 @@
             methods: ['OPTIONS', 'GET', 'POST'],
             allowedHeaders: '*',
             credentials: true
-=======
-// @ts-ignore
-const app = express(feathers()) as any //as Application
-
-app.set('nextReadyEmitter', emitter)
-
-try {
-  app.configure(
-    swagger({
-      docsPath: '/openapi',
-      docsJsonPath: '/openapi.json',
-      uiIndex: path.join(process.cwd() + '/openapi.html'),
-      // TODO: Relate to server config, don't hardcode this here
-      specs: {
-        info: {
-          title: 'XREngine API Surface',
-          description: 'APIs for the XREngine application',
-          version: '1.0.0'
-        },
-        schemes: ['https'],
-        securityDefinitions: {
-          bearer: {
-            type: 'apiKey',
-            in: 'header',
-            name: 'authorization'
->>>>>>> 75bb5068
           }
         },
         (io) => {
@@ -174,19 +147,14 @@
       res.sendStatus(200)
     })
 
-<<<<<<< HEAD
     if (isDev && !config.db.forceRefresh) {
-      app.service('project')._fetchDevLocalProjects()
+      app.isSetup.then(() => {
+        app.service('project')._fetchDevLocalProjects()
+      })
     }
   } catch (err) {
     console.log('Server init failure')
     console.log(err)
-=======
-  if (isDev && !config.db.forceRefresh) {
-    app.isSetup.then(() => {
-      app.service('project')._fetchDevLocalProjects()
-    })
->>>>>>> 75bb5068
   }
 
   app.use(errorHandler({ logger } as any))
