{
  "name": "@xrengine/server",
  "description": "API Server for XREngine",
  "version": "0.5.0",
  "private": true,
  "homepage": "",
  "main": "dist/index.js",
  "keywords": [
    "metaverse",
    "three.js",
    "webgl",
    "mmo",
    "game engine",
    "webrtc",
    "ar",
    "xr",
    "vr"
  ],
  "author": {
    "name": "XRFoundation Collective",
    "email": "hello@xrfoundation.io"
  },
  "contributors": [],
  "bugs": {},
  "directories": {
    "lib": "src/",
    "config": "config/"
  },
  "engines": {
    "node": ">= 16.3.0"
  },
  "scripts": {
    "check-errors": "tsc --noemit",
    "dev": "cross-env APP_ENV=development concurrently -n server,gameserver,files \"ts-node-dev --inspect --respawn --transpile-only  src/index.ts\" \"cd ../gameserver && npm run dev\" \"npm run serve-local-files\"",
    "start": "cross-env APP_ENV=production ts-node --transpile-only src/index.ts",
    "dev-api-server": "ts-node-dev --inspect --respawn --transpile-only  src/index.ts",
    "dev-api-server-nossl": "cross-env NOSSL=true ts-node-dev --inspect --respawn --transpile-only src/index.ts",
    "dev-nossl": "concurrently \"cross-env NOSSL=true ts-node src/index.ts\" \"cd ../gameserver && cross-env NOSSL=true ts-node-dev --inspect --respawn --transpile-only src/index.ts\"",
    "dev-reinit-db": "cross-env FORCE_DB_REFRESH=true ts-node --transpile-only src/index.ts",
    "test": "echo \"TODO: no test specified\" && exit 0",
    "validate": "npm run build && npm run test",
    "upload-avatar": "node ./scripts/upload-avatar.js",
    "upload-avatar-db-only": "node ./scripts/upload-avatar.js --db-only",
    "serve-local-files": "http-server ./upload --ssl --cert ../../certs/cert.pem --key ../../certs/key.pem --port 8642 --cors=*"
  },
  "types": "lib/",
  "dependencies": {
    "@feathersjs/express": "5.0.0-pre.10",
    "@feathersjs/feathers": "5.0.0-pre.10",
    "@feathersjs/socketio": "5.0.0-pre.10",
    "@feathersjs/transport-commons": "5.0.0-pre.10",
<<<<<<< HEAD
    "@kubernetes/client-node": "0.16.2",
    "@xrengine/server-core": "^0.4.13",
    "aws-sdk": "2.1067.0",
=======
    "@kubernetes/client-node": "^0.16.2",
    "@xrengine/server-core": "^0.5.0",
    "aws-sdk": "2.1062.0",
>>>>>>> 54859c6d
    "compression": "1.7.4",
    "cors": "2.8.5",
    "feathers-logger": "0.3.2",
    "feathers-swagger": "1.2.1",
    "feathers-sync": "2.4.0",
    "helmet": "5.0.2",
    "mysql2": "2.3.3",
    "nanoid": "3.2.0",
    "ps-list": "7.2.0",
    "sequelize": "6.15.0",
    "serve-favicon": "2.5.0",
    "uuid": "8.3.2",
    "winston": "3.5.1"
  },
  "devDependencies": {
    "@types/compression": "1.7.2",
    "@types/cors": "2.8.12",
    "@types/node": "16.11.22",
    "@types/serve-favicon": "2.5.3",
    "cli": "1.0.1",
    "concurrently": "7.0.0",
    "cross-env": "7.0.3",
    "http-server": "14.1.0",
    "nodemon": "2.0.15",
    "supertest": "6.2.2",
    "ts-node": "10.4.0",
    "ts-node-dev": "1.1.8",
    "typescript": "4.5.5"
  },
  "gitHead": "66449f6ffba4d32c424b16b4f0667fe0ad36562c"
}<|MERGE_RESOLUTION|>--- conflicted
+++ resolved
@@ -49,15 +49,9 @@
     "@feathersjs/feathers": "5.0.0-pre.10",
     "@feathersjs/socketio": "5.0.0-pre.10",
     "@feathersjs/transport-commons": "5.0.0-pre.10",
-<<<<<<< HEAD
     "@kubernetes/client-node": "0.16.2",
-    "@xrengine/server-core": "^0.4.13",
+    "@xrengine/server-core": "^0.5.0",
     "aws-sdk": "2.1067.0",
-=======
-    "@kubernetes/client-node": "^0.16.2",
-    "@xrengine/server-core": "^0.5.0",
-    "aws-sdk": "2.1062.0",
->>>>>>> 54859c6d
     "compression": "1.7.4",
     "cors": "2.8.5",
     "feathers-logger": "0.3.2",
