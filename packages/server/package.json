{
<<<<<<< HEAD
  "name": "@etherealengine/server",
  "description": "API Server for Ethereal Engine",
  "version": "1.1.2",
=======
  "name": "@xrengine/server",
  "description": "API Server for XREngine",
  "version": "1.1.3",
>>>>>>> 29f0fa96
  "private": true,
  "homepage": "",
  "main": "dist/index.js",
  "keywords": [
    "metaverse",
    "three.js",
    "webgl",
    "mmo",
    "game engine",
    "webrtc",
    "ar",
    "xr",
    "vr"
  ],
  "author": {
    "name": "Ethereal Engine Collective",
    "email": "hello@etherealengine.org"
  },
  "contributors": [],
  "bugs": {},
  "directories": {
    "lib": "src/",
    "config": "config/"
  },
  "engines": {
    "node": ">= 18.12.0"
  },
  "scripts": {
    "check-errors": "tsc --noemit",
    "dev": "cross-env APP_ENV=development concurrently -n server,instanceserver,mediaserver,files \"ts-node --swc src/index.ts\" \"cd ../instanceserver && npm run dev\" \"cd ../instanceserver && npm run dev-channel\" \"npm run serve-local-files\"",
    "start": "cross-env APP_ENV=production ts-node --swc src/index.ts",
    "dev-api-server": "ts-node --swc src/index.ts",
    "dev-api-server-nossl": "cross-env NOSSL=true ts-node --swc src/index.ts",
    "dev-nossl": "concurrently \"cross-env NOSSL=true ts-node --swc src/index.ts\" \"cd ../instanceserver && cross-env NOSSL=true ts-node --swc src/index.ts\"",
    "dev-reinit-db": "cross-env FORCE_DB_REFRESH=true ts-node --transpile-only src/index.ts",
    "test": "echo \"TODO: no test specified\" && exit 0",
    "validate": "npm run build && npm run test",
    "upload-avatar": "node ./scripts/upload-avatar.js",
    "upload-avatar-db-only": "node ./scripts/upload-avatar.js --db-only",
    "serve-local-files": "http-server ./upload --ssl --cert ../../certs/cert.pem --key ../../certs/key.pem --port 8642 --cors=* --brotli --gzip"
  },
  "types": "lib/",
  "dependencies": {
    "@feathersjs/express": "5.0.0-pre.29",
    "@feathersjs/feathers": "5.0.0-pre.29",
    "@feathersjs/primus": "4.5.15",
    "@feathersjs/transport-commons": "5.0.0-pre.29",
    "@kubernetes/client-node": "0.16.3",
    "@swc/core": "^1.2.210",
<<<<<<< HEAD
    "@etherealengine/server-core": "^1.1.2",
=======
    "@xrengine/server-core": "^1.1.3",
>>>>>>> 29f0fa96
    "aws-sdk": "2.1113.0",
    "cli": "1.0.1",
    "compression": "1.7.4",
    "cors": "2.8.5",
    "cross-env": "7.0.3",
    "feathers-sync": "3.0.1",
    "helmet": "5.0.2",
    "nanoid": "3.3.1",
    "ps-list": "7.2.0",
    "sequelize": "6.21.6",
    "serve-favicon": "2.5.0",
    "ts-node": "10.8.2",
    "typescript": "4.9.5",
    "uuid": "8.3.2"
  },
  "devDependencies": {
    "@types/compression": "1.7.2",
    "@types/cors": "2.8.12",
    "@types/node": "18.11.18",
    "@types/serve-favicon": "2.5.3",
    "concurrently": "7.1.0",
    "http-server": "14.1.0",
    "nodemon": "2.0.15",
    "supertest": "6.2.2"
  },
  "gitHead": "66449f6ffba4d32c424b16b4f0667fe0ad36562c"
}<|MERGE_RESOLUTION|>--- conflicted
+++ resolved
@@ -1,13 +1,7 @@
 {
-<<<<<<< HEAD
   "name": "@etherealengine/server",
   "description": "API Server for Ethereal Engine",
-  "version": "1.1.2",
-=======
-  "name": "@xrengine/server",
-  "description": "API Server for XREngine",
   "version": "1.1.3",
->>>>>>> 29f0fa96
   "private": true,
   "homepage": "",
   "main": "dist/index.js",
@@ -57,11 +51,7 @@
     "@feathersjs/transport-commons": "5.0.0-pre.29",
     "@kubernetes/client-node": "0.16.3",
     "@swc/core": "^1.2.210",
-<<<<<<< HEAD
-    "@etherealengine/server-core": "^1.1.2",
-=======
-    "@xrengine/server-core": "^1.1.3",
->>>>>>> 29f0fa96
+    "@etherealengine/server-core": "^1.1.3",
     "aws-sdk": "2.1113.0",
     "cli": "1.0.1",
     "compression": "1.7.4",
