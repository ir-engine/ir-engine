{
  "name": "@xrengine/server",
  "description": "API Server for XREngine",
  "version": "0.5.2",
  "private": true,
  "homepage": "",
  "main": "dist/index.js",
  "keywords": [
    "metaverse",
    "three.js",
    "webgl",
    "mmo",
    "game engine",
    "webrtc",
    "ar",
    "xr",
    "vr"
  ],
  "author": {
    "name": "XRFoundation Collective",
    "email": "hello@xrfoundation.io"
  },
  "contributors": [],
  "bugs": {},
  "directories": {
    "lib": "src/",
    "config": "config/"
  },
  "engines": {
    "node": ">= 16.3.0"
  },
  "scripts": {
    "check-errors": "tsc --noemit",
    "dev": "cross-env APP_ENV=development concurrently -n server,gameserver,files \"ts-node-dev --inspect --respawn --transpile-only  src/index.ts\" \"cd ../gameserver && npm run dev\" \"npm run serve-local-files\"",
    "start": "cross-env APP_ENV=production ts-node --transpile-only src/index.ts",
    "dev-api-server": "ts-node-dev --inspect --respawn --transpile-only  src/index.ts",
    "dev-api-server-nossl": "cross-env NOSSL=true ts-node-dev --inspect --respawn --transpile-only src/index.ts",
    "dev-nossl": "concurrently \"cross-env NOSSL=true ts-node src/index.ts\" \"cd ../gameserver && cross-env NOSSL=true ts-node-dev --inspect --respawn --transpile-only src/index.ts\"",
    "dev-reinit-db": "cross-env FORCE_DB_REFRESH=true ts-node --transpile-only src/index.ts",
    "test": "echo \"TODO: no test specified\" && exit 0",
    "validate": "npm run build && npm run test",
    "upload-avatar": "node ./scripts/upload-avatar.js",
    "upload-avatar-db-only": "node ./scripts/upload-avatar.js --db-only",
    "serve-local-files": "http-server ./upload --ssl --cert ../../certs/cert.pem --key ../../certs/key.pem --port 8642 --cors=*"
  },
  "types": "lib/",
  "dependencies": {
    "@feathersjs/express": "5.0.0-pre.10",
    "@feathersjs/feathers": "5.0.0-pre.10",
    "@feathersjs/socketio": "5.0.0-pre.10",
    "@feathersjs/transport-commons": "5.0.0-pre.10",
    "@kubernetes/client-node": "0.16.3",
<<<<<<< HEAD
    "@xrengine/server-core": "^0.5.1",
    "aws-sdk": "2.1113.0",
=======
    "@xrengine/server-core": "^0.5.2",
    "aws-sdk": "2.1097.0",
>>>>>>> e45a5ebf
    "compression": "1.7.4",
    "cors": "2.8.5",
    "feathers-logger": "0.3.2",
    "feathers-sync": "2.4.0",
    "helmet": "5.0.2",
    "mysql2": "2.3.3",
    "nanoid": "3.3.1",
    "ps-list": "7.2.0",
    "sequelize": "6.15.1",
    "serve-favicon": "2.5.0",
    "uuid": "8.3.2",
    "winston": "3.7.2"
  },
  "devDependencies": {
    "@types/compression": "1.7.2",
    "@types/cors": "2.8.12",
    "@types/node": "16.11.26",
    "@types/serve-favicon": "2.5.3",
    "cli": "1.0.1",
    "concurrently": "7.1.0",
    "cross-env": "7.0.3",
    "http-server": "14.1.0",
    "nodemon": "2.0.15",
    "supertest": "6.2.2",
    "ts-node": "10.7.0",
    "ts-node-dev": "1.1.8",
    "typescript": "4.6.2"
  },
  "gitHead": "66449f6ffba4d32c424b16b4f0667fe0ad36562c"
}<|MERGE_RESOLUTION|>--- conflicted
+++ resolved
@@ -50,13 +50,8 @@
     "@feathersjs/socketio": "5.0.0-pre.10",
     "@feathersjs/transport-commons": "5.0.0-pre.10",
     "@kubernetes/client-node": "0.16.3",
-<<<<<<< HEAD
-    "@xrengine/server-core": "^0.5.1",
+    "@xrengine/server-core": "^0.5.2",
     "aws-sdk": "2.1113.0",
-=======
-    "@xrengine/server-core": "^0.5.2",
-    "aws-sdk": "2.1097.0",
->>>>>>> e45a5ebf
     "compression": "1.7.4",
     "cors": "2.8.5",
     "feathers-logger": "0.3.2",
