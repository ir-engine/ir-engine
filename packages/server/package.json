--- conflicted
+++ resolved
@@ -35,7 +35,7 @@
   "scripts": {
     "start": "yarn run build && node dist/server.js",
     "dev": "cross-env NODE_ENV=development webpack --watch --mode=development",
-    "dev-reinit-db": "cross-env NODE_ENV=development FORCE_DB_REFRESH=true  webpack --watch --mode=development",
+    "dev-reinit-db": "cross-env NODE_ENV=development FORCE_DB_REFRESH=true webpack --watch --mode=development",
     "build": "cross-env NODE_ENV=production webpack --mode=production",
     "copyfiles-server": "copyfiles -u 2 src/email-templates/**/* lib/email-templates",
     "test": "echo \"TODO: no test specified\" && exit 0",
@@ -43,13 +43,9 @@
     "lint": "node node_modules/.bin/eslint --ext .js,.ts ./ --fix",
     "validate": "yarn run lint && yarn run build && yarn run test",
     "precommit": "no-master-commits -b master,dev",
-<<<<<<< HEAD
     "upload-avatar": "node ./scripts/upload-avatar.js",
-    "postinstall": "cd ../../node_modules/mediasoup && node npm-scripts.js postinstall"
-=======
     "postinstall": "cd ../../node_modules/mediasoup && node npm-scripts.js postinstall",
     "serve-local-files": "http-server ./upload --ssl --cert ./certs/cert.pem --key ./certs/key.pem --port 8642"
->>>>>>> 76b6728e
   },
   "types": "lib/",
   "pre-push": [
