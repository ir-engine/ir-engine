{
  "name": "@xr3ngine/client-ml",
  "version": "0.2.18",
  "repository": {
    "type": "git",
    "url": "git://github.com/xr3ngine/xr3ngine.git"
  },
  "engines": {
    "yarn": ">= 0.18.0"
  },
  "publishConfig": {
    "access": "public"
  },
  "npmClient": "yarn",
  "jest": "ts-jest",
  "scripts": {
    "build-publish": "rimraf dist && ctix entrypoint ./src && cross-env NODE_ENV=production rollup -c"
  },
  "resolutions": {
    "@types/react": "17.0.3",
    "react": "17.0.2"
  },
  "peerDependencies": {
    "@types/react": "^17.0.0",
    "react": "^17.0.0"
  },
  "dependencies": {
    "@rollup/plugin-commonjs": "18.0.0",
    "@rollup/plugin-node-resolve": "11.2.1",
    "@rollup/plugin-replace": "2.4.2",
  
   
    
    
    "react": "17.0.2",
<<<<<<< HEAD
    "react-color": "2.19.3",
    "react-contextmenu": "2.14.0",
    "react-dnd": "14.0.2",
    "react-dnd-html5-backend": "14.0.0",
    "react-dom": "17.0.2",
    "react-full-screen": "1.0.2",
    "react-icons": "4.2.0",
    "react-infinite-scroller": "1.2.4",
    "react-json-tree": "0.15.0",
    "react-material-ui-form-validator": "2.1.4",
    "react-modal": "3.13.1",
    "react-object-inspector": "0.2.1",
    "react-redux": "7.2.3",
    "react-router-dom": "5.2.0",
    "react-select": "4.3.0",
    "react-virtualized-auto-sizer": "1.0.5",
    "react-window": "1.8.6",
    "recast-wasm": "0.1.1",
    "recharts": "2.0.9",
    "recoil": "0.2.0",
    "redux": "4.0.5",
    "redux-devtools-extension": "2.13.9",
    "redux-immutable": "4.0.0",
    "redux-thunk": "2.3.0",
    "reselect": "4.0.0",
=======
>>>>>>> 998d8726
    "rollup-plugin-livereload": "2.0.0",
    "rollup-plugin-terser": "7.0.2"
  },
  "devDependencies": {
    "@babel/core": "7.13.16",
    "@types/node": "13.13.50",
   
    "@types/react": "17.0.3",
   
    
    
    "cross-env": "7.0.3",
<<<<<<< HEAD
    "css-loader": "5.2.4",
    "dotenv-webpack": "7.0.2",
    "eslint": "7.24.0",
    "eslint-plugin-react": "7.23.2",
=======
>>>>>>> 998d8726
    "node-sass": "5.0.0",
    "sass-loader": "11.0.1",
    "semantic-release": "17.4.2",
    "semantic-release-monorepo": "7.0.4",
    "style-loader": "2.0.0",
    "thread-loader": "3.0.3",
    "ts-loader": "9.1.0",
    "ts-shader-loader": "1.0.6",
<<<<<<< HEAD
    "typescript": "4.2.4"
=======
    "typescript": "4.2.4",
    "webpack": "5.35.0",
    "webpack-cli": "4.6.0"
>>>>>>> 998d8726
  },
  "license": "ISC",
  "gitHead": "5ff55be1619e188226c4ac91c92a44b7ba18edf4"
}<|MERGE_RESOLUTION|>--- conflicted
+++ resolved
@@ -33,34 +33,6 @@
     
     
     "react": "17.0.2",
-<<<<<<< HEAD
-    "react-color": "2.19.3",
-    "react-contextmenu": "2.14.0",
-    "react-dnd": "14.0.2",
-    "react-dnd-html5-backend": "14.0.0",
-    "react-dom": "17.0.2",
-    "react-full-screen": "1.0.2",
-    "react-icons": "4.2.0",
-    "react-infinite-scroller": "1.2.4",
-    "react-json-tree": "0.15.0",
-    "react-material-ui-form-validator": "2.1.4",
-    "react-modal": "3.13.1",
-    "react-object-inspector": "0.2.1",
-    "react-redux": "7.2.3",
-    "react-router-dom": "5.2.0",
-    "react-select": "4.3.0",
-    "react-virtualized-auto-sizer": "1.0.5",
-    "react-window": "1.8.6",
-    "recast-wasm": "0.1.1",
-    "recharts": "2.0.9",
-    "recoil": "0.2.0",
-    "redux": "4.0.5",
-    "redux-devtools-extension": "2.13.9",
-    "redux-immutable": "4.0.0",
-    "redux-thunk": "2.3.0",
-    "reselect": "4.0.0",
-=======
->>>>>>> 998d8726
     "rollup-plugin-livereload": "2.0.0",
     "rollup-plugin-terser": "7.0.2"
   },
@@ -73,13 +45,6 @@
     
     
     "cross-env": "7.0.3",
-<<<<<<< HEAD
-    "css-loader": "5.2.4",
-    "dotenv-webpack": "7.0.2",
-    "eslint": "7.24.0",
-    "eslint-plugin-react": "7.23.2",
-=======
->>>>>>> 998d8726
     "node-sass": "5.0.0",
     "sass-loader": "11.0.1",
     "semantic-release": "17.4.2",
@@ -88,13 +53,7 @@
     "thread-loader": "3.0.3",
     "ts-loader": "9.1.0",
     "ts-shader-loader": "1.0.6",
-<<<<<<< HEAD
     "typescript": "4.2.4"
-=======
-    "typescript": "4.2.4",
-    "webpack": "5.35.0",
-    "webpack-cli": "4.6.0"
->>>>>>> 998d8726
   },
   "license": "ISC",
   "gitHead": "5ff55be1619e188226c4ac91c92a44b7ba18edf4"
