/*
CPAL-1.0 License

The contents of this file are subject to the Common Public Attribution License
Version 1.0. (the "License"); you may not use this file except in compliance
with the License. You may obtain a copy of the License at
https://github.com/ir-engine/ir-engine/blob/dev/LICENSE.
The License is based on the Mozilla Public License Version 1.1, but Sections 14
and 15 have been added to cover use of software over a computer network and 
provide for limited attribution for the Original Developer. In addition, 
Exhibit A has been modified to be consistent with Exhibit B.

Software distributed under the License is distributed on an "AS IS" basis,
WITHOUT WARRANTY OF ANY KIND, either express or implied. See the License for the
specific language governing rights and limitations under the License.

The Original Code is Infinite Reality Engine.

The Original Developer is the Initial Developer. The Initial Developer of the
Original Code is the Infinite Reality Engine team.

All portions of the code written by the Infinite Reality Engine team are Copyright © 2021-2023 
Infinite Reality Engine. All Rights Reserved.
*/

<<<<<<< HEAD
import { CSS_URL_REGEX } from '@ir-engine/common/src/regex/index'
=======
>>>>>>> b99a7f40
import { WebRenderer } from '../WebRenderer'
import { getEmbeddedDataURL } from './getEmbeddedDataURL'

/**
 * Matches CSS imports & URLS.
 * For eg: `@import "styles.css"`, `url(image.png)`. Captures the resource in group 2 or group 3.
 */
export const CSS_URL_REGEX = /(@import\s+["']([^"']+)["']|url\((?!['"]?(?:data):)['"]?([^'"\)]+)['"]?\))/gi

export async function getEmbeddedCSS(url: string) {
  if (WebRenderer.embeddedCSSMap.has(url)) return WebRenderer.embeddedCSSMap.get(url)!
  const res = await fetch(url, { mode: 'no-cors', headers: { accept: 'text/css' } })
  const css = await generateEmbeddedCSS(url, await res.text())
  WebRenderer.embeddedCSSMap.set(url, css)
  return WebRenderer.embeddedCSSMap.get(url)!
}

export async function generateEmbeddedCSS(url: string, css: string): Promise<string> {
  let found: RegExpExecArray | null
  const promises = [] as Promise<any>[]

  // Add classes for psuedo-classes
  css = css.replaceAll(':hover', WebRenderer.attributeCSS(WebRenderer.HOVER_ATTRIBUTE))
  css = css.replaceAll(':active', WebRenderer.attributeCSS(WebRenderer.ACTIVE_ATTRIBUTE))
  css = css.replaceAll(':focus', WebRenderer.attributeCSS(WebRenderer.FOCUS_ATTRIBUTE))
  css = css.replaceAll(':target', WebRenderer.attributeCSS(WebRenderer.TARGET_ATTRIBUTE))

  const matches = css.matchAll(CSS_URL_REGEX)

  for (const match of matches) {
    const isCSSImport = !!match[2]
    const accept = isCSSImport ? 'type/css' : undefined
    const resourceURL = match[2] || match[3]
    promises.push(
      getEmbeddedDataURL(new URL(resourceURL, url).href, accept).then((dataURL) => {
        css = css.replace(resourceURL, dataURL)
      })
    )
  }

  await Promise.all(promises)
  return css
}<|MERGE_RESOLUTION|>--- conflicted
+++ resolved
@@ -23,10 +23,6 @@
 Infinite Reality Engine. All Rights Reserved.
 */
 
-<<<<<<< HEAD
-import { CSS_URL_REGEX } from '@ir-engine/common/src/regex/index'
-=======
->>>>>>> b99a7f40
 import { WebRenderer } from '../WebRenderer'
 import { getEmbeddedDataURL } from './getEmbeddedDataURL'
 
