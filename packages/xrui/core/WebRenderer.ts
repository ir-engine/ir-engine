--- conflicted
+++ resolved
@@ -25,11 +25,7 @@
 
 import { ResizeObserver as Polyfill } from '@juggle/resize-observer'
 
-<<<<<<< HEAD
-import { isClient } from '@ir-engine/common/src/utils/getEnvironment'
-=======
 import { isClient } from '@ir-engine/hyperflux'
->>>>>>> b99a7f40
 
 import { EventCallback, WebLayer } from './WebLayer'
 import { WebLayerManagerBase } from './WebLayerManagerBase'
