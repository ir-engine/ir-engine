{
<<<<<<< HEAD
  "name": "@etherealengine/xrui",
  "version": "1.1.2",
=======
  "name": "@xrengine/xrui",
  "version": "1.1.3",
>>>>>>> 29f0fa96
  "description": "A set of utilities for using DOM elements to create immerive user interfaces",
  "homepage": "https://github.com/etherealengine/etherealengine#readme",
  "keywords": [
    "3D",
    "AR",
    "DOM",
    "VR",
    "XR",
    "three",
    "web"
  ],
  "repository": {
    "type": "git",
    "url": "git://github.com/etherealengine/etherealengine.git"
  },
  "author": {
    "name": "Ethereal Engine Collective",
    "email": "hello@etherealengine.org",
    "url": "http://github.com/etherealengine"
  },
  "bugs": {
    "url": "https://github.com/etherealengine/etherealengine/issues"
  },
  "engines": {
    "node": ">= 18.12.0"
  },
  "publishConfig": {
    "access": "public"
  },
  "main": "index.ts",
  "npmClient": "npm",
  "scripts": {
    "build": "tsc && npm run build:worker && npm run build:encoder",
    "build:worker": "esbuild core/textures/KTX2Worker.ts --bundle --format=esm --outfile=core/textures/KTX2Worker.bundle.txt --loader:.wasm=binary",
    "build:encoder": "esbuild core/textures/KTX2Encoder.ts --bundle --format=esm --outfile=core/textures/KTX2Encoder.bundle.js",
    "test": "cross-env TEST=true mocha --config .mocharc.cjs"
  },
  "dependencies": {
    "@juggle/resize-observer": "^3.2.0",
    "@loaders.gl/core": "^3.1.4",
    "@loaders.gl/images": "^3.1.4",
    "@zip.js/zip.js": "^2.4.4",
    "dexie": "^3.2.0",
    "fflate": "^0.7.3",
    "msgpackr": "^1.5.4"
  },
  "devDependencies": {
    "cross-env": "^7.0.3",
    "esbuild": "^0.14.11"
  },
  "license": "MIT"
}<|MERGE_RESOLUTION|>--- conflicted
+++ resolved
@@ -1,11 +1,6 @@
 {
-<<<<<<< HEAD
   "name": "@etherealengine/xrui",
-  "version": "1.1.2",
-=======
-  "name": "@xrengine/xrui",
   "version": "1.1.3",
->>>>>>> 29f0fa96
   "description": "A set of utilities for using DOM elements to create immerive user interfaces",
   "homepage": "https://github.com/etherealengine/etherealengine#readme",
   "keywords": [
