import LinkIcon from '@material-ui/icons/Link';
import PersonIcon from '@material-ui/icons/Person';
import SettingsIcon from '@material-ui/icons/Settings';
import ClickAwayListener from '@material-ui/core/ClickAwayListener';
import { Network } from '@xr3ngine/engine/src/networking/classes/Network';
import React from 'react';
import { connect } from 'react-redux';
import { bindActionCreators, Dispatch } from 'redux';
import { selectAppOnBoardingStep } from '../../../redux/app/selector';
import { selectAuthState } from '../../../redux/auth/selector';
import { logoutUser, removeUser, updateUserAvatarId, updateUsername, updateUserSettings, addConnectionByEmail, addConnectionBySms, loginUserByOAuth, uploadAvatarModel, fetchAvatarList } from '../../../redux/auth/service';
import { alertSuccess } from '../../../redux/alert/service';
import { provisionInstanceServer } from "../../../redux/instanceConnection/service";
import { Views, UserMenuProps } from './util';
//@ts-ignore
import styles from './style.module.scss';
import ProfileMenu from './menus/ProfileMenu';
import AvatarMenu from './menus/AvatarMenu';
import SettingMenu from './menus/SettingMenu';
import ShareMenu from './menus/ShareMenu';
import AvatarSelectMenu from './menus/AvatarSelectMenu';
import { WebGLRendererSystem } from '@xr3ngine/engine/src/renderer/WebGLRendererSystem';
import { EngineEvents } from '@xr3ngine/engine/src/ecs/classes/EngineEvents';

type StateType = {
  currentActiveMenu: any;
  username: any;
  userSetting: any;
  graphics: any;
}

const mapStateToProps = (state: any): any => {
  return {
    onBoardingStep: selectAppOnBoardingStep(state),
    authState: selectAuthState(state),
  };
};

const mapDispatchToProps = (dispatch: Dispatch): any => ({
  updateUsername: bindActionCreators(updateUsername, dispatch),
  updateUserAvatarId: bindActionCreators(updateUserAvatarId, dispatch),
  updateUserSettings: bindActionCreators(updateUserSettings, dispatch),
  alertSuccess: bindActionCreators(alertSuccess, dispatch),
  provisionInstanceServer: bindActionCreators(provisionInstanceServer, dispatch),
  loginUserByOAuth: bindActionCreators(loginUserByOAuth, dispatch),
  addConnectionBySms: bindActionCreators(addConnectionBySms, dispatch),
  addConnectionByEmail: bindActionCreators(addConnectionByEmail, dispatch),
  logoutUser: bindActionCreators(logoutUser, dispatch),
  removeUser: bindActionCreators(removeUser, dispatch),
  uploadAvatarModel: bindActionCreators(uploadAvatarModel, dispatch),
  fetchAvatarList: bindActionCreators(fetchAvatarList, dispatch),
});

class UserMenu extends React.Component<UserMenuProps, StateType> {
  menus = [
    { id: Views.Profile, iconNode: PersonIcon },
    { id: Views.Settings, iconNode: SettingsIcon },
    { id: Views.Share, iconNode: LinkIcon },
  ];

  menuPanel = {
    [Views.Profile]: ProfileMenu,
    [Views.Settings]: SettingMenu,
    [Views.Share]: ShareMenu,
    [Views.Avatar]: AvatarMenu,
    [Views.AvatarUpload]: AvatarSelectMenu,
  };

  selfUser = this.props.authState.get('user') || {};
  avatarList = this.props.authState.get('avatarList') || [];
  prevPropUsername = '';

  constructor(props) {
    super(props);

    this.state = {
      currentActiveMenu: {} as any,
      username: '',
      userSetting: {},
      graphics: {
        resolution: WebGLRendererSystem.scaleFactor,
        shadows: WebGLRendererSystem.shadowQuality,
        automatic: WebGLRendererSystem.automatic,
        pbr: WebGLRendererSystem.usePBR,
        postProcessing: WebGLRendererSystem.usePostProcessing,
      }
    }

<<<<<<< HEAD
  const clientEntityLoaded = (ev: any) => {
    const id = ev.id;
    setActorEntityID(id);
    updateCharacterComponent(id, selfUser?.avatarId)
    EngineEvents.instance?.removeEventListener(EngineEvents.EVENTS.CLIENT_ENTITY_LOAD, clientEntityLoaded);
  }
  
  const graphicsSettingsLoaded = (ev) => {
    EngineEvents.instance?.addEventListener(WebGLRendererSystem.EVENTS.QUALITY_CHANGED, updateGraphics);
    EngineEvents.instance?.removeEventListener(EngineEvents.EVENTS.CONNECT_TO_WORLD, graphicsSettingsLoaded);
=======
    document.addEventListener('ENGINE_LOADED', this.onEngineLoaded);
>>>>>>> 62f06dc3
  }

  static getDerivedStateFromProps(props, state) {
    const sf = props.authState.get('user');
    if (!sf) return null;

    if (state.prevPropUsername !== sf.name ) {
      return { username: sf.name, prevPropUsername: sf.name };
    } else if (sf.user_setting !== state.userSetting) {
      return {
        userSetting: sf.user_setting
      }
    }
    // else if (state.waitingForLogout === true &&
    //   props.authState.get('authUser') != null &&
    //   props.authState.get('user') != null &&
    //   props.authState.get('user').userRole === 'guest') {
    //   setWaitingForLogout(false);
    //   location.reload();
    // }

    return null;
  }

  componentWillUnmount() {
    EngineEvents.instance?.removeEventListener(WebGLRendererSystem.EVENTS.QUALITY_CHANGED, this.setGraphicsSettings);
  }

  onEngineLoaded = () => {
    EngineEvents.instance?.addEventListener(EngineEvents.EVENTS.CONNECT_TO_WORLD, this.graphicsSettingsLoaded);
    document.removeEventListener('ENGINE_LOADED', this.onEngineLoaded);
  }

  graphicsSettingsLoaded = () => {
    EngineEvents.instance?.addEventListener(WebGLRendererSystem.EVENTS.QUALITY_CHANGED, this.setGraphicsSettings);
    EngineEvents.instance?.removeEventListener(EngineEvents.EVENTS.CONNECT_TO_WORLD, this.graphicsSettingsLoaded);
  }

  setUsername = (username) => {
    this.setState({ username })
  }

  handleUpdateUsername = () => {
    const name = this.state.username.trim();
    if (!name) return;
    if (this.selfUser.name.trim() !== name) {
      this.props.updateUsername(this.selfUser.id, name);
    }
  };

  setAvatar = (avatarId: string, avatarURL: string, thumbnailURL: string) => {
    if (this.selfUser) {
      this.props.updateUserAvatarId(this.selfUser.id, avatarId, avatarURL, thumbnailURL);
    }
  }

  setUserSettings = (newSetting: any): void => {
    const setting = { ...this.state.userSetting, ...newSetting };

    this.setState({ userSetting: setting });
    this.props.updateUserSettings(this.selfUser.user_setting.id, setting);
  }

  setGraphicsSettings = (newSetting: any): void => {
    const setting = { ...this.state.graphics, ...newSetting };

    this.setState({ graphics: setting });
  }

  setActiveMenu = (e): void => {
    const identity = e.currentTarget.id.split('_');
    this.setState({ 
      currentActiveMenu: this.state.currentActiveMenu && this.state.currentActiveMenu.id === identity[0]
          ? null
          : this.menus[identity[1]]
    });
  }

  changeActiveMenu = (menu) => {
    this.setState({ currentActiveMenu: menu ? { id: menu } : null });
  }

  renderMenuPanel = () => {
    if (!this.state.currentActiveMenu) return null;

    let args = {};
    switch (this.state.currentActiveMenu.id) {
      case Views.Profile:
        args = {
          username: this.state.username,
          userRole: this.selfUser?.userRole,
          userId: this.selfUser?.id,
          setUsername: this.setUsername,
          updateUsername: this.handleUpdateUsername,
          changeActiveMenu: this.changeActiveMenu,
          logoutUser: this.props.logoutUser,
          removeUser: this.props.removeUser,
          loginUserByOAuth: this.props.loginUserByOAuth,
          addConnectionByEmail: this.props.addConnectionByEmail,
          addConnectionBySms: this.props.addConnectionBySms,
          Network,
        };
        break;
      case Views.Avatar:
        args = {
          setAvatar: this.setAvatar,
          changeActiveMenu: this.changeActiveMenu,
          fetchAvatarList: this.props.fetchAvatarList,
          avatarList: this.avatarList,
          avatarId: this.selfUser?.avatarId,
        };
        break;
      case Views.Settings:
        args = {
          setting: this.state.userSetting,
          setUserSettings: this.setUserSettings,
          graphics: this.state.graphics,
          setGraphicsSettings: this.setGraphicsSettings,
        };
        break;
      case Views.Share:
        args = { alertSuccess: this.props.alertSuccess };
        break;
      case Views.AvatarUpload:
        args = {
          userId: this.selfUser?.id,
          changeActiveMenu: this.changeActiveMenu,
          uploadAvatarModel: this.props.uploadAvatarModel,
        };
        break;
      default: return null;
    }

    const Panel = this.menuPanel[this.state.currentActiveMenu.id];

    return <Panel {...args} />
  };

  render () {
    this.selfUser = this.props.authState.get('user') || {};
    this.avatarList = this.props.authState.get('avatarList') || [];
    return (
      <ClickAwayListener onClickAway={() => this.setState({ currentActiveMenu: null })}>
        <section className={styles.settingContainer}>
          <div className={styles.iconContainer}>
            {this.menus.map((menu, index) => {
              return (
                <span
                  key={index}
                  id={menu.id + '_' + index}
                  onClick={this.setActiveMenu}
                  className={`${styles.materialIconBlock} ${this.state.currentActiveMenu && this.state.currentActiveMenu.id === menu.id ? styles.activeMenu : null}`}
                >
                  <menu.iconNode className={styles.icon} />
                </span>
              )
            })}
          </div>
          {this.state.currentActiveMenu
            ? this.renderMenuPanel()
            : null}
        </section>
      </ClickAwayListener>
    );
  }
}

export default connect(mapStateToProps, mapDispatchToProps)(UserMenu);<|MERGE_RESOLUTION|>--- conflicted
+++ resolved
@@ -86,7 +86,6 @@
       }
     }
 
-<<<<<<< HEAD
   const clientEntityLoaded = (ev: any) => {
     const id = ev.id;
     setActorEntityID(id);
@@ -97,9 +96,8 @@
   const graphicsSettingsLoaded = (ev) => {
     EngineEvents.instance?.addEventListener(WebGLRendererSystem.EVENTS.QUALITY_CHANGED, updateGraphics);
     EngineEvents.instance?.removeEventListener(EngineEvents.EVENTS.CONNECT_TO_WORLD, graphicsSettingsLoaded);
-=======
+    // WARNING: Merged, let's make sure this is correct!
     document.addEventListener('ENGINE_LOADED', this.onEngineLoaded);
->>>>>>> 62f06dc3
   }
 
   static getDerivedStateFromProps(props, state) {
