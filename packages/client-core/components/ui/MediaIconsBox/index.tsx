import React, { useState } from "react";
import { generalStateList, setAppOnBoardingStep } from '../../../redux/app/actions';
import {
    Mic,
    MicOff,
    Videocam,
    VideocamOff,
} from '@material-ui/icons';
import FaceIcon from '@material-ui/icons/Face';
import { connect } from "react-redux";
import { selectAppOnBoardingStep } from "../../../redux/app/selector";
// @ts-ignore
import styles from './MediaIconsBox.module.scss';
import store from "../../../redux/store";
import { MediaStreamSystem } from "@xr3ngine/engine/src/networking/systems/MediaStreamSystem";
import {
    configureMediaTransports,
    createCamAudioProducer,
    createCamVideoProducer,
    endVideoChat, leave,
    pauseProducer,
    resumeProducer
} from "@xr3ngine/engine/src/networking/functions/SocketWebRTCClientFunctions";
import { selectAuthState } from "../../../redux/auth/selector";
import { selectLocationState } from "../../../redux/location/selector";

import {
    startFaceTracking,
    startLipsyncTracking,
    stopFaceTracking,
    stopLipsyncTracking
} from "@xr3ngine/engine/src/input/behaviors/WebcamInputBehaviors";
import { Network } from "@xr3ngine/engine/src/networking/classes/Network";
import { VrIcon } from "../Icons/Vricon";
import { Engine } from "@xr3ngine/engine/src/ecs/classes/Engine";
import { startVR } from "@xr3ngine/engine/src/input/functions/WebXRFunctions";

const mapStateToProps = (state: any): any => {
    return {
        onBoardingStep: selectAppOnBoardingStep(state),
        authState: selectAuthState(state),
        locationState: selectLocationState(state)
    };
};

const MediaIconsBox = (props) => {
    const { authState, locationState } = props;

    const [faceTracking, setFaceTracking] = useState(MediaStreamSystem.instance?.faceTracking);
<<<<<<< HEAD
    const [xrSupported, setXRSupported] = useState(Engine.renderer?.xr.supported);
    const [videoPaused, setVideoPaused] = useState(MediaStreamSystem.instance?.mediaStream === null || MediaStreamSystem.instance?.camVideoProducer == null || MediaStreamSystem.instance?.videoPaused === true);
    const [audioPaused, setAudioPaused] = useState(MediaStreamSystem.instance?.mediaStream === null || MediaStreamSystem.instance?.camAudioProducer == null || MediaStreamSystem.instance?.audioPaused === true);

=======
    const [xrSupported, setXRSupported] = useState(false);
>>>>>>> 0ead83a2

    const user = authState.get('user');
    const currentLocation = locationState.get('currentLocation').get('location');

    const videoEnabled = currentLocation.locationSettings ? currentLocation.locationSettings.videoEnabled : false;
    const instanceMediaChatEnabled = currentLocation.locationSettings ? currentLocation.locationSettings.instanceMediaChatEnabled : false;

    (navigator as any).xr?.isSessionSupported('immersive-vr').then(supported => {
      setXRSupported(supported);
    })

    const checkMediaStream = async (partyId: string) => {
        if (!MediaStreamSystem.instance.mediaStream)
            await configureMediaTransports(partyId);
    };

    const handleFaceClick = async () => {
        const partyId = currentLocation?.locationSettings?.instanceMediaChatEnabled === true ? 'instance' : user.partyId;
        await checkMediaStream(partyId);
        setFaceTracking(MediaStreamSystem.instance.setFaceTracking(!MediaStreamSystem.instance?.faceTracking));

        const entity = Network.instance.localClientEntity;
        // if face tracking is false, start face and lip sync tracking
        if (!faceTracking) {
            // get local input receiver entity
            startFaceTracking(entity);
            startLipsyncTracking(entity);
        } else {
            stopFaceTracking();
            stopLipsyncTracking();
        }
        // If face tracking is true, stop face and lip sync tracking
    };

    const checkEndVideoChat = async () => {
        if ((MediaStreamSystem.instance.audioPaused || MediaStreamSystem.instance?.camAudioProducer == null) && (MediaStreamSystem.instance.videoPaused || MediaStreamSystem.instance?.camVideoProducer == null)) {
            await endVideoChat({});
            if ((Network.instance.transport as any).channelSocket?.connected === true) await leave(false);
        }
    };
    const handleMicClick = async () => {
        const partyId = currentLocation?.locationSettings?.instanceMediaChatEnabled === true ? 'instance' : user.partyId;
        await checkMediaStream(partyId);

        if (MediaStreamSystem.instance?.camAudioProducer == null) await createCamAudioProducer(partyId);
        else {
            const audioPaused = MediaStreamSystem.instance.toggleAudioPaused();
            if (audioPaused === true) await pauseProducer(MediaStreamSystem.instance?.camAudioProducer);
            else await resumeProducer(MediaStreamSystem.instance?.camAudioProducer);
            checkEndVideoChat();
        }

        setAudioPaused(MediaStreamSystem.instance?.audioPaused);
    };

    const handleCamClick = async () => {
        const partyId = currentLocation?.locationSettings?.instanceMediaChatEnabled === true ? 'instance' : user.partyId;
        await checkMediaStream(partyId);
        if (MediaStreamSystem.instance?.camVideoProducer == null) await createCamVideoProducer(partyId);
        else {
            const videoPaused = MediaStreamSystem.instance.toggleVideoPaused();
            if (videoPaused === true) await pauseProducer(MediaStreamSystem.instance?.camVideoProducer);
            else await resumeProducer(MediaStreamSystem.instance?.camVideoProducer);
            checkEndVideoChat();
        }

        setVideoPaused(MediaStreamSystem.instance?.videoPaused);
    };

    const handleVRClick = () => {
        startVR();
    };

    const xrEnabled = Engine.renderer?.xr.enabled === true;
    const VideocamIcon = videoPaused ? VideocamOff : Videocam;
    const MicIcon = audioPaused ? MicOff : Mic;
    return (
        <section className={styles.drawerBox}>
            {instanceMediaChatEnabled
                ? <button type="button" className={styles.iconContainer + ' ' + (audioPaused ? '' : styles.on)} onClick={handleMicClick}>
                    <MicIcon />
                </button> : null}
            {videoEnabled
                ? <>
                    <button type="button" className={styles.iconContainer + ' ' + (videoPaused ? '' : styles.on)} onClick={handleCamClick}>
                        <VideocamIcon />
                    </button>
                    <button type="button" className={styles.iconContainer + ' ' + (!faceTracking ? '' : styles.on)} onClick={handleFaceClick}>
                        <FaceIcon />
                    </button>
                </> : null}
            {xrSupported
                ? <button type="button" className={styles.iconContainer + ' ' + (!xrEnabled ? '' : styles.on)} onClick={handleVRClick}>
                    <VrIcon /> 
                </button> : null}
        </section>
    );
};

export default connect(mapStateToProps)(MediaIconsBox);<|MERGE_RESOLUTION|>--- conflicted
+++ resolved
@@ -47,14 +47,9 @@
     const { authState, locationState } = props;
 
     const [faceTracking, setFaceTracking] = useState(MediaStreamSystem.instance?.faceTracking);
-<<<<<<< HEAD
     const [xrSupported, setXRSupported] = useState(Engine.renderer?.xr.supported);
     const [videoPaused, setVideoPaused] = useState(MediaStreamSystem.instance?.mediaStream === null || MediaStreamSystem.instance?.camVideoProducer == null || MediaStreamSystem.instance?.videoPaused === true);
     const [audioPaused, setAudioPaused] = useState(MediaStreamSystem.instance?.mediaStream === null || MediaStreamSystem.instance?.camAudioProducer == null || MediaStreamSystem.instance?.audioPaused === true);
-
-=======
-    const [xrSupported, setXRSupported] = useState(false);
->>>>>>> 0ead83a2
 
     const user = authState.get('user');
     const currentLocation = locationState.get('currentLocation').get('location');
