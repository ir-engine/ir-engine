import React, {useEffect, useState, useRef} from 'react';
// @ts-ignore
import styles from './PartyParticipantWindow.module.scss';
import { bindActionCreators } from "redux";
import IconButton from '@material-ui/core/IconButton';
import Slider from '@material-ui/core/Slider';
import Tooltip from '@material-ui/core/Tooltip';
import classNames from 'classnames';
import {
    globalMuteProducer,
    globalUnmuteProducer,
    pauseConsumer,
    pauseProducer,
    resumeConsumer,
    resumeProducer
} from '@xr3ngine/engine/src/networking/functions/SocketWebRTCClientFunctions';

import {
    Mic,
    MicOff,
    RecordVoiceOver,
    Videocam,
    VideocamOff,
    VoiceOverOff,
    VolumeDown,
    VolumeOff,
    VolumeMute,
    VolumeUp,
    Launch,
} from '@material-ui/icons';
import { MediaStreamSystem } from '@xr3ngine/engine/src/networking/systems/MediaStreamSystem';
import {Network} from "@xr3ngine/engine/src/networking/classes/Network";
import {MessageTypes} from "@xr3ngine/engine/src/networking/enums/MessageTypes";
import { EngineEvents } from "@xr3ngine/engine/src/ecs/classes/EngineEvents";
import {selectAppState} from '../../../redux/app/selector';
import {selectAuthState} from '../../../redux/auth/selector';
import {selectLocationState} from '../../../redux/location/selector';
import {selectMediastreamState} from "../../../redux/mediastream/selector";
import {updateCamVideoState, updateCamAudioState} from '../../../redux/mediastream/service';
import {selectUserState} from '../../../redux/user/selector';
import {connect} from "react-redux";
import {Dispatch} from "redux";
import {PositionalAudioSystem} from "@xr3ngine/engine/src/audio/systems/PositionalAudioSystem";
import { getAvatarURLFromNetwork } from "../UserMenu/util";
import Draggable from './Draggable';


interface ContainerProportions {
    width: number | string;
    height: number | string;
}

interface Props {
    harmony?: boolean;
    containerProportions?: ContainerProportions;
    peerId?: string;
    appState?: any;
    authState?: any;
    locationState?: any;
    userState?: any;
    mediastream?: any;
}

const mapStateToProps = (state: any): any => {
    return {
        appState: selectAppState(state),
        authState: selectAuthState(state),
        locationState: selectLocationState(state),
        userState: selectUserState(state),
        mediastream: selectMediastreamState(state),
    };
};

const mapDispatchToProps = (dispatch: Dispatch): any => ({});


const PartyParticipantWindow = (props: Props): JSX.Element => {
    const [videoStream, _setVideoStream] = useState(null);
    const [audioStream, _setAudioStream] = useState(null);
    const [videoStreamPaused, setVideoStreamPaused] = useState(false);
    const [audioStreamPaused, setAudioStreamPaused] = useState(false);
    const [videoProducerPaused, setVideoProducerPaused] = useState(false);
    const [audioProducerPaused, setAudioProducerPaused] = useState(false);
    const [videoProducerGlobalMute, setVideoProducerGlobalMute] = useState(false);
    const [audioProducerGlobalMute, setAudioProducerGlobalMute] = useState(false);
    const [audioTrackClones, setAudioTrackClones] = useState([]);
    const [videoTrackClones, setVideoTrackClones] = useState([]);
    const [toggle, setToggle] = useState(0);
    const [volume, setVolume] = useState(100);
    const {
        harmony,
        peerId,
        appState,
        authState,
        locationState,
        userState,
        mediastream,
    } = props;
    const videoRef = React.createRef<HTMLVideoElement>();
    const audioRef = React.createRef<HTMLAudioElement>();
    const videoStreamRef = useRef(videoStream);
    const audioStreamRef = useRef(audioStream);

    const userHasInteracted = appState.get('userHasInteracted');
    const selfUser = authState.get('user');
    const currentLocation = locationState.get('currentLocation').get('location');
    const enableGlobalMute = currentLocation?.locationSettings?.locationType === 'showroom' && selfUser?.locationAdmins?.find(locationAdmin => currentLocation.id === locationAdmin.locationId) != null;
    const user = userState.get('layerUsers').find(user => user.id === peerId);

    const isCamVideoEnabled = mediastream.get('isCamVideoEnabled');
    const isCamAudioEnabled = mediastream.get('isCamAudioEnabled');
    const consumers = mediastream.get('consumers');

    const setVideoStream = value => {
        videoStreamRef.current = value;
        _setVideoStream(value);
    };

    const setAudioStream = value => {
        audioStreamRef.current = value;
        _setAudioStream(value);
    };

    const pauseConsumerListener = (consumerId: string) => {
        if (consumerId === videoStreamRef?.current?.id) {
            setVideoProducerPaused(true);
        } else if (consumerId === audioStreamRef?.current?.id) {
            setAudioProducerPaused(true);
        }
    };

    const resumeConsumerListener = (consumerId: string) => {
        if (consumerId === videoStreamRef?.current?.id) {
            setVideoProducerPaused(false);
        } else if (consumerId === audioStreamRef?.current?.id) {
            setAudioProducerPaused(false);
        }
    };

    const pauseProducerListener = (producerId: string, globalMute: boolean) => {
        if (producerId === videoStreamRef?.current?.id && globalMute === true) {
            setVideoProducerPaused(true);
            setVideoProducerGlobalMute(true);
        } else if (producerId === audioStreamRef?.current?.id && globalMute === true) {
            setAudioProducerPaused(true);
            setAudioProducerGlobalMute(true);
        }
    };

    const resumeProducerListener = (producerId: string) => {
        if (producerId === videoStreamRef?.current?.id) {
            setVideoProducerPaused(false);
            setVideoProducerGlobalMute(false);
        } else if (producerId === audioStreamRef?.current?.id) {
            setAudioProducerPaused(false);
            setAudioProducerGlobalMute(false);
        }
    };

    useEffect(() => {
        if (peerId === 'me_cam') {
            setVideoStream(MediaStreamSystem.instance?.camVideoProducer);
            setVideoStreamPaused(MediaStreamSystem.instance?.videoPaused);
        }
        else if (peerId === 'me_screen') setVideoStream(MediaStreamSystem.instance?.screenVideoProducer);
    }, [isCamVideoEnabled]);

    useEffect(() => {
        if (peerId === 'me_cam') {
            setAudioStream(MediaStreamSystem.instance?.camAudioProducer);
            setAudioStreamPaused(MediaStreamSystem.instance?.audioPaused);
        }
        else if (peerId === 'me_screen') setAudioStream(MediaStreamSystem.instance?.screenAudioProducer);
    }, [isCamAudioEnabled]);

    useEffect(() => {
        if (peerId !== 'me_cam' && peerId !== 'me_screen') {
            setVideoStream(MediaStreamSystem.instance?.consumers?.find((c: any) => c.appData.peerId === peerId && c.appData.mediaTag === 'cam-video'));
            setAudioStream(MediaStreamSystem.instance?.consumers?.find((c: any) => c.appData.peerId === peerId && c.appData.mediaTag === 'cam-audio'));
        }
    }, [consumers])

    useEffect(() => {
        if (userHasInteracted === true && peerId !== 'me_cam' && peerId !== 'me_screen') {
            videoRef.current?.play();
            audioRef.current?.play();
        }
    }, [userHasInteracted]);

    useEffect(() => {
        if (harmony !== true && (selfUser?.user_setting?.spatialAudioEnabled === true || selfUser?.user_setting?.spatialAudioEnabled === 1) && audioRef.current != null) audioRef.current.volume = 0;
        else if ((selfUser?.user_setting?.spatialAudioEnabled === false || selfUser?.user_setting?.spatialAudioEnabled === 0) && PositionalAudioSystem.instance != null) audioRef.current.volume = volume / 100;
    }, [selfUser]);

    useEffect(() => {
<<<<<<< HEAD
        if ((Network.instance?.transport as any)?.channelType === 'instance') {
            (Network.instance?.transport as any)?.instanceSocket?.on(MessageTypes.WebRTCPauseConsumer.toString(), pauseConsumerListener);
            (Network.instance?.transport as any)?.instanceSocket?.on(MessageTypes.WebRTCResumeConsumer.toString(), resumeConsumerListener);
            (Network.instance?.transport as any)?.instanceSocket?.on(MessageTypes.WebRTCPauseProducer.toString(), pauseProducerListener);
            (Network.instance?.transport as any)?.instanceSocket?.on(MessageTypes.WebRTCResumeProducer.toString(), resumeProducerListener);
        }
        else {
            (Network.instance?.transport as any)?.channelSocket?.on(MessageTypes.WebRTCPauseConsumer.toString(), pauseConsumerListener);
            (Network.instance?.transport as any)?.channelSocket?.on(MessageTypes.WebRTCResumeConsumer.toString(), resumeConsumerListener);
            (Network.instance?.transport as any)?.channelSocket?.on(MessageTypes.WebRTCPauseProducer.toString(), pauseProducerListener);
            (Network.instance?.transport as any)?.channelSocket?.on(MessageTypes.WebRTCResumeProducer.toString(), resumeProducerListener);
        }

        let interval = setInterval(() => {
            if (EngineEvents.instance) {
                EngineEvents.instance.addEventListener(EngineEvents.EVENTS.NETWORK_USER_UPDATED, (ev) => {
                    if (isSelfUser || user?.id === ev.userId) {
                        setToggle(toggle + Math.random())
                    }
                })
                clearInterval(interval);
            }
        });
=======
        const socket = (Network.instance?.transport as any)?.channelType === 'instance' ? (Network.instance?.transport as any)?.instanceSocket : (Network.instance?.transport as any)?.channelSocket;
        socket?.on(MessageTypes.WebRTCPauseConsumer.toString(), pauseConsumerListener);
        socket?.on(MessageTypes.WebRTCResumeConsumer.toString(), resumeConsumerListener);
        socket?.on(MessageTypes.WebRTCPauseProducer.toString(), pauseProducerListener);
        socket?.on(MessageTypes.WebRTCResumeProducer.toString(), resumeProducerListener);
>>>>>>> 7f1868e3
    }, []);

    useEffect(() => {
        if (audioRef.current != null) {
            audioRef.current.id = `${peerId}_audio`;
            audioRef.current.autoplay = true;
            audioRef.current.setAttribute('playsinline', 'true');
            if (peerId === 'me_cam' || peerId === 'me_screen') {
                audioRef.current.muted = true;
            }
            if (audioStream != null) {
                const newAudioTrack = audioStream.track.clone();
                const updateAudioTrackClones = audioTrackClones.concat(newAudioTrack);
                setAudioTrackClones(updateAudioTrackClones);
                audioRef.current.srcObject = new MediaStream([newAudioTrack]);
            }
            // TODO: handle 3d audio switch on/off
            if (harmony !== true && (selfUser?.user_setting?.spatialAudioEnabled === true || selfUser?.user_setting?.spatialAudioEnabled === 1)) audioRef.current.volume = 0;
            if (selfUser?.user_setting?.spatialAudioEnabled === false || selfUser?.user_setting?.spatialAudioEnabled === 0 && PositionalAudioSystem.instance != null) {
                audioRef.current.volume = volume / 100;
                PositionalAudioSystem.instance?.suspend();
            }
            setVolume(volume);
        }

        return () => {
            audioTrackClones.forEach((track) => track.stop());
        }
    }, [audioStream]);

    useEffect(() => {
        if (videoRef.current != null) {
            videoRef.current.id = `${peerId}_video`;
            videoRef.current.autoplay = true;
            videoRef.current.muted = true;
            videoRef.current.setAttribute('playsinline', 'true');
            if (videoStream != null) {
                const newVideoTrack = videoStream.track.clone();
                const updateVideoTrackClones = videoTrackClones.concat(newVideoTrack);
                setVideoTrackClones(updateVideoTrackClones);
                videoRef.current.srcObject = new MediaStream([newVideoTrack]);
                setVideoProducerPaused(false);
            }
        }

        return () => {
            videoTrackClones.forEach((track) => track.stop());
        }
    }, [videoStream]);

    useEffect(() => {
        if (peerId === 'me_cam' || peerId === 'me_screen') setAudioStreamPaused(MediaStreamSystem.instance?.audioPaused);
        if (harmony === true && audioStream != null && audioRef.current != null) {
            const newAudioTrack = audioStream.track.clone();
            const updateAudioTrackClones = audioTrackClones.concat(newAudioTrack);
            setAudioTrackClones(updateAudioTrackClones);
            audioRef.current.srcObject = new MediaStream([newAudioTrack]);
        }
    }, [MediaStreamSystem.instance?.audioPaused]);

    useEffect(() => {
        if (peerId === 'me_cam' || peerId === 'me_screen') setVideoStreamPaused(MediaStreamSystem.instance?.videoPaused);
        if (harmony === true && videoStream != null && videoRef.current != null) {
            const newVideoTrack = videoStream.track.clone();
            const updateVideoTrackClones = videoTrackClones.concat(newVideoTrack);
            setVideoTrackClones(updateVideoTrackClones);
            videoRef.current.srcObject = new MediaStream([newVideoTrack]);
        }
    }, [MediaStreamSystem.instance?.videoPaused]);

    const toggleVideo = async (e) => {
        e.stopPropagation();
        if (peerId === 'me_cam') {
            const videoPaused = MediaStreamSystem.instance.toggleVideoPaused();
            if (videoPaused === true) await pauseProducer(MediaStreamSystem.instance?.camVideoProducer);
            else await resumeProducer(MediaStreamSystem.instance?.camVideoProducer);
            updateCamVideoState();
        } else if (peerId === 'me_screen') {
            const videoPaused = MediaStreamSystem.instance.toggleScreenShareVideoPaused();
            if (videoPaused === true) await pauseProducer(MediaStreamSystem.instance.screenVideoProducer);
            else await resumeProducer(MediaStreamSystem.instance.screenVideoProducer);
            setVideoStreamPaused(videoPaused);
        } else {
            if (videoStream.paused === false) await pauseConsumer(videoStream);
            else await resumeConsumer(videoStream);
            setVideoStreamPaused(videoStream.paused);
        }
    };

    const toggleAudio = async (e) => {
        e.stopPropagation();
        if (peerId === 'me_cam') {
            const audioPaused = MediaStreamSystem.instance.toggleAudioPaused();
            if (audioPaused === true) await pauseProducer(MediaStreamSystem.instance?.camAudioProducer);
            else await resumeProducer(MediaStreamSystem.instance?.camAudioProducer);
            updateCamAudioState();
        } else if (peerId === 'me_screen') {
            const audioPaused = MediaStreamSystem.instance.toggleScreenShareAudioPaused();
            if (audioPaused === true) await pauseProducer(MediaStreamSystem.instance.screenAudioProducer);
            else await resumeProducer(MediaStreamSystem.instance.screenAudioProducer);
            setAudioStreamPaused(audioPaused);
        } else {
            if (audioStream.paused === false) await pauseConsumer(audioStream);
            else await resumeConsumer(audioStream);
            setAudioStreamPaused(audioStream.paused);
        }
    };

    const toggleGlobalMute = async (e) => {
        e.stopPropagation();
        if (audioProducerGlobalMute === false) {
            await globalMuteProducer({id: audioStream.producerId});
            setAudioProducerGlobalMute(true);
        } else if (audioProducerGlobalMute === true) {
            await globalUnmuteProducer({id: audioStream.producerId});
            setAudioProducerGlobalMute(false);
        }
    };

    const adjustVolume = (e, newValue) => {
        if (peerId === 'me_cam' || peerId === 'me_screen') {
            MediaStreamSystem.instance.audioGainNode.gain.setValueAtTime(newValue / 100, MediaStreamSystem.instance.audioGainNode.context.currentTime + 1);
        } else {
            audioRef.current.volume = newValue / 100;
        }
        setVolume(newValue);
    };

    const [isPiP, setPiP] = useState(false);

    const togglePiP = () => setPiP(!isPiP);

    const isSelfUser = peerId === 'me_cam' || peerId === 'me_screen';

    return (
        <Draggable isPiP={isPiP}>
        <div
            tabIndex={0}
            id={peerId + '_container'}
            className={classNames({
                [styles['party-chat-user']]: true,
                [styles['harmony']]: harmony === true,
                [styles['self-user']]: isSelfUser,
                [styles['no-video']]: videoStream == null,
                [styles['video-paused']]: (videoStream && (videoProducerPaused === true || videoStreamPaused === true)),
                [styles.pip]: isPiP,
            })}
        >

            <div className={styles['video-wrapper']}>
                { (videoStream == null || videoStreamPaused == true || videoProducerPaused == true || videoProducerGlobalMute == true) && <img src={getAvatarURLFromNetwork(Network.instance, isSelfUser ? selfUser?.id : user?.id)} /> }
                <video key={peerId + '_cam'} ref={videoRef}/>
            </div>
            <audio key={peerId + '_audio'} ref={audioRef}/>
            <div className={styles['user-controls']}>
                <div className={styles['username']}>{peerId === 'me_cam' ? 'You' : user?.name}</div>
                <div className={styles['controls']}>
                    <div className={styles['mute-controls']}>
                        {videoStream && videoProducerPaused === false
                            ? <Tooltip title={videoProducerPaused === false && videoStreamPaused === false ? 'Pause Video' : 'Resume Video'}>
                                <IconButton
                                    color="secondary"
                                    size="small"
                                    className={styles['video-control']}
                                    onClick={toggleVideo}
                                >
                                    {videoStreamPaused ? <VideocamOff/> : <Videocam/>}
                                </IconButton>
                            </Tooltip> : null}
                            {enableGlobalMute && peerId !== 'me_cam' && peerId !== 'me_screen'&& audioStream &&
                                <Tooltip title={audioProducerGlobalMute === false ? 'Mute for everyone' : 'Unmute for everyone'}>
                                <IconButton
                                    color="secondary"
                                    size="small"
                                    className={styles['audio-control']}
                                    onClick={toggleGlobalMute}
                                >
                                    {audioProducerGlobalMute ? <VoiceOverOff/> : <RecordVoiceOver/>}
                                </IconButton>
                            </Tooltip>}
                            {audioStream && audioProducerPaused === false
                                ? <Tooltip title={(isSelfUser) && audioStream?.paused === false ? 'Mute me' : (isSelfUser) && audioStream?.paused === true ? 'Unmute me' : (peerId !== 'me_cam' && peerId !== 'me_screen') && audioStream?.paused === false ? 'Mute this person' : 'Unmute this person'}>
                                    <IconButton
                                        color="secondary"
                                        size="small"
                                        className={styles['audio-control']}
                                        onClick={toggleAudio}
                                    >
                                        {isSelfUser
                                            ? audioStreamPaused ? <MicOff /> : <Mic />
                                            : audioStreamPaused ? <VolumeOff /> : <VolumeUp />}
                                    </IconButton>
                                </Tooltip> : null}
                            {harmony !== true && <Tooltip title="Open Picture in Picture">
                                <IconButton
                                    color="secondary"
                                    size="small"
                                    className={styles['audio-control']}
                                    onClick={togglePiP}
                                >
                                    <Launch className={styles.pipBtn}/>
                                </IconButton>
                            </Tooltip> }
                    </div>
                    {audioProducerGlobalMute === true && <div className={styles['global-mute']}>Muted by Admin</div>}
                    {audioStream && audioProducerPaused === false && audioProducerGlobalMute === false &&
                        (harmony === true || selfUser?.user_setting?.spatialAudioEnabled === false || selfUser?.user_setting?.spatialAudioEnabled === 0) &&
                        <div className={styles['audio-slider']}>
                            {volume > 0 && <VolumeDown/>}
                            {volume === 0 && <VolumeMute/>}
                            <Slider value={volume} onChange={adjustVolume} aria-labelledby="continuous-slider"/>
                            <VolumeUp/>
                        </div>}
                </div>
            </div>
        </div>
        </Draggable>
    );
};

export default connect(mapStateToProps, mapDispatchToProps)(PartyParticipantWindow);<|MERGE_RESOLUTION|>--- conflicted
+++ resolved
@@ -193,19 +193,11 @@
     }, [selfUser]);
 
     useEffect(() => {
-<<<<<<< HEAD
-        if ((Network.instance?.transport as any)?.channelType === 'instance') {
-            (Network.instance?.transport as any)?.instanceSocket?.on(MessageTypes.WebRTCPauseConsumer.toString(), pauseConsumerListener);
-            (Network.instance?.transport as any)?.instanceSocket?.on(MessageTypes.WebRTCResumeConsumer.toString(), resumeConsumerListener);
-            (Network.instance?.transport as any)?.instanceSocket?.on(MessageTypes.WebRTCPauseProducer.toString(), pauseProducerListener);
-            (Network.instance?.transport as any)?.instanceSocket?.on(MessageTypes.WebRTCResumeProducer.toString(), resumeProducerListener);
-        }
-        else {
-            (Network.instance?.transport as any)?.channelSocket?.on(MessageTypes.WebRTCPauseConsumer.toString(), pauseConsumerListener);
-            (Network.instance?.transport as any)?.channelSocket?.on(MessageTypes.WebRTCResumeConsumer.toString(), resumeConsumerListener);
-            (Network.instance?.transport as any)?.channelSocket?.on(MessageTypes.WebRTCPauseProducer.toString(), pauseProducerListener);
-            (Network.instance?.transport as any)?.channelSocket?.on(MessageTypes.WebRTCResumeProducer.toString(), resumeProducerListener);
-        }
+        const socket = (Network.instance?.transport as any)?.channelType === 'instance' ? (Network.instance?.transport as any)?.instanceSocket : (Network.instance?.transport as any)?.channelSocket;
+        socket?.on(MessageTypes.WebRTCPauseConsumer.toString(), pauseConsumerListener);
+        socket?.on(MessageTypes.WebRTCResumeConsumer.toString(), resumeConsumerListener);
+        socket?.on(MessageTypes.WebRTCPauseProducer.toString(), pauseProducerListener);
+        socket?.on(MessageTypes.WebRTCResumeProducer.toString(), resumeProducerListener);
 
         let interval = setInterval(() => {
             if (EngineEvents.instance) {
@@ -217,13 +209,6 @@
                 clearInterval(interval);
             }
         });
-=======
-        const socket = (Network.instance?.transport as any)?.channelType === 'instance' ? (Network.instance?.transport as any)?.instanceSocket : (Network.instance?.transport as any)?.channelSocket;
-        socket?.on(MessageTypes.WebRTCPauseConsumer.toString(), pauseConsumerListener);
-        socket?.on(MessageTypes.WebRTCResumeConsumer.toString(), resumeConsumerListener);
-        socket?.on(MessageTypes.WebRTCPauseProducer.toString(), pauseProducerListener);
-        socket?.on(MessageTypes.WebRTCResumeProducer.toString(), resumeProducerListener);
->>>>>>> 7f1868e3
     }, []);
 
     useEffect(() => {
