import React from 'react';
import clsx from 'clsx';
import { createStyles, makeStyles, useTheme, Theme } from '@material-ui/core/styles';
import Drawer from '@material-ui/core/Drawer';
import AppBar from '@material-ui/core/AppBar';
import Toolbar from '@material-ui/core/Toolbar';
import List from '@material-ui/core/List';
import CssBaseline from '@material-ui/core/CssBaseline';
import Typography from '@material-ui/core/Typography';
import Divider from '@material-ui/core/Divider';
import IconButton from '@material-ui/core/IconButton';
import MenuIcon from '@material-ui/icons/Menu';
import ChevronLeftIcon from '@material-ui/icons/ChevronLeft';
import ChevronRightIcon from '@material-ui/icons/ChevronRight';
import ListItem from '@material-ui/core/ListItem';
import ListItemIcon from '@material-ui/core/ListItemIcon';
import ListItemText from '@material-ui/core/ListItemText';
import SuperviosorAccount from "@material-ui/icons/SupervisorAccount";
import DirectionRun from "@material-ui/icons/DirectionsRun";
import DashboardIcon from "@material-ui/icons/Dashboard";
import NearMe from "@material-ui/icons/NearMe";
import { useRouter } from "next/router";
import { Forum, GroupAdd, DragIndicator, PersonAdd, CalendarViewDay } from '@material-ui/icons';
import Link from "next/link";
import Backdrop from '@material-ui/core/Backdrop';
import CircularProgress from '@material-ui/core/CircularProgress';

const drawerWidth = 200;

const useStyles = makeStyles((theme: Theme) =>
    createStyles({
        root: {
            display: 'flex',
        },
        appBar: {
            zIndex: theme.zIndex.drawer + 1,
            transition: theme.transitions.create(['width', 'margin'], {
                easing: theme.transitions.easing.sharp,
                duration: theme.transitions.duration.leavingScreen,
            }),
            backgroundColor: "#43484F"
        },
        appBarShift: {
            marginLeft: drawerWidth,
            width: `calc(100% - ${drawerWidth}px)`,
            transition: theme.transitions.create(['width', 'margin'], {
                easing: theme.transitions.easing.sharp,
                duration: theme.transitions.duration.enteringScreen,
            }),
        },
        menuButton: {
            marginRight: 36,
            color: "white"
        },
        hide: {
            display: 'none',
        },
        drawer: {
            width: drawerWidth,
            flexShrink: 0,
            whiteSpace: 'nowrap',
        },
        drawerOpen: {
            width: drawerWidth,
            transition: theme.transitions.create('width', {
                easing: theme.transitions.easing.sharp,
                duration: theme.transitions.duration.enteringScreen,
            }),
            backgroundColor: "#1f252d",
        },
        drawerClose: {
            transition: theme.transitions.create('width', {
                easing: theme.transitions.easing.sharp,
                duration: theme.transitions.duration.leavingScreen,
            }),
            overflowX: 'hidden',
            width: theme.spacing(7) + 1,
            [theme.breakpoints.up('sm')]: {
                width: theme.spacing(9) + 1,
            },
            backgroundColor: "#1f252d",
        },
        toolbar: {
            display: 'flex',
            alignItems: 'center',
            justifyContent: 'flex-end',
            padding: theme.spacing(0, 1),
            // necessary for content to be below app bar
            ...theme.mixins.toolbar,
        },
        content: {
            flexGrow: 1,
            padding: theme.spacing(3),
            backgroundColor: "#15171B",
            minHeight: "100vh"
        },
        backdrop: {
            zIndex: theme.zIndex.drawer + 1,
            color: '#fff',
        }
    }),
);

export default function Dashboard({ children }) {
    const router = useRouter();
    const classes = useStyles();
    const theme = useTheme();
    const [open, setOpen] = React.useState(false);
    const [loading, setLoading] = React.useState(false);

    const handleDrawerOpen = () => {
        setOpen(true);
    };

    const handleDrawerClose = () => {
        setOpen(false);
    };

    const changeComponent = () => {
        setLoading(true);
        setTimeout(()=>{
            setLoading(false);
<<<<<<< HEAD
        }, 2000)
    }
=======
        }, 2000);
    };
>>>>>>> 404972f8

    return (
        <div className={classes.root}>
            <CssBaseline />
            <AppBar
                position="fixed"
                className={clsx(classes.appBar, {
                    [classes.appBarShift]: open,
                })}
            >
                <Toolbar>
                    <IconButton
                        color="inherit"
                        style={{ color: "white" }}
                        aria-label="open drawer"
                        onClick={handleDrawerOpen}
                        edge="start"
                        className={clsx(classes.menuButton, {
                            [classes.hide]: open,
                        })}
                    >
                        <MenuIcon />
                    </IconButton>
                    <Typography variant="h6">
                        Dashboard
                    </Typography>
                </Toolbar>
            </AppBar>
            <Drawer
                variant="permanent"
                className={clsx(classes.drawer, {
                    [classes.drawerOpen]: open,
                    [classes.drawerClose]: !open,
                })}
                classes={{
                    paper: clsx({
                        [classes.drawerOpen]: open,
                        [classes.drawerClose]: !open,
                    }),
                }}
            >
                <div className={classes.toolbar}>
                    <IconButton onClick={handleDrawerClose}>
                        {theme.direction === 'rtl' ? <ChevronRightIcon /> : <ChevronLeftIcon />}
                    </IconButton>
                </div>
                <Divider />
                <List>
                    <Link href="/admin">
                            <ListItem style={{ color: "white" }} onClick={changeComponent} button>
                                <ListItemIcon >
                                    <DashboardIcon style={{ color: "white" }} />
                                </ListItemIcon>
                                <ListItemText primary="Dashboard" />
                            </ListItem>
                    </Link>
                    <Link href="/admin/users" >
                        <ListItem style={{ color: "white" }} onClick={changeComponent} button>
                            <ListItemIcon >
                                <SuperviosorAccount style={{ color: "white" }} />
                            </ListItemIcon>
                            <ListItemText primary="Users" />
                        </ListItem>
                    </Link>
                    <Link href="/admin/instance">
                        <ListItem style={{ color: "white"}} onClick={changeComponent} button>
                            <ListItemIcon >
                                <DirectionRun style={{ color: "white" }} />
                            </ListItemIcon>
                            <ListItemText primary="Instance" />
                        </ListItem>
                    </Link>
                    <Link href="/admin/locations">
                        <ListItem style={{ color: "white"}} onClick={changeComponent}  button>
                            <ListItemIcon >
                                <NearMe style={{ color: "white" }} />
                            </ListItemIcon>
                            <ListItemText primary="Locations" />
                        </ListItem>
                    </Link>
                    <Link href="/admin/invites">
                        <ListItem style={{ color: "white" }} onClick={changeComponent} button>
                            <ListItemIcon >
                                <PersonAdd style={{ color: "white" }} />
                            </ListItemIcon>
                            <ListItemText primary="Invites" />
                        </ListItem>
                    </Link>
                    <Link href="/admin/sessions">
                        <ListItem style={{ color: "white"}} onClick={changeComponent} button>
                            <ListItemIcon >
                                <DragIndicator style={{ color: "white" }} />
                            </ListItemIcon>
                            <ListItemText primary="Sessions" />
                        </ListItem>
                    </Link>
                    <Link href="/admin/groups">
                        <ListItem style={{color: "white"}} onClick={changeComponent} button>
                            <ListItemIcon >
                                <GroupAdd style={{ color: "white" }} />
                            </ListItemIcon>
                            <ListItemText primary="Groups" />
                        </ListItem>
                    </Link>
                    <Link href="/admin/parties">
                        <ListItem style={{ color: "white"}} onClick={changeComponent} button>
                            <ListItemIcon >
                                <CalendarViewDay style={{ color: "white" }} />
                            </ListItemIcon>
                            <ListItemText primary="Parties" />
                        </ListItem>
                    </Link>
                    <Link href="/admin/chats">
                        <ListItem style={{ color: "white" }} onClick={changeComponent} button>
                            <ListItemIcon >
                                <Forum style={{ color: "white" }} />
                            </ListItemIcon>
                            <ListItemText primary="Chats" />
                        </ListItem>
                    </Link>
                </List>
            </Drawer>
            <main className={classes.content}>
                <div className={classes.toolbar} />
                <div>
                    {children}
                </div>
            <Backdrop className={classes.backdrop} open={loading}>
                <CircularProgress color="inherit" />
            </Backdrop>
            </main>
        </div>
    );
}<|MERGE_RESOLUTION|>--- conflicted
+++ resolved
@@ -120,13 +120,8 @@
         setLoading(true);
         setTimeout(()=>{
             setLoading(false);
-<<<<<<< HEAD
-        }, 2000)
-    }
-=======
         }, 2000);
     };
->>>>>>> 404972f8
 
     return (
         <div className={classes.root}>
