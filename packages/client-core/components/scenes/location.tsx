--- conflicted
+++ resolved
@@ -227,14 +227,6 @@
     const canvas = document.getElementById(engineRendererCanvasId) as HTMLCanvasElement;
     styleCanvas(canvas);
 
-<<<<<<< HEAD
-    let initializationOptions, initialize;
-    if(false) {
-    // if(canvas.transferControlToOffscreen) {
-      const { DefaultInitializationOptions, initializeWorker } = await import('@xr3ngine/engine/src/initializeWorker');
-      initializationOptions = DefaultInitializationOptions;
-      initialize = initializeWorker;
-=======
     if(canvas.transferControlToOffscreen) {
       const InitializationOptions = {
         ...DefaultInitializationOptions,
@@ -246,7 +238,6 @@
         }
       };
       await initializeWorker(InitializationOptions)
->>>>>>> f0ddfe29
     } else {
       const InitializationOptions = {
         ...DefaultInitializationOptions,
