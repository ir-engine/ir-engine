import { Button, Snackbar } from '@material-ui/core';
import UserMenu from '@xr3ngine/client-core/components/ui/UserMenu';
import { setAppSpecificOnBoardingStep } from '@xr3ngine/client-core/redux/app/actions';
import { selectAppState } from '@xr3ngine/client-core/redux/app/selector';
import { doLoginAuto } from '@xr3ngine/client-core/redux/auth/service';
import { client } from '@xr3ngine/client-core/redux/feathers';
import { selectInstanceConnectionState } from '@xr3ngine/client-core/redux/instanceConnection/selector';
import {
  connectToInstanceServer,
  provisionInstanceServer
} from '@xr3ngine/client-core/redux/instanceConnection/service';
import { selectLocationState } from '@xr3ngine/client-core/redux/location/selector';
import {
  getLocationByName
} from '@xr3ngine/client-core/redux/location/service';
import { selectPartyState } from '@xr3ngine/client-core/redux/party/selector';
import { setCurrentScene } from '@xr3ngine/client-core/redux/scenes/actions';
import { isMobileOrTablet } from '@xr3ngine/engine/src/common/functions/isMobile';
import { resetEngine } from "@xr3ngine/engine/src/ecs/functions/EngineFunctions";
import { getComponent, getMutableComponent } from '@xr3ngine/engine/src/ecs/functions/EntityFunctions';
import { Network } from '@xr3ngine/engine/src/networking/classes/Network';
import { SocketWebRTCClientTransport } from '@xr3ngine/engine/src/networking/classes/SocketWebRTCClientTransport';
import { NetworkSchema } from '@xr3ngine/engine/src/networking/interfaces/NetworkSchema';
import { styleCanvas } from '@xr3ngine/engine/src/renderer/functions/styleCanvas';
import { CharacterComponent } from '@xr3ngine/engine/src/templates/character/components/CharacterComponent';
import { DefaultNetworkSchema, PrefabType } from '@xr3ngine/engine/src/templates/networking/DefaultNetworkSchema';
import dynamic from 'next/dynamic';
import querystring from 'querystring';
import React, { useEffect, useState } from 'react';
import { connect } from 'react-redux';
import { bindActionCreators, Dispatch } from 'redux';
import { useRouter } from 'next/router';
import url from 'url';
import { generalStateList, setAppLoaded, setAppOnBoardingStep } from '../../redux/app/actions';
import { selectAuthState } from '../../redux/auth/selector';
import store from '../../redux/store';
import { selectUserState } from '../../redux/user/selector';
import { InteractableModal } from '../ui/InteractableModal';
import LoadingScreen from '../ui/Loader';
import MediaIconsBox from "../ui/MediaIconsBox";
import { MobileGamepadProps } from "../ui/MobileGamepad/MobileGamepadProps";
import NamePlate from '../ui/NamePlate';
import NetworkDebug from '../ui/NetworkDebug/NetworkDebug';
import { OpenLink } from '../ui/OpenLink';
import TooltipContainer from '../ui/TooltipContainer';
import { MessageTypes } from '@xr3ngine/engine/src/networking/enums/MessageTypes';
import { EngineEvents } from '@xr3ngine/engine/src/ecs/classes/EngineEvents';
import { InteractiveSystem } from '@xr3ngine/engine/src/interaction/systems/InteractiveSystem';
import { PhysicsSystem } from '@xr3ngine/engine/src/physics/systems/PhysicsSystem';
import { DefaultInitializationOptions, initializeEngine } from '@xr3ngine/engine/src/initialize';

const goHome = () => window.location.href = window.location.origin;

const MobileGamepad = dynamic<MobileGamepadProps>(() => import("../ui/MobileGamepad").then((mod) => mod.MobileGamepad), { ssr: false });

const engineRendererCanvasId = 'engine-renderer-canvas';

interface Props {
  setAppLoaded?: any,
  sceneId?: string,
  userState?: any;
  locationName: string;
  appState?: any;
  authState?: any;
  locationState?: any;
  partyState?: any;
  instanceConnectionState?: any;
  doLoginAuto?: typeof doLoginAuto;
  getLocationByName?: typeof getLocationByName;
  connectToInstanceServer?: typeof connectToInstanceServer;
  provisionInstanceServer?: typeof provisionInstanceServer;
  setCurrentScene?: typeof setCurrentScene;
  harmonyOpen?: boolean;
}

const mapStateToProps = (state: any): any => {
  return {
    userState: selectUserState(state),
    appState: selectAppState(state),
    authState: selectAuthState(state),
    instanceConnectionState: selectInstanceConnectionState(state),
    locationState: selectLocationState(state),
    partyState: selectPartyState(state),
  };
};

const mapDispatchToProps = (dispatch: Dispatch): any => ({
  setAppLoaded: bindActionCreators(setAppLoaded, dispatch),
  doLoginAuto: bindActionCreators(doLoginAuto, dispatch),
  getLocationByName: bindActionCreators(getLocationByName, dispatch),
  connectToInstanceServer: bindActionCreators(connectToInstanceServer, dispatch),
  provisionInstanceServer: bindActionCreators(provisionInstanceServer, dispatch),
  setCurrentScene: bindActionCreators(setCurrentScene, dispatch),
});

export const EnginePage = (props: Props) => {
  const {
    appState,
    authState,
    locationState,
    partyState,
    userState,
    instanceConnectionState,
    doLoginAuto,
    getLocationByName,
    connectToInstanceServer,
    provisionInstanceServer,
    setCurrentScene,
    setAppLoaded,
    locationName,
    harmonyOpen
  } = props;
  const currentUser = authState.get('user');
  const [hoveredLabel, setHoveredLabel] = useState('');
  const [infoBoxData, setModalData] = useState(null);
  const [userBanned, setUserBannedState] = useState(false);
  const [openLinkData, setOpenLinkData] = useState(null);
  const router = useRouter();

  const [progressEntity, setProgressEntity] = useState(99);
  const [userHovered, setonUserHover] = useState(false);
  const [userId, setonUserId] = useState(null);
  const [position, setonUserPosition] = useState(null);
  const [objectActivated, setObjectActivated] = useState(false);
  const [objectHovered, setObjectHovered] = useState(false);

  const [isValidLocation, setIsValidLocation] = useState(true);

  const appLoaded = appState.get('loaded');
  const selfUser = authState.get('user');
  const party = partyState.get('party');
  const instanceId = selfUser?.instanceId ?? party?.instanceId;
  let sceneId = null;
  let locationId = null;

  useEffect(() => {
    doLoginAuto(true);
  }, []);

  useEffect(() => {
    const currentLocation = locationState.get('currentLocation').get('location');
    locationId = currentLocation.id;

    setUserBannedState(selfUser?.locationBans?.find(ban => ban.locationId === locationId) != null);
    if (authState.get('isLoggedIn') === true && authState.get('user')?.id != null && authState.get('user')?.id.length > 0 && currentLocation.id == null && userBanned === false && locationState.get('fetchingCurrentLocation') !== true) {
      getLocationByName(locationName);
      if (sceneId === null) {
        sceneId = currentLocation.sceneId;
      }
    }
  }, [authState]);

  useEffect(() => {
    const currentLocation = locationState.get('currentLocation').get('location');

    if (currentLocation.id != null &&
      userBanned != true &&
      instanceConnectionState.get('instanceProvisioned') !== true &&
      instanceConnectionState.get('instanceProvisioning') === false) {
      const search = window.location.search;
      let instanceId;
      if (search != null) {
        const parsed = url.parse(window.location.href);
        const query = querystring.parse(parsed.query);
        instanceId = query.instanceId;
      }
      provisionInstanceServer(currentLocation.id, instanceId || undefined, sceneId);
    }
    if (sceneId === null) {
      sceneId = currentLocation.sceneId;
    }

    if (!currentLocation.id && !locationState.get('currentLocationUpdateNeeded') && !locationState.get('fetchingCurrentLocation')) {
      setIsValidLocation(false);
      store.dispatch(setAppSpecificOnBoardingStep(generalStateList.FAILED, false));
    }
  }, [locationState]);

  useEffect(() => {
    if (
      instanceConnectionState.get('instanceProvisioned') === true &&
      instanceConnectionState.get('updateNeeded') === true &&
      instanceConnectionState.get('instanceServerConnecting') === false &&
      instanceConnectionState.get('connected') === false
    ) {
      const currentLocation = locationState.get('currentLocation').get('location');
      if (sceneId === null && currentLocation.sceneId !== null) {
        sceneId = currentLocation.sceneId;
      }
      init(sceneId);
    }
  }, [instanceConnectionState]);

  useEffect(() => {
    if (appLoaded === true && instanceConnectionState.get('instanceProvisioned') === false && instanceConnectionState.get('instanceProvisioning') === false) {
      if (instanceId != null) {
        client.service('instance').get(instanceId)
          .then((instance) => {
            const currentLocation = locationState.get('currentLocation').get('location');
            provisionInstanceServer(instance.locationId, instanceId, currentLocation.sceneId);
            if (sceneId === null) {
              console.log('Set scene ID to', sceneId);
              sceneId = currentLocation.sceneId;
            }
          });
      }
    }
  }, [appState]);
  const projectRegex = /\/([A-Za-z0-9]+)\/([a-f0-9-]+)$/;

  async function init(sceneId: string): Promise<any> { // auth: any,
    let service, serviceId;
    const projectResult = await client.service('project').get(sceneId);
    setCurrentScene(projectResult);
    const projectUrl = projectResult.project_url;
    const regexResult = projectUrl.match(projectRegex);
    if (regexResult) {
      service = regexResult[1];
      serviceId = regexResult[2];
    }
    const result = await client.service(service).get(serviceId);

    const networkSchema: NetworkSchema = {
      ...DefaultNetworkSchema,
      transport: SocketWebRTCClientTransport,
    };

    const canvas = document.getElementById(engineRendererCanvasId) as HTMLCanvasElement;
    styleCanvas(canvas);
    const InitializationOptions = {
      ...DefaultInitializationOptions,
      networking: {
        schema: networkSchema,
      },
      renderer: {
        canvas,
      },
    };
    await initializeEngine(InitializationOptions)

    document.dispatchEvent(new CustomEvent('ENGINE_LOADED')); // this is the only time we should use document events. would be good to replace this with react state

    EngineEvents.instance.addEventListener(EngineEvents.EVENTS.CONNECT_TO_WORLD, onNetworkConnect);
    EngineEvents.instance.addEventListener(EngineEvents.EVENTS.SCENE_LOADED, onSceneLoaded);
    EngineEvents.instance.addEventListener(EngineEvents.EVENTS.ENTITY_LOADED, onSceneLoadedEntity);
    EngineEvents.instance.addEventListener(InteractiveSystem.EVENTS.USER_HOVER, onUserHover);
    EngineEvents.instance.addEventListener(InteractiveSystem.EVENTS.OBJECT_ACTIVATION, onObjectActivation);
    EngineEvents.instance.addEventListener(InteractiveSystem.EVENTS.OBJECT_HOVER, onObjectHover);
<<<<<<< HEAD
    
=======
    EngineEvents.instance.addEventListener(PhysicsSystem.EVENTS.PORTAL_REDIRECT_EVENT, ({ location }) => router.push(location));

>>>>>>> 62f06dc3
    const engageType = isMobileOrTablet() ? 'touchstart' : 'click'
    const onUserEngage = () => {
      EngineEvents.instance.dispatchEvent({ type: EngineEvents.EVENTS.USER_ENGAGE });
      document.removeEventListener(engageType, onUserEngage);
    }
    document.addEventListener(engageType, onUserEngage);

    const onClientEntityLoad = () => {
      console.log('client entity loaded')
      EngineEvents.instance.dispatchEvent({ type: EngineEvents.EVENTS.ENABLE_SCENE, enable: true });
      EngineEvents.instance.removeEventListener(EngineEvents.EVENTS.CLIENT_ENTITY_LOAD, onClientEntityLoad)
    }
    EngineEvents.instance.addEventListener(EngineEvents.EVENTS.CLIENT_ENTITY_LOAD, onClientEntityLoad)

    EngineEvents.instance.dispatchEvent({ type: EngineEvents.EVENTS.LOAD_SCENE, result });
    connectToInstanceServer('instance');
  }

  const onNetworkConnect = async () => {
    await joinWorld();
    EngineEvents.instance?.removeEventListener(EngineEvents.EVENTS.CONNECT_TO_WORLD, onNetworkConnect);
  }

  const joinWorld = async () => {
    const { worldState } =  await (Network.instance.transport as SocketWebRTCClientTransport).instanceRequest(MessageTypes.JoinWorld.toString());
    EngineEvents.instance.dispatchEvent({ type: EngineEvents.EVENTS.JOINED_WORLD, worldState });
  }

  //all scene entities are loaded
  const onSceneLoaded = (event: any): void => {
    if (event.loaded) {
      setProgressEntity(0);
      store.dispatch(setAppOnBoardingStep(generalStateList.SCENE_LOADED));
      EngineEvents.instance?.removeEventListener(EngineEvents.EVENTS.SCENE_LOADED, onSceneLoaded);
      setAppLoaded(true);
    }
  };

  //started loading scene entities
  const onSceneLoadedEntity = (event: any): void => {
    setProgressEntity(event.left || 0);
  };

  const onObjectHover = ({ focused, interactionText}): void => {
    setObjectHovered(focused);
    setHoveredLabel(interactionText);
  };

  const onUserHover = ({ focused, userId, position }): void => {
    setonUserHover(focused);
    setonUserId(focused ? userId : null);
    setonUserPosition(focused ? position : null);
  };

  const onObjectActivation = ({ action, payload }): void => {
    switch (action) {
      case 'link':
        setOpenLinkData(payload);
        setObjectActivated(true);
        break;
      case 'infoBox':
      case 'mediaSource':
        setModalData(payload);
        setObjectActivated(true);
        break;
      default:
        break;
    }
  };

  useEffect(() => {
    return (): void => {
      resetEngine();
    };
  }, []);


  if (Network.instance) {
    userState.get('layerUsers').forEach(user => {
      if (user.id !== currentUser?.id) {
        const networkUser = Object.values(Network.instance.networkObjects).find(networkUser => networkUser.ownerId === user.id
          && networkUser.prefabType === PrefabType.Player);
        if (networkUser) {
          const changedAvatar = getComponent(networkUser.component.entity, CharacterComponent);

          if (user.avatarId !== changedAvatar.avatarId) {
            const characterAvatar = getMutableComponent(networkUser.component.entity, CharacterComponent);
            if (characterAvatar != null) characterAvatar.avatarId = user.avatarId;
            // We can pull this from NetworkPlayerCharacter, but we probably don't want our state update here
            // loadActorAvatar(networkUser.component.entity);
          }
        }
      }
    });
  }

  //mobile gamepad
  const mobileGamepadProps = { hovered: objectHovered, layout: 'default' };
  const mobileGamepad = isMobileOrTablet() ? <MobileGamepad {...mobileGamepadProps} /> : null;

  return userBanned !== true ? (
    <>
      {isValidLocation && <UserMenu />}
      <Snackbar open={!isValidLocation}
        anchorOrigin={{
          vertical: 'top',
          horizontal: 'center',
        }}>
        <>
          <section>Location is invalid</section>
          <Button onClick={goHome}>Return Home</Button>
        </>
      </Snackbar>

      <NetworkDebug />
      <LoadingScreen objectsToLoad={progressEntity} />
      { harmonyOpen !== true && <MediaIconsBox /> }
      { userHovered && <NamePlate userId={userId} position={{ x: position?.x, y: position?.y }} focused={userHovered} />}
      {objectHovered && !objectActivated && <TooltipContainer message={hoveredLabel} />}
      <InteractableModal onClose={() => { setModalData(null); setObjectActivated(false); }} data={infoBoxData} />
      <OpenLink onClose={() => { setOpenLinkData(null); setObjectActivated(false); }} data={openLinkData} />
      <canvas id={engineRendererCanvasId} width='100%' height='100%' />
      {mobileGamepad}
    </>
  ) : (<div className="banned">You have been banned from this location</div>);
};

export default connect(mapStateToProps, mapDispatchToProps)(EnginePage);<|MERGE_RESOLUTION|>--- conflicted
+++ resolved
@@ -246,12 +246,7 @@
     EngineEvents.instance.addEventListener(InteractiveSystem.EVENTS.USER_HOVER, onUserHover);
     EngineEvents.instance.addEventListener(InteractiveSystem.EVENTS.OBJECT_ACTIVATION, onObjectActivation);
     EngineEvents.instance.addEventListener(InteractiveSystem.EVENTS.OBJECT_HOVER, onObjectHover);
-<<<<<<< HEAD
-    
-=======
     EngineEvents.instance.addEventListener(PhysicsSystem.EVENTS.PORTAL_REDIRECT_EVENT, ({ location }) => router.push(location));
-
->>>>>>> 62f06dc3
     const engageType = isMobileOrTablet() ? 'touchstart' : 'click'
     const onUserEngage = () => {
       EngineEvents.instance.dispatchEvent({ type: EngineEvents.EVENTS.USER_ENGAGE });
