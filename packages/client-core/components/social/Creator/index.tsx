import React, { useState } from 'react';
import Router from "next/router";
import { bindActionCreators, Dispatch } from 'redux';
import { connect } from 'react-redux';
import { useEffect } from 'react';

import Card from '@material-ui/core/Card';
import CardMedia from '@material-ui/core/CardMedia';
import Typography from '@material-ui/core/Typography';
import CardContent from '@material-ui/core/CardContent';
import Button from '@material-ui/core/Button';
import ArrowBackIosIcon from '@material-ui/icons/ArrowBackIos';
import MoreHorizIcon from '@material-ui/icons/MoreHoriz';
import styles from './Creator.module.scss';
import Menu from '@material-ui/core/Menu';
import MenuItem from '@material-ui/core/MenuItem';
import TwitterIcon from '@material-ui/icons/Twitter';
import InstagramIcon from '@material-ui/icons/Instagram';
import TitleIcon from '@material-ui/icons/Title';

import { selectCreatorsState } from '../../../redux/creator/selector';
<<<<<<< HEAD
import { bindActionCreators, Dispatch } from 'redux';
import { connect } from 'react-redux';
import { useEffect } from 'react';
import { getCreator, followCreator, unFollowCreator } from '../../../redux/creator/service';
=======
import { getCreator } from '../../../redux/creator/service';
>>>>>>> 261c72da
import Featured from '../Featured';

const mapStateToProps = (state: any): any => {
    return {
      creatorState: selectCreatorsState(state),
    };
  };
  
  const mapDispatchToProps = (dispatch: Dispatch): any => ({
    getCreator: bindActionCreators(getCreator, dispatch),
    followCreator: bindActionCreators(followCreator, dispatch),
    unFollowCreator: bindActionCreators(unFollowCreator, dispatch),
  });

  interface Props{
    creatorId: string;
    creatorState?: any;
    getCreator?: typeof getCreator;
    followCreator?: typeof followCreator;
    unFollowCreator?: typeof unFollowCreator;
  }

const Creator = ({creatorId, creatorState, getCreator, followCreator, unFollowCreator}:Props) => { 
    const [isMe, setIsMe] = useState(false);
    let creator = null;
    useEffect(()=>{
        if(creatorState && creatorState.get('currentCreator') && creatorId === creatorState.get('currentCreator').id){
            setIsMe(true);
        }else{
            getCreator(creatorId);
        }
    },[])

    creator = creatorState && isMe === true? creatorState.get('currentCreator') : creatorState.get('creator');
    const [videoType, setVideoType] = useState('creator');
    const [anchorEl, setAnchorEl] = useState(null);
    const handleClick = (event) => {
        setAnchorEl(event.currentTarget);
    };
    const handleClose = () => {
        setAnchorEl(null);
    };
    const handleEditClick = () =>{
        handleClose();
        Router.push('/creatorEdit');
    } 

<<<<<<< HEAD
    const handleFollowCreator = creatorId => followCreator(creatorId);
    const handleUnFollowCreator = creatorId => unFollowCreator(creatorId);

=======
    const renderSocials = () =>  <>
            {creator.twitter && <a target="_blank" href={'http://twitter.com/'+creator.twitter}><Typography variant="h4" component="p" align="center"><TwitterIcon />{creator.twitter}</Typography></a>}
            {creator.instagram && <a target="_blank" href={'http://instagram.com/'+creator.instagram}><Typography variant="h4" component="p" align="center"><InstagramIcon />{creator.instagram}</Typography></a>}
            {creator.tiktok && <a target="_blank" href={'http://tiktok.com/@'+creator.tiktok}><Typography variant="h4" component="p" align="center"><TitleIcon />{creator.tiktok}</Typography></a>}
            {creator.snap && <a target="_blank" href={'http://snap.com/'+creator.snap}><Typography variant="h4" component="p" align="center"><TwitterIcon />{creator.snap}</Typography></a>}
        </>
>>>>>>> 261c72da
    return  creator ?  (<section className={styles.creatorContainer}>
            <Card className={styles.creatorCard} elevation={0} key={creator.username} square={false} >
                <CardMedia   
                    className={styles.bgImage}                  
                    src={creator.background}
                    title={creator.name}
                />
               {isMe ?  
                    <section className={styles.meControls}>
                        <Button variant="text" className={styles.backButton} onClick={()=>Router.push('/')}><ArrowBackIosIcon />Back</Button>
                        <Button variant="text" className={styles.moreButton} aria-controls="owner-menu" aria-haspopup="true" onClick={handleClick}><MoreHorizIcon /></Button>
                        <Menu id="owner-menu" 
                            anchorEl={anchorEl} 
                            getContentAnchorEl={null}
                            anchorOrigin={{ vertical: "bottom", horizontal: "center" }}
                            open={Boolean(anchorEl)} 
                            onClose={handleClose}>
                            <MenuItem onClick={handleEditClick}>Edit Profyle</MenuItem>
                        </Menu>
                    </section>
                    : <section className={styles.controls}>
                    <Button variant="text" className={styles.backButton} onClick={()=>Router.push('/')}><ArrowBackIosIcon />Back</Button>                    
                </section> }
                <CardMedia   
                    className={styles.avatarImage}                  
                    image={creator.avatar}
                    title={creator.username}
                />                
                <CardContent className={styles.content}>
                    <Typography className={styles.titleContainer} gutterBottom variant="h3" component="h2" align="center">{creator.name}</Typography>
                    <Typography variant="h4" component="p" align="center">{creator.username}</Typography>
                    <Typography variant="h4" component="p" align="center">{creator.tags}</Typography>
                    <Typography variant="h4" component="p" align="center">{creator.bio}</Typography>
<<<<<<< HEAD

                    {!isMe && creator.followed === false && <Button variant={'contained'} color='primary' className={styles.followButton} 
                            onClick={()=>handleFollowCreator(creator.id)}>Follow</Button>}
                    {!isMe && creator.followed === true && <Button variant={'outlined'} color='primary' className={styles.followButton} 
                        onClick={()=>handleUnFollowCreator(creator.id)}>UnFollow</Button>}
=======
                    {renderSocials()}
>>>>>>> 261c72da
                </CardContent>
            </Card>
            {isMe && <section className={styles.videosSwitcher}>
                    <Button variant={videoType === 'myFeatured' ? 'contained' : 'text'} color='secondary' className={styles.switchButton+(videoType === 'myFeatured' ? ' '+styles.active : '')} onClick={()=>setVideoType('myFeatured')}>Featured</Button>
                    <Button variant={videoType === 'creator' ? 'contained' : 'text'} color='secondary' className={styles.switchButton+(videoType === 'creator' ? ' '+styles.active : '')} onClick={()=>setVideoType('creator')}>My Videos</Button>
                    <Button variant={videoType === 'bookmark' ? 'contained' : 'text'} color='secondary' className={styles.switchButton+(videoType === 'bookmark' ? ' '+styles.active : '')} onClick={()=>setVideoType('bookmark')}>Saved Videos</Button>
            </section>}
            <section className={styles.feedsWrapper}><Featured creatorId={creator.id} type={videoType}/></section>
        </section>) 
    : <></>
};

export default connect(mapStateToProps, mapDispatchToProps)(Creator);<|MERGE_RESOLUTION|>--- conflicted
+++ resolved
@@ -19,14 +19,7 @@
 import TitleIcon from '@material-ui/icons/Title';
 
 import { selectCreatorsState } from '../../../redux/creator/selector';
-<<<<<<< HEAD
-import { bindActionCreators, Dispatch } from 'redux';
-import { connect } from 'react-redux';
-import { useEffect } from 'react';
 import { getCreator, followCreator, unFollowCreator } from '../../../redux/creator/service';
-=======
-import { getCreator } from '../../../redux/creator/service';
->>>>>>> 261c72da
 import Featured from '../Featured';
 
 const mapStateToProps = (state: any): any => {
@@ -74,18 +67,15 @@
         Router.push('/creatorEdit');
     } 
 
-<<<<<<< HEAD
     const handleFollowCreator = creatorId => followCreator(creatorId);
     const handleUnFollowCreator = creatorId => unFollowCreator(creatorId);
 
-=======
     const renderSocials = () =>  <>
             {creator.twitter && <a target="_blank" href={'http://twitter.com/'+creator.twitter}><Typography variant="h4" component="p" align="center"><TwitterIcon />{creator.twitter}</Typography></a>}
             {creator.instagram && <a target="_blank" href={'http://instagram.com/'+creator.instagram}><Typography variant="h4" component="p" align="center"><InstagramIcon />{creator.instagram}</Typography></a>}
             {creator.tiktok && <a target="_blank" href={'http://tiktok.com/@'+creator.tiktok}><Typography variant="h4" component="p" align="center"><TitleIcon />{creator.tiktok}</Typography></a>}
             {creator.snap && <a target="_blank" href={'http://snap.com/'+creator.snap}><Typography variant="h4" component="p" align="center"><TwitterIcon />{creator.snap}</Typography></a>}
         </>
->>>>>>> 261c72da
     return  creator ?  (<section className={styles.creatorContainer}>
             <Card className={styles.creatorCard} elevation={0} key={creator.username} square={false} >
                 <CardMedia   
@@ -119,15 +109,12 @@
                     <Typography variant="h4" component="p" align="center">{creator.username}</Typography>
                     <Typography variant="h4" component="p" align="center">{creator.tags}</Typography>
                     <Typography variant="h4" component="p" align="center">{creator.bio}</Typography>
-<<<<<<< HEAD
 
                     {!isMe && creator.followed === false && <Button variant={'contained'} color='primary' className={styles.followButton} 
                             onClick={()=>handleFollowCreator(creator.id)}>Follow</Button>}
                     {!isMe && creator.followed === true && <Button variant={'outlined'} color='primary' className={styles.followButton} 
                         onClick={()=>handleUnFollowCreator(creator.id)}>UnFollow</Button>}
-=======
                     {renderSocials()}
->>>>>>> 261c72da
                 </CardContent>
             </Card>
             {isMe && <section className={styles.videosSwitcher}>
