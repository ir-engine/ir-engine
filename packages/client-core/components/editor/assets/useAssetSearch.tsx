import { useRef, useState, useCallback, useEffect } from "react";
import { useDebouncedCallback } from "use-debounce";

/**
 * [useIsMounted function used to check that component get mounted or not]
 */
function useIsMounted() {
  const ref = useRef(false);
  useEffect(() => {
    ref.current = true;
    return () => {
      ref.current = false;
    };
  }, []);
  return () => ref.current;
}
/**
 * useLoadAsyncfunction used to load AssetPanelContent by calling API.
 * @param  {Function} callback
 * @param  {Array}    [initialResults=[]]
 * @param  {Number}   [initialCursor=0]
<<<<<<< HEAD
 * @return {promise} Object
 */
export function useLoadAsync(callback, initialResults = [], initialCursor = 0){

  //initializing currentPromise as mutable object
=======
 * @return {promise} Object 
 */
export function useLoadAsync(callback, initialResults = [], initialCursor = 0) {
>>>>>>> b911cd1a
  const currentPromise = useRef();

  //initializing abortControllerRef as mutable object
  const abortControllerRef = useRef();

  //initializing getIsMounted used to check that component is mounted or not.
  const getIsMounted = useIsMounted();

  //initializing results using initial source results.
  const [results, setResults] = useState(initialResults);

  //initializing suggestions using empty array.
  const [suggestions, setSuggestions] = useState([]);

  //initializing error by undefined
  const [error, setError] = useState(undefined);

  //initializing isLoading and setting it false.
  const [isLoading, setIsLoading] = useState(false);

  //initializing nextCursor using initialCursor.
  const [nextCursor, setNextCursor] = useState(initialCursor);

  //initializing hasMore setting it true.
  const [hasMore, setHasMore] = useState(true);

  //callback function used to getting results for MediaSourcePanel
  const loadAsyncInternal = useCallback(
    (params, cursor = 0) => {
      setIsLoading(true);
      setHasMore(false);
      setError(undefined);
      if (cursor === 0) {
        setResults([]);
      }
      if (abortControllerRef.current) {
        (abortControllerRef as any).current.abort();
      }
      const abortController = new AbortController();
      (abortControllerRef as any).current = abortController;
      const promise = callback(params, cursor, abortController.signal);
      currentPromise.current = promise;
      promise
        .then(res => {
          if (getIsMounted() && currentPromise.current === promise) {
            const nextResults = res.results || [];
            if (cursor === 0) {
              setResults(nextResults);
            } else {
              setResults([...results, ...nextResults]);
            }
            setSuggestions(res.suggestions || []);
            setNextCursor(res.nextCursor || 0);
            setHasMore(res.hasMore || false);
            setIsLoading(false);
          }
        })
        .catch(err => {
          if (getIsMounted() && currentPromise.current === promise) {
            setResults([]);
            setSuggestions([]);
            setNextCursor(0);
            setHasMore(false);
            setError(err);
            setIsLoading(false);
            console.error(err);
          }
        })
        .finally(() => {
          if (abortControllerRef.current === abortController) {
            abortControllerRef.current = undefined;
          }
        });
    },
    [
      abortControllerRef,
      setError,
      setIsLoading,
      callback,
      currentPromise,
      getIsMounted,
      results,
      setResults,
      setSuggestions,
      setNextCursor,
      setHasMore
    ]
  );

  //callback function used to load MediaSourcePanel data
  const loadAsync = useCallback(params => loadAsyncInternal(params, 0), [
    loadAsyncInternal
  ]);

  //callback function used to call loadAsyncInternal if isLoading is false and hasMore is true.
  const loadMore = useCallback(
    params => {
      if (!isLoading && hasMore) {
        loadAsyncInternal(params, nextCursor);
      }
    },
    [isLoading, hasMore, loadAsyncInternal, nextCursor]
  );
  return {
    loadAsync,
    loadMore,
    hasMore,
    isLoading,
    results,
    suggestions,
    error
  };
}

/**
<<<<<<< HEAD
 * useAssetSearch used for providing search on MediaSourcePanel
=======
 * useAssetSearch
>>>>>>> b911cd1a
 * @param {[type]} source
 * @param {Object} [initialParams={}]
 * @param {Array}  [initialResults=[]]
 * @param {Number} [initialCursor=0]
 */
export function useAssetSearch(
  source,
  initialParams = {},
  initialResults = [],
  initialCursor = 0
){

  //initializing params using initialParams
  const [params, setParamsInternal] = useState(initialParams);

  // initializing loadAsync , rest by useLoadAsync response
  const { loadAsync, ...rest } = useLoadAsync(
    (searchParams, cursor, abortSignal) => {
      return source.search(searchParams, cursor, abortSignal);
    },
    initialResults,
    initialCursor
  );

  //block will exicute after rendering of component
  useEffect(
    () => {

      // function to handle the change in source results
      const onResultsChanged = () => {
        loadAsync(params);
      };

      //adding listener
      source.addListener("resultsChanged", onResultsChanged);

      //removing listeners
      return () => {
        source.removeListener("resultsChanged", onResultsChanged);
      };
    },
    [source, loadAsync, params]
  );



/**
 * [
 * debouncedLoadAsync  initializing by debounced function
 * will only call the passed function when it hasn't been called for the wait period
 * ]
 * @param        {function} loadAsync [func The function to be called]
 * @param        {number} source.searchDebounceTimeout [Wait period after function hasn't been called for]
 * @returns      [A memoized function that is debounced]
 */
  const [debouncedLoadAsync] = useDebouncedCallback(
    loadAsync,
    source.searchDebounceTimeout
  );

  //callback function used to setting params by calling debouncedLoadAsync and setParamsInternal
  const setParams = useCallback(
    nextParams => {
      debouncedLoadAsync(nextParams);
      setParamsInternal(nextParams);
    },
    [debouncedLoadAsync, setParamsInternal]
  );
  return {
    params,
    setParams,
    ...rest
  };
}

/**
 * [useAddRemoveItems function component provides callback function for adding and removing items]
 * @param  {Array} items
 * @param  {Array}  [dependencies=[]]
 * @return {Array}  [returns array containing finalItems, addItem, removeItem]
 */
export function useAddRemoveItems(items, dependencies = []) {
  const [additionalItems, setAdditionalItems] = useState([]);
  const [removedItems, setRemovedItems] = useState([]);
  useEffect(() => {
    setAdditionalItems([]);
    setRemovedItems([]);
    // eslint-disable-next-line react-hooks/exhaustive-deps
  }, dependencies);

  //callback function used to set additional items
  const addItem = useCallback(
    item => {
      setAdditionalItems([...additionalItems, item]);
    },
    [setAdditionalItems, additionalItems]
  );

  //callback function used to set removedItems
  const removeItem = useCallback(
    item => {
      setRemovedItems([...removedItems, item]);
    },
    [setRemovedItems, removedItems]
  );

  //initializing finalItems by filtering removedItems and by concating additionalItems
  const finalItems = items
    .filter(r => removedItems.indexOf(r) === -1)
    .concat(additionalItems);
  return [finalItems, addItem, removeItem];
}<|MERGE_RESOLUTION|>--- conflicted
+++ resolved
@@ -19,17 +19,11 @@
  * @param  {Function} callback
  * @param  {Array}    [initialResults=[]]
  * @param  {Number}   [initialCursor=0]
-<<<<<<< HEAD
- * @return {promise} Object
+ * @return {promise} Object 
  */
 export function useLoadAsync(callback, initialResults = [], initialCursor = 0){
 
   //initializing currentPromise as mutable object
-=======
- * @return {promise} Object 
- */
-export function useLoadAsync(callback, initialResults = [], initialCursor = 0) {
->>>>>>> b911cd1a
   const currentPromise = useRef();
 
   //initializing abortControllerRef as mutable object
@@ -145,11 +139,7 @@
 }
 
 /**
-<<<<<<< HEAD
  * useAssetSearch used for providing search on MediaSourcePanel
-=======
- * useAssetSearch
->>>>>>> b911cd1a
  * @param {[type]} source
  * @param {Object} [initialParams={}]
  * @param {Array}  [initialResults=[]]
