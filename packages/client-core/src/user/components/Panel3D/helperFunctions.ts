--- conflicted
+++ resolved
@@ -69,16 +69,10 @@
   })
   setComponent(entity, AvatarAnimationComponent, {
     animationGraph: {
-<<<<<<< HEAD
-      states: {},
-      transitionRules: {},
-      currentState: null!
-=======
       blendAnimation: undefined,
       needsSkip: false,
       blendStrength: 0,
       layer: 0
->>>>>>> 3d430ad9
     },
     rootYRatio: 1,
     locomotion: new Vector3()
