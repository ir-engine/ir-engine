--- conflicted
+++ resolved
@@ -23,7 +23,6 @@
 Ethereal Engine. All Rights Reserved.
 */
 
-<<<<<<< HEAD
 import React, { useEffect } from 'react'
 import { Euler, Quaternion, Vector3, WebGLRenderer } from 'three'
 
@@ -45,16 +44,16 @@
   ActiveOrbitCamera,
   CameraOrbitComponent
 } from '@etherealengine/engine/src/camera/components/CameraOrbitComponent'
+import { NameComponent } from '@etherealengine/engine/src/common/NameComponent'
 import { InputSourceComponent } from '@etherealengine/engine/src/input/components/InputSourceComponent'
 import { addClientInputListeners } from '@etherealengine/engine/src/input/systems/ClientInputSystem'
-import { DirectionalLightComponent } from '@etherealengine/engine/src/scene/components/DirectionalLightComponent'
-import { NameComponent } from '@etherealengine/engine/src/scene/components/NameComponent'
 import {
   ObjectLayerComponents,
   ObjectLayerMaskComponent
-} from '@etherealengine/engine/src/scene/components/ObjectLayerComponent'
-import { VisibleComponent } from '@etherealengine/engine/src/scene/components/VisibleComponent'
-import { ObjectLayers } from '@etherealengine/engine/src/scene/constants/ObjectLayers'
+} from '@etherealengine/engine/src/renderer/components/ObjectLayerComponent'
+import { VisibleComponent } from '@etherealengine/engine/src/renderer/components/VisibleComponent'
+import { ObjectLayers } from '@etherealengine/engine/src/renderer/constants/ObjectLayers'
+import { DirectionalLightComponent } from '@etherealengine/engine/src/scene/components/DirectionalLightComponent'
 import { iterateEntityNode } from '@etherealengine/engine/src/transform/components/EntityTree'
 import { TransformComponent } from '@etherealengine/engine/src/transform/components/TransformComponent'
 import { defineState, getMutableState, none } from '@etherealengine/hyperflux'
@@ -72,63 +71,6 @@
 export enum PanelEntities {
   'camera',
   'model'
-=======
-import { useEffect } from 'react'
-import { DirectionalLight, HemisphereLight, PerspectiveCamera, Scene, SRGBColorSpace, WebGLRenderer } from 'three'
-
-import { useHookstateFromFactory } from '@etherealengine/common/src/utils/useHookstateFromFactory'
-import { setComponent } from '@etherealengine/ecs/src/ComponentFunctions'
-import { createEntity, removeEntity } from '@etherealengine/ecs/src/EntityFunctions'
-import { defineSystem, destroySystem } from '@etherealengine/ecs/src/SystemFunctions'
-import { PresentationSystemGroup } from '@etherealengine/ecs/src/SystemGroups'
-import { NameComponent } from '@etherealengine/engine/src/common/NameComponent'
-import { ObjectLayers } from '@etherealengine/engine/src/renderer/constants/ObjectLayers'
-
-const initialize3D = () => {
-  const camera = new PerspectiveCamera(60, 1, 0.25, 100000)
-  camera.position.set(0, 1.75, 0.5)
-  camera.layers.set(ObjectLayers.Panel)
-
-  const scene = new Scene()
-
-  const backLight = new DirectionalLight(0xfafaff, 0.5)
-  backLight.position.set(1, 3, -1)
-  backLight.target.position.set(0, 1.5, 0)
-  const frontLight = new DirectionalLight(0xfafaff, 0.4)
-  frontLight.position.set(-1, 3, 1)
-  frontLight.target.position.set(0, 1.5, 0)
-  const hemi = new HemisphereLight(0xffffff, 0xffffff, 1)
-  scene.add(backLight)
-  scene.add(backLight.target)
-  scene.add(frontLight)
-  scene.add(frontLight.target)
-  scene.add(hemi)
-
-  scene.traverse((obj) => {
-    obj.layers.set(ObjectLayers.Panel)
-  })
-  const renderer = new WebGLRenderer({ antialias: true, preserveDrawingBuffer: true, alpha: true })
-  renderer.setPixelRatio(window.devicePixelRatio)
-  renderer.outputColorSpace = SRGBColorSpace
-
-  // @ts-ignore /** @todo this is a hack fix until #9626 is in */
-  const controls = new THREE.OrbitControls(camera, renderer.domElement) as Record<any, any>
-
-  controls.minDistance = 0.1
-  controls.maxDistance = 10000
-  controls.target.set(0, 1.65, 0)
-  controls.update()
-  const entity = createEntity()
-  setComponent(entity, NameComponent, '3D Preview Entity')
-
-  return {
-    controls,
-    scene,
-    camera,
-    renderer,
-    entity
-  }
->>>>>>> f38b6d8b
 }
 
 const initializePreviewPanel = (id: string) => {
