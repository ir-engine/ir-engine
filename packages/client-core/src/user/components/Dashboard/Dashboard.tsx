--- conflicted
+++ resolved
@@ -1,12 +1,8 @@
 import clsx from 'clsx'
-<<<<<<< HEAD
 import React, { useState } from 'react'
+import { useTranslation } from 'react-i18next'
 
 import ProfileMenu from '@xrengine/client-core/src/user/components/UserMenu/menus/ProfileMenu'
-=======
-import React from 'react'
-import { useTranslation } from 'react-i18next'
->>>>>>> 14ba0377
 
 import { ChevronLeft, ChevronRight, Menu } from '@mui/icons-material'
 import { Person } from '@mui/icons-material'
@@ -41,13 +37,10 @@
   const theme = useTheme()
   const [open, setOpen] = React.useState(false)
   const admin = authState.user
-<<<<<<< HEAD
   const [profileMenuOpen, setProfileMenuOpen] = useState(false)
   const user = authState.user
-=======
   const isLoggedIn = authState.isLoggedIn.value
   const { t } = useTranslation()
->>>>>>> 14ba0377
 
   const handleDrawerOpen = (open: boolean) => (event: React.KeyboardEvent | React.MouseEvent) => {
     if (
@@ -63,7 +56,6 @@
     <div className={classes.root}>
       <CssBaseline />
       <AppBar position="fixed" className={classes.appBar}>
-<<<<<<< HEAD
         <nav className={styles.navbar}>
           <div className={styles.navContainer}>
             <IconButton
@@ -97,32 +89,6 @@
                 </>
               )}
             </div>
-=======
-        <Toolbar className={classes.header}>
-          <IconButton
-            color="inherit"
-            style={{ color: 'white' }}
-            aria-label="open drawer"
-            onClick={handleDrawerOpen(true)}
-            edge="start"
-            className={clsx(classes.menuButton, {
-              [classes.hide]: open
-            })}
-            size="large"
-          >
-            <Menu />
-          </IconButton>
-          <div className={classes.appBarHeadingContainer}>
-            <Typography variant="h6">{t('user:dashboard.dashboard')}</Typography>
-            {admin?.name.value && (
-              <div className={classes.avatarPosition}>
-                <Avatar className={classes.orange}>{admin?.name?.value.charAt(0)?.toUpperCase()}</Avatar>
-                <Typography variant="h6" className={clsx(classes.marginLft, classes.appBarHeadingName)}>
-                  {admin?.name.value}
-                </Typography>
-              </div>
-            )}
->>>>>>> 14ba0377
           </div>
         </nav>
       </AppBar>
