--- conflicted
+++ resolved
@@ -1027,12 +1027,8 @@
         width: 100%;
         height: 35px;
         background: var(--purpleButtonColor);
-<<<<<<< HEAD
-        color: '#fff';
-=======
         color: #fff;
         text-transform: capitalize;
->>>>>>> c8834d4a
 
         &:hover {
           opacity: 0.8;
