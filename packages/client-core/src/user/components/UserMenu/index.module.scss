--- conflicted
+++ resolved
@@ -2018,31 +2018,10 @@
   color: var(--white);
 }
 
-<<<<<<< HEAD
-.paper {
-  margin-top: 10px;
-  border-radius: 4px;
-  font-size: 11px;
-  background: var(--inputBackground);
-  padding: 0;
-  color: var(--white);
-  max-height: 120px;
-  overflow: auto;
-
-  & ul {
-    width: 100%;
-  }
-}
-
 .menuItem {
   padding: 5px;
   font-size: 12px;
-=======
-.menuItem {
-  padding: 5px;
-  font-size: 12px;
-
->>>>>>> f8c04e3f
+
   &:hover {
     background: var(--hover);
   }
@@ -2051,11 +2030,7 @@
 .controlsContainer {
   display: flex;
   justify-content: space-between;
-<<<<<<< HEAD
   align-items: end;
-=======
-  align-items: center;
->>>>>>> f8c04e3f
 }
 
 .selectSize {
@@ -2067,16 +2042,10 @@
   }
 
   & > div > label {
-<<<<<<< HEAD
     font-size: 0.9rem;
     color: #fff;
     margin-bottom: -10px;
     margin-left: -5px;
-=======
-    top: -10px;
-    font-size: 0.9rem;
-    color: #fff;
->>>>>>> f8c04e3f
   }
 
   & > div > div > svg {
@@ -2086,7 +2055,6 @@
   & > div > div > fieldset {
     border-color: #5f5ff1;
   }
-<<<<<<< HEAD
 }
 
 .sectionBar {
@@ -2102,6 +2070,4 @@
 .tableRow {
   border: none;
   color: #fff;
-=======
->>>>>>> f8c04e3f
 }