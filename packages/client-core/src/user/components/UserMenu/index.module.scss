@import "@xrengine/client-core/src/styles/imports.module.scss";

.primaryForeground {
  color: var(--textColor);
}

.apiRefresh {
  &:hover {
    cursor: pointer;
    color: var(--textColor);
    background-color: dimgray;
    border-radius: 100px;
  }
}

.themeSettingContainer {
  display: flex;
  flex-direction: row;
  align-items: center;

  label {
    margin: 0;
  }
}

.themeHeading {
  font-size: 12px;
  color: var(--textColor);
}

.settingContainer {
  position: fixed;
  bottom: 20px;
  width: 100vw;
  z-index: 5;
  display: flex;
  align-items: center;

  .materialIconBlock {
    display: flex;
    justify-content: center;
    align-items: center;
    width: 4em;

    svg {
      width: 100%;
      height: 100%;
    }

    @media (max-width: 500px) {
      width: 40px;
    }

    outline: none !important;
  }

  .iconContainer {
    display: inline-flex;
    margin: auto;

    .materialIconBlock {
      padding: 1em;
      margin-right: 5px;
      border-radius: 50%;
      background-color: var(--iconButtonBackground);

      @media (max-width: 500px) {
        padding: 8px;
      }

      svg {
        color: var(--iconButtonColor);
      }

      img {
        color: var(--iconButtonColor);
      }

      &:hover {
        cursor: pointer;
        background-color: var(--iconButtonHoverColor);
      }

      &:last-child {
        margin-right: 0;
      }
    }

    .materialIconBlock.activeMenu {
      color: #a8a8ff;
    }

    @media (max-width: 560px) {
      height: 100%;
      flex-direction: column;
      margin-left: 10px;
      justify-content: space-around;
    }
  }

  .avatarPanel {
    position: absolute;
    bottom: 75px;
    padding: 0 20px;
    background-color: var(--popupBackground);
    border-radius: 20px;
    width: 140px;
    right: 100px;
    box-shadow: 16px 16px 32px 0 #11111159;
    color: black;
    max-height: calc(100vh - 100px);
    overflow: auto;

    & > .avatarContainer {
      margin-top: 40px;
    }

    & > .controlContainer {
      margin-bottom: 10px;
    }

    .avatarContainer {
      display: flex;
      align-items: flex-start;
      flex-wrap: wrap;
      height: auto;

      .avatarPreviewWrapper {
        width: 90px;
        height: 90px;
        cursor: pointer;
        margin: 5px;
        flex-grow: 0;
        background: white;
        box-shadow: 0 2px 18px 0 #11111159;
        position: relative;

        .avatarPreview {
          width: 100%;
          height: 100%;
          border-radius: 10px;
        }

        &.activeAvatar {
          @include active-avatar;
        }

        &.selectedAvatar {
          @include selected-avatar;
        }
      }
    }

    .controlContainer {
      margin-top: 10px;
      display: flex;
      justify-content: space-between;

      .actionBlock {
        position: absolute;
        width: 100%;
        display: flex;
        justify-content: space-between;
        left: 0;
        padding: 0 20px;
        top: 10px;
      }
    }

    .iconBlock {
      @include icon-block-styling;
    }

    @media screen and (min-width: 768px) {
      width: 320px;

      & > .avatarContainer {
        margin-top: 55px;
      }

      .avatarContainer {
        .avatarPreviewWrapper {
          width: 130px;
          height: 130px;
        }
      }

      .controlContainer {
        .actionBlock {
          position: initial;
          width: 140px;
        }
      }
    }
  }

  @media (max-width: 560px) {
    height: 200px;
    bottom: 100px;
    width: auto;
  }
}

.profilePanelRoot {
  padding: 30px;
  z-index: 6;
  border-radius: 10px;
  background-color: var(--popupBackground);
  box-shadow: 16px 16px 32px 0 #11111159;
  color: black;

  @media screen and (max-width: 500px) {
    .profileBlock {
      justify-content: center !important;
    }

    .headerBlock {
      width: 100% !important;
      margin-top: 30px;
    }
  }

  @media screen and (min-width: 768px) {
    width: 600px;
    min-height: 208px;
  }

  * {
    touch-action: auto;
  }

  .profilePanel {
    display: flex;
    flex-direction: column;
    position: relative;

    .profileBlock {
      display: flex;
      justify-content: space-between;
      flex-wrap: wrap;

      .avatarBlock {
        width: 80px;
        height: 80px;
        box-shadow: 0 2px 18px 0 #11111159;
        border-radius: 50%;
        background: white;
        position: relative;
        flex-shrink: 0;
        flex-grow: 0;

        img {
          width: 100%;
          height: 100%;
          display: block;
          border-radius: 10px;
          border-radius: 50%;
        }

        .avatarBtn {
          position: absolute;
          width: 30px;
          height: 30px;
          bottom: -10px;
          right: -10px;
          margin: 0;
          min-width: 30px;
          border-radius: 50%;
          color: var(--textColor);
          background-color: var(--iconButtonBackground);
          box-shadow: 2px 2px 10px gray;
          transition: all 0.15s cubic-bezier(0.18, 0.89, 0.32, 1.28);

          &:hover,
          &:focus {
            width: 40px;
            height: 40px;
            bottom: -15px;
            right: -15px;
            background-color: var(--iconButtonSelectedBackground);
          }

          svg {
            width: 20px;
            height: 20px;
          }
        }
      }

      .headerBlock {
        display: flex;
        flex-flow: column wrap;
        width: calc(100% - 110px);
        align-content: center;

        .panelHeader {
          font-size: 14px;
          font-weight: bold;
          margin: 0;
          color: var(--textColor);
        }

        .inputBlock {
          display: flex;
          width: 100%;
          align-items: flex-end;

          .usernameInput {
            width: 100%;
            background: transparent;

            input {
              font-size: 18px;
              color: var(--textColor);
              border-color: var(--inputOutline);
            }

            :global(.MuiFormLabel-root) {
              color: var(--textColor);
            }

            :global(.MuiOutlinedInput-root .MuiOutlinedInput-notchedOutline) {
              border-color: white !important;
            }

            @media (max-width: 560px) {
              width: 200px;
            }
          }

          .materialIconBlock {
            @include material-icon-block-styling;
          }
        }

        .justify {
          @media (max-width: 560px) {
            justify-content: space-between !important;
          }
        }

        h2 {
          font-family: Roboto;
          font-size: 14px;
          text-align: left;
          opacity: 0.8;
          color: var(--textColor);
          margin: 5px 0 !important;

          span {
            text-transform: capitalize;
            font-weight: 700;
          }

          &.showUserId,
          &.deleteAccount {
            &:hover {
              color: black;
              cursor: pointer;
            }
          }
        }

        h4 {
          margin-top: 4px;
          text-align: left;
          color: var(--textColor);

          .logout {
            max-width: 50px;
            font-size: 14px;

            &:hover {
              opacity: 0.8;
              cursor: pointer;
              color: black;
            }
          }
        }
      }
    }

    .emailPhoneSection {
      margin-top: 20px;

      .panelHeader {
        font-size: 14px;
        font-weight: bold;
        margin: 0;
        color: var(--textColor);
      }

      .emailField {
        margin-top: 10px;
        margin-bottom: 20px;
        width: 100%;
        color: var(--textColor);
        background: transparent;

        input {
          color: var(--textColor);
          border-color: var(--inputOutline);
        }

        :global(.MuiOutlinedInput-root .MuiOutlinedInput-notchedOutline) {
          border-color: var(--inputOutline);
        }

        .materialIconBlock {
          @include material-icon-block-styling;
        }
      }
    }

    .walletSection {
      text-align: center;

      .textBlock {
        color: var(--textColor);
        font-size: 14px;
        font-weight: normal;
        text-align: center;
        display: block;
        cursor: initial;
      }

      .walletBtn {
        height: 35px;
        font-size: 14px;
        width: 250px;
        max-width: 100%;
        background: linear-gradient(90deg, var(--buttonGradientStart), var(--buttonGradientEnd));
        color: var(--textColor);
        border-radius: 20px;
        margin: 15px 0 20px;

        &:hover {
          opacity: 0.8;
        }
      }
    }

    .socialBlock {
      .socialContainer {
        display: flex;
        justify-content: space-evenly;
        margin: 20px 0;

        a {
          color: #000;
          outline: none !important;
        }

        & > a:hover svg,
        & > a:focus svg {
          opacity: 0.8;
        }

        svg {
          height: 30px;
          width: 30px;
          flex-shrink: 0.9;
          margin: 0 5px;
          cursor: pointer;
          opacity: 1;
        }
      }

      .textBlock {
        font-size: 14px;
        color: var(--textColor);
        font-weight: normal;
        text-align: center;
        display: block;
        cursor: initial;
      }

      .smallTextBlock {
        font-size: 12px;
        color: var(--textColor);
        font-weight: normal;
        text-align: center;
        display: block;
        cursor: initial;
      }
    }
  }

  .deletePanel {
    .deleteAccount {
      color: white;

      &:hover {
        cursor: pointer;
        color: mintcream;
      }
    }

    .deleteText {
      color: white;
      margin-top: 10px;
      font-size: 16px;
    }

    .deleteConfirmButton {
      background: var(--lightRed);
      margin-right: 10px;

      &:hover {
        cursor: pointer;
        background: var(--red);
      }
    }

    .deleteCancelButton {
      background: var(--deemphasized);
      margin-right: 10px;

      &:hover {
        cursor: pointer;
        background: var(--green);
      }
    }
  }
}

.menuPanel {
  position: absolute;
  padding: 0 30px;
  z-index: 6;
  border-radius: 20px;
  background-color: var(--popupBackground);
  width: calc(100% - 20px);
  left: 50%;
  top: 50%;
  transform: translate(-50%, -50%);
  box-shadow: 16px 16px 32px 0 #11111159;
  color: black;
  max-height: calc(100vh - 100px);
  overflow: auto;
  touch-action: auto;

  * {
    touch-action: auto;
  }

  & > .profilePanel,
  & > .accountPanel,
  & > .settingPanel,
  & > .sharePanel,
  & > .locationPanel {
    margin: 30px 0;
  }

  .profilePanel {
    display: flex;
    flex-direction: column;
    position: relative;

    .profileBlock {
      display: flex;
      justify-content: space-between;
      flex-wrap: wrap;

      .avatarBlock {
        width: 80px;
        height: 80px;
        box-shadow: 0 2px 18px 0 #11111159;
        border-radius: 50%;
        background: white;
        position: relative;
        flex-shrink: 0;
        flex-grow: 0;

        img {
          width: 100%;
          height: 100%;
          display: block;
          border-radius: 10px;
          border-radius: 50%;
        }

        .avatarBtn {
          position: absolute;
          width: 30px;
          height: 30px;
          bottom: -10px;
          right: -10px;
          margin: 0;
          min-width: 30px;
          border-radius: 50%;
          color: var(--textColor);
          background-color: var(--iconButtonBackground);
          box-shadow: 2px 2px 10px gray;
          transition: all 0.15s cubic-bezier(0.18, 0.89, 0.32, 1.28);

          &:hover,
          &:focus {
            width: 40px;
            height: 40px;
            bottom: -15px;
            right: -15px;
            background-color: var(--iconButtonSelectedBackground);
          }

          svg {
            width: 20px;
            height: 20px;
          }
        }
      }

      .headerBlock {
        display: flex;
        flex-flow: column wrap;
        width: calc(100% - 110px);
        align-content: center;

        .panelHeader {
          font-size: 14px;
          font-weight: bold;
          margin: 0;
          color: var(--textColor);
        }

        .inputBlock {
          display: flex;
          width: 100%;
          align-items: flex-end;

          .usernameInput {
            width: 100%;
            background: transparent;

            input {
              font-size: 18px;
              color: var(--textColor);
              border-color: var(--inputOutline);
            }

            :global(.MuiFormLabel-root) {
              color: var(--textColor);
            }

            :global(.MuiOutlinedInput-root .MuiOutlinedInput-notchedOutline) {
              border-color: white !important;
            }

            @media (max-width: 560px) {
              width: 200px;
            }
          }

          .materialIconBlock {
            @include material-icon-block-styling;
          }
        }

        .justify {
          @media (max-width: 560px) {
            justify-content: space-between !important;
          }
        }

        h2 {
          font-family: Roboto;
          font-size: 14px;
          text-align: left;
          opacity: 0.8;
          color: var(--textColor);
          margin: 5px 0 !important;

          span {
            text-transform: capitalize;
            font-weight: 700;
          }

          &.showUserId,
          &.deleteAccount {
            &:hover {
              color: black;
              cursor: pointer;
            }
          }
        }

        h4 {
          margin-top: 4px;
          text-align: left;
          color: var(--textColor);

          .logout {
            max-width: 50px;
            font-size: 14px;

            &:hover {
              opacity: 0.8;
              cursor: pointer;
              color: black;
            }
          }
        }
      }
    }

    .emailPhoneSection {
      margin-top: 20px;

      .panelHeader {
        font-size: 14px;
        font-weight: bold;
        margin: 0;
        color: var(--textColor);
      }

      .emailField {
        margin-top: 10px;
        margin-bottom: 20px;
        width: 100%;
        color: var(--textColor);
        background: transparent;

        input {
          color: var(--textColor);
          border-color: var(--inputOutline);
        }

        :global(.MuiOutlinedInput-root .MuiOutlinedInput-notchedOutline) {
          border-color: var(--inputOutline);
        }

        .materialIconBlock {
          @include material-icon-block-styling;
        }
      }
    }

    .walletSection {
      text-align: center;

      .textBlock {
        color: var(--textColor);
        font-size: 14px;
        font-weight: normal;
        text-align: center;
        display: block;
        cursor: initial;
      }

      .walletBtn {
        height: 35px;
        font-size: 14px;
        width: 250px;
        max-width: 100%;
        background: linear-gradient(90deg, var(--buttonGradientStart), var(--buttonGradientEnd));
        color: var(--textColor);
        border-radius: 20px;
        margin: 15px 0 20px;

        &:hover {
          opacity: 0.8;
        }
      }
    }

    .socialBlock {
      .socialContainer {
        display: flex;
        justify-content: space-evenly;
        margin: 20px 0;

        a {
          color: #000;
          outline: none !important;
        }

        & > a:hover svg,
        & > a:focus svg {
          opacity: 0.8;
        }

        svg {
          height: 30px;
          width: 30px;
          flex-shrink: 0.9;
          margin: 0 5px;
          cursor: pointer;
          opacity: 1;
        }
      }

      .textBlock {
        font-size: 14px;
        color: var(--textColor);
        font-weight: normal;
        text-align: center;
        display: block;
        cursor: initial;
      }

      .smallTextBlock {
        font-size: 12px;
        color: var(--textColor);
        font-weight: normal;
        text-align: center;
        display: block;
        cursor: initial;
      }
    }
  }

  .settingPanel {
    .settingSection {
      color: var(--textColor);
      position: relative;

      & + .settingSection {
        margin-top: 25px;
      }
    }

    .row {
      display: flex;
      align-items: center;

      & + .flexWrap {
        flex-wrap: wrap;
      }

      & + .row {
        margin-top: 5px;
      }

      .checkboxBlock {
        margin: 4px 20px 0 0;

        :global(.MuiCheckbox-root) {
          padding: 0;
          color: var(--buttonOutlined);
          margin-right: 10px;

          svg {
            font-size: 24px;
          }

          span {
            font-size: 14px;
          }
        }

        :global(.MuiIconButton-colorSecondary) {
          &:hover {
            background: none;
          }
        }
      }

      .materialIconBlock {
        width: 24px;
        height: 24px;
        flex-shrink: 0;

        svg {
          color: var(--buttonOutlined);
        }
      }

      .settingLabel {
        margin-left: 10px;
        font-size: 14px;
        width: 100px;
        display: inline-block;
        flex-shrink: 0;
        font-family: Roboto;
      }

      :global(.MuiSlider-root) {
        &.slider {
          color: var(--iconButtonSelectedBackground);
          margin: 0 10px;
        }

        :global(.MuiSlider-thumb) {
          background: var(--iconButtonSelectedBackground);
          border: var(--iconButtonSelectedBackground);
          width: 16px;
          height: 16px;
        }
      }
    }

    .automatic {
      position: absolute;
      top: -8px;
      right: 0;

      .checkboxBlock {
        margin: 0 -2px 0 0;

        :global(.MuiCheckbox-root) {
          margin-left: 10px;
          margin-right: 0;
        }
      }
    }
  }

  .sharePanel {
    position: relative;

    .panelHeader {
      font-size: 18px;
      color: var(--textColor);
      font-weight: bold;
    }

    .shareLink {
      font-size: 16px;
      color: #454d9a;
      font-weight: 700;
      text-overflow: ellipsis;
      white-space: nowrap;
      overflow: auto;
      margin-bottom: 20px;
      width: 100%;
      height: 24px !important;
      border: none;
      background: transparent;
      scrollbar-width: none;

      /* IE */
      resize: none;
      outline: none !important;
      -ms-overflow-style: none;

      /* Firefox */
      &::-webkit-scrollbar {
        display: none;

        /* Safari and Chrome */
      }
    }

    .sendInviteContainer {
      display: flex;
      flex-direction: row;
      align-items: center;
      margin: 20px auto 10px;
      justify-content: center;

      .sendInvite {
        width: 125px;
        height: 35px;
        background: linear-gradient(90deg, var(--buttonGradientStart), var(--buttonGradientEnd));

        &:hover {
          opacity: 0.8;
        }
      }
    }

    h5 {
      color: var(--textColor);
      margin-top: 10px;
      font-size: 14px;
      font-weight: normal;
    }

    .copyField {
      width: 100%;
      color: var(--textColor);

      input {
        color: var(--textColor);
        border-color: var(--inputOutline);
        -webkit-text-fill-color: var(--textColor);
      }

      :global(.MuiOutlinedInput-root) {
        fieldset {
          border-color: var(--inputOutline);
        }
      }

      :global(.MuiInputAdornment-root) {
        color: var(--textColor);
        cursor: pointer;

        &:hover {
          opacity: 0.8;
        }
      }
    }

    .emailField {
      margin-top: 30px;
      width: 100%;
      color: var(--textColor);

      input {
        color: var(--textColor);
        border-color: var(--inputOutline);
      }

      :global(.MuiOutlinedInput-root) {
        fieldset {
          border-color: var(--inputOutline);
        }
      }

      :global(.MuiInputAdornment-root) {
        color: var(--textColor);
        cursor: pointer;

        &:hover {
          opacity: 0.8;
        }
      }
    }

    .shareBtnContainer {
      margin-top: 15px;
      text-align: center;

      .shareBtn {
        width: 100%;
        height: 35px;
        background: var(--purpleButtonColor);
        color: #fff;
        text-transform: capitalize;

        &:hover {
          opacity: 0.8;
        }
      }
    }
  }

  .locationPanel {
    .control {
      margin-top: 10px;
      display: flex;
    }

    .newLocation {
      width: 90px;
      background: var(--purpleButtonColor);
      margin: 0;
      height: 40px;
      flex-shrink: 0;
    }

    .searchbox {
      margin: 0;
      margin-right: 10px;
      width: 100%;
      flex-shrink: 1;
      background: white;
      border-radius: 4px;

      input,
      svg {
        color: #444;
      }

      border-color: #444;

      &:focus-within {
        svg {
          color: var(--purpleButtonColor);
        }
      }
    }

    .tableContainer {
      width: 100%;
      overflow: auto;
    }

    .locationTable {
      margin-top: 10px;

      .tableHead {
        background: var(--purpleButtonColor);
        color: var(--textColor);
      }

      .tablebody {
        .tableRow:hover {
          background: #d5d5f2;
          cursor: pointer;
        }

        .tableRow:focus {
          background: #9696fa;
        }

        .tableCell {
          color: #444;
          border: none;
          box-sizing: border-box;
        }
      }
    }

    .tablePagination {
      color: #444;

      button {
        background: transparent;
      }

      button:hover {
        background: var(--purpleButtonColor);
        color: var(--textColor);
      }
    }

    .formControl {
      width: 100%;
      margin-top: 15px;

      label {
        position: initial;
        display: block;
        transform: none;
        margin-bottom: 5px;
        color: var(--textColor);
        font-size: 0.8rem;
      }

      .checkbox {
        padding: 0 9px;

        svg {
          color: #666;
        }

        &:global(.Mui-checked) svg {
          color: var(--iconButtonColor);
        }

        &:hover {
          background: transparent;
        }

        input:focus + svg {
          opacity: 0.7;
        }
      }

      &:hover {
        :global(.MuiOutlinedInput-notchedOutline) {
          border: solid 1px #444;
        }

        .checkbox {
          opacity: 0.7;
        }
      }
    }

    .textbox input,
    .selectbox :global(.MuiSelect-selectMenu) {
      color: #444;
      background: #f4f4f4;
    }

    .deleteBtnContainer {
      position: absolute;
      top: 20px;
      right: 22px;

      .deletebtn {
        width: 50px;
        height: 20px;
        color: rgb(241 57 57);
        background: transparent;

        &:disabled {
          color: grey;
        }

        &::before {
          content: "";
          position: absolute;
          width: 0;
          height: 0;
          border-radius: 25px;
          background: rgb(241 57 57);
          left: 50%;
          top: 50%;
          transform: translate(-50%, -50%);
          transition: all 0.15s cubic-bezier(0.18, 0.89, 0.32, 1.28);
          z-index: -1;
        }

        &:hover,
        &:focus {
          color: #fff;

          &::before {
            width: 50px;
            height: 50px;
          }
        }
      }
    }

    .backbtn {
      width: 25px;
      height: 25px;
      border-radius: 20px;
      background: transparent;
      color: var(--purpleButtonColor);
      margin: 0;
      min-width: 0;
      margin-right: 10px;

      &::before {
        content: "";
        position: absolute;
        width: 0;
        height: 0;
        border-radius: 25px;
        background: var(--purpleButtonColor);
        left: 50%;
        top: 50%;
        transform: translate(-50%, -50%);
        transition: all 0.15s cubic-bezier(0.18, 0.89, 0.32, 1.28);
        z-index: -1;
      }

      &:hover,
      &:focus {
        color: #fff;

        &::before {
          width: 35px;
          height: 35px;
        }
      }
    }

    .deleteDialogContainer {
      position: absolute;
      width: 100%;
      height: 100%;
      top: 0;
      left: 0;
      display: flex;
      justify-content: center;
      align-items: center;

      .dialog {
        background: white;
        width: 300px;
        border-radius: 4px;
        padding: 25px;
        box-shadow: 2px 2px 10px 2px #80808082;

        h2 {
          margin-top: 0;
          justify-content: center;
          color: #444;
        }

        .btnContainer {
          display: flex;
          flex-direction: row;

          button {
            padding: 0;
            width: 100px;
            height: 35px;
            margin: 20px 10px;
            background: var(--purpleButtonColor);
            font-size: 0.8rem;

            &.yesbtn {
              background: rgb(241 57 57);
            }
          }

          button:hover,
          button:focus {
            opacity: 0.8;
          }
        }
      }
    }
  }

  .deletePanel {
    .deleteAccount {
      color: white;

      &:hover {
        cursor: pointer;
        color: mintcream;
      }
    }

    .deleteText {
      color: white;
      margin-top: 10px;
      font-size: 16px;
    }

    .deleteConfirmButton {
      background: var(--lightRed);
      margin-right: 10px;

      &:hover {
        cursor: pointer;
        background: var(--red);
      }
    }

    .deleteCancelButton {
      background: var(--deemphasized);
      margin-right: 10px;

      &:hover {
        cursor: pointer;
        background: var(--green);
      }
    }
  }

  // @media (max-width: 560px) {
  //   left: 100%;
  //   width: auto;
  //   bottom: 125px;
  //   transform: none;
  //   // position: absolute;
  //   // left: 50%;
  //   // top: 50%;
  //   // transform: translate(-50%, -50%);
  // }

  @media screen and (max-width: 500px) {
    .headerBlock {
      width: 100% !important;
      margin-top: 30px;
    }
  }

  @media screen and (min-width: 768px) {
    width: 600px;
    min-height: 208px;
  }
}

.settingHeader {
  @media (max-width: 560px) {
    font-size: 16px;
  }
}

:global(.MuiFormControlLabel-label) {
  @media (max-width: 560px) {
    font-size: 12px;
  }
}

.avatarPanel {
  @include panel-popup-container-styling;

  & > .avatarContainer {
    margin-top: 40px;
  }

  & > .controlContainer {
    margin-bottom: 10px;
  }

  .avatarContainer {
    display: flex;
    align-items: flex-start;
    margin: auto;
    flex-wrap: wrap;
    height: auto;

    .avatarPreviewWrapper {
      width: 90px;
      height: 90px;
      cursor: pointer;
      margin: 5px;
      flex-grow: 0;
      background: white;
      box-shadow: 0 2px 18px 0 #11111159;
      position: relative;
      overflow: visible;

      .avatarPreview {
        width: 100%;
        height: 100%;
        border-radius: 10px;
      }

      &.activeAvatar {
        @include active-avatar;
      }

      &.selectedAvatar {
        @include selected-avatar;
      }

      .deleteBlock {
        position: absolute;
        width: 30px;
        height: 30px;
        bottom: -5px;
        right: -5px;
        border: none;
        border-radius: 50%;
        background: var(--purpleButtonColor);
        box-shadow: 2px 2px 10px gray;
        color: var(--textColor);
        transition: all 0.15s cubic-bezier(0.18, 0.89, 0.32, 1.28);
        display: flex;
        align-items: center;
        justify-content: center;

        &:not(:disabled):hover,
        &:not(:disabled):focus {
          width: 35px;
          height: 35px;
          bottom: -5px;
          right: -5px;
        }

        svg {
          font-size: 18px;
        }

        &:disabled {
          background: grey;
          cursor: default;
        }
      }

      .confirmationBlock {
        position: absolute;
        bottom: 8px;
        width: 125%;
        background: #fff;
        border-radius: 5px;
        color: grey;
        text-align: center;
        left: 50%;
        transform: translateX(-50%);
        box-shadow: 2px 2px 10px gray;

        p {
          margin: 5px;
          font-size: 13px;
        }

        button {
          background: transparent;
          color: #e81515;
          border: none;
          padding: 5px;
          width: 50%;

          &:last-child {
            color: var(--purpleButtonColor);
          }

          svg {
            font-size: 20px;
          }
        }

        @media (min-width: 769px) {
          width: 80%;
        }
      }
    }
  }

  .controlContainer {
    margin-top: 10px;
    display: flex;
    justify-content: space-between;

    .actionBlock {
      position: absolute;
      width: 100%;
      display: flex;
      justify-content: space-between;
      left: 0;
      padding: 0 20px;
      top: 10px;
    }
  }

  .iconBlock {
    @include icon-block-styling;
  }

  @media screen and (min-width: 768px) {
    width: 330px;

    & > .avatarContainer {
      margin-top: 25px;
      width: 280px;
    }

    .avatarContainer {
      .avatarPreviewWrapper {
        width: 130px;
        height: 130px;
      }
    }

    .controlContainer {
      .actionBlock {
        position: initial;
        width: 140px;
      }
    }
  }
}

.avatarUploadPanel {
  position: absolute;
  bottom: 75px;
  padding: 0 30px;
  border-radius: 20px;
  background-color: var(--popupBackground);
  left: 50%;
  transform: translateX(-50%);
  box-shadow: 16px 16px 32px 0 #11111159;
  color: black;
  max-height: calc(100vh - 100px);
  overflow: auto;
  width: 360px;
  z-index: 1400;

  .avatarHeaderBlock {
    margin: 30px 0 20px;
    display: flex;
    flex-direction: row;
    align-items: center;

    .iconBlock {
      display: inline-block;
      cursor: pointer;
      color: var(--textColor);
      background: transparent;
    }

    h2 {
      font-size: 18px;
      color: var(--textColor);
      font-weight: bold;
      display: inline-block;
      vertical-align: middle;
      margin-left: 10px;
    }
  }

  .controlContainer {
    display: flex;
    flex-direction: column;
    margin-bottom: 20px;

    button {
      height: 35px;
      background-color: var(--iconButtonBackground);
      padding: 0;
      border: none;
      color: var(--textColor);
      flex-grow: 1;
      border-radius: 3px;
      font-size: 14px;

      & > svg {
        font-size: 18px;
        margin-left: 5px;
      }

      &:hover {
        background-color: var(--iconButtonSelectedBackground);
      }
    }

    button + button {
      margin-left: 5px;
    }

    button[disabled] {
      background: var(--disabled);
      opacity: 1 !important;
    }

    .browseBtn {
      & > svg {
        transform: rotate(180deg);
      }
    }

    .uploadBtn {
      background: linear-gradient(90deg, var(--buttonGradientStart), var(--buttonGradientEnd));
      cursor: pointer;
      font-size: 1rem;
      font-weight: bold;
    }

    button:hover,
    button:focus {
      outline: none;
      opacity: 0.7;
    }

    .selectBtns {
      display: flex;
      justify-content: flex-end;
      margin: 8px 0;
    }
  }

  .stage {
    border-radius: 5px;
    overflow: hidden;
    position: relative;

    .legendContainer {
      position: absolute;
      right: 5px;
      top: 5px;

      & > svg {
        opacity: 1;
        color: var(--iconButtonColor);

        &:hover {
          opacity: 0.8;
        }
      }

      .legend {
        position: absolute;
        padding: 10px;
        background: var(--popupBackground);
        border-radius: 5px;
        top: 30px;
        right: 5px;
        width: 130px;
        color: var(--textColor);
        font-size: 12px;
        display: none;

        span {
          margin-left: 5px;
        }

        .shiftKey {
          background: var(--popupBackground);
          color: var(--textColor);
          padding: 2px 4px;
          border-radius: 4px;
          font-weight: bold;
          margin: 0 5px 0 0;
        }

        svg {
          font-size: 18px;
          margin-right: 5px;
          width: 40px;
          color: var(--iconButtonColor);

          path {
            fill: var(--iconButtonColor);
          }
        }

        & > div + div {
          margin-top: 10px;
        }
      }

      &:hover {
        .legend {
          display: block;
        }
      }
    }
  }

  .thumbnailContainer {
    display: flex;
    width: 100%;
    margin-top: 8px;

    .thumbnailPreview {
      max-width: 100px;
      margin: auto;
    }
  }

  .selectLabelContainer {
    display: flex;
    justify-content: space-around;
    padding: 10px 0;

    &:last-child {
      margin-bottom: 10px;
    }

    .avatarSelectLabel,
    .thumbnailSelectLabel {
      margin: 20px 0 8px;
      font-size: 15px;
      color: var(--textColor);
    }
  }

  .avatarNameContainer {
    display: flex;
    justify-content: space-around;
    margin: 8px 0;

    .avatarNameInput {
      color: var(--textColor);
      border-color: var(--inputOutline);
      background: transparent;

      input {
        padding: 5px;
        font-size: 14px;
        color: var(--textColor);
        border-color: var(--inputOutline);

        &::selection {
          background-color: transparent;
        }
      }

      :global(.MuiFormLabel-root) {
        color: var(--textColor);
      }

      :global(.MuiOutlinedInput-root .MuiOutlinedInput-notchedOutline) {
        border-color: white !important;
      }
    }
  }

  .iconBlock {
    @include icon-block-styling;
  }

  @media (max-width: 400px) {
    padding: 0 15px;
    width: 330px;

    .avatarHeaderBlock {
      margin-top: 15px;
    }

    .controlContainer {
      margin-bottom: 15px;
    }
  }
}

.ReadyPlayerPanel {
  @include panel-popup-container-styling;

  border-radius: 20px;
  background-color: var(--popupBackground);
  padding: 0;

  .controlContainer {
    display: flex;
    justify-content: space-between;

    .actionBlock {
      position: absolute;
      width: 100%;
      display: flex;
      justify-content: space-between;
      left: 0;
      padding: 0 20px;
      top: 10px;
    }
  }

  .iconBlock {
    @include icon-block-styling;

    background: transparent;
  }

  iframe {
    width: 100%;
    min-height: 450px;
  }

  .centerProgress {
    position: fixed;
    left: 50%;
    top: 50%;
  }

  @media screen and (max-width: 500px) {
    .profileBlock {
      justify-content: center !important;
    }

    .headerBlock {
      width: 100% !important;
      margin-top: 30px;
    }
  }

  @media screen and (min-width: 768px) {
    width: 600px;
    min-height: 208px;
  }
}

.selectOptionContainer ul {
  background: white;

  li {
    color: #444;
  }
}

.hideView {
  display: none;
}

.avatarMenu {
  position: fixed;
  top: 0;
  left: 0;
  width: 100vw;
  height: 100vh;
  z-index: 1000;
  display: flex;
  flex-direction: column;
  justify-content: center;
  align-items: center;
  transition: all 0.1s ease-out;

  .actionBlock {
    left: -30px;
    position: relative;
    display: grid;
    grid-gap: 2px;
    grid-template-columns: 1fr 1fr 1fr;

    @media (max-width: 500px) {
      left: 0;
    }

    button {
      color: var(--textColor);
      display: flex;
      padding: 3px 5px;
      flex-direction: row;
      align-items: center;
      justify-content: center;
      background-color: var(--iconButtonBackground);
      border: none;
      border-radius: 3px;
    }
  }

  .itemContainer {
    display: flex;
    justify-content: center;
    align-items: center;
    border-radius: 50%;
    border: solid 100px rgb(51 51 110 / 50%);
    border-bottom-color: transparent;
    opacity: 0.9;
    position: relative;
    width: 361.4px !important;
    height: 361.4px !important;
    border-width: 70px !important;
    left: -30px;

    @media (max-width: 500px) {
      left: 0;
    }

    @media (max-width: 360px) {
      left: 0;
      width: 300px !important;
      height: 300px !important;
      border-width: 60px !important;
    }

    .menuItemBlock {
      position: relative;
    }

    .menuItem {
      border-radius: 50%;
      position: absolute;
      top: -50%;
      left: -50%;
      margin: 0;
      padding: 0;
      min-width: 0;
      background-color: white;
      cursor: pointer;

      &:hover {
        transform: scale(1.2);
      }

      img {
        display: block;
        width: 100%;
      }

      .iconBlock {
        width: 100%;
        height: 100%;
        display: flex;
        cursor: pointer;
        border-radius: 50%;
        flex-direction: row;
        align-items: center;
        justify-content: center;
        background-color: var(--iconButtonBackground);

        svg {
          color: var(--textColor);
          font-size: 20px;
        }
      }

      &.selectedAvatar {
        border: solid 2px var(--iconButtonSelectedBackground);
      }

      &.activeAvatar {
        border: solid 2px var(--iconButtonSelectedBackground);
      }
    }
  }
}

.itemContainerPrev {
  content: "";
  width: 40px;
  height: 70px;
  position: absolute;
  left: 2px;
  top: 192.7px;
  background-color: rgb(51 51 110 / 50%);
  transform: rotate(45deg);
  border-top-right-radius: 50px;
  border-bottom-right-radius: 50px;
  opacity: 1;

  .iconBlock {
    position: relative;
    color: var(--textColor);
    border: none;
    padding: 0;
    background-color: transparent !important;
    top: 18px;
    right: 3px;
    transform: rotate(-45deg);

    @media (max-width: 360px) {
      top: 13px;
    }

    svg {
      position: relative;
      z-index: 1;
      font-size: 30px;
    }

    &:hover {
      color: #fff;
    }

    &.disabled {
      opacity: 0.8;
      cursor: initial;

      &::before {
        content: none !important;
      }
    }
  }

  @media (max-width: 360px) {
    width: 40px;
    height: 60px;
    position: absolute;
    left: -1px;
    top: 159px;
  }
}

.itemContainerNext {
  content: "";
  width: 40px;
  height: 70px;
  position: absolute;
  right: 2px;
  top: 192.7px;
  background-color: rgb(51 51 110 / 50%);
  transform: rotate(135deg);
  border-top-right-radius: 50px;
  border-bottom-right-radius: 50px;
  opacity: 1;

  .iconBlock {
    position: relative;
    color: var(--textColor);
    border: none;
    padding: 0;
    top: 18px;
    right: 3px;
    background-color: transparent !important;
    transform: rotate(225deg);

    @media (max-width: 360px) {
      top: 13px;
    }

    svg {
      position: relative;
      z-index: 1;
      font-size: 30px;
    }

    &:hover {
      color: #fff;
    }

    &.disabled {
      opacity: 0.8;
      cursor: initial;

      &::before {
        content: none !important;
      }
    }
  }

  @media (max-width: 360px) {
    width: 40px;
    height: 60px;
    position: absolute;
    right: -1px;
    top: 159px;
  }
}

.emoteMenu {
  position: fixed;
  top: 0;
  left: 0;
  width: 100vw;
  height: 100vh;
  z-index: 1000;
  display: flex;
  justify-content: center;
  align-items: center;
  transition: all 0.1s ease-out;

  .itemContainer {
    display: flex;
    justify-content: center;
    align-items: center;
    border-radius: 50%;
    border: solid 100px rgb(51 51 110 / 50%);
    border-bottom-color: transparent;
    opacity: 0.9;
    position: relative;
    width: 361.4px !important;
    height: 361.4px !important;
    border-width: 70px !important;
    left: -30px;

    @media (max-width: 500px) {
      left: 0;
    }

    @media (max-width: 360px) {
      left: 0;
      width: 300px !important;
      height: 300px !important;
      border-width: 60px !important;
    }

    .menuItemBlock {
      position: relative;
    }

    .menuItem {
      border-radius: 50%;
      position: absolute;
      top: -50%;
      left: -50%;
      margin: 0;
      padding: 0;
      min-width: 0;
      background-color: transparent;

      &:hover {
        img {
          opacity: 1;
        }
      }

      img {
        opacity: 0.8;
        display: block;
        width: 100%;
      }
    }
  }
}

.avatarSelectContainer {
  position: absolute;
  padding: 15px;
  border-radius: 5px;
  left: 50%;
  top: 50%;
  transform: translate(-50%, -50%);
  color: black;
  height: 500px;
  overflow: hidden;
  max-width: 550px;
  z-index: 1400;
  background: rgb(255 255 255 / 50%);
  box-shadow: 0 4px 30px rgb(0 0 0 / 10%);
  backdrop-filter: blur(4.9px);
  -webkit-backdrop-filter: blur(4.9px);
}

.paperAvatar {
  height: 130px;
  width: 160px;
  border: none;
  position: relative;
  cursor: pointer;
  transition: all 0.2s;

  &:hover {
    background: rgb(81 81 255 / 45%);
  }

  @media (max-width: 400px) {
    margin-right: 5px;
  }
}

.avatarContainer {
  height: 90%;
  margin-bottom: 20px;
  overflow-y: auto;
  overflow-x: hidden;
}

.menuContainer {
  display: flex;
  justify-content: space-between;
  margin-left: 8px;
}

.innerMenuContainer {
  display: flex;
}

.btnDeepColor {
  background-color: #23af3a !important;
}

.btnDeepColorCancel {
  background-color: #f87678 !important;
}

.btn {
  border: none;
  border-radius: 50%;
  height: 30px;
  width: 30px;
  display: flex;
  justify-content: center;
  align-items: center;
  transition: all 0.2s;
  cursor: pointer;
}

.btnBack {
  border: none;
  border-radius: 50%;
  height: 30px;
  width: 30px;
  display: flex;
  align-items: center;
  cursor: pointer;
}

.btnPerson {
  background-color: rgb(255 255 255 / 70%);
  color: #808080;

  &:hover {
    background: rgb(255 255 255 / 100%);
  }
}

.btnCheck {
  background-color: #a5f2b2;
  color: #fff;
  margin: 0 10px;

  &:hover {
    background-color: #1e9932 !important;
  }
}

.btnArrow {
  background-color: #6e6ef7;
  color: #fff;
  transition: all 0.2s;

  &:hover {
    background-color: #5f5ff8;
  }
}

.btnCancel {
  color: #fff;
  background-color: #fca7a8;

  &:hover {
    background-color: #e76a6c !important;
  }
}

.avatar {
  height: 80%;
  width: 80%;
  position: absolute;
  left: 50%;
  top: 26px;
  transform: translateX(-50%);
  cursor: pointer;
}

.size {
  height: 15px;
}

.selectedAvatar {
  border: 3px solid rgb(81 81 255 / 45%) !important;
}

.activeAvatar {
  background: rgb(81 81 255 / 60%);
  cursor: not-allowed;
}

.disabled {
  background-color: #a8a8fe !important;
  cursor: not-allowed;
}

.disabledBtn {
  cursor: not-allowed !important;
}

.container {
  display: flex;
  justify-content: center;
  margin-bottom: 5px;
}

.paper {
  background: var(--inputBackground);
  display: flex;
  align-items: center;

  & > ul {
    width: 100%;
    color: var(--textColor);
  }
}

.selectPaper {
  background: var(--inputBackground);
  color: var(--textColor);

  &:global(.Mui-selected) {
    background: var(--dropdownMenuSelectedBackground);
  }
}

.rootBtn {
  font-size: 13px;
  width: auto;
  font-weight: bold;
  background: var(--buttonFilled);
  padding: 6px 28px;

  &:hover {
    opacity: 0.8;
  }
}

.btnContainer {
  display: flex;
  justify-content: flex-end;
  margin-bottom: 10px;
}

.input {
  font-size: 14px;
  color: var(--textColor);
  background-color: var(--inputBackground);
}

.tabRoot {
  min-height: 20px;
  color: #ccc;
}

.selected {
  background: white;
}

.color {
  color: var(--textColor);
}

.paper2 {
  background: var(--inputBackground);
  display: flex;
  align-items: center;
  width: 100%;
  padding: 6px 0;
}

.selectedTab {
  color: var(--textColor) !important;
  font-weight: bold;
  font-size: 17px;
  text-transform: capitalize;
}

.unselectedTab {
  color: var(--buttonFilled) !important;
  font-weight: bold;
  font-size: 17px;
  text-transform: capitalize;
}

.select {
  background: var(--inputBackground);
  border-radius: 4px;
  border-width: 0;
  cursor: pointer;
  padding: 2px 7px;
  font-size: 11px;
  color: var(--white);
}

.menuItem {
  padding: 5px;
  font-size: 12px;

  &:hover {
    background: var(--dropdownMenuHoverBackground);
  }

  &:global(.Mui-selected) {
    background: var(--dropdownMenuSelectedBackground);
  }
}

.controlsContainer {
  display: flex;
  justify-content: space-between;
  align-items: end;
}

.selectSize {
  width: 35%;

  & > div > div {
    padding: 3px;
  }

  & > div > label {
    font-size: 0.9rem;
    color: #fff;
    margin-bottom: -10px;
    margin-left: -5px;
  }

  & > div > div > svg {
    color: var(--iconButtonColor);
  }
}

.sectionBar {
  display: flex;
  justify-content: space-between;
  width: 100%;
}

.collapseBtn {
  background-color: transparent !important;
  color: var(--buttonOutlined);
}

.tableRow {
  border: none;
  color: #fff;
}

<<<<<<< HEAD
.label {
  color: #c0c0c0;
  font-weight: 100;
  font-size: 15px;
}

.checkboxMode {
  color: var(--textColor);
}

.formRoot {
  padding: 15px 10px;
}

.QRContainer {
  background: #fff;
  padding: 25px 0;
  margin: 0 auto 20px;
  border-radius: 10px;
  width: 250px;
  text-align: center;
}

.title {
  font-size: 14px;
  font-weight: bold;
  color: var(--textColor);
  margin-bottom: 20px;
=======
.themesHeading {
  color: var(--textColor);
  font-size: 14px;
  margin-right: 7px;
  margin-top: 7px;
>>>>>>> 97325617
}<|MERGE_RESOLUTION|>--- conflicted
+++ resolved
@@ -1,4 +1,4 @@
-@import "@xrengine/client-core/src/styles/imports.module.scss";
+@import '@xrengine/client-core/src/styles/imports.module.scss';
 
 .primaryForeground {
   color: var(--textColor);
@@ -1182,7 +1182,7 @@
         }
 
         &::before {
-          content: "";
+          content: '';
           position: absolute;
           width: 0;
           height: 0;
@@ -1218,7 +1218,7 @@
       margin-right: 10px;
 
       &::before {
-        content: "";
+        content: '';
         position: absolute;
         width: 0;
         height: 0;
@@ -1951,7 +1951,7 @@
 }
 
 .itemContainerPrev {
-  content: "";
+  content: '';
   width: 40px;
   height: 70px;
   position: absolute;
@@ -2007,7 +2007,7 @@
 }
 
 .itemContainerNext {
-  content: "";
+  content: '';
   width: 40px;
   height: 70px;
   position: absolute;
@@ -2429,7 +2429,6 @@
   color: #fff;
 }
 
-<<<<<<< HEAD
 .label {
   color: #c0c0c0;
   font-weight: 100;
@@ -2458,11 +2457,10 @@
   font-weight: bold;
   color: var(--textColor);
   margin-bottom: 20px;
-=======
+}
 .themesHeading {
   color: var(--textColor);
   font-size: 14px;
   margin-right: 7px;
   margin-top: 7px;
->>>>>>> 97325617
 }