--- conflicted
+++ resolved
@@ -1304,7 +1304,7 @@
       right: -5px;
       border: none;
       border-radius: 50%;
-      background: var(--purpleButtonColor);
+      background: var(--primaryHighlight);
       box-shadow: 2px 2px 10px gray;
       color: var(--textColor);
       transition: all 0.15s cubic-bezier(0.18, 0.89, 0.32, 1.28);
@@ -1318,31 +1318,7 @@
         height: 35px;
         bottom: -5px;
         right: -5px;
-<<<<<<< HEAD
-      }
-=======
-        border: none;
-        border-radius: 50%;
-        background: var(--primaryHighlight);
-        box-shadow: 2px 2px 10px gray;
-        color: var(--textColor);
-        transition: all 0.15s cubic-bezier(0.18, 0.89, 0.32, 1.28);
-        display: flex;
-        align-items: center;
-        justify-content: center;
-
-        &:not(:disabled):hover,
-        &:not(:disabled):focus {
-          width: 35px;
-          height: 35px;
-          bottom: -5px;
-          right: -5px;
-        }
-
-        svg {
-          font-size: 18px;
-        }
->>>>>>> ddaf991f
+      }
 
       svg {
         font-size: 18px;
@@ -1371,21 +1347,15 @@
         font-size: 13px;
       }
 
-<<<<<<< HEAD
       button {
         background: transparent;
         color: #e81515;
         border: none;
         padding: 5px;
         width: 50%;
-=======
-          &:last-child {
-            color: var(--primaryHighlight);
-          }
->>>>>>> ddaf991f
 
         &:last-child {
-          color: var(--purpleButtonColor);
+          color: var(--primaryHighlight);
         }
 
         svg {
@@ -2255,38 +2225,6 @@
   cursor: pointer;
 }
 
-<<<<<<< HEAD
-=======
-.btnBack {
-  border: none;
-  border-radius: 50%;
-  height: 30px;
-  width: 30px;
-  display: flex;
-  align-items: center;
-  cursor: pointer;
-}
-
-.btnPerson {
-  background: rgb(255 255 255 / 70%);
-  color: #808080;
-
-  &:hover {
-    background: rgb(255 255 255 / 100%);
-  }
-}
-
-.btnCheck {
-  background: #a5f2b2;
-  color: #fff;
-  margin: 0 10px;
-
-  &:hover {
-    background: #1e9932 !important;
-  }
-}
-
->>>>>>> ddaf991f
 .btnArrow {
   background: #6e6ef7;
   color: #fff;
@@ -2297,28 +2235,6 @@
   }
 }
 
-<<<<<<< HEAD
-=======
-.btnCancel {
-  color: #fff;
-  background: #fca7a8;
-
-  &:hover {
-    background: #e76a6c !important;
-  }
-}
-
-.avatar {
-  height: 80%;
-  width: 80%;
-  position: absolute;
-  left: 50%;
-  top: 26px;
-  transform: translateX(-50%);
-  cursor: pointer;
-}
-
->>>>>>> ddaf991f
 .size {
   height: 25px;
 }
