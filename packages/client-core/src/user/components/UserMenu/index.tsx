import ClickAwayListener from '@mui/material/ClickAwayListener'
import LinkIcon from '@mui/icons-material/Link'
import PersonIcon from '@mui/icons-material/Person'
import SettingsIcon from '@mui/icons-material/Settings'
import React, { useState, useEffect } from 'react'
import AvatarMenu from './menus/AvatarMenu'
import ReadyPlayerMenu from './menus/ReadyPlayerMenu'
import AvatarSelectMenu from './menus/AvatarSelectMenu'
import ProfileMenu from './menus/ProfileMenu'
import SettingMenu from './menus/SettingMenu'
import ShareMenu from './menus/ShareMenu'
import styles from './UserMenu.module.scss'
import { Views } from './util'
import EmoteMenu from './menus//EmoteMenu'
import { useEngineState } from '@xrengine/engine/src/ecs/classes/EngineService'

export interface UserMenuProps {
  enableSharing?: boolean
}

type UserMenuPanelType = (...props: any & { setActiveMenu: (menu: string) => {} }) => JSX.Element

// panels that can be open
export const UserMenuPanels = new Map<string, UserMenuPanelType>()

UserMenuPanels.set(Views.Profile, ProfileMenu)
UserMenuPanels.set(Views.Settings, SettingMenu)
UserMenuPanels.set(Views.Share, ShareMenu)
UserMenuPanels.set(Views.Avatar, AvatarMenu)
UserMenuPanels.set(Views.AvatarUpload, AvatarSelectMenu)
UserMenuPanels.set(Views.ReadyPlayer, ReadyPlayerMenu)
UserMenuPanels.set(Views.Emote, EmoteMenu)

// menus to be shown as icons at bottom of screen
export const HotbarMenu = new Map<string, any>()
HotbarMenu.set(Views.Profile, PersonIcon)
HotbarMenu.set(Views.Settings, SettingsIcon)
HotbarMenu.set(Views.Share, LinkIcon)
HotbarMenu.set(Views.Emote, '/static/EmoteIcon.svg')

const UserMenu = (): any => {
  const [engineLoaded, setEngineLoaded] = useState(false)
  const [currentActiveMenu, setCurrentActiveMenu] = useState<typeof Views[keyof typeof Views]>()

  const engineState = useEngineState()

  useEffect(() => {
    setEngineLoaded(true)
  }, [engineState.isEngineInitialized.value])

<<<<<<< HEAD
  const setAvatar = (avatarId: string, avatarURL: string, thumbnailURL: string) => {
    if (hasComponent(useWorld().localClientEntity, AvatarEffectComponent)) return
    if (selfUser?.value) {
      // @ts-ignore
      AuthService.updateUserAvatarId(selfUser.id.value, avatarId, avatarURL, thumbnailURL)
    }
  }

  const setUserSettings = (newSetting: any): void => {
    const setting = { ...userSetting, ...newSetting }
    setUserSetting(setting)
    // @ts-ignore
    AuthService.updateUserSettings(selfUser.user_setting.id.value, setting)
  }

  const handleFetchAvatarList = (): any => {
    return AuthService.fetchAvatarList()
  }

  const handleUploadAvatarModel = (model: any, thumbnail: any, avatarName?: string, isPublicAvatar?: boolean): any => {
    return AuthService.uploadAvatarModel(model, thumbnail, avatarName!, isPublicAvatar)
  }

  const handleRemoveAvatar = (keys: [string]): any => {
    return AuthService.removeAvatar(keys)
  }

  const setActiveMenu = (e): void => {
    const identity = e.currentTarget.id.split('_')
    const enabled = Boolean(currentActiveMenu && currentActiveMenu.id === identity[0])
    setCurrentActiveMenu(enabled ? null : menus[identity[1]])
    if (EngineEvents.instance)
      enableInput({
        keyboard: enabled,
        mouse: enabled
      })
  }

  const changeActiveMenu = (menu) => {
    if (currentActiveMenu !== null) {
      const enabled = Boolean(menu)
      if (EngineEvents.instance)
        enableInput({
          keyboard: !enabled,
          mouse: !enabled
        })
    }
    setCurrentActiveMenu(menu ? { id: menu } : null)
  }

  const changeActiveLocation = (location) => {
    setActiveLocation(location)
    setCurrentActiveMenu({ id: Views.NewLocation })
  }

  const updateLocationDetail = (location) => {
    setActiveLocation({ ...location })
  }

  const alertSuccess = (message) => {
    AlertService.alertSuccess(message)
  }

  const renderMenuPanel = () => {
    if (!currentActiveMenu) return null

    let args = {} as any
    switch (currentActiveMenu.id) {
      case Views.Profile:
        args = {
          changeActiveMenu: changeActiveMenu,
          hideLogin
        }
        break
      case Views.Avatar:
        args = {
          setAvatar: setAvatar,
          changeActiveMenu: changeActiveMenu,
          removeAvatar: handleRemoveAvatar,
          fetchAvatarList: handleFetchAvatarList,
          avatarList: avatarList,
          avatarId: selfUser?.avatarId?.value,
          enableSharing: enableSharing
        }
        break
      case Views.Emote:
        args = {
          location: activeLocation,
          changeActiveMenu,
          updateLocationDetail
        }
        break
      case Views.Settings:
        args = {
          setting: userSetting,
          setUserSettings: setUserSettings
        }
        break
      case Views.Share:
        args = { alertSuccess: alertSuccess }
        break
      case Views.AvatarUpload:
        args = {
          userId: selfUser?.id.value,
          changeActiveMenu: changeActiveMenu,
          uploadAvatarModel: handleUploadAvatarModel
        }
        break
      case Views.Location:
        args = {
          changeActiveLocation
        }
        break
      case Views.NewLocation:
        args = {
          location: activeLocation,
          changeActiveMenu,
          updateLocationDetail
        }
        break
      case Views.ReadyPlayer:
        args = {
          userId: selfUser?.id.value,
          changeActiveMenu: changeActiveMenu,
          uploadAvatarModel: handleUploadAvatarModel,
          isPublicAvatar: false
        }
        break
      default:
        return null
    }

    const Panel = menuPanel[currentActiveMenu.id]

    return <Panel {...args} />
  }
=======
  const Panel = UserMenuPanels.get(currentActiveMenu!)!
>>>>>>> 1b5c7b43

  return (
    <>
      <ClickAwayListener onClickAway={() => setCurrentActiveMenu(null!)} mouseEvent="onMouseDown">
        <section className={styles.settingContainer}>
          <div className={styles.iconContainer}>
            {Array.from(HotbarMenu.keys()).map((id, index) => {
              const IconNode = HotbarMenu.get(id)
              return (
                <span
                  key={index}
                  id={id + '_' + index}
                  onClick={() => setCurrentActiveMenu(id)}
                  className={`${styles.materialIconBlock} ${
                    currentActiveMenu && currentActiveMenu === id ? styles.activeMenu : null
                  }`}
                >
                  {typeof IconNode === 'string' ? <img src={IconNode} /> : <IconNode className={styles.icon} />}
                </span>
              )
            })}
          </div>
          {currentActiveMenu && <Panel changeActiveMenu={setCurrentActiveMenu} />}
        </section>
      </ClickAwayListener>
    </>
  )
}

export default UserMenu<|MERGE_RESOLUTION|>--- conflicted
+++ resolved
@@ -48,146 +48,7 @@
     setEngineLoaded(true)
   }, [engineState.isEngineInitialized.value])
 
-<<<<<<< HEAD
-  const setAvatar = (avatarId: string, avatarURL: string, thumbnailURL: string) => {
-    if (hasComponent(useWorld().localClientEntity, AvatarEffectComponent)) return
-    if (selfUser?.value) {
-      // @ts-ignore
-      AuthService.updateUserAvatarId(selfUser.id.value, avatarId, avatarURL, thumbnailURL)
-    }
-  }
-
-  const setUserSettings = (newSetting: any): void => {
-    const setting = { ...userSetting, ...newSetting }
-    setUserSetting(setting)
-    // @ts-ignore
-    AuthService.updateUserSettings(selfUser.user_setting.id.value, setting)
-  }
-
-  const handleFetchAvatarList = (): any => {
-    return AuthService.fetchAvatarList()
-  }
-
-  const handleUploadAvatarModel = (model: any, thumbnail: any, avatarName?: string, isPublicAvatar?: boolean): any => {
-    return AuthService.uploadAvatarModel(model, thumbnail, avatarName!, isPublicAvatar)
-  }
-
-  const handleRemoveAvatar = (keys: [string]): any => {
-    return AuthService.removeAvatar(keys)
-  }
-
-  const setActiveMenu = (e): void => {
-    const identity = e.currentTarget.id.split('_')
-    const enabled = Boolean(currentActiveMenu && currentActiveMenu.id === identity[0])
-    setCurrentActiveMenu(enabled ? null : menus[identity[1]])
-    if (EngineEvents.instance)
-      enableInput({
-        keyboard: enabled,
-        mouse: enabled
-      })
-  }
-
-  const changeActiveMenu = (menu) => {
-    if (currentActiveMenu !== null) {
-      const enabled = Boolean(menu)
-      if (EngineEvents.instance)
-        enableInput({
-          keyboard: !enabled,
-          mouse: !enabled
-        })
-    }
-    setCurrentActiveMenu(menu ? { id: menu } : null)
-  }
-
-  const changeActiveLocation = (location) => {
-    setActiveLocation(location)
-    setCurrentActiveMenu({ id: Views.NewLocation })
-  }
-
-  const updateLocationDetail = (location) => {
-    setActiveLocation({ ...location })
-  }
-
-  const alertSuccess = (message) => {
-    AlertService.alertSuccess(message)
-  }
-
-  const renderMenuPanel = () => {
-    if (!currentActiveMenu) return null
-
-    let args = {} as any
-    switch (currentActiveMenu.id) {
-      case Views.Profile:
-        args = {
-          changeActiveMenu: changeActiveMenu,
-          hideLogin
-        }
-        break
-      case Views.Avatar:
-        args = {
-          setAvatar: setAvatar,
-          changeActiveMenu: changeActiveMenu,
-          removeAvatar: handleRemoveAvatar,
-          fetchAvatarList: handleFetchAvatarList,
-          avatarList: avatarList,
-          avatarId: selfUser?.avatarId?.value,
-          enableSharing: enableSharing
-        }
-        break
-      case Views.Emote:
-        args = {
-          location: activeLocation,
-          changeActiveMenu,
-          updateLocationDetail
-        }
-        break
-      case Views.Settings:
-        args = {
-          setting: userSetting,
-          setUserSettings: setUserSettings
-        }
-        break
-      case Views.Share:
-        args = { alertSuccess: alertSuccess }
-        break
-      case Views.AvatarUpload:
-        args = {
-          userId: selfUser?.id.value,
-          changeActiveMenu: changeActiveMenu,
-          uploadAvatarModel: handleUploadAvatarModel
-        }
-        break
-      case Views.Location:
-        args = {
-          changeActiveLocation
-        }
-        break
-      case Views.NewLocation:
-        args = {
-          location: activeLocation,
-          changeActiveMenu,
-          updateLocationDetail
-        }
-        break
-      case Views.ReadyPlayer:
-        args = {
-          userId: selfUser?.id.value,
-          changeActiveMenu: changeActiveMenu,
-          uploadAvatarModel: handleUploadAvatarModel,
-          isPublicAvatar: false
-        }
-        break
-      default:
-        return null
-    }
-
-    const Panel = menuPanel[currentActiveMenu.id]
-
-    return <Panel {...args} />
-  }
-=======
   const Panel = UserMenuPanels.get(currentActiveMenu!)!
->>>>>>> 1b5c7b43
 
   return (
     <>
