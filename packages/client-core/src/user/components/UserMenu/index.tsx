--- conflicted
+++ resolved
@@ -23,7 +23,7 @@
 import InventoryMenu from '../Inventory/InventoryMenu'
 import styles from './UserMenu.module.scss'
 import { UserMenuProps, Views } from './util'
-import EmoteMenu from './menus//EmoteMenu'
+import EmoteMenu from './menus/EmoteMenu'
 
 type StateType = {
   currentActiveMenu: any
@@ -62,11 +62,8 @@
     [Views.Location]: LocationMenu,
     [Views.NewLocation]: CreateLocationMenu,
     [Views.ReadyPlayer]: ReadyPlayerMenu,
-<<<<<<< HEAD
-    [Views.Inventory]: InventoryMenu
-=======
+    [Views.Inventory]: InventoryMenu,
     [Views.Emote]: EmoteMenu
->>>>>>> 569bb4f6
   }
 
   const [engineLoaded, setEngineLoaded] = useState(false)
