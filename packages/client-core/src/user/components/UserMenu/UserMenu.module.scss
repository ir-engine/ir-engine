@import '../../../styles/imports.module.scss';

.primary {
  background: $PurpleButtonColor;
}

.primaryForeground {
  color: $PrimaryGreenColor;
}

.apiRefresh {
  &:hover {
    cursor: pointer;
    color: white;
    background-color: dimgray;
    border-radius: 100px;
  }
}

.settingContainer {
  position: fixed;
  bottom: 20px;
  width: 100vw;
  z-index: 15;
  display: flex;
  align-items: center;

  .materialIconBlock {
    display: flex;
    justify-content: center;
    align-items: center;
    width: 4em;

    svg {
      width: 100%;
      height: 100%;
    }

    @media (max-width: 500px) {
      width: 40px;
    }

    outline: none !important;
  }

  .iconContainer {
    display: inline-flex;
    margin: auto;

    .materialIconBlock {
      padding: 1em;
      opacity: 0.8;
      margin-right: 5px;
      border-radius: 50%;
      background-color: $PurpleButtonColor;

      @media (max-width: 500px) {
        padding: 8px;
      }

      svg {
        color: white;
      }

      &:hover {
        opacity: 1;
        cursor: pointer;
      }

      &:last-child {
        margin-right: 0px;
      }
    }

    .materialIconBlock.activeMenu {
      color: #a8a8ff;
    }
  }

  .avatarPanel {
    position: absolute;
    bottom: 75px;
    padding: 0 20px;

    border-radius: 20px;
    background: linear-gradient(180deg, rgba(137, 137, 242, 0.5) 0%, rgba(92, 92, 92, 0.5) 100%);
    width: 140px;
    right: 100px;
    box-shadow: 16px 16px 32px 0px #11111159;
    color: black;

    max-height: calc(100vh - 100px);
    overflow: auto;

    & > .avatarContainer {
      margin-top: 40px;
    }

    & > .controlContainer {
      margin-bottom: 10px;
    }

    .avatarContainer {
      display: flex;
      align-items: flex-start;
      flex-wrap: wrap;
      height: auto;

      .avatarPreviewWrapper {
        width: 90px;
        height: 90px;
        cursor: pointer;
        margin: 5px;
        flex-grow: 0;
        background: white;
        box-shadow: 0px 2px 18px 0px #11111159;
        position: relative;

        .avatarPreview {
          width: 100%;
          height: 100%;
          border-radius: 10px;
        }

        &.activeAvatar {
          @include active-avatar();
        }

        &.selectedAvatar {
          @include selected-avatar();
        }
      }
    }

    .controlContainer {
      margin-top: 10px;
      display: flex;
      justify-content: space-between;

      .actionBlock {
        position: absolute;
        width: 100%;
        display: flex;
        justify-content: space-between;
        left: 0;
        padding: 0 20px;
        top: 10px;
      }
    }

    .iconBlock {
      @include icon-block-styling();
    }

    @media screen and (min-width: 768px) {
      width: 320px;

      & > .avatarContainer {
        margin-top: 25px;
      }

      .avatarContainer {
        .avatarPreviewWrapper {
          width: 130px;
          height: 130px;
        }
      }

      .controlContainer {
        .actionBlock {
          position: initial;
          width: 140px;
        }
      }
    }
  }

  .avatarUploadPanel {
    position: absolute;
    bottom: 75px;
    padding: 0 30px;
    border-radius: 20px;
    background: linear-gradient(180deg, rgba(137, 137, 242, 0.5) 0%, rgba(92, 92, 92, 0.5) 100%);
    left: 50%;
    transform: translateX(-50%);
    box-shadow: 16px 16px 32px 0px #11111159;
    color: black;
    max-height: calc(100vh - 100px);
    overflow: auto;
    width: 360px;
    z-index: 1400;

    .avatarHeaderBlock {
      margin: 30px 0 20px 0;
      display: flex;
      flex-direction: row;
      align-items: center;

      .iconBlock {
        display: inline-block;
        color: white;
      }

      h2 {
        font-size: 18px;
        color: white;
        font-weight: bold;
        display: inline-block;
        vertical-align: middle;
        margin-left: 10px;
      }
    }

    .controlContainer {
      display: flex;
      flex-direction: column;
      margin-bottom: 20px;

      button {
        height: 35px;
        background: $PurpleButtonColor;
        padding: 0;
        border: none;
        color: white;
        flex-grow: 1;
        border-radius: 3px;
        font-size: 14px;

        & > svg {
          font-size: 18px;
          margin-left: 5px;
        }
      }

      button + button {
        margin-left: 5px;
      }

      button[disabled] {
        background: grey;
        opacity: 1 !important;
      }

      .browseBtn {
        & > svg {
          transform: rotate(180deg);
        }
      }

      .uploadBtn {
        background: $SelectedGreenColor;
        cursor: pointer;
        font-size: 1rem;
        font-weight: bold;
      }

      button:hover,
      button:focus {
        outline: none;
        opacity: 0.7;
      }

      .selectBtns {
        display: flex;
        justify-content: flex-end;
        margin: 8px 0;
      }
    }

    .stage {
      border-radius: 5px;
      overflow: hidden;
      position: relative;

      .legendContainer {
        position: absolute;
        right: 5px;
        top: 5px;

        & > svg {
          opacity: 0.5;

          &:hover {
            opacity: 0.75;
          }
        }

        .legend {
          position: absolute;
          padding: 10px;
          background: rgb(0, 0, 0, 0.75);
          border-radius: 5px;
          top: 30px;
          right: 5px;
          width: 130px;
          color: #c8c8c8;
          font-size: 12px;
          display: none;

          span {
            margin-left: 5px;
          }

          .shiftKey {
            background: #c8c8c8;
            color: rgb(0, 0, 0, 0.75);
            padding: 2px 4px;
            border-radius: 4px;
            font-weight: bold;
            margin: 0 5px 0 0;
          }

          svg {
            font-size: 18px;
            margin-right: 5px;
            width: 40px;
          }

          & > div + div {
            margin-top: 10px;
          }
        }

        &:hover {
          .legend {
            display: block;
          }
        }
      }
    }

    .thumbnailContainer {
      display: flex;
      width: 100%;
      margin-top: 8px;

      .thumbnailPreview {
        max-width: 100px;
        margin: auto;
      }
    }

    .selectLabelContainer {
      display: flex;
      justify-content: space-around;
      padding: 10px 0;

      &:last-child {
        margin-bottom: 10px;
      }

      .avatarSelectLabel,
      .thumbnailSelectLabel {
        margin: 20px 0 8px 0;
        font-size: 15px;
        color: white;
      }
    }

    .avatarNameContainer {
      display: flex;
      justify-content: space-around;
      margin: 8px 0px;

      .avatarNameInput {
        color: white;
        border-color: white;
        background: transparent;

        input {
          padding: 5px;
          font-size: 14px;
          color: white;
          border-color: white;

          &::selection {
            background-color: transparent;
          }
        }

        :global(.MuiFormLabel-root) {
          color: white;
        }

        :global(.MuiOutlinedInput-root .MuiOutlinedInput-notchedOutline) {
          border-color: white !important;
        }
      }
    }

    .iconBlock {
      @include icon-block-styling();
    }

    @media (max-width: 400px) {
      padding: 0 15px;
      width: 330px;

      .avatarHeaderBlock {
        margin-top: 15px;
      }

      .controlContainer {
        margin-bottom: 15px;
      }
    }
  }
}

.menuPanel {
  position: absolute;
  bottom: 75px;
  padding: 0 30px;
  border-radius: 20px;
  background: linear-gradient(180deg, rgba(137, 137, 242, 0.5) 0%, rgba(92, 92, 92, 0.5) 100%);
  width: calc(100% - 50px);
  left: 50%;
  transform: translateX(-50%);
  box-shadow: 16px 16px 32px 0px #11111159;
  color: black;
  max-height: calc(100vh - 100px);
  overflow: auto;
  touch-action: auto;
  backdrop-filter: blur(50px);

  * {
    touch-action: auto;
  }

  & > .profilePanel,
  & > .accountPanel,
  & > .settingPanel,
  & > .sharePanel,
  & > .locationPanel {
    margin: 30px 0;
  }

  .profilePanel {
    display: flex;
    flex-direction: column;
    position: relative;

    .closeButton {
      position: fixed;
      right: 8px;
      top: 8px;

      &:hover {
        cursor: pointer;
        color: red;
      }
    }

    .profileBlock {
      display: flex;
      justify-content: space-between;
      flex-wrap: wrap;

      .avatarBlock {
        width: 80px;
        height: 80px;
        box-shadow: 0px 2px 18px 0px #11111159;
        border-radius: 50%;
        background: white;
        position: relative;
        flex-shrink: 0;
        flex-grow: 0;

        img {
          width: 100%;
          height: 100%;
          display: block;
          border-radius: 10px;
          border-radius: 50%;
        }

        .avatarBtn {
          position: absolute;
          width: 30px;
          height: 30px;
          bottom: -10px;
          right: -10px;
          margin: 0;
          min-width: 30px;
          border-radius: 50%;
          color: white;
          background: $PurpleButtonColor;
          box-shadow: 2px 2px 10px gray;
          transition: all 0.15s cubic-bezier(0.18, 0.89, 0.32, 1.28);

          &:hover,
          &:focus {
            width: 40px;
            height: 40px;
            bottom: -15px;
            right: -15px;
          }

          svg {
            width: 20px;
            height: 20px;
          }
        }
      }

      .headerBlock {
        display: flex;
        flex-direction: column;
        flex-wrap: wrap;
        width: calc(100% - 110px);
        align-content: center;

        .panelHeader {
          font-size: 14px;
          font-weight: bold;
          margin: 0;
          color: white;
        }

        .inputBlock {
          display: flex;
          width: 100%;
          align-items: flex-end;

          .usernameInput {
            width: 100%;
            background: transparent;

            input {
              font-size: 18px;
              color: white;
              border-color: white;
            }

            :global(.MuiFormLabel-root) {
              color: white;
            }

            :global(.MuiOutlinedInput-root .MuiOutlinedInput-notchedOutline) {
              border-color: white !important;
            }
          }

          .materialIconBlock {
            @include material-icon-block-styling();
          }
        }

        h2 {
          font-family: 'Roboto';
          font-size: 14px;
          text-align: left;
          opacity: 0.8;
          color: white;
          margin: 5px 0 !important;

          span {
            text-transform: capitalize;
            font-weight: 700;
          }

          &.showUserId {
            &:hover {
              color: black;
              cursor: pointer;
            }
          }
        }

        h4 {
          margin-top: 4px;
          text-align: left;
          color: white;

          .logout {
            max-width: 50px;

            &:hover {
              opacity: 0.8;
              cursor: pointer;
              color: black;
            }
          }
        }
      }
    }

    .emailPhoneSection {
      margin-top: 20px;

      .panelHeader {
        font-size: 14px;
        font-weight: bold;
        margin: 0;
        color: white;
      }

      .emailField {
        margin-top: 10px;
        margin-bottom: 20px;
        width: 100%;
        color: white;
        background: transparent;

        input {
          color: white;
          border-color: white;
        }

        :global(.MuiOutlinedInput-root .MuiOutlinedInput-notchedOutline) {
          border-color: white;
        }

        .materialIconBlock {
          @include material-icon-block-styling();
        }
      }
    }

    .walletSection {
      text-align: center;

      .textBlock {
        color: #ffffff;
        font-size: 14px;
        font-weight: normal;
        text-align: center;
        display: block;
        cursor: initial;
      }

      .walletBtn {
        height: 35px;
        font-size: 14px;
        width: 250px;
        max-width: 100%;
        background: $PurpleButtonColor;
        color: #ffffff;
        border-radius: 20px;
        margin: 15px 0 20px;

        &:hover {
          opacity: 0.8;
        }
      }
    }

    .socialBlock {
      .socialContainer {
        display: flex;
        justify-content: space-evenly;
        margin: 20px 0;

        a {
          color: #000;
          outline: none !important;
        }

        & > a:hover svg,
        & > a:focus svg {
          opacity: 0.8;
        }

        svg {
          height: 30px;
          width: 30px;
          flex-shrink: 0.9;
          margin: 0 5px;
          cursor: pointer;
          opacity: 1;
        }
      }

      .textBlock {
        font-size: 14px;
        color: #ffffff;
        font-weight: normal;
        text-align: center;
        display: block;
        cursor: initial;
      }

      .smallTextBlock {
        font-size: 12px;
        color: #ffffff;
        font-weight: normal;
        text-align: center;
        display: block;
        cursor: initial;
      }
    }
  }

  .settingPanel {
    .settingSection {
      color: #ffffff;
      position: relative;

      & + .settingSection {
        margin-top: 25px;
      }
    }

    .row {
      display: flex;
      align-items: center;

      & + .flexWrap {
        flex-wrap: wrap;
      }

      & + .row {
        margin-top: 5px;
      }

      .checkboxBlock {
        margin: 4px 20px 0 0;

        :global(.MuiCheckbox-root) {
          padding: 0;
          color: $PrimaryGreenColor;
          margin-right: 10px;

          svg {
            font-size: 24px;
          }

          span {
            font-size: 14px;
          }
        }

        :global(.MuiIconButton-colorSecondary) {
          &:hover {
            background: none;
          }
        }
      }

      .materialIconBlock {
        width: 24px;
        height: 24px;
        flex-shrink: 0;

        svg {
          color: $PrimaryGreenColor;
        }
      }

      .settingLabel {
        margin-left: 10px;
        font-size: 14px;
        width: 100px;
        display: inline-block;
        flex-shrink: 0;
        font-family: Roboto;
      }

      :global(.MuiSlider-root) {
        &.slider {
          color: $PrimaryGreenColor;
          margin: 0 10px;
        }

        :global(.MuiSlider-thumb) {
          background: $PrimaryGreenColor;
          border: $PrimaryGreenColor;
          width: 16px;
          height: 16px;
        }
      }
    }

    .automatic {
      position: absolute;
      top: -8px;
      right: 0;

      .checkboxBlock {
        margin: 0 -2px 0 0;

        :global(.MuiCheckbox-root) {
          margin-left: 10px;
          margin-right: 0;
        }
      }
    }
  }

  .sharePanel {
    position: relative;

    .panelHeader {
      font-size: 18px;
      color: #ffffff;
      font-weight: bold;
    }

    .shareLink {
      font-size: 16px;
      color: #454d9a;
      font-weight: 700;
      text-overflow: ellipsis;
      white-space: nowrap;
      overflow: auto;
      margin-bottom: 20px;
      width: 100%;
      height: 24px !important;
      border: none;
      background: transparent;
      scrollbar-width: none;
      /* IE */
      resize: none;
      outline: none !important;
      -ms-overflow-style: none;

      /* Firefox */
      &::-webkit-scrollbar {
        display: none;
        /* Safari and Chrome */
      }
    }

    .sendInviteContainer {
      display: flex;
      flex-direction: row;
      align-items: center;
      margin: 20px auto 10px;
      justify-content: center;

      .sendInvite {
        width: 125px;
        height: 35px;
        background: $PurpleButtonColor;

        &:hover {
          opacity: 0.8;
        }
      }
    }

    h5 {
      color: #ffffff;
      margin-top: 10px;
      font-size: 14px;
      font-weight: normal;
    }

    .copyField {
      margin-top: 10px;
      width: 100%;
      color: #ffffff;

      input {
        color: #ffffff;
        border-color: #ffffff;
      }

      :global(.MuiOutlinedInput-root) {
        fieldset {
          border-color: #ffffff;
        }
      }

      :global(.MuiInputAdornment-root) {
        color: #ffffff;
        cursor: pointer;

        &:hover {
          opacity: 0.8;
        }
      }
    }

    .emailField {
      margin-top: 30px;
      width: 100%;
      color: #ffffff;

      input {
        color: #ffffff;
        border-color: #ffffff;
      }

      :global(.MuiOutlinedInput-root) {
        fieldset {
          border-color: #ffffff;
        }
      }

      :global(.MuiInputAdornment-root) {
        color: #ffffff;
        cursor: pointer;

        &:hover {
          opacity: 0.8;
        }
      }
    }

    .shareBtnContainer {
      margin-top: 15px;
      text-align: center;

      .shareBtn {
        width: 100px;
        height: 35px;
        background: $PurpleButtonColor;
        color: '#fff';

        &:hover {
          opacity: 0.8;
        }
      }
    }
  }

  .locationPanel {
    .control {
      margin-top: 10px;
      display: flex;
    }

    .newLocation {
      width: 90px;
      background: $PurpleButtonColor;
      margin: 0;
      height: 40px;
      flex-shrink: 0;
    }

    .searchbox {
      margin: 0;
      margin-right: 10px;
      width: 100%;
      flex-shrink: 1;
      background: white;
      border-radius: 4px;

      input,
      svg {
        color: #444;
      }

      border-color: #444;

      &:focus-within {
        svg {
          color: $PurpleButtonColor;
        }
      }
    }

    .tableContainer {
      width: 100%;
      overflow: auto;
    }

    .locationTable {
      margin-top: 10px;

      .tableHead {
        background: $PurpleButtonColor;
        color: white;
      }

      .tablebody {
        .tableRow:hover {
          background: #d5d5f2;
          cursor: pointer;
        }

        .tableRow:focus {
          background: #9696fa;
        }

        .tableCell {
          color: #444;
          border: none;
          box-sizing: border-box;
        }
      }
    }

    .tablePagination {
      color: #444;

      button {
        background: transparent;
      }

      button:hover {
        background: $PurpleButtonColor;
        color: white;
      }
    }

    .formControl {
      width: 100%;
      margin-top: 15px;

      label {
        position: initial;
        display: block;
        transform: none;
        margin-bottom: 5px;
        color: #666;
        font-size: 0.8rem;
      }

      .checkbox {
        padding: 0 9px;

        svg {
          color: #666;
        }

        &:global(.Mui-checked) svg {
          color: $PurpleButtonColor;
        }

        &:hover {
          background: transparent;
        }

        input:focus + svg {
          opacity: 0.7;
        }
      }

      &:hover {
        :global(.MuiOutlinedInput-notchedOutline) {
          border: solid 1px #444;
        }
      }

      &:hover {
        .checkbox {
          opacity: 0.7;
        }
      }
    }

    .textbox input,
    .selectbox :global(.MuiSelect-selectMenu) {
      color: #444;
      background: #f4f4f4;
    }

    .deleteBtnContainer {
      position: absolute;
      top: 20px;
      right: 22px;

      .deletebtn {
        width: 50px;
        height: 20px;
        color: rgb(241, 57, 57);
        background: transparent;

        &:disabled {
          color: grey;
        }

        &::before {
          content: '';
          position: absolute;
          width: 0px;
          height: 0px;
          border-radius: 25px;
          background: rgb(241, 57, 57);
          left: 50%;
          top: 50%;
          transform: translate(-50%, -50%);
          transition: all 0.15s cubic-bezier(0.18, 0.89, 0.32, 1.28);
          z-index: -1;
        }

        &:hover,
        &:focus {
          color: #fff;

          &::before {
            width: 50px;
            height: 50px;
          }
        }
      }
    }

    .backbtn {
      width: 25px;
      height: 25px;
      border-radius: 20px;
      background: transparent;
      color: $PurpleButtonColor;
      margin: 0;
      min-width: 0;
      margin-right: 10px;

      &::before {
        content: '';
        position: absolute;
        width: 0px;
        height: 0px;
        border-radius: 25px;
        background: $PurpleButtonColor;
        left: 50%;
        top: 50%;
        transform: translate(-50%, -50%);
        transition: all 0.15s cubic-bezier(0.18, 0.89, 0.32, 1.28);
        z-index: -1;
      }

      &:hover,
      &:focus {
        color: #fff;

        &::before {
          width: 35px;
          height: 35px;
        }
      }
    }

    .savebtn {
      color: white;
      background: $PurpleButtonColor;
      height: 35px;
      width: 150px;
      margin-top: 25px;

      &:hover {
        opacity: 0.8;
      }
    }

    .deleteDialogContainer {
      position: absolute;
      width: 100%;
      height: 100%;
      top: 0;
      left: 0;
      display: flex;
      justify-content: center;
      align-items: center;

      .dialog {
        background: white;
        width: 300px;
        border-radius: 4px;
        padding: 25px;
        box-shadow: 2px 2px 10px 2px #80808082;

        h2 {
          margin-top: 0;
          justify-content: center;
          color: #444;
        }

        .btnContainer {
          display: flex;
          flex-direction: row;

          button {
            padding: 0;
            width: 100px;
            height: 35px;
            margin: 20px 10px;
            background: $PurpleButtonColor;
            font-size: 0.8rem;

            &.yesbtn {
              background: rgb(241, 57, 57);
            }
          }

          button:hover,
          button:focus {
            opacity: 0.8;
          }
        }
      }
    }
  }

  @media screen and (max-width: 500px) {
    .profileBlock {
      justify-content: center !important;
    }

    .headerBlock {
      width: 100% !important;
      margin-top: 30px;
    }
  }

  @media screen and (min-width: 768px) {
    width: 600px;
    min-height: 208px;
  }
}

.avatarPanel {
  @include panel-popup-container-styling();

  & > .avatarContainer {
    margin-top: 40px;
  }

  & > .controlContainer {
    margin-bottom: 10px;
  }

  .avatarContainer {
    display: flex;
    align-items: flex-start;
    margin: auto;
    flex-wrap: wrap;
    height: auto;

    .avatarPreviewWrapper {
      width: 90px;
      height: 90px;
      cursor: pointer;
      margin: 5px;
      flex-grow: 0;
      background: white;
      box-shadow: 0px 2px 18px 0px #11111159;
      position: relative;
      overflow: visible;

      .avatarPreview {
        width: 100%;
        height: 100%;
        border-radius: 10px;
      }

      &.activeAvatar {
        @include active-avatar();
      }

      &.selectedAvatar {
        @include selected-avatar();
      }

      .deleteBlock {
        position: absolute;
        width: 30px;
        height: 30px;
        bottom: -5px;
        right: -5px;
        border: none;
        border-radius: 50%;
        background: $PurpleButtonColor;
        box-shadow: 2px 2px 10px gray;
        color: white;
        transition: all 0.15s cubic-bezier(0.18, 0.89, 0.32, 1.28);
        display: flex;
        align-items: center;
        justify-content: center;

        &:not(:disabled):hover,
        &:not(:disabled):focus {
          width: 35px;
          height: 35px;
          bottom: -5px;
          right: -5px;
        }

        svg {
          font-size: 18px;
        }

        &:disabled {
          background: grey;
          cursor: default;
        }
      }

      .confirmationBlock {
        position: absolute;
        bottom: 8px;
        width: 125%;
        background: #fff;
        border-radius: 5px;
        color: grey;
        text-align: center;
        left: 50%;
        transform: translateX(-50%);
        box-shadow: 2px 2px 10px gray;

        p {
          margin: 5px;
          font-size: 13px;
        }

        button {
          background: transparent;
          color: #e81515;
          border: none;
          padding: 5px;
          width: 50%;

          &:last-child {
            color: $PurpleButtonColor;
          }

          svg {
            font-size: 20px;
          }
        }

        @media (min-width: 769px) {
          width: 80%;
        }
      }
    }
  }

  .controlContainer {
    margin-top: 10px;
    display: flex;
    justify-content: space-between;

    .actionBlock {
      position: absolute;
      width: 100%;
      display: flex;
      justify-content: space-between;
      left: 0;
      padding: 0 20px;
      top: 10px;
    }
  }

  .iconBlock {
    @include icon-block-styling();
  }

  @media screen and (min-width: 768px) {
    width: 330px;

    & > .avatarContainer {
      margin-top: 25px;
      width: 280px;
    }

    .avatarContainer {
      .avatarPreviewWrapper {
        width: 130px;
        height: 130px;
      }
    }

    .controlContainer {
      .actionBlock {
        position: initial;
        width: 140px;
      }
    }
  }
}

.avatarUploadPanel {
  @include panel-popup-container-styling();

  .avatarHeaderBlock {
    margin: 30px 0 20px 0;

    .iconBlock {
      display: inline-block;
      color: $PurpleButtonColor;
      background: transparent;
    }

    h2 {
      font-size: 18px;
      font-weight: bold;
      display: inline-block;
      vertical-align: middle;
      margin-left: 10px;
    }
  }

  .controlContainer {
    display: flex;
    flex-direction: column;
    margin-bottom: 30px;

    button {
      height: 35px;
      background: $PurpleButtonColor;
      padding: 0;
      border: none;
      color: white;
      flex-grow: 1;
      border-radius: 3px;
      font-size: 14px;
      display: flex;
      justify-content: center;
      align-items: center;

      & > svg {
        font-size: 18px;
        margin-left: 5px;
      }
    }

    button + button {
      margin-left: 5px;
    }

    button[disabled] {
      background: grey;
      opacity: 1 !important;
    }

    .browseBtn {
      & > svg {
        transform: rotate(180deg);
      }
    }

    .uploadBtn {
      background: $SelectedGreenColor;
    }

    button:hover,
    button:focus {
      outline: none;
      opacity: 0.8;
    }
  }

  .stage {
    border-radius: 5px;
    overflow: hidden;
    position: relative;

    .legendContainer {
      position: absolute;
      right: 5px;
      top: 5px;

      & > svg {
        opacity: 0.5;

        &:hover {
          opacity: 0.75;
        }
      }

      .legend {
        position: absolute;
        padding: 10px;
        background: rgb(0, 0, 0, 0.75);
        border-radius: 5px;
        top: 30px;
        right: 5px;
        width: 130px;
        color: #c8c8c8;
        font-size: 12px;
        display: none;

        span {
          margin-left: 5px;
        }

        .shiftKey {
          background: #c8c8c8;
          color: rgb(0, 0, 0, 0.75);
          padding: 2px 4px;
          border-radius: 4px;
          font-weight: bold;
          margin: 0 5px 0 0;
        }

        svg {
          font-size: 18px;
          margin-right: 5px;
          vertical-align: middle;
        }

        & > div + div {
          margin-top: 10px;
        }
      }

      &:hover {
        .legend {
          display: block;
        }
      }
    }
  }

  .thumbnailContainer {
    display: flex;
    width: 100%;
    margin-top: 8px;

    .thumbnailPreview {
      max-width: 100px;
      margin: auto;
    }
  }

  .selectLabelContainer {
    display: flex;
    justify-content: space-around;

    .avatarSelectLabel,
    .thumbnailSelectLabel {
      margin: 20px 3px 8px 0;
      font-size: 15px;
      color: $PurpleButtonColor;

      &.avatarSelectError,
      &.thumbnailSelectError {
        color: red;
      }
    }
  }

  .avatarNameContainer {
    display: flex;
    justify-content: space-around;
    margin-top: 8px;
  }

  .iconBlock {
    @include icon-block-styling();
  }

  @media (max-width: 400px) {
    padding: 0 15px;
    width: 330px;

    .avatarHeaderBlock {
      margin-top: 15px;
    }

    .controlContainer {
      margin-bottom: 15px;
    }
  }
}

.ReadyPlayerPanel {
  @include panel-popup-container-styling();
  border-radius: 20px;
  background: linear-gradient(180deg, rgba(137, 137, 242, 0.5) 0%, rgba(92, 92, 92, 0.5) 100%);
  padding: 0;

  .controlContainer {
    display: flex;
    justify-content: space-between;

    .actionBlock {
      position: absolute;
      width: 100%;
      display: flex;
      justify-content: space-between;
      left: 0;
      padding: 0 20px;
      top: 10px;
    }
  }

  .iconBlock {
    @include icon-block-styling();
    background: transparent;
  }

  iframe {
    width: 100%;
    min-height: 450px;
  }

  .centerProgress {
    position: fixed;
    left: 50%;
    top: 50%;
  }

  @media screen and (max-width: 500px) {
    .profileBlock {
      justify-content: center !important;
    }

    .headerBlock {
      width: 100% !important;
      margin-top: 30px;
    }
  }

  @media screen and (min-width: 768px) {
    width: 600px;
    min-height: 208px;
  }
}

.selectOptionContainer ul {
  background: white;

  li {
    color: #444;
  }
}

.hideView {
  display: none;
}

.avatarMenu {
  position: fixed;
  top: 0;
  left: 0;
  width: 100vw;
  height: 100vh;
  z-index: 1000;
  display: flex;
  flex-direction: column;
  justify-content: center;
  align-items: center;
  transition: all 0.1s ease-out;

  .actionBlock {
    left: -30px;
    position: relative;
    display: grid;
    grid-gap: 2px;
    grid-template-columns: 1fr 1fr 1fr;

    @media (max-width: 500px) {
      left: 0;
    }

    button {
      color: white;
      display: flex;
      padding: 3px 5px;
      flex-direction: row;
      align-items: center;
      justify-content: center;
      background-color: $PurpleButtonColor;
      border: none;
      border-radius: 3px;
    }
  }

  .itemContainer {
    display: flex;
    justify-content: center;
    align-items: center;
    border-radius: 50%;
    border: solid 100px rgb(51 51 110 / 50%);
    border-bottom-color: transparent;
    opacity: 0.9;
    position: relative;
    width: 361.4px !important;
    height: 361.4px !important;
    border-width: 70px !important;
    left: -30px;

    @media (max-width: 500px) {
      left: 0;
    }

    @media (max-width: 360px) {
      left: 0;
      width: 300px !important;
      height: 300px !important;
      border-width: 60px !important;
    }

    .menuItemBlock {
      position: relative;
    }

    .menuItem {
      border-radius: 50%;
      position: absolute;
      top: -50%;
      left: -50%;
      margin: 0;
      padding: 0;
      min-width: 0;
      background-color: white;
      cursor: pointer;

      &:hover {
        transform: scale(1.2);
      }

      img {
        display: block;
        width: 100%;
      }

      .iconBlock {
        width: 100%;
        height: 100%;
        display: flex;
        cursor: pointer;
        border-radius: 50%;
        flex-direction: row;
        align-items: center;
        justify-content: center;
        background-color: $PurpleButtonColor;

        svg {
          color: white;
          font-size: 20px;
        }
      }

      &.selectedAvatar {
        border: solid 2px $SelectedGreenColor;
      }

      &.activeAvatar {
        border: solid 2px $PurpleButtonColor;
      }
    }
  }
}

.itemContainerPrev {
  content: '';
  width: 40px;
  height: 70px;
  position: absolute;
  left: 2px;
  top: 192.7px;
  background-color: rgb(51 51 110 / 50%);
  transform: rotate(45deg);
  border-top-right-radius: 50px;
  border-bottom-right-radius: 50px;
  opacity: 1;

  .iconBlock {
    position: relative;
    color: white;
    border: none;
    padding: 0;
    background-color: transparent;
    top: 18px;
    right: 3px;
    transform: rotate(-45deg);

    @media (max-width: 360px) {
      top: 13px;
    }

    svg {
      position: relative;
      z-index: 1;
      font-size: 30px;
    }

    &:hover {
      color: #fff;
    }

    &.disabled {
      color: grey;
      cursor: initial;

      &::before {
        content: none !important;
      }
    }
  }

  @media (max-width: 360px) {
    width: 40px;
    height: 60px;
    position: absolute;
    left: -1px;
    top: 159px;
  }
}

.itemContainerNext {
  content: '';
  width: 40px;
  height: 70px;
  position: absolute;
  right: 2px;
  top: 192.7px;
  background-color: rgb(51 51 110 / 50%);
  transform: rotate(135deg);
  border-top-right-radius: 50px;
  border-bottom-right-radius: 50px;
  opacity: 1;

  .iconBlock {
    position: relative;
    color: white;
    border: none;
    padding: 0;
    background-color: transparent;
    top: 18px;
    right: 3px;
    background-color: transparent;
    transform: rotate(225deg);

    @media (max-width: 360px) {
      top: 13px;
    }

    svg {
      position: relative;
      z-index: 1;
      font-size: 30px;
    }

    &:hover {
      color: #fff;
    }

    &.disabled {
      color: grey;
      cursor: initial;

      &::before {
        content: none !important;
      }
    }
  }

  @media (max-width: 360px) {
    width: 40px;
    height: 60px;
    position: absolute;
    right: -1px;
    top: 159px;
  }
}

.emoteMenu {
  position: fixed;
  top: 0;
  left: 0;
  width: 100vw;
  height: 100vh;
  z-index: 1000;
  display: flex;
  justify-content: center;
  align-items: center;
  transition: all 0.1s ease-out;

  .itemContainer {
    display: flex;
    justify-content: center;
    align-items: center;
    border-radius: 50%;
    border: solid 100px rgb(51 51 110 / 50%);
    border-bottom-color: transparent;
    opacity: 0.9;
    position: relative;
    width: 361.4px !important;
    height: 361.4px !important;
    border-width: 70px !important;
    left: -30px;

    @media (max-width: 500px) {
      left: 0;
    }

    @media (max-width: 360px) {
      left: 0;
      width: 300px !important;
      height: 300px !important;
      border-width: 60px !important;
    }

    .menuItemBlock {
      position: relative;
    }

    .menuItem {
      border-radius: 50%;
      position: absolute;
      top: -50%;
      left: -50%;
      margin: 0;
      padding: 0;
      min-width: 0;
      background-color: transparent;

      &:hover {
        img {
          opacity: 1;
        }
      }

      img {
        opacity: 0.8;
        display: block;
        width: 100%;
      }
    }
  }
}
<<<<<<< HEAD

.avatarSelectContainer {
  position: absolute;
  bottom: 110px;
  padding: 15px 20px 20px 17px;
  border-radius: 5px;
  left: 50%;
  transform: translateX(-50%);
  color: black;
  height: 550px;
  overflow: hidden;
  width: 400px;
  z-index: 1400;
  background: rgba(255, 255, 255, 0.5);
  box-shadow: 0 4px 30px rgba(0, 0, 0, 0.1);
  backdrop-filter: blur(4.9px);
  -webkit-backdrop-filter: blur(4.9px);
}

.paper {
  height: 140px;
  width: 170px;
  border: none;
  position: relative;
  cursor: pointer;
  &:hover {
    background: rgb(81 81 255 / 45%);
  }
}

.avatarContainer {
  height: 80%;
  margin-bottom: 70px;
}

.menuContainer {
  display: flex;
  justify-content: space-between;
  margin-left: 8px;
}

.innerMenuContainer {
  display: flex;
}

.btnDeepColor {
  background-color: #23af3a !important;
}

.btnDeepColorCancel {
  background-color: #f87678 !important;
}

.btn {
  border: none;
  border-radius: 50%;
  height: 30px;
  width: 30px;
  display: flex;
  justify-content: center;
  align-items: center;
  transition: all 0.2s;
  cursor: pointer;
}
.btnBack {
  border: none;
  border-radius: 50%;
  height: 30px;
  width: 30px;
  display: flex;
  align-items: center;
  cursor: pointer;
}
.btnPerson {
  background-color: rgba(255, 255, 255, 0.7);
  color: #808080;
  &:hover {
    background: rgba(255, 255, 255, 1);
  }
}

.btnCheck {
  background-color: #a5f2b2;
  color: #fff;
  margin: 0 10px;
  &:hover {
    background-color: #1e9932 !important;
  }
}
.btnArrow {
  background-color: #6e6ef7;
  color: #fff;
  transition: all 0.2s;
  &:hover {
    background-color: #5f5ff8;
  }
}
.btnCancel {
  color: #fff;
  background-color: #fca7a8;
  &:hover {
    background-color: #e76a6c !important;
  }
}

.avatar {
  height: 80%;
  width: 80%;
  position: absolute;
  left: 50%;
  top: 28px;
  transform: translateX(-50%);
  cursor: pointer;
}

.size {
  height: 15px;
}

.selectedAvatar {
  border: 1px solid rgb(81 81 255 / 45%) !important;
}

.activeAvatar {
  background: rgb(81 81 255 / 60%);
  cursor: not-allowed;
}

.disabled {
  background-color: #a8a8fe !important;
  cursor: not-allowed;
}

.disabledBtn {
  cursor: not-allowed !important;
=======
.container {
  display: flex;
  justify-content: center;
  margin-bottom: 5px;
>>>>>>> 432e324f
}<|MERGE_RESOLUTION|>--- conflicted
+++ resolved
@@ -1905,7 +1905,6 @@
     }
   }
 }
-<<<<<<< HEAD
 
 .avatarSelectContainer {
   position: absolute;
@@ -2041,10 +2040,10 @@
 
 .disabledBtn {
   cursor: not-allowed !important;
-=======
+}
+
 .container {
   display: flex;
   justify-content: center;
   margin-bottom: 5px;
->>>>>>> 432e324f
 }