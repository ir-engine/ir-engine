.primary {
    background: #5F5FF1;
}
.primaryForeground {
    color: #1ED700;
}

.settingContainer {
    position: fixed;
    bottom: 20px;
    width: 100vw;
    z-index: 15;
    display: flex;
    align-items: center;

    .materialIconBlock {
        display: flex;
        justify-content: center;
        align-items: center;
        width: 4em;

        svg{
            width: 100%;
            height: 100%;
        }

        @media (max-width: 500px) {
            width: 40px;
        }

        outline: none !important;
    }

    .iconContainer {
        display: inline-flex;
        margin: auto;

        .materialIconBlock {
            padding: 1em;
            opacity: 0.8;
            margin-right: 5px;
            border-radius: 50%;
            background-color: #5F5FF1;

            @media (max-width: 500px) {
                padding: 8px;
            }

            svg{
                color: white;
            }

            &:hover {
                opacity: 1;
                cursor: pointer;
            }

<<<<<<< HEAD
            &:nth-child(1), &:nth-child(2), &:nth-child(3) {
                margin-right: 5px;
=======
            &:last-child {
                margin-right: 0px;
>>>>>>> 569bb4f6
            }
        }

        .materialIconBlock.activeMenu {
            color: #A8A8FF;
        }
    }

    .avatarPanel {
        position: absolute;
        bottom: 75px;
        padding: 0 20px;

        border-radius: 20px;
        background: linear-gradient(180deg, rgba(137, 137, 242, 0.5) 0%, rgba(92, 92, 92, 0.5) 100%);
        width: 140px;
        right: 100px;
        box-shadow: 16px 16px 32px 0px #11111159;
        color: black;

        max-height: calc(100vh - 175px);
        overflow: auto;

        &>.avatarContainer{ margin-top: 40px; }
        &>.controlContainer{ margin-bottom: 10px; }

        .avatarContainer{
            display: flex;
            align-items: flex-start;
            flex-wrap: wrap;
            height: auto;

            .avatarPreviewWrapper{
                width: 90px;
                height: 90px;
                cursor: pointer;
                margin: 5px;
                flex-grow: 0;
                background: white;
                box-shadow: 0px 2px 18px 0px #11111159;
                position: relative;

                .avatarPreview{
                    width: 100%;
                    height: 100%;
                    border-radius: 10px;
                }

                &.activeAvatar {
                    &::after {
                        content: "✓";
                        position: absolute;
                        background: #5F5FF1;
                        height: 20px;
                        width: 20px;
                        top: 5px;
                        right: 5px;
                        text-align: center;
                        border-radius: 10px;
                        color: white;
                        font-weight: bold;
                    }
                }

                &.selectedAvatar {
                    &::before {
                        content: "✓";
                        position: absolute;
                        background: #21B84E;
                        height: 20px;
                        width: 20px;
                        top: 5px;
                        right: 5px;
                        text-align: center;
                        border-radius: 10px;
                        color: white;
                        font-weight: bold;
                    }
                }
            }
        }

        .controlContainer {
            margin-top: 10px;
            display: flex;
            justify-content: space-between;

            .actionBlock {
                position: absolute;
                width: 100%;
                display: flex;
                justify-content: space-between;
                left: 0;
                padding: 0 20px;
                top: 10px;
            }
        }

        .iconBlock {
            position: relative;
            color: white;
            border: none;
            padding: 0;

            svg {
                position: relative;
                z-index: 1;
            }

            &::before {
                content: ' ';
                position: absolute;;
                width: 0px;
                height: 0px;
                border-radius: 20px;
                background: #5F5FF1;
                left: 50%;
                top: 50%;
                transform: translate(-50%, -50%);
                transition: all 0.15s cubic-bezier(.18,.89,.32,1.28);
            }
            &:hover, &:focus {
                color: #fff;

                &::before {
                    width: 35px;
                    height: 35px;
                }
            }

            &.disabled {
                color: grey;
                cursor: initial;

                &::before { content: none !important; }
            }
        }

        @media screen and (min-width: 768px) {
            width: 320px;
            &>.avatarContainer{ margin-top: 25px; }

            .avatarContainer {
                .avatarPreviewWrapper {
                    width: 130px;
                    height: 130px;
                }
            }

            .controlContainer {
                .actionBlock {
                    position: initial;
                    width: 140px;
                }
            }
        }
    }

    .avatarUploadPanel {
        position: absolute;
        bottom: 75px;
        padding: 0 30px;
        border-radius: 20px;
        background: linear-gradient(180deg, rgba(137, 137, 242, 0.5) 0%, rgba(92, 92, 92, 0.5) 100%);
        left: 50%;
        transform: translateX(-50%);
        box-shadow: 16px 16px 32px 0px #11111159;
        color: black;
        max-height: calc(100vh - 175px);
        overflow: auto;
        width: 360px;
        z-index: 1400;

        .avatarHeaderBlock {
            margin: 30px 0 20px 0;
            .iconBlock { display: inline-block; color: white; }
            h2 { font-size: 18px; color: white; font-weight: bold; display: inline-block; vertical-align: middle; margin-left: 10px;}
        }
        .controlContainer {
            display: flex;
            flex-direction: column;
            margin-bottom: 30px;
            button {
                height: 35px;
                background: #5F5FF1;
                padding: 0;
                border: none;
                color: white;
                flex-grow: 1;
                border-radius: 3px;
                font-size: 14px;
                &>svg { font-size: 18px; margin-left: 5px; }
            }

            button + button { margin-left: 5px; }
            button[disabled] { background: grey; opacity: 1 !important; }
            .browseBtn { &>svg { transform: rotate(180deg); } }
            .uploadBtn { background: #21B84E; }
            button:hover, button:focus { outline: none; opacity: 0.8; }
            .selectBtns {
                display: flex;
                margin-bottom: 8px;
            }
        }
        .stage {
            border-radius: 5px;
            overflow: hidden;
            position: relative;
            .legendContainer {
                position: absolute;
                right: 5px;
                top: 5px;

                &>svg {
                    opacity: 0.5;
                    &:hover {
                        opacity: 0.75;
                    }
                }
                .legend {
                    position: absolute;
                    padding: 10px;
                    background: rgb(0, 0, 0, 0.75);
                    border-radius: 5px;
                    top: 30px;
                    right: 5px;
                    width: 130px;
                    color: #c8c8c8;
                    font-size: 12px;
                    display: none;

                    span { margin-left: 5px; }
                    .shiftKey { background: #c8c8c8; color: rgb(0, 0, 0, 0.75); padding: 2px 4px; border-radius: 4px; font-weight: bold; margin: 0 5px 0 0; }
                    svg { font-size: 18px; margin-right: 5px; }
                    &>div + div { margin-top: 10px; }
                }

                &:hover { .legend { display: block; } }
            }
        }

        .thumbnailContainer {
            display: flex;
            width: 100%;
            margin-top: 8px;

            .thumbnailPreview {
                max-width: 100px;
                margin: auto;
            }
        }

        .selectLabelContainer {
            display: flex;
            justify-content: space-around;

            .avatarSelectLabel,
            .thumbnailSelectLabel {
                margin: 20px 0 8px 0;
                font-size: 15px;
                color: white;
            }
        }

        .avatarNameContainer {
            display: flex;
            justify-content: space-around;
            margin-top: 8px;

            .avatarNameInput {
                color: white;
                border-color: white;
                background: transparent;
                input { 
                    padding: 5px;
                    font-size: 14px;
                    color: white;
                    border-color: white;
                    &::selection {
                        background-color: transparent;
                    } 
                }
                :global(.MuiFormLabel-root) { color: white; }
                :global(.MuiOutlinedInput-root .MuiOutlinedInput-notchedOutline) { border-color: white !important; }
            }
        }

        .iconBlock {
            position: relative;
            color: black;
            border: none;
            padding: 0;

            svg {
                position: relative;
                z-index: 1;
                vertical-align: middle;
            }

            &::before {
                content: ' ';
                position: absolute;;
                width: 0px;
                height: 0px;
                border-radius: 20px;
                background: #5F5FF1;
                left: 50%;
                top: 50%;
                transform: translate(-50%, -50%);
                transition: all 0.15s cubic-bezier(.18,.89,.32,1.28);
            }
            &:hover, &:focus {
                color: #fff;

                &::before {
                    width: 35px;
                    height: 35px;
                }
            }

            &.disabled {
                color: grey;
                cursor: initial;

                &::before { content: none !important; }
            }
        }

        @media (max-width: 400px) {
            padding: 0 15px;
            width: 330px;
            .avatarHeaderBlock { margin-top: 15px; }
            .controlContainer { margin-bottom: 15px; }
        }
    }
}

.menuPanel {
    position: absolute;
    bottom: 75px;
    padding: 0 30px;
    border-radius: 20px;
    background: linear-gradient(180deg, rgba(137, 137, 242, 0.5) 0%, rgba(92, 92, 92, 0.5) 100%);
    width: calc(100% - 50px);
    left: 50%;
    transform: translateX(-50%);
    box-shadow: 16px 16px 32px 0px #11111159;
    color: black;
    max-height: calc(100vh - 175px);
    overflow: auto;
    touch-action: auto;
    backdrop-filter: blur(50px);

    * { touch-action: auto; }

    &>.profilePanel, &>.accountPanel, &>.settingPanel, &>.sharePanel, &>.locationPanel { margin: 30px 0; }

    .profilePanel {
        display: flex;
        flex-direction: column;
        position: relative;

        .closeButton {
            position: fixed;
            right: 8px;
            top: 8px;

            &:hover {
                cursor: pointer;
                color: red;
            }
        }

        .profileBlock {
            display: flex;
            justify-content: space-between;
            flex-wrap: wrap;
            
            .avatarBlock {
                width: 80px;
                height: 80px;
                box-shadow: 0px 2px 18px 0px #11111159;
                border-radius: 50%;
                background: white;
                position: relative;
                flex-shrink: 0;
                flex-grow: 0;
    
                img { width: 100%; height: 100%; display: block; border-radius: 10px; border-radius: 50%;}
                .avatarBtn {
                    position: absolute;
                    width: 30px;
                    height: 30px;
                    bottom: -10px;
                    right: -10px;
                    margin: 0;
                    min-width: 30px;
                    border-radius: 50%;
                    background: #5F5FF1;
                    box-shadow: 2px 2px 10px gray;
                    transition: all 0.15s cubic-bezier(.18,.89,.32,1.28);
                    &:hover, &:focus {
                        width: 40px;
                        height: 40px;
                        bottom: -15px;
                        right: -15px;
                    }

                    svg {
                        width: 20px;
                        height: 20px;
                    }
                }
            }

            .headerBlock {
                display: flex;
                flex-direction:column;
                flex-wrap: wrap;
                width: calc(100% - 110px);
                align-content: center;
                .panelHeader {
                    font-size: 14px;
                    font-weight: bold;
                    margin: 0;
                    color: white;
                }
                .inputBlock {
                    display: flex;
                    width: 100%;
                    align-items: flex-end;
                    .usernameInput {
                        width: 100%;
                        background: transparent;
                        input { font-size: 18px; color: white; border-color: white; }
                        :global(.MuiFormLabel-root) { color: white; }
                        :global(.MuiOutlinedInput-root .MuiOutlinedInput-notchedOutline) { border-color: white !important; }
                    }

                    .materialIconBlock {
                        margin-left: 20px;
                        width: 24px;
                        height: 24px;
                        flex-shrink: 0;
                        flex-grow: 0;
                        position: relative;

                        &::before {
                            content: ' ';
                            position: absolute;;
                            width: 0px;
                            height: 0px;
                            border-radius: 20px;
                            background: #1ED700;
                            left: 50%;
                            top: 50%;
                            transform: translate(-50%, -50%);
                            transition: all 0.15s cubic-bezier(.18,.89,.32,1.28);
                        }
                        &:hover, &:focus {
                            svg { color: #fff; z-index: 1; }
                            &::before { width: 35px; height: 35px; }
                        }
                    }
                }
                h2 {
                    font-family: 'Roboto';
                    font-size: 14px;
                    text-align: left;
                    opacity: 0.8;
                    color: white;
                    margin: 5px 0 !important;
                    span { text-transform: capitalize; font-weight: 700; }
                }
                h4 {
                    margin-top: 4px;
                    text-align: left;
                    color: white;

                    &:hover {
                        opacity: 0.8;
                        cursor: pointer;
                    }
                }
            }
        }

        .emailPhoneSection {
            margin-top: 20px;
            .panelHeader {
                font-size: 14px;
                font-weight: bold;
                margin: 0;
                color: white;
            }
            .emailField {
                margin-top: 10px;
                margin-bottom: 20px;
                width: 100%;
                color: white;
                background: transparent;
                input { color: white; border-color: white;}
                :global(.MuiOutlinedInput-root .MuiOutlinedInput-notchedOutline) { border-color: white; }
                .materialIconBlock {
                    margin-left: 20px;
                    width: 20px;
                    height: 20px;
                    flex-shrink: 0;
                    flex-grow: 0;
                    position: relative;

                    &::before {
                        content: ' ';
                        position: absolute;;
                        width: 0px;
                        height: 0px;
                        border-radius: 20px;
                        background: #1ED700;
                        left: 50%;
                        top: 50%;
                        transform: translate(-50%, -50%);
                        transition: all 0.15s cubic-bezier(.18,.89,.32,1.28);
                    }
                    &:hover, &:focus {
                        svg { color: #fff; z-index: 1; }
                        &::before { width: 35px; height: 35px; }
                    }
                }
            }
        }

        .walletSection {
            text-align: center;

            .textBlock {
                color: #FFFFFF;
                font-size: 14px;
                font-weight: normal;
                text-align: center;
                display: block;
                cursor: initial;
            }

            .walletBtn {
                height: 35px;
                font-size: 14px;
                width: 250px;
                max-width: 100%;
                background: #5555FF;
                color: #FFFFFF;
                border-radius: 20px;
                margin: 15px 0 20px;

                &:hover { opacity: 0.8; }
            }
        }

        .socialBlock {
            .socialContainer {
                display: flex;
                justify-content: space-evenly;
                margin: 20px 0;

                a { color: #000; outline: none !important; }
                &>a:hover svg, &>a:focus svg{ opacity: 0.8; }
                svg {
                    height: 30px;
                    width: 30px;
                    flex-shrink: 0.9;
                    margin: 0 5px;
                    cursor: pointer;
                    opacity: 1;
                }
            }

            .textBlock {
                font-size: 14px;
                color: #FFFFFF;
                font-weight: normal;
                text-align: center;
                display: block;
                cursor: initial;
            }

            .smallTextBlock {
                font-size: 12px;
                color: #FFFFFF;
                font-weight: normal;
                text-align: center;
                display: block;
                cursor: initial;
            }
        }
    }

    .settingPanel {
        .settingSection {
            color: #FFFFFF;
            position: relative;
            &+.settingSection {
                margin-top: 25px;
            }
        }
        .row {
            display: flex;
            align-items: center;

            &+.flexWrap { flex-wrap: wrap; }
            &+.row { margin-top: 5px; }

            .checkboxBlock {
                margin: 4px 20px 0 0;

                :global(.MuiCheckbox-root) {
                    padding: 0;
                    color: #1ED700;
                    margin-right: 10px;

                    svg { font-size: 24px; }
                    span { font-size: 14px; }
                }
                :global(.MuiIconButton-colorSecondary) {
                    &:hover { background: none; }
                }
            }

            .materialIconBlock {
                width: 24px;
                height: 24px;
                flex-shrink: 0;
                svg { color: #1ED700; }
            }

            .settingLabel {
                margin-left: 10px;
                font-size: 14px;
                width: 100px;
                display: inline-block;
                flex-shrink: 0;
                font-family: Roboto;
            }

            :global(.MuiSlider-root) {
                &.slider {
                    color: #1ED700;
                    margin: 0 10px;
                }
                :global(.MuiSlider-thumb) {
                    background: #1ED700;
                    border: #1ED700;
                    width: 16px;
                    height: 16px;
                    margin-top: -7px;
                    margin-left: -8px;
                }
            }
        }
        .automatic {
            position: absolute;
            top: -8px;
            right: 0;

            .checkboxBlock {
                margin: 0 -2px 0 0;
                :global(.MuiCheckbox-root) {
                    margin-left: 10px;
                    margin-right: 0;
                }
            }
        }
    }

    .sharePanel {
        position: relative;;
        .panelHeader {
            font-size: 18px;
            color: #FFFFFF;
            font-weight: bold;
        }
        .shareLink {
            font-size: 16px;
            color: #454D9A;
            font-weight: 700;
            text-overflow: ellipsis;
            white-space: nowrap;
            overflow: auto;
            margin-bottom: 20px;
            width: 100%;
            height: 24px !important;
            border: none;
            background: transparent;
            scrollbar-width: none; /* IE */
            resize: none;
            outline: none !important;
            -ms-overflow-style: none; /* Firefox */
            &::-webkit-scrollbar {
                display: none;  /* Safari and Chrome */
            }
        }
        .sendInviteContainer { 
            display: flex;
            flex-direction: row;
            align-items: center;
            margin: 20px auto 10px;
            justify-content: center;
            .sendInvite {
                width: 125px;
                height: 35px;
                background: #5555FF;
                &:hover { opacity: 0.8; }
            }
        }
        h5 { 
            color: #FFFFFF; 
            margin-top: 10px; 
            font-size: 14px; 
            font-weight: normal; 
        }
        .copyField {
            margin-top: 10px;
            width: 100%;
            color: #FFFFFF;
            input {
                color: #FFFFFF;
                border-color: #FFFFFF;
            }
            :global(.MuiOutlinedInput-root) { fieldset { border-color: #FFFFFF;  } }
            :global(.MuiInputAdornment-root) { color: #FFFFFF; cursor: pointer; &:hover { opacity: 0.8; } }
        }
        .emailField {
            margin-top: 30px;
            width: 100%;
            color: #FFFFFF;
            input {
                color: #FFFFFF;
                border-color: #FFFFFF;
            }
            :global(.MuiOutlinedInput-root) { fieldset { border-color: #FFFFFF;  } }
            :global(.MuiInputAdornment-root) { color: #FFFFFF; cursor: pointer; &:hover { opacity: 0.8; } }
        }
        .shareBtnContainer {
            margin-top: 15px;
            text-align: center;
            .shareBtn {
                width: 100px;
                height: 35px;
                background: #5555FF;
                &:hover { opacity: 0.8; }
            }
        }
    }

    .locationPanel {
        .control { margin-top: 10px; display: flex; }
        .newLocation { width: 90px; background: #5f5ff1; margin: 0; height: 40px; flex-shrink: 0; }
        .searchbox {
            margin: 0;
            margin-right: 10px;
            width: 100%;
            flex-shrink: 1;
            background: white;
            border-radius: 4px;
            input, svg { color: #444; }
            border-color: #444;
            &:focus-within {
                svg { color: #5F5FF1; }
            }
        }
        .tableContainer {
            width: 100%;
            overflow: auto;
        }
        .locationTable {
            margin-top: 10px;
            .tableHead {
                background: #5F5FF1;
                color: white;
            }
            .tablebody {
                .tableRow:hover { background: #d5d5f2; cursor: pointer; }
                .tableRow:focus { background: #9696fa; }
                .tableCell {
                    color: #444;
                    border: none;
                    box-sizing: border-box;
                }
            }
        }
        .tablePagination {
            color: #444;
            button { background: transparent; }
            button:hover { background: #5f5ff1; color: white; }
        }
        .formControl {
            width: 100%;
            margin-top: 15px;
            label {
                position: initial;
                display: block;
                transform: none;
                margin-bottom: 5px;
                color: #666;
                font-size: 0.8rem;
            }
            .checkbox {
                padding: 0 9px;
                svg { color: #666; }
                &:global(.Mui-checked) svg { color: #5f5ff1; }
                &:hover { background: transparent; }
                input:focus + svg { opacity: 0.7; }
            }
            &:hover {
                :global(.MuiOutlinedInput-notchedOutline) {
                    border: solid 1px #444;
                }
            }
            &:hover {
                .checkbox { opacity: 0.7; }
            }
        }
        .textbox input, .selectbox :global(.MuiSelect-selectMenu){
            color: #444;
            background: #f4f4f4;
        }
        .deleteBtnContainer {
            position: absolute;
            top: 20px;
            right: 22px;
            .deletebtn {
                width: 50px;
                height: 20px;
                color: rgb(241, 57, 57);
                background: transparent;
                &:disabled { color: grey; }
                &::before {
                    content: '';
                    position: absolute;;
                    width: 0px;
                    height: 0px;
                    border-radius: 25px;
                    background: rgb(241, 57, 57);
                    left: 50%;
                    top: 50%;
                    transform: translate(-50%, -50%);
                    transition: all 0.15s cubic-bezier(.18,.89,.32,1.28);
                    z-index: -1;
                }
                &:hover, &:focus {
                    color: #fff;
                    &::before {
                        width: 50px;
                        height: 50px;
                    }
                }
            }
        }
        .backbtn {
            width: 25px;
            height: 25px;
            border-radius: 20px;
            background: transparent;
            color: #5f5ff1;
            margin: 0;
            min-width: 0;
            margin-right: 10px;
            &::before {
                content: '';
                position: absolute;;
                width: 0px;
                height: 0px;
                border-radius: 25px;
                background: #5f5ff1;
                left: 50%;
                top: 50%;
                transform: translate(-50%, -50%);
                transition: all 0.15s cubic-bezier(.18,.89,.32,1.28);
                z-index: -1;
            }
            &:hover, &:focus {
                color: #fff;
                &::before {
                    width: 35px;
                    height: 35px;
                }
            }
        }
        .savebtn {
            color: white;
            background: #5f5ff1;
            height: 35px;
            width: 150px;
            margin-top: 25px;
            &:hover { opacity: 0.8; }
        }
        .deleteDialogContainer {
            position: absolute;
            width: 100%;
            height: 100%;
            top: 0;
            left: 0;
            display: flex;
            justify-content: center;
            align-items: center;
            .dialog {
                background: white;
                width: 300px;
                border-radius: 4px;
                padding: 25px;
                box-shadow: 2px 2px 10px 2px #80808082;

                h2 { margin-top: 0; justify-content: center; color: #444; }

                .btnContainer{
                    display: flex;
                    flex-direction: row;
                    button {
                        padding: 0;
                        width: 100px;
                        height: 35px;
                        margin: 20px 10px;
                        background: #5f5ff1;
                        font-size: 0.8rem;
                        &.yesbtn { background: rgb(241, 57, 57); }
                    }
                    button:hover, button:focus { opacity: 0.8; }
                }
            }
        }
    }

    @media screen and (max-width: 500px) {
        .profileBlock { justify-content: center !important; }
        .headerBlock { width: 100% !important; margin-top: 30px; }
    }

    @media screen and (min-width: 768px) { width: 600px; min-height: 208px; }
}

.avatarPanel {
    position: absolute;
    bottom: 75px;
    padding: 0 20px;

    border-radius: 5px;
    background: #ffffffe8;
    width: 140px;
    right: 100px;
    box-shadow: 16px 16px 32px 0px #11111159;
    color: black;

    max-height: calc(100vh - 175px);
    overflow: auto;

    &>.avatarContainer{ margin-top: 40px; }
    &>.controlContainer{ margin-bottom: 10px; }

    .avatarContainer{
        display: flex;
        align-items: flex-start;
        margin: auto;
        flex-wrap: wrap;
        height: auto;

        .avatarPreviewWrapper{
            width: 90px;
            height: 90px;
            cursor: pointer;
            margin: 5px;
            flex-grow: 0;
            background: white;
            box-shadow: 0px 2px 18px 0px #11111159;
            position: relative;
            overflow: visible;

            .avatarPreview{
                width: 100%;
                height: 100%;
                border-radius: 10px;
            }

            &.activeAvatar {
                &::after {
                    content: "✓";
                    position: absolute;
                    background: #5F5FF1;
                    height: 20px;
                    width: 20px;
                    top: 5px;
                    right: 5px;
                    text-align: center;
                    border-radius: 10px;
                    color: white;
                    font-weight: bold;
                }
            }

            &.selectedAvatar {
                &::before {
                    content: "✓";
                    position: absolute;
                    background: #21B84E;
                    height: 20px;
                    width: 20px;
                    top: 5px;
                    right: 5px;
                    text-align: center;
                    border-radius: 10px;
                    color: white;
                    font-weight: bold;
                }
            }
            .deleteBlock {
                position: absolute;
                width: 30px;
                height: 30px;
                bottom: -5px;
                right: -5px;
                border: none;
                border-radius: 50%;
                background: #5F5FF1;
                box-shadow: 2px 2px 10px gray;
                color: white;
                transition: all 0.15s cubic-bezier(.18,.89,.32,1.28);
                display: flex;
                align-items: center;
                justify-content: center;
                &:not(:disabled):hover, &:not(:disabled):focus {
                    width: 35px;
                    height: 35px;
                    bottom: -5px;
                    right: -5px;
                }
                svg { font-size: 18px; }
                &:disabled { background: grey; cursor: default; }
            }
            .confirmationBlock {
                position: absolute;
                bottom: 8px;
                width: 125%;
                background: #fff;
                border-radius: 5px;
                color: grey;
                text-align: center;
                left: 50%;
                transform: translateX(-50%);
                box-shadow: 2px 2px 10px gray;

                p { margin: 5px; font-size: 13px; }
                button {
                    background: transparent;
                    color: #e81515;
                    border: none;
                    padding: 5px;
                    width: 50%;
                    &:last-child { color: #5f5ff1; }
                    svg { font-size: 20px; }
                }
                @media (min-width: 769px){
                    width: 80%;
                }
            }
        }
    }

    .controlContainer {
        margin-top: 10px;
        display: flex;
        justify-content: space-between;

        .actionBlock {
            position: absolute;
            width: 100%;
            display: flex;
            justify-content: space-between;
            left: 0;
            padding: 0 20px;
            top: 10px;
        }
    }

    .iconBlock {
        position: relative;
        color: black;
        border: none;
        padding: 0;
        background: transparent;

        svg {
            position: relative;
            z-index: 1;
        }

        &::before {
            content: ' ';
            position: absolute;;
            width: 0px;
            height: 0px;
            border-radius: 20px;
            background: #5F5FF1;
            left: 50%;
            top: 50%;
            transform: translate(-50%, -50%);
            transition: all 0.15s cubic-bezier(.18,.89,.32,1.28);
        }
        &:hover, &:focus {
            color: #fff;

            &::before {
                width: 35px;
                height: 35px;
            }
        }

        &.disabled {
            color: grey;
            cursor: initial;

            &::before { content: none !important; }
        }
    }

    @media screen and (min-width: 768px) {
        width: 330px;
        &>.avatarContainer{ margin-top: 25px; width: 280px; }

        .avatarContainer {
            .avatarPreviewWrapper {
                width: 130px;
                height: 130px;
            }
        }

        .controlContainer {
            .actionBlock {
                position: initial;
                width: 140px;
            }
        }
    }
}

.avatarUploadPanel {
    position: absolute;
    bottom: 75px;
    padding: 0 30px;
    border-radius: 5px;
    background: #ffffffe8;
    left: 50%;
    transform: translateX(-50%);
    box-shadow: 16px 16px 32px 0px #11111159;
    color: black;
    max-height: calc(100vh - 175px);
    overflow: auto;
    width: 360px;
    z-index: 1400;

    .avatarHeaderBlock {
        margin: 30px 0 20px 0;
        .iconBlock { display: inline-block; color: #5F5FF1; background: transparent; }
        h2 { font-size: 18px; font-weight: bold; display: inline-block; vertical-align: middle; margin-left: 10px;}
    }
    .controlContainer {
        display: flex;
        flex-direction: column;
        margin-bottom: 30px;
        button {
            height: 35px;
            background: #5F5FF1;
            padding: 0;
            border: none;
            color: white;
            flex-grow: 1;
            border-radius: 3px;
            font-size: 14px;
            display: flex;
            justify-content: center;
            align-items: center;
            &>svg { font-size: 18px; margin-left: 5px; }
        }

        button + button { margin-left: 5px; }
        button[disabled] { background: grey; opacity: 1 !important; }
        .browseBtn { &>svg { transform: rotate(180deg); } }
        .uploadBtn { background: #21B84E; }
        button:hover, button:focus { outline: none; opacity: 0.8; }
        .selectBtns {
            display: flex;
            margin-bottom: 8px;
        }
    }
    .stage {
        border-radius: 5px;
        overflow: hidden;
        position: relative;
        .legendContainer {
            position: absolute;
            right: 5px;
            top: 5px;

            &>svg {
                opacity: 0.5;
                &:hover {
                    opacity: 0.75;
                }
            }
            .legend {
                position: absolute;
                padding: 10px;
                background: rgb(0, 0, 0, 0.75);
                border-radius: 5px;
                top: 30px;
                right: 5px;
                width: 130px;
                color: #c8c8c8;
                font-size: 12px;
                display: none;

                span { margin-left: 5px; }
                .shiftKey { background: #c8c8c8; color: rgb(0, 0, 0, 0.75); padding: 2px 4px; border-radius: 4px; font-weight: bold; margin: 0 5px 0 0; }
                svg { font-size: 18px; margin-right: 5px; vertical-align: middle; }
                &>div + div { margin-top: 10px; }
            }

            &:hover { .legend { display: block; } }
        }
    }

    .thumbnailContainer {
        display: flex;
        width: 100%;
        margin-top: 8px;

        .thumbnailPreview {
            max-width: 100px;
            margin: auto;
        }
    }

    .selectLabelContainer {
        display: flex;
        justify-content: space-around;

        .avatarSelectLabel,
        .thumbnailSelectLabel {
            margin: 20px 3px 8px 0;
            font-size: 15px;
            color: #5f5ff1;

            &.avatarSelectError,
            &.thumbnailSelectError {
                color: red;
            }
        }
    }

    .avatarNameContainer {
        display: flex;
        justify-content: space-around;
        margin-top: 8px;

        .avatarNameInput {}
    }

    .iconBlock {
        position: relative;
        color: black;
        border: none;
        padding: 0;

        svg {
            position: relative;
            z-index: 1;
        }

        &::before {
            content: ' ';
            position: absolute;;
            width: 0px;
            height: 0px;
            border-radius: 20px;
            background: #5F5FF1;
            left: 50%;
            top: 50%;
            transform: translate(-50%, -50%);
            transition: all 0.15s cubic-bezier(.18,.89,.32,1.28);
        }
        &:hover, &:focus {
            color: #fff;

            &::before {
                width: 35px;
                height: 35px;
            }
        }

        &.disabled {
            color: grey;
            cursor: initial;

            &::before { content: none !important; }
        }
    }

    @media (max-width: 400px) {
        padding: 0 15px;
        width: 330px;
        .avatarHeaderBlock { margin-top: 15px; }
        .controlContainer { margin-bottom: 15px; }
    }
}

.ReadyPlayerPanel {
    position: absolute;
    bottom: 75px;
    border-radius: 20px;
    background: #ffffffe8;
    width: calc(100% - 50px);
    left: 50%;
    transform: translateX(-50%);
    box-shadow: 16px 16px 32px 0px #11111159;
    color: black;
    max-height: calc(100vh - 175px);
    overflow-x: hidden;
    touch-action: auto;
    
    .controlContainer {
        display: flex;
        justify-content: space-between;

        .actionBlock {
            position: absolute;
            width: 100%;
            display: flex;
            justify-content: space-between;
            left: 0;
            padding: 0 20px;
            top: 10px;
        }
    }

    .iconBlock {
        position: relative;
        color: #dad7d7;
        border: none;
        padding: 0;
        background: transparent;

        svg {
            position: relative;
            z-index: 1;
        }

        &::before {
            content: ' ';
            position: absolute;;
            width: 0px;
            height: 0px;
            border-radius: 20px;
            background: #5F5FF1;
            left: 50%;
            top: 50%;
            transform: translate(-50%, -50%);
            transition: all 0.15s cubic-bezier(.18,.89,.32,1.28);
        }
        &:hover, &:focus {
            color: #fff;

            &::before {
                width: 35px;
                height: 35px;
            }
        }

        &.disabled {
            color: grey;
            cursor: initial;

            &::before { content: none !important; }
        }
    }

    iframe{
        width: 100%;
        height: 100%;
        min-height: 450px;      
    }

    .centerProgress{
        position: fixed;
        left: 50%;
        top: 50%;
    }

    @media screen and (max-width: 500px) {
        .profileBlock { justify-content: center !important; }
        .headerBlock { width: 100% !important; margin-top: 30px; }
    }

    @media screen and (min-width: 768px) { width: 600px; min-height: 208px; }
}


.selectOptionContainer ul {
    background: white;
    li { color: #444; }
}

.hideView{
    display:none;
}

.avatarMenu {
    position: fixed;
    top: 0;
    left: 0;
    width: 100vw;
    height: 100vh;
    z-index: 1000;
    display: flex;
    flex-direction: column;
    justify-content: center;
    align-items: center;
    transition: all 0.1s ease-out;

    .actionBlock {
        left: -30px;
        position: relative;
        display: grid;
        grid-gap: 2px;
        grid-template-columns: 1fr 1fr 1fr;

        @media (max-width: 500px) {
            left: 0;
        }

        button {
            color: white;
            display: flex;
            padding: 3px 5px;
            flex-direction: row;
            align-items: center;
            justify-content: center;
            background-color: #5f5ff1;
            border: none;
            border-radius: 3px;
        }
    }

    .itemContainer {
        display: flex;
        justify-content: center;
        align-items: center;
        border-radius: 50%;
        border: solid 100px rgb(51 51 110 / 50%);
        border-bottom-color: transparent;
        opacity:0.9;
        position:relative;
        width:361.4px !important;
        height:361.4px !important;
        border-width: 70px !important;
        left: -30px;

        @media (max-width: 500px) {
            left: 0;
        }

        @media (max-width: 360px) {
            left: 0;
            width:300px !important;
            height:300px !important;
            border-width: 60px !important;
        }

        .menuItemBlock {
            position: relative;
        }

        .menuItem {
            border-radius: 50%;
            position: absolute;
            top: -50%;
            left: -50%;
            margin: 0;
            padding: 0;
            min-width: 0;
            background-color: white;
            cursor: pointer;

            &:hover { transform: scale(1.2); }
            img {
                display: block;
                width: 100%;
            }

            .iconBlock {
                width: 100%;
                height: 100%;
                display: flex;
                cursor: pointer;
                border-radius: 50%;
                flex-direction: row;
                align-items: center;
                justify-content: center;
                background-color: #5F5FF1;

                svg {
                    color: white;
                    font-size: 20px;
                }
            }

            &.selectedAvatar {
                border: solid 2px #21B84E;
            }

            &.activeAvatar {
                border: solid 2px #5F5FF1;
            }
        }
    }
}

.itemContainerPrev {
    content: "";
    width: 40px;
    height: 70px;
    position: absolute;
    left: 2px;
    top: 192.7px;
    background-color: rgb(51 51 110 / 50%);
    transform: rotate(45deg);
    border-top-right-radius: 50px;
    border-bottom-right-radius: 50px;
    opacity: 1;

    .iconBlock {
        position: relative;
        color: white;
        border: none;
        padding: 0;
        background-color: transparent;
        top: 18px;
        right: 3px;
        transform: rotate(-45deg);

        @media (max-width: 360px) {
            top: 13px;
        }

        svg {
            position: relative;
            z-index: 1;
            font-size: 30px;
        }

        &:hover {
            color: #fff;
        }

        &.disabled {
            color: grey;
            cursor: initial;

            &::before { content: none !important; }
        }
    }

    @media (max-width: 360px) {
        width: 40px;
        height: 60px;
        position: absolute;
        left: -1px;
        top: 159px;
    }
}

.itemContainerNext {
    content: "";
    width: 40px;
    height: 70px;
    position: absolute;
    right: 2px;
    top: 192.7px;
    background-color: rgb(51 51 110 / 50%);
    transform: rotate(135deg);
    border-top-right-radius: 50px;
    border-bottom-right-radius: 50px;
    opacity: 1;

    .iconBlock {
        position: relative;
        color: white;
        border: none;
        padding: 0;
        background-color: transparent;
        top: 18px;
        right: 3px;
        background-color: transparent;
        transform: rotate(225deg);

        @media (max-width: 360px) {
            top: 13px;
        }

        svg {
            position: relative;
            z-index: 1;
            font-size: 30px;
        }

        &:hover {
            color: #fff;
        }

        &.disabled {
            color: grey;
            cursor: initial;

            &::before { content: none !important; }
        }
    }

    @media (max-width: 360px) {
        width: 40px;
        height: 60px;
        position: absolute;
        right: -1px;
        top: 159px;
    }
}

<<<<<<< HEAD
=======

.emoteMenu {
    position: fixed;
    top: 0;
    left: 0;
    width: 100vw;
    height: 100vh;
    z-index: 1000;
    display: flex;
    justify-content: center;
    align-items: center;
    transition: all 0.1s ease-out;

    .itemContainer {
        display: flex;
        justify-content: center;
        align-items: center;
        border-radius: 50%;
        border: solid 100px rgb(51 51 110 / 50%);
        border-bottom-color: transparent;
        opacity:0.9;
        position:relative;
        width:361.4px !important;
        height:361.4px !important;
        border-width: 70px !important;
        left: -30px;

        @media (max-width: 500px) {
            left: 0;
        }

        @media (max-width: 360px) {
            left: 0;
            width:300px !important;
            height:300px !important;
            border-width: 60px !important;
        }

        .menuItemBlock {
            position: relative;
        }

        .menuItem {
            border-radius: 50%;
            position: absolute;
            top: -50%;
            left: -50%;
            margin: 0;
            padding: 0;
            min-width: 0;
            background-color: transparent;

            &:hover { 
                img {
                    opacity: 1;
                } 
            }

            img {
                opacity: 0.8;
                display: block;
                width: 100%;
            }
        }
    }
}
>>>>>>> 569bb4f6
<|MERGE_RESOLUTION|>--- conflicted
+++ resolved
@@ -55,13 +55,8 @@
                 cursor: pointer;
             }
 
-<<<<<<< HEAD
-            &:nth-child(1), &:nth-child(2), &:nth-child(3) {
-                margin-right: 5px;
-=======
             &:last-child {
                 margin-right: 0px;
->>>>>>> 569bb4f6
             }
         }
 
@@ -1693,8 +1688,6 @@
     }
 }
 
-<<<<<<< HEAD
-=======
 
 .emoteMenu {
     position: fixed;
@@ -1760,5 +1753,4 @@
             }
         }
     }
-}
->>>>>>> 569bb4f6
+}