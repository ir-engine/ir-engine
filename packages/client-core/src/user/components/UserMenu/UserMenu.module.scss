@import "@xrengine/client-core/src/styles/imports.module.scss";

.primary {
  background: var(--purpleColor);
}

.primaryForeground {
  color: var(--purpleColor);
}

.apiRefresh {
  &:hover {
    cursor: pointer;
    color: var(--text);
    background-color: dimgray;
    border-radius: 100px;
  }
}

.themeSettingContainer {
  display: flex;
  flex-direction: row;
  align-items: center;

  label {
    margin: 0;
  }
}

.themeHeading {
  font-size: 12px;
  color: var(--text);
}

.settingContainer {
  position: fixed;
  bottom: 20px;
  width: 100vw;
  z-index: 15;
  display: flex;
  align-items: center;

  .materialIconBlock {
    display: flex;
    justify-content: center;
    align-items: center;
    width: 4em;

    svg {
      width: 100%;
      height: 100%;
    }

    @media (max-width: 500px) {
      width: 40px;
    }

    outline: none !important;
  }

  .iconContainer {
    display: inline-flex;
    margin: auto;

    .materialIconBlock {
      padding: 1em;
      margin-right: 5px;
      border-radius: 50%;
      background-color: var(--purpleColor1);

      @media (max-width: 500px) {
        padding: 8px;
      }

      svg {
        color: var(--text);
      }

      &:hover {
        cursor: pointer;
        background-color: var(--purpleColor);
      }

      &:last-child {
        margin-right: 0;
      }
    }

    .materialIconBlock.activeMenu {
      color: #a8a8ff;
    }

    @media (max-width: 560px) {
      height: 100%;
      flex-direction: column;
      margin-left: 10px;
      justify-content: space-around;
    }
  }

  .avatarPanel {
    position: absolute;
    bottom: 75px;
    padding: 0 20px;
    background-color: var(--purpleLighter);
    border-radius: 20px;
    width: 140px;
    right: 100px;
    box-shadow: 16px 16px 32px 0 #11111159;
    color: black;
    max-height: calc(100vh - 100px);
    overflow: auto;

    & > .avatarContainer {
      margin-top: 40px;
    }

    & > .controlContainer {
      margin-bottom: 10px;
    }

    .avatarContainer {
      display: flex;
      align-items: flex-start;
      flex-wrap: wrap;
      height: auto;

      .avatarPreviewWrapper {
        width: 90px;
        height: 90px;
        cursor: pointer;
        margin: 5px;
        flex-grow: 0;
        background: white;
        box-shadow: 0 2px 18px 0 #11111159;
        position: relative;

        .avatarPreview {
          width: 100%;
          height: 100%;
          border-radius: 10px;
        }

        &.activeAvatar {
          @include active-avatar;
        }

        &.selectedAvatar {
          @include selected-avatar;
        }
      }
    }

    .controlContainer {
      margin-top: 10px;
      display: flex;
      justify-content: space-between;

      .actionBlock {
        position: absolute;
        width: 100%;
        display: flex;
        justify-content: space-between;
        left: 0;
        padding: 0 20px;
        top: 10px;
      }
    }

    .iconBlock {
      @include icon-block-styling;
    }

    @media screen and (min-width: 768px) {
      width: 320px;

      & > .avatarContainer {
        margin-top: 25px;
      }

      .avatarContainer {
        .avatarPreviewWrapper {
          width: 130px;
          height: 130px;
        }
      }

      .controlContainer {
        .actionBlock {
          position: initial;
          width: 140px;
        }
      }
    }
  }

  @media (max-width: 560px) {
    height: 200px;
    bottom: 100px;
    width: auto;
  }
}

.menuPanel {
  position: absolute;
  bottom: 75px;
  padding: 0 30px;
  border-radius: 20px;
  background-color: var(--purpleLighter);
  width: calc(100% - 50px);
  left: 50%;
  transform: translateX(-50%);
  box-shadow: 16px 16px 32px 0 #11111159;
  color: black;
  max-height: calc(100vh - 100px);
  overflow: auto;
  touch-action: auto;

  * {
    touch-action: auto;
  }

  & > .profilePanel,
  & > .accountPanel,
  & > .settingPanel,
  & > .sharePanel,
  & > .locationPanel {
    margin: 30px 0;
  }

  .profilePanel {
    display: flex;
    flex-direction: column;
    position: relative;

    .closeButton {
      position: fixed;
      right: 8px;
      top: 8px;

      &:hover {
        cursor: pointer;
        color: red;
      }
    }

    .profileBlock {
      display: flex;
      justify-content: space-between;
      flex-wrap: wrap;

      .avatarBlock {
        width: 80px;
        height: 80px;
        box-shadow: 0 2px 18px 0 #11111159;
        border-radius: 50%;
        background: white;
        position: relative;
        flex-shrink: 0;
        flex-grow: 0;

        img {
          width: 100%;
          height: 100%;
          display: block;
          border-radius: 10px;
          border-radius: 50%;
        }

        .avatarBtn {
          position: absolute;
          width: 30px;
          height: 30px;
          bottom: -10px;
          right: -10px;
          margin: 0;
          min-width: 30px;
          border-radius: 50%;
          color: var(--text);
          background-color: var(--purpleColor1);
          box-shadow: 2px 2px 10px gray;
          transition: all 0.15s cubic-bezier(0.18, 0.89, 0.32, 1.28);

          &:hover,
          &:focus {
            width: 40px;
            height: 40px;
            bottom: -15px;
            right: -15px;
            background-color: var(--purpleColor);
          }

          svg {
            width: 20px;
            height: 20px;
          }
        }
      }

      .headerBlock {
        display: flex;
        flex-flow: column wrap;
        width: calc(100% - 110px);
        align-content: center;

        .panelHeader {
          font-size: 14px;
          font-weight: bold;
          margin: 0;
          color: var(--text);
        }

        .inputBlock {
          display: flex;
          width: 100%;
          align-items: flex-end;

          .usernameInput {
            width: 100%;
            background: transparent;

            input {
              font-size: 18px;
              color: var(--text);
              border-color: var(--text);
            }

            :global(.MuiFormLabel-root) {
              color: var(--text);
            }

            :global(.MuiOutlinedInput-root .MuiOutlinedInput-notchedOutline) {
              border-color: white !important;
            }

            @media (max-width: 560px) {
              width: 200px;
            }
          }

          .materialIconBlock {
            @include material-icon-block-styling;
          }
        }

        .justify {
          @media (max-width: 560px) {
            justify-content: space-between !important;
          }
        }

        h2 {
          font-family: Roboto;
          font-size: 14px;
          text-align: left;
          opacity: 0.8;
          color: var(--text);
          margin: 5px 0 !important;

          span {
            text-transform: capitalize;
            font-weight: 700;
          }

          &.showUserId {
            &:hover {
              color: black;
              cursor: pointer;
            }
          }
        }

        h4 {
          margin-top: 4px;
          text-align: left;
          color: var(--text);

          .logout {
            max-width: 50px;

            &:hover {
              opacity: 0.8;
              cursor: pointer;
              color: black;
            }
          }
        }
      }
    }

    .emailPhoneSection {
      margin-top: 20px;

      .panelHeader {
        font-size: 14px;
        font-weight: bold;
        margin: 0;
        color: var(--text);
      }

      .emailField {
        margin-top: 10px;
        margin-bottom: 20px;
        width: 100%;
        color: var(--text);
        background: transparent;

        input {
          color: var(--text);
          border-color: var(--text);
        }

        :global(.MuiOutlinedInput-root .MuiOutlinedInput-notchedOutline) {
          border-color: var(--text);
        }

        .materialIconBlock {
          @include material-icon-block-styling;
        }
      }
    }

    .walletSection {
      text-align: center;

      .textBlock {
        color: var(--text);
        font-size: 14px;
        font-weight: normal;
        text-align: center;
        display: block;
        cursor: initial;
      }

      .walletBtn {
        height: 35px;
        font-size: 14px;
        width: 250px;
        max-width: 100%;
        background: var(--purplePinkGradient);
        color: var(--text);
        border-radius: 20px;
        margin: 15px 0 20px;

        &:hover {
          opacity: 0.8;
        }
      }
    }

    .socialBlock {
      .socialContainer {
        display: flex;
        justify-content: space-evenly;
        margin: 20px 0;

        a {
          color: #000;
          outline: none !important;
        }

        & > a:hover svg,
        & > a:focus svg {
          opacity: 0.8;
        }

        svg {
          height: 30px;
          width: 30px;
          flex-shrink: 0.9;
          margin: 0 5px;
          cursor: pointer;
          opacity: 1;
        }
      }

      .textBlock {
        font-size: 14px;
        color: var(--text);
        font-weight: normal;
        text-align: center;
        display: block;
        cursor: initial;
      }

      .smallTextBlock {
        font-size: 12px;
        color: var(--text);
        font-weight: normal;
        text-align: center;
        display: block;
        cursor: initial;
      }
    }
  }

  .settingPanel {
    .settingSection {
      color: var(--text);
      position: relative;

      & + .settingSection {
        margin-top: 25px;
      }
    }

    .row {
      display: flex;
      align-items: center;

      & + .flexWrap {
        flex-wrap: wrap;
      }

      & + .row {
        margin-top: 5px;
      }

      .checkboxBlock {
        margin: 4px 20px 0 0;

        :global(.MuiCheckbox-root) {
          padding: 0;
          color: var(--purpleColor);
          margin-right: 10px;

          svg {
            font-size: 24px;
          }

          span {
            font-size: 14px;
          }
        }

        :global(.MuiIconButton-colorSecondary) {
          &:hover {
            background: none;
          }
        }
      }

      .materialIconBlock {
        width: 24px;
        height: 24px;
        flex-shrink: 0;

        svg {
          color: var(--purpleColor);
        }
      }

      .settingHeader {
        @media (max-width: 560px) {
          font-size: 1.125rem;
        }
      }

      .settingLabel {
        margin-left: 10px;
        font-size: 14px;
        width: 100px;
        display: inline-block;
        flex-shrink: 0;
        font-family: Roboto;
      }

      :global(.MuiSlider-root) {
        &.slider {
          color: var(--purpleColor);
          margin: 0 10px;
        }

        :global(.MuiSlider-thumb) {
          background: var(--purpleColor);
          border: var(--purpleColor);
          width: 16px;
          height: 16px;
        }
      }
    }

    .automatic {
      position: absolute;
      top: -8px;
      right: 0;

      .checkboxBlock {
        margin: 0 -2px 0 0;

        :global(.MuiCheckbox-root) {
          margin-left: 10px;
          margin-right: 0;
        }
      }
    }
  }

  .sharePanel {
    position: relative;

    .panelHeader {
      font-size: 18px;
      color: var(--text);
      font-weight: bold;
    }

    .shareLink {
      font-size: 16px;
      color: #454d9a;
      font-weight: 700;
      text-overflow: ellipsis;
      white-space: nowrap;
      overflow: auto;
      margin-bottom: 20px;
      width: 100%;
      height: 24px !important;
      border: none;
      background: transparent;
      scrollbar-width: none;

      /* IE */
      resize: none;
      outline: none !important;
      -ms-overflow-style: none;

      /* Firefox */
      &::-webkit-scrollbar {
        display: none;

        /* Safari and Chrome */
      }
    }

    .sendInviteContainer {
      display: flex;
      flex-direction: row;
      align-items: center;
      margin: 20px auto 10px;
      justify-content: center;

      .sendInvite {
        width: 125px;
        height: 35px;
        background: var(--purplePinkGradient);

        &:hover {
          opacity: 0.8;
        }
      }
    }

    h5 {
      color: var(--text);
      margin-top: 10px;
      font-size: 14px;
      font-weight: normal;
    }

    .copyField {
      margin-top: 10px;
      width: 100%;
      color: var(--text);

      input {
        color: var(--text);
        border-color: var(--text);
        -webkit-text-fill-color: var(--text);
      }

      :global(.MuiOutlinedInput-root) {
        fieldset {
          border-color: var(--text);
        }
      }

      :global(.MuiInputAdornment-root) {
        color: var(--text);
        cursor: pointer;

        &:hover {
          opacity: 0.8;
        }
      }

      @media (max-width: 560px) {
        width: 200px;
      }
    }

    .emailField {
      margin-top: 30px;
      width: 100%;
      color: var(--text);

      input {
        color: var(--text);
        border-color: var(--text);
      }

      :global(.MuiOutlinedInput-root) {
        fieldset {
          border-color: var(--text);
        }
      }

      :global(.MuiInputAdornment-root) {
        color: var(--text);
        cursor: pointer;

        &:hover {
          opacity: 0.8;
        }
      }
    }

    .shareBtnContainer {
      margin-top: 15px;
      text-align: center;

      .shareBtn {
        width: 100px;
        height: 35px;
        background: var(--purpleButtonColor);
        color: "#fff";

        &:hover {
          opacity: 0.8;
        }
      }
    }
  }

  .locationPanel {
    .control {
      margin-top: 10px;
      display: flex;
    }

    .newLocation {
      width: 90px;
      background: var(--purpleButtonColor);
      margin: 0;
      height: 40px;
      flex-shrink: 0;
    }

    .searchbox {
      margin: 0;
      margin-right: 10px;
      width: 100%;
      flex-shrink: 1;
      background: white;
      border-radius: 4px;

      input,
      svg {
        color: #444;
      }

      border-color: #444;

      &:focus-within {
        svg {
          color: var(--purpleButtonColor);
        }
      }
    }

    .tableContainer {
      width: 100%;
      overflow: auto;
    }

    .locationTable {
      margin-top: 10px;

      .tableHead {
        background: var(--purpleButtonColor);
        color: var(--text);
      }

      .tablebody {
        .tableRow:hover {
          background: #d5d5f2;
          cursor: pointer;
        }

        .tableRow:focus {
          background: #9696fa;
        }

        .tableCell {
          color: #444;
          border: none;
          box-sizing: border-box;
        }
      }
    }

    .tablePagination {
      color: #444;

      button {
        background: transparent;
      }

      button:hover {
        background: var(--purpleButtonColor);
        color: var(--text);
      }
    }

    .formControl {
      width: 100%;
      margin-top: 15px;

      label {
        position: initial;
        display: block;
        transform: none;
        margin-bottom: 5px;
        color: #666;
        font-size: 0.8rem;
      }

      .checkbox {
        padding: 0 9px;

        svg {
          color: #666;
        }

        &:global(.Mui-checked) svg {
          color: var(--purpleButtonColor);
        }

        &:hover {
          background: transparent;
        }

        input:focus + svg {
          opacity: 0.7;
        }
      }

      &:hover {
        :global(.MuiOutlinedInput-notchedOutline) {
          border: solid 1px #444;
        }

        .checkbox {
          opacity: 0.7;
        }
      }
    }

    .textbox input,
    .selectbox :global(.MuiSelect-selectMenu) {
      color: #444;
      background: #f4f4f4;
    }

    .deleteBtnContainer {
      position: absolute;
      top: 20px;
      right: 22px;

      .deletebtn {
        width: 50px;
        height: 20px;
        color: rgb(241 57 57);
        background: transparent;

        &:disabled {
          color: grey;
        }

        &::before {
          content: "";
          position: absolute;
          width: 0;
          height: 0;
          border-radius: 25px;
          background: rgb(241 57 57);
          left: 50%;
          top: 50%;
          transform: translate(-50%, -50%);
          transition: all 0.15s cubic-bezier(0.18, 0.89, 0.32, 1.28);
          z-index: -1;
        }

        &:hover,
        &:focus {
          color: #fff;

          &::before {
            width: 50px;
            height: 50px;
          }
        }
      }
    }

    .backbtn {
      width: 25px;
      height: 25px;
      border-radius: 20px;
      background: transparent;
      color: var(--purpleButtonColor);
      margin: 0;
      min-width: 0;
      margin-right: 10px;

      &::before {
        content: "";
        position: absolute;
        width: 0;
        height: 0;
        border-radius: 25px;
        background: var(--purpleButtonColor);
        left: 50%;
        top: 50%;
        transform: translate(-50%, -50%);
        transition: all 0.15s cubic-bezier(0.18, 0.89, 0.32, 1.28);
        z-index: -1;
      }

      &:hover,
      &:focus {
        color: #fff;

        &::before {
          width: 35px;
          height: 35px;
        }
      }
    }

    .savebtn {
      color: var(--text);
      background: var(--purpleButtonColor);
      height: 35px;
      width: 150px;
      margin-top: 25px;

      &:hover {
        opacity: 0.8;
      }
    }

    .deleteDialogContainer {
      position: absolute;
      width: 100%;
      height: 100%;
      top: 0;
      left: 0;
      display: flex;
      justify-content: center;
      align-items: center;

      .dialog {
        background: white;
        width: 300px;
        border-radius: 4px;
        padding: 25px;
        box-shadow: 2px 2px 10px 2px #80808082;

        h2 {
          margin-top: 0;
          justify-content: center;
          color: #444;
        }

        .btnContainer {
          display: flex;
          flex-direction: row;

          button {
            padding: 0;
            width: 100px;
            height: 35px;
            margin: 20px 10px;
            background: var(--purpleButtonColor);
            font-size: 0.8rem;

            &.yesbtn {
              background: rgb(241 57 57);
            }
          }

          button:hover,
          button:focus {
            opacity: 0.8;
          }
        }
      }
    }
  }

  @media (max-width: 560px) {
    left: 100%;
    width: auto;
    bottom: 125px;
    transform: none;
  }

  @media screen and (max-width: 500px) {
    .profileBlock {
      justify-content: center !important;
    }

    .headerBlock {
      width: 100% !important;
      margin-top: 30px;
    }
  }

  @media screen and (min-width: 768px) {
    width: 600px;
    min-height: 208px;
  }
}

.avatarPanel {
  @include panel-popup-container-styling;

  & > .avatarContainer {
    margin-top: 40px;
  }

  & > .controlContainer {
    margin-bottom: 10px;
  }

  .avatarContainer {
    display: flex;
    align-items: flex-start;
    margin: auto;
    flex-wrap: wrap;
    height: auto;

    .avatarPreviewWrapper {
      width: 90px;
      height: 90px;
      cursor: pointer;
      margin: 5px;
      flex-grow: 0;
      background: white;
      box-shadow: 0 2px 18px 0 #11111159;
      position: relative;
      overflow: visible;

      .avatarPreview {
        width: 100%;
        height: 100%;
        border-radius: 10px;
      }

      &.activeAvatar {
        @include active-avatar;
      }

      &.selectedAvatar {
        @include selected-avatar;
      }

      .deleteBlock {
        position: absolute;
        width: 30px;
        height: 30px;
        bottom: -5px;
        right: -5px;
        border: none;
        border-radius: 50%;
        background: var(--purpleButtonColor);
        box-shadow: 2px 2px 10px gray;
        color: var(--text);
        transition: all 0.15s cubic-bezier(0.18, 0.89, 0.32, 1.28);
        display: flex;
        align-items: center;
        justify-content: center;

        &:not(:disabled):hover,
        &:not(:disabled):focus {
          width: 35px;
          height: 35px;
          bottom: -5px;
          right: -5px;
        }

        svg {
          font-size: 18px;
        }

        &:disabled {
          background: grey;
          cursor: default;
        }
      }

      .confirmationBlock {
        position: absolute;
        bottom: 8px;
        width: 125%;
        background: #fff;
        border-radius: 5px;
        color: grey;
        text-align: center;
        left: 50%;
        transform: translateX(-50%);
        box-shadow: 2px 2px 10px gray;

        p {
          margin: 5px;
          font-size: 13px;
        }

        button {
          background: transparent;
          color: #e81515;
          border: none;
          padding: 5px;
          width: 50%;

          &:last-child {
            color: var(--purpleButtonColor);
          }

          svg {
            font-size: 20px;
          }
        }

        @media (min-width: 769px) {
          width: 80%;
        }
      }
    }
  }

  .controlContainer {
    margin-top: 10px;
    display: flex;
    justify-content: space-between;

    .actionBlock {
      position: absolute;
      width: 100%;
      display: flex;
      justify-content: space-between;
      left: 0;
      padding: 0 20px;
      top: 10px;
    }
  }

  .iconBlock {
    @include icon-block-styling;
  }

  @media screen and (min-width: 768px) {
    width: 330px;

    & > .avatarContainer {
      margin-top: 25px;
      width: 280px;
    }

    .avatarContainer {
      .avatarPreviewWrapper {
        width: 130px;
        height: 130px;
      }
    }

    .controlContainer {
      .actionBlock {
        position: initial;
        width: 140px;
      }
    }
  }
}

.avatarUploadPanel {
  position: absolute;
  bottom: 75px;
  padding: 0 30px;
  border-radius: 20px;
  background-color: var(--purpleLighter);
  left: 50%;
  transform: translateX(-50%);
  box-shadow: 16px 16px 32px 0 #11111159;
  color: black;
  max-height: calc(100vh - 100px);
  overflow: auto;
  width: 360px;
  z-index: 1400;

  .avatarHeaderBlock {
    margin: 30px 0 20px;
    display: flex;
    flex-direction: row;
    align-items: center;

    .iconBlock {
      display: inline-block;
<<<<<<< HEAD
      color: var(--purpleButtonColor);
=======
      cursor: pointer;
      color: var(--text);
>>>>>>> 5e40871c
      background: transparent;
    }

    h2 {
      font-size: 18px;
      color: var(--text);
      font-weight: bold;
      display: inline-block;
      vertical-align: middle;
      margin-left: 10px;
    }
  }

  .controlContainer {
    display: flex;
    flex-direction: column;
    margin-bottom: 20px;

    button {
      height: 35px;
      background-color: var(--purpleColor1);
      padding: 0;
      border: none;
      color: var(--text);
      flex-grow: 1;
      border-radius: 3px;
      font-size: 14px;

      & > svg {
        font-size: 18px;
        margin-left: 5px;
      }

      &:hover {
        background-color: var(--purpleColor);
      }
    }

    button + button {
      margin-left: 5px;
    }

    button[disabled] {
      background: var(--purpleDarkest);
      opacity: 1 !important;
    }

    .browseBtn {
      & > svg {
        transform: rotate(180deg);
      }
    }

    .uploadBtn {
      background: var(--purplePinkGradient);
      cursor: pointer;
      font-size: 1rem;
      font-weight: bold;
    }

    button:hover,
    button:focus {
      outline: none;
      opacity: 0.7;
    }

    .selectBtns {
      display: flex;
      justify-content: flex-end;
      margin: 8px 0;
    }
  }

  .stage {
    border-radius: 5px;
    overflow: hidden;
    position: relative;

    .legendContainer {
      position: absolute;
      right: 5px;
      top: 5px;

      & > svg {
        opacity: 1;
        color: var(--purpleColor);

        &:hover {
          opacity: 0.8;
        }
      }

      .legend {
        position: absolute;
        padding: 10px;
        background: var(--purplePanel);
        border-radius: 5px;
        top: 30px;
        right: 5px;
        width: 130px;
        color: var(--text);
        font-size: 12px;
        display: none;

        span {
          margin-left: 5px;
        }

        .shiftKey {
          background: var(--purplePanel);
          color: var(--text);
          padding: 2px 4px;
          border-radius: 4px;
          font-weight: bold;
          margin: 0 5px 0 0;
        }

        svg {
          font-size: 18px;
          margin-right: 5px;
          width: 40px;
          color: var(--text);

          path {
            fill: var(--text);
          }
        }

        & > div + div {
          margin-top: 10px;
        }
      }

      &:hover {
        .legend {
          display: block;
        }
      }
    }
  }

  .thumbnailContainer {
    display: flex;
    width: 100%;
    margin-top: 8px;

    .thumbnailPreview {
      max-width: 100px;
      margin: auto;
    }
  }

  .selectLabelContainer {
    display: flex;
    justify-content: space-around;
    padding: 10px 0;

    &:last-child {
      margin-bottom: 10px;
    }

    .avatarSelectLabel,
    .thumbnailSelectLabel {
      margin: 20px 0 8px;
      font-size: 15px;
      color: var(--text);
    }
  }

  .avatarNameContainer {
    display: flex;
    justify-content: space-around;
    margin: 8px 0;

    .avatarNameInput {
      color: var(--text);
      border-color: var(--text);
      background: transparent;

      input {
        padding: 5px;
        font-size: 14px;
        color: var(--text);
        border-color: var(--text);

        &::selection {
          background-color: transparent;
        }
      }

      :global(.MuiFormLabel-root) {
        color: var(--text);
      }

      :global(.MuiOutlinedInput-root .MuiOutlinedInput-notchedOutline) {
        border-color: white !important;
      }
    }
  }

  .iconBlock {
    @include icon-block-styling;
  }

  @media (max-width: 400px) {
    padding: 0 15px;
    width: 330px;

    .avatarHeaderBlock {
      margin-top: 15px;
    }

    .controlContainer {
      margin-bottom: 15px;
    }
  }
}

.ReadyPlayerPanel {
  @include panel-popup-container-styling;

  border-radius: 20px;
  background-color: var(--purpleLighter);
  padding: 0;

  .controlContainer {
    display: flex;
    justify-content: space-between;

    .actionBlock {
      position: absolute;
      width: 100%;
      display: flex;
      justify-content: space-between;
      left: 0;
      padding: 0 20px;
      top: 10px;
    }
  }

  .iconBlock {
    @include icon-block-styling;

    background: transparent;
  }

  iframe {
    width: 100%;
    min-height: 450px;
  }

  .centerProgress {
    position: fixed;
    left: 50%;
    top: 50%;
  }

  @media screen and (max-width: 500px) {
    .profileBlock {
      justify-content: center !important;
    }

    .headerBlock {
      width: 100% !important;
      margin-top: 30px;
    }
  }

  @media screen and (min-width: 768px) {
    width: 600px;
    min-height: 208px;
  }
}

.selectOptionContainer ul {
  background: white;

  li {
    color: #444;
  }
}

.hideView {
  display: none;
}

.avatarMenu {
  position: fixed;
  top: 0;
  left: 0;
  width: 100vw;
  height: 100vh;
  z-index: 1000;
  display: flex;
  flex-direction: column;
  justify-content: center;
  align-items: center;
  transition: all 0.1s ease-out;

  .actionBlock {
    left: -30px;
    position: relative;
    display: grid;
    grid-gap: 2px;
    grid-template-columns: 1fr 1fr 1fr;

    @media (max-width: 500px) {
      left: 0;
    }

    button {
      color: var(--text);
      display: flex;
      padding: 3px 5px;
      flex-direction: row;
      align-items: center;
      justify-content: center;
      background-color: var(--purpleColor);
      border: none;
      border-radius: 3px;
    }
  }

  .itemContainer {
    display: flex;
    justify-content: center;
    align-items: center;
    border-radius: 50%;
    border: solid 100px rgb(51 51 110 / 50%);
    border-bottom-color: transparent;
    opacity: 0.9;
    position: relative;
    width: 361.4px !important;
    height: 361.4px !important;
    border-width: 70px !important;
    left: -30px;

    @media (max-width: 500px) {
      left: 0;
    }

    @media (max-width: 360px) {
      left: 0;
      width: 300px !important;
      height: 300px !important;
      border-width: 60px !important;
    }

    .menuItemBlock {
      position: relative;
    }

    .menuItem {
      border-radius: 50%;
      position: absolute;
      top: -50%;
      left: -50%;
      margin: 0;
      padding: 0;
      min-width: 0;
      background-color: var(--text);
      cursor: pointer;

      &:hover {
        transform: scale(1.2);
      }

      img {
        display: block;
        width: 100%;
      }

      .iconBlock {
        width: 100%;
        height: 100%;
        display: flex;
        cursor: pointer;
        border-radius: 50%;
        flex-direction: row;
        align-items: center;
        justify-content: center;
        background-color: var(--purpleColor);

        svg {
          color: var(--text);
          font-size: 20px;
        }
      }

      &.selectedAvatar {
        border: solid 2px var(--purpleColor0);
      }

      &.activeAvatar {
        border: solid 2px var(--purpleColor);
      }
    }
  }
}

.itemContainerPrev {
  content: "";
  width: 40px;
  height: 70px;
  position: absolute;
  left: 2px;
  top: 192.7px;
  background-color: rgb(51 51 110 / 50%);
  transform: rotate(45deg);
  border-top-right-radius: 50px;
  border-bottom-right-radius: 50px;
  opacity: 1;

  .iconBlock {
    position: relative;
    color: var(--text);
    border: none;
    padding: 0;
    background-color: transparent !important;
    top: 18px;
    right: 3px;
    transform: rotate(-45deg);

    @media (max-width: 360px) {
      top: 13px;
    }

    svg {
      position: relative;
      z-index: 1;
      font-size: 30px;
    }

    &:hover {
      color: #fff;
    }

    &.disabled {
      color: var(--text2);
      cursor: initial;

      &::before {
        content: none !important;
      }
    }
  }

  @media (max-width: 360px) {
    width: 40px;
    height: 60px;
    position: absolute;
    left: -1px;
    top: 159px;
  }
}

.itemContainerNext {
  content: "";
  width: 40px;
  height: 70px;
  position: absolute;
  right: 2px;
  top: 192.7px;
  background-color: rgb(51 51 110 / 50%);
  transform: rotate(135deg);
  border-top-right-radius: 50px;
  border-bottom-right-radius: 50px;
  opacity: 1;

  .iconBlock {
    position: relative;
    color: var(--text);
    border: none;
    padding: 0;
    top: 18px;
    right: 3px;
    background-color: transparent !important;
    transform: rotate(225deg);

    @media (max-width: 360px) {
      top: 13px;
    }

    svg {
      position: relative;
      z-index: 1;
      font-size: 30px;
    }

    &:hover {
      color: #fff;
    }

    &.disabled {
      color: var(--text2);
      cursor: initial;

      &::before {
        content: none !important;
      }
    }
  }

  @media (max-width: 360px) {
    width: 40px;
    height: 60px;
    position: absolute;
    right: -1px;
    top: 159px;
  }
}

.emoteMenu {
  position: fixed;
  top: 0;
  left: 0;
  width: 100vw;
  height: 100vh;
  z-index: 1000;
  display: flex;
  justify-content: center;
  align-items: center;
  transition: all 0.1s ease-out;

  .itemContainer {
    display: flex;
    justify-content: center;
    align-items: center;
    border-radius: 50%;
    border: solid 100px rgb(51 51 110 / 50%);
    border-bottom-color: transparent;
    opacity: 0.9;
    position: relative;
    width: 361.4px !important;
    height: 361.4px !important;
    border-width: 70px !important;
    left: -30px;

    @media (max-width: 500px) {
      left: 0;
    }

    @media (max-width: 360px) {
      left: 0;
      width: 300px !important;
      height: 300px !important;
      border-width: 60px !important;
    }

    .menuItemBlock {
      position: relative;
    }

    .menuItem {
      border-radius: 50%;
      position: absolute;
      top: -50%;
      left: -50%;
      margin: 0;
      padding: 0;
      min-width: 0;
      background-color: transparent;

      &:hover {
        img {
          opacity: 1;
        }
      }

      img {
        opacity: 0.8;
        display: block;
        width: 100%;
      }
    }
  }
}

.avatarSelectContainer {
  position: absolute;
  bottom: 110px;
  padding: 15px 20px 20px 17px;
  border-radius: 5px;
  left: 50%;
  transform: translateX(-50%);
  color: black;
  height: 550px;
  overflow: hidden;
  width: 400px;
  z-index: 1400;
  background: rgb(255 255 255 / 50%);
  box-shadow: 0 4px 30px rgb(0 0 0 / 10%);
  backdrop-filter: blur(4.9px);
  -webkit-backdrop-filter: blur(4.9px);
}

.paperAvatar {
  height: 140px;
  width: 170px;
  border: none;
  position: relative;
  cursor: pointer;
  transition: all 0.2s;

  &:hover {
    background: rgb(81 81 255 / 45%);
  }
}

.avatarContainer {
  height: 80%;
  margin-bottom: 70px;
}

.menuContainer {
  display: flex;
  justify-content: space-between;
  margin-left: 8px;
}

.innerMenuContainer {
  display: flex;
}

.btnDeepColor {
  background-color: #23af3a !important;
}

.btnDeepColorCancel {
  background-color: #f87678 !important;
}

.btn {
  border: none;
  border-radius: 50%;
  height: 30px;
  width: 30px;
  display: flex;
  justify-content: center;
  align-items: center;
  transition: all 0.2s;
  cursor: pointer;
}

.btnBack {
  border: none;
  border-radius: 50%;
  height: 30px;
  width: 30px;
  display: flex;
  align-items: center;
  cursor: pointer;
}

.btnPerson {
  background-color: rgb(255 255 255 / 70%);
  color: #808080;

  &:hover {
    background: rgb(255 255 255 / 100%);
  }
}

.btnCheck {
  background-color: #a5f2b2;
  color: #fff;
  margin: 0 10px;

  &:hover {
    background-color: #1e9932 !important;
  }
}

.btnArrow {
  background-color: #6e6ef7;
  color: #fff;
  transition: all 0.2s;

  &:hover {
    background-color: #5f5ff8;
  }
}

.btnCancel {
  color: #fff;
  background-color: #fca7a8;

  &:hover {
    background-color: #e76a6c !important;
  }
}

.avatar {
  height: 80%;
  width: 80%;
  position: absolute;
  left: 50%;
  top: 28px;
  transform: translateX(-50%);
  cursor: pointer;
}

.size {
  height: 15px;
}

.selectedAvatar {
  border: 3px solid rgb(81 81 255 / 45%) !important;
}

.activeAvatar {
  background: rgb(81 81 255 / 60%);
  cursor: not-allowed;
}

.disabled {
  background-color: #a8a8fe !important;
  cursor: not-allowed;
}

.disabledBtn {
  cursor: not-allowed !important;
}

.container {
  display: flex;
  justify-content: center;
  margin-bottom: 5px;
}

.paper {
  background: var(--purpleLight);
  display: flex;
  align-items: center;
}

.selectPaper {
  background: #343b41;
  color: #f1f1f1;
}

.rootBtn {
  font-size: 13px;
  width: auto;
  font-weight: bold;
  background: var(--purpleColor1);
  padding: 6px 28px;

  &:hover {
    background: var(--purpleColor);
  }
}

.btnContainer {
  display: flex;
  justify-content: flex-end;
  margin-bottom: 10px;
}

.input {
  font-size: 14px;
  color: var(--text);
  background-color: var(--purpleLight);
}

.tabRoot {
  min-height: 20px;
  color: #ccc;
}

.selected {
  background: var(--text);
}

.color {
  color: var(--text);
}

.paper2 {
  background: var(--purpleLight);
  display: flex;
  align-items: center;
  width: 100%;
  padding: 6px 0;
}

.selectedTab {
  color: var(--text) !important;
  font-weight: bold;
  font-size: 17px;
  text-transform: capitalize;
}

.unselectedTab {
  color: var(--purpleDarkest) !important;
  font-weight: bold;
  font-size: 17px;
  text-transform: capitalize;
}<|MERGE_RESOLUTION|>--- conflicted
+++ resolved
@@ -1206,12 +1206,8 @@
 
     .iconBlock {
       display: inline-block;
-<<<<<<< HEAD
-      color: var(--purpleButtonColor);
-=======
       cursor: pointer;
       color: var(--text);
->>>>>>> 5e40871c
       background: transparent;
     }
 
