import React, { useEffect, useLayoutEffect, useRef, useState } from 'react'
import { useTranslation } from 'react-i18next'

import { useAuthState } from '@xrengine/client-core/src/user/services/AuthService'
import { AudioSettingAction, useAudioState } from '@xrengine/engine/src/audio/AudioState'
import { AudioEffectPlayer } from '@xrengine/engine/src/audio/systems/AudioSystem'
import { AvatarSettings, updateMap } from '@xrengine/engine/src/avatar/AvatarControllerSystem'
import { AvatarComponent } from '@xrengine/engine/src/avatar/components/AvatarComponent'
import {
  AvatarInputSettingsAction,
  useAvatarInputSettingsState
} from '@xrengine/engine/src/avatar/state/AvatarInputSettingsState'
import { Engine } from '@xrengine/engine/src/ecs/classes/Engine'
import { useEngineState } from '@xrengine/engine/src/ecs/classes/EngineState'
import { getComponent } from '@xrengine/engine/src/ecs/functions/ComponentFunctions'
import { AvatarControllerType, AvatarMovementScheme } from '@xrengine/engine/src/input/enums/InputEnums'
import { EngineRendererAction, useEngineRendererState } from '@xrengine/engine/src/renderer/EngineRendererState'
import { XRState } from '@xrengine/engine/src/xr/XRState'
import { dispatchAction, getState, useHookstate } from '@xrengine/hyperflux'

import { BlurLinear, Gamepad, Mic, MicOff, VolumeOff, VolumeUp } from '@mui/icons-material'
import KeyboardArrowDownIcon from '@mui/icons-material/KeyboardArrowDown'
import KeyboardArrowUpIcon from '@mui/icons-material/KeyboardArrowUp'
import SurroundSoundIcon from '@mui/icons-material/SurroundSound'
import Box from '@mui/material/Box'
import Checkbox from '@mui/material/Checkbox'
import Collapse from '@mui/material/Collapse'
import FormControl from '@mui/material/FormControl'
import FormControlLabel from '@mui/material/FormControlLabel'
import IconButton from '@mui/material/IconButton'
import InputLabel from '@mui/material/InputLabel'
import MenuItem from '@mui/material/MenuItem'
import Select, { SelectChangeEvent } from '@mui/material/Select'
import Slider from '@mui/material/Slider'
import Switch from '@mui/material/Switch'
import Table from '@mui/material/Table'
import TableBody from '@mui/material/TableBody'
import TableCell from '@mui/material/TableCell'
import TableHead from '@mui/material/TableHead'
import TableRow from '@mui/material/TableRow'
import Typography from '@mui/material/Typography'

import InputSelect from '../../../../admin/common/InputSelect'
import styles from '../index.module.scss'

const SettingMenu = (): JSX.Element => {
  const { t } = useTranslation()
  const rendererState = useEngineRendererState()
  const audioState = useAudioState()
  const avatarInputState = useAvatarInputSettingsState()
  const user = useAuthState().user
  const [controlTypeSelected, setControlType] = useState(avatarInputState.controlType.value)
  const [controlSchemeSelected, setControlScheme] = useState(
    AvatarMovementScheme[AvatarSettings.instance.movementScheme]
  )

  const invertRotationAndMoveSticks = avatarInputState.invertRotationAndMoveSticks.value
  const showAvatar = avatarInputState.showAvatar.value
  const firstRender = useRef(true)
  const xrSupportedModes = useHookstate(getState(XRState).supportedSessionModes)
  const xrSupported = xrSupportedModes['immersive-ar'].value || xrSupportedModes['immersive-vr'].value
  const controllerTypes = Object.values(AvatarControllerType).filter((value) => typeof value === 'string')
  const controlSchemes = Object.values(AvatarMovementScheme).filter((value) => typeof value === 'string')
  // const [open, setOpen] = useState(false)
  const [openOtherAudioSettings, setOpenOtherAudioSettings] = useState(false)

  const handleChangeInvertRotationAndMoveSticks = (event: React.ChangeEvent<HTMLInputElement>) => {
    dispatchAction(
      AvatarInputSettingsAction.setInvertRotationAndMoveSticks({
        invertRotationAndMoveSticks: !invertRotationAndMoveSticks
      })
    )
  }

  const handleChangeShowAvatar = (event: React.ChangeEvent<HTMLInputElement>) => {
    dispatchAction(AvatarInputSettingsAction.setShowAvatar({ showAvatar: !showAvatar }))
  }

  useEffect(() => {
    const world = Engine.instance.currentWorld
    const entity = world.localClientEntity
    const avatar = getComponent(entity, AvatarComponent)
    if (!avatar) return
    if (showAvatar) {
      if (avatar.modelContainer.visible) return
      avatar.modelContainer.visible = showAvatar
    } else {
      if (!avatar.modelContainer.visible) return
      avatar.modelContainer.visible = showAvatar
    }
  }, [showAvatar])

  useLayoutEffect(() => {
    if (firstRender.current) {
      firstRender.current = false
      return
    }
    updateMap()
  }, [avatarInputState.invertRotationAndMoveSticks])

  const handleChangeControlType = (event: SelectChangeEvent) => {
    setControlType(event.target.value as any)
    dispatchAction(AvatarInputSettingsAction.setControlType({ controlType: event.target.value as any }))
  }

  const handleChangeControlScheme = (event: SelectChangeEvent) => {
    setControlScheme(event.target.value as AvatarMovementScheme)
    AvatarSettings.instance.movementScheme = AvatarMovementScheme[event.target.value]
  }

  return (
    <div className={styles.menuPanel}>
      <div className={styles.settingPanel}>
        <section className={styles.settingSection}>
          <Typography variant="h6" className={styles.settingHeader}>
            {t('user:usermenu.setting.audio')}
          </Typography>
          <div className={styles.row}>
            <span className={styles.materialIconBlock}>
              {audioState.masterVolume.value == 0 ? (
                <VolumeOff className={styles.iconBtn} />
              ) : (
                <VolumeUp className={styles.iconBtn} />
              )}
            </span>
            <span className={styles.settingLabel}>{t('user:usermenu.setting.lbl-volume')}</span>
            <Slider
              value={audioState.masterVolume.value}
              onChange={(_, value: number) => {
                dispatchAction(AudioSettingAction.setMasterVolume({ value }))
              }}
              onPointerUp={() => AudioEffectPlayer.instance.play(AudioEffectPlayer.SOUNDS.ui)}
              onPointerEnter={() => AudioEffectPlayer.instance.play(AudioEffectPlayer.SOUNDS.ui)}
              className={styles.slider}
              max={1}
              step={0.01}
              min={0}
            />
          </div>
          <div className={styles.row}>
            <span className={styles.materialIconBlock}>
              {audioState.microphoneGain.value == 0 ? (
                <MicOff className={styles.iconBtn} />
              ) : (
                <Mic className={styles.iconBtn} />
              )}
            </span>
            <span className={styles.settingLabel}>{t('user:usermenu.setting.lbl-microphone')}</span>
            <Slider
              value={audioState.microphoneGain.value}
              onChange={(_, value: number) => {
                dispatchAction(AudioSettingAction.setMicrophoneVolume({ value }))
              }}
              className={styles.slider}
              max={1}
              step={0.01}
              min={0}
              onPointerUp={() => AudioEffectPlayer.instance.play(AudioEffectPlayer.SOUNDS.ui)}
              onPointerEnter={() => AudioEffectPlayer.instance.play(AudioEffectPlayer.SOUNDS.ui)}
            />
          </div>
          <section className={styles.settingSection}>
            <div className={styles.row}>
              <div className={styles.settingHeader}>{t('user:usermenu.setting.other-audio-setting')}</div>
              <IconButton
                className={styles.collapseBtn}
                aria-label="expand"
                size="small"
                onClick={() => setOpenOtherAudioSettings(!openOtherAudioSettings)}
                onPointerUp={() => AudioEffectPlayer.instance.play(AudioEffectPlayer.SOUNDS.ui)}
                onPointerEnter={() => AudioEffectPlayer.instance.play(AudioEffectPlayer.SOUNDS.ui)}
              >
                {openOtherAudioSettings ? <KeyboardArrowUpIcon /> : <KeyboardArrowDownIcon />}
              </IconButton>
            </div>
            <Collapse in={openOtherAudioSettings} timeout="auto" unmountOnExit>
              <Box margin={1}>
                <div className={styles.row}>
                  <span className={styles.materialIconBlock}>
                    <SurroundSoundIcon />
                  </span>
                  <span className={styles.settingLabel}>{t('user:usermenu.setting.use-positional-audio')}</span>
                  <Checkbox
                    className={styles.checkboxBlock}
                    checked={audioState.usePositionalAudio.value}
                    onChange={(_, value: boolean) => {
                      dispatchAction(AudioSettingAction.setUsePositionalAudio({ value }))
                    }}
                    onPointerUp={() => AudioEffectPlayer.instance.play(AudioEffectPlayer.SOUNDS.ui)}
                    onPointerEnter={() => AudioEffectPlayer.instance.play(AudioEffectPlayer.SOUNDS.ui)}
                    size="small"
                  />
                </div>
                <div className={styles.row}>
                  <span className={styles.materialIconBlock}>
                    {audioState.mediaStreamVolume.value == 0 ? (
                      <VolumeOff className={styles.iconBtn} />
                    ) : (
                      <VolumeUp className={styles.iconBtn} />
                    )}
                  </span>
                  <span className={styles.settingLabel}>{t('user:usermenu.setting.lbl-media-instance')}</span>
                  <Slider
                    value={audioState.mediaStreamVolume.value}
                    onChange={(_, value: number) => {
                      dispatchAction(AudioSettingAction.setMediaStreamVolume({ value }))
                    }}
                    onPointerUp={() => AudioEffectPlayer.instance.play(AudioEffectPlayer.SOUNDS.ui)}
                    onPointerEnter={() => AudioEffectPlayer.instance.play(AudioEffectPlayer.SOUNDS.ui)}
                    className={styles.slider}
                    max={1}
                    step={0.01}
                    min={0}
                  />
                </div>
                <div className={styles.row}>
                  <span className={styles.materialIconBlock}>
                    {audioState.notificationVolume.value == 0 ? (
                      <VolumeOff className={styles.iconBtn} />
                    ) : (
                      <VolumeUp className={styles.iconBtn} />
                    )}
                  </span>
                  <span className={styles.settingLabel}>{t('user:usermenu.setting.lbl-notification')}</span>
                  <Slider
                    value={audioState.notificationVolume.value}
                    onChange={(_, value: number) => {
                      dispatchAction(AudioSettingAction.setNotificationVolume({ value }))
                    }}
                    onPointerUp={() => AudioEffectPlayer.instance.play(AudioEffectPlayer.SOUNDS.ui)}
                    onPointerEnter={() => AudioEffectPlayer.instance.play(AudioEffectPlayer.SOUNDS.ui)}
                    className={styles.slider}
                    max={1}
                    step={0.01}
                    min={0}
                  />
                </div>
                <div className={styles.row}>
                  <span className={styles.materialIconBlock}>
                    {audioState.soundEffectsVolume.value == 0 ? (
                      <VolumeOff className={styles.iconBtn} />
                    ) : (
                      <VolumeUp className={styles.iconBtn} />
                    )}
                  </span>
                  <span className={styles.settingLabel}>{t('user:usermenu.setting.lbl-sound-effect')}</span>
                  <Slider
                    value={audioState.soundEffectsVolume.value}
                    onChange={(_, value: number) => {
                      dispatchAction(AudioSettingAction.setSoundEffectsVolume({ value }))
                    }}
                    onPointerUp={() => AudioEffectPlayer.instance.play(AudioEffectPlayer.SOUNDS.ui)}
                    onPointerEnter={() => AudioEffectPlayer.instance.play(AudioEffectPlayer.SOUNDS.ui)}
                    className={styles.slider}
                    max={1}
                    step={0.01}
                    min={0}
                  />
                </div>
                <div className={styles.row}>
                  <span className={styles.materialIconBlock}>
                    {audioState.backgroundMusicVolume.value == 0 ? (
                      <VolumeOff className={styles.iconBtn} />
                    ) : (
                      <VolumeUp className={styles.iconBtn} />
                    )}
                  </span>
                  <span className={styles.settingLabel}>{t('user:usermenu.setting.lbl-background-music-volume')}</span>
                  <Slider
                    value={audioState.backgroundMusicVolume.value}
                    onChange={(_, value: number) => {
                      dispatchAction(AudioSettingAction.setMusicVolume({ value }))
                    }}
                    onPointerUp={() => AudioEffectPlayer.instance.play(AudioEffectPlayer.SOUNDS.ui)}
                    onPointerEnter={() => AudioEffectPlayer.instance.play(AudioEffectPlayer.SOUNDS.ui)}
                    className={styles.slider}
                    max={1}
                    step={0.01}
                    min={0}
                  />
                </div>
              </Box>
            </Collapse>
          </section>
        </section>
        <section className={styles.settingSection}>
          <Typography variant="h6" className={styles.settingHeader}>
            {t('user:usermenu.setting.graphics')}
          </Typography>
          <div className={styles.row}>
            <span className={styles.materialIconBlock}>
              <BlurLinear className={styles.iconBtn} />
            </span>
            <span className={styles.settingLabel}>{t('user:usermenu.setting.lbl-resolution')}</span>
            <Slider
              value={rendererState.qualityLevel.value}
              onChange={(_, value: number) => {
                dispatchAction(EngineRendererAction.setQualityLevel({ qualityLevel: value }))
                dispatchAction(EngineRendererAction.setAutomatic({ automatic: false }))
              }}
              onPointerUp={() => AudioEffectPlayer.instance.play(AudioEffectPlayer.SOUNDS.ui)}
              onPointerEnter={() => AudioEffectPlayer.instance.play(AudioEffectPlayer.SOUNDS.ui)}
              className={styles.slider}
              min={1}
              max={5}
              step={1}
            />
          </div>
          <div className={`${styles.row}`}>
            <FormControlLabel
              className={styles.checkboxBlock}
              control={<Checkbox checked={rendererState.usePostProcessing.value} size="small" />}
              label={t('user:usermenu.setting.lbl-pp') as string}
              onChange={(_, value) => {
                dispatchAction(EngineRendererAction.setPostProcessing({ usePostProcessing: value }))
                dispatchAction(EngineRendererAction.setAutomatic({ automatic: false }))
              }}
              onPointerUp={() => AudioEffectPlayer.instance.play(AudioEffectPlayer.SOUNDS.ui)}
              onPointerEnter={() => AudioEffectPlayer.instance.play(AudioEffectPlayer.SOUNDS.ui)}
            />
            {/* <FormControlLabel
              className={styles.checkboxBlock}
              control={<Checkbox checked={props.graphics.pbr} size="small" />}
              label={t('user:usermenu.setting.lbl-pbr')}
              onChange={(_, value) => {
                props.setGraphicsSettings({
                  pbr: value
                })
              }}
            /> */}
            <FormControlLabel
              className={styles.checkboxBlock}
              control={<Checkbox checked={rendererState.useShadows.value} size="small" />}
              label={t('user:usermenu.setting.lbl-shadow') as string}
              onChange={(_, value) => {
                dispatchAction(EngineRendererAction.setShadows({ useShadows: value }))
                dispatchAction(EngineRendererAction.setAutomatic({ automatic: false }))
              }}
              onPointerUp={() => AudioEffectPlayer.instance.play(AudioEffectPlayer.SOUNDS.ui)}
              onPointerEnter={() => AudioEffectPlayer.instance.play(AudioEffectPlayer.SOUNDS.ui)}
            />
          </div>
          <div className={`${styles.row} ${styles.automatic}`}>
            <FormControlLabel
              className={styles.checkboxBlock}
              control={<Checkbox checked={rendererState.automatic.value} size="small" />}
              label={t('user:usermenu.setting.lbl-automatic') as string}
              labelPlacement="start"
              onChange={(_, value) => {
                dispatchAction(EngineRendererAction.setAutomatic({ automatic: value }))
              }}
              onPointerUp={() => AudioEffectPlayer.instance.play(AudioEffectPlayer.SOUNDS.ui)}
              onPointerEnter={() => AudioEffectPlayer.instance.play(AudioEffectPlayer.SOUNDS.ui)}
            />
          </div>
        </section>
        {/* <section className={styles.settingSection}>
          <Typography variant="h6" className={styles.settingHeader}>
            {t('user:usermenu.setting.user-avatar')}
          </Typography>
          <FormControlLabel
            label={t('user:usermenu.setting.show-avatar')}
            labelPlacement="start"
            control={
              <Switch
                checked={showAvatar}
                onChange={handleChangeShowAvatar}
                onPointerUp={() => AudioEffectPlayer.instance.play(AudioEffectPlayer.SOUNDS.ui)}
                onPointerEnter={() => AudioEffectPlayer.instance.play(AudioEffectPlayer.SOUNDS.ui)}
                className={styles.iconBtn}
              />
            }
          />
<<<<<<< HEAD
        </section>
        {engineState.xrSupported.value && (
          <>
            <section className={styles.settingSection}>
              <div className={styles.sectionBar}>
                <Typography variant="h6" className={styles.settingHeader}>
                  {t('user:usermenu.setting.xrusersetting')}
                </Typography>
                <IconButton
                  className={styles.collapseBtn}
                  aria-label="expand"
                  size="small"
                  onClick={() => setOpen(!open)}
                  onPointerUp={() => AudioEffectPlayer.instance.play(AudioEffectPlayer.SOUNDS.ui)}
                  onPointerEnter={() => AudioEffectPlayer.instance.play(AudioEffectPlayer.SOUNDS.ui)}
                >
                  {open ? <KeyboardArrowUpIcon /> : <KeyboardArrowDownIcon />}
                </IconButton>
                <FormControlLabel
                  control={
                    <Switch
                      checked={invertRotationAndMoveSticks}
                      onChange={handleChangeInvertRotationAndMoveSticks}
                      onPointerUp={() => AudioEffectPlayer.instance.play(AudioEffectPlayer.SOUNDS.ui)}
                      onPointerEnter={() => AudioEffectPlayer.instance.play(AudioEffectPlayer.SOUNDS.ui)}
                      className={styles.iconBtn}
                    />
                  }
                  label={t('user:usermenu.setting.invert-rotation')}
                />
              </div>
              <Collapse in={open} timeout="auto" unmountOnExit>
                <Box margin={1}>
                  <Table size="small">
                    <TableHead>
                      <TableRow>
                        <TableCell classes={{ root: styles.tableRow }}>{t('user:usermenu.setting.rotation')}</TableCell>
                        <TableCell classes={{ root: styles.tableRow }}>
                          {t('user:usermenu.setting.rotation-angle')}
                        </TableCell>
                        <TableCell align="right" classes={{ root: styles.tableRow }}>
                          {t('user:usermenu.setting.rotation-smooth-speed')}
                        </TableCell>
                        <TableCell align="right" classes={{ root: styles.tableRow }}>
                          {t('user:usermenu.setting.moving')}
                        </TableCell>
                      </TableRow>
                    </TableHead>
                    <TableBody>
                      <TableRow>
                        <TableCell align="center" classes={{ root: styles.tableRow }} component="th" scope="row">
                          {avatarInputState.rotation.value}
                        </TableCell>
                        <TableCell align="center" classes={{ root: styles.tableRow }}>
                          {avatarInputState.rotationAngle.value}
                        </TableCell>
                        <TableCell align="center" classes={{ root: styles.tableRow }}>
                          {avatarInputState.rotationSmoothSpeed.value}
                        </TableCell>
                        <TableCell align="center" classes={{ root: styles.tableRow }}>
                          {avatarInputState.moving.value}
                        </TableCell>
                      </TableRow>
                    </TableBody>
                  </Table>
                </Box>
              </Collapse>
            </section>
            <section className={styles.settingSection}>
              <div className={styles.controlsContainer}>
                <Typography variant="h6" className={styles.settingHeader}>
                  {t('user:usermenu.setting.controls')}
                </Typography>
                <div className={styles.selectSize}>
                  <FormControl fullWidth>
                    <InputLabel>{t('user:usermenu.setting.lbl-control-scheme')}</InputLabel>
                    <Select
                      value={controlSchemeSelected}
                      onChange={handleChangeControlScheme}
                      onPointerUp={() => AudioEffectPlayer.instance.play(AudioEffectPlayer.SOUNDS.ui)}
                      onPointerEnter={() => AudioEffectPlayer.instance.play(AudioEffectPlayer.SOUNDS.ui)}
                      size="small"
                      classes={{
                        select: styles.select
                      }}
                      MenuProps={{ classes: { paper: styles.paper } }}
                    >
                      {controlSchemes.map((el) => (
                        <MenuItem value={el} key={el} classes={{ root: styles.menuItem }}>
                          {el}
                        </MenuItem>
                      ))}
                    </Select>
                  </FormControl>
                </div>
                <div className={styles.selectSize}>
                  <FormControl fullWidth>
                    <InputLabel>{t('user:usermenu.setting.lbl-control-type')}</InputLabel>
                    <Select
                      value={controlTypeSelected}
                      onChange={handleChangeControlType}
                      onPointerUp={() => AudioEffectPlayer.instance.play(AudioEffectPlayer.SOUNDS.ui)}
                      onPointerEnter={() => AudioEffectPlayer.instance.play(AudioEffectPlayer.SOUNDS.ui)}
                      size="small"
                      classes={{
                        select: styles.select
                      }}
                      MenuProps={{ classes: { paper: styles.paper } }}
                    >
                      {controllerTypes.map((el, index) => (
                        <MenuItem value={el} key={el + index} classes={{ root: styles.menuItem }}>
                          {el}
                        </MenuItem>
                      ))}
                    </Select>
                  </FormControl>
                </div>
              </div>
            </section>
          </>
=======
        </section> */}
        {xrSupported && (
          <section className={styles.settingSection}>
            <Typography variant="h6" className={styles.settingHeader}>
              {t('user:usermenu.setting.xrusersetting')}
            </Typography>

            {/* <div className={styles.row}>
              <span className={styles.materialIconBlock}>
                <Gamepad className={styles.iconBtn} />
              </span>
              <span className={styles.settingLabel}>{t('user:usermenu.setting.controls')}</span>
              <InputSelect
                name={'control-scheme'}
                label={t('user:usermenu.setting.lbl-control-scheme')}
                value={controlSchemeSelected}
                menu={controlSchemes.map((el) => {return {label:el.split('_')[1], value:el}})}
                onChange={(e) => handleChangeControlScheme(e)}
              />
              <InputSelect
                name={'control-type'}
                label={t('user:usermenu.setting.lbl-control-type')}
                value={controlTypeSelected}
                menu={controllerTypes.map((el) => {return {label:el.split('_')[1], value:el}})}
                onChange={(e) => handleChangeControlType(e)}
              />
            </div> */}

            <FormControlLabel
              control={
                <Switch
                  checked={invertRotationAndMoveSticks}
                  onChange={handleChangeInvertRotationAndMoveSticks}
                  className={styles.iconBtn}
                />
              }
              label={t('user:usermenu.setting.invert-rotation')}
            />
            {/* <Collapse in={open} timeout="auto" unmountOnExit>
              <Box margin={1}>
                <Table size="small">
                  <TableHead>
                    <TableRow>
                      <TableCell classes={{ root: styles.tableRow }}>{t('user:usermenu.setting.rotation')}</TableCell>
                      <TableCell classes={{ root: styles.tableRow }}>
                        {t('user:usermenu.setting.rotation-angle')}
                      </TableCell>
                      <TableCell align="right" classes={{ root: styles.tableRow }}>
                        {t('user:usermenu.setting.rotation-smooth-speed')}
                      </TableCell>
                      <TableCell align="right" classes={{ root: styles.tableRow }}>
                        {t('user:usermenu.setting.moving')}
                      </TableCell>
                    </TableRow>
                  </TableHead>
                  <TableBody>
                    <TableRow>
                      <TableCell align="center" classes={{ root: styles.tableRow }} component="th" scope="row">
                        {avatarInputState.rotation.value}
                      </TableCell>
                      <TableCell align="center" classes={{ root: styles.tableRow }}>
                        {avatarInputState.rotationAngle.value}
                      </TableCell>
                      <TableCell align="center" classes={{ root: styles.tableRow }}>
                        {avatarInputState.rotationSmoothSpeed.value}
                      </TableCell>
                      <TableCell align="center" classes={{ root: styles.tableRow }}>
                        {avatarInputState.moving.value}
                      </TableCell>
                    </TableRow>
                  </TableBody>
                </Table>
              </Box>
            </Collapse> */}
          </section>
>>>>>>> e28736bf
        )}
      </div>
    </div>
  )
}

export default SettingMenu<|MERGE_RESOLUTION|>--- conflicted
+++ resolved
@@ -362,165 +362,32 @@
             label={t('user:usermenu.setting.show-avatar')}
             labelPlacement="start"
             control={
-              <Switch
-                checked={showAvatar}
-                onChange={handleChangeShowAvatar}
-                onPointerUp={() => AudioEffectPlayer.instance.play(AudioEffectPlayer.SOUNDS.ui)}
-                onPointerEnter={() => AudioEffectPlayer.instance.play(AudioEffectPlayer.SOUNDS.ui)}
-                className={styles.iconBtn}
+              <Switch 
+              checked={showAvatar}
+              onChange={handleChangeShowAvatar}
+              onPointerUp={() => AudioEffectPlayer.instance.play(AudioEffectPlayer.SOUNDS.ui)}
+              onPointerEnter={() => AudioEffectPlayer.instance.play(AudioEffectPlayer.SOUNDS.ui)}
+              className={styles.iconBtn}
               />
             }
           />
-<<<<<<< HEAD
-        </section>
-        {engineState.xrSupported.value && (
-          <>
-            <section className={styles.settingSection}>
-              <div className={styles.sectionBar}>
-                <Typography variant="h6" className={styles.settingHeader}>
-                  {t('user:usermenu.setting.xrusersetting')}
-                </Typography>
-                <IconButton
-                  className={styles.collapseBtn}
-                  aria-label="expand"
-                  size="small"
-                  onClick={() => setOpen(!open)}
-                  onPointerUp={() => AudioEffectPlayer.instance.play(AudioEffectPlayer.SOUNDS.ui)}
-                  onPointerEnter={() => AudioEffectPlayer.instance.play(AudioEffectPlayer.SOUNDS.ui)}
-                >
-                  {open ? <KeyboardArrowUpIcon /> : <KeyboardArrowDownIcon />}
-                </IconButton>
-                <FormControlLabel
-                  control={
-                    <Switch
-                      checked={invertRotationAndMoveSticks}
-                      onChange={handleChangeInvertRotationAndMoveSticks}
-                      onPointerUp={() => AudioEffectPlayer.instance.play(AudioEffectPlayer.SOUNDS.ui)}
-                      onPointerEnter={() => AudioEffectPlayer.instance.play(AudioEffectPlayer.SOUNDS.ui)}
-                      className={styles.iconBtn}
-                    />
-                  }
-                  label={t('user:usermenu.setting.invert-rotation')}
-                />
-              </div>
-              <Collapse in={open} timeout="auto" unmountOnExit>
-                <Box margin={1}>
-                  <Table size="small">
-                    <TableHead>
-                      <TableRow>
-                        <TableCell classes={{ root: styles.tableRow }}>{t('user:usermenu.setting.rotation')}</TableCell>
-                        <TableCell classes={{ root: styles.tableRow }}>
-                          {t('user:usermenu.setting.rotation-angle')}
-                        </TableCell>
-                        <TableCell align="right" classes={{ root: styles.tableRow }}>
-                          {t('user:usermenu.setting.rotation-smooth-speed')}
-                        </TableCell>
-                        <TableCell align="right" classes={{ root: styles.tableRow }}>
-                          {t('user:usermenu.setting.moving')}
-                        </TableCell>
-                      </TableRow>
-                    </TableHead>
-                    <TableBody>
-                      <TableRow>
-                        <TableCell align="center" classes={{ root: styles.tableRow }} component="th" scope="row">
-                          {avatarInputState.rotation.value}
-                        </TableCell>
-                        <TableCell align="center" classes={{ root: styles.tableRow }}>
-                          {avatarInputState.rotationAngle.value}
-                        </TableCell>
-                        <TableCell align="center" classes={{ root: styles.tableRow }}>
-                          {avatarInputState.rotationSmoothSpeed.value}
-                        </TableCell>
-                        <TableCell align="center" classes={{ root: styles.tableRow }}>
-                          {avatarInputState.moving.value}
-                        </TableCell>
-                      </TableRow>
-                    </TableBody>
-                  </Table>
-                </Box>
-              </Collapse>
-            </section>
-            <section className={styles.settingSection}>
-              <div className={styles.controlsContainer}>
-                <Typography variant="h6" className={styles.settingHeader}>
-                  {t('user:usermenu.setting.controls')}
-                </Typography>
-                <div className={styles.selectSize}>
-                  <FormControl fullWidth>
-                    <InputLabel>{t('user:usermenu.setting.lbl-control-scheme')}</InputLabel>
-                    <Select
-                      value={controlSchemeSelected}
-                      onChange={handleChangeControlScheme}
-                      onPointerUp={() => AudioEffectPlayer.instance.play(AudioEffectPlayer.SOUNDS.ui)}
-                      onPointerEnter={() => AudioEffectPlayer.instance.play(AudioEffectPlayer.SOUNDS.ui)}
-                      size="small"
-                      classes={{
-                        select: styles.select
-                      }}
-                      MenuProps={{ classes: { paper: styles.paper } }}
-                    >
-                      {controlSchemes.map((el) => (
-                        <MenuItem value={el} key={el} classes={{ root: styles.menuItem }}>
-                          {el}
-                        </MenuItem>
-                      ))}
-                    </Select>
-                  </FormControl>
-                </div>
-                <div className={styles.selectSize}>
-                  <FormControl fullWidth>
-                    <InputLabel>{t('user:usermenu.setting.lbl-control-type')}</InputLabel>
-                    <Select
-                      value={controlTypeSelected}
-                      onChange={handleChangeControlType}
-                      onPointerUp={() => AudioEffectPlayer.instance.play(AudioEffectPlayer.SOUNDS.ui)}
-                      onPointerEnter={() => AudioEffectPlayer.instance.play(AudioEffectPlayer.SOUNDS.ui)}
-                      size="small"
-                      classes={{
-                        select: styles.select
-                      }}
-                      MenuProps={{ classes: { paper: styles.paper } }}
-                    >
-                      {controllerTypes.map((el, index) => (
-                        <MenuItem value={el} key={el + index} classes={{ root: styles.menuItem }}>
-                          {el}
-                        </MenuItem>
-                      ))}
-                    </Select>
-                  </FormControl>
-                </div>
-              </div>
-            </section>
-          </>
-=======
         </section> */}
         {xrSupported && (
           <section className={styles.settingSection}>
             <Typography variant="h6" className={styles.settingHeader}>
               {t('user:usermenu.setting.xrusersetting')}
             </Typography>
-
-            {/* <div className={styles.row}>
-              <span className={styles.materialIconBlock}>
-                <Gamepad className={styles.iconBtn} />
-              </span>
-              <span className={styles.settingLabel}>{t('user:usermenu.setting.controls')}</span>
-              <InputSelect
-                name={'control-scheme'}
-                label={t('user:usermenu.setting.lbl-control-scheme')}
-                value={controlSchemeSelected}
-                menu={controlSchemes.map((el) => {return {label:el.split('_')[1], value:el}})}
-                onChange={(e) => handleChangeControlScheme(e)}
-              />
-              <InputSelect
-                name={'control-type'}
-                label={t('user:usermenu.setting.lbl-control-type')}
-                value={controlTypeSelected}
-                menu={controllerTypes.map((el) => {return {label:el.split('_')[1], value:el}})}
-                onChange={(e) => handleChangeControlType(e)}
-              />
+            {/*
+              <div className={styles.sectionBar}>
+              <IconButton
+                className={styles.collapseBtn}
+                aria-label="expand"
+                size="small"
+                onClick={() => setOpen(!open)}
+              >
+                {open ? <KeyboardArrowUpIcon /> : <KeyboardArrowDownIcon />}
+              </IconButton>
             </div> */}
-
             <FormControlLabel
               control={
                 <Switch
@@ -568,7 +435,6 @@
               </Box>
             </Collapse> */}
           </section>
->>>>>>> e28736bf
         )}
       </div>
     </div>
