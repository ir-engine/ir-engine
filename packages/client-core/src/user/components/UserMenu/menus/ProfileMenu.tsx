--- conflicted
+++ resolved
@@ -84,7 +84,6 @@
 
   let type = ''
   const addMoreSocial =
-<<<<<<< HEAD
     (authState?.value?.discord && !oauthConnectedState.discord.value) ||
     (authState?.value?.facebook && !oauthConnectedState.facebook.value) ||
     (authState?.value?.github && !oauthConnectedState.github.value) ||
@@ -93,17 +92,6 @@
     (authState?.value?.twitter && !oauthConnectedState.twitter.value)
 
   const removeSocial = Object.values(oauthConnectedState.value).filter((value) => value).length > 1
-=======
-    (authState?.discord && !oauthConnectedState.discord) ||
-    (authState.facebook && !oauthConnectedState.facebook) ||
-    (authState.github && !oauthConnectedState.github) ||
-    (authState.google && !oauthConnectedState.google) ||
-    (authState.linkedin && !oauthConnectedState.linkedin) ||
-    (authState.twitter && !oauthConnectedState.twitter)
-
-  /**allow removing social logins if there is at least 1 social logins connected*/
-  const removeSocial = Object.values(oauthConnectedState).filter((value) => value).length >= 1
->>>>>>> f6138e5a
 
   // const loadCredentialHandler = async () => {
   //   try {
@@ -555,95 +543,48 @@
                       {t('user:usermenu.profile.removeSocial')}
                     </Text>
 
-<<<<<<< HEAD
-                <div className={styles.socialContainer}>
-                  {authState?.value?.discord && oauthConnectedState.discord.value && (
-                    <IconButton
-                      id="discord"
-                      icon={<DiscordIcon viewBox="0 0 40 40" />}
-                      onClick={handleRemoveOAuthServiceClick}
-                    />
-                  )}
-                  {authState?.value?.google && oauthConnectedState.google.value && (
-                    <IconButton
-                      id="google"
-                      icon={<GoogleIcon viewBox="0 0 40 40" />}
-                      onClick={handleRemoveOAuthServiceClick}
-                    />
-                  )}
-                  {authState?.value?.facebook && oauthConnectedState.facebook.value && (
-                    <IconButton
-                      id="facebook"
-                      icon={<FacebookIcon viewBox="0 0 40 40" />}
-                      onClick={handleRemoveOAuthServiceClick}
-                    />
-                  )}
-                  {authState?.value?.linkedin && oauthConnectedState.linkedin.value && (
-                    <IconButton
-                      id="linkedin"
-                      icon={<LinkedInIcon viewBox="0 0 40 40" />}
-                      onClick={handleRemoveOAuthServiceClick}
-                    />
-                  )}
-                  {authState?.value?.twitter && oauthConnectedState.twitter.value && (
-                    <IconButton
-                      id="twitter"
-                      icon={<TwitterIcon viewBox="0 0 40 40" />}
-                      onClick={handleRemoveOAuthServiceClick}
-                    />
-                  )}
-                  {authState?.value?.github && oauthConnectedState.github.value && (
-                    <IconButton
-                      id="github"
-                      icon={<Icon type="GitHub" viewBox="0 0 24 24" />}
-                      onClick={handleRemoveOAuthServiceClick}
-                    />
-                  )}
-                </div>
-=======
                     <div className={styles.socialContainer}>
-                      {authState?.discord && oauthConnectedState.discord && (
+                      {authState?.discord.value && oauthConnectedState.discord.value && (
                         <IconButton
                           id="discord"
                           icon={<DiscordIcon viewBox="0 0 40 40" />}
                           onClick={handleRemoveOAuthServiceClick}
                         />
                       )}
-                      {authState?.google && oauthConnectedState.google && (
+                      {authState?.google.value && oauthConnectedState.google.value && (
                         <IconButton
                           id="google"
                           icon={<GoogleIcon viewBox="0 0 40 40" />}
                           onClick={handleRemoveOAuthServiceClick}
                         />
                       )}
-                      {authState?.facebook && oauthConnectedState.facebook && (
+                      {authState?.facebook.value && oauthConnectedState.facebook.value && (
                         <IconButton
                           id="facebook"
                           icon={<Icon type="Facebook" viewBox="0 0 40 40" />}
                           onClick={handleRemoveOAuthServiceClick}
                         />
                       )}
-                      {authState?.linkedin && oauthConnectedState.linkedin && (
+                      {authState?.linkedin.value && oauthConnectedState.linkedin.value && (
                         <IconButton
                           id="linkedin"
                           icon={<LinkedInIcon viewBox="0 0 40 40" />}
                           onClick={handleRemoveOAuthServiceClick}
                         />
                       )}
-                      {authState?.twitter && oauthConnectedState.twitter && (
+                      {authState?.twitter.value && oauthConnectedState.twitter.value && (
                         <IconButton
                           id="twitter"
                           icon={<Icon type="Twitter" viewBox="0 0 40 40" />}
                           onClick={handleRemoveOAuthServiceClick}
                         />
                       )}
-                      {authState?.github && oauthConnectedState.github && (
+                      {authState?.github.value && oauthConnectedState.github.value && (
                         <IconButton id="github" icon={<Icon type="GitHub" />} onClick={handleRemoveOAuthServiceClick} />
                       )}
                     </div>
                   </>
                 )}
->>>>>>> f6138e5a
               </>
             )}
 
