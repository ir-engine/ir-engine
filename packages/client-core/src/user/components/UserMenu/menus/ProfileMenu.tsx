import { Check, Close, Create, GitHub, Send } from '@mui/icons-material'
import AccountBalanceWalletIcon from '@mui/icons-material/AccountBalanceWallet'
import ContentCopyIcon from '@mui/icons-material/ContentCopy'
import InventoryIcon from '@mui/icons-material/Inventory'
import StoreIcon from '@mui/icons-material/Store'
import StorefrontIcon from '@mui/icons-material/Storefront'
import Button from '@mui/material/Button'
import Grid from '@mui/material/Grid'
import InputAdornment from '@mui/material/InputAdornment'
import Snackbar from '@mui/material/Snackbar'
import TextField from '@mui/material/TextField'
import Tooltip from '@mui/material/Tooltip'
import Typography from '@mui/material/Typography'
import { validateEmail, validatePhoneNumber } from '@xrengine/common/src/config'
import * as polyfill from 'credential-handler-polyfill'
import React, { useEffect, useState } from 'react'
import { CopyToClipboard } from 'react-copy-to-clipboard'
import { useTranslation } from 'react-i18next'
import { AuthSettingService, useAdminAuthSettingState } from '../../../../admin/services/Setting/AuthSettingService'
import { DiscordIcon } from '../../../../common/components/Icons/DiscordIcon'
import { FacebookIcon } from '../../../../common/components/Icons/FacebookIcon'
import { GoogleIcon } from '../../../../common/components/Icons/GoogleIcon'
import { LinkedInIcon } from '../../../../common/components/Icons/LinkedInIcon'
import { TwitterIcon } from '../../../../common/components/Icons/TwitterIcon'
import { AuthService, useAuthState } from '../../../services/AuthService'
import styles from '../UserMenu.module.scss'
import { getAvatarURLForUser, Views } from '../util'

interface Props {
  changeActiveMenu?: any
  setProfileMenuOpen?: any

  hideLogin?: any
}

const initialState = {
  jwt: true,
  local: false,
  discord: false,
  facebook: false,
  github: false,
  google: false,
  linkedin: false,
  twitter: false,
  smsMagicLink: false,
  emailMagicLink: false
}

const ProfileMenu = (props: Props): any => {
  const { changeActiveMenu, setProfileMenuOpen, hideLogin } = props
  const { t } = useTranslation()

  const selfUser = useAuthState().user

  const [username, setUsername] = useState(selfUser?.name.value)
  const [emailPhone, setEmailPhone] = useState('')
  const [error, setError] = useState(false)
  const [errorUsername, setErrorUsername] = useState(false)
  const [showUserId, setShowUserId] = useState(false)
  const [userIdState, setUserIdState] = useState({ value: '', copied: false, open: false })
  const authSettingState = useAdminAuthSettingState()
  const [authSetting] = authSettingState?.authSettings?.value || []
  const [authState, setAuthState] = useState(initialState)

  useEffect(() => {
    !authSetting && AuthSettingService.fetchAuthSetting()
  }, [])

  useEffect(() => {
    if (authSetting) {
      let temp = { ...initialState }
      authSetting?.authStrategies?.forEach((el) => {
        Object.entries(el).forEach(([strategyName, strategy]) => {
          temp[strategyName] = strategy
        })
      })
      setAuthState(temp)
    }
  }, [authSettingState?.updateNeeded?.value])

  let type = ''

  const loadCredentialHandler = async () => {
    try {
      const mediator = `${globalThis.process.env['VITE_MEDIATOR_SERVER']}/mediator?origin=${encodeURIComponent(
        window.location.origin
      )}`

      await polyfill.loadOnce(mediator)
      console.log('Ready to work with credentials!')
    } catch (e) {
      console.error('Error loading polyfill:', e)
    }
  }

  useEffect(() => {
    loadCredentialHandler()
  }, []) // Only run once

  useEffect(() => {
    selfUser && setUsername(selfUser.name.value)
  }, [selfUser.name.value])

  const updateUserName = (e) => {
    e.preventDefault()
    handleUpdateUsername()
  }

  const handleUsernameChange = (e) => {
    setUsername(e.target.value)
    if (!e.target.value) setErrorUsername(true)
  }

  const handleUpdateUsername = () => {
    const name = username.trim()
    if (!name) return
    if (selfUser.name.value.trim() !== name) {
      // @ts-ignore
      AuthService.updateUsername(selfUser.id.value, name)
    }
  }
  const handleInputChange = (e) => setEmailPhone(e.target.value)

  const validate = () => {
    if (emailPhone === '') return false
    if (validateEmail(emailPhone.trim()) && authState?.emailMagicLink) type = 'email'
    else if (validatePhoneNumber(emailPhone.trim()) && authState.smsMagicLink) type = 'sms'
    else {
      setError(true)
      return false
    }

    setError(false)
    return true
  }

  const handleSubmit = (e: any): any => {
    e.preventDefault()
    if (!validate()) return
    if (type === 'email') AuthService.addConnectionByEmail(emailPhone, selfUser?.id?.value!)
    else if (type === 'sms') AuthService.addConnectionBySms(emailPhone, selfUser?.id?.value!)
    return
  }

  const handleOAuthServiceClick = (e) => {
    AuthService.loginUserByOAuth(e.currentTarget.id)
  }

  const handleLogout = async (e) => {
    if (changeActiveMenu != null) changeActiveMenu(null)
    else if (setProfileMenuOpen != null) setProfileMenuOpen(false)
    await AuthService.logoutUser()
    // window.location.reload()
  }

  const handleWalletLoginClick = async (e) => {
    const domain = window.location.origin
    const challenge = '99612b24-63d9-11ea-b99f-4f66f3e4f81a' // TODO: generate

    console.log('Sending DIDAuth query...')

    const didAuthQuery: any = {
      web: {
        VerifiablePresentation: {
          query: [
            {
              type: 'DIDAuth'
            }
          ],
          challenge,
          domain // e.g.: requestingparty.example.com
        }
      }
    }

    // Use Credential Handler API to authenticate
    const result: any = await navigator.credentials.get(didAuthQuery)
    console.log(result)

    AuthService.loginUserByXRWallet(result)
  }

  const handleShowId = () => {
    setShowUserId(!showUserId)
    setUserIdState({ ...userIdState, value: selfUser.id.value as string })
  }

  const handleClose = () => {
    setUserIdState({ ...userIdState, open: false })
  }

  const getConnectText = () => {
    if (authState?.emailMagicLink && authState?.smsMagicLink) {
      return t('user:usermenu.profile.connectPhoneEmail')
    } else if (authState?.emailMagicLink && !authState?.smsMagicLink) {
      return t('user:usermenu.profile.connectEmail')
    } else if (!authState?.emailMagicLink && authState?.smsMagicLink) {
      return t('user:usermenu.profile.connectPhone')
    } else {
      return ''
    }
  }

  const getErrorText = () => {
    if (authState?.emailMagicLink && authState?.smsMagicLink) {
      return t('user:usermenu.profile.phoneEmailError')
    } else if (authState?.emailMagicLink && !authState?.smsMagicLink) {
      return t('user:usermenu.profile.emailError')
    } else if (!authState?.emailMagicLink && authState?.smsMagicLink) {
      return t('user:usermenu.profile.phoneError')
    } else {
      return ''
    }
  }

  const getConnectPlaceholder = () => {
    if (authState?.emailMagicLink && authState?.smsMagicLink) {
      return t('user:usermenu.profile.ph-phoneEmail')
    } else if (authState?.emailMagicLink && !authState?.smsMagicLink) {
      return t('user:usermenu.profile.ph-email')
    } else if (!authState?.emailMagicLink && authState?.smsMagicLink) {
      return t('user:usermenu.profile.ph-phone')
    } else {
      return ''
    }
  }

  const goToEthNFT = () => {
    let token = JSON.stringify(localStorage.getItem('TheOverlay-Auth-Store'))
    if (selfUser.id.value && token)
      window.open(
        `${globalThis.process.env['VITE_ETH_MARKETPLACE']}?data=${selfUser.id.value}&token=${token}`,
        '_blank'
      )
  }
  const enableSocial =
    authState?.discord ||
    authState?.facebook ||
    authState?.github ||
    authState?.google ||
    authState?.linkedin ||
    authState?.twitter

  const enableConnect = authState?.emailMagicLink || authState?.smsMagicLink

  return (
    <div className={styles.menuPanel}>
      <section className={styles.profilePanel}>
        <section className={styles.profileBlock}>
          <div className={styles.avatarBlock}>
            <img src={getAvatarURLForUser(selfUser?.id?.value)} />
            {changeActiveMenu != null && (
              <Button
                className={styles.avatarBtn}
                id="select-avatar"
                onClick={() => changeActiveMenu(Views.Avatar)}
                disableRipple
              >
                <Create />
              </Button>
            )}
          </div>
          <div className={styles.headerBlock}>
            <Typography variant="h1" className={styles.panelHeader}>
              {t('user:usermenu.profile.lbl-username')}
            </Typography>
            <span className={styles.inputBlock}>
              <TextField
                margin="none"
                size="small"
                name="username"
                variant="outlined"
                value={username || ''}
                onChange={handleUsernameChange}
                onKeyDown={(e) => {
                  if (e.key === 'Enter') updateUserName(e)
                }}
                className={styles.usernameInput}
                error={errorUsername}
                InputProps={{
                  endAdornment: (
                    <InputAdornment position="end">
                      <a href="#" className={styles.materialIconBlock} onClick={updateUserName}>
                        <Check className={styles.primaryForeground} />
                      </a>
                    </InputAdornment>
                  )
                }}
              />
            </span>

            <Grid container justifyContent="right">
              <Grid item xs={6}>
                <h2>
                  {selfUser?.userRole?.value === 'admin'
                    ? t('user:usermenu.profile.youAreAn')
                    : t('user:usermenu.profile.youAreA')}{' '}
                  <span>{selfUser?.userRole?.value}</span>.
                </h2>
              </Grid>
              <Grid item container xs={6} alignItems="flex-start" direction="column">
                <Tooltip title="Show User ID" placement="right">
<<<<<<< HEAD
                  <h2 id="show-id-btn" size="small" className={styles.showUserId} onClick={handleShowId}>
=======
                  <h2 className={styles.showUserId} onClick={handleShowId}>
>>>>>>> 34a037c2
                    {showUserId ? t('user:usermenu.profile.hideUserId') : t('user:usermenu.profile.showUserId')}{' '}
                  </h2>
                </Tooltip>
              </Grid>
            </Grid>
            {selfUser?.userRole.value !== 'guest' && (
              <Grid
                display="grid"
                gridTemplateColumns="1fr 1.5fr"
                sx={{
                  display: 'grid',
                  gridTemplateColumns: '1fr 1.5fr',

                  '@media(max-width: 600px)': {
                    gridTemplateColumns: '1fr'
                  },

                  button: {
                    margin: '0px',
                    width: '100%',
                    height: '100%',
                    color: 'white',
                    display: 'grid',
                    fontSize: '14px',
                    textAlign: 'left',
                    justifyContent: 'flex-start',
                    gridTemplateColumns: 'max-content auto',

                    svg: {
                      marginRight: '10px'
                    }
                  }
                }}
              >
                <Button size="small" onClick={() => changeActiveMenu(Views.Inventory)}>
                  <InventoryIcon />
                  <Typography component="div" variant="button">
                    My Inventory
                  </Typography>
                </Button>
                <Button size="small" onClick={() => changeActiveMenu(Views.Trading)}>
                  <StoreIcon />
                  <Typography component="div" variant="button">
                    My Trading
                  </Typography>
                </Button>
                <Button size="small" onClick={() => changeActiveMenu(Views.Wallet)}>
                  <AccountBalanceWalletIcon />
                  <Typography component="div" variant="button">
                    My Wallet
                  </Typography>
                </Button>
                <Button size="small" onClick={() => goToEthNFT()}>
                  <StorefrontIcon />
                  <Typography component="div" variant="button">
                    Open ETH NFT Marketplace
                  </Typography>
                </Button>
              </Grid>
            )}
            <h4>
              {selfUser.userRole.value !== 'guest' && (
                <div className={styles.logout} onClick={handleLogout}>
                  {t('user:usermenu.profile.logout')}
                </div>
              )}
            </h4>
            {selfUser?.inviteCode.value != null && (
              <h2>
                {t('user:usermenu.profile.inviteCode')}: {selfUser.inviteCode.value}
              </h2>
            )}
          </div>
        </section>

        {showUserId && (
          <section className={styles.emailPhoneSection}>
            <Typography variant="h1" className={styles.panelHeader}>
              User id
            </Typography>

            <form>
              <TextField
                id="user-id"
                className={styles.emailField}
                size="small"
                placeholder={'user id'}
                variant="outlined"
                value={selfUser?.id.value}
                onChange={({ target: { value } }) => setUserIdState({ ...userIdState, value, copied: false })}
                InputProps={{
                  endAdornment: (
                    <InputAdornment position="end">
                      <CopyToClipboard
                        text={userIdState.value}
                        onCopy={() => {
                          setUserIdState({ ...userIdState, copied: true, open: true })
                        }}
                      >
                        <a href="#" className={styles.materialIconBlock}>
                          <ContentCopyIcon className={styles.primaryForeground} />
                        </a>
                      </CopyToClipboard>
                    </InputAdornment>
                  )
                }}
              />
            </form>
          </section>
        )}

        {!hideLogin && (
          <>
            {selfUser?.userRole.value === 'guest' && enableConnect && (
              <section className={styles.emailPhoneSection}>
                <Typography variant="h1" className={styles.panelHeader}>
                  {getConnectText()}
                </Typography>

                <form onSubmit={handleSubmit}>
                  <TextField
                    className={styles.emailField}
                    size="small"
                    placeholder={getConnectPlaceholder()}
                    variant="outlined"
                    onChange={handleInputChange}
                    onBlur={validate}
                    error={error}
                    helperText={error ? getErrorText() : null}
                    InputProps={{
                      endAdornment: (
                        <InputAdornment position="end" onClick={handleSubmit}>
                          <a href="#" className={styles.materialIconBlock}>
                            <Send className={styles.primaryForeground} />
                          </a>
                        </InputAdornment>
                      )
                    }}
                  />
                </form>
              </section>
            )}
            {selfUser?.userRole.value === 'guest' && changeActiveMenu != null && (
              <section className={styles.walletSection}>
                <Typography variant="h3" className={styles.textBlock}>
                  {t('user:usermenu.profile.or')}
                </Typography>
                {/*<Button onClick={handleWalletLoginClick} className={styles.walletBtn}>
                  {t('user:usermenu.profile.lbl-wallet')}
                </Button>
                <br/>*/}
                <Button onClick={() => changeActiveMenu(Views.ReadyPlayer)} className={styles.walletBtn}>
                  {t('user:usermenu.profile.loginWithReadyPlayerMe')}
                </Button>
              </section>
            )}

            {selfUser?.userRole.value === 'guest' && enableSocial && (
              <section className={styles.socialBlock}>
                <Typography variant="h3" className={styles.textBlock}>
                  {t('user:usermenu.profile.connectSocial')}
                </Typography>
                <div className={styles.socialContainer}>
                  {authState?.discord && (
                    <a href="#" id="discord" onClick={handleOAuthServiceClick}>
                      <DiscordIcon width="40" height="40" viewBox="0 0 40 40" />
                    </a>
                  )}
                  {authState?.google && (
                    <a href="#" id="google" onClick={handleOAuthServiceClick}>
                      <GoogleIcon width="40" height="40" viewBox="0 0 40 40" />
                    </a>
                  )}
                  {authState?.facebook && (
                    <a href="#" id="facebook" onClick={handleOAuthServiceClick}>
                      <FacebookIcon width="40" height="40" viewBox="0 0 40 40" />
                    </a>
                  )}
                  {authState?.linkedin && (
                    <a href="#" id="linkedin2" onClick={handleOAuthServiceClick}>
                      <LinkedInIcon width="40" height="40" viewBox="0 0 40 40" />
                    </a>
                  )}
                  {authState?.twitter && (
                    <a href="#" id="twitter" onClick={handleOAuthServiceClick}>
                      <TwitterIcon width="40" height="40" viewBox="0 0 40 40" />
                    </a>
                  )}
                  {authState?.github && (
                    <a href="#" id="github" onClick={handleOAuthServiceClick}>
                      <GitHub />
                    </a>
                  )}
                </div>
                <Typography variant="h4" className={styles.smallTextBlock}>
                  {t('user:usermenu.profile.createOne')}
                </Typography>
              </section>
            )}
            {setProfileMenuOpen != null && (
              <div className={styles.closeButton} onClick={() => setProfileMenuOpen(false)}>
                <Close />
              </div>
            )}
          </>
        )}
      </section>

      <Snackbar
        anchorOrigin={{ vertical: 'top', horizontal: 'center' }}
        open={userIdState.open}
        onClose={handleClose}
        message="User ID copied"
        key={'top' + 'center'}
        autoHideDuration={2000}
      />
    </div>
  )
}

export default ProfileMenu<|MERGE_RESOLUTION|>--- conflicted
+++ resolved
@@ -300,11 +300,7 @@
               </Grid>
               <Grid item container xs={6} alignItems="flex-start" direction="column">
                 <Tooltip title="Show User ID" placement="right">
-<<<<<<< HEAD
-                  <h2 id="show-id-btn" size="small" className={styles.showUserId} onClick={handleShowId}>
-=======
                   <h2 className={styles.showUserId} onClick={handleShowId}>
->>>>>>> 34a037c2
                     {showUserId ? t('user:usermenu.profile.hideUserId') : t('user:usermenu.profile.showUserId')}{' '}
                   </h2>
                 </Tooltip>
