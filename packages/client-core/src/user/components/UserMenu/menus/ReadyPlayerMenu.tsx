import { ArrowBack } from '@mui/icons-material'
import CircularProgress from '@mui/material/CircularProgress'
import {
  MAX_ALLOWED_TRIANGLES,
  THUMBNAIL_HEIGHT,
  THUMBNAIL_WIDTH
} from '@xrengine/common/src/constants/AvatarConstants'
import { getLoader, loadExtensions } from '@xrengine/engine/src/assets/functions/LoadGLTF'
import { getOrbitControls } from '@xrengine/engine/src/input/functions/loadOrbitControl'
import { OrbitControls } from '@xrengine/engine/src/input/functions/OrbitControls'
import React, { useEffect, useState } from 'react'
import { useTranslation } from 'react-i18next'
import * as THREE from 'three'
import { PerspectiveCamera, Scene, WebGLRenderer } from 'three'
import { AuthService } from '../../../services/AuthService'
import styles from '../UserMenu.module.scss'
import { Views } from '../util'

interface Props {
  changeActiveMenu: Function
  uploadAvatarModel?: Function
  isPublicAvatar?: boolean
}

export const ReadyPlayerMenu = (props: Props) => {
  const { t } = useTranslation()

  const { isPublicAvatar, changeActiveMenu } = props

  let scene: Scene = null!
  let renderer: WebGLRenderer = null!
  let maxBB = new THREE.Vector3(2, 2, 2)
  let camera: PerspectiveCamera = null!
  let controls: OrbitControls = null!

  const [selectedFile, setSelectedFile] = useState<any>(null)
  const [avatarName, setAvatarName] = useState('')
  const [avatarUrl, setAvatarUrl] = useState('')
  const [error, setError] = useState('')
  const [obj, setObj] = useState<any>(null)

  useEffect(() => {
    const container = document.getElementById('stage')!
    const bounds = container?.getBoundingClientRect()!

    camera = new THREE.PerspectiveCamera(45, bounds.width / bounds.height, 0.25, 20)
    camera.position.set(0, 1.25, 1.25)

    scene = new THREE.Scene()

    const backLight = new THREE.DirectionalLight(0xfafaff, 1)
    backLight.position.set(1, 3, -1)
    backLight.target.position.set(0, 1.5, 0)
    const frontLight = new THREE.DirectionalLight(0xfafaff, 0.7)
    frontLight.position.set(-1, 3, 1)
    frontLight.target.position.set(0, 1.5, 0)
    const hemi = new THREE.HemisphereLight(0xeeeeff, 0xebbf2c, 1)
    scene.add(backLight)
    scene.add(backLight.target)
    scene.add(frontLight)
    scene.add(frontLight.target)
    scene.add(hemi)

    renderer = new THREE.WebGLRenderer({ antialias: true, preserveDrawingBuffer: true, alpha: true })
    renderer.setPixelRatio(window.devicePixelRatio)
    renderer.setSize(bounds.width, bounds.height)
    renderer.outputEncoding = THREE.sRGBEncoding
    renderer.domElement.id = 'avatarCanvas'
    container.appendChild(renderer.domElement)

    controls = getOrbitControls(camera, renderer.domElement)
    ;(controls as any).addEventListener('change', renderScene) // use if there is no animation loop
    controls.minDistance = 0.1
    controls.maxDistance = 10
    controls.target.set(0, 1.25, 0)
    controls.update()

    window.addEventListener('resize', onWindowResize)
    window.addEventListener('message', handleMessageEvent)

    return () => {
      ;(controls as any).removeEventListener('change', renderScene)
      window.removeEventListener('resize', onWindowResize)
      window.removeEventListener('message', handleMessageEvent)
    }
  }, [])

  const onWindowResize = () => {
    const container = document.getElementById('stage')
    const bounds = container?.getBoundingClientRect()!
    camera.aspect = bounds.width / bounds.height
    camera.updateProjectionMatrix()

    renderer.setSize(bounds.width, bounds.height)

    renderScene()
  }

  const renderScene = () => {
    renderer.render(scene, camera)
  }

  const handleMessageEvent = async (event) => {
    const url = event.data
    if (url != null && url.toString().toLowerCase().startsWith('http')) {
      setAvatarUrl(url)

      try {
        const loader = getLoader()

        var avatarResult = await new Promise((resolve, reject) => {
          fetch(url)
            .then((response) => {
              if (!response.ok) {
                throw Error(response.statusText)
              }
              return response
            })
            .then((response) => response.blob())
            .then((blob) => resolve(blob))
            .catch((error) => {
              reject(error)
            })
        })

        var avatarArrayBuffer = await new Response(avatarResult as any).arrayBuffer()
        loader.parse(avatarArrayBuffer, '', (gltf) => {
          var avatarName = avatarUrl.substring(avatarUrl.lastIndexOf('/') + 1, avatarUrl.length)
          gltf.scene.name = 'avatar'
          loadExtensions(gltf)
          scene.add(gltf.scene)
          renderScene()
          const error = validate(gltf.scene)
          setError(error)
          setObj(gltf.scene)
          setSelectedFile(new File([avatarResult as any], avatarName))
          uploadAvatar()
        })
      } catch (error) {
        console.error(error)
        setError(t('user:usermenu.avatar.selectValidFile'))
      }
    }
  }

  const openProfileMenu = (e) => {
    e.preventDefault()
    changeActiveMenu(Views.Profile)
  }

  const closeMenu = (e) => {
    e.preventDefault()
    changeActiveMenu(null)
  }

  const validate = (vScene) => {
    const objBoundingBox = new THREE.Box3().setFromObject(vScene)
    if (renderer.info.render.triangles > MAX_ALLOWED_TRIANGLES)
      return t('user:usermenu.avatar.selectValidFile', { allowedTriangles: MAX_ALLOWED_TRIANGLES })

    if (renderer.info.render.triangles <= 0) return t('user:usermenu.avatar.emptyObj')

    const size = new THREE.Vector3().subVectors(maxBB, objBoundingBox.getSize(new THREE.Vector3()))
    if (size.x <= 0 || size.y <= 0 || size.z <= 0) return t('user:usermenu.avatar.outOfBound')

    let bone = false
    let skinnedMesh = false
    vScene.traverse((o) => {
      if (o.type.toLowerCase() === 'bone') bone = true
      if (o.type.toLowerCase() === 'skinnedmesh') skinnedMesh = true
    })

    if (!bone || !skinnedMesh) return t('user:usermenu.avatar.noBone')

    return ''
  }

  const uploadAvatar = () => {
    const error = validate(obj)
    if (error) {
      return
    }

    const canvas = document.createElement('canvas')
    ;(canvas.width = THUMBNAIL_WIDTH), (canvas.height = THUMBNAIL_HEIGHT)

    const newContext = canvas.getContext('2d')
    newContext?.drawImage(renderer.domElement, THUMBNAIL_WIDTH / 2 - THUMBNAIL_WIDTH, 0)

    var thumbnailName = avatarUrl.substring(0, avatarUrl.lastIndexOf('.')) + '.png'

    canvas.toBlob(async (blob) => {
      await AuthService.uploadAvatarModel(selectedFile, new File([blob!], thumbnailName), avatarName, isPublicAvatar)
      changeActiveMenu(Views.Profile)
    })
  }

<<<<<<< HEAD
  render() {
    return (
      <div className={styles.ReadyPlayerPanel}>
        <div
          id="stage"
          className={styles.stage}
          style={{
            width: THUMBNAIL_WIDTH + 'px',
            height: THUMBNAIL_HEIGHT + 'px',
            position: 'absolute',
            top: '0',
            right: '100%'
          }}
        ></div>
        {this.state.avatarUrl === '' ? (
          <iframe src={`${globalThis.process.env['VITE_READY_PLAYER_ME_URL']}`} />
        ) : (
          <div className={styles.centerProgress}>
            <CircularProgress />
          </div>
        )}
        <section className={styles.controlContainer}>
          <div className={styles.actionBlock}>
            <button type="button" className={styles.iconBlock} onClick={this.openProfileMenu}>
              <ArrowBack />
            </button>
            {/*<button type="button" className={styles.iconBlock} onClick={closeMenu}>
            <Check />
          </button>*/}
          </div>
        </section>
      </div>
    )
  }
=======
  return (
    <div className={styles.ReadyPlayerPanel}>
      <div
        id="stage"
        className={styles.stage}
        style={{
          width: THUMBNAIL_WIDTH + 'px',
          height: THUMBNAIL_HEIGHT + 'px',
          position: 'absolute',
          top: '0',
          right: '100%'
        }}
      ></div>
      {avatarUrl ? (
        <iframe src={`https://${globalThis.process.env['VITE_READY_PLAYER_ME_URL']}`} />
      ) : (
        <div className={styles.centerProgress}>
          <CircularProgress />
        </div>
      )}
      <section className={styles.controlContainer}>
        <div className={styles.actionBlock}>
          <button type="button" className={styles.iconBlock} onClick={openProfileMenu}>
            <ArrowBack />
          </button>
          {/*<button type="button" className={styles.iconBlock} onClick={closeMenu}>
              <Check />
            </button>*/}
        </div>
      </section>
    </div>
  )
>>>>>>> 7feac8d4
}

export default ReadyPlayerMenu<|MERGE_RESOLUTION|>--- conflicted
+++ resolved
@@ -195,42 +195,6 @@
     })
   }
 
-<<<<<<< HEAD
-  render() {
-    return (
-      <div className={styles.ReadyPlayerPanel}>
-        <div
-          id="stage"
-          className={styles.stage}
-          style={{
-            width: THUMBNAIL_WIDTH + 'px',
-            height: THUMBNAIL_HEIGHT + 'px',
-            position: 'absolute',
-            top: '0',
-            right: '100%'
-          }}
-        ></div>
-        {this.state.avatarUrl === '' ? (
-          <iframe src={`${globalThis.process.env['VITE_READY_PLAYER_ME_URL']}`} />
-        ) : (
-          <div className={styles.centerProgress}>
-            <CircularProgress />
-          </div>
-        )}
-        <section className={styles.controlContainer}>
-          <div className={styles.actionBlock}>
-            <button type="button" className={styles.iconBlock} onClick={this.openProfileMenu}>
-              <ArrowBack />
-            </button>
-            {/*<button type="button" className={styles.iconBlock} onClick={closeMenu}>
-            <Check />
-          </button>*/}
-          </div>
-        </section>
-      </div>
-    )
-  }
-=======
   return (
     <div className={styles.ReadyPlayerPanel}>
       <div
@@ -263,7 +227,6 @@
       </section>
     </div>
   )
->>>>>>> 7feac8d4
 }
 
 export default ReadyPlayerMenu