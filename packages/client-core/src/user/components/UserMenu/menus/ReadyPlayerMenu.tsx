import { ArrowBack, Check, Help } from '@mui/icons-material'
import IconLeftClick from '../../../../common/components/Icons/IconLeftClick'
import CircularProgress from '@mui/material/CircularProgress'
import {
  MAX_ALLOWED_TRIANGLES,
  THUMBNAIL_HEIGHT,
  THUMBNAIL_WIDTH
} from '@xrengine/common/src/constants/AvatarConstants'
import { AssetLoader } from '@xrengine/engine/src/assets/classes/AssetLoader'
import { getOrbitControls } from '@xrengine/engine/src/input/functions/loadOrbitControl'
import { OrbitControls } from '@xrengine/engine/src/input/functions/OrbitControls'
import React, { useEffect, useState, useRef } from 'react'
import { useTranslation } from 'react-i18next'
import { PerspectiveCamera, Scene, WebGLRenderer, Vector3 } from 'three'
import { AuthService } from '../../../services/AuthService'
import styles from '../UserMenu.module.scss'
import { Views } from '../util'
import { validate, initialize3D, onWindowResize, addAnimationLogic } from './helperFunctions'
import { useWorld } from '@xrengine/engine/src/ecs/functions/SystemHooks'
import { createEntity, removeEntity } from '@xrengine/engine/src/ecs/functions/EntityFunctions'
import { loadAvatarForPreview } from '@xrengine/engine/src/avatar/functions/avatarFunctions'
interface Props {
  changeActiveMenu: Function
}

let scene: Scene
let camera: PerspectiveCamera
let renderer: WebGLRenderer = null!

export const ReadyPlayerMenu = (props: Props) => {
  const { t } = useTranslation()

<<<<<<< HEAD
  const { isPublicAvatar, changeActiveMenu } = props
=======
  let scene: Scene = null!
  let renderer: WebGLRenderer = null!
  // let maxBB = Vector3(2, 2, 2)
  let camera: PerspectiveCamera = null!
  let controls: OrbitControls = null!

>>>>>>> ffdc9762
  const [selectedFile, setSelectedFile] = useState<any>(null)
  const [avatarName, setAvatarName] = useState('')
  const [avatarUrl, setAvatarUrl] = useState('')
  const [hover, setHover] = useState(false)
  const [showLoading, setShowLoading] = useState(true)
  const [error, setError] = useState('')
  const [obj, setObj] = useState<any>(null)
  const [entity, setEntity] = useState<any>(null)
  const panelRef = useRef<any>()

  useEffect(() => {
    const world = useWorld()
    const entity = createEntity()
    addAnimationLogic(entity, world, setEntity, panelRef)
    const init = initialize3D()
    scene = init.scene
    camera = init.camera
    renderer = init.renderer
    const controls = getOrbitControls(camera, renderer.domElement)
    controls.minDistance = 0.1
    controls.maxDistance = 10
    controls.target.set(0, 1.25, 0)
    controls.update()

    window.addEventListener('resize', () => onWindowResize({ scene, camera, renderer }))
    window.addEventListener('message', (event) => handleMessageEvent(event, entity))

    return () => {
      window.removeEventListener('resize', () => onWindowResize({ camera, renderer, scene }))
      window.removeEventListener('message', (event) => handleMessageEvent(event, entity))
    }
  }, [])

  const handleMessageEvent = async (event, entity) => {
    const url = event.data
    setShowLoading(false)
    if (url != null && url.toString().toLowerCase().startsWith('http')) {
      setShowLoading(true)
      setAvatarUrl(url)
      try {
        const assetType = AssetLoader.getAssetType(url)
        if (assetType) {
          loadAvatarForPreview(entity, url).then((obj) => {
            obj.name = 'avatar'
            scene.add(obj)
            const error = validate(obj)
            setError(error)
            setObj(obj)
          })
          setShowLoading(false)
          fetch(avatarUrl)
            .then((res) => res.blob())
            .then((data) => setSelectedFile(data))
            .catch((err) => {
              setError(err.message)
              console.log(err.message)
            })
        }
      } catch (error) {
        console.error(error)
        setError(t('user:usermenu.avatar.selectValidFile'))
      }
    }
  }

  const openProfileMenu = (e) => {
    e.preventDefault()
    props.changeActiveMenu(Views.Profile)
  }

  const closeMenu = (e) => {
    e.preventDefault()
<<<<<<< HEAD
    uploadAvatar()
    changeActiveMenu(null)
=======
    props.changeActiveMenu(null)
>>>>>>> ffdc9762
  }

  const uploadAvatar = () => {
    if (error) {
      return
    }

    const canvas = document.createElement('canvas')
    ;(canvas.width = THUMBNAIL_WIDTH), (canvas.height = THUMBNAIL_HEIGHT)

    const newContext = canvas.getContext('2d')
    newContext?.drawImage(renderer.domElement, THUMBNAIL_WIDTH / 2 - THUMBNAIL_WIDTH, 0)

    var thumbnailName = avatarUrl.substring(0, avatarUrl.lastIndexOf('.')) + '.png'

    canvas.toBlob(async (blob) => {
      await AuthService.uploadAvatarModel(selectedFile, new File([blob!], thumbnailName), avatarName, false)
      props.changeActiveMenu(Views.Profile)
    })
  }

  return (
    <div ref={panelRef} className={styles.ReadyPlayerPanel}>
      <section className={styles.controlContainer}>
        <div className={styles.actionBlock}>
          <button type="button" className={styles.iconBlock} onClick={openProfileMenu}>
            <ArrowBack />
          </button>
          {selectedFile && (
            <button
              onMouseEnter={() => setHover(true)}
              onMouseLeave={() => setHover(false)}
              type="button"
              style={{ color: hover ? '#fff' : '#00f' }}
              className={styles.iconBlock}
              onClick={closeMenu}
            >
              <Check />
            </button>
          )}
        </div>
      </section>
      <div
        id="stage"
        className={styles.stage}
        style={{
          width: THUMBNAIL_WIDTH + 'px',
          height: THUMBNAIL_HEIGHT + 'px',
          margin: '100px auto'
        }}
      ></div>
      {!avatarUrl && (
        <iframe
          style={{ position: 'absolute', top: '0', left: '0' }}
          src={`${globalThis.process.env['VITE_READY_PLAYER_ME_URL']}`}
        />
      )}
      {showLoading && <CircularProgress style={{ position: 'absolute', top: '50%', left: '46%' }} />}
    </div>
  )
}

export default ReadyPlayerMenu<|MERGE_RESOLUTION|>--- conflicted
+++ resolved
@@ -21,6 +21,8 @@
 import { loadAvatarForPreview } from '@xrengine/engine/src/avatar/functions/avatarFunctions'
 interface Props {
   changeActiveMenu: Function
+  uploadAvatarModel?: Function
+  isPublicAvatar?: boolean
 }
 
 let scene: Scene
@@ -30,16 +32,7 @@
 export const ReadyPlayerMenu = (props: Props) => {
   const { t } = useTranslation()
 
-<<<<<<< HEAD
   const { isPublicAvatar, changeActiveMenu } = props
-=======
-  let scene: Scene = null!
-  let renderer: WebGLRenderer = null!
-  // let maxBB = Vector3(2, 2, 2)
-  let camera: PerspectiveCamera = null!
-  let controls: OrbitControls = null!
-
->>>>>>> ffdc9762
   const [selectedFile, setSelectedFile] = useState<any>(null)
   const [avatarName, setAvatarName] = useState('')
   const [avatarUrl, setAvatarUrl] = useState('')
@@ -107,17 +100,13 @@
 
   const openProfileMenu = (e) => {
     e.preventDefault()
-    props.changeActiveMenu(Views.Profile)
+    changeActiveMenu(Views.Profile)
   }
 
   const closeMenu = (e) => {
     e.preventDefault()
-<<<<<<< HEAD
+    changeActiveMenu(null)
     uploadAvatar()
-    changeActiveMenu(null)
-=======
-    props.changeActiveMenu(null)
->>>>>>> ffdc9762
   }
 
   const uploadAvatar = () => {
@@ -134,8 +123,8 @@
     var thumbnailName = avatarUrl.substring(0, avatarUrl.lastIndexOf('.')) + '.png'
 
     canvas.toBlob(async (blob) => {
-      await AuthService.uploadAvatarModel(selectedFile, new File([blob!], thumbnailName), avatarName, false)
-      props.changeActiveMenu(Views.Profile)
+      await AuthService.uploadAvatarModel(selectedFile, new File([blob!], thumbnailName), avatarName, isPublicAvatar)
+      changeActiveMenu(Views.Profile)
     })
   }
 
