/*
CPAL-1.0 License

The contents of this file are subject to the Common Public Attribution License
Version 1.0. (the "License"); you may not use this file except in compliance
with the License. You may obtain a copy of the License at
https://github.com/EtherealEngine/etherealengine/blob/dev/LICENSE.
The License is based on the Mozilla Public License Version 1.1, but Sections 14
and 15 have been added to cover use of software over a computer network and 
provide for limited attribution for the Original Developer. In addition, 
Exhibit A has been modified to be consistent with Exhibit B.

Software distributed under the License is distributed on an "AS IS" basis,
WITHOUT WARRANTY OF ANY KIND, either express or implied. See the License for the
specific language governing rights and limitations under the License.

The Original Code is Ethereal Engine.

The Original Developer is the Initial Developer. The Initial Developer of the
Original Code is the Ethereal Engine team.

All portions of the code written by the Ethereal Engine team are Copyright © 2021-2023 
Ethereal Engine. All Rights Reserved.
*/

import React, { useEffect, useState } from 'react'

import { AudioEffectPlayer } from '@etherealengine/engine/src/audio/systems/MediaSystem'
import { Engine } from '@etherealengine/engine/src/ecs/classes/Engine'
import Button from '@etherealengine/ui/src/primitives/mui/Button'
import Icon from '@etherealengine/ui/src/primitives/mui/Icon'

import ClickAwayListener from '@mui/material/ClickAwayListener'

import { animationStates, defaultAnimationPath } from '@etherealengine/engine/src/avatar/animation/Util'
import { AvatarNetworkAction } from '@etherealengine/engine/src/avatar/state/AvatarNetworkActions'
import { getComponent } from '@etherealengine/engine/src/ecs/functions/ComponentFunctions'
import { UUIDComponent } from '@etherealengine/engine/src/scene/components/UUIDComponent'
import { dispatchAction } from '@etherealengine/hyperflux'
import { PopupMenuServices } from '../PopupMenuService'
import styles from './EmoteMenu.module.scss'

const MAX_EMOTE_PER_PAGE = 6
const MIN_EMOTE_PER_PAGE = 5
const getEmotePerPage = () => (window.innerWidth > 768 ? MAX_EMOTE_PER_PAGE : MIN_EMOTE_PER_PAGE)

export const useEmoteMenuHooks = () => {
  const [page, setPage] = useState(0)
  const [imgPerPage, setImgPerPage] = useState(getEmotePerPage())

  let [menuRadius, setMenuRadius] = useState(window.innerWidth > 360 ? 182 : 150)

  let menuPadding = window.innerWidth > 360 ? 25 : 20
  let menuThickness = menuRadius > 170 ? 70 : 60
  let menuItemWidth = menuThickness - menuPadding
  let menuItemRadius = menuItemWidth / 2
  let effectiveRadius = menuRadius - menuItemRadius - menuPadding / 2

  let [items, setItems] = useState([
    {
      body: (
        <img
          style={{
            height: 'auto',
            maxWidth: '100%'
          }}
          src="/static/Wave.svg"
          alt="Wave"
        />
      ),
      containerProps: {
        onClick: () => runAnimation(animationStates.wave)
      }
    },
    {
      body: (
        <img
          style={{
            height: 'auto',
            maxWidth: '100%'
          }}
          src="/static/clap1.svg"
          alt="Clap"
        />
      ),
      containerProps: {
        onClick: () => runAnimation(animationStates.clap)
      }
    },
    {
      body: (
        <img
          style={{
            height: 'auto',
            maxWidth: '100%'
          }}
          src="/static/Dance1.svg"
          alt="Dance 1"
        />
      ),
      containerProps: {
        onClick: () => runAnimation(animationStates.dance1)
      }
    },
    {
      body: (
        <img
          style={{
            height: 'auto',
            maxWidth: '100%'
          }}
          src="/static/Dance2.svg"
          alt="Dance 2"
        />
      ),
      containerProps: {
        onClick: () => runAnimation(animationStates.dance2)
      }
    },
    {
      body: (
        <img
          style={{
            height: 'auto',
            maxWidth: '100%'
          }}
          src="/static/Dance3.svg"
          alt="Dance 3"
        />
      ),
      containerProps: {
        onClick: () => runAnimation(animationStates.dance3)
      }
    },
    {
      body: (
        <img
          style={{
            height: 'auto',
            maxWidth: '100%'
          }}
          src="/static/Dance4.svg"
          alt="Dance 4"
        />
      ),
      containerProps: {
        onClick: () => runAnimation(animationStates.dance4)
      }
    },
    {
      body: (
        <img
          style={{
            height: 'auto',
            maxWidth: '100%'
          }}
          src="/static/Kiss.svg"
          alt="Kiss"
        />
      ),
      containerProps: {
        onClick: () => runAnimation(animationStates.kiss)
      }
    },
    {
      body: (
        <img
          style={{
            height: 'auto',
            maxWidth: '100%'
          }}
          src="/static/Cry.svg"
          alt="Cry"
        />
      ),
      containerProps: {
        onClick: () => runAnimation(animationStates.cry)
      }
    },
    {
      body: (
        <img
          style={{
            height: 'auto',
            maxWidth: '100%'
          }}
          src="/static/Laugh.svg"
          alt="Laugh"
        />
      ),
      containerProps: {
        onClick: () => runAnimation(animationStates.laugh)
      }
    },
    {
      body: (
        <img
          style={{
            height: 'auto',
            maxWidth: '100%'
          }}
          src="/static/Defeat.svg"
          alt="Defeat"
        />
      ),
      containerProps: {
<<<<<<< HEAD
        onClick: () => runAnimation(AvatarStates.DEFEAT)
      }
    },
    {
      body: (
        <img
          style={{
            height: 'auto',
            maxWidth: '100%'
          }}
          src="/static/restart.svg"
          alt="Reset"
        />
      ),
      containerProps: {
        onClick: () => runAnimation(AvatarStates.LOCOMOTION)
=======
        onClick: () => runAnimation(animationStates.defeat)
>>>>>>> 9e2a0ffb
      }
    }
  ])

  const calculateMenuRadius = () => {
    setImgPerPage(getEmotePerPage())
    setMenuRadius(window.innerWidth > 360 ? 182 : 150)
    calculateOtherValues()
  }

  useEffect(() => {
    window.addEventListener('resize', calculateMenuRadius)
    calculateOtherValues()
  }, [])

  const closeMenu = (e) => {
    e.preventDefault()
    PopupMenuServices.showPopupMenu()
  }

  const calculateOtherValues = (): void => {
    menuThickness = menuRadius > 170 ? 70 : 60
    menuItemWidth = menuThickness - menuPadding
    menuItemRadius = menuItemWidth / 2
    effectiveRadius = menuRadius - menuItemRadius - menuPadding / 2
  }

  const runAnimation = (stateName: string) => {
    const entity = Engine.instance.localClientEntity
    dispatchAction(
      AvatarNetworkAction.setAnimationState({
        filePath: defaultAnimationPath + stateName + '.fbx',
        loop: false,
        layer: 0,
        entityUUID: getComponent(entity, UUIDComponent)
      })
    )
    // close Menu after playing animation
    PopupMenuServices.showPopupMenu()
  }

  const renderEmoteList = () => {
    const itemList = [] as JSX.Element[]
    const startIndex = page * imgPerPage
    const endIndex = Math.min(startIndex + imgPerPage, items.length)
    let angle = 360 / imgPerPage
    let index = 0
    let itemAngle = 0
    let x = 0
    let y = 0

    for (let i = startIndex; i < endIndex; i++, index++) {
      const emoticon = items[i]
      itemAngle = angle * index + 270
      x = effectiveRadius * Math.cos((itemAngle * Math.PI) / 280)
      y = effectiveRadius * Math.sin((itemAngle * Math.PI) / 280)

      itemList.push(
        <div key={i}>
          <Button
            className={styles.menuItem}
            {...emoticon.containerProps}
            onPointerUp={() => AudioEffectPlayer.instance.play(AudioEffectPlayer.SOUNDS.ui)}
            onPointerEnter={() => AudioEffectPlayer.instance.play(AudioEffectPlayer.SOUNDS.ui)}
            style={{
              width: menuItemWidth,
              height: menuItemWidth,
              transform: `translate(${x}px , ${y}px)`
            }}
          >
            {emoticon.body}
          </Button>
        </div>
      )
    }

    return itemList
  }

  const loadNextEmotes = (e) => {
    e.preventDefault()
    if ((page + 1) * imgPerPage >= items.length) return
    setPage(page + 1)
  }
  const loadPreviousEmotes = (e) => {
    e.preventDefault()
    if (page === 0) return
    setPage(page - 1)
  }

  return {
    closeMenu,
    menuRadius,
    menuThickness,
    loadPreviousEmotes,
    menuItemRadius,
    renderEmoteList,
    page,
    imgPerPage,
    items,
    loadNextEmotes
  }
}

const EmoteMenu = (): JSX.Element => {
  const {
    closeMenu,
    menuRadius,
    menuThickness,
    loadPreviousEmotes,
    menuItemRadius,
    renderEmoteList,
    page,
    imgPerPage,
    items,
    loadNextEmotes
  } = useEmoteMenuHooks()

  return (
    <section className={styles.emoteMenu}>
      <ClickAwayListener onClickAway={closeMenu} mouseEvent="onMouseDown">
        <div
          className={styles.itemContainer}
          style={{
            width: menuRadius * 2,
            height: menuRadius * 2,
            borderWidth: menuThickness
          }}
        >
          <div className={styles.itemContainerPrev}>
            <button
              type="button"
              className={`${styles.iconBlock} ${page === 0 ? styles.disabled : ''}`}
              onClick={loadPreviousEmotes}
              onPointerUp={() => AudioEffectPlayer.instance.play(AudioEffectPlayer.SOUNDS.ui)}
              onPointerEnter={() => AudioEffectPlayer.instance.play(AudioEffectPlayer.SOUNDS.ui)}
            >
              <Icon type="NavigateBefore" />
            </button>
          </div>
          <div
            className={styles.menuItemBlock}
            style={{
              width: menuItemRadius,
              height: menuItemRadius
            }}
          >
            {renderEmoteList()}
          </div>
          <div className={styles.itemContainerNext}>
            <button
              type="button"
              className={`${styles.iconBlock} ${(page + 1) * imgPerPage >= items.length ? styles.disabled : ''}`}
              onClick={loadNextEmotes}
              onPointerUp={() => AudioEffectPlayer.instance.play(AudioEffectPlayer.SOUNDS.ui)}
              onPointerEnter={() => AudioEffectPlayer.instance.play(AudioEffectPlayer.SOUNDS.ui)}
            >
              <Icon type="NavigateNext" />
            </button>
          </div>
        </div>
      </ClickAwayListener>
    </section>
  )
}

export default EmoteMenu<|MERGE_RESOLUTION|>--- conflicted
+++ resolved
@@ -204,26 +204,7 @@
         />
       ),
       containerProps: {
-<<<<<<< HEAD
-        onClick: () => runAnimation(AvatarStates.DEFEAT)
-      }
-    },
-    {
-      body: (
-        <img
-          style={{
-            height: 'auto',
-            maxWidth: '100%'
-          }}
-          src="/static/restart.svg"
-          alt="Reset"
-        />
-      ),
-      containerProps: {
-        onClick: () => runAnimation(AvatarStates.LOCOMOTION)
-=======
         onClick: () => runAnimation(animationStates.defeat)
->>>>>>> 9e2a0ffb
       }
     }
   ])
