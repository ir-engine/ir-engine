/*
CPAL-1.0 License

The contents of this file are subject to the Common Public Attribution License
Version 1.0. (the "License"); you may not use this file except in compliance
with the License. You may obtain a copy of the License at
https://github.com/EtherealEngine/etherealengine/blob/dev/LICENSE.
The License is based on the Mozilla Public License Version 1.1, but Sections 14
and 15 have been added to cover use of software over a computer network and 
provide for limited attribution for the Original Developer. In addition, 
Exhibit A has been modified to be consistent with Exhibit B.

Software distributed under the License is distributed on an "AS IS" basis,
WITHOUT WARRANTY OF ANY KIND, either express or implied. See the License for the
specific language governing rights and limitations under the License.

The Original Code is Ethereal Engine.

The Original Developer is the Initial Developer. The Initial Developer of the
Original Code is the Ethereal Engine team.

All portions of the code written by the Ethereal Engine team are Copyright © 2021-2023 
Ethereal Engine. All Rights Reserved.
*/

import React, { useEffect, useRef } from 'react'
import { useTranslation } from 'react-i18next'

import Avatar from '@etherealengine/client-core/src/common/components/Avatar'
import AvatarPreview from '@etherealengine/client-core/src/common/components/AvatarPreview'
import Button from '@etherealengine/client-core/src/common/components/Button'
import InputText from '@etherealengine/client-core/src/common/components/InputText'
import Menu from '@etherealengine/client-core/src/common/components/Menu'
import Text from '@etherealengine/client-core/src/common/components/Text'
import { AvatarEffectComponent } from '@etherealengine/engine/src/avatar/components/AvatarEffectComponent'
import { Engine } from '@etherealengine/engine/src/ecs/classes/Engine'
import { hasComponent } from '@etherealengine/engine/src/ecs/functions/ComponentFunctions'
import { getMutableState, useHookstate } from '@etherealengine/hyperflux'
import Box from '@etherealengine/ui/src/primitives/mui/Box'
import Grid from '@etherealengine/ui/src/primitives/mui/Grid'
import Icon from '@etherealengine/ui/src/primitives/mui/Icon'
import IconButton from '@etherealengine/ui/src/primitives/mui/IconButton'

import { EntityUUID } from '@etherealengine/common/src/interfaces/EntityUUID'
import { AvatarState } from '@etherealengine/engine/src/avatar/state/AvatarNetworkState'
import { useFind } from '@etherealengine/engine/src/common/functions/FeathersHooks'
import { EngineState } from '@etherealengine/engine/src/ecs/classes/EngineState'
import { avatarPath } from '@etherealengine/engine/src/schemas/user/avatar.schema'
import { debounce } from 'lodash'
import { LoadingCircle } from '../../../../components/LoadingCircle'
import { UserMenus } from '../../../UserUISystem'
import { AuthState } from '../../../services/AuthService'
import { PopupMenuServices } from '../PopupMenuService'
import styles from '../index.module.scss'

const AVATAR_PAGE_LIMIT = 100

const AvatarMenu = () => {
  const { t } = useTranslation()
  const authState = useHookstate(getMutableState(AuthState))
  const userId = authState.user?.id?.value
  const userAvatarId = useHookstate(getMutableState(AvatarState)[Engine.instance.userID].avatarID as EntityUUID)
  const avatarLoading = useHookstate(false)
  const isUserReady = useHookstate(getMutableState(EngineState).userReady)

  const page = useHookstate(0)
  const selectedAvatarId = useHookstate('')
  const search = useHookstate({ local: '', query: '' })

  const avatarsData = useFind(avatarPath, {
    query: {
      name: {
        $like: `%${search.query.value}%`
      },
      $skip: page.value * AVATAR_PAGE_LIMIT,
      $limit: AVATAR_PAGE_LIMIT
    }
  }).data
  const currentAvatar = avatarsData.find((item) => item.id === selectedAvatarId.value)

  const searchTimeoutCancelRef = useRef<(() => void) | null>(null)

  const handleConfirmAvatar = () => {
    if (userAvatarId.value !== selectedAvatarId.value) {
      if (!hasComponent(Engine.instance.localClientEntity, AvatarEffectComponent) && authState.user?.value) {
        AvatarState.updateUserAvatarId(selectedAvatarId.value)
      }
    }
    selectedAvatarId.set('')
    avatarLoading.set(true)
  }

  const handleSearch = async (searchString: string) => {
    search.local.set(searchString)

    if (searchTimeoutCancelRef.current) {
      searchTimeoutCancelRef.current()
    }
    searchTimeoutCancelRef.current = debounce(() => search.query.set(searchString), 1000).cancel
  }

  useEffect(() => {
    if (avatarLoading.value && isUserReady.value) {
      avatarLoading.set(false)
      PopupMenuServices.showPopupMenu()
    }
  }, [isUserReady, avatarLoading])

  return (
    <Menu
      open
      showBackButton
      actions={
<<<<<<< HEAD
        <Box display="flex" width="100%" justifyContent="center">
          <Button
            disabled={!currentAvatar || currentAvatar.id === userAvatarId.value}
            startIcon={<Icon type="Check" />}
            size="medium"
            type="gradientRounded"
            title={t('user:avatar.confirm')}
            onClick={handleConfirmAvatar}
          >
            {t('user:avatar.confirm')}
          </Button>
=======
        <Box display="flex" width="100%">
          {avatarLoading.value ? (
            <LoadingCircle />
          ) : (
            <Button
              disabled={!currentAvatar || currentAvatar.id === userAvatarId.value}
              startIcon={<Icon type="Check" />}
              size="medium"
              type="gradientRounded"
              title={t('user:avatar.confirm')}
              onClick={handleConfirmAvatar}
            >
              {t('user:avatar.confirm')}
            </Button>
          )}
>>>>>>> 87621fa8
        </Box>
      }
      title={t('user:avatar.titleSelectAvatar')}
      onBack={() => PopupMenuServices.showPopupMenu(UserMenus.Profile)}
      onClose={() => PopupMenuServices.showPopupMenu()}
    >
      <Box className={styles.menuContent}>
        <Grid container spacing={2}>
          <Grid item md={6} sx={{ width: '100%', mt: 1 }}>
            <AvatarPreview fill avatarUrl={currentAvatar?.modelResource?.url} />
          </Grid>

          <Grid item md={6} sx={{ width: '100%' }}>
            <InputText
              placeholder={t('user:avatar.searchAvatar')}
              value={search.local.value}
              sx={{ mt: 1 }}
              onChange={(e) => handleSearch(e.target.value)}
            />

            <IconButton
              icon={<Icon type="KeyboardArrowUp" />}
              sx={{ display: 'none' }}
              onClick={() => page.set((prevPage) => prevPage - 1)}
            />

            <Grid container sx={{ height: '275px', gap: 1.5, overflowX: 'hidden', overflowY: 'auto' }}>
              {avatarsData.map((avatar) => (
                <Grid item key={avatar.id} md={12} sx={{ pt: 0, width: '100%' }}>
                  <Avatar
                    imageSrc={avatar.thumbnailResource?.url || ''}
                    isSelected={currentAvatar && avatar.id === currentAvatar.id}
                    name={avatar.name}
                    showChangeButton={userId && avatar.userId === userId}
                    type="rectangle"
                    onClick={() => selectedAvatarId.set(avatar.id)}
                    onChange={() => PopupMenuServices.showPopupMenu(UserMenus.AvatarModify, { currentAvatar: avatar })}
                  />
                </Grid>
              ))}

              {avatarsData.length === 0 && (
                <Text align="center" margin={'32px auto'} variant="body2">
                  {t('user:avatar.noAvatars')}
                </Text>
              )}
            </Grid>

            <Box>
              <IconButton
                icon={<Icon type="KeyboardArrowDown" />}
                sx={{ display: 'none' }}
                onClick={() => page.set((prevPage) => prevPage + 1)}
              />
            </Box>
            <Button
              fullWidth
              startIcon={<Icon type="PersonAdd" />}
              title={t('user:avatar.createAvatar')}
              type="gradientRounded"
              sx={{ mb: 0 }}
              onClick={() => PopupMenuServices.showPopupMenu(UserMenus.AvatarModify)}
            >
              {t('user:avatar.createAvatar')}
            </Button>
          </Grid>
        </Grid>
      </Box>
    </Menu>
  )
}

export default AvatarMenu<|MERGE_RESOLUTION|>--- conflicted
+++ resolved
@@ -111,20 +111,7 @@
       open
       showBackButton
       actions={
-<<<<<<< HEAD
         <Box display="flex" width="100%" justifyContent="center">
-          <Button
-            disabled={!currentAvatar || currentAvatar.id === userAvatarId.value}
-            startIcon={<Icon type="Check" />}
-            size="medium"
-            type="gradientRounded"
-            title={t('user:avatar.confirm')}
-            onClick={handleConfirmAvatar}
-          >
-            {t('user:avatar.confirm')}
-          </Button>
-=======
-        <Box display="flex" width="100%">
           {avatarLoading.value ? (
             <LoadingCircle />
           ) : (
@@ -139,7 +126,6 @@
               {t('user:avatar.confirm')}
             </Button>
           )}
->>>>>>> 87621fa8
         </Box>
       }
       title={t('user:avatar.titleSelectAvatar')}
