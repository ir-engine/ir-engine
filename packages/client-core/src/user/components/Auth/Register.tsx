--- conflicted
+++ resolved
@@ -28,10 +28,6 @@
 
   const handleRegister = (e: any): void => {
     e.preventDefault()
-<<<<<<< HEAD
-
-=======
->>>>>>> 10414ab7
     AuthService.registerUserByEmail({
       email: state.email,
       password: state.password
