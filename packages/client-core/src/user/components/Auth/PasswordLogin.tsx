--- conflicted
+++ resolved
@@ -32,35 +32,23 @@
 
   const handleInput = (e: any): void => setState({ ...state, [e.target.name]: e.target.value })
 
-  const handleEmailLogin = async (e: any): Promise<void> => {
+  const handleEmailLogin = (e: any): void => {
     e.preventDefault()
 
     if (isAddConnection) {
       const user = auth.user
       const userId = user ? user.id.value : ''
 
-<<<<<<< HEAD
-      await AuthService.addConnectionByPassword(
-=======
       AuthService.addConnectionByPassword(
->>>>>>> 10414ab7
         {
           email: state.email,
           password: state.password
         },
-<<<<<<< HEAD
-        userId!
-      )
-      dispatch(DialogAction.dialogClose())
-    } else {
-      await AuthService.loginUserByPassword({
-=======
         userId as string
       )
       dispatch(DialogAction.dialogClose())
     } else {
       AuthService.loginUserByPassword({
->>>>>>> 10414ab7
         email: state.email,
         password: state.password
       })
