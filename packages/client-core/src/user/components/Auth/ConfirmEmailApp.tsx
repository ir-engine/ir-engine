import Button from '@mui/material/Button'
import CardMedia from '@mui/material/CardMedia'
import Typography from '@mui/material/Typography'
import React from 'react'
import { Trans, useTranslation } from 'react-i18next'
import { useHistory } from 'react-router-dom'
import { useDispatch } from '../../../store'
<<<<<<< HEAD
import { AuthService } from '../../services/AuthService'
import { useAuthState } from '../../services/AuthService'
=======
import { AuthService, useAuthState } from '../../services/AuthService'
>>>>>>> bd1b5241
import styles from '../Login/Login.module.scss'

interface Props {
  logo?: string
}

const ConfirmEmail = (props: Props): any => {
  const history = useHistory()
  const auth = useAuthState()
  const { t } = useTranslation()
  const dispatch = useDispatch()

  const handleResendEmail = (e: any): any => {
    e.preventDefault()

    const identityProvider = auth.identityProvider

    AuthService.resendVerificationEmail(identityProvider.token.value)
  }

  return (
    <section className={styles.loginPage}>
      <span className={styles.placeholder} />
      <CardMedia className={styles.logo} image={props.logo} title="ARC Logo" />
      <span className={styles.placeholder} />
      <Typography component="h1" variant="h5" align="center">
        {t('user:auth.confirmEmail.header')}
      </Typography>
      <section className={styles.content}>
        <Typography variant="body2" color="textSecondary" align="center">
          <Trans t={t} i18nKey="user:auth.confirmEmail.resendEmail">
            Please check your email to verify your account. If you didn&apos;t get an email, please click
            <Button variant="contained" color="primary" onClick={(e) => handleResendEmail(e)}>
              here
            </Button>
            <br />
            to resend the verification email.
          </Trans>
        </Typography>
      </section>
      <span className={styles.placeholder} />
      <section className={styles.footer}>
        <p>
          <Trans t={t} i18nKey="user:auth.confirmEmail.resendEmail">
            Have an account? <span onClick={() => history.push('/login')}> Log in</span>
          </Trans>
        </p>
      </section>
    </section>
  )
}

const ConfirmEmailWrapper = (props: Props): any => <ConfirmEmail {...props} />

export default ConfirmEmailWrapper<|MERGE_RESOLUTION|>--- conflicted
+++ resolved
@@ -5,12 +5,7 @@
 import { Trans, useTranslation } from 'react-i18next'
 import { useHistory } from 'react-router-dom'
 import { useDispatch } from '../../../store'
-<<<<<<< HEAD
-import { AuthService } from '../../services/AuthService'
-import { useAuthState } from '../../services/AuthService'
-=======
 import { AuthService, useAuthState } from '../../services/AuthService'
->>>>>>> bd1b5241
 import styles from '../Login/Login.module.scss'
 
 interface Props {
