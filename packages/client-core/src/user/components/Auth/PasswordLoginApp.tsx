--- conflicted
+++ resolved
@@ -16,13 +16,8 @@
 import { User } from '@xr3ngine/common/interfaces/User';
 
 import styles from './Auth.module.scss';
-<<<<<<< HEAD
-import { createCreator } from '../../../reducers/creator/service';
-import { selectCreatorsState } from '../../reducers/creator/selector';
-=======
 import { createCreator } from '../../../socialmedia/reducers/creator/service';
 import { selectCreatorsState } from '../../../socialmedia/reducers/creator/selector';
->>>>>>> ed8dfc1c
 
 const mapStateToProps = (state: any): any => {
   return {
