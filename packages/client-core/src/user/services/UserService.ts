--- conflicted
+++ resolved
@@ -111,7 +111,6 @@
 
   getLayerUsers: async (instance) => {
     const dispatch = useDispatch()
-<<<<<<< HEAD
     {
       const search = window.location.search
       let instanceId
@@ -130,18 +129,6 @@
         instance ? UserAction.loadedLayerUsers(layerUsers.data) : UserAction.loadedChannelLayerUsers(layerUsers.data)
       )
     }
-=======
-
-    const layerUsers = (await client.service('user').find({
-      query: {
-        $limit: 1000,
-        action: instance ? 'layer-users' : 'channel-users'
-      }
-    })) as Paginated<User>
-    dispatch(
-      instance ? UserAction.loadedLayerUsers(layerUsers.data) : UserAction.loadedChannelLayerUsers(layerUsers.data)
-    )
->>>>>>> a18a0261
   },
 
   requestFriend: (userId: string, relatedUserId: string) => {
