--- conflicted
+++ resolved
@@ -30,17 +30,11 @@
 
 import config, { validateEmail, validatePhoneNumber } from '@etherealengine/common/src/config'
 import { AuthUserSeed, resolveAuthUser } from '@etherealengine/common/src/interfaces/AuthUser'
-<<<<<<< HEAD
-import { UserSeed, UserSetting, resolveUser, resolveWalletUser } from '@etherealengine/common/src/interfaces/User'
-=======
-import { IdentityProvider } from '@etherealengine/common/src/interfaces/IdentityProvider'
 import { UserSetting } from '@etherealengine/common/src/interfaces/UserSetting'
->>>>>>> add967ad
 import multiLogger from '@etherealengine/common/src/logger'
 import { AuthStrategiesType } from '@etherealengine/engine/src/schemas/setting/authentication-setting.schema'
 import { defineState, getMutableState, getState, syncStateWithLocalStorage } from '@etherealengine/hyperflux'
 
-import { UserId } from '@etherealengine/common/src/interfaces/UserId'
 import { Engine } from '@etherealengine/engine/src/ecs/classes/Engine'
 import { locationBanPath } from '@etherealengine/engine/src/schemas/social/location-ban.schema'
 import { generateTokenPath } from '@etherealengine/engine/src/schemas/user/generate-token.schema'
@@ -49,11 +43,8 @@
   identityProviderPath
 } from '@etherealengine/engine/src/schemas/user/identity.provider.schema'
 import { UserApiKeyType, userApiKeyPath } from '@etherealengine/engine/src/schemas/user/user-api-key.schema'
-<<<<<<< HEAD
+import { UserID, UserType, userPath } from '@etherealengine/engine/src/schemas/user/user.schema'
 import { AuthenticationResult } from '@feathersjs/authentication'
-=======
-import { UserID, UserType, userPath } from '@etherealengine/engine/src/schemas/user/user.schema'
->>>>>>> add967ad
 import { API } from '../../API'
 import { NotificationService } from '../../common/services/NotificationService'
 import { LocationState } from '../../social/services/LocationService'
@@ -152,7 +143,7 @@
   const newProvider = await Engine.instance.api.service(identityProviderPath).create({
     type: 'guest',
     token: v1(),
-    userId: '' as UserId
+    userId: '' as UserID
   })
   const accessToken = newProvider.accessToken!
   console.log(`Created new guest accessToken: ${accessToken}`)
@@ -342,7 +333,7 @@
   },
 
   async removeUserOAuth(service: string) {
-    const ipResult = await Engine.instance.api.service(identityProviderPath).find()
+    const ipResult = (await Engine.instance.api.service(identityProviderPath).find()) as Paginated<IdentityProviderType>
     const ipToRemove = ipResult.data.find((ip) => ip.type === service)
     if (ipToRemove) {
       if (ipResult.total === 1) {
@@ -440,7 +431,7 @@
       const identityProvider: any = await Engine.instance.api.service(identityProviderPath).create({
         token: form.email,
         type: 'password',
-        userId: '' as UserId
+        userId: '' as UserID
       })
       authState.authUser.merge({ identityProvider })
       window.location.href = '/auth/confirm'
@@ -546,7 +537,7 @@
       const identityProvider = await Engine.instance.api.service(identityProviderPath).create({
         token: form.email,
         type: 'password',
-        userId: '' as UserId
+        userId: '' as UserID
       })
       return AuthService.loadUserData(identityProvider.userId)
     } catch (err) {
