/*
CPAL-1.0 License

The contents of this file are subject to the Common Public Attribution License
Version 1.0. (the "License"); you may not use this file except in compliance
with the License. You may obtain a copy of the License at
https://github.com/EtherealEngine/etherealengine/blob/dev/LICENSE.
The License is based on the Mozilla Public License Version 1.1, but Sections 14
and 15 have been added to cover use of software over a computer network and 
provide for limited attribution for the Original Developer. In addition, 
Exhibit A has been modified to be consistent with Exhibit B.

Software distributed under the License is distributed on an "AS IS" basis,
WITHOUT WARRANTY OF ANY KIND, either express or implied. See the License for the
specific language governing rights and limitations under the License.

The Original Code is Ethereal Engine.

The Original Developer is the Initial Developer. The Initial Developer of the
Original Code is the Ethereal Engine team.

All portions of the code written by the Ethereal Engine team are Copyright © 2021-2023 
Ethereal Engine. All Rights Reserved.
*/

import { Paginated } from '@feathersjs/feathers'
import i18n from 'i18next'
import { useEffect } from 'react'
import { v1 } from 'uuid'

import config, { validateEmail, validatePhoneNumber } from '@etherealengine/common/src/config'
import { AuthUserSeed, resolveAuthUser } from '@etherealengine/common/src/interfaces/AuthUser'
import { IdentityProvider } from '@etherealengine/common/src/interfaces/IdentityProvider'
<<<<<<< HEAD
import { UserSeed, UserSetting, resolveUser, resolveWalletUser } from '@etherealengine/common/src/interfaces/User'
import { UserApiKey } from '@etherealengine/common/src/interfaces/UserApiKey'
=======
import {
  UserInterface,
  UserSeed,
  UserSetting,
  resolveUser,
  resolveWalletUser
} from '@etherealengine/common/src/interfaces/User'
>>>>>>> 09bef666
import multiLogger from '@etherealengine/common/src/logger'
import { AuthStrategiesType } from '@etherealengine/engine/src/schemas/setting/authentication-setting.schema'
import { defineState, getMutableState, getState, syncStateWithLocalStorage } from '@etherealengine/hyperflux'

<<<<<<< HEAD
import { Engine } from '@etherealengine/engine/src/ecs/classes/Engine'
=======
import { UserApiKeyType, userApiKeyPath } from '@etherealengine/engine/src/schemas/user/user-api-key.schema'
>>>>>>> 09bef666
import { API } from '../../API'
import { NotificationService } from '../../common/services/NotificationService'
import { LocationState } from '../../social/services/LocationService'
import { userPatched } from '../functions/userPatched'

export const logger = multiLogger.child({ component: 'client-core:AuthService' })
export const TIMEOUT_INTERVAL = 50 // ms per interval of waiting for authToken to be updated

export const AuthState = defineState({
  name: 'AuthState',
  initial: () => ({
    isLoggedIn: false,
    isProcessing: false,
    error: '',
    authUser: AuthUserSeed,
    user: UserSeed
  }),
  onCreate: (store, state) => {
    syncStateWithLocalStorage(AuthState, ['authUser'])
  }
})

export interface EmailLoginForm {
  email: string
  password: string
}

export interface EmailRegistrationForm {
  email: string
  password: string
}

export interface GithubLoginForm {
  email: string
}

export interface LinkedInLoginForm {
  email: string
}

<<<<<<< HEAD
=======
export const AuthServiceReceptor = (action) => {
  const s = getMutableState(AuthState)
  matches(action)
    .when(AuthAction.actionProcessing.matches, (action) => {
      return s.merge({ isProcessing: action.processing, error: '' })
    })
    .when(AuthAction.loginUserSuccessAction.matches, (action) => {
      return s.merge({ authUser: action.authUser })
    })
    .when(AuthAction.loadedUserDataAction.matches, (action) => {
      return s.merge({ isLoggedIn: true, user: action.user })
    })
    .when(AuthAction.loginUserErrorAction.matches, (action) => {
      return s.merge({ error: action.message })
    })
    .when(AuthAction.loginUserByGithubSuccessAction.matches, (action) => {
      return s
    })
    .when(AuthAction.loginUserByLinkedinSuccessAction.matches, (action) => {
      return s
    })
    .when(AuthAction.loginUserByGithubErrorAction.matches, (action) => {
      return s.merge({ error: action.message })
    })
    .when(AuthAction.loginUserByLinkedinErrorAction.matches, (action) => {
      return s.merge({ error: action.message })
    })
    .when(AuthAction.registerUserByEmailSuccessAction.matches, (action) => {
      return s.authUser.merge({ identityProvider: action.identityProvider })
    })
    .when(AuthAction.registerUserByEmailErrorAction.matches, (action) => {
      return s
    })
    .when(AuthAction.didLogoutAction.matches, () => {
      return s.merge({ isLoggedIn: false, user: UserSeed, authUser: AuthUserSeed })
    })
    .when(AuthAction.didVerifyEmailAction.matches, (action) => {
      return s.authUser.identityProvider.merge({ isVerified: action.result })
    })
    .when(AuthAction.avatarUpdatedAction.matches, (action) => {
      return s.user.merge({ avatarUrl: action.url })
    })
    .when(AuthAction.usernameUpdatedAction.matches, (action) => {
      return s.user.merge({ name: action.name })
    })
    .when(AuthAction.apiKeyUpdatedAction.matches, (action) => {
      return s.user.merge({ apiKey: action.apiKey })
    })
    .when(AuthAction.userAvatarIdUpdatedAction.matches, (action) => {
      return s.user.merge({ avatarId: action.avatarId })
    })
    .when(AuthAction.userUpdatedAction.matches, (action) => {
      return s.merge({ user: action.user })
    })
    .when(AuthAction.userPatchedAction.matches, (action) => {
      return userPatched(action.params)
    })
    .when(AuthAction.updatedUserSettingsAction.matches, (action) => {
      return s.user.user_setting.merge(action.data)
    })
}

export class AuthAction {
  static actionProcessing = defineAction({
    type: 'ee.client.Auth.ACTION_PROCESSING' as const,
    processing: matches.boolean
  })

  static loginUserSuccessAction = defineAction({
    type: 'ee.client.Auth.LOGIN_USER_SUCCESS' as const,
    authUser: matches.object as Validator<unknown, AuthUser>,
    message: matches.string
  })

  static loginUserErrorAction = defineAction({
    type: 'ee.client.Auth.LOGIN_USER_ERROR' as const,
    message: matches.string
  })

  static loginUserByGithubSuccessAction = defineAction({
    type: 'ee.client.Auth.LOGIN_USER_BY_GITHUB_SUCCESS' as const,
    message: matches.string
  })

  static loginUserByGithubErrorAction = defineAction({
    type: 'ee.client.Auth.LOGIN_USER_BY_GITHUB_ERROR' as const,
    message: matches.string
  })

  static loginUserByLinkedinSuccessAction = defineAction({
    type: 'ee.client.Auth.LOGIN_USER_BY_LINKEDIN_SUCCESS' as const,
    message: matches.string
  })

  static loginUserByLinkedinErrorAction = defineAction({
    type: 'ee.client.Auth.LOGIN_USER_BY_LINKEDIN_ERROR' as const,
    message: matches.string
  })

  static didLogoutAction = defineAction({
    type: 'ee.client.Auth.LOGOUT_USER' as const
  })

  static registerUserByEmailSuccessAction = defineAction({
    type: 'ee.client.Auth.REGISTER_USER_BY_EMAIL_SUCCESS' as const,
    identityProvider: matches.object as Validator<unknown, IdentityProvider>,
    message: matches.string
  })

  static registerUserByEmailErrorAction = defineAction({
    type: 'ee.client.Auth.REGISTER_USER_BY_EMAIL_ERROR' as const,
    message: matches.string
  })

  static didVerifyEmailAction = defineAction({
    type: 'ee.client.Auth.DID_VERIFY_EMAIL' as const,
    result: matches.boolean
  })

  static didResendVerificationEmailAction = defineAction({
    type: 'ee.client.Auth.DID_RESEND_VERIFICATION_EMAIL' as const,
    result: matches.boolean
  })

  static didCreateMagicLinkAction = defineAction({
    type: 'ee.client.Auth.DID_CREATE_MAGICLINK' as const,
    result: matches.boolean
  })

  static loadedUserDataAction = defineAction({
    type: 'ee.client.Auth.LOADED_USER_DATA' as const,
    user: matches.object as Validator<unknown, UserInterface>
  })

  static updatedUserSettingsAction = defineAction({
    type: 'ee.client.Auth.UPDATE_USER_SETTINGS' as const,
    data: matches.object as Validator<unknown, UserSetting>
  })

  static avatarUpdatedAction = defineAction({
    type: 'ee.client.Auth.AVATAR_UPDATED' as const,
    url: matches.any
  })

  static usernameUpdatedAction = defineAction({
    type: 'ee.client.Auth.USERNAME_UPDATED' as const,
    name: matches.string
  })

  static userAvatarIdUpdatedAction = defineAction({
    type: 'ee.client.Auth.USERAVATARID_UPDATED' as const,
    avatarId: matches.string
  })

  static userPatchedAction = defineAction({
    type: 'ee.client.Auth.USER_PATCHED' as const,
    params: matches.any
  })

  static userUpdatedAction = defineAction({
    type: 'ee.client.Auth.USER_UPDATED' as const,
    user: matches.object as Validator<unknown, UserInterface>
  })

  static apiKeyUpdatedAction = defineAction({
    type: 'ee.client.Auth.USER_API_KEY_UPDATED' as const,
    apiKey: matches.object as Validator<unknown, UserApiKeyType>
  })
}

>>>>>>> 09bef666
/**
 * Resets the current user's accessToken to a new random guest token.
 */
async function _resetToGuestToken(options = { reset: true }) {
  if (options.reset) {
    await API.instance.client.authentication.reset()
  }
  const newProvider = await Engine.instance.api.service('identity-provider').create({
    type: 'guest',
    token: v1()
  })
  const accessToken = newProvider.accessToken!
  console.log(`Created new guest accessToken: ${accessToken}`)
  await API.instance.client.authentication.setAccessToken(accessToken as string)
  return accessToken
}

export const AuthService = {
  async doLoginAuto(forceClientAuthReset?: boolean) {
    const authState = getMutableState(AuthState)
    try {
      let accessToken = !forceClientAuthReset && authState?.authUser?.accessToken?.value

      if (forceClientAuthReset) {
        await API.instance.client.authentication.reset()
      }
      if (accessToken) {
        await API.instance.client.authentication.setAccessToken(accessToken as string)
      } else {
        await _resetToGuestToken({ reset: false })
      }

      let res
      try {
        res = await API.instance.client.reAuthenticate()
      } catch (err) {
        if (err.className === 'not-found' || (err.className === 'not-authenticated' && err.message === 'jwt expired')) {
          authState.merge({ isLoggedIn: false, user: UserSeed, authUser: AuthUserSeed })
          await _resetToGuestToken()
          res = await API.instance.client.reAuthenticate()
        } else {
          logger.error(err, 'Error re-authenticating')
          throw err
        }
      }
      if (res) {
        // Response received form reAuthenticate(), but no `id` set.
        if (!res['identity-provider']?.id) {
          authState.merge({ isLoggedIn: false, user: UserSeed, authUser: AuthUserSeed })
          await _resetToGuestToken()
          res = await API.instance.client.reAuthenticate()
        }
        const authUser = resolveAuthUser(res)
        // authUser is now { accessToken, authentication, identityProvider }
        authState.merge({ authUser })
        await AuthService.loadUserData(authUser.identityProvider?.userId)
      } else {
        logger.warn('No response received from reAuthenticate()!')
      }
    } catch (err) {
      logger.error(err, 'Error on resolving auth user in doLoginAuto, logging out')
      authState.merge({ isLoggedIn: false, user: UserSeed, authUser: AuthUserSeed })

      // if (window.location.pathname !== '/') {
      //   window.location.href = '/';
      // }
    }
  },

  async loadUserData(userId: string) {
    try {
      const client = API.instance.client
      const res: any = await client.service('user').get(userId)
      if (!res.user_setting) {
        const settingsRes = (await client
          .service('user-settings')
          .find({ query: { userId: userId } })) as Paginated<UserSetting>

        if (settingsRes.total === 0) {
          res.user_setting = await client.service('user-settings').create({ userId: userId })
        } else {
          res.user_setting = settingsRes.data[0]
        }
      }
      const user = resolveUser(res)
      getMutableState(AuthState).merge({ isLoggedIn: true, user })
    } catch (err) {
      NotificationService.dispatchNotify(i18n.t('common:error.loading-error'), { variant: 'error' })
    }
  },

  async loginUserByPassword(form: EmailLoginForm) {
    // check email validation.
    if (!validateEmail(form.email)) {
      NotificationService.dispatchNotify(i18n.t('common:error.validation-error', { type: 'email address' }), {
        variant: 'error'
      })

      return
    }
    const authState = getMutableState(AuthState)
    authState.merge({ isProcessing: true, error: '' })

    try {
      const authenticationResult = await API.instance.client.authenticate({
        strategy: 'local',
        email: form.email,
        password: form.password
      })
      const authUser = resolveAuthUser(authenticationResult)

      if (!authUser.identityProvider?.isVerified) {
        await API.instance.client.logout()
        authState.authUser.merge({ identityProvider: authUser.identityProvider })
        window.location.href = '/auth/confirm'
        return
      }
      authState.merge({ authUser })
      await AuthService.loadUserData(authUser.identityProvider.userId)
      window.location.href = '/'
    } catch (err) {
      authState.merge({ error: i18n.t('common:error.login-error') })
      NotificationService.dispatchNotify(err.message, { variant: 'error' })
    } finally {
      authState.merge({ isProcessing: false, error: '' })
    }
  },

  /**
   * Example vprResult:
   * {
   *   "type": "web",
   *   "dataType": "VerifiablePresentation",
   *   "data": {
   *     "presentation": {
   *       "holder": "did:web:example.com",
   *       "verifiableCredential": [
   *       ]
   *     }
   *   },
   *   "options": {
   *     "recommendedHandlerOrigins: ["https://uniwallet.cloud"]
   *   }
   * }
   * Where `vp` is a VerifiablePresentation containing multiple VCs
   * (LoginDisplayCredential, UserPreferencesCredential).
   *
   * @param vprResult {object} - VPR Query result from a user's wallet.
   */
  async loginUserByXRWallet(vprResult: any) {
    const authState = getMutableState(AuthState)
    try {
      authState.merge({ isProcessing: true, error: '' })

      const credentials: any = parseUserWalletCredentials(vprResult)
      console.log(credentials)

      const walletUser = resolveWalletUser(credentials)
      const authUser = {
        accessToken: '',
        authentication: { strategy: 'did-auth' },
        identityProvider: {
          id: 0,
          token: '',
          type: 'didWallet',
          isVerified: true,
          userId: walletUser.id
        }
      }

      // TODO: This is temp until we move completely to XR wallet #6453
      const oldId = authState.user.id.value
      walletUser.id = oldId

      // loadXRAvatarForUpdatedUser(walletUser)
      authState.merge({ isLoggedIn: true, user: walletUser, authUser })
    } catch (err) {
      authState.merge({ error: i18n.t('common:error.login-error') })
      NotificationService.dispatchNotify(err.message, { variant: 'error' })
    } finally {
      authState.merge({ isProcessing: false, error: '' })
    }
  },

  /**
   * Logs in the current user based on an OAuth response.
   * @param service {string} - OAuth service id (github, etc).
   * @param location {object} - `useLocation()` from 'react-router-dom'
   */
  async loginUserByOAuth(service: string, location: any) {
    getMutableState(AuthState).merge({ isProcessing: true, error: '' })
    const token = getState(AuthState).authUser.accessToken
    const path = location?.state?.from || location.pathname
    const instanceId = new URL(window.location.href).searchParams.get('instanceId')
    const redirectObject = {
      path: path
    } as any
    if (instanceId) redirectObject.instanceId = instanceId
    window.location.href = `${
      config.client.serverUrl
    }/oauth/${service}?feathers_token=${token}&redirect=${JSON.stringify(redirectObject)}`
  },

  async removeUserOAuth(service: string) {
    const ipResult = (await Engine.instance.api.service('identity-provider').find()) as any
    const ipToRemove = ipResult.data.find((ip) => ip.type === service)
    if (ipToRemove) {
      if (ipResult.total === 1) {
        NotificationService.dispatchNotify('You can not remove your last login method.', { variant: 'warning' })
      } else {
        const otherIp = ipResult.data.find((ip) => ip.type !== service)
        const newToken = await Engine.instance.api.service('generate-token').create({
          type: otherIp.type,
          token: otherIp.token
        })

        if (newToken) {
          getMutableState(AuthState).merge({ isProcessing: true, error: '' })
          await API.instance.client.authentication.setAccessToken(newToken as string)
          const res = await API.instance.client.reAuthenticate(true)
          const authUser = resolveAuthUser(res)
          await Engine.instance.api.service('identity-provider').remove(ipToRemove.id)
          const authState = getMutableState(AuthState)
          authState.merge({ authUser })
          await AuthService.loadUserData(authUser.identityProvider.userId)
          authState.merge({ isProcessing: false, error: '' })
        }
      }
    }
  },

  async loginUserByJwt(accessToken: string, redirectSuccess: string, redirectError: string) {
    const authState = getMutableState(AuthState)
    authState.merge({ isProcessing: true, error: '' })
    try {
      await API.instance.client.authentication.setAccessToken(accessToken as string)
      const res = await API.instance.client.authenticate({
        strategy: 'jwt',
        accessToken
      })

      const authUser = resolveAuthUser(res)
      authState.merge({ authUser })
      await AuthService.loadUserData(authUser.identityProvider?.userId)
      authState.merge({ isProcessing: false, error: '' })
      let timeoutTimer = 0
      // The new JWT does not always get stored in localStorage successfully by this point, and if the user is
      // redirected to redirectSuccess now, they will still have an old JWT, which can cause them to not be logged
      // in properly. This interval waits to make sure the token has been updated before redirecting
      const waitForTokenStored = setInterval(() => {
        timeoutTimer += TIMEOUT_INTERVAL
        const authData = authState
        const storedToken = authData.authUser?.accessToken?.value
        if (storedToken === accessToken) {
          clearInterval(waitForTokenStored)
          window.location.href = redirectSuccess
        }
        // After 3 seconds without the token getting updated, send the user back anyway - something seems to have
        // gone wrong, and we don't want them stuck on the page they were on indefinitely.
        if (timeoutTimer > 3000) window.location.href = redirectSuccess
      }, TIMEOUT_INTERVAL)
    } catch (err) {
      authState.merge({ error: i18n.t('common:error.login-error') })
      NotificationService.dispatchNotify(err.message, { variant: 'error' })
      window.location.href = `${redirectError}?error=${err.message}`
    } finally {
      authState.merge({ isProcessing: false, error: '' })
    }
  },

  async loginUserMagicLink(token, redirectSuccess, redirectError) {
    try {
      const res = await Engine.instance.api.service('login').get(token)
      await AuthService.loginUserByJwt(res.token, '/', '/')
    } catch (err) {
      NotificationService.dispatchNotify(err.message, { variant: 'error' })
    } finally {
      window.location.href = redirectSuccess
    }
  },

  async logoutUser() {
    const authState = getMutableState(AuthState)
    authState.merge({ isProcessing: true, error: '' })
    try {
      await API.instance.client.logout()
      authState.merge({ isLoggedIn: false, user: UserSeed, authUser: AuthUserSeed })
    } catch (_) {
      authState.merge({ isLoggedIn: false, user: UserSeed, authUser: AuthUserSeed })
    } finally {
      authState.merge({ isProcessing: false, error: '' })
      AuthService.doLoginAuto(true)
    }
  },

  async registerUserByEmail(form: EmailRegistrationForm) {
    const authState = getMutableState(AuthState)
    authState.merge({ isProcessing: true, error: '' })
    try {
      const identityProvider: any = await Engine.instance.api.service('identity-provider').create({
        token: form.email,
        password: form.password,
        type: 'password'
      })
      authState.authUser.merge({ identityProvider })
      window.location.href = '/auth/confirm'
    } catch (err) {
      logger.warn(err, 'Error registering user by email')
      NotificationService.dispatchNotify(err.message, { variant: 'error' })
    } finally {
      authState.merge({ isProcessing: false, error: '' })
    }
  },

  async verifyEmail(token: string) {
    const authState = getMutableState(AuthState)
    authState.merge({ isProcessing: true, error: '' })

    try {
      const { accessToken } = Engine.instance.api.service('authManagement').create({
        action: 'verifySignupLong',
        value: token
      })
      authState.authUser.identityProvider.merge({ isVerified: true })
      await AuthService.loginUserByJwt(accessToken, '/', '/')
    } catch (err) {
      authState.authUser.identityProvider.merge({ isVerified: false })
      NotificationService.dispatchNotify(err.message, { variant: 'error' })
    } finally {
      authState.merge({ isProcessing: false, error: '' })
    }
  },

  async resendVerificationEmail(email: string) {
    const authState = getMutableState(AuthState)
    authState.merge({ isProcessing: true, error: '' })

    try {
      await Engine.instance.api.service('authManagement').create({
        action: 'resendVerifySignup',
        value: { token: email, type: 'password' }
      })
    } catch (err) {
      logger.warn(err, 'Error resending verification email')
    } finally {
      authState.merge({ isProcessing: false, error: '' })
    }
  },

  async createMagicLink(emailPhone: string, authData: AuthStrategiesType, linkType?: 'email' | 'sms') {
    const authState = getMutableState(AuthState)
    authState.merge({ isProcessing: true, error: '' })

    let type = 'email'
    let paramName = 'email'
    const enableEmailMagicLink = authData?.emailMagicLink
    const enableSmsMagicLink = authData?.smsMagicLink

    if (linkType === 'email') {
      type = 'email'
      paramName = 'email'
    } else if (linkType === 'sms') {
      type = 'sms'
      paramName = 'mobile'
    } else {
      const stripped = emailPhone.replace(/-/g, '')
      if (validatePhoneNumber(stripped)) {
        if (!enableSmsMagicLink) {
          NotificationService.dispatchNotify(i18n.t('common:error.validation-error', { type: 'email address' }), {
            variant: 'error'
          })
          return
        }
        type = 'sms'
        paramName = 'mobile'
        emailPhone = '+1' + stripped
      } else if (validateEmail(emailPhone)) {
        if (!enableEmailMagicLink) {
          NotificationService.dispatchNotify(i18n.t('common:error.validation-error', { type: 'phone number' }), {
            variant: 'error'
          })
          return
        }
        type = 'email'
      } else {
        NotificationService.dispatchNotify(i18n.t('common:error.validation-error', { type: 'email or phone number' }), {
          variant: 'error'
        })
        return
      }
    }

    try {
      await Engine.instance.api.service('magic-link').create({ type, [paramName]: emailPhone })
      NotificationService.dispatchNotify(i18n.t('user:auth.magiklink.success-msg'), { variant: 'success' })
    } catch (err) {
      NotificationService.dispatchNotify(err.message, { variant: 'error' })
    } finally {
      authState.merge({ isProcessing: false, error: '' })
    }
  },

  async addConnectionByPassword(form: EmailLoginForm, userId: string) {
    const authState = getMutableState(AuthState)
    authState.merge({ isProcessing: true, error: '' })

    try {
      const identityProvider = await Engine.instance.api.service('identity-provider').create({
        token: form.email,
        password: form.password,
        type: 'password',
        userId
      })
      return AuthService.loadUserData(identityProvider.userId)
    } catch (err) {
      logger.warn(err, 'Error adding connection by password')
      NotificationService.dispatchNotify(err.message, { variant: 'error' })
    } finally {
      authState.merge({ isProcessing: false, error: '' })
    }
  },

  async addConnectionByEmail(email: string, userId: string) {
    const authState = getMutableState(AuthState)
    authState.merge({ isProcessing: true, error: '' })
    try {
      const identityProvider = (await Engine.instance.api.service('magic-link').create({
        email,
        type: 'email',
        userId
      })) as IdentityProvider
      if (identityProvider.userId) {
        NotificationService.dispatchNotify(i18n.t('user:auth.magiklink.email-sent-msg'), { variant: 'success' })
        return AuthService.loadUserData(identityProvider.userId)
      }
    } catch (err) {
      NotificationService.dispatchNotify(err.message, { variant: 'error' })
    } finally {
      authState.merge({ isProcessing: false, error: '' })
    }
  },

  async addConnectionBySms(phone: string, userId: string) {
    const authState = getMutableState(AuthState)
    authState.merge({ isProcessing: true, error: '' })

    let sendPhone = phone.replace(/-/g, '')
    if (sendPhone.length === 10) {
      sendPhone = '1' + sendPhone
    }

    try {
      const identityProvider = (await Engine.instance.api.service('magic-link').create({
        mobile: sendPhone,
        type: 'sms',
        userId
      })) as IdentityProvider
      if (identityProvider.userId) {
        NotificationService.dispatchNotify(i18n.t('user:auth.magiklink.sms-sent-msg'), { variant: 'error' })
        return AuthService.loadUserData(identityProvider.userId)
      }
    } catch (err) {
      NotificationService.dispatchNotify(err.message, { variant: 'error' })
    } finally {
      authState.merge({ isProcessing: false, error: '' })
    }
  },

  async addConnectionByOauth(
    oauth: 'facebook' | 'google' | 'github' | 'linkedin' | 'twitter' | 'discord',
    userId: string
  ) {
    window.open(`https://${config.client.serverHost}/auth/oauth/${oauth}?userId=${userId}`, '_blank')
  },

  async removeConnection(identityProviderId: number, userId: string) {
    getMutableState(AuthState).merge({ isProcessing: true, error: '' })
    try {
      await Engine.instance.api.service('identity-provider').remove(identityProviderId)
      return AuthService.loadUserData(userId)
    } catch (err) {
      NotificationService.dispatchNotify(err.message, { variant: 'error' })
    } finally {
      getMutableState(AuthState).merge({ isProcessing: false, error: '' })
    }
  },

  refreshConnections(userId: string) {
    AuthService.loadUserData(userId)
  },

  async updateUserSettings(id: any, data: any) {
    const response = (await Engine.instance.api.service('user-settings').patch(id, data)) as UserSetting
    getMutableState(AuthState).user.user_setting.merge(response)
  },

  async removeUser(userId: string) {
    await Engine.instance.api.service('user').remove(userId)
    AuthService.logoutUser()
  },

  async updateApiKey() {
<<<<<<< HEAD
    const apiKey = (await Engine.instance.api.service('user-api-key').patch(null, {})) as UserApiKey
    getMutableState(AuthState).user.merge({ apiKey })
=======
    const apiKey = (await API.instance.client.service(userApiKeyPath).patch(null, {})) as UserApiKeyType
    dispatchAction(AuthAction.apiKeyUpdatedAction({ apiKey }))
>>>>>>> 09bef666
  },

  async updateUsername(userId: string, name: string) {
    const { name: updatedName } = await Engine.instance.api.service('user').patch(userId, { name: name })
    NotificationService.dispatchNotify(i18n.t('user:usermenu.profile.update-msg'), { variant: 'success' })
    getMutableState(AuthState).user.merge({ name: updatedName })
  },

  useAPIListeners: () => {
    useEffect(() => {
      const userPatchedListener = (params) => userPatched(params)
      const locationBanCreatedListener = async (params) => {
        const selfUser = getState(AuthState).user
        const currentLocation = getState(LocationState).currentLocation.location
        const locationBan = params.locationBan
        if (selfUser.id === locationBan.userId && currentLocation.id === locationBan.locationId) {
          // TODO: Decouple and reenable me!
          // endVideoChat({ leftParty: true });
          // leave(true);
          const userId = selfUser.id ?? ''
          const user = resolveUser(await Engine.instance.api.service('user').get(userId))
          getMutableState(AuthState).merge({ user })
        }
      }

      Engine.instance.api.service('user').on('patched', userPatchedListener)
      Engine.instance.api.service('location-ban').on('created', locationBanCreatedListener)

      return () => {
        Engine.instance.api.service('user').off('patched', userPatchedListener)
        Engine.instance.api.service('location-ban').off('created', locationBanCreatedListener)
      }
    }, [])
  }
}

/**
 * @param vprResult {any} See `loginUserByXRWallet()`'s docstring.
 */
function parseUserWalletCredentials(vprResult: any) {
  console.log('PARSING:', vprResult)

  const {
    data: { presentation: vp }
  } = vprResult
  const credentials = Array.isArray(vp.verifiableCredential) ? vp.verifiableCredential : [vp.verifiableCredential]

  const { displayName, displayIcon } = parseLoginDisplayCredential(credentials)

  return {
    user: {
      id: vp.holder,
      displayName,
      icon: displayIcon
      // session // this will contain the access token and helper methods
    }
  }
}

/**
 * Parses the user's preferred display name (username) and avatar icon from the
 * login credentials.
 *
 * @param credentials {VerifiableCredential[]} List of VCs requested by the
 *   login request. One of those credentials needs to be of type
 *   'LoginDisplayCredential'.
 *
 * @returns {{displayName: string, displayIcon: string}}
 */
function parseLoginDisplayCredential(credentials) {
  const loginDisplayVc = credentials.find((vc) => vc.type.includes('LoginDisplayCredential'))
  const DEFAULT_ICON = 'https://material-ui.com/static/images/avatar/1.jpg'
  const displayName = loginDisplayVc.credentialSubject.displayName || 'Wallet User'
  const displayIcon = loginDisplayVc.credentialSubject.displayIcon || DEFAULT_ICON

  return { displayName, displayIcon }
}<|MERGE_RESOLUTION|>--- conflicted
+++ resolved
@@ -31,27 +31,13 @@
 import config, { validateEmail, validatePhoneNumber } from '@etherealengine/common/src/config'
 import { AuthUserSeed, resolveAuthUser } from '@etherealengine/common/src/interfaces/AuthUser'
 import { IdentityProvider } from '@etherealengine/common/src/interfaces/IdentityProvider'
-<<<<<<< HEAD
 import { UserSeed, UserSetting, resolveUser, resolveWalletUser } from '@etherealengine/common/src/interfaces/User'
-import { UserApiKey } from '@etherealengine/common/src/interfaces/UserApiKey'
-=======
-import {
-  UserInterface,
-  UserSeed,
-  UserSetting,
-  resolveUser,
-  resolveWalletUser
-} from '@etherealengine/common/src/interfaces/User'
->>>>>>> 09bef666
 import multiLogger from '@etherealengine/common/src/logger'
 import { AuthStrategiesType } from '@etherealengine/engine/src/schemas/setting/authentication-setting.schema'
 import { defineState, getMutableState, getState, syncStateWithLocalStorage } from '@etherealengine/hyperflux'
 
-<<<<<<< HEAD
 import { Engine } from '@etherealengine/engine/src/ecs/classes/Engine'
-=======
 import { UserApiKeyType, userApiKeyPath } from '@etherealengine/engine/src/schemas/user/user-api-key.schema'
->>>>>>> 09bef666
 import { API } from '../../API'
 import { NotificationService } from '../../common/services/NotificationService'
 import { LocationState } from '../../social/services/LocationService'
@@ -92,179 +78,6 @@
   email: string
 }
 
-<<<<<<< HEAD
-=======
-export const AuthServiceReceptor = (action) => {
-  const s = getMutableState(AuthState)
-  matches(action)
-    .when(AuthAction.actionProcessing.matches, (action) => {
-      return s.merge({ isProcessing: action.processing, error: '' })
-    })
-    .when(AuthAction.loginUserSuccessAction.matches, (action) => {
-      return s.merge({ authUser: action.authUser })
-    })
-    .when(AuthAction.loadedUserDataAction.matches, (action) => {
-      return s.merge({ isLoggedIn: true, user: action.user })
-    })
-    .when(AuthAction.loginUserErrorAction.matches, (action) => {
-      return s.merge({ error: action.message })
-    })
-    .when(AuthAction.loginUserByGithubSuccessAction.matches, (action) => {
-      return s
-    })
-    .when(AuthAction.loginUserByLinkedinSuccessAction.matches, (action) => {
-      return s
-    })
-    .when(AuthAction.loginUserByGithubErrorAction.matches, (action) => {
-      return s.merge({ error: action.message })
-    })
-    .when(AuthAction.loginUserByLinkedinErrorAction.matches, (action) => {
-      return s.merge({ error: action.message })
-    })
-    .when(AuthAction.registerUserByEmailSuccessAction.matches, (action) => {
-      return s.authUser.merge({ identityProvider: action.identityProvider })
-    })
-    .when(AuthAction.registerUserByEmailErrorAction.matches, (action) => {
-      return s
-    })
-    .when(AuthAction.didLogoutAction.matches, () => {
-      return s.merge({ isLoggedIn: false, user: UserSeed, authUser: AuthUserSeed })
-    })
-    .when(AuthAction.didVerifyEmailAction.matches, (action) => {
-      return s.authUser.identityProvider.merge({ isVerified: action.result })
-    })
-    .when(AuthAction.avatarUpdatedAction.matches, (action) => {
-      return s.user.merge({ avatarUrl: action.url })
-    })
-    .when(AuthAction.usernameUpdatedAction.matches, (action) => {
-      return s.user.merge({ name: action.name })
-    })
-    .when(AuthAction.apiKeyUpdatedAction.matches, (action) => {
-      return s.user.merge({ apiKey: action.apiKey })
-    })
-    .when(AuthAction.userAvatarIdUpdatedAction.matches, (action) => {
-      return s.user.merge({ avatarId: action.avatarId })
-    })
-    .when(AuthAction.userUpdatedAction.matches, (action) => {
-      return s.merge({ user: action.user })
-    })
-    .when(AuthAction.userPatchedAction.matches, (action) => {
-      return userPatched(action.params)
-    })
-    .when(AuthAction.updatedUserSettingsAction.matches, (action) => {
-      return s.user.user_setting.merge(action.data)
-    })
-}
-
-export class AuthAction {
-  static actionProcessing = defineAction({
-    type: 'ee.client.Auth.ACTION_PROCESSING' as const,
-    processing: matches.boolean
-  })
-
-  static loginUserSuccessAction = defineAction({
-    type: 'ee.client.Auth.LOGIN_USER_SUCCESS' as const,
-    authUser: matches.object as Validator<unknown, AuthUser>,
-    message: matches.string
-  })
-
-  static loginUserErrorAction = defineAction({
-    type: 'ee.client.Auth.LOGIN_USER_ERROR' as const,
-    message: matches.string
-  })
-
-  static loginUserByGithubSuccessAction = defineAction({
-    type: 'ee.client.Auth.LOGIN_USER_BY_GITHUB_SUCCESS' as const,
-    message: matches.string
-  })
-
-  static loginUserByGithubErrorAction = defineAction({
-    type: 'ee.client.Auth.LOGIN_USER_BY_GITHUB_ERROR' as const,
-    message: matches.string
-  })
-
-  static loginUserByLinkedinSuccessAction = defineAction({
-    type: 'ee.client.Auth.LOGIN_USER_BY_LINKEDIN_SUCCESS' as const,
-    message: matches.string
-  })
-
-  static loginUserByLinkedinErrorAction = defineAction({
-    type: 'ee.client.Auth.LOGIN_USER_BY_LINKEDIN_ERROR' as const,
-    message: matches.string
-  })
-
-  static didLogoutAction = defineAction({
-    type: 'ee.client.Auth.LOGOUT_USER' as const
-  })
-
-  static registerUserByEmailSuccessAction = defineAction({
-    type: 'ee.client.Auth.REGISTER_USER_BY_EMAIL_SUCCESS' as const,
-    identityProvider: matches.object as Validator<unknown, IdentityProvider>,
-    message: matches.string
-  })
-
-  static registerUserByEmailErrorAction = defineAction({
-    type: 'ee.client.Auth.REGISTER_USER_BY_EMAIL_ERROR' as const,
-    message: matches.string
-  })
-
-  static didVerifyEmailAction = defineAction({
-    type: 'ee.client.Auth.DID_VERIFY_EMAIL' as const,
-    result: matches.boolean
-  })
-
-  static didResendVerificationEmailAction = defineAction({
-    type: 'ee.client.Auth.DID_RESEND_VERIFICATION_EMAIL' as const,
-    result: matches.boolean
-  })
-
-  static didCreateMagicLinkAction = defineAction({
-    type: 'ee.client.Auth.DID_CREATE_MAGICLINK' as const,
-    result: matches.boolean
-  })
-
-  static loadedUserDataAction = defineAction({
-    type: 'ee.client.Auth.LOADED_USER_DATA' as const,
-    user: matches.object as Validator<unknown, UserInterface>
-  })
-
-  static updatedUserSettingsAction = defineAction({
-    type: 'ee.client.Auth.UPDATE_USER_SETTINGS' as const,
-    data: matches.object as Validator<unknown, UserSetting>
-  })
-
-  static avatarUpdatedAction = defineAction({
-    type: 'ee.client.Auth.AVATAR_UPDATED' as const,
-    url: matches.any
-  })
-
-  static usernameUpdatedAction = defineAction({
-    type: 'ee.client.Auth.USERNAME_UPDATED' as const,
-    name: matches.string
-  })
-
-  static userAvatarIdUpdatedAction = defineAction({
-    type: 'ee.client.Auth.USERAVATARID_UPDATED' as const,
-    avatarId: matches.string
-  })
-
-  static userPatchedAction = defineAction({
-    type: 'ee.client.Auth.USER_PATCHED' as const,
-    params: matches.any
-  })
-
-  static userUpdatedAction = defineAction({
-    type: 'ee.client.Auth.USER_UPDATED' as const,
-    user: matches.object as Validator<unknown, UserInterface>
-  })
-
-  static apiKeyUpdatedAction = defineAction({
-    type: 'ee.client.Auth.USER_API_KEY_UPDATED' as const,
-    apiKey: matches.object as Validator<unknown, UserApiKeyType>
-  })
-}
-
->>>>>>> 09bef666
 /**
  * Resets the current user's accessToken to a new random guest token.
  */
@@ -767,13 +580,8 @@
   },
 
   async updateApiKey() {
-<<<<<<< HEAD
-    const apiKey = (await Engine.instance.api.service('user-api-key').patch(null, {})) as UserApiKey
+    const apiKey = (await API.instance.client.service(userApiKeyPath).patch(null, {})) as UserApiKeyType
     getMutableState(AuthState).user.merge({ apiKey })
-=======
-    const apiKey = (await API.instance.client.service(userApiKeyPath).patch(null, {})) as UserApiKeyType
-    dispatchAction(AuthAction.apiKeyUpdatedAction({ apiKey }))
->>>>>>> 09bef666
   },
 
   async updateUsername(userId: string, name: string) {
