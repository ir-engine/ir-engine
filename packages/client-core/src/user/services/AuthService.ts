--- conflicted
+++ resolved
@@ -694,33 +694,8 @@
     const avatarDetail = (await client.service('avatar').get(avatarName)) as AvatarProps
     if (!isPublicAvatar) {
       const selfUser = accessAuthState().user
-<<<<<<< HEAD
-      const userId = selfUser.id.value ?? null
-      const world = Engine.currentWorld
-      client
-        .service('user')
-        .patch(userId, { avatarId: avatarName })
-        .then((_) => {
-          AlertService.dispatchAlertSuccess(i18n.t('user:avatar.upload-success-msg'))
-          dispatchAction(
-            world.store,
-            NetworkWorldAction.avatarDetails({
-              avatarDetail: response
-            })
-          ).cache({ removePrevious: true })
-          const transport = Network.instance.transportHandler.getWorldTransport() as SocketWebRTCClientTransport
-          transport?.sendNetworkStatUpdateMessage({
-            type: MessageTypes.AvatarUpdated,
-            userId: selfUser.id.value,
-            avatarId: avatarName,
-            avatarURL: response.avatarURL,
-            thumbnailURL: response.thumbnailURL
-          })
-        })
-=======
       const userId = selfUser.id.value!
       AuthService.updateUserAvatarId(userId, avatarName, avatarDetail.avatarURL, avatarDetail.thumbnailURL!)
->>>>>>> 671326fb
     }
   },
   removeAvatar: async (keys: string) => {
@@ -776,14 +751,9 @@
       })
       .then((res: any) => {
         // dispatchAlertSuccess(dispatch, 'User Avatar updated');
-<<<<<<< HEAD
-        dispatch(AuthAction.userAvatarIdUpdated(res))
+        dispatch(AuthAction.userAvatarIdUpdated(res.avatarId))
         dispatchAction(
           world.store,
-=======
-        dispatch(AuthAction.userAvatarIdUpdated(res.avatarId))
-        dispatchFrom(Engine.userId, () =>
->>>>>>> 671326fb
           NetworkWorldAction.avatarDetails({
             avatarDetail: {
               avatarURL,
