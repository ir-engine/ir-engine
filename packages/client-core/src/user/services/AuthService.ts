--- conflicted
+++ resolved
@@ -58,10 +58,7 @@
   userPath,
   userSettingPath
 } from '@ir-engine/common/src/schema.type.module'
-<<<<<<< HEAD
-=======
 import type { HasAccessType } from '@ir-engine/common/src/schemas/networking/allowed-domains.schema'
->>>>>>> b99a7f40
 import {
   HyperFlux,
   defineState,
@@ -323,13 +320,8 @@
     userId: '' as UserID
   })
   const accessToken = newProvider.accessToken!
-<<<<<<< HEAD
-  console.log(`Created new guest accessToken: ${accessToken}`)
-  await API.instance.authentication.setAccessToken(accessToken as string)
-=======
   await API.instance.authentication.setAccessToken(accessToken as string)
   writeAuthUserToIframe()
->>>>>>> b99a7f40
   return accessToken
 }
 
@@ -344,21 +336,10 @@
     try {
       const rootDomainToken = await getToken()
 
-<<<<<<< HEAD
-      if (forceClientAuthReset) {
-        await API.instance.authentication.reset()
-      }
-      if (accessToken) {
-        await API.instance.authentication.setAccessToken(accessToken as string)
-      } else {
-        await _resetToGuestToken({ reset: false })
-      }
-=======
       if (forceClientAuthReset) await API.instance.authentication.reset()
 
       if (rootDomainToken?.length > 0) await API.instance.authentication.setAccessToken(rootDomainToken as string)
       else await _resetToGuestToken({ reset: false })
->>>>>>> b99a7f40
 
       let res: AuthenticationResult
       try {
