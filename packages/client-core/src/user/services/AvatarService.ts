--- conflicted
+++ resolved
@@ -143,12 +143,7 @@
 
   async updateUserAvatarId(userId: UserId, avatarId: string) {
     const res = await Engine.instance.api.service('user').patch(userId, { avatarId: avatarId })
-<<<<<<< HEAD
-    // dispatchAlertSuccess(dispatch, 'User Avatar updated');
     getMutableState(AuthState).user.avatarId.set(res.avatarId!)
-=======
-    dispatchAction(AuthAction.userAvatarIdUpdatedAction({ avatarId: res.avatarId! }))
->>>>>>> 52341444
     dispatchAction(
       AvatarNetworkAction.setAvatarID({
         avatarID: avatarId,
