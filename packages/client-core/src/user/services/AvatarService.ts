--- conflicted
+++ resolved
@@ -91,12 +91,6 @@
     )
   },
 
-<<<<<<< HEAD
-  async patchAvatar(avatarId: AvatarID, modelResourceId: string, thumbnailResourceId: string, avatarName: string) {
-    return API.instance.client.service('avatar').patch(avatarId, {
-      modelResourceId: modelResourceId,
-      thumbnailResourceId: thumbnailResourceId,
-=======
   async patchAvatar(
     originalAvatar: AvatarInterface,
     avatarName: string,
@@ -107,7 +101,6 @@
     let payload = {
       modelResourceId: originalAvatar.modelResourceId,
       thumbnailResourceId: originalAvatar.thumbnailResourceId,
->>>>>>> 01187d6c
       name: avatarName
     }
 
