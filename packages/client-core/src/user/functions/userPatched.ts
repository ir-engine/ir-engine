/*
CPAL-1.0 License

The contents of this file are subject to the Common Public Attribution License
Version 1.0. (the "License"); you may not use this file except in compliance
with the License. You may obtain a copy of the License at
https://github.com/EtherealEngine/etherealengine/blob/dev/LICENSE.
The License is based on the Mozilla Public License Version 1.1, but Sections 14
and 15 have been added to cover use of software over a computer network and 
provide for limited attribution for the Original Developer. In addition, 
Exhibit A has been modified to be consistent with Exhibit B.

Software distributed under the License is distributed on an "AS IS" basis,
WITHOUT WARRANTY OF ANY KIND, either express or implied. See the License for the
specific language governing rights and limitations under the License.

The Original Code is Ethereal Engine.

The Original Developer is the Initial Developer. The Initial Developer of the
Original Code is the Ethereal Engine team.

All portions of the code written by the Ethereal Engine team are Copyright © 2021-2023 
Ethereal Engine. All Rights Reserved.
*/

import multiLogger from '@etherealengine/common/src/logger'
import { WorldState } from '@etherealengine/engine/src/networking/interfaces/WorldState'
import { NetworkState } from '@etherealengine/engine/src/networking/NetworkState'
import { getMutableState, getState } from '@etherealengine/hyperflux'

import { UserID, UserType } from '@etherealengine/engine/src/schemas/user/user.schema'
import { LocationInstanceConnectionService } from '../../common/services/LocationInstanceConnectionService'
import { AuthState } from '../services/AuthService'

const logger = multiLogger.child({ component: 'client-core:userPatched' })

export const userPatched = (user: UserType) => {
  logger.info('USER PATCHED %o', user)

  const selfUser = getMutableState(AuthState).user
  const patchedUser = user || selfUser.get({ noproxy: true })
  const worldHostID = getState(NetworkState).hostIds.world

  logger.info('Resolved patched user %o', patchedUser)

  const worldState = getMutableState(WorldState)
  worldState.userNames[patchedUser.id].set(patchedUser.name)

  if (selfUser.id.value === patchedUser.id) {
    getMutableState(AuthState).merge({ user: patchedUser })
    const currentInstanceId = patchedUser.instanceAttendance?.find((attendance) => !attendance.isChannel)
      ?.instanceId as UserID
    if (worldHostID && currentInstanceId && worldHostID !== currentInstanceId) {
<<<<<<< HEAD
      LocationInstanceConnectionService.changeActiveConnection(worldHostID, currentInstanceId)
=======
      LocationInstanceConnectionService.changeActiveConnectionHostId(worldHostID, currentInstanceId)
>>>>>>> 956dc4a5
    }
  }
}<|MERGE_RESOLUTION|>--- conflicted
+++ resolved
@@ -51,11 +51,7 @@
     const currentInstanceId = patchedUser.instanceAttendance?.find((attendance) => !attendance.isChannel)
       ?.instanceId as UserID
     if (worldHostID && currentInstanceId && worldHostID !== currentInstanceId) {
-<<<<<<< HEAD
-      LocationInstanceConnectionService.changeActiveConnection(worldHostID, currentInstanceId)
-=======
       LocationInstanceConnectionService.changeActiveConnectionHostId(worldHostID, currentInstanceId)
->>>>>>> 956dc4a5
     }
   }
 }