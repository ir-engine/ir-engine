--- conflicted
+++ resolved
@@ -48,14 +48,7 @@
   worldState.userNames[patchedUser.id].set(patchedUser.name)
 
   if (selfUser.id.value === patchedUser.id) {
-<<<<<<< HEAD
     getMutableState(AuthState).merge({ user: patchedUser })
-    // if (user.partyId) {
-    //   setRelationship('party', user.partyId);
-    // }
-=======
-    dispatchAction(AuthAction.userUpdatedAction({ user: patchedUser }))
->>>>>>> 52341444
     const currentInstanceId = patchedUser.instanceAttendance?.find((attendance) => !attendance.isChannel)
       ?.instanceId as UserId
     if (worldHostID && currentInstanceId && worldHostID !== currentInstanceId) {
