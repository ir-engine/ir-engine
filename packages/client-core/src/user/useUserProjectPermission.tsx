/*
CPAL-1.0 License

The contents of this file are subject to the Common Public Attribution License
Version 1.0. (the "License"); you may not use this file except in compliance
with the License. You may obtain a copy of the License at
https://github.com/ir-engine/ir-engine/blob/dev/LICENSE.
The License is based on the Mozilla Public License Version 1.1, but Sections 14
and 15 have been added to cover use of software over a computer network and 
provide for limited attribution for the Original Developer. In addition, 
Exhibit A has been modified to be consistent with Exhibit B.

Software distributed under the License is distributed on an "AS IS" basis,
WITHOUT WARRANTY OF ANY KIND, either express or implied. See the License for the
specific language governing rights and limitations under the License.

The Original Code is Infinite Reality Engine.

The Original Developer is the Initial Developer. The Initial Developer of the
Original Code is the Infinite Reality Engine team.

All portions of the code written by the Infinite Reality Engine team are Copyright © 2021-2023 
Infinite Reality Engine. All Rights Reserved.
*/

<<<<<<< HEAD
import { ProjectPermissionType, projectPermissionPath } from '@ir-engine/common/src/schema.type.module'
import { HyperFlux } from '@ir-engine/hyperflux'
import { useFind } from '@ir-engine/spatial/src/common/functions/FeathersHooks'
=======
import { useFind } from '@ir-engine/common'
import { ProjectPermissionType, projectPermissionPath } from '@ir-engine/common/src/schema.type.module'
import { HyperFlux } from '@ir-engine/hyperflux'
>>>>>>> b99a7f40

/**
 *
 * @param path
 * @param queryParams
 * @param options
 * @returns
 */
export const useProjectPermissions = (project: string): ProjectPermissionType => {
  const { data } = useFind(projectPermissionPath, {
    query: {
      project,
      userId: HyperFlux.store.userID,
      paginate: false
    }
  })
  const [permission] = data
  return permission
}

/**
 *
 * @param {ProjectPermissionType} userPermission current user permission
 * @param {string | string[]} required required permission
 * @returns {boolean} whether the user has or not the required permission
 */
export const userHasProjectPermission = (
  userPermission: ProjectPermissionType,
  required: string[] | string
): boolean => {
  if (!userPermission?.type) {
    return false
  }

  if (!Array.isArray(required)) {
    return userPermission.type === required
  }
  return required.includes(userPermission.type)
}<|MERGE_RESOLUTION|>--- conflicted
+++ resolved
@@ -23,15 +23,9 @@
 Infinite Reality Engine. All Rights Reserved.
 */
 
-<<<<<<< HEAD
-import { ProjectPermissionType, projectPermissionPath } from '@ir-engine/common/src/schema.type.module'
-import { HyperFlux } from '@ir-engine/hyperflux'
-import { useFind } from '@ir-engine/spatial/src/common/functions/FeathersHooks'
-=======
 import { useFind } from '@ir-engine/common'
 import { ProjectPermissionType, projectPermissionPath } from '@ir-engine/common/src/schema.type.module'
 import { HyperFlux } from '@ir-engine/hyperflux'
->>>>>>> b99a7f40
 
 /**
  *
