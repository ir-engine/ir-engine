/*
CPAL-1.0 License

The contents of this file are subject to the Common Public Attribution License
Version 1.0. (the "License"); you may not use this file except in compliance
with the License. You may obtain a copy of the License at
https://github.com/EtherealEngine/etherealengine/blob/dev/LICENSE.
The License is based on the Mozilla Public License Version 1.1, but Sections 14
and 15 have been added to cover use of software over a computer network and 
provide for limited attribution for the Original Developer. In addition, 
Exhibit A has been modified to be consistent with Exhibit B.

Software distributed under the License is distributed on an "AS IS" basis,
WITHOUT WARRANTY OF ANY KIND, either express or implied. See the License for the
specific language governing rights and limitations under the License.

The Original Code is Ethereal Engine.

The Original Developer is the Initial Developer. The Initial Developer of the
Original Code is the Ethereal Engine team.

All portions of the code written by the Ethereal Engine team are Copyright © 2021-2023 
Ethereal Engine. All Rights Reserved.
*/

import React, { lazy } from 'react'
import { HiOutlineCube } from 'react-icons/hi'
import { HiMapPin, HiOutlineTableCells, HiUserCircle } from 'react-icons/hi2'
import { RiSendPlaneFill } from 'react-icons/ri'
import { AdminRouteStateType } from '../admin/AllowedAdminRoutesState'

const Avatars = lazy(() => import('./components/avatar'))

const Invites = lazy(() => import('./components/invites'))

const Projects = lazy(() => import('./components/project'))

const Locations = lazy(() => import('./components/locations'))

<<<<<<< HEAD
const Instances = lazy(() => import('./components/instance'))
=======
const Resources = lazy(() => import('./components/resources'))
>>>>>>> 33a14ad9

export const DefaultAdminRoutes: Record<string, AdminRouteStateType> = {
  projects: {
    name: 'user:dashboard.projects',
    scope: 'projects',
    component: Projects,
    access: false,
    icon: <HiOutlineTableCells />
  },
  avatars: {
    name: 'user:dashboard.avatars',
    scope: 'globalAvatars',
    component: Avatars,
    access: false,
    icon: <HiUserCircle />
  },
  invites: {
    name: 'user:dashboard.invites',
    scope: 'invite',
    component: Invites,
    access: false,
    icon: <RiSendPlaneFill />
  },
  locations: {
    name: 'user:dashboard.locations',
    scope: 'location',
    component: Locations,
    access: false,
    icon: <HiMapPin />
  },
<<<<<<< HEAD
  instances: {
    name: 'user:dashboard.instances',
    scope: 'instance',
    component: Instances,
    access: false,
    icon: <HiOutlineCube />
=======
  resources: {
    name: 'user:dashboard.resources',
    scope: 'static_resource',
    component: Resources,
    access: false,
    icon: <HiOutlineTableCells />
>>>>>>> 33a14ad9
  }
}<|MERGE_RESOLUTION|>--- conflicted
+++ resolved
@@ -37,11 +37,9 @@
 
 const Locations = lazy(() => import('./components/locations'))
 
-<<<<<<< HEAD
 const Instances = lazy(() => import('./components/instance'))
-=======
+
 const Resources = lazy(() => import('./components/resources'))
->>>>>>> 33a14ad9
 
 export const DefaultAdminRoutes: Record<string, AdminRouteStateType> = {
   projects: {
@@ -72,20 +70,18 @@
     access: false,
     icon: <HiMapPin />
   },
-<<<<<<< HEAD
   instances: {
     name: 'user:dashboard.instances',
     scope: 'instance',
     component: Instances,
     access: false,
     icon: <HiOutlineCube />
-=======
+  },
   resources: {
     name: 'user:dashboard.resources',
     scope: 'static_resource',
     component: Resources,
     access: false,
     icon: <HiOutlineTableCells />
->>>>>>> 33a14ad9
   }
 }