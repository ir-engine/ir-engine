/*
CPAL-1.0 License

The contents of this file are subject to the Common Public Attribution License
Version 1.0. (the "License"); you may not use this file except in compliance
with the License. You may obtain a copy of the License at
https://github.com/EtherealEngine/etherealengine/blob/dev/LICENSE.
The License is based on the Mozilla Public License Version 1.1, but Sections 14
and 15 have been added to cover use of software over a computer network and 
provide for limited attribution for the Original Developer. In addition, 
Exhibit A has been modified to be consistent with Exhibit B.

Software distributed under the License is distributed on an "AS IS" basis,
WITHOUT WARRANTY OF ANY KIND, either express or implied. See the License for the
specific language governing rights and limitations under the License.

The Original Code is Ethereal Engine.

The Original Developer is the Initial Developer. The Initial Developer of the
Original Code is the Ethereal Engine team.

All portions of the code written by the Ethereal Engine team are Copyright © 2021-2023 
Ethereal Engine. All Rights Reserved.
*/

import { clientSettingPath } from '@etherealengine/common/src/schema.type.module'
import React, { lazy } from 'react'
import { HiOutlineCube } from 'react-icons/hi'
import {
  HiMapPin,
<<<<<<< HEAD
  HiOutlineCog6Tooth,
  HiOutlineGlobeAlt,
=======
  HiOutlineGlobeAlt,
  HiOutlineMegaphone,
>>>>>>> 38ef84f9
  HiOutlineTableCells,
  HiServer,
  HiUser,
  HiUserCircle
} from 'react-icons/hi2'
import { RiSendPlaneFill } from 'react-icons/ri'
import { AdminRouteStateType } from '../admin/AllowedAdminRoutesState'

const Avatars = lazy(() => import('./components/avatar'))

const Invites = lazy(() => import('./components/invites'))

const Projects = lazy(() => import('./components/project'))

const Users = lazy(() => import('./components/user'))

const Locations = lazy(() => import('./components/locations'))

const Servers = lazy(() => import('./components/server'))

const Instances = lazy(() => import('./components/instance'))

const Resources = lazy(() => import('./components/resources'))

const Routes = lazy(() => import('./components/routes'))

<<<<<<< HEAD
const Settings = lazy(() => import('./components/settings'))
=======
const Channels = lazy(() => import('./components/channel'))
>>>>>>> 38ef84f9

export const DefaultAdminRoutes: Record<string, AdminRouteStateType> = {
  projects: {
    name: 'user:dashboard.projects',
    scope: 'projects',
    component: Projects,
    access: false,
    icon: <HiOutlineTableCells />
  },
  avatars: {
    name: 'user:dashboard.avatars',
    scope: 'globalAvatars',
    component: Avatars,
    access: false,
    icon: <HiUserCircle />
  },
  invites: {
    name: 'user:dashboard.invites',
    scope: 'invite',
    component: Invites,
    access: false,
    icon: <RiSendPlaneFill />
  },
  users: {
    name: 'user:dashboard.users',
    scope: 'user',
    component: Users,
    access: false,
    icon: <HiUser />
  },
  locations: {
    name: 'user:dashboard.locations',
    scope: 'location',
    component: Locations,
    access: false,
    icon: <HiMapPin />
  },
  servers: {
    name: 'user:dashboard.server',
    scope: 'server',
    component: Servers,
    access: false,
    icon: <HiServer />
  },
  instances: {
    name: 'user:dashboard.instances',
    scope: 'instance',
    component: Instances,
    access: false,
    icon: <HiOutlineCube />
  },
  resources: {
    name: 'user:dashboard.resources',
    scope: 'static_resource',
    component: Resources,
    access: false,
    icon: <HiOutlineTableCells />
  },
  routes: {
    name: 'user:dashboard.routes',
    scope: 'routes',
    component: Routes,
    access: false,
    icon: <HiOutlineGlobeAlt />
  },
<<<<<<< HEAD
  settings: {
    name: 'user:dashboard.setting',
    scope: ['settings', clientSettingPath],
    component: Settings,
    access: false,
    icon: <HiOutlineCog6Tooth />
=======
  channel: {
    name: 'user:dashboard.channels',
    scope: 'channel',
    component: Channels,
    access: false,
    icon: <HiOutlineMegaphone />
>>>>>>> 38ef84f9
  }
}<|MERGE_RESOLUTION|>--- conflicted
+++ resolved
@@ -28,13 +28,9 @@
 import { HiOutlineCube } from 'react-icons/hi'
 import {
   HiMapPin,
-<<<<<<< HEAD
   HiOutlineCog6Tooth,
   HiOutlineGlobeAlt,
-=======
-  HiOutlineGlobeAlt,
   HiOutlineMegaphone,
->>>>>>> 38ef84f9
   HiOutlineTableCells,
   HiServer,
   HiUser,
@@ -61,11 +57,9 @@
 
 const Routes = lazy(() => import('./components/routes'))
 
-<<<<<<< HEAD
 const Settings = lazy(() => import('./components/settings'))
-=======
+
 const Channels = lazy(() => import('./components/channel'))
->>>>>>> 38ef84f9
 
 export const DefaultAdminRoutes: Record<string, AdminRouteStateType> = {
   projects: {
@@ -131,20 +125,18 @@
     access: false,
     icon: <HiOutlineGlobeAlt />
   },
-<<<<<<< HEAD
   settings: {
     name: 'user:dashboard.setting',
     scope: ['settings', clientSettingPath],
     component: Settings,
     access: false,
     icon: <HiOutlineCog6Tooth />
-=======
+  },
   channel: {
     name: 'user:dashboard.channels',
     scope: 'channel',
     component: Channels,
     access: false,
     icon: <HiOutlineMegaphone />
->>>>>>> 38ef84f9
   }
 }