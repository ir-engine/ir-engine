/*
CPAL-1.0 License

The contents of this file are subject to the Common Public Attribution License
Version 1.0. (the "License"); you may not use this file except in compliance
with the License. You may obtain a copy of the License at
https://github.com/EtherealEngine/etherealengine/blob/dev/LICENSE.
The License is based on the Mozilla Public License Version 1.1, but Sections 14
and 15 have been added to cover use of software over a computer network and 
provide for limited attribution for the Original Developer. In addition, 
Exhibit A has been modified to be consistent with Exhibit B.

Software distributed under the License is distributed on an "AS IS" basis,
WITHOUT WARRANTY OF ANY KIND, either express or implied. See the License for the
specific language governing rights and limitations under the License.

The Original Code is Ethereal Engine.

The Original Developer is the Initial Developer. The Initial Developer of the
Original Code is the Ethereal Engine team.

All portions of the code written by the Ethereal Engine team are Copyright © 2021-2023 
Ethereal Engine. All Rights Reserved.
*/

import { clientSettingPath } from '@etherealengine/common/src/schema.type.module'
import React, { lazy } from 'react'
import { HiOutlineCube } from 'react-icons/hi'
<<<<<<< HEAD
import { HiMapPin, HiOutlineTableCells, HiPlay, HiServer, HiUser, HiUserCircle } from 'react-icons/hi2'
=======
import {
  HiMapPin,
  HiOutlineCog6Tooth,
  HiOutlineGlobeAlt,
  HiOutlineMegaphone,
  HiOutlineTableCells,
  HiServer,
  HiUser,
  HiUserCircle
} from 'react-icons/hi2'
>>>>>>> 0f37baa6
import { RiSendPlaneFill } from 'react-icons/ri'
import { AdminRouteStateType } from '../admin/AllowedAdminRoutesState'

const Avatars = lazy(() => import('./components/avatar'))

const Invites = lazy(() => import('./components/invites'))

const Projects = lazy(() => import('./components/project'))

const Users = lazy(() => import('./components/user'))

const Locations = lazy(() => import('./components/locations'))

const Servers = lazy(() => import('./components/server'))

const Instances = lazy(() => import('./components/instance'))

const Resources = lazy(() => import('./components/resources'))

<<<<<<< HEAD
const Recordings = lazy(() => import('./components/recordings'))
=======
const Routes = lazy(() => import('./components/routes'))

const Settings = lazy(() => import('./components/settings'))

const Channels = lazy(() => import('./components/channel'))
>>>>>>> 0f37baa6

export const DefaultAdminRoutes: Record<string, AdminRouteStateType> = {
  projects: {
    name: 'user:dashboard.projects',
    scope: 'projects',
    component: Projects,
    access: false,
    icon: <HiOutlineTableCells />
  },
  avatars: {
    name: 'user:dashboard.avatars',
    scope: 'globalAvatars',
    component: Avatars,
    access: false,
    icon: <HiUserCircle />
  },
  invites: {
    name: 'user:dashboard.invites',
    scope: 'invite',
    component: Invites,
    access: false,
    icon: <RiSendPlaneFill />
  },
  users: {
    name: 'user:dashboard.users',
    scope: 'user',
    component: Users,
    access: false,
    icon: <HiUser />
  },
  locations: {
    name: 'user:dashboard.locations',
    scope: 'location',
    component: Locations,
    access: false,
    icon: <HiMapPin />
  },
  servers: {
    name: 'user:dashboard.server',
    scope: 'server',
    component: Servers,
    access: false,
    icon: <HiServer />
  },
  instances: {
    name: 'user:dashboard.instances',
    scope: 'instance',
    component: Instances,
    access: false,
    icon: <HiOutlineCube />
  },
  resources: {
    name: 'user:dashboard.resources',
    scope: 'static_resource',
    component: Resources,
    access: false,
    icon: <HiOutlineTableCells />
  },
<<<<<<< HEAD
  recordings: {
    name: 'user:dashboard.recordings',
    scope: 'recording',
    component: Recordings,
    access: false,
    icon: <HiPlay />
=======
  routes: {
    name: 'user:dashboard.routes',
    scope: 'routes',
    component: Routes,
    access: false,
    icon: <HiOutlineGlobeAlt />
  },
  settings: {
    name: 'user:dashboard.setting',
    scope: ['settings', clientSettingPath],
    component: Settings,
    access: false,
    icon: <HiOutlineCog6Tooth />
  },
  channel: {
    name: 'user:dashboard.channels',
    scope: 'channel',
    component: Channels,
    access: false,
    icon: <HiOutlineMegaphone />
>>>>>>> 0f37baa6
  }
}<|MERGE_RESOLUTION|>--- conflicted
+++ resolved
@@ -26,20 +26,17 @@
 import { clientSettingPath } from '@etherealengine/common/src/schema.type.module'
 import React, { lazy } from 'react'
 import { HiOutlineCube } from 'react-icons/hi'
-<<<<<<< HEAD
-import { HiMapPin, HiOutlineTableCells, HiPlay, HiServer, HiUser, HiUserCircle } from 'react-icons/hi2'
-=======
 import {
   HiMapPin,
   HiOutlineCog6Tooth,
   HiOutlineGlobeAlt,
   HiOutlineMegaphone,
   HiOutlineTableCells,
+  HiPlay,
   HiServer,
   HiUser,
   HiUserCircle
 } from 'react-icons/hi2'
->>>>>>> 0f37baa6
 import { RiSendPlaneFill } from 'react-icons/ri'
 import { AdminRouteStateType } from '../admin/AllowedAdminRoutesState'
 
@@ -59,15 +56,13 @@
 
 const Resources = lazy(() => import('./components/resources'))
 
-<<<<<<< HEAD
 const Recordings = lazy(() => import('./components/recordings'))
-=======
+
 const Routes = lazy(() => import('./components/routes'))
 
 const Settings = lazy(() => import('./components/settings'))
 
 const Channels = lazy(() => import('./components/channel'))
->>>>>>> 0f37baa6
 
 export const DefaultAdminRoutes: Record<string, AdminRouteStateType> = {
   projects: {
@@ -126,14 +121,13 @@
     access: false,
     icon: <HiOutlineTableCells />
   },
-<<<<<<< HEAD
   recordings: {
     name: 'user:dashboard.recordings',
     scope: 'recording',
     component: Recordings,
     access: false,
     icon: <HiPlay />
-=======
+  },
   routes: {
     name: 'user:dashboard.routes',
     scope: 'routes',
@@ -154,6 +148,5 @@
     component: Channels,
     access: false,
     icon: <HiOutlineMegaphone />
->>>>>>> 0f37baa6
   }
 }