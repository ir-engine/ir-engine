/*
CPAL-1.0 License
The contents of this file are subject to the Common Public Attribution License
Version 1.0. (the "License"); you may not use this file except in compliance
with the License. You may obtain a copy of the License at
https://github.com/EtherealEngine/etherealengine/blob/dev/LICENSE.
The License is based on the Mozilla Public License Version 1.1, but Sections 14
and 15 have been added to cover use of software over a computer network and 
provide for limited attribution for the Original Developer. In addition, 
Exhibit A has been modified to be consistent with Exhibit B.
Software distributed under the License is distributed on an "AS IS" basis,
WITHOUT WARRANTY OF ANY KIND, either express or implied. See the License for the
specific language governing rights and limitations under the License.
The Original Code is Ethereal Engine.
The Original Developer is the Initial Developer. The Initial Developer of the
Original Code is the Ethereal Engine team.
All portions of the code written by the Ethereal Engine team are Copyright © 2021-2023 
Ethereal Engine. All Rights Reserved.
*/

import { ServerPodInfoType, podsPath } from '@etherealengine/common/src/schema.type.module'
import React from 'react'
import { useTranslation } from 'react-i18next'

import { timeAgo } from '@etherealengine/common/src/utils/datetime-sql'
import { useHookstate } from '@etherealengine/hyperflux'
import { useMutation } from '@etherealengine/spatial/src/common/functions/FeathersHooks'
import ConfirmDialog from '@etherealengine/ui/src/components/tailwind/ConfirmDialog'
import Badge from '@etherealengine/ui/src/primitives/tailwind/Badge'
import Button from '@etherealengine/ui/src/primitives/tailwind/Button'
import Tooltip from '@etherealengine/ui/src/primitives/tailwind/ToolTip'
import { HiTrash } from 'react-icons/hi2'
import { useServerInfoFind } from '../../../admin/services/ServerInfoQuery'
import { PopoverState } from '../../../common/services/PopoverState'
import DataTable from '../../common/Table'
import { ServerRowType, serverColumns } from '../../common/constants/server'
import ServerLogsModal from './ServerLogsModal'

const containerColor = {
  Running: 'bg-theme-tagLime',
  Terminated: 'bg-theme-tagGreen',
  Undefined: 'bg-theme-tagRed',
  Waiting: 'bg-theme-tagYellow'
}

function ServerStatus({ serverPodInfo }: { serverPodInfo: ServerPodInfoType }) {
  const { t } = useTranslation()

  return (
    <div className="flex items-center justify-between gap-3">
      {serverPodInfo.status === 'Succeeded' && (
        <Badge className="rounded" variant="success" label={t('admin:components.server.serverStatus.succeeded')} />
      )}
      {serverPodInfo.status === 'Running' && (
        <Badge className="rounded" variant="successLight" label={t('admin:components.server.serverStatus.running')} />
      )}
      {serverPodInfo.status === 'Pending' && (
        <Badge className="rounded" variant="warning" label={t('admin:components.server.serverStatus.pending')} />
      )}
      {serverPodInfo.status === 'Failed' && (
        <Badge className="rounded" variant="danger" label={t('admin:components.server.serverStatus.failed')} />
      )}
      {serverPodInfo.status === 'Unknown' && (
        <Badge className="rounded" variant="neutral" label={t('admin:components.server.serverStatus.unknown')} />
      )}
      <div className="flex gap-1">
        {serverPodInfo.containers.map((container) => (
          <Tooltip key={container.name} title={`${t('admin:components.server.name')}: ${container.name}`}>
            <div className={`${containerColor[container.status]} h-3.5 w-3.5 rounded-full`} />
          </Tooltip>
        ))}
      </div>
    </div>
  )
}

export default function ServerTable({
  serverType,
  serverInfoQuery
}: {
  serverType: string
  serverInfoQuery: ReturnType<typeof useServerInfoFind>
}) {
  const { t } = useTranslation()
  const podRemove = useMutation(podsPath).remove
  const modalProcessing = useHookstate(false)

  const createRows = (rows: readonly ServerPodInfoType[]): ServerRowType[] =>
    rows.map((row) => ({
      name: row.name,
      status: <ServerStatus serverPodInfo={row} />,
      type: row.type,
      currentUsers: row.currentUsers?.toString(),
      age: t('common:timeAgo', { time: timeAgo(new Date(row.age)) }),
      restarts: row.containers.map((container) => container.restarts).join(', '),
      instanceId: row.instanceId,
      action: (
        <div className="flex items-center gap-5">
          <Button
            size="small"
            variant="primary"
            onClick={() => {
              PopoverState.showPopupover(
                <ServerLogsModal podName={row.name} containerName={row.containers?.at(-1)?.name} />
              )
            }}
          >
            {t('admin:components.server.viewLogs')}
          </Button>
<<<<<<< HEAD
          <button
            className="border-theme-primary grid h-8 w-8 rounded-full border"
            onClick={() => {
              PopoverState.showPopupover(
                <ConfirmDialog
                  text={`${t('admin:components.server.confirmPodDelete')} ${row.name}?`}
                  onSubmit={async () => {
                    await podRemove(row.name)
                  }}
                />
=======
          <Button
            rounded
            variant="outline"
            className="h-8 w-8"
            onClick={async () => {
              showConfirmDialog(
                `${t('admin:components.server.confirmPodDelete')} ${row.name}?`,
                async () => {
                  modalProcessing.set(true)
                  await podRemove(row.name)
                  PopoverState.hidePopupover()
                  modalProcessing.set(false)
                },
                modalProcessing.value
>>>>>>> 973a6cdd
              )
            }}
          >
            <HiTrash className="text-theme-iconRed place-self-center" />
          </Button>
        </div>
      )
    }))

  return (
    <DataTable
      query={serverInfoQuery}
      columns={serverColumns}
      rows={createRows(serverInfoQuery.data.find((serverInfo) => serverInfo.id === serverType)?.pods || [])}
    />
  )
}<|MERGE_RESOLUTION|>--- conflicted
+++ resolved
@@ -107,9 +107,10 @@
           >
             {t('admin:components.server.viewLogs')}
           </Button>
-<<<<<<< HEAD
-          <button
-            className="border-theme-primary grid h-8 w-8 rounded-full border"
+          <Button
+            rounded
+            variant="outline"
+            className="h-8 w-8"
             onClick={() => {
               PopoverState.showPopupover(
                 <ConfirmDialog
@@ -118,22 +119,6 @@
                     await podRemove(row.name)
                   }}
                 />
-=======
-          <Button
-            rounded
-            variant="outline"
-            className="h-8 w-8"
-            onClick={async () => {
-              showConfirmDialog(
-                `${t('admin:components.server.confirmPodDelete')} ${row.name}?`,
-                async () => {
-                  modalProcessing.set(true)
-                  await podRemove(row.name)
-                  PopoverState.hidePopupover()
-                  modalProcessing.set(false)
-                },
-                modalProcessing.value
->>>>>>> 973a6cdd
               )
             }}
           >
