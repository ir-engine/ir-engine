import { MediaModule } from '@etherealengine/engine/src/audio/MediaModule'
import { AvatarClientModule } from '@etherealengine/engine/src/avatar/AvatarClientModule'
import { AvatarCommonModule } from '@etherealengine/engine/src/avatar/AvatarCommonModule'
import { CameraModule } from '@etherealengine/engine/src/camera/CameraModule'
import { DebugModule } from '@etherealengine/engine/src/debug/DebugModule'
import { ECSSerializationModule } from '@etherealengine/engine/src/ecs/ECSSerializationModule'
import { initSystems } from '@etherealengine/engine/src/ecs/functions/SystemFunctions'
import { InputModule } from '@etherealengine/engine/src/input/InputModule'
import { InteractionModule } from '@etherealengine/engine/src/interaction/InteractionModule'
import { MotionCaptureModule } from '@etherealengine/engine/src/mocap/MotionCaptureModule'
import { RealtimeNetworkingModule } from '@etherealengine/engine/src/networking/RealtimeNetworkingModule'
import { RendererModule } from '@etherealengine/engine/src/renderer/RendererModule'
import { SceneClientModule } from '@etherealengine/engine/src/scene/SceneClientModule'
import { SceneCommonModule } from '@etherealengine/engine/src/scene/SceneCommonModule'
import { TransformModule } from '@etherealengine/engine/src/transform/TransformModule'
import { XRModule } from '@etherealengine/engine/src/xr/XRModule'
import { XRUIModule } from '@etherealengine/engine/src/xrui/XRUIModule'

export function ClientModules() {
  return initSystems([
    ...XRModule(),
    ...TransformModule(),
<<<<<<< HEAD
    ...MotionCaptureModule(),
=======
    ...ECSSerializationModule(),
>>>>>>> 56b6e67f
    ...RendererModule(),
    ...MediaModule(),
    ...InputModule(),
    ...SceneCommonModule(),
    ...SceneClientModule(),
    ...AvatarCommonModule(),
    ...AvatarClientModule(),
    ...CameraModule(),
    ...XRUIModule(),
    ...InteractionModule(),
    ...RealtimeNetworkingModule(),
    ...DebugModule()
  ])
}<|MERGE_RESOLUTION|>--- conflicted
+++ resolved
@@ -20,11 +20,8 @@
   return initSystems([
     ...XRModule(),
     ...TransformModule(),
-<<<<<<< HEAD
     ...MotionCaptureModule(),
-=======
     ...ECSSerializationModule(),
->>>>>>> 56b6e67f
     ...RendererModule(),
     ...MediaModule(),
     ...InputModule(),
