import React, { useContext, useState, useEffect, useCallback, memo } from "react";
import styled from "styled-components";
import PropTypes from "prop-types";
import DefaultNodeEditor from "../properties/DefaultNodeEditor";
import { ContextMenu, MenuItem, ContextMenuTrigger } from "../layout/ContextMenu";
import { cmdOrCtrlString } from "@xr3ngine/engine/src/editor/functions/utils";
import Panel from "../layout/Panel";
import { EditorContext } from "../contexts/EditorContext";
import { useDrag, useDrop } from "react-dnd";
import { getEmptyImage } from "react-dnd-html5-backend";
import { FixedSizeList, areEqual } from "react-window";
import AutoSizer from "react-virtualized-auto-sizer";
import { ItemTypes, addAssetOnDrop, isAsset, AssetTypes } from "../dnd";
import traverseEarlyOut from "@xr3ngine/engine/src/editor/functions/traverseEarlyOut";
import { CaretRight } from "@styled-icons/fa-solid/CaretRight";
import { CaretDown } from "@styled-icons/fa-solid/CaretDown";
import { ProjectDiagram } from "@styled-icons/fa-solid";
import useUpload from "../assets/useUpload";
import { AllFileTypes } from "../assets/fileTypes";
import NodeIssuesIcon from "./NodeIssuesIcon";
import { useTranslation } from "react-i18next";

/**
 * uploadOption initializing object containing Properties multiple, accepts.
 * 
 * @author Robert Long
 * @type {Object}
 */

const uploadOptions = {
  multiple: true,
  accepts: AllFileTypes
};


/**
 * function provides node menu properties.
 * 
 * @author Robert Long
 * @param  {object} node
 * @return {object}
 */
function collectNodeMenuProps({ node }) {
  return node;
}


/**
 * PanelContainer used as wrapper element for   penal content.
 * 
 * @author Robert Long
 * @type {Styled component}
 */
const PanelContainer = (styled as any).div`
  outline: none;
  user-select: none;
  width: 100%;
  position: relative;
  display: flex;
  flex-direction: column;
  color: ${props => props.theme.text2};
  flex: 1;
`;

/**
 * TreeDepthContainer used to provide the styles for hierarchy tree.
 * 
 * @author Robert Long
 * @type {Styled component}
 */
const TreeDepthContainer = (styled as any).li``;

/**
 * treeNodeBackgroundColor function used to provide background color for tree nodes.
 * 
 * @author Robert Long
 * @param  {boolean} root
 * @param  {boolean} selected
 * @param  {boolean} active
 * @param  {object} theme
 * @return {string}
 */
function treeNodeBackgroundColor({ root, selected, active, theme }) {
  if (selected) {
    if (active) {
      return theme.bluePressed;
    } else {
      return theme.selected;
    }
  } else {
    if (root) {
      return theme.panel2;
    } else {
      return theme.panel;
    }
  }
}

/**
 * getNodeKey function used to get object id at given index.
 * 
 * @author Robert Long
 * @param  {number} index [index of the node to get object id]
 * @param  {object} data
 * @return {string}
 */
function getNodeKey(index, data) {
  return data.nodes[index].object.id;
}

/**
 * getNodeElId function provides id for node.
 * 
 * @author Robert Long
 * @param  {object} node
 * @return {string}
 */
function getNodeElId(node) {
  return "hierarchy-node-" + node.id;
}

/**
 * TreeNodeContainer used to provide styles to node tree.
 * 
 * @author Robert Long
 * @type {Styled component}
 */
const TreeNodeContainer = (styled as any).div`
  display: flex;
  flex-direction: column;
  outline: none;
  overflow: hidden;

  background-color: ${treeNodeBackgroundColor};
  border-bottom: ${props => (props.root ? props.theme.borderStyle : "none")};

  color: ${props => (props.selected || props.focused ? props.theme.text : props.theme.text2)};

  :hover,
  :focus {
    background-color: ${props => (props.selected ? props.theme.blueHover : props.theme.hover)};
    color: ${props => props.theme.text};
  }

  :active {
    background-color: ${props => props.theme.bluePressed};
    color: ${props => props.theme.text};
  }
`;

/**
 * TreeNodeSelectTarget used to provide styles for node inside hierarchy container.
 * 
 * @author Robert Long
 * @type {Styled component}
 */
const TreeNodeSelectTarget = (styled as any).div`
  display: flex;
  flex: 1;
  padding: 2px 4px 2px 0;
`;

/**
 * TreeNodeLabelContainer used to provide styles for label text on hierarchy node.
 * 
 * @author Robert Long
 * @type {Styled component}
 */
const TreeNodeLabelContainer = (styled as any).div`
  display: flex;
  flex: 1;
`;

/**
 * TreeNodeContent used to provide styles for container element of TreeNodeIcon TreeNodeLabel.
 * 
 * @author Robert Long
 * @type {Styled Component}
 */
const TreeNodeContent = (styled as any).div`
  outline: none;
  display: flex;
  padding-right: 8px;
  padding-left: ${props => props.depth * 8 + 2 + "px"};
`;

/**
 * TreeNodeToggle creates element used to toggle node.
 * 
 * @author Robert Long
 * @type {Styled component}
 */
const TreeNodeToggle = (styled as any).div`
  padding: 2px 4px;
  margin: 0 4px;

  :hover {
    color: ${props => props.theme.text};
    background-color: ${props => props.theme.hover2};
    border-radius: 3px;
  }
`;

/**
 * TreeNodeLeafSpacer used to create space between leaf node.
 * 
 * @author Robert Long
 * @type {Styled component}
 */
const TreeNodeLeafSpacer = (styled as any).div`
  width: 20px;
`;

/**
 * TreeNodeIcon used provide style for icon inside tree node.
 * 
 * @author Robert Long
 * @type {Styled component}
 */
const TreeNodeIcon = (styled as any).div`
  width: 12px;
  height: 12px;
  margin: 2px 4px;
`;

/**
 * TreeNodeLabel used to provide styles for label content of tree node.
 * 
 * @author Robert Long
 * @type {Styled component}
 */
const TreeNodeLabel = (styled as any).div`
  background-color: ${props => (props.isOver && props.canDrop ? "rgba(255, 255, 255, 0.3)" : "transparent")};
  color: ${props => (props.isOver && props.canDrop ? props.theme.text : "inherit")};
  border-radius: 4px;
  padding: 0 2px;
`;

/**
 * borderStyle function used to provide styles for border.
 * 
 * @author Robert Long
 * @param  {Boolean} isOver
 * @param  {Boolean}  canDrop
 * @param  {string}  position
 * @return {string}
 */
function borderStyle({ isOver, canDrop, position }) {
  if (isOver && canDrop) {
    return `border-${position === "before" ? "top" : "bottom"}: 2px solid rgba(255, 255, 255, 0.3)`;
  } else {
    return "";
  }
}


/**
 * TreeNodeDropTarget used to provide styles to drop target node.
 * 
 * @author Robert Long
 * @type {Styled component}
 */
const TreeNodeDropTarget = (styled as any).div`
  height: 4px;
  box-sizing: content-box;
  ${borderStyle};
  margin-left: ${props => (props.depth > 0 ? props.depth * 8 + 20 : 0)}px;
`;

/**
 * TreeNodeRenameInput used to provides styles for rename input of node.
 * 
 * @author Robert Long
 * @type {Styled Component}
 */
const TreeNodeRenameInput = (styled as any).input`
  position: absolute;
  top: -3px;
  background-color: ${props => props.theme.inputBackground};
  color: ${props => props.theme.text};
  border: ${props => props.theme.borderStyle};
  padding: 2px 4px;
`;


/**
 * TreeNodeRenameInputContainer used to provide styles for rename input container of tree node.
 * 
 * @author Robert Long
 * @type {Styled component}
 */
const TreeNodeRenameInputContainer = (styled as any).div`
  position: relative;
  height: 15px;
`;

/**
 * isAncestor used to check if object contains leaf nodes or not.
 * 
 * @author Robert Long
 * @param  {object}  object
 * @param  {object}  otherObject
 * @return {Boolean}
 */
function isAncestor(object, otherObject) {
  return !traverseEarlyOut(object, child => child !== otherObject);
}

/**
 * TreeNode function provides tree node hierarchy view.
 * 
 * @author Robert Long
 * @param       {number} index
 * @param       {object} data
 * @param       {object} renamingNode
 * @param       {function} onToggle
 * @param       {function} onKeyDown
 * @param       {function} onMouseDown
 * @param       {function} onClick
 * @param       {function} onChangeName
 * @param       {function} onRenameSubmit
 * @param       {function} onUpload
 * @param       {object} style
 * @constructor
 */
function TreeNode({
  index,
  data: { nodes, renamingNode, onToggle, onKeyDown, onMouseDown, onClick, onChangeName, onRenameSubmit, onUpload },
  style
}) {

  //initializing node from nodes array at specific index
  const node = nodes[index];

  //initializing variables using node.
  const { isLeaf, object, depth, selected, active, iconComponent, isCollapsed, childIndex, lastChild } = node;

  //initializing editor using EditorContext
  const editor = useContext(EditorContext);

  //callback function to handle click on node of hierarchy panel
  const onClickToggle = useCallback(
    e => {
      e.stopPropagation();

      if (onToggle) {
        onToggle(e, node);
      }
    },
    [onToggle, node]
  );

  //callback function used to handle KeyDown event on node
  const onNodeKeyDown = useCallback(
    e => {
      e.stopPropagation();

      if (onKeyDown) {
        onKeyDown(e, node);
      }
    },
    [onKeyDown, node]
  );

/**
 * onKeyDownNameInput callback function to handle key down event on name input.
 * 
 * @author Robert Long
 * @type {function}
 */
  const onKeyDownNameInput = useCallback(
    e => {
      if (e.key === "Escape") {
        onRenameSubmit(node, null);
      } else if (e.key === "Enter") {
        onRenameSubmit(node, e.target.value);
      }
    },
    [onRenameSubmit, node]
  );

/**
 * onClickNode callback function used to hanlde click node inside hierarchy panel.
 * 
 * @author Robert Long
 * @type {function}
 */
  const onClickNode = useCallback(
    e => {
      onClick(e, node);
    },
    [node, onClick]
  );

/**
 * onMouseDownNode callback function used to handle mouse down event on node.
 * 
 * @author Robert Long
 * @type {function}
 */
  const onMouseDownNode = useCallback(
    e => {
      onMouseDown(e, node);
    },
    [node, onMouseDown]
  );

/**
 * onChangeNodeName callback function used to handle change in name of node.
 * 
 * @author Robert Long
 * @type {function}
 */
  const onChangeNodeName = useCallback(
    e => {
      onChangeName(node, e.target.value);
    },
    [node, onChangeName]
  );

/**
 * onSubmitNodeName callback function to handle submit or rename nade input.
 * 
 * @author Robert Long
 * @type {function}
 */
  const onSubmitNodeName = useCallback(
    e => {
      onRenameSubmit(node, e.target.value);
    },
    [onRenameSubmit, node]
  );

/**
 * initializing renaming setting renaming true if renamingNode id equals node id.
 * 
 * @author Robert Long
 * @type {boolean}
 */
  const renaming = renamingNode && renamingNode.id === node.id;

  //initializing _dragProps, drag, preview
  const [_dragProps, drag, preview] = useDrag({
    /* @ts-ignore */
<<<<<<< HEAD
    item: { type: ItemTypes.Node },
    /* @ts-ignore */
    begin() {
=======
    type: ItemTypes.Node ,
    item() {
>>>>>>> e7c70f12
      const multiple = editor.selected.length > 1;
      return { type: ItemTypes.Node, multiple, value: multiple ? editor.selected : editor.selected[0] };
    },
    canDrag() {
      return !editor.selected.some(selectedObj => !selectedObj.parent);
    },
    collect: monitor => ({
      isDragging: !!monitor.isDragging()
    })
  });

  //calling preview function with change in property
  useEffect(() => {
    preview(getEmptyImage(), { captureDraggingState: true });
  }, [preview]);

  //initializing canDropBefore and isOverBefore
  const [{ canDropBefore, isOverBefore }, beforeDropTarget] = useDrop({

    //initializing accept type with array containing node itemTypes, file ItemTypes and asset types
    accept: [ItemTypes.Node, ItemTypes.File, ...AssetTypes],

    //function used to drop items
    drop(item: any) {

      //check if item contain files
      if (item.files) {

        //uploading files then adding as media to the editor
        onUpload(item.files).then(assets => {
          if (assets) {
            for (const asset of assets) {
              editor.addMedia(asset.url, object.parent, object);
            }
          }
        });
        return;
      }

      //check if addAssetOnDrop returns true then return
      if (addAssetOnDrop(editor, item, object.parent, object)) {
        return;
      } else {
        //check if items contain multiple then calling reparentMultiple else  call reparent of editor
        if (item.multiple) {
          editor.reparentMultiple(item.value, object.parent, object);
        } else {
          editor.reparent(item.value, object.parent, object);
        }
      }
    },
    canDrop(item, monitor) { //used to check item that item is dropable or not

      //check if monitor is over or object is not parent element
      if (!monitor.isOver() || !object.parent) {
        return false;
      }

      //check item is asset
      if (isAsset(item)) {
        return true;
      }

      //check if item type is equals to node
      if (item.type === ItemTypes.Node) {
        return (
          object.parent &&
          !(item.multiple
            ? item.value.some(otherObject => isAncestor(otherObject, object))
            : isAncestor(item.value, object))
        );
      }

      return true;
    },
    collect: monitor => ({
      canDropBefore: monitor.canDrop(),
      isOverBefore: monitor.isOver()
    })
  });

  /**
   * initializing variable using useDrop.
   * 
   * @author Robert Long
   */
  const [{ canDropAfter, isOverAfter }, afterDropTarget] = useDrop({

    // initializing accept with array containing types
    accept: [ItemTypes.Node, ItemTypes.File, ...AssetTypes],
    drop(item: any) {

      // initializing next and is true if not last child and object parent contains children property and contain childIndex
      const next = !lastChild && object.parent.children[childIndex + 1];

      //check if item contains files
      if (item.files) {

        //uploading files then adding assets to editor media
        onUpload(item.files).then(assets => {
          if (assets) {
            for (const asset of assets) {
              editor.addMedia(asset.url, object.parent, next);
            }
          }
        });
        return;
      }

      if (addAssetOnDrop(editor, item, object.parent, next)) {
        return;
      } else {
        if (item.multiple) {
          editor.reparentMultiple(item.value, object.parent, next);
        } else {
          editor.reparent(item.value, object.parent, next);
        }
      }
    },

    /**
     * canDrop used to check item is dropable or not.
     * 
     * @author Robert Long
     * @param  {object} item
     * @param  {object} monitor
     * @return {boolean}
     */
    canDrop(item, monitor) {
      if (!monitor.isOver() || !object.parent){
        return false;
      }

      // check if item is asset
      if (isAsset(item)) {
        return true;
      }

      //check if item is of node type
      if (item.type === ItemTypes.Node) {
        return (
          object.parent &&
          !(item.multiple
            ? item.value.some(otherObject => isAncestor(otherObject, object))
            : isAncestor(item.value, object))
        );
      }

      return true;
    },
    collect: monitor => ({
      canDropAfter: monitor.canDrop(),
      isOverAfter: monitor.isOver()
    })
  });


  const [{ canDropOn, isOverOn }, onDropTarget] = useDrop({

    //initializing accept with array containing types
    accept: [ItemTypes.Node, ItemTypes.File, ...AssetTypes],
    drop(item: any) {

      // check if item contain files
      if (item.files) {

        //uploading files then adding assets to editor media
        onUpload(item.files).then(assets => {
          if (assets) {
            for (const asset of assets) {
              editor.addMedia(asset.url, object);
            }
          }
        });
        return;
      }

      if (addAssetOnDrop(editor, item, object)) {
        return;
      } else {

        // check if item contains multiple
        if (item.multiple) {
          editor.reparentMultiple(item.value, object);
        } else {
          editor.reparent(item.value, object);
        }
      }
    },
    canDrop(item, monitor) {

      // check if monitor is not over
      if (!monitor.isOver()) {
        return false;
      }

      //check item is asset
      if (isAsset(item)) {
        return true;
      }

       // check if item is of node type
      if (item.type === ItemTypes.Node) {
        return !(item.multiple
          ? item.value.some(otherObject => isAncestor(otherObject, object))
          : isAncestor(item.value, object));
      }

      return true;
    },
    collect: monitor => ({
      canDropOn: monitor.canDrop(),
      isOverOn: monitor.isOver()
    })
  });

  //returning tree view for hierarchy panel
  return (
    <TreeDepthContainer style={style}>
      { /* @ts-ignore */ }
      <ContextMenuTrigger holdToDisplay={-1} id="hierarchy-node-menu" node={node} collect={collectNodeMenuProps}>
        <TreeNodeContainer
          ref={drag}
          id={getNodeElId(node)}
          onMouseDown={onMouseDownNode}
          onClick={onClickNode}
          tabIndex="0"
          onKeyDown={onNodeKeyDown}
          root={depth === 0}
          selected={selected}
          active={active}
        >
          <TreeNodeDropTarget
            ref={beforeDropTarget}
            depth={depth}
            position="before"
            canDrop={canDropBefore}
            isOver={isOverBefore}
          />
          <TreeNodeContent depth={depth} ref={onDropTarget}>
            {isLeaf ? (
              <TreeNodeLeafSpacer />
            ) : (
              <TreeNodeToggle collapsed={isCollapsed} onClick={onClickToggle}>
                {isCollapsed ? <CaretRight size={12} /> : <CaretDown size={12} />}
              </TreeNodeToggle>
            )}

            <TreeNodeSelectTarget>
              <TreeNodeIcon as={iconComponent} />
              <TreeNodeLabelContainer>
                {renaming ? (
                  <TreeNodeRenameInputContainer>
                    <TreeNodeRenameInput
                      type="text"
                      onChange={onChangeNodeName}
                      onKeyDown={onKeyDownNameInput}
                      onBlur={onSubmitNodeName}
                      value={renamingNode.name}
                      autoFocus
                    />
                  </TreeNodeRenameInputContainer>
                ) : (
                  <TreeNodeLabel canDrop={canDropOn} isOver={isOverOn}>
                    {object.name}
                  </TreeNodeLabel>
                )}
              </TreeNodeLabelContainer>
              {node.object.issues.length > 0 && <NodeIssuesIcon node={node.object} />}
            </TreeNodeSelectTarget>
          </TreeNodeContent>

          <TreeNodeDropTarget
            depth={depth}
            ref={afterDropTarget}
            position="after"
            canDrop={canDropAfter}
            isOver={isOverAfter}
          />
        </TreeNodeContainer>
      </ContextMenuTrigger>
    </TreeDepthContainer>
  );
}

/**
 * [declairing propTypes for TreeNode]
 * @type {Object}
 */
TreeNode.propTypes = {
  data: PropTypes.shape({
    nodes: PropTypes.arrayOf(
      PropTypes.shape({
        id: PropTypes.any.isRequired,
        object: PropTypes.object.isRequired,
        isLeaf: PropTypes.bool,
        depth: PropTypes.number,
        selected: PropTypes.bool,
        active: PropTypes.bool,
        iconComponent: PropTypes.object,
        isCollapsed: PropTypes.bool,
        childIndex: PropTypes.number.isRequired,
        lastChild: PropTypes.bool.isRequired
      })
    ),
    renamingNode: PropTypes.object,
    onRenameSubmit: PropTypes.func.isRequired,
    onChangeName: PropTypes.func.isRequired,
    onMouseDown: PropTypes.func.isRequired,
    onClick: PropTypes.func.isRequired,
    onToggle: PropTypes.func.isRequired,
    onKeyDown: PropTypes.func.isRequired,
    onUpload: PropTypes.func.isRequired
  }),
  index: PropTypes.number,
  style: PropTypes.object.isRequired,
  isScrolling: PropTypes.bool
};

/**
 * initializing MemoTreeNode.
 * 
 * @author Robert Long
 */
const MemoTreeNode = memo(TreeNode, areEqual);

/**
 * treeWalker function used to handle tree.
 * 
 * @author Robert Long
 * @param  {object}    editor
 * @param  {object}    collapsedNodes
 */
function* treeWalker(editor, collapsedNodes) {
  const stack = [];

  stack.push({
    depth: 0,
    object: editor.scene,
    childIndex: 0,
    lastChild: true
  });

  while (stack.length !== 0) {
    const { depth, object, childIndex, lastChild } = stack.pop();

    const NodeEditor = editor.getNodeEditor(object) || DefaultNodeEditor;
    const iconComponent = NodeEditor.WrappedComponent ? NodeEditor.WrappedComponent.iconComponent : NodeEditor.iconComponent;

    const isCollapsed = collapsedNodes[object.id];

    yield {
      id: object.id,
      isLeaf: object.children.filter(c => c.isNode).length === 0,
      isCollapsed,
      depth,
      object,
      iconComponent,
      selected: editor.selected.indexOf(object) !== -1,
      active: editor.selected.length > 0 && object === editor.selected[editor.selected.length - 1],
      childIndex,
      lastChild
    };

    if (object.children.length !== 0 && !isCollapsed) {
      for (let i = object.children.length - 1; i >= 0; i--) {
        const child = object.children[i];

        if (child.isNode) {
          stack.push({
            depth: depth + 1,
            object: child,
            childIndex: i,
            lastChild: i === 0
          });
        }
      }
    }
  }
}

/**
 * HierarchyPanel function component provides view for hierarchy tree.
 * 
 * @author Robert Long
 * @constructor
 */
export default function HierarchyPanel() {
  const editor = useContext(EditorContext);
  const onUpload = useUpload(uploadOptions);
  const [renamingNode, setRenamingNode] = useState(null);
  const [collapsedNodes, setCollapsedNodes] = useState({});
  const [nodes, setNodes] = useState([]);
  const updateNodeHierarchy = useCallback(() => {
    setNodes(Array.from(treeWalker(editor, collapsedNodes)));
  }, [editor, collapsedNodes]);
  const { t } = useTranslation();

  /**
   * expandNode callback function used to expand node.
   * 
   * @author Robert Long
   * @type {function}
   */
  const expandNode = useCallback(
    node => {
      delete collapsedNodes[node.id];
      setCollapsedNodes({ ...collapsedNodes });
    },
    [collapsedNodes]
  );

  /**
   * collapseNode function used to collapse node.
   * 
   * @author Robert Long
   * @type {function}
   */
  const collapseNode = useCallback(
    node => {
      setCollapsedNodes({ ...collapsedNodes, [node.id]: true });
    },
    [setCollapsedNodes, collapsedNodes]
  );

  /**
   * expandChildren function used to expand children.
   * 
   * @author Robert Long
   * @type {function}
   */
  const expandChildren = useCallback(
    node => {
      node.object.traverse(child => {
        if (child.isNode) {
          delete collapsedNodes[child.id];
        }
      });
      setCollapsedNodes({ ...collapsedNodes });
    },
    [setCollapsedNodes, collapsedNodes]
  );

  /**
   * collapseChildren function used to collapse children.
   * 
   * @author Robert Long
   * @type {function}
   */
  const collapseChildren = useCallback(
    node => {
      node.object.traverse(child => {
        if (child.isNode) {
          collapsedNodes[child.id] = true;
        }
      });
      setCollapsedNodes({ ...collapsedNodes });
    },
    [setCollapsedNodes, collapsedNodes]
  );

  /**
   * function used to expand all node.
   * 
   * @author Robert Long
   * @type {function}
   */
  const onExpandAllNodes = useCallback(() => {
    setCollapsedNodes({});
  }, [setCollapsedNodes]);

/**
 * function used to collapse all nodes.
 * 
 * @author Robert Long
 * @type {function}
 */
  const onCollapseAllNodes = useCallback(() => {
    const newCollapsedNodes = {};
    editor.scene.traverse(child => {
      if (child.isNode) {
        newCollapsedNodes[child.id] = true;
      }
    });
    setCollapsedNodes(newCollapsedNodes);
  }, [editor, setCollapsedNodes]);

/**
 * onObjectChanged callback function used to handle changes on object.
 * 
 * @author Robert Long
 * @type {function}
 */
  const onObjectChanged = useCallback(
    (objects, propertyName) => {
      if (propertyName === "name" || !propertyName) {
        updateNodeHierarchy();
      }
    },
    [updateNodeHierarchy]
  );

  useEffect(() => {
    editor.addListener("sceneGraphChanged", updateNodeHierarchy);
    editor.addListener("selectionChanged", updateNodeHierarchy);
    editor.addListener("objectsChanged", onObjectChanged);

    return () => {
      editor.removeListener("sceneGraphChanged", updateNodeHierarchy);
      editor.removeListener("selectionChanged", updateNodeHierarchy);
      editor.removeListener("objectsChanged", onObjectChanged);
    };
  }, [editor, updateNodeHierarchy, onObjectChanged]);

/**
 * onMouseDown callback function used to handle mouse down event.
 * 
 * @author Robert Long
 * @type {function}
 */
  const onMouseDown = useCallback(
    (e, node) => {
      if (e.detail === 1) {
        if (e.shiftKey) {
          editor.toggleSelection(node.object);
        } else if (!node.selected) {
          editor.setSelection([node.object]);
        }
      }
    },
    [editor]
  );

/**
 * onClick callback function for handling onClick event on hierarchy penal item.
 * 
 * @author Robert Long
 * @type {function}
 */
  const onClick = useCallback(
    (e, node) => {
      if (e.detail === 2) {
        editor.editorControls.focus([node.object]);
      } else if (!e.shiftKey) {
        editor.setSelection([node.object]);
      }
    },
    [editor]
  );

/**
 * onToggle function used to handle toggle on hierarchy penal item.
 * 
 * @author Robert Long
 * @type {function}
 */
  const onToggle = useCallback(
    (_e, node) => {
      if (collapsedNodes[node.id]) {
        expandNode(node);
      } else {
        collapseNode(node);
      }
    },
    [collapsedNodes, expandNode, collapseNode]
  );

/**
 * onKeyDown callback function to handle onKeyDown event on hierarchy penal item.
 * 
 * @author Robert Long
 * @type {function}
 */
  const onKeyDown = useCallback(
    (e, node) => {

      // check if key equals to ArrowDown
      if (e.key === "ArrowDown") {
        e.preventDefault();

        // initializing nodeIndex using nodes array
        const nodeIndex = nodes.indexOf(node);

        // initializing nextNode using nodes array
        const nextNode = nodeIndex !== -1 && nodes[nodeIndex + 1];

        // check if nextNode is not Empty
        if (nextNode) {
          if (e.shiftKey) {
            editor.select(nextNode.object);
          }
          // initializing nextNodeEl using nextNode element id
          const nextNodeEl = document.getElementById(getNodeElId(nextNode));

          //check if nextNodeEl is not empty
          if (nextNodeEl) {
            nextNodeEl.focus();
          }
        }

        //check if pressed key equals to ArrowUp
      } else if (e.key === "ArrowUp") {
        e.preventDefault();

        // initializing nodeIndex  using nodes array
        const nodeIndex = nodes.indexOf(node);

        // initializing prevNode using nodes array current nodeIndex -1
        const prevNode = nodeIndex !== -1 && nodes[nodeIndex - 1];

        // if prevNode is not empty
        if (prevNode) {
          if (e.shiftKey) {
            editor.select(prevNode.object);
          }

          // initializing prevNodeEl using prevNode Id
          const prevNodeEl = document.getElementById(getNodeElId(prevNode));

          //check if prevNodeEl is not empty
          if (prevNodeEl) {
            prevNodeEl.focus();
          }
        }
      // check if pressed key equals to left arrow and node object children node length is greator then 0
      } else if (e.key === "ArrowLeft" && node.object.children.filter(o => o.isNode).length > 0) {
        if (e.shiftKey) {
          collapseChildren(node);
        } else {
          collapseNode(node);
        }

        //check if pressed key equals to arrow right
        //and node property object children node length ius greator then zero.
      } else if (e.key === "ArrowRight" && node.object.children.filter(o => o.isNode).length > 0) {
        if (e.shiftKey) {
          expandChildren(node);
        } else if (node.object.children.filter(o => o.isNode).length > 0) {
          expandNode(node);
        }

        //check if pressed key equals to enter
      } else if (e.key === "Enter") {
        if (e.shiftKey) {
          editor.toggleSelection(node.object);
        } else {
          editor.setSelection([node.object]);
        }
      }
    },
    [nodes, editor, expandNode, collapseNode, expandChildren, collapseChildren]
  );

/**
 * onDeleteNode callback function used to handle delete on node.
 * 
 * @author Robert Long
 * @type {function}
 */
  const onDeleteNode = useCallback(
    (e, node) => {
      if (node.selected) {
        editor.removeSelectedObjects();
      } else {
        editor.removeObject(node.object);
      }
    },
    [editor]
  );

/**
 * onDuplicateNode callback function to handle Duplication of node.
 * 
 * @author Robert Long
 * @type {function}
 */
  const onDuplicateNode = useCallback(
    (e, node) => {
      if (node.selected) {
        editor.duplicateSelected();
      } else {
        editor.duplicate(node.object);
      }
    },
    [editor]
  );

/**
 * onGroupNodes callback function used to handle grouping of nodes.
 * 
 * @author Robert Long
 * @type {function}
 */
  const onGroupNodes = useCallback(
    (e, node) => {
      if (node.selected) {
        editor.groupSelected();
      } else {
        editor.groupMultiple([node.object]);
      }
    },
    [editor]
  );

/**
 * onRenameNode callback function to handle rename node.
 * 
 * @author Robert Long
 * @type {function}
 */
  const onRenameNode = useCallback(
    (e, node) => {
      setRenamingNode({ id: node.id, name: node.object.name });
    },
    [setRenamingNode]
  );

/**
 * onChangeName callback  function used to handle changes in name.
 * 
 * @author Robert Long
 * @type {function}
 */
  const onChangeName = useCallback(
    (node, name) => {
      setRenamingNode({ id: node.id, name });
    },
    [setRenamingNode]
  );

/**
 * onRenameSubmit callback function used to handle rename input submit.
 * 
 * @author Robert Long
 * @type {function}
 */
  const onRenameSubmit = useCallback(
    (node, name) => {
      if (name !== null) {
        editor.setProperty(node.object, "name", name);
      }
      setRenamingNode(null);
    },
    [editor]
  );

/**
 * initializing treeContainerDropTarget.
 * 
 * @author Robert Long
 * @type {Array}
 */
  const [, treeContainerDropTarget] = useDrop({

    // initializing accept using array of  types
    accept: [ItemTypes.Node, ItemTypes.File, ...AssetTypes],
    drop(item: any, monitor) {
      if (monitor.didDrop()) {
        return;
      }

      // check if item contains files
      if (item.files) {

        //uploading files then adding to editor media
        onUpload(item.files).then(assets => {
          if (assets) {
            for (const asset of assets) {
              editor.addMedia(asset.url);
            }
          }
        });
        return;
      }

      if (addAssetOnDrop(editor, item)) {
        return;
      }

      // check if item contains multiple
      if (item.multiple) {
        editor.reparentMultiple(item.value, editor.scene);
      } else {
        editor.reparent(item.value, editor.scene);
      }
    },
    canDrop(item, monitor) {
      if (!monitor.isOver({ shallow: true })) {
        return false;
      }
      // check if item is asset
      if (isAsset(item)) {
        return true;
      }
      // check if item is of node type
      if (item.type === ItemTypes.Node) {
        return !(item.multiple
          ? item.value.some(otherObject => isAncestor(otherObject, editor.scene))
          : isAncestor(item.value, editor.scene));
      }

      return true;
    }
  });

  useEffect(() => {
    updateNodeHierarchy();
  }, [collapsedNodes, updateNodeHierarchy]);

  //returning hierarchy penal view
  return(
    /* @ts-ignore */
    <Panel id="hierarchy-panel" title="Hierarchy" icon={ProjectDiagram}>
      <PanelContainer>
        {editor.scene && (
          <AutoSizer>
            {({ height, width }) => (
              <FixedSizeList
                height={height}
                width={width}
                itemSize={32}
                itemCount={nodes.length}
                itemData={{
                  renamingNode,
                  nodes,
                  onKeyDown,
                  onChangeName,
                  onRenameSubmit,
                  onMouseDown,
                  onClick,
                  onToggle,
                  onUpload
                }}
                itemKey={getNodeKey}
                outerRef={treeContainerDropTarget}
                innerElementType="ul"
              >
                {MemoTreeNode}
              </FixedSizeList>
            )}
          </AutoSizer>
        )}
      </PanelContainer>
      { /* @ts-ignore */ }
      <ContextMenu id="hierarchy-node-menu">
        <MenuItem onClick={onRenameNode}>{t('editor:hierarchy.lbl-rename')}</MenuItem>
        <MenuItem onClick={onDuplicateNode}>
        {t('editor:hierarchy.lbl-duplicate')}
          <div>{cmdOrCtrlString + "+ D"}</div>
        </MenuItem>
        <MenuItem onClick={onGroupNodes}>
        {t('editor:hierarchy.lbl-group')}
          <div>{cmdOrCtrlString + "+ G"}</div>
        </MenuItem>
        <MenuItem onClick={onDeleteNode}>{t('editor:hierarchy.lbl-delete')}</MenuItem>
        <MenuItem onClick={onExpandAllNodes}>{t('editor:hierarchy.lbl-expandAll')}</MenuItem>
        <MenuItem onClick={onCollapseAllNodes}>{t('editor:hierarchy.lbl-collapseAll')}</MenuItem>
      </ContextMenu>
    </Panel>
  );
}<|MERGE_RESOLUTION|>--- conflicted
+++ resolved
@@ -441,15 +441,8 @@
 
   //initializing _dragProps, drag, preview
   const [_dragProps, drag, preview] = useDrag({
-    /* @ts-ignore */
-<<<<<<< HEAD
-    item: { type: ItemTypes.Node },
-    /* @ts-ignore */
-    begin() {
-=======
-    type: ItemTypes.Node ,
+    type: ItemTypes.Node,
     item() {
->>>>>>> e7c70f12
       const multiple = editor.selected.length > 1;
       return { type: ItemTypes.Node, multiple, value: multiple ? editor.selected : editor.selected[0] };
     },
