import React, { useEffect, useState } from "react";
import PropTypes from "prop-types";
<<<<<<< HEAD
<<<<<<< HEAD
import styles from "./styles.module.scss";
import { useTranslation } from "react-i18next";
=======
import * as styles from "./styles.module.scss";
>>>>>>> Packing client core
=======
import * as styles from "./styles.module.scss";
>>>>>>> e00a344c

/**
 * [Stats used to show stats of  memory and  render]
 * @param       {[type]} editor
 * @constructor
 */
export default function Stats({ editor }) {
  const [info, setInfo] = useState(0);
  const { t } = useTranslation();

  useEffect(() => {
    editor.renderer.onUpdateStats = info => {
      if (info.render.frame % 3 === 0) {
        setInfo({
          /* @ts-ignore */
          geometries: info.memory.geometries,
          textures: info.memory.textures,
          fps: info.render.fps,
          frameTime: info.render.frameTime,
          calls: info.render.calls,
          triangles: info.render.triangles,
          points: info.render.points,
          lines: info.render.lines
        });
      }
    };

    return () => {
      editor.renderer.onUpdateStats = undefined;
    };
  }, [editor]);

 /**
  * rendering stats view in ViewportToolbar and shows when click on toggleStats
  */
  return (
    <div className={styles.statsContainer}>
      <h3>{t('editor:viewport.state.header')}</h3>
      {info && (
         <ul>
            <li>
            {t('editor:viewport.state.memory')}
              <ul>
                <li>{t('editor:viewport.state.geometries')}: {(info as any).geometries}</li>
                <li>{t('editor:viewport.state.textures')}: {(info as any).textures}</li>
              </ul>
            </li>
          <li>
            {t('editor:viewport.state.render')}:
            <ul>
              <li>{t('editor:viewport.state.FPS')}: {Math.round((info as any).fps)}</li>
              <li>{t('editor:viewport.state.frameTime')}: {Math.round((info as any).frameTime)}ms</li>
              <li>{t('editor:viewport.state.calls')}: {(info as any).calls}</li>
              <li>{t('editor:viewport.state.triangles')}: {(info as any).triangles}</li>
              <li>{t('editor:viewport.state.points')}: {(info as any).points}</li>
              <li>{t('editor:viewport.state.lines')}: {(info as any).lines}</li>
            </ul>
          </li>
        </ul>
      )}
    </div>
  );
}

Stats.propTypes = {
  editor: PropTypes.object
};<|MERGE_RESOLUTION|>--- conflicted
+++ resolved
@@ -1,15 +1,7 @@
 import React, { useEffect, useState } from "react";
 import PropTypes from "prop-types";
-<<<<<<< HEAD
-<<<<<<< HEAD
-import styles from "./styles.module.scss";
 import { useTranslation } from "react-i18next";
-=======
 import * as styles from "./styles.module.scss";
->>>>>>> Packing client core
-=======
-import * as styles from "./styles.module.scss";
->>>>>>> e00a344c
 
 /**
  * [Stats used to show stats of  memory and  render]
