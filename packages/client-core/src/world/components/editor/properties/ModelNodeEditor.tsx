import { Cube } from "@styled-icons/fa-solid/Cube";
import ModelNode from "@xr3ngine/engine/src/editor/nodes/ModelNode";
import i18n from "i18next";
import React, { Component } from "react";
import { withTranslation } from "react-i18next";
import BooleanInput from "../inputs/BooleanInput";
import InputGroup from "../inputs/InputGroup";
import ModelInput from "../inputs/ModelInput";
import SelectInput from "../inputs/SelectInput";
import StringInput from "../inputs/StringInput";
import NodeEditor from "./NodeEditor";

/**
 * Array containing options for InteractableOption.
 * 
 * @author Robert Long
 * @type {Array}
 */
const InteractableOption = [
  {
    label: "InfoBox",
    value: "infoBox"
  },
  {
    label: "Open link",
    value: "link"
  },
  {
    label: "Equippable",
    value: "equippable"
  },
  {
    label: "GameObject",
    value: "gameobject"
  },
];

/**
 * Declairing properties for ModalNodeEditor component.
 * 
 * @author Robert Long
 * @type {Object}
 */
type ModelNodeEditorProps = {
  editor?: any;
  node?: object;
  multiEdit?: boolean;
  t: Function;
};

//Declairing TriggerVolumeNodeEditor state
type ModelNodeEditorState = {
  options: any[];
};

/**
 * ModelNodeEditor used to create editor view for the properties of ModelNode.
 * 
 * @author Robert Long
 * @type {class component}
 */
export class ModelNodeEditor extends Component<
  ModelNodeEditorProps,
  ModelNodeEditorState
> {
<<<<<<< HEAD

=======
>>>>>>> e33df85e
  //initializing props and state
  constructor(props) {
    super(props);
    this.state = {
      options: []
    };
  }

  componentDidMount() {
    const options = [];
    const sceneNode = (this.props.editor as any).scene;
    sceneNode.traverse(o => {
      if (o.isNode && o !== sceneNode && o.nodeName === "Game") {
        options.push({ label: o.name, value: o.uuid, nodeName: o.nodeName });
      }
    });
    this.setState({ options });
  }

  //initializing description and will appears on the editor view
  static description = i18n.t('editor:properties.model.description');

  //initializing iconComponent with image name
  static iconComponent = Cube;

  //function to handle change in property src
  onChangeSrc = (src, initialProps) => {
    (this.props.editor as any).setPropertiesSelected({ ...initialProps, src });
  };



  //fucntion to handle changes in activeChipIndex property
  onChangeAnimation = activeClipIndex => {
    (this.props.editor as any).setPropertySelected("activeClipIndex", activeClipIndex);
  };

  //function to handle change in collidable property
  onChangeCollidable = collidable => {
    (this.props.editor as any).setPropertySelected("collidable", collidable);
  };

  //function to handle change in saveColliders property
  onChangeSaveColliders = saveColliders => {
    (this.props.editor as any).setPropertySelected("saveColliders", saveColliders);
  };

  // function to handle changes in walkable property
  onChangeWalkable = walkable => {
    (this.props.editor as any).setPropertySelected("walkable", walkable);
  };

  // function to handle changes in castShadow property
  onChangeCastShadow = castShadow => {
    (this.props.editor as any).setPropertySelected("castShadow", castShadow);
  };

  // function to handle changes in Receive shadow property
  onChangeReceiveShadow = receiveShadow => {
    (this.props.editor as any).setPropertySelected("receiveShadow", receiveShadow);
  };

  // function to handle changes in interactable property
  onChangeInteractable = interactable => {
    (this.props.editor as any).setPropertySelected("interactable", interactable);
  };

  // function to handle changes in interactionType property
  onChangeInteractionType = interactionType => {
    (this.props.editor as any).setPropertySelected("interactionType", interactionType);
  };

  // function to handle changes in interactionText property
  onChangeInteractionText = interactionText => {
    (this.props.editor as any).setPropertySelected("interactionText", interactionText);
  };

  // function to handle changes in payloadName property
  onChangePayloadName = payloadName => {
    (this.props.editor as any).setPropertySelected("payloadName", payloadName);
  };

  // function to handle changes in payloadName property
  onChangeRole = role => {
    (this.props.editor as any).setPropertySelected("role", role);
  };

  //function to handle the changes in target
  onChangeTarget = target => {
    (this.props.editor as any).setPropertySelected(
      "target", target
    );
  };

  // function to handle changes in payloadUrl
  onChangePayloadUrl = payloadUrl => {
    (this.props.editor as any).setPropertySelected("payloadUrl", payloadUrl);
  };

  // function to handle changes in payloadBuyUrl
  onChangePayloadBuyUrl = payloadBuyUrl => {
    (this.props.editor as any).setPropertySelected("payloadBuyUrl", payloadBuyUrl);
  };

  // function to handle changes in payloadLearnMoreUrl
  onChangePayloadLearnMoreUrl = payloadLearnMoreUrl => {
    (this.props.editor as any).setPropertySelected("payloadLearnMoreUrl", payloadLearnMoreUrl);
  };

  // function to handle changes in payloadHtmlContent
  onChangePayloadHtmlContent = payloadHtmlContent => {
    (this.props.editor as any).setPropertySelected("payloadHtmlContent", payloadHtmlContent);
  };

  // function to handle changes in isAnimationPropertyDisabled
  isAnimationPropertyDisabled() {
    const { multiEdit, editor, node } = this.props as any;
    if (multiEdit) {
      return editor.selected.some(
        selectedNode => selectedNode.src !== node.src
      );
    }
    return false;
  }

  // creating view for interactable type
  renderInteractableTypeOptions = (node) => {


    const targetOption = this.state.options.find(o => o.value === node.target);
    const target = targetOption ? targetOption.value : null;
    const targetNotFound = node.target && target === null;

    let selectValues = [];
    if(node.target){
    // Get current game mode -- check target game mode
    console.log("Target is", node.target);

    console.log("Editor nodes are", this.props.editor.nodes);

    const nodeTarget = this.props.editor.nodes.find(node => node.uuid === target);
    
    if(nodeTarget){
    console.log("nodeTarget", nodeTarget);

    const gameMode = nodeTarget.gameMode;

    const gameObjectRoles = this.props.editor.Engine.gameModes[gameMode].gameObjectRoles;
    
    console.log("gameObjectRoles are", gameObjectRoles);

    selectValues = gameObjectRoles.map((role, index) => { return { label: role, value: index }; });

    console.log("SelectValues are", selectValues);
    }  
  }
    switch (node.interactionType) {
      case 'gameobject': return <>
        { /* @ts-ignore */}
        <InputGroup
          name="Game Target"
          label={this.props.t('editor:properties.model.lbl-target')}
        >
          { /* @ts-ignore */}
          <SelectInput
            error={targetNotFound}
            placeholder={
              targetNotFound ? this.props.t('editor:properties.model.ph-errorNode') : this.props.t('editor:properties.triggereVolume.ph-selectNode')
            }
            value={node.target}
            onChange={this.onChangeTarget}
            options={this.state.options}
            disabled={this.props.multiEdit}
          />
        </InputGroup>
        { node.target &&
          /* @ts-ignore */
          <InputGroup
            name="Role"
            label={i18n.t('editor:properties.model.lbl-role')}
          >
            { /* @ts-ignore */}
            <SelectInput
              options={selectValues}
              value={node.role}
              onChange={this.onChangeRole}
            />
          </InputGroup>
        }

      </>;
      case 'infoBox': return <>
        { /* @ts-ignore */}
        <InputGroup name="Name" label={this.props.t('editor:properties.model.lbl-name')}>
          <StringInput
            /* @ts-ignore */
            value={node.payloadName}
            onChange={this.onChangePayloadName}
          />
        </InputGroup>
        { /* @ts-ignore */}
        <InputGroup name="Url" label={this.props.t('editor:properties.model.lbl-url')}>
          <StringInput
            /* @ts-ignore */
            value={node.payloadUrl}
            onChange={this.onChangePayloadUrl}
          />
        </InputGroup>
        { /* @ts-ignore */}
        <InputGroup name="BuyUrl" label={this.props.t('editor:properties.model.lbl-buy')}>
          <StringInput
            /* @ts-ignore */
            value={node.payloadBuyUrl}
            onChange={this.onChangePayloadBuyUrl}
          />
        </InputGroup>
        { /* @ts-ignore */}
        <InputGroup name="LearnMoreUrl" label={this.props.t('editor:properties.model.lbl-learnMore')}>
          <StringInput
            /* @ts-ignore */
            value={node.payloadLearnMoreUrl}
            onChange={this.onChangePayloadLearnMoreUrl}
          />
        </InputGroup>
        { /* @ts-ignore */}
        <InputGroup name="HtmlContent" label={this.props.t('editor:properties.model.lbl-htmlContent')}>
          <StringInput
            /* @ts-ignore */
            value={node.payloadHtmlContent}
            onChange={this.onChangePayloadHtmlContent}
          />
        </InputGroup>
      </>;
      default: break;
    }
  }

  // creating view for dependent fields
  renderInteractableDependantFields = (node) => {
    switch (node.interactable) {
      case true: return <>
        { /* @ts-ignore */}
        <InputGroup name="Interaction Text" label={this.props.t('editor:properties.model.lbl-interactionText')}>
          { /* @ts-ignore */}
          <StringInput
            /* @ts-ignore */
            value={node.interactionText}
            onChange={this.onChangeInteractionText}
          />
        </InputGroup>
        { /* @ts-ignore */}
        <InputGroup name="Interaction Type" label={this.props.t('editor:properties.model.lbl-interactionType')}>
          { /* @ts-ignore */}
          <SelectInput
            options={InteractableOption}
            value={node.interactionType}
            onChange={this.onChangeInteractionType}
          />
        </InputGroup>
        {this.renderInteractableTypeOptions(node)}
      </>;
      default: break;
    }
  }

  // rendering view of ModelNodeEditor
  render() {
    ModelNodeEditor.description = this.props.t('editor:properties.model.description');
    const node = this.props.node as any;
    return (
      /* @ts-ignore */
      <NodeEditor description={ModelNodeEditor.description} {...this.props}>
        { /* @ts-ignore */}
        <InputGroup name="Model Url" label={this.props.t('editor:properties.model.lbl-modelurl')}>
          <ModelInput value={node.src} onChange={this.onChangeSrc} />
          {!(this.props.node as ModelNode).isValidURL && <div>{this.props.t('editor:properties.model.error-url')}</div>}
        </InputGroup>
        { /* @ts-ignore */}
        <InputGroup name="Loop Animation" label={this.props.t('editor:properties.model.lbl-loopAnimation')}>
          { /* @ts-ignore */}
          <SelectInput
            disabled={this.isAnimationPropertyDisabled()}
            options={node.getClipOptions()}
            value={node.activeClipIndex}
            onChange={this.onChangeAnimation}
          />
        </InputGroup>
        { /* @ts-ignore */}
        <InputGroup name="Collidable" label={this.props.t('editor:properties.model.lbl-collidable')}>
          <BooleanInput
            value={node.collidable}
            onChange={this.onChangeCollidable}
          />
        </InputGroup>
        { /* @ts-ignore */}
        <InputGroup name="Save Colliders" label={this.props.t('editor:properties.model.lbl-saveColliders')}>
          <BooleanInput
            value={node.saveColliders}
            onChange={this.onChangeSaveColliders}
          />
        </InputGroup>
        { /* @ts-ignore */}
        <InputGroup name="Walkable" label={this.props.t('editor:properties.model.lbl-walkable')}>
          <BooleanInput
            value={node.walkable}
            onChange={this.onChangeWalkable}
          />
        </InputGroup>
        { /* @ts-ignore */}
        <InputGroup name="Cast Shadow" label={this.props.t('editor:properties.model.lbl-castShadow')}>
          <BooleanInput
            value={node.castShadow}
            onChange={this.onChangeCastShadow}
          />
        </InputGroup>
        { /* @ts-ignore */}
        <InputGroup name="Receive Shadow" label={this.props.t('editor:properties.model.lbl-receiveShadow')}>
          <BooleanInput
            value={node.receiveShadow}
            onChange={this.onChangeReceiveShadow}
          />
        </InputGroup>
        { /* @ts-ignore */}
        <InputGroup name="Interactable" label={this.props.t('editor:properties.model.lbl-interactable')}>
          <BooleanInput
            value={node.interactable}
            onChange={this.onChangeInteractable}
          />
        </InputGroup>
        {this.renderInteractableDependantFields(node)}
      </NodeEditor>
    );
  }
}

export default withTranslation()(ModelNodeEditor);<|MERGE_RESOLUTION|>--- conflicted
+++ resolved
@@ -63,10 +63,7 @@
   ModelNodeEditorProps,
   ModelNodeEditorState
 > {
-<<<<<<< HEAD
-
-=======
->>>>>>> e33df85e
+  
   //initializing props and state
   constructor(props) {
     super(props);
