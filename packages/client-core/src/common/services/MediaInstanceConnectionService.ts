--- conflicted
+++ resolved
@@ -27,29 +27,11 @@
 
 import multiLogger from '@etherealengine/common/src/logger'
 import { Engine } from '@etherealengine/engine/src/ecs/classes/Engine'
-<<<<<<< HEAD
-import { NetworkTopics } from '@etherealengine/engine/src/networking/classes/Network'
-import { addNetwork, NetworkState } from '@etherealengine/engine/src/networking/NetworkState'
-import { UserID } from '@etherealengine/engine/src/schemas/user/user.schema'
-import { defineState, dispatchAction, getMutableState, getState, State, useState } from '@etherealengine/hyperflux'
-
-import { ChannelID } from '@etherealengine/common/src/dbmodels/Channel'
-import { InstanceServerProvisionResult } from '@etherealengine/common/src/interfaces/InstanceServerProvisionResult'
-import { LocationState } from '../../social/services/LocationService'
-import {
-  connectToNetwork,
-  endVideoChat,
-  initializeNetwork,
-  leaveNetwork,
-  SocketWebRTCClientNetwork
-} from '../../transports/SocketWebRTCClientFunctions'
-=======
 import { NetworkState } from '@etherealengine/engine/src/networking/NetworkState'
 import { defineState, getMutableState, getState, State, useState } from '@etherealengine/hyperflux'
 
 import { ChannelID } from '@etherealengine/common/src/dbmodels/Channel'
 import { SocketWebRTCClientNetwork } from '../../transports/SocketWebRTCClientFunctions'
->>>>>>> 956dc4a5
 import { AuthState } from '../../user/services/AuthService'
 
 const logger = multiLogger.child({ component: 'client-core:service:media-instance' })
@@ -61,6 +43,7 @@
   roomCode: string
 }
 
+//State
 export const MediaInstanceState = defineState({
   name: 'MediaInstanceState',
   initial: () => ({
@@ -80,35 +63,10 @@
   return mediaHostId.value ? mediaInstanceState[mediaHostId.value] : null
 }
 
-<<<<<<< HEAD
-export const MediaInstanceConnectionService = {
-  provision: (provisionResult: InstanceServerProvisionResult, channelId?: ChannelID) => {
-    const instanceId = provisionResult.id as UserID
-    getMutableState(NetworkState).hostIds.media.set(instanceId)
-    const existingNetwork = getState(NetworkState).networks[instanceId]
-    if (!existingNetwork) {
-      addNetwork(initializeNetwork(instanceId, instanceId, NetworkTopics.media))
-      getMutableState(MediaInstanceState).instances[instanceId].set({
-        ipAddress: provisionResult.id,
-        port: provisionResult.port,
-        channelId: channelId,
-        roomCode: provisionResult.roomCode,
-        videoEnabled: false,
-        provisioned: true,
-        readyToConnect: true,
-        connected: false,
-        connecting: false
-      })
-    }
-  },
-  provisionServer: async (channelId?: ChannelID, createPrivateRoom = false) => {
-    logger.info(`Provision Media Server, channelId: "${channelId}".`)
-=======
 //Service
 export const MediaInstanceConnectionService = {
   provisionServer: async (channelID: ChannelID, createPrivateRoom = false) => {
     logger.info(`Provision Media Server, channelId: "${channelID}".`)
->>>>>>> 956dc4a5
     const token = getState(AuthState).authUser.accessToken
     const provisionResult = await Engine.instance.api.service('instance-provision').find({
       query: {
@@ -118,16 +76,12 @@
       }
     })
     if (provisionResult.ipAddress && provisionResult.port) {
-<<<<<<< HEAD
-      MediaInstanceConnectionService.provision(provisionResult, channelId)
-=======
       getMutableState(MediaInstanceState).instances[provisionResult.id].set({
         ipAddress: provisionResult.ipAddress,
         port: provisionResult.port,
         channelId: channelID,
         roomCode: provisionResult.roomCode
       })
->>>>>>> 956dc4a5
     } else {
       logger.error('Failed to connect to expected instance')
       setTimeout(() => {
@@ -135,65 +89,16 @@
       }, 1000)
     }
   },
-<<<<<<< HEAD
-  connectToServer: async (instanceId: string, channelId: ChannelID) => {
-    const mediaInstanceState = getMutableState(MediaInstanceState)
-    mediaInstanceState.instances[instanceId].connecting.set(true)
-    const authState = getState(AuthState)
-    const user = authState.user
-    const { ipAddress, port } = mediaInstanceState.instances[instanceId]
-
-    const network = Engine.instance.mediaNetwork as SocketWebRTCClientNetwork
-    logger.info({ primus: !!network.primus, network }, 'Connect To Media Server.')
-    if (network.primus) {
-      await endVideoChat(network, { endConsumers: true })
-      await leaveNetwork(network, false)
-    }
-
-    const locationState = getState(LocationState)
-    const currentLocation = locationState.currentLocation.location
-    mediaInstanceState.instances[instanceId].merge({
-      videoEnabled:
-        currentLocation?.locationSetting?.videoEnabled === true ||
-        !(
-          currentLocation?.locationSetting?.locationType === 'showroom' &&
-          user.locationAdmins?.find((locationAdmin) => locationAdmin.locationId === currentLocation?.id) == null
-        )
-    })
-
-    await connectToNetwork(network, { port: port.value, ipAddress: ipAddress.value, channelId })
-  },
-  setServerConnected: (instanceId: string) => {
-    const mediaInstanceState = getMutableState(MediaInstanceState)
-    mediaInstanceState.joiningNewMediaChannel.set(false)
-    mediaInstanceState.instances[instanceId].merge({
-      connected: true,
-      connecting: false,
-      readyToConnect: false
-    })
-  },
-  resetServer: (instanceId: string) => {
-    getMutableState(MediaInstanceState).instances[instanceId].set(none)
-  },
-  setJoining: (joining: boolean) => {
-    getMutableState(MediaInstanceState).joiningNewMediaChannel.set(true)
-  },
-=======
->>>>>>> 956dc4a5
   useAPIListeners: () => {
     useEffect(() => {
       const listener = (params) => {
         if (params.channelId != null) {
-<<<<<<< HEAD
-          MediaInstanceConnectionService.provision(params, params.channelId)
-=======
           getMutableState(MediaInstanceState).instances[params.instanceId].set({
             ipAddress: params.ipAddress,
             port: params.port,
             channelId: params.channelId,
             roomCode: params.roomCode
           })
->>>>>>> 956dc4a5
         }
       }
       Engine.instance.api.service('instance-provision').on('created', listener)
