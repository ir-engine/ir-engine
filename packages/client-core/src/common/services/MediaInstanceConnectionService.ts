<<<<<<< HEAD
=======
import { createState, Downgraded, useState } from '@speigg/hookstate'
>>>>>>> 6bbc0689
import { useEffect } from 'react'

import { ChannelType } from '@xrengine/common/src/interfaces/Channel'
import { UserId } from '@xrengine/common/src/interfaces/UserId'
import multiLogger from '@xrengine/common/src/logger'
import { matches, Validator } from '@xrengine/engine/src/common/functions/MatchesUtils'
import { Engine } from '@xrengine/engine/src/ecs/classes/Engine'
import { NetworkTypes } from '@xrengine/engine/src/networking/classes/Network'
import { defineAction, defineState, dispatchAction, getState, useState } from '@xrengine/hyperflux'

import { API } from '../../API'
import { accessLocationState } from '../../social/services/LocationService'
import { endVideoChat, leaveNetwork } from '../../transports/SocketWebRTCClientFunctions'
import { SocketWebRTCClientNetwork } from '../../transports/SocketWebRTCClientNetwork'
import { accessAuthState } from '../../user/services/AuthService'
import { NetworkConnectionService } from './NetworkConnectionService'

const logger = multiLogger.child({ component: 'client-core:service:media-instance' })

type InstanceState = {
  ipAddress: string
  port: string
  channelType: ChannelType
  channelId: string
  videoEnabled: boolean
  provisioned: boolean
  connected: boolean
  readyToConnect: boolean
  connecting: boolean
}

//State
const MediaInstanceState = defineState({
  name: 'MediaInstanceState',
  initial: () => ({
    instances: {} as { [id: string]: InstanceState }
  })
})

export const MediaInstanceConnectionServiceReceptor = (action) => {
  getState(MediaInstanceState).batch((s) => {
    matches(action)
      .when(MediaInstanceConnectionAction.serverProvisioned.matches, (action) => {
        Engine.instance.currentWorld._mediaHostId = action.instanceId as UserId
        Engine.instance.currentWorld.networks.set(
          action.instanceId,
          new SocketWebRTCClientNetwork(action.instanceId, NetworkTypes.media)
        )
        return s.instances[action.instanceId].set({
          ipAddress: action.ipAddress,
          port: action.port,
          channelType: action.channelType!,
          channelId: action.channelId!,
          videoEnabled: false,
          provisioned: true,
          readyToConnect: true,
          connected: false,
          connecting: false
        })
      })
      .when(MediaInstanceConnectionAction.serverConnecting.matches, (action) => {
        return s.instances[action.instanceId].connecting.set(true)
      })
      .when(MediaInstanceConnectionAction.serverConnected.matches, (action) => {
        return s.instances[action.instanceId].merge({
          connected: true,
          connecting: false,
          readyToConnect: false
        })
      })
      .when(MediaInstanceConnectionAction.enableVideo.matches, (action) => {
        return s.instances[action.instanceId].merge({
          videoEnabled: action.enableVideo
        })
<<<<<<< HEAD
      })
      .when(MediaInstanceConnectionAction.disconnect.matches, (action) => {
        return s.instances[action.instanceId].set(undefined!)
      })
  })
}
=======
      case 'MEDIA_INSTANCE_SERVER_DISCONNECT':
        const newState = s.instances.attach(Downgraded).value
        delete newState[action.instanceId]
        return s.instances.set(newState)
    }
  }, action.type)
})
>>>>>>> 6bbc0689

export const accessMediaInstanceConnectionState = () => getState(MediaInstanceState)

export const useMediaInstanceConnectionState = () => useState(accessMediaInstanceConnectionState())

//Service
export const MediaInstanceConnectionService = {
  provisionServer: async (channelId?: string, isWorldConnection = false) => {
    logger.info(`Provision Media Server, channelId: "${channelId}".`)
    const token = accessAuthState().authUser.accessToken.value
    const provisionResult = await API.instance.client.service('instance-provision').find({
      query: {
        channelId: channelId,
        token: token
      }
    })
    if (provisionResult.ipAddress && provisionResult.port) {
      dispatchAction(
        MediaInstanceConnectionAction.serverProvisioned({
          instanceId: provisionResult.id,
          ipAddress: provisionResult.ipAddress,
          port: provisionResult.port,
          channelId: channelId ? channelId : '',
          channelType: isWorldConnection ? 'instance' : 'channel'
        })
      )
    } else {
      dispatchAction(NetworkConnectionService.actions.noWorldServersAvailable({ instanceId: channelId! ?? '' }))
    }
  },
  connectToServer: async (instanceId: string, channelId: string) => {
    dispatchAction(MediaInstanceConnectionAction.serverConnecting({ instanceId }))
    const authState = accessAuthState()
    const user = authState.user.value
    const { ipAddress, port } = accessMediaInstanceConnectionState().instances.value[instanceId]

    const network = Engine.instance.currentWorld.mediaNetwork as SocketWebRTCClientNetwork
    logger.info({ socket: !!network.socket, network }, 'Connect To Media Server.')
    if (network.socket) {
      await endVideoChat(network, { endConsumers: true })
      await leaveNetwork(network, false)
    }

    const locationState = accessLocationState()
    const currentLocation = locationState.currentLocation.location

    dispatchAction(
      MediaInstanceConnectionAction.enableVideo({
        instanceId,
        enableVideo:
          currentLocation?.locationSetting?.videoEnabled?.value === true ||
          !(
            currentLocation?.locationSetting?.locationType?.value === 'showroom' &&
            user.locationAdmins?.find((locationAdmin) => locationAdmin.locationId === currentLocation?.id?.value) ==
              null
          )
      })
    )

    await network.initialize({ port, ipAddress, channelId })
    network.left = false
  },
  resetServer: (instanceId: string) => {
    dispatchAction(MediaInstanceConnectionAction.disconnect({ instanceId }))
  },
  useAPIListeners: () => {
    useEffect(() => {
      const listener = (params) => {
        if (params.channelId != null) {
          dispatchAction(
            MediaInstanceConnectionAction.serverProvisioned({
              instanceId: params.id,
              ipAddress: params.ipAddress,
              port: params.port,
              channelId: params.channelId,
              channelType: params.channelType
            })
          )
        }
      }
      API.instance.client.service('instance-provision').on('created', listener)
      return () => {
        API.instance.client.service('instance-provision').off('created', listener)
      }
    }, [])
  }
}

//Action
export class MediaInstanceConnectionAction {
  static serverProvisioned = defineAction({
    type: 'MEDIA_INSTANCE_SERVER_PROVISIONED' as const,
    instanceId: matches.string,
    ipAddress: matches.string,
    port: matches.string,
    channelType: matches.string as Validator<unknown, ChannelType>,
    channelId: matches.string
  })

  static serverConnecting = defineAction({
    type: 'MEDIA_INSTANCE_SERVER_CONNECTING' as const,
    instanceId: matches.string
  })

  static enableVideo = defineAction({
    type: 'MEDIA_INSTANCE_SERVER_VIDEO_ENABLED' as const,
    instanceId: matches.string,
    enableVideo: matches.boolean
  })

  static serverConnected = defineAction({
    type: 'MEDIA_INSTANCE_SERVER_CONNECTED' as const,
    instanceId: matches.string
  })

  static disconnect = defineAction({
    type: 'MEDIA_INSTANCE_SERVER_DISCONNECT' as const,
    instanceId: matches.string
  })
}<|MERGE_RESOLUTION|>--- conflicted
+++ resolved
@@ -1,7 +1,4 @@
-<<<<<<< HEAD
-=======
-import { createState, Downgraded, useState } from '@speigg/hookstate'
->>>>>>> 6bbc0689
+import { Downgraded } from '@speigg/hookstate'
 import { useEffect } from 'react'
 
 import { ChannelType } from '@xrengine/common/src/interfaces/Channel'
@@ -76,22 +73,14 @@
         return s.instances[action.instanceId].merge({
           videoEnabled: action.enableVideo
         })
-<<<<<<< HEAD
       })
       .when(MediaInstanceConnectionAction.disconnect.matches, (action) => {
-        return s.instances[action.instanceId].set(undefined!)
-      })
-  })
-}
-=======
-      case 'MEDIA_INSTANCE_SERVER_DISCONNECT':
         const newState = s.instances.attach(Downgraded).value
         delete newState[action.instanceId]
         return s.instances.set(newState)
-    }
-  }, action.type)
-})
->>>>>>> 6bbc0689
+      })
+  })
+}
 
 export const accessMediaInstanceConnectionState = () => getState(MediaInstanceState)
 
