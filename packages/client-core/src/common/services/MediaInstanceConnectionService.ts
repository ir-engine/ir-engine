--- conflicted
+++ resolved
@@ -29,27 +29,12 @@
 import multiLogger from '@etherealengine/common/src/logger'
 import { Engine } from '@etherealengine/engine/src/ecs/classes/Engine'
 import { NetworkTopics } from '@etherealengine/engine/src/networking/classes/Network'
-<<<<<<< HEAD
 import { addNetwork, NetworkState } from '@etherealengine/engine/src/networking/NetworkState'
+import { UserID } from '@etherealengine/engine/src/schemas/user/user.schema'
 import { defineState, dispatchAction, getMutableState, getState, State, useState } from '@etherealengine/hyperflux'
 
-import { ChannelID } from '@etherealengine/common/src/interfaces/ChannelUser'
+import { ChannelID } from '@etherealengine/common/src/dbmodels/Channel'
 import { InstanceServerProvisionResult } from '@etherealengine/common/src/interfaces/InstanceServerProvisionResult'
-=======
-import { addNetwork, NetworkState, updateNetworkID } from '@etherealengine/engine/src/networking/NetworkState'
-import { UserID } from '@etherealengine/engine/src/schemas/user/user.schema'
-import {
-  defineAction,
-  defineState,
-  dispatchAction,
-  getMutableState,
-  getState,
-  State,
-  useState
-} from '@etherealengine/hyperflux'
-
-import { ChannelID } from '@etherealengine/common/src/dbmodels/Channel'
->>>>>>> 2811a105
 import { LocationState } from '../../social/services/LocationService'
 import {
   connectToNetwork,
@@ -96,72 +81,14 @@
   return mediaHostId.value ? mediaInstanceState[mediaHostId.value] : null
 }
 
-<<<<<<< HEAD
-=======
-export const MediaInstanceConnectionServiceReceptor = (action) => {
-  const s = getMutableState(MediaInstanceState)
-  matches(action)
-    .when(MediaInstanceConnectionAction.serverProvisioned.matches, (action) => {
-      getMutableState(NetworkState).hostIds.media.set(action.instanceId)
-      const existingNetwork = getState(NetworkState).networks[action.instanceId]
-      if (!existingNetwork) {
-        addNetwork(initializeNetwork(action.instanceId, action.instanceId, NetworkTopics.media))
-        return s.instances[action.instanceId].set({
-          ipAddress: action.ipAddress,
-          port: action.port,
-          channelId: action.channelId,
-          roomCode: action.roomCode,
-          videoEnabled: false,
-          provisioned: true,
-          readyToConnect: true,
-          connected: false,
-          connecting: false
-        })
-      }
-      return s
-    })
-    .when(MediaInstanceConnectionAction.serverConnecting.matches, (action) => {
-      return s.instances[action.instanceId].connecting.set(true)
-    })
-    .when(MediaInstanceConnectionAction.serverConnected.matches, (action) => {
-      s.joiningNewMediaChannel.set(false)
-      return s.instances[action.instanceId].merge({
-        connected: true,
-        connecting: false,
-        readyToConnect: false
-      })
-    })
-    .when(MediaInstanceConnectionAction.enableVideo.matches, (action) => {
-      return s.instances[action.instanceId].merge({
-        videoEnabled: action.enableVideo
-      })
-    })
-    .when(MediaInstanceConnectionAction.disconnect.matches, (action) => {
-      return s.instances[action.instanceId].set(none)
-    })
-    .when(MediaInstanceConnectionAction.changeActiveConnectionHostId.matches, (action) => {
-      const currentNetwork = s.instances[action.currentInstanceId].get({ noproxy: true })
-      const networkState = getMutableState(NetworkState)
-      const currentNework = getState(NetworkState).networks[action.currentInstanceId]
-      updateNetworkID(currentNework as SocketWebRTCClientNetwork, action.newInstanceId)
-      networkState.hostIds.media.set(action.newInstanceId as UserID)
-      s.instances.merge({ [action.newInstanceId]: currentNetwork })
-      s.instances[action.currentInstanceId].set(none)
-    })
-    .when(MediaInstanceConnectionAction.joiningNewMediaChannel.matches, () => {
-      return s.joiningNewMediaChannel.set(true)
-    })
-}
-
-//Service
->>>>>>> 2811a105
 export const MediaInstanceConnectionService = {
   provision: (provisionResult: InstanceServerProvisionResult, channelId?: ChannelID) => {
-    getMutableState(NetworkState).hostIds.media.set(provisionResult.id as UserId)
-    const existingNetwork = getState(NetworkState).networks[provisionResult.id]
+    const instanceId = provisionResult.id as UserID
+    getMutableState(NetworkState).hostIds.media.set(instanceId)
+    const existingNetwork = getState(NetworkState).networks[instanceId]
     if (!existingNetwork) {
-      addNetwork(initializeNetwork(provisionResult.id as UserId, NetworkTopics.media))
-      getMutableState(MediaInstanceState).instances[provisionResult.id].set({
+      addNetwork(initializeNetwork(instanceId, instanceId, NetworkTopics.media))
+      getMutableState(MediaInstanceState).instances[instanceId].set({
         ipAddress: provisionResult.id,
         port: provisionResult.port,
         channelId: channelId,
@@ -185,19 +112,7 @@
       }
     })
     if (provisionResult.ipAddress && provisionResult.port) {
-<<<<<<< HEAD
       MediaInstanceConnectionService.provision(provisionResult, channelId)
-=======
-      dispatchAction(
-        MediaInstanceConnectionAction.serverProvisioned({
-          instanceId: provisionResult.id as UserID,
-          ipAddress: provisionResult.ipAddress,
-          port: provisionResult.port,
-          roomCode: provisionResult.roomCode,
-          channelId: channelId
-        })
-      )
->>>>>>> 2811a105
     } else {
       dispatchAction(NetworkConnectionService.actions.noMediaServersAvailable({ instanceId: channelId! ?? '' }))
     }
