/*
CPAL-1.0 License

The contents of this file are subject to the Common Public Attribution License
Version 1.0. (the "License"); you may not use this file except in compliance
with the License. You may obtain a copy of the License at
https://github.com/EtherealEngine/etherealengine/blob/dev/LICENSE.
The License is based on the Mozilla Public License Version 1.1, but Sections 14
and 15 have been added to cover use of software over a computer network and 
provide for limited attribution for the Original Developer. In addition, 
Exhibit A has been modified to be consistent with Exhibit B.

Software distributed under the License is distributed on an "AS IS" basis,
WITHOUT WARRANTY OF ANY KIND, either express or implied. See the License for the
specific language governing rights and limitations under the License.

The Original Code is Ethereal Engine.

The Original Developer is the Initial Developer. The Initial Developer of the
Original Code is the Ethereal Engine team.

All portions of the code written by the Ethereal Engine team are Copyright © 2021-2023 
Ethereal Engine. All Rights Reserved.
*/

import {
  FileBrowserContentType,
  fileBrowserUploadPath,
  staticResourcePath
} from '@etherealengine/common/src/schema.type.module'
import {
  Engine,
  EntityUUID,
  UUIDComponent,
  UndefinedEntity,
  createEntity,
  getComponent,
  hasComponent,
  removeEntity,
  setComponent,
  useOptionalComponent
} from '@etherealengine/ecs'
import { useTexture } from '@etherealengine/engine/src/assets/functions/resourceLoaderHooks'
import { GLTFDocumentState } from '@etherealengine/engine/src/gltf/GLTFDocumentState'
import { ModelComponent } from '@etherealengine/engine/src/scene/components/ModelComponent'
import { getModelSceneID } from '@etherealengine/engine/src/scene/functions/loaders/ModelFunctions'
import { NO_PROXY, defineState, getMutableState, useHookstate } from '@etherealengine/hyperflux'
import { DirectionalLightComponent, TransformComponent } from '@etherealengine/spatial'
import { CameraComponent } from '@etherealengine/spatial/src/camera/components/CameraComponent'
import { NameComponent } from '@etherealengine/spatial/src/common/NameComponent'
import { RendererComponent, initializeEngineRenderer } from '@etherealengine/spatial/src/renderer/WebGLRendererSystem'
import { ObjectLayerMaskComponent } from '@etherealengine/spatial/src/renderer/components/ObjectLayerComponent'
import { VisibleComponent } from '@etherealengine/spatial/src/renderer/components/VisibleComponent'
import createReadableTexture from '@etherealengine/spatial/src/renderer/functions/createReadableTexture'
import {
  BoundingBoxComponent,
  updateBoundingBox
} from '@etherealengine/spatial/src/transform/components/BoundingBoxComponents'
import { computeTransformMatrix } from '@etherealengine/spatial/src/transform/systems/TransformSystem'
import React, { useEffect } from 'react'
import { Color, Euler, Material, MathUtils, Matrix4, Mesh, Quaternion, Sphere, SphereGeometry, Vector3 } from 'three'

import { ErrorComponent } from '@etherealengine/engine/src/scene/components/ErrorComponent'
import { ShadowComponent } from '@etherealengine/engine/src/scene/components/ShadowComponent'
import { useFind } from '@etherealengine/spatial/src/common/functions/FeathersHooks'
import { addObjectToGroup } from '@etherealengine/spatial/src/renderer/components/GroupComponent'
import { MeshComponent } from '@etherealengine/spatial/src/renderer/components/MeshComponent'
import { loadMaterialGLTF } from '@etherealengine/spatial/src/renderer/materials/materialFunctions'
import { iterateEntityNode } from '@etherealengine/spatial/src/transform/components/EntityTree'
import { uploadToFeathersService } from '../../util/upload'
import { getCanvasBlob } from '../utils'

type ThumbnailJob = {
  key: string
  project: string // the project name
  id: string // the existing static resource ID
}

const seekVideo = (video: HTMLVideoElement, time: number): Promise<void> =>
  new Promise<void>((resolve, reject) => {
    video.currentTime = time
    video.onerror = reject
    video.onseeked = () => {
      video.onerror = null
      video.onseeked = null
      resolve()
    }
  })

const drawToCanvas = (source: CanvasImageSource): Promise<HTMLCanvasElement | null> => {
  const canvas = document.createElement('canvas')
  canvas.width = 90
  canvas.height = 90
  const ctx = canvas.getContext('2d')
  if (ctx == null) {
    return Promise.reject()
  }
  ctx.drawImage(source, 0, 0, 90, 90)
  return Promise.resolve(canvas)
}

const uploadThumbnail = async (src: string, projectName: string, staticResourceId: string, blob: Blob | null) => {
  if (!blob) return
  const thumbnailMode = 'automatic'
  const thumbnailKey = `${decodeURI(stripSearchFromURL(src).replace(/^.*?\/projects\//, ''))
    .replaceAll(/[^a-zA-Z0-9\.\-_\s]/g, '')
    .replaceAll(/\s/g, '-')}-thumbnail.png`
  const file = new File([blob], thumbnailKey)
  const pathname = new URL(
    await uploadToFeathersService(fileBrowserUploadPath, [file], {
      args: [
        {
          fileName: file.name,
          project: projectName,
          path: 'public/thumbnails/' + file.name,
          contentType: file.type,
          type: 'thumbnail',
          thumbnailKey,
          thumbnailMode
        }
      ]
    }).promise
  ).pathname
  await Engine.instance.api
    .service(staticResourcePath)
    .patch(staticResourceId, { thumbnailKey: pathname.slice(1), thumbnailMode })
}

const seenResources = new Set<string>()

export const FileThumbnailJobState = defineState({
  name: 'FileThumbnailJobState',
  initial: [] as ThumbnailJob[],
  reactor: () => <ThumbnailJobReactor />,
  useGenerateThumbnails: async (files: readonly FileBrowserContentType[]) => {
    const resourceQuery = useFind(staticResourcePath, {
      query: {
        key: {
          $in: files.map((file) => file.key).filter((key) => !seenResources.has(key))
        },
        thumbnailKey: 'null'
      }
    })

    /**
     * This useEffect will continuously check for new resources that need thumbnails generated until all resources have thumbnails
     */
    useEffect(() => {
      for (const resource of resourceQuery.data) {
        if (seenResources.has(resource.key)) continue
        seenResources.add(resource.key)

        if (resource.thumbnailKey != null || !extensionCanHaveThumbnail(resource.key.split('.').pop() ?? '')) continue

        getMutableState(FileThumbnailJobState).merge([
          {
            key: resource.url,
            project: resource.project!,
            id: resource.id
          }
        ])
      }

      // If there are more files left to be processed in the list we have specified, refetch the query
      if (resourceQuery.total > resourceQuery.data.length) resourceQuery.refetch()
    }, [resourceQuery.data])
  }
})

type ThumbnailFileType = 'image' | 'model' | 'texture' | 'video' | 'material'

const extensionThumbnailTypes: { extensions: string[]; thumbnailType: ThumbnailFileType }[] = [
  { extensions: ['material.gltf'], thumbnailType: 'material' },
  { extensions: ['gltf', 'glb', 'vrm', 'usdz', 'fbx'], thumbnailType: 'model' },
  { extensions: ['png', 'jpeg', 'jpg'], thumbnailType: 'image' },
  { extensions: ['ktx2'], thumbnailType: 'texture' },
  { extensions: ['mp4', 'm3u8'], thumbnailType: 'video' }
]
const extensionThumbnailTypeMap = new Map<string, ThumbnailFileType>()
for (const { extensions, thumbnailType } of extensionThumbnailTypes) {
  for (const extension of extensions) {
    extensionThumbnailTypeMap.set(extension, thumbnailType)
  }
}

const stripSearchFromURL = (url: string): string => {
  if (!url.includes('?')) return url
  const cleanURL = new URL(url)
  cleanURL.search = ''
  return cleanURL.href
}

export const extensionCanHaveThumbnail = (ext: string): boolean => extensionThumbnailTypeMap.has(ext)

const ThumbnailJobReactor = () => {
  const jobState = useHookstate(getMutableState(FileThumbnailJobState))
  const currentJob = useHookstate(null as ThumbnailJob | null)
  const { key: src, project, id } = currentJob.value ?? { key: '', project: '', id: '' }
  const strippedSrc = stripSearchFromURL(src)
  const extension = strippedSrc.endsWith('.material.gltf') ? 'material.gltf' : strippedSrc.split('.').pop() ?? ''
  const fileType = extensionThumbnailTypeMap.get(extension)

  const state = useHookstate({
    cameraEntity: UndefinedEntity,
    modelEntity: UndefinedEntity,
    lightEntity: UndefinedEntity,
    thumbnailCanvas: null as HTMLCanvasElement | null
  })
  const loadPromiseState = useHookstate(null as Promise<any> | null) // for asset loading
  const sceneState = useHookstate(getMutableState(GLTFDocumentState)) // for model rendering
  const [tex] = useTexture(fileType === 'texture' ? src : '') // for texture loading
  const lightComponent = useOptionalComponent(state.lightEntity.value, DirectionalLightComponent)
  const errorComponent = useOptionalComponent(state.modelEntity.value, ErrorComponent)

  const rendering = useHookstate(false)
  const materialLoaded = useHookstate(false)

  const tryCatch = (fn: any) => {
    try {
      fn()
    } catch (e) {
      console.error('failed to generate thumbnail for', src)
      console.error(e)
      jobState.set(jobState.get(NO_PROXY).slice(1))
    }
  }

  function cleanupState() {
    if (state.cameraEntity.value) {
      removeEntity(state.cameraEntity.value)
      state.cameraEntity.set(UndefinedEntity)
    }
    if (state.modelEntity.value) {
      removeEntity(state.modelEntity.value)
      state.modelEntity.set(UndefinedEntity)
    }
    if (state.lightEntity.value) {
      removeEntity(state.lightEntity.value)
      state.lightEntity.set(UndefinedEntity)
    }
    if (state.thumbnailCanvas.get(NO_PROXY)) {
      state.thumbnailCanvas.get(NO_PROXY)?.remove()
      state.thumbnailCanvas.set(null)
    }
  }

  useEffect(() => {
    if (jobState.length > 0) {
      const newJob = jobState[0].get(NO_PROXY)
      currentJob.set(JSON.parse(JSON.stringify(newJob)))
    } else {
      cleanupState()
    }
  }, [jobState.length])

  // Load and render image
  useEffect(() => {
    if (src === '') return
    if (fileType !== 'image') return
    if (loadPromiseState.promised || loadPromiseState.value != null) return
    tryCatch(() => {
      const image = new Image()
      image.crossOrigin = 'anonymous'
      image.src = src
      loadPromiseState.set(
        image
          .decode()
          .then(() => drawToCanvas(image))
          .then(getCanvasBlob)
          .then((blob) => tryCatch(() => uploadThumbnail(src, project, id, blob)))
          .then(() => jobState.set(jobState.get(NO_PROXY).slice(1)))
      )
    })
  }, [fileType, id])

  // Load and render video
  useEffect(() => {
    if (src === '') return
    if (fileType !== 'video') return
    if (loadPromiseState.value != null) return
    tryCatch(() => {
      const video = document.createElement('video')
      video.src = src
      video.crossOrigin = 'anonymous'
      loadPromiseState.set(
        seekVideo(video, 1)
          .then(() => drawToCanvas(video))
          .then(getCanvasBlob)
          .then((blob) => tryCatch(() => uploadThumbnail(src, project, id, blob)))
          .then(() => video.remove())
          .then(() => jobState.set(jobState.get(NO_PROXY).slice(1)))
      )
    })
  }, [fileType, id])

  // Load and render texture
  useEffect(() => {
    if (src === '') return
    if (fileType !== 'texture') return
    if (loadPromiseState.value != null) return
    if (!tex) return
    tryCatch(() => {
      const image = new Image()
      image.crossOrigin = 'anonymous'

      loadPromiseState.set(
        createReadableTexture(tex, { url: true })
          .then((result) => {
            image.src = result as string
            return image.decode()
          })
          .then(() => drawToCanvas(image))
          .then(getCanvasBlob)
          .then((blob) => tryCatch(() => uploadThumbnail(src, project, id, blob)))
          .then(() => image.remove())
          .then(() => jobState.set(jobState.get(NO_PROXY).slice(1)))
      )
    })
  }, [fileType, tex, id])

  // Load models
  useEffect(() => {
    if (src === '' || (fileType !== 'model' && fileType !== 'material')) {
      cleanupState()
      return
    }

    const entity = createEntity()
    setComponent(entity, NameComponent, 'thumbnail job asset ' + src)
    const uuid = MathUtils.generateUUID() as EntityUUID
    setComponent(entity, UUIDComponent, uuid)
    setComponent(entity, VisibleComponent)
    setComponent(entity, ShadowComponent, { cast: true, receive: true })
    setComponent(entity, BoundingBoxComponent)
    if (fileType === 'model') {
      setComponent(entity, ModelComponent, { src, cameraOcclusion: false })
    } else {
      if (materialLoaded.value) {
        materialLoaded.set(false)
      }
      loadMaterialGLTF(src, (material) => {
        if (!material) {
          console.error('Failed to load material for thumbnail', src)
        } else {
          const sphere = new Mesh(new SphereGeometry(1), material)
          if (Object.hasOwn(sphere.material, 'flatShading')) {
            ;(sphere.material as Material & { flatShading: boolean }).flatShading = false
          }
          addObjectToGroup(entity, sphere)
          setComponent(entity, MeshComponent, sphere)
          materialLoaded.set(true)
        }
      })
    }

    const lightEntity = createEntity()
    setComponent(lightEntity, TransformComponent, { rotation: new Quaternion().setFromEuler(new Euler(-4, -0.5, 0)) })
    setComponent(lightEntity, NameComponent, 'thumbnail job light for ' + src)
    setComponent(lightEntity, VisibleComponent)
    setComponent(lightEntity, DirectionalLightComponent, { intensity: 1, color: new Color(0xffffff) })

    if (!state.cameraEntity.value) {
      let canvasContainer = document.getElementById('thumbnail-camera-container')
      if (!canvasContainer) {
        canvasContainer = document.createElement('div')
        canvasContainer.id = 'thumbnail-camera-container'
        canvasContainer.style.width = '256px'
        canvasContainer.style.height = '256px'
        document.body.append(canvasContainer)
      }
      const thumbnailCanvas = document.createElement('canvas')
      thumbnailCanvas.width = 256
      thumbnailCanvas.height = 256
      canvasContainer.appendChild(thumbnailCanvas)
      state.thumbnailCanvas.set(thumbnailCanvas)

      const cameraEntity = createEntity()
      setComponent(cameraEntity, CameraComponent)
      setComponent(cameraEntity, RendererComponent, { canvas: thumbnailCanvas })
      initializeEngineRenderer(cameraEntity)
      setComponent(cameraEntity, VisibleComponent, true)
      state.cameraEntity.set(cameraEntity)
    }

    state.modelEntity.set(entity)
    state.lightEntity.set(lightEntity)
  }, [fileType, id])

  // Render model to canvas
  useEffect(() => {
    if (errorComponent?.keys.includes(ModelComponent.name)) {
      console.error('failed to load model for thumbnail', src)
      rendering.set(false)
      jobState.set(jobState.get(NO_PROXY).slice(1))
      return
    }
    if (src === '') return
    if (rendering.value) return
    if (
      (fileType !== 'model' && fileType !== 'material') ||
      !state.cameraEntity.value ||
      !state.modelEntity.value ||
      !lightComponent?.light.value
    )
      return

    if (fileType === 'material' && !materialLoaded.value) return

    const modelEntity = state.modelEntity.value
    const lightEntity = state.lightEntity.value

    const sceneIDs = iterateEntityNode(modelEntity, getModelSceneID, (entity) => hasComponent(entity, ModelComponent))

    for (const sceneID of sceneIDs) {
      if (!sceneState[sceneID].value) return
    }

    rendering.set(true)
    try {
      updateBoundingBox(modelEntity)

      const bbox = getComponent(modelEntity, BoundingBoxComponent).box
      const length = bbox.getSize(new Vector3(0, 0, 0)).length()
      const normalizedSize = new Vector3().setScalar(length / 2)

      //const canvas = document.getElementById('preview-canvas') as HTMLCanvasElement
      // Create the camera entity
      const cameraEntity = state.cameraEntity.value
      setComponent(cameraEntity, NameComponent, 'thumbnail job camera for ' + src)

      // Assuming bbox is already defined
      const size = bbox.getSize(new Vector3())
      const center = bbox.getCenter(new Vector3())

      // Calculate the bounding sphere radius
      const boundingSphere = bbox.getBoundingSphere(new Sphere())
      const radius = boundingSphere.radius

      const camera = getComponent(cameraEntity, CameraComponent).cameras[0]
      const fov = camera.fov * (Math.PI / 180) // convert vertical fov to radians

      // Calculate the camera direction vector with the desired angle offsets
      const angleY = 30 * (Math.PI / 180) // 30 degrees in radians
      const angleX = 15 * (Math.PI / 180) // 15 degrees in radians

      const direction = new Vector3(
        Math.sin(angleY) * Math.cos(angleX),
        Math.sin(angleX),
        Math.cos(angleY) * Math.cos(angleX)
      ).normalize()

      // Calculate the distance from the camera to the bounding sphere such that it fully frames the content
      const distance = radius / Math.sin(fov / 2)

      // Calculate the camera position
      const cameraPosition = direction.multiplyScalar(distance).add(center)

      // Set the camera transform component
      setComponent(cameraEntity, TransformComponent, { position: cameraPosition })
      computeTransformMatrix(cameraEntity)

      // Calculate the quaternion rotation to look at the center
      const lookAtMatrix = new Matrix4()
      lookAtMatrix.lookAt(cameraPosition, center, new Vector3(0, 1, 0))
      const targetRotation = new Quaternion().setFromRotationMatrix(lookAtMatrix)

      // Apply the rotation to the camera's TransfortexturemComponent
      setComponent(cameraEntity, TransformComponent, { rotation: targetRotation })
      computeTransformMatrix(cameraEntity)
      camera.matrixWorldInverse.copy(camera.matrixWorld).invert()

      // Update the view camera matrices
      const viewCamera = camera
      viewCamera.matrixWorld.copy(camera.matrixWorld)
      viewCamera.matrixWorldInverse.copy(camera.matrixWorldInverse)
      viewCamera.projectionMatrix.copy(camera.projectionMatrix)
      viewCamera.projectionMatrixInverse.copy(camera.projectionMatrixInverse)

      viewCamera.layers.mask = getComponent(cameraEntity, ObjectLayerMaskComponent)
<<<<<<< HEAD
      setComponent(cameraEntity, RendererComponent, { scenes: [modelEntity, lightEntity] })

      const scene = new Scene()
      scene.children = getComponent(cameraEntity, RendererComponent)
        .scenes.map((entity) => getComponent(entity, GroupComponent))
        .flat()
      const canvas = getComponent(cameraEntity, RendererComponent).canvas
=======
      setComponent(cameraEntity, SceneComponent, { children: [modelEntity, lightEntity] })
      const canvas = getComponent(cameraEntity, RendererComponent).canvas!
>>>>>>> f80d1864
      const maxTryCount = 10
      function doRender(tryCount = 0) {
        requestAnimationFrame(() => {
          const tmpCanvas = document.createElement('canvas')
          tmpCanvas.width = 256
          tmpCanvas.height = 256
          const ctx = tmpCanvas.getContext('2d')!
          ctx.drawImage(canvas, 0, 0, 256, 256)
          //repeat if image is blank
          if (ctx.getImageData(0, 0, 256, 256).data.every((v) => v === 0)) {
            if (tryCount < maxTryCount) {
              doRender(tryCount + 1)
              return
            }
          }
          function cleanup() {
            tmpCanvas.remove()
            jobState.set(jobState.get(NO_PROXY).slice(1))
            rendering.set(false)
            materialLoaded.set(false)
          }

          tmpCanvas.toBlob((blob: Blob) => {
            try {
              uploadThumbnail(src, project, id, blob).then(cleanup)
            } catch (e) {
              console.error('failed to upload model thumbnail for', src)
              console.error(e)
              cleanup()
            }
          })
        })
      }
      doRender()
    } catch (e) {
      console.error('failed to generate model thumbnail for', src)
      console.error(e)
      jobState.set(jobState.get(NO_PROXY).slice(1))
      rendering.set(false)
    }
  }, [
    state.cameraEntity,
    state.modelEntity,
    lightComponent?.light,
    sceneState.keys,
    errorComponent?.keys,
    materialLoaded
  ])

  return null
}<|MERGE_RESOLUTION|>--- conflicted
+++ resolved
@@ -63,7 +63,7 @@
 import { ErrorComponent } from '@etherealengine/engine/src/scene/components/ErrorComponent'
 import { ShadowComponent } from '@etherealengine/engine/src/scene/components/ShadowComponent'
 import { useFind } from '@etherealengine/spatial/src/common/functions/FeathersHooks'
-import { addObjectToGroup } from '@etherealengine/spatial/src/renderer/components/GroupComponent'
+import { GroupComponent, addObjectToGroup } from '@etherealengine/spatial/src/renderer/components/GroupComponent'
 import { MeshComponent } from '@etherealengine/spatial/src/renderer/components/MeshComponent'
 import { loadMaterialGLTF } from '@etherealengine/spatial/src/renderer/materials/materialFunctions'
 import { iterateEntityNode } from '@etherealengine/spatial/src/transform/components/EntityTree'
@@ -477,18 +477,12 @@
       viewCamera.projectionMatrixInverse.copy(camera.projectionMatrixInverse)
 
       viewCamera.layers.mask = getComponent(cameraEntity, ObjectLayerMaskComponent)
-<<<<<<< HEAD
       setComponent(cameraEntity, RendererComponent, { scenes: [modelEntity, lightEntity] })
 
-      const scene = new Scene()
+      const { scene, canvas } = getComponent(cameraEntity, RendererComponent)
       scene.children = getComponent(cameraEntity, RendererComponent)
         .scenes.map((entity) => getComponent(entity, GroupComponent))
         .flat()
-      const canvas = getComponent(cameraEntity, RendererComponent).canvas
-=======
-      setComponent(cameraEntity, SceneComponent, { children: [modelEntity, lightEntity] })
-      const canvas = getComponent(cameraEntity, RendererComponent).canvas!
->>>>>>> f80d1864
       const maxTryCount = 10
       function doRender(tryCount = 0) {
         requestAnimationFrame(() => {
@@ -496,7 +490,7 @@
           tmpCanvas.width = 256
           tmpCanvas.height = 256
           const ctx = tmpCanvas.getContext('2d')!
-          ctx.drawImage(canvas, 0, 0, 256, 256)
+          ctx.drawImage(canvas!, 0, 0, 256, 256)
           //repeat if image is blank
           if (ctx.getImageData(0, 0, 256, 256).data.every((v) => v === 0)) {
             if (tryCount < maxTryCount) {
