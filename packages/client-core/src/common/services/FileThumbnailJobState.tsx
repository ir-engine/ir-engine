--- conflicted
+++ resolved
@@ -505,13 +505,8 @@
     const lightEntity = state.lightEntity.value
     const skyboxEntity = state.skyboxEntity.value
 
-<<<<<<< HEAD
     const sceneID = GLTFComponent.getInstanceID(modelEntity)
-    if (!sceneState.value[sceneID]) return
-=======
-    const sceneID = getModelSceneID(modelEntity)
     if (fileType === 'model' && !sceneState.value[sceneID]) return
->>>>>>> 8a44d98f
 
     try {
       const cameraEntity = state.cameraEntity.value
