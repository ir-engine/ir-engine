/*
CPAL-1.0 License

The contents of this file are subject to the Common Public Attribution License
Version 1.0. (the "License"); you may not use this file except in compliance
with the License. You may obtain a copy of the License at
https://github.com/ir-engine/ir-engine/blob/dev/LICENSE.
The License is based on the Mozilla Public License Version 1.1, but Sections 14
and 15 have been added to cover use of software over a computer network and 
provide for limited attribution for the Original Developer. In addition, 
Exhibit A has been modified to be consistent with Exhibit B.

Software distributed under the License is distributed on an "AS IS" basis,
WITHOUT WARRANTY OF ANY KIND, either express or implied. See the License for the
specific language governing rights and limitations under the License.

The Original Code is Infinite Reality Engine.

The Original Developer is the Initial Developer. The Initial Developer of the
Original Code is the Infinite Reality Engine team.

All portions of the code written by the Infinite Reality Engine team are Copyright © 2021-2023 
Infinite Reality Engine. All Rights Reserved.
*/

import { Paginated } from '@feathersjs/feathers'
import { useEffect } from 'react'

<<<<<<< HEAD
import { API } from '@etherealengine/common'
import multiLogger from '@etherealengine/common/src/logger'
=======
import multiLogger from '@ir-engine/common/src/logger'
>>>>>>> 7a4de912
import {
  builderInfoPath,
  githubRepoAccessRefreshPath,
  InviteCode,
  projectBranchesPath,
  projectBuilderTagsPath,
  ProjectBuilderTagsType,
  projectBuildPath,
  ProjectBuildUpdateItemType,
  projectCheckSourceDestinationMatchPath,
  projectCheckUnfetchedCommitPath,
  projectCommitsPath,
  projectDestinationCheckPath,
  projectGithubPushPath,
  projectInvalidatePath,
  projectPath,
  projectPermissionPath,
  ProjectType,
  ProjectUpdateParams,
  UserID
<<<<<<< HEAD
} from '@etherealengine/common/src/schema.type.module'
import { defineState, getMutableState, useHookstate } from '@etherealengine/hyperflux'
=======
} from '@ir-engine/common/src/schema.type.module'
import { Engine } from '@ir-engine/ecs/src/Engine'
import { defineState, getMutableState, useHookstate } from '@ir-engine/hyperflux'
>>>>>>> 7a4de912

import { NotificationService } from './NotificationService'

const logger = multiLogger.child({ component: 'client-core:projects' })

//State
export const PROJECT_PAGE_LIMIT = 100

export const ProjectState = defineState({
  name: 'ProjectState',
  initial: () => ({
    projects: [] as Array<ProjectType>,
    updateNeeded: true,
    rebuilding: false,
    succeeded: false,
    failed: false,
    builderTags: [] as Array<ProjectBuilderTagsType>,
    builderInfo: {
      engineVersion: '',
      engineCommit: ''
    },
    refreshingGithubRepoAccess: false
  })
})

//Service
export const ProjectService = {
  fetchProjects: async () => {
    try {
      const projects = (await API.instance.service(projectPath).find({
        query: {
          action: 'admin',
          allowed: true
        }
      })) as Paginated<ProjectType>
      getMutableState(ProjectState).merge({
        updateNeeded: false,
        projects: projects.data
      })
    } catch (err) {
      NotificationService.dispatchNotify(err.message || JSON.stringify(err), { variant: 'error' })
    }
  },

  // restricted to admin scope
  createProject: async (name: string, params?: ProjectUpdateParams) => {
    const result = await API.instance.service(projectPath).create({ name }, params)
    logger.info({ result }, 'Create project result')
    await ProjectService.fetchProjects()
  },

  // restricted to admin scope
  uploadProject: async (data: ProjectBuildUpdateItemType) => {
    const result = await API.instance.service(projectPath).update('', {
      sourceURL: data.sourceURL,
      destinationURL: data.destinationURL,
      name: data.name,
      reset: data.reset,
      commitSHA: data.commitSHA,
      sourceBranch: data.sourceBranch,
      updateType: data.updateType,
      updateSchedule: data.updateSchedule
    })
    logger.info({ result }, 'Upload project result')
    await API.instance.service(projectInvalidatePath).patch(null, { projectName: data.name })
    await ProjectService.fetchProjects()
  },

  // restricted to admin scope
  removeProject: async (id: string, params?: ProjectUpdateParams) => {
    const result = await API.instance.service(projectPath).remove(id, params)
    logger.info({ result }, 'Remove project result')
    await ProjectService.fetchProjects()
  },

  // restricted to admin scope
  checkReloadStatus: async () => {
    const result = await API.instance.service(projectBuildPath).find()
    logger.info({ result }, 'Check reload projects result')
    getMutableState(ProjectState).merge({
      rebuilding: result.running,
      succeeded: result.succeeded,
      failed: result.failed
    })
  },

  // restricted to admin scope
  invalidateProjectCache: async (projectName: string) => {
    try {
      await API.instance.service(projectInvalidatePath).patch(null, { projectName })
      await ProjectService.fetchProjects()
    } catch (err) {
      logger.error(err, 'Error invalidating project cache.')
    }
  },

  setEnabled: async (id: string, enabled: boolean) => {
    try {
      await API.instance.service(projectPath).patch(id, {
        enabled
      })
    } catch (err) {
      logger.error(err, 'Error setting project enabled')
      throw err
    }
  },

  setVisibility: async (id: string, visibility: ProjectType['visibility']) => {
    try {
      await API.instance.service(projectPath).patch(id, {
        visibility
      })
    } catch (err) {
      logger.error(err, 'Error setting project visibility')
      throw err
    }
  },

  setRepositoryPath: async (id: string, url: string) => {
    try {
      await API.instance.service(projectPath).patch(id, {
        repositoryPath: url
      })
    } catch (err) {
      logger.error(err, 'Error setting project repository path')
      throw err
    }
  },

  pushProject: async (id: string) => {
    try {
      await API.instance.service(projectGithubPushPath).patch(id, {})
    } catch (err) {
      logger.error('Error with project push', err)
      throw err
    }
  },

  createPermission: async (userInviteCode: InviteCode, projectId: string, type: string) => {
    try {
      return API.instance.service(projectPermissionPath).create({
        inviteCode: userInviteCode,
        userId: '' as UserID,
        projectId: projectId,
        type
      })
    } catch (err) {
      logger.error('Error with creating new project-permission', err)
      throw err
    }
  },

  patchPermission: async (id: string, type: string) => {
    try {
      return API.instance.service(projectPermissionPath).patch(id, {
        type: type
      })
    } catch (err) {
      logger.error('Error with patching project-permission', err)
      throw err
    }
  },

  removePermission: async (id: string) => {
    try {
      return API.instance.service(projectPermissionPath).remove(id)
    } catch (err) {
      logger.error('Error with removing project-permission', err)
      throw err
    }
  },
  useAPIListeners: () => {
    const updateNeeded = useHookstate(getMutableState(ProjectState).updateNeeded)

    useEffect(() => {
      if (updateNeeded.value) ProjectService.fetchProjects()
    }, [updateNeeded])

    useEffect(() => {
      // TODO #7254
      // API.instance.service(projectBuildPath).on('patched', (params) => {})

      const projectPatchedListener = (params) => {
        getMutableState(ProjectState).updateNeeded.set(true)
      }

      API.instance.service(projectPath).on('patched', projectPatchedListener)

      return () => {
        API.instance.service(projectPath).off('patched', projectPatchedListener)
      }
    }, [])
  },

  fetchProjectBranches: async (url: string) => {
    try {
      return (await API.instance.service(projectBranchesPath).get(url)).branches
    } catch (err) {
      logger.error('Error with fetching tags for a project', err)
      throw err
    }
  },

  fetchProjectCommits: async (url: string, branchName: string) => {
    try {
      const projectCommits = await API.instance.service(projectCommitsPath).get(url, {
        query: {
          sourceBranch: branchName
        }
      })

      return projectCommits.commits
    } catch (err) {
      logger.error('Error with fetching commits for a project', err)
      throw err
    }
  },

  checkDestinationURLValid: async ({ url, inputProjectURL }: { url: string; inputProjectURL?: string }) => {
    try {
      return API.instance.service(projectDestinationCheckPath).get(url, {
        query: {
          inputProjectURL
        }
      })
    } catch (err) {
      logger.error('Error with checking destination for a project', err)
      throw err
    }
  },

  checkUnfetchedCommit: async ({ url, selectedSHA }: { url: string; selectedSHA?: string }) => {
    try {
      return API.instance.service(projectCheckUnfetchedCommitPath).get(url, {
        query: {
          selectedSHA
        }
      })
    } catch (err) {
      logger.error('Error with checking destination for a project', err)
      throw err
    }
  },

  checkSourceMatchesDestination: async ({
    sourceURL,
    selectedSHA,
    destinationURL,
    existingProject = false
  }: {
    sourceURL: string
    selectedSHA: string
    destinationURL: string
    existingProject: boolean
  }) => {
    try {
      return API.instance.service(projectCheckSourceDestinationMatchPath).find({
        query: {
          sourceURL,
          selectedSHA,
          destinationURL,
          existingProject
        }
      })
    } catch (err) {
      logger.error('Error with checking source matches destination', err)
      throw err
    }
  },

  updateEngine: async (tag: string, updateProjects: boolean, projectsToUpdate: ProjectBuildUpdateItemType[]) => {
    try {
      await API.instance.service(projectBuildPath).patch(tag, {
        updateProjects,
        projectsToUpdate
      })
    } catch (err) {
      logger.error('Error with updating engine version', err)
      throw err
    }
  },

  fetchBuilderTags: async () => {
    try {
      const result = await API.instance.service(projectBuilderTagsPath).find()
      getMutableState(ProjectState).builderTags.set(result)
    } catch (err) {
      logger.error('Error with getting builder tags', err)
      throw err
    }
  },

  getBuilderInfo: async () => {
    try {
      const result = await API.instance.service(builderInfoPath).get()
      getMutableState(ProjectState).builderInfo.set(result)
    } catch (err) {
      logger.error('Error with getting engine info', err)
      throw err
    }
  },

  refreshGithubRepoAccess: async () => {
    try {
      getMutableState(ProjectState).refreshingGithubRepoAccess.set(true)
      await API.instance.service(githubRepoAccessRefreshPath).find()
      getMutableState(ProjectState).refreshingGithubRepoAccess.set(false)
      await ProjectService.fetchProjects()
    } catch (err) {
      logger.error('Error with refreshing Github repo access', err)
      throw err
    }
  }
}<|MERGE_RESOLUTION|>--- conflicted
+++ resolved
@@ -26,12 +26,8 @@
 import { Paginated } from '@feathersjs/feathers'
 import { useEffect } from 'react'
 
-<<<<<<< HEAD
-import { API } from '@etherealengine/common'
-import multiLogger from '@etherealengine/common/src/logger'
-=======
+import { API } from '@ir-engine/common'
 import multiLogger from '@ir-engine/common/src/logger'
->>>>>>> 7a4de912
 import {
   builderInfoPath,
   githubRepoAccessRefreshPath,
@@ -52,14 +48,8 @@
   ProjectType,
   ProjectUpdateParams,
   UserID
-<<<<<<< HEAD
-} from '@etherealengine/common/src/schema.type.module'
-import { defineState, getMutableState, useHookstate } from '@etherealengine/hyperflux'
-=======
 } from '@ir-engine/common/src/schema.type.module'
-import { Engine } from '@ir-engine/ecs/src/Engine'
 import { defineState, getMutableState, useHookstate } from '@ir-engine/hyperflux'
->>>>>>> 7a4de912
 
 import { NotificationService } from './NotificationService'
 
