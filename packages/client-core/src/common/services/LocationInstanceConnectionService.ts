--- conflicted
+++ resolved
@@ -108,16 +108,9 @@
   connectToServer: async (instanceId: string) => {
     const dispatch = useDispatch()
     dispatch(LocationInstanceConnectionAction.connecting(instanceId))
-<<<<<<< HEAD
-    const transport = Engine.instance.currentWorld.networks.get(
-      Engine.instance.currentWorld.worldNetwork?.hostId
-    ) as SocketWebRTCClientNetwork
-    if (transport?.socket) {
-=======
-    const transport = Network.instance.getTransport('world' as UserId) as SocketWebRTCClientTransport
+    const transport = Engine.instance.currentWorld.worldNetwork as SocketWebRTCClientNetwork
     logger.info({ socket: !!transport.socket, transport }, 'Connect To World Server')
     if (transport.socket) {
->>>>>>> e8f2f66a
       await leave(transport, false)
     }
     console.log('Connect To World Server', !!transport?.socket, transport)
