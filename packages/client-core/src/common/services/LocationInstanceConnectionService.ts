/*
CPAL-1.0 License

The contents of this file are subject to the Common Public Attribution License
Version 1.0. (the "License"); you may not use this file except in compliance
with the License. You may obtain a copy of the License at
https://github.com/EtherealEngine/etherealengine/blob/dev/LICENSE.
The License is based on the Mozilla Public License Version 1.1, but Sections 14
and 15 have been added to cover use of software over a computer network and 
provide for limited attribution for the Original Developer. In addition, 
Exhibit A has been modified to be consistent with Exhibit B.

Software distributed under the License is distributed on an "AS IS" basis,
WITHOUT WARRANTY OF ANY KIND, either express or implied. See the License for the
specific language governing rights and limitations under the License.

The Original Code is Ethereal Engine.

The Original Developer is the Initial Developer. The Initial Developer of the
Original Code is the Ethereal Engine team.

All portions of the code written by the Ethereal Engine team are Copyright © 2021-2023 
Ethereal Engine. All Rights Reserved.
*/

import { Paginated } from '@feathersjs/feathers'
import { none, State } from '@hookstate/core'
import { useEffect } from 'react'

import { Instance } from '@etherealengine/common/src/interfaces/Instance'
import logger from '@etherealengine/common/src/logger'
import { Engine } from '@etherealengine/engine/src/ecs/classes/Engine'
<<<<<<< HEAD
import { NetworkState, updateNetworkID } from '@etherealengine/engine/src/networking/NetworkState'
import { defineState, dispatchAction, getMutableState, getState, useState } from '@etherealengine/hyperflux'
=======
import { NetworkTopics } from '@etherealengine/engine/src/networking/classes/Network'
import { addNetwork, NetworkState, updateNetworkID } from '@etherealengine/engine/src/networking/NetworkState'
import { UserID } from '@etherealengine/engine/src/schemas/user/user.schema'
import {
  defineAction,
  defineState,
  dispatchAction,
  getMutableState,
  getState,
  useState
} from '@etherealengine/hyperflux'
>>>>>>> 2811a105

import { InstanceServerProvisionResult } from '@etherealengine/common/src/interfaces/InstanceServerProvisionResult'
import { API } from '../../API'
import { connectToNetwork, leaveNetwork, SocketWebRTCClientNetwork } from '../../transports/SocketWebRTCClientFunctions'
import { AuthState } from '../../user/services/AuthService'
import { NetworkConnectionService } from './NetworkConnectionService'

type InstanceState = {
  ipAddress: string
  port: string
  locationId: string | null
  sceneId: string | null
  roomCode: string
  provisioned: boolean
  connected: boolean
  readyToConnect: boolean
  connecting: boolean
}

export const LocationInstanceState = defineState({
  name: 'LocationInstanceState',
  initial: () => ({
    instances: {} as { [id: string]: InstanceState }
  })
})

export function useWorldNetwork() {
  const worldNetworkState = useState(getMutableState(NetworkState).networks)
  const worldHostId = useState(getMutableState(NetworkState).hostIds.world)
  return worldHostId.value ? (worldNetworkState[worldHostId.value] as State<SocketWebRTCClientNetwork>) : null
}

export function useWorldInstance() {
  const worldInstanceState = useState(getMutableState(LocationInstanceState).instances)
  const worldHostId = useState(getMutableState(NetworkState).hostIds.world)
  return worldHostId.value ? worldInstanceState[worldHostId.value] : null
}

<<<<<<< HEAD
=======
export const LocationInstanceConnectionServiceReceptor = (action) => {
  const s = getMutableState(LocationInstanceState)
  matches(action)
    .when(LocationInstanceConnectionAction.serverProvisioned.matches, (action) => {
      getMutableState(NetworkState).hostIds.world.set(action.instanceId)
      addNetwork(initializeNetwork(action.instanceId, action.instanceId, NetworkTopics.world))
      return s.instances.merge({
        [action.instanceId]: {
          ipAddress: action.ipAddress,
          port: action.port,
          locationId: action.locationId,
          sceneId: action.sceneId,
          roomCode: action.roomCode,
          provisioned: true,
          readyToConnect: true,
          connected: false,
          connecting: false
        }
      })
    })
    .when(LocationInstanceConnectionAction.connecting.matches, (action) => {
      return s.instances[action.instanceId].connecting.set(true)
    })
    .when(LocationInstanceConnectionAction.instanceServerConnected.matches, (action) => {
      return s.instances[action.instanceId].merge({
        connected: true,
        connecting: false,
        readyToConnect: false
      })
    })
    .when(LocationInstanceConnectionAction.disconnect.matches, (action) => {
      return s.instances[action.instanceId].set(none)
    })
    .when(LocationInstanceConnectionAction.changeActiveConnectionHostId.matches, (action) => {
      const currentNetworkState = s.instances[action.currentInstanceId].get({ noproxy: true })
      const networkState = getMutableState(NetworkState)
      const currentNework = getState(NetworkState).networks[action.currentInstanceId]
      updateNetworkID(currentNework as SocketWebRTCClientNetwork, action.newInstanceId)
      networkState.hostIds.world.set(action.newInstanceId as UserID)
      s.instances.merge({ [action.newInstanceId]: currentNetworkState })
      s.instances[action.currentInstanceId].set(none)
    })
}

//Service
>>>>>>> 2811a105
export const LocationInstanceConnectionService = {
  changeActiveConnection: (currentInstanceId: UserId, newInstanceId: UserId) => {
    const locationInstanceState = getMutableState(LocationInstanceState)
    const currentNetworkState = locationInstanceState.instances[currentInstanceId].get({ noproxy: true })
    const networkState = getMutableState(NetworkState)
    const currentNework = getState(NetworkState).networks[currentInstanceId]

    updateNetworkID(currentNework as SocketWebRTCClientNetwork, newInstanceId)
    networkState.hostIds.world.set(newInstanceId as UserId)

    locationInstanceState.instances.merge({ [newInstanceId]: currentNetworkState })
    locationInstanceState.instances[currentInstanceId].set(none)
  },
  provision: (provisionResult: InstanceServerProvisionResult, locationId: string | null, sceneId: string | null) => {
    getMutableState(NetworkState).hostIds.world.set(provisionResult.id as UserId)
    getMutableState(LocationInstanceState).instances.merge({
      [provisionResult.id]: {
        ipAddress: provisionResult.ipAddress,
        port: provisionResult.port,
        locationId,
        sceneId,
        roomCode: provisionResult.roomCode,
        provisioned: true,
        readyToConnect: true,
        connected: false,
        connecting: false
      }
    })
  },
  provisionServer: async (
    locationId?: string,
    instanceId?: string,
    sceneId?: string,
    roomCode?: string,
    createPrivateRoom?: boolean
  ) => {
    logger.info({ locationId, instanceId, sceneId }, 'Provision World Server')
    const token = getState(AuthState).authUser.accessToken
    if (instanceId != null) {
      const instance = (await API.instance.client.service('instance').find({
        query: {
          id: instanceId,
          ended: false
        }
      })) as Paginated<Instance>
      if (instance.total === 0) {
        instanceId = null!
      }
    }
    const provisionResult = await API.instance.client.service('instance-provision').find({
      query: {
        locationId,
        instanceId,
        sceneId,
        roomCode,
        token,
        createPrivateRoom
      }
    })
    if (provisionResult.ipAddress && provisionResult.port) {
<<<<<<< HEAD
      LocationInstanceConnectionService.provision(provisionResult, locationId!, sceneId!)
=======
      dispatchAction(
        LocationInstanceConnectionAction.serverProvisioned({
          instanceId: provisionResult.id as UserID,
          ipAddress: provisionResult.ipAddress,
          port: provisionResult.port,
          roomCode: provisionResult.roomCode,
          locationId: locationId,
          sceneId: sceneId
        })
      )
>>>>>>> 2811a105
    } else {
      dispatchAction(NetworkConnectionService.actions.noWorldServersAvailable({ instanceId: instanceId ?? '' }))
    }
  },
  provisionExistingServer: async (locationId: string, instanceId: string, sceneId: string) => {
    logger.info({ locationId, instanceId, sceneId }, 'Provision Existing World Server')
    const token = getState(AuthState).authUser.accessToken
    const instance = (await API.instance.client.service('instance').find({
      query: {
        id: instanceId,
        ended: false
      }
    })) as Paginated<Instance>
    if (instance.total === 0) {
      const parsed = new URL(window.location.href)
      const query = parsed.searchParams
      query.delete('instanceId')
      parsed.search = query.toString()
      if (typeof history.pushState !== 'undefined') {
        window.history.replaceState({}, '', parsed.toString())
      }
      return
    }
    const provisionResult = await API.instance.client.service('instance-provision').find({
      query: {
        locationId,
        instanceId,
        sceneId,
        token
      }
    })
    if (provisionResult.ipAddress && provisionResult.port) {
<<<<<<< HEAD
      LocationInstanceConnectionService.provision(provisionResult, locationId!, sceneId!)
=======
      dispatchAction(
        LocationInstanceConnectionAction.serverProvisioned({
          instanceId: provisionResult.id as UserID,
          ipAddress: provisionResult.ipAddress,
          port: provisionResult.port,
          roomCode: provisionResult.roomCode,
          locationId: locationId,
          sceneId: sceneId
        })
      )
>>>>>>> 2811a105
    } else {
      console.warn('Failed to connect to expected existing instance')
    }
  },
  provisionExistingServerByRoomCode: async (locationId: string, roomCode: string, sceneId: string) => {
    logger.info({ locationId, roomCode, sceneId }, 'Provision Existing World Server')
    const token = getState(AuthState).authUser.accessToken
    const instance = (await API.instance.client.service('instance').find({
      query: {
        roomCode,
        ended: false
      }
    })) as Paginated<Instance>
    if (instance.total === 0) {
      const parsed = new URL(window.location.href)
      const query = parsed.searchParams
      query.delete('roomCode')
      parsed.search = query.toString()
      if (typeof history.pushState !== 'undefined') {
        window.history.replaceState({}, '', parsed.toString())
      }
      return
    }
    const provisionResult = await API.instance.client.service('instance-provision').find({
      query: {
        locationId,
        roomCode,
        instanceId: instance.data[0].id,
        sceneId,
        token
      }
    })
    if (provisionResult.ipAddress && provisionResult.port) {
<<<<<<< HEAD
      LocationInstanceConnectionService.provision(provisionResult, locationId!, sceneId!)
=======
      dispatchAction(
        LocationInstanceConnectionAction.serverProvisioned({
          instanceId: provisionResult.id as UserID,
          ipAddress: provisionResult.ipAddress,
          port: provisionResult.port,
          roomCode: provisionResult.roomCode,
          locationId: locationId,
          sceneId: sceneId
        })
      )
>>>>>>> 2811a105
    } else {
      console.warn('Failed to connect to expected existing instance')
    }
  },
  connectToServer: async (instanceId: string) => {
    getMutableState(LocationInstanceState).instances[instanceId].connecting.set(true)
    const network = Engine.instance.worldNetwork as SocketWebRTCClientNetwork
    logger.info({ primus: !!network.primus, transport: network }, 'Connect To World Server')
    if (network.primus) {
      await leaveNetwork(network, false)
    }
    const { ipAddress, port, locationId, roomCode } = getState(LocationInstanceState).instances[instanceId]
    await connectToNetwork(network, { port, ipAddress, locationId, roomCode })
  },
  setServerConnected: (instanceId: string) => {
    getMutableState(LocationInstanceState).instances[instanceId].merge({
      connected: true,
      connecting: false,
      readyToConnect: false
    })
  },
  resetServer: (instanceId: string) => {
    getMutableState(LocationInstanceState).instances[instanceId].set(none)
  },
  useAPIListeners: () => {
    useEffect(() => {
      const instanceProvisionCreatedListener = (params) => {
        if (params.locationId != null) {
          LocationInstanceConnectionService.provision(params, params.locationId, params.sceneId)
        }
      }

      API.instance.client.service('instance-provision').on('created', instanceProvisionCreatedListener)

      return () => {
        API.instance.client.service('instance-provision').off('created', instanceProvisionCreatedListener)
      }
    }, [])
  }
}<|MERGE_RESOLUTION|>--- conflicted
+++ resolved
@@ -30,22 +30,9 @@
 import { Instance } from '@etherealengine/common/src/interfaces/Instance'
 import logger from '@etherealengine/common/src/logger'
 import { Engine } from '@etherealengine/engine/src/ecs/classes/Engine'
-<<<<<<< HEAD
 import { NetworkState, updateNetworkID } from '@etherealengine/engine/src/networking/NetworkState'
+import { UserID } from '@etherealengine/engine/src/schemas/user/user.schema'
 import { defineState, dispatchAction, getMutableState, getState, useState } from '@etherealengine/hyperflux'
-=======
-import { NetworkTopics } from '@etherealengine/engine/src/networking/classes/Network'
-import { addNetwork, NetworkState, updateNetworkID } from '@etherealengine/engine/src/networking/NetworkState'
-import { UserID } from '@etherealengine/engine/src/schemas/user/user.schema'
-import {
-  defineAction,
-  defineState,
-  dispatchAction,
-  getMutableState,
-  getState,
-  useState
-} from '@etherealengine/hyperflux'
->>>>>>> 2811a105
 
 import { InstanceServerProvisionResult } from '@etherealengine/common/src/interfaces/InstanceServerProvisionResult'
 import { API } from '../../API'
@@ -84,69 +71,21 @@
   return worldHostId.value ? worldInstanceState[worldHostId.value] : null
 }
 
-<<<<<<< HEAD
-=======
-export const LocationInstanceConnectionServiceReceptor = (action) => {
-  const s = getMutableState(LocationInstanceState)
-  matches(action)
-    .when(LocationInstanceConnectionAction.serverProvisioned.matches, (action) => {
-      getMutableState(NetworkState).hostIds.world.set(action.instanceId)
-      addNetwork(initializeNetwork(action.instanceId, action.instanceId, NetworkTopics.world))
-      return s.instances.merge({
-        [action.instanceId]: {
-          ipAddress: action.ipAddress,
-          port: action.port,
-          locationId: action.locationId,
-          sceneId: action.sceneId,
-          roomCode: action.roomCode,
-          provisioned: true,
-          readyToConnect: true,
-          connected: false,
-          connecting: false
-        }
-      })
-    })
-    .when(LocationInstanceConnectionAction.connecting.matches, (action) => {
-      return s.instances[action.instanceId].connecting.set(true)
-    })
-    .when(LocationInstanceConnectionAction.instanceServerConnected.matches, (action) => {
-      return s.instances[action.instanceId].merge({
-        connected: true,
-        connecting: false,
-        readyToConnect: false
-      })
-    })
-    .when(LocationInstanceConnectionAction.disconnect.matches, (action) => {
-      return s.instances[action.instanceId].set(none)
-    })
-    .when(LocationInstanceConnectionAction.changeActiveConnectionHostId.matches, (action) => {
-      const currentNetworkState = s.instances[action.currentInstanceId].get({ noproxy: true })
-      const networkState = getMutableState(NetworkState)
-      const currentNework = getState(NetworkState).networks[action.currentInstanceId]
-      updateNetworkID(currentNework as SocketWebRTCClientNetwork, action.newInstanceId)
-      networkState.hostIds.world.set(action.newInstanceId as UserID)
-      s.instances.merge({ [action.newInstanceId]: currentNetworkState })
-      s.instances[action.currentInstanceId].set(none)
-    })
-}
-
-//Service
->>>>>>> 2811a105
 export const LocationInstanceConnectionService = {
-  changeActiveConnection: (currentInstanceId: UserId, newInstanceId: UserId) => {
+  changeActiveConnection: (currentInstanceId: UserID, newInstanceId: UserID) => {
     const locationInstanceState = getMutableState(LocationInstanceState)
     const currentNetworkState = locationInstanceState.instances[currentInstanceId].get({ noproxy: true })
     const networkState = getMutableState(NetworkState)
     const currentNework = getState(NetworkState).networks[currentInstanceId]
 
     updateNetworkID(currentNework as SocketWebRTCClientNetwork, newInstanceId)
-    networkState.hostIds.world.set(newInstanceId as UserId)
+    networkState.hostIds.world.set(newInstanceId as UserID)
 
     locationInstanceState.instances.merge({ [newInstanceId]: currentNetworkState })
     locationInstanceState.instances[currentInstanceId].set(none)
   },
   provision: (provisionResult: InstanceServerProvisionResult, locationId: string | null, sceneId: string | null) => {
-    getMutableState(NetworkState).hostIds.world.set(provisionResult.id as UserId)
+    getMutableState(NetworkState).hostIds.world.set(provisionResult.id as UserID)
     getMutableState(LocationInstanceState).instances.merge({
       [provisionResult.id]: {
         ipAddress: provisionResult.ipAddress,
@@ -192,20 +131,7 @@
       }
     })
     if (provisionResult.ipAddress && provisionResult.port) {
-<<<<<<< HEAD
       LocationInstanceConnectionService.provision(provisionResult, locationId!, sceneId!)
-=======
-      dispatchAction(
-        LocationInstanceConnectionAction.serverProvisioned({
-          instanceId: provisionResult.id as UserID,
-          ipAddress: provisionResult.ipAddress,
-          port: provisionResult.port,
-          roomCode: provisionResult.roomCode,
-          locationId: locationId,
-          sceneId: sceneId
-        })
-      )
->>>>>>> 2811a105
     } else {
       dispatchAction(NetworkConnectionService.actions.noWorldServersAvailable({ instanceId: instanceId ?? '' }))
     }
@@ -238,20 +164,7 @@
       }
     })
     if (provisionResult.ipAddress && provisionResult.port) {
-<<<<<<< HEAD
       LocationInstanceConnectionService.provision(provisionResult, locationId!, sceneId!)
-=======
-      dispatchAction(
-        LocationInstanceConnectionAction.serverProvisioned({
-          instanceId: provisionResult.id as UserID,
-          ipAddress: provisionResult.ipAddress,
-          port: provisionResult.port,
-          roomCode: provisionResult.roomCode,
-          locationId: locationId,
-          sceneId: sceneId
-        })
-      )
->>>>>>> 2811a105
     } else {
       console.warn('Failed to connect to expected existing instance')
     }
@@ -285,20 +198,7 @@
       }
     })
     if (provisionResult.ipAddress && provisionResult.port) {
-<<<<<<< HEAD
       LocationInstanceConnectionService.provision(provisionResult, locationId!, sceneId!)
-=======
-      dispatchAction(
-        LocationInstanceConnectionAction.serverProvisioned({
-          instanceId: provisionResult.id as UserID,
-          ipAddress: provisionResult.ipAddress,
-          port: provisionResult.port,
-          roomCode: provisionResult.roomCode,
-          locationId: locationId,
-          sceneId: sceneId
-        })
-      )
->>>>>>> 2811a105
     } else {
       console.warn('Failed to connect to expected existing instance')
     }
