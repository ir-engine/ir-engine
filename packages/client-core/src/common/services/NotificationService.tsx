/*
CPAL-1.0 License

The contents of this file are subject to the Common Public Attribution License
Version 1.0. (the "License"); you may not use this file except in compliance
with the License. You may obtain a copy of the License at
https://github.com/ir-engine/ir-engine/blob/dev/LICENSE.
The License is based on the Mozilla Public License Version 1.1, but Sections 14
and 15 have been added to cover use of software over a computer network and 
provide for limited attribution for the Original Developer. In addition, 
Exhibit A has been modified to be consistent with Exhibit B.

Software distributed under the License is distributed on an "AS IS" basis,
WITHOUT WARRANTY OF ANY KIND, either express or implied. See the License for the
specific language governing rights and limitations under the License.

The Original Code is Infinite Reality Engine.

The Original Developer is the Initial Developer. The Initial Developer of the
Original Code is the Infinite Reality Engine team.

All portions of the code written by the Infinite Reality Engine team are Copyright © 2021-2023 
Infinite Reality Engine. All Rights Reserved.
*/

import { SnackbarKey, SnackbarProvider, VariantType, closeSnackbar } from 'notistack'
import React, { CSSProperties, Fragment, useEffect, useRef } from 'react'

import multiLogger from '@ir-engine/common/src/logger'
import { defineState, getState, useMutableState } from '@ir-engine/hyperflux'

<<<<<<< HEAD
import Icon from '@ir-engine/ui/src/primitives/mui/Icon'
=======
import { MdClose } from 'react-icons/md'
>>>>>>> b99a7f40

const logger = multiLogger.child({ component: 'client-core:Notification' })

export const NotificationState = defineState({
  name: 'ee.client.NotificationState',
  initial: {
    snackbar: null as SnackbarProvider | null | undefined
  }
})

export type NotificationOptions = {
  variant: VariantType // 'default' | 'error' | 'success' | 'warning' | 'info'
  actionType?: keyof typeof NotificationActions
  persist?: boolean
  style?: CSSProperties
  hideIconVariant?: boolean
}

export const defaultAction = (key: SnackbarKey, content?: React.ReactNode) => {
  return (
    <Fragment>
      {content}
      <button onClick={() => closeSnackbar(key)}>
        <MdClose size="1.2rem" />
      </button>
    </Fragment>
  )
}

export const NotificationActions = {
  default: defaultAction
}

export const NotificationService = {
  dispatchNotify(message: React.ReactNode, options: NotificationOptions) {
    if (options?.variant === 'error') {
      logger.error(new Error(message!.toString()))
    }

    const state = getState(NotificationState)
    return state.snackbar?.enqueueSnackbar(message, {
      variant: options.variant,
      action: NotificationActions[options.actionType ?? 'default'],
      persist: options.persist,
      style: options.style,
      hideIconVariant: options.hideIconVariant
    })
  },
  closeNotification(key: SnackbarKey) {
    const state = getState(NotificationState)
    state.snackbar?.closeSnackbar(key)
  }
}

export const NotificationSnackbar = (props: { style?: CSSProperties }) => {
  const notistackRef = useRef<SnackbarProvider>()
  const notificationstate = useMutableState(NotificationState)

  useEffect(() => {
    notificationstate.snackbar.set(notistackRef.current)
  }, [notistackRef.current])

  return (
    <SnackbarProvider
      ref={notistackRef as any}
      maxSnack={7}
      anchorOrigin={{ vertical: 'top', horizontal: 'right' }}
      action={defaultAction}
      style={props.style}
    />
  )
}<|MERGE_RESOLUTION|>--- conflicted
+++ resolved
@@ -29,11 +29,7 @@
 import multiLogger from '@ir-engine/common/src/logger'
 import { defineState, getState, useMutableState } from '@ir-engine/hyperflux'
 
-<<<<<<< HEAD
-import Icon from '@ir-engine/ui/src/primitives/mui/Icon'
-=======
 import { MdClose } from 'react-icons/md'
->>>>>>> b99a7f40
 
 const logger = multiLogger.child({ component: 'client-core:Notification' })
 
