import React, { useEffect, useRef, useState } from 'react'
import { useTranslation } from 'react-i18next'

import IconButton from '@xrengine/client-core/src/common/components/IconButton'
import capitalizeFirstLetter from '@xrengine/common/src/utils/capitalizeFirstLetter'

import { InputLabel, OutlinedInput } from '@mui/material'
import Box from '@mui/material/Box'
import FormControl from '@mui/material/FormControl'
import FormHelperText from '@mui/material/FormHelperText'
import { SxProps, Theme } from '@mui/material/styles'

import commonStyles from '../common.module.scss'
import styles from './index.module.scss'

interface Props {
  className?: string
  disabled?: boolean
  endAdornment?: React.ReactNode
  endControl?: React.ReactNode
  endIcon?: React.ReactNode
  endIconTitle?: string
  error?: string
  id?: string
  inputRef?: React.Ref<any>
  label?: string
  name?: string
  placeholder?: string
  startAdornment?: React.ReactNode
  startIcon?: React.ReactNode
  startIconTitle?: string
  sx?: SxProps<Theme>
  type?: string
  value?: unknown
  onChange?: (e: any) => void
  onKeyDown?: (e: any) => void
  onBlur?: (e: any) => void
  onEndIconClick?: (e: any) => void
  onStartIconClick?: (e: any) => void
}

const InputText = ({
  className,
  disabled,
  endAdornment,
  endControl,
  endIcon,
  endIconTitle,
  error,
  id,
  inputRef,
  label,
  name,
  placeholder,
  startAdornment,
  startIcon,
  startIconTitle,
  sx,
  type,
  value,
  onChange,
  onKeyDown,
  onBlur,
  onEndIconClick,
  onStartIconClick
}: Props) => {
  const { t } = useTranslation()

  placeholder = placeholder ? placeholder : `${t('common:components.enter')} ${label}`
  placeholder = disabled ? undefined : placeholder

  const [cursor, setCursor] = useState(null)
  const ref = useRef(null)

  useEffect(() => {
    if (type !== 'number') return
    let input
    for (const child of (ref.current as any)?.children) {
      if (child.tagName === 'INPUT') {
        input = child
      }
    }
<<<<<<< HEAD
    // if (input) input.setSelectionRange(cursor, cursor)
=======
    if (input && cursor) input.setSelectionRange(cursor, cursor)
>>>>>>> 48cad3a9
  }, [ref, cursor, value])

  const handleChange = (e) => {
    setCursor(e.target.selectionStart)
    onChange && onChange(e)
  }

  return (
    <Box sx={{ display: 'flex', flexDirection: 'column', mb: 2, ...sx }}>
      <Box sx={{ display: 'flex' }}>
        <FormControl
          variant="outlined"
          className={`${commonStyles.inputField} ${className ?? ''}`}
          error={!!error}
          disabled={disabled}
          focused={true}
          size="small"
        >
          <InputLabel sx={{ zIndex: 999 }}>{capitalizeFirstLetter(label)}</InputLabel>

          <OutlinedInput
            ref={ref}
            disabled={disabled}
            error={!!error}
            fullWidth
            id={id}
            inputRef={inputRef}
            label={capitalizeFirstLetter(label)}
            name={name}
            placeholder={placeholder}
            size={'small'}
            sx={{ opacity: disabled ? 0.38 : 1 }}
            type={type}
            value={value}
            startAdornment={
              <>
                {startIcon && (
                  <IconButton
                    className={styles.iconButton}
                    title={startIconTitle}
                    icon={startIcon}
                    sx={{ ml: -1.5 }}
                    onClick={onStartIconClick}
                  />
                )}
                {startAdornment}
              </>
            }
            endAdornment={
              <>
                {endIcon && (
                  <IconButton
                    className={styles.iconButton}
                    title={endIconTitle}
                    icon={endIcon}
                    sx={{ mr: -1.5 }}
                    onClick={onEndIconClick}
                  />
                )}
                {endAdornment}
              </>
            }
            onBlur={onBlur}
            onChange={handleChange}
            onKeyDown={onKeyDown}
          />
        </FormControl>

        {endControl}
      </Box>

      {error && (
        <FormControl error>
          <FormHelperText>{error}</FormHelperText>
        </FormControl>
      )}
    </Box>
  )
}

export default InputText<|MERGE_RESOLUTION|>--- conflicted
+++ resolved
@@ -80,11 +80,7 @@
         input = child
       }
     }
-<<<<<<< HEAD
-    // if (input) input.setSelectionRange(cursor, cursor)
-=======
     if (input && cursor) input.setSelectionRange(cursor, cursor)
->>>>>>> 48cad3a9
   }, [ref, cursor, value])
 
   const handleChange = (e) => {
