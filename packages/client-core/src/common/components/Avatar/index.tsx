--- conflicted
+++ resolved
@@ -107,7 +107,6 @@
         className={`${commonStyles.preview} ${styles.avatarThumbnail} ${className}`}
         sx={{ width: `${size}px`, height: `${size}px`, ...sx }}
       >
-<<<<<<< HEAD
         <img
           style={{
             height: 'auto',
@@ -116,10 +115,9 @@
           alt={alt}
           src={imageSrc}
           crossOrigin="anonymous"
+          width={`${size}px`}
+          height={`${size}px`}
         />
-=======
-        <img alt={alt} src={imageSrc} crossOrigin="anonymous" width={`${size}px`} height={`${size}px`} />
->>>>>>> 9e2a0ffb
         {!imageSrc && (
           <Text className={commonStyles.previewText} variant="body2">
             {t('admin:components.avatar.thumbnailPreview')}
