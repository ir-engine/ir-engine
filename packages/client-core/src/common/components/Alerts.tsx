--- conflicted
+++ resolved
@@ -1,14 +1,8 @@
 import React from 'react'
 import { useDispatch } from '../../store'
-<<<<<<< HEAD
 import Alert from '@material-ui/lab/Alert'
 import AlertTitle from '@material-ui/lab/AlertTitle'
 import { useAlertState } from '../state/AlertService'
-=======
-import Alert from '@mui/material/Alert'
-import AlertTitle from '@mui/material/AlertTitle'
-import { useAlertState } from '../state/AlertState'
->>>>>>> aa9ec909
 import { AlertService } from '../state/AlertService'
 import Box from '@mui/material/Box'
 import styles from './Common.module.scss'
