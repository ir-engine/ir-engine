--- conflicted
+++ resolved
@@ -22,23 +22,12 @@
   .linearProgressContainer{
     display: block;
     position: fixed;
-<<<<<<< HEAD
-    top: 20%;
-    width: 550px;
-    left: 50%;
-    margin-left: -225px; /* Half of the width */
-    text-align: center;
-    background-color: rgba(255,255,255,.8);
-    padding:50px;
-    border-radius: 50px;
-=======
     bottom: 0px;
     height:70px;
     width: 100%;
     text-align: center;
     background-color: rgba(0,0,0,.8);
     padding:25px;
->>>>>>> 2b7c51bc
     .loadingProgressInfo{
       color:#999;
       width: 100%;
@@ -47,11 +36,7 @@
       text-align: center;
       font-size: 1.5em;
       // font-size: 0.7em;
-<<<<<<< HEAD
-      text-transform: uppercase;
-=======
       //text-transform: uppercase;
->>>>>>> 2b7c51bc
     }
   }
 }