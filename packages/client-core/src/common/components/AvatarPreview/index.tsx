--- conflicted
+++ resolved
@@ -33,23 +33,13 @@
 import {
   createEntity,
   generateEntityUUID,
-<<<<<<< HEAD
   getOptionalComponent,
+  removeEntity,
   setComponent,
   UndefinedEntity,
   useOptionalComponent,
   UUIDComponent
 } from '@ir-engine/ecs'
-=======
-  removeEntity,
-  setComponent,
-  UndefinedEntity,
-  useComponent,
-  UUIDComponent
-} from '@ir-engine/ecs'
-import { preloadedAnimations } from '@ir-engine/engine/src/avatar/animation/Util'
-import { LoopAnimationComponent } from '@ir-engine/engine/src/avatar/components/LoopAnimationComponent'
->>>>>>> 894c373b
 import { AssetPreviewCameraComponent } from '@ir-engine/engine/src/camera/components/AssetPreviewCameraComponent'
 import { EnvmapComponent } from '@ir-engine/engine/src/scene/components/EnvmapComponent'
 import { EnvMapSourceType } from '@ir-engine/engine/src/scene/constants/EnvMapEnum'
@@ -61,18 +51,13 @@
 import Icon from '@ir-engine/ui/src/primitives/mui/Icon'
 import Tooltip from '@ir-engine/ui/src/primitives/mui/Tooltip'
 
-<<<<<<< HEAD
 import { AnimationComponent } from '@ir-engine/engine/src/avatar/components/AnimationComponent'
 import { AvatarRigComponent } from '@ir-engine/engine/src/avatar/components/AvatarAnimationComponent'
 import { AvatarComponent } from '@ir-engine/engine/src/avatar/components/AvatarComponent'
 import { GLTFComponent } from '@ir-engine/engine/src/gltf/GLTFComponent'
+import { ErrorComponent } from '@ir-engine/engine/src/scene/components/ErrorComponent'
 import { SceneComponent } from '@ir-engine/spatial/src/renderer/components/SceneComponents'
 import { AnimationClip } from 'three'
-=======
-import { DomainConfigState } from '@ir-engine/engine/src/assets/state/DomainConfigState'
-import { ErrorComponent } from '@ir-engine/engine/src/scene/components/ErrorComponent'
-import { getState, startReactor } from '@ir-engine/hyperflux'
->>>>>>> 894c373b
 import styles from './index.module.scss'
 
 interface Props {
@@ -87,6 +72,8 @@
   const { t } = useTranslation()
   const panelRef = useRef() as React.MutableRefObject<HTMLCanvasElement>
   const { sceneEntity, cameraEntity } = useRender3DPanelSystem(panelRef)
+  const loaded = GLTFComponent.useSceneLoaded(sceneEntity)
+  const errors = ErrorComponent.useComponentErrors(sceneEntity, GLTFComponent)
 
   useEffect(() => {
     if (!avatarUrl) return
@@ -98,32 +85,10 @@
     setComponent(sceneEntity, EntityTreeComponent, { parentEntity: UndefinedEntity })
     setComponent(sceneEntity, VisibleComponent, true)
     setComponent(sceneEntity, EnvmapComponent, { type: EnvMapSourceType.Skybox })
-<<<<<<< HEAD
     setComponent(sceneEntity, AvatarComponent)
     setComponent(sceneEntity, GLTFComponent, { src: avatarUrl })
     setComponent(sceneEntity, AvatarRigComponent)
-=======
 
-    const reactor = startReactor(() => {
-      const modelLoaded = useComponent(sceneEntity, ModelComponent).scene.value
-      const errorComponent = ErrorComponent.useComponentErrors(sceneEntity, ModelComponent)
-
-      useEffect(() => {
-        if (!modelLoaded) return
-        if (onAvatarLoaded) onAvatarLoaded()
-        reactor.stop()
-      }, [modelLoaded])
-
-      useEffect(() => {
-        if (!errorComponent) return
-        if (onAvatarError) onAvatarError(errorComponent.value['LOADING_ERROR'])
-        reactor.stop()
-      }, [errorComponent])
-
-      return null
-    })
-
->>>>>>> 894c373b
     setComponent(cameraEntity, AssetPreviewCameraComponent, { targetModelEntity: sceneEntity })
 
     if (getChildrenWithComponents(sceneEntity, [AmbientLightComponent]).length) return
@@ -136,9 +101,18 @@
 
     return () => {
       removeEntity(lightEntity)
-      reactor.stop()
     }
   }, [avatarUrl])
+
+  useEffect(() => {
+    if (!loaded) return
+    if (onAvatarLoaded) onAvatarLoaded()
+  }, [loaded])
+
+  useEffect(() => {
+    if (!errors) return
+    if (onAvatarError) onAvatarError(errors.value['LOADING_ERROR'])
+  }, [errors])
 
   useEffect(() => {
     const animationComponent = getOptionalComponent(sceneEntity, AnimationComponent)
