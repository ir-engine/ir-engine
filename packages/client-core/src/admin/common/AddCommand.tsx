import React from 'react'

import DeleteIcon from '@mui/icons-material/Delete'
import Button from '@mui/material/Button'
import Grid from '@mui/material/Grid'
import IconButton from '@mui/material/IconButton'
import InputBase from '@mui/material/InputBase'
import List from '@mui/material/List'
import ListItem from '@mui/material/ListItem'
import ListItemSecondaryAction from '@mui/material/ListItemSecondaryAction'
import ListItemText from '@mui/material/ListItemText'
<<<<<<< HEAD
import IconButton from '@mui/material/IconButton'
import { BotCommands } from '@xrengine/common/src/interfaces/AdminBot'
import { useTranslation } from 'react-i18next'
=======
import Paper from '@mui/material/Paper'

import { useStyles } from '../styles/ui'
>>>>>>> aa6d8a7c

interface Props {
  command: BotCommands
  handleChangeCommand: (e: any) => void
  addCommandData: (command: BotCommands) => void
  commandData: BotCommands[]
  removeCommand: (id: string) => void
}

const AddCommand = ({ command, handleChangeCommand, addCommandData, commandData, removeCommand }: Props) => {
  const { t } = useTranslation()
  const classes = useStyles()
  return (
    <div>
      <Grid container spacing={2}>
        <Grid item xs={4}>
          <label>{t('admin:components.bot:command')}</label>
          <Paper component="div" className={classes.createInput}>
            <InputBase
              className={classes.input}
              placeholder={t('admin:components.bot:enterCommand')}
              style={{ color: '#fff' }}
              value={command.name}
              name="name"
              onChange={handleChangeCommand}
            />
          </Paper>
        </Grid>
        <Grid item xs={8}>
          <label>{t('admin:components.bot.components.description')}</label>
          <Paper component="div" className={classes.createInput}>
            <InputBase
              className={classes.input}
              placeholder={t('admin:components.bot.enterDescription')}
              style={{ color: '#fff' }}
              value={command.description}
              name="description"
              onChange={handleChangeCommand}
            />
          </Paper>
        </Grid>
      </Grid>

      <Button variant="contained" className={classes.addCommand} onClick={() => addCommandData(command)}>
        {t('admin:components.bot:addCommand')}
      </Button>
      <div className={commandData.length > 0 ? classes.alterContainer : classes.createAlterContainer}>
        {commandData.map((el, i) => {
          return (
            <List dense={true} key={i}>
              <ListItem>
                <ListItemText primary={`${i + 1}. /${el.name} --> ${el.description} `} />
                <ListItemSecondaryAction>
                  <IconButton
                    edge="end"
                    aria-label="delete"
                    size="large"
                    onClick={() => {
                      el.id && removeCommand(el.id)
                    }}
                  >
                    <DeleteIcon style={{ color: '#fff' }} />
                  </IconButton>
                </ListItemSecondaryAction>
              </ListItem>
            </List>
          )
        })}
      </div>
    </div>
  )
}

export default AddCommand<|MERGE_RESOLUTION|>--- conflicted
+++ resolved
@@ -9,15 +9,11 @@
 import ListItem from '@mui/material/ListItem'
 import ListItemSecondaryAction from '@mui/material/ListItemSecondaryAction'
 import ListItemText from '@mui/material/ListItemText'
-<<<<<<< HEAD
-import IconButton from '@mui/material/IconButton'
 import { BotCommands } from '@xrengine/common/src/interfaces/AdminBot'
 import { useTranslation } from 'react-i18next'
-=======
 import Paper from '@mui/material/Paper'
 
 import { useStyles } from '../styles/ui'
->>>>>>> aa6d8a7c
 
 interface Props {
   command: BotCommands
