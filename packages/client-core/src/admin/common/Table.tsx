--- conflicted
+++ resolved
@@ -27,13 +27,8 @@
 import { useTranslation } from 'react-i18next'
 import { HiArrowSmallDown, HiArrowSmallUp, HiArrowsUpDown } from 'react-icons/hi2'
 
-<<<<<<< HEAD
-import { ImmutableObject, NO_PROXY, useHookstate } from '@ir-engine/hyperflux'
-import { FeathersOrder, useFind } from '@ir-engine/spatial/src/common/functions/FeathersHooks'
-=======
 import { FeathersOrder, useFind } from '@ir-engine/common'
 import { ImmutableObject, NO_PROXY, useHookstate } from '@ir-engine/hyperflux'
->>>>>>> b99a7f40
 import LoadingView from '@ir-engine/ui/src/primitives/tailwind/LoadingView'
 import Table, {
   TableBody,
