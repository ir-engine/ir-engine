--- conflicted
+++ resolved
@@ -45,11 +45,7 @@
 import { createHookableFunction } from '@etherealengine/common/src/utils/createHookableFunction'
 import { useFind, useMutation } from '@etherealengine/engine/src/common/functions/FeathersHooks'
 import { AvatarID, avatarPath } from '@etherealengine/engine/src/schemas/user/avatar.schema'
-<<<<<<< HEAD
-import { UserData, UserID, UserType, userPath } from '@etherealengine/engine/src/schemas/user/user.schema'
-=======
 import { UserData, UserID, UserName, UserType, userPath } from '@etherealengine/engine/src/schemas/user/user.schema'
->>>>>>> b97186f6
 import { DiscordIcon } from '../../../common/components/Icons/DiscordIcon'
 import { GoogleIcon } from '../../../common/components/Icons/GoogleIcon'
 import { LinkedInIcon } from '../../../common/components/Icons/LinkedInIcon'
@@ -247,13 +243,8 @@
       state.set({
         ...defaultState,
         id: selectedUser.id as UserID,
-<<<<<<< HEAD
-        name: selectedUser.name || '',
-        avatar: selectedUser.avatarId || '',
-=======
         name: selectedUser.name || ('' as UserName),
         avatar: selectedUser.avatarId || ('' as AvatarID),
->>>>>>> b97186f6
         isGuest: selectedUser.isGuest,
         scopes: selectedUser.scopes?.map((el) => ({ type: el.type })) || []
       })
