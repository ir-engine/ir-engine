import React from 'react'
import Table from '@material-ui/core/Table'
import TableBody from '@material-ui/core/TableBody'
import TableCell from '@material-ui/core/TableCell'
import TableContainer from '@material-ui/core/TableContainer'
import TableHead from '@material-ui/core/TableHead'
import TablePagination from '@material-ui/core/TablePagination'
import TableRow from '@material-ui/core/TableRow'
import { removeUserAdmin, fetchUsersAsAdmin } from '../../reducers/admin/user/service'
import { refetchSingleUserAdmin } from '../../reducers/admin/service'
import { bindActionCreators, Dispatch } from 'redux'
import { connect } from 'react-redux'
import { selectAuthState } from '../../../user/reducers/auth/selector'
import { selectAdminUserState } from '../../reducers/admin/user/selector'
import Dialog from '@material-ui/core/Dialog'
import DialogActions from '@material-ui/core/DialogActions'
import DialogTitle from '@material-ui/core/DialogTitle'
import Button from '@material-ui/core/Button'
import ViewUser from './ViewUser'
import { useUserStyle, useUserStyles } from './styles'
import { userColumns, UserData, UserProps } from './Variables'

const mapStateToProps = (state: any): any => {
  return {
    authState: selectAuthState(state),
    adminUserState: selectAdminUserState(state)
  }
}

const mapDispatchToProps = (dispatch: Dispatch): any => ({
  removeUserAdmin: bindActionCreators(removeUserAdmin, dispatch),
  fetchUsersAsAdmin: bindActionCreators(fetchUsersAsAdmin, dispatch),
  refetchSingleUserAdmin: bindActionCreators(refetchSingleUserAdmin, dispatch)
})

<<<<<<< HEAD
const UserTable = (props: UserProps) => {
  const { removeUserAdmin, fetchUsersAsAdmin, authState, adminUserState } = props
  const classes = useUserStyle()
  const classx = useUserStyles()
=======
const UserTable = (props: Props) => {
  const { removeUserAdmin, refetchSingleUserAdmin, fetchUsersAsAdmin, authState, adminUserState } = props
  const classes = useStyle()
  const classx = useStyles()
>>>>>>> 6d64d80d
  const [page, setPage] = React.useState(0)
  const [rowsPerPage, setRowsPerPage] = React.useState(12)
  const [popConfirmOpen, setPopConfirmOpen] = React.useState(false)
  const [userId, setUserId] = React.useState('')
  const [viewModel, setViewModel] = React.useState(false)
  const [userAdmin, setUserAdmin] = React.useState('')
  const user = authState.get('user')
  const adminUsers = adminUserState.get('users').get('users')
  const handlePageChange = (event: unknown, newPage: number) => {
    setPage(newPage)
  }

  const handleRowsPerPageChange = (event: React.ChangeEvent<HTMLInputElement>) => {
    setRowsPerPage(+event.target.value)
    setPage(0)
  }
  React.useEffect(() => {
    const fetchData = async () => {
      await fetchUsersAsAdmin()
    }
    if (adminUserState.get('users').get('updateNeeded') === true && user.id) fetchData()
  }, [adminUserState, user, fetchUsersAsAdmin])

  const openViewModel = (open: boolean, user: any) => (event: React.KeyboardEvent | React.MouseEvent) => {
    refetchSingleUserAdmin()
    if (
      event.type === 'keydown' &&
      ((event as React.KeyboardEvent).key === 'Tab' || (event as React.KeyboardEvent).key === 'Shift')
    ) {
      return
    }
    setUserAdmin(user)
    setViewModel(open)
  }

  const closeViewModel = (open) => {
    setViewModel(open)
  }

  const createData = (
    id: any,
    user: any,
    name: string,
    avatar: string,
    status: string,
    location: string,
    inviteCode: string,
    instanceId: string
  ): UserData => {
    return {
      id,
      user,
      name,
      avatar,
      status,
      location,
      inviteCode,
      instanceId,
      action: (
        <>
          <a href="#h" className={classes.actionStyle} onClick={openViewModel(true, user)}>
            <span className={classes.spanWhite}>View</span>
          </a>
          <a
            href="#h"
            className={classes.actionStyle}
            onClick={() => {
              setPopConfirmOpen(true)
              setUserId(id)
            }}
          >
            {' '}
            <span className={classes.spanDange}>Delete</span>{' '}
          </a>
        </>
      )
    }
  }
  const rows = adminUsers.map((el) => {
    const loc = el.party?.id ? el.party.location : null
    const loca = loc ? (
      loc.name || <span className={classes.spanNone}>None</span>
    ) : (
      <span className={classes.spanNone}>None</span>
    )
    const ins = el.party?.id ? el.party.instance : null
    const inst = ins ? (
      ins.ipAddress || <span className={classes.spanNone}>None</span>
    ) : (
      <span className={classes.spanNone}>None</span>
    )

    return createData(
      el.id,
      el,
      el.name,
      el.avatarId || <span className={classes.spanNone}>None</span>,
      el.userRole || <span className={classes.spanNone}>None</span>,
      loca,
      el.inviteCode || <span className={classes.spanNone}>None</span>,
      inst
    )
  })

  const count = rows.size ? rows.size : rows.length
  return (
    <div className={classes.root}>
      <TableContainer className={classes.container}>
        <Table stickyHeader aria-label="sticky table">
          <TableHead>
            <TableRow>
              {userColumns.map((column) => (
                <TableCell
                  key={column.id}
                  align={column.align}
                  style={{ minWidth: column.minWidth }}
                  className={classx.tableCellHeader}
                >
                  {column.label}
                </TableCell>
              ))}
            </TableRow>
          </TableHead>
          <TableBody>
            {rows.slice(page * rowsPerPage, page * rowsPerPage + rowsPerPage).map((row, id) => {
              return (
                <TableRow hover role="checkbox" tabIndex={-1} key={row.id}>
                  {userColumns.map((column) => {
                    const value = row[column.id]
                    return (
                      <TableCell key={column.id} align={column.align} className={classx.tableCellBody}>
                        {value}
                      </TableCell>
                    )
                  })}
                </TableRow>
              )
            })}
          </TableBody>
        </Table>
      </TableContainer>
      <TablePagination
        rowsPerPageOptions={[12]}
        component="div"
        count={count || 12}
        rowsPerPage={rowsPerPage}
        page={page}
        onPageChange={handlePageChange}
        onRowsPerPageChange={handleRowsPerPageChange}
        className={classx.tableFooter}
      />
      <Dialog
        open={popConfirmOpen}
        onClose={() => setPopConfirmOpen(false)}
        aria-labelledby="alert-dialog-title"
        aria-describedby="alert-dialog-description"
        classes={{ paper: classes.paperDialog }}
      >
        <DialogTitle id="alert-dialog-title">Confirm to delete this user!</DialogTitle>
        <DialogActions>
          <Button onClick={() => setPopConfirmOpen(false)} className={classes.spanNone}>
            Cancel
          </Button>
          <Button
            className={classes.spanDange}
            onClick={async () => {
              await removeUserAdmin(userId)
              setPopConfirmOpen(false)
            }}
            autoFocus
          >
            Confirm
          </Button>
        </DialogActions>
      </Dialog>
      {userAdmin && <ViewUser openView={viewModel} userAdmin={userAdmin} closeViewModel={closeViewModel} />}
    </div>
  )
}

export default connect(mapStateToProps, mapDispatchToProps)(UserTable)<|MERGE_RESOLUTION|>--- conflicted
+++ resolved
@@ -6,8 +6,7 @@
 import TableHead from '@material-ui/core/TableHead'
 import TablePagination from '@material-ui/core/TablePagination'
 import TableRow from '@material-ui/core/TableRow'
-import { removeUserAdmin, fetchUsersAsAdmin } from '../../reducers/admin/user/service'
-import { refetchSingleUserAdmin } from '../../reducers/admin/service'
+import { removeUserAdmin, fetchUsersAsAdmin, refetchSingleUserAdmin } from '../../reducers/admin/user/service'
 import { bindActionCreators, Dispatch } from 'redux'
 import { connect } from 'react-redux'
 import { selectAuthState } from '../../../user/reducers/auth/selector'
@@ -33,17 +32,10 @@
   refetchSingleUserAdmin: bindActionCreators(refetchSingleUserAdmin, dispatch)
 })
 
-<<<<<<< HEAD
 const UserTable = (props: UserProps) => {
-  const { removeUserAdmin, fetchUsersAsAdmin, authState, adminUserState } = props
+  const { removeUserAdmin, refetchSingleUserAdmin, fetchUsersAsAdmin, authState, adminUserState } = props
   const classes = useUserStyle()
   const classx = useUserStyles()
-=======
-const UserTable = (props: Props) => {
-  const { removeUserAdmin, refetchSingleUserAdmin, fetchUsersAsAdmin, authState, adminUserState } = props
-  const classes = useStyle()
-  const classx = useStyles()
->>>>>>> 6d64d80d
   const [page, setPage] = React.useState(0)
   const [rowsPerPage, setRowsPerPage] = React.useState(12)
   const [popConfirmOpen, setPopConfirmOpen] = React.useState(false)
