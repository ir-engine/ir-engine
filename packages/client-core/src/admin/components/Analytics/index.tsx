--- conflicted
+++ resolved
@@ -11,13 +11,10 @@
 import { useAuthState } from '../../../user/services/AuthService'
 import { useAnalyticsState } from '../../services/AnalyticsService'
 import { AnalyticsService } from '../../services/AnalyticsService'
-<<<<<<< HEAD
 import { useTranslation } from 'react-i18next'
-=======
 import ActivityGraph from './ActivityGraph'
 import Card from './CardNumber'
 import UserGraph from './UserGraph'
->>>>>>> aa6d8a7c
 
 interface Props {}
 
