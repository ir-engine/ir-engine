/*
CPAL-1.0 License
The contents of this file are subject to the Common Public Attribution License
Version 1.0. (the "License"); you may not use this file except in compliance
with the License. You may obtain a copy of the License at
https://github.com/EtherealEngine/etherealengine/blob/dev/LICENSE.
The License is based on the Mozilla Public License Version 1.1, but Sections 14
and 15 have been added to cover use of software over a computer network and 
provide for limited attribution for the Original Developer. In addition, 
Exhibit A has been modified to be consistent with Exhibit B.
Software distributed under the License is distributed on an "AS IS" basis,
WITHOUT WARRANTY OF ANY KIND, either express or implied. See the License for the
specific language governing rights and limitations under the License.
The Original Code is Ethereal Engine.
The Original Developer is the Initial Developer. The Initial Developer of the
Original Code is the Ethereal Engine team.
All portions of the code written by the Ethereal Engine team are Copyright © 2021-2023 
Ethereal Engine. All Rights Reserved.
*/

import React, { useEffect } from 'react'
import { useTranslation } from 'react-i18next'

import { NotificationService } from '@etherealengine/client-core/src/common/services/NotificationService'
import { PopoverState } from '@etherealengine/client-core/src/common/services/PopoverState'
import {
  LocationData,
  LocationID,
  LocationPatch,
  locationPath,
  LocationType,
  staticResourcePath
} from '@etherealengine/common/src/schema.type.module'
import { saveSceneGLTF } from '@etherealengine/editor/src/functions/sceneFunctions'
import { EditorState } from '@etherealengine/editor/src/services/EditorServices'
import { getState, useHookstate } from '@etherealengine/hyperflux'
import { useFind, useMutation } from '@etherealengine/spatial/src/common/functions/FeathersHooks'
import Button from '@etherealengine/ui/src/primitives/tailwind/Button'
import Input from '@etherealengine/ui/src/primitives/tailwind/Input'
import LoadingView from '@etherealengine/ui/src/primitives/tailwind/LoadingView'
import { ModalHeader } from '@etherealengine/ui/src/primitives/tailwind/Modal'
import Select from '@etherealengine/ui/src/primitives/tailwind/Select'
import Toggle from '@etherealengine/ui/src/primitives/tailwind/Toggle'
import { HiLink } from 'react-icons/hi2'

const getDefaultErrors = () => ({
  name: '',
  maxUsers: '',
  scene: '',
  serverError: ''
})

const locationTypeOptions = [
  { label: 'Private', value: 'private' },
  { label: 'Public', value: 'public' },
  { label: 'Showroom', value: 'showroom' }
]

export default function AddEditLocationModal(props: { location?: LocationType; sceneID?: string | null }) {
  const { t } = useTranslation()

  const locationID = useHookstate(props.location?.id || null)

  const locationQuery = useFind(locationPath, { query: { id: locationID.value } })
  const location = locationID.value ? locationQuery.data[0] : undefined

  const locationMutation = useMutation(locationPath)

  const sceneModified = EditorState.useIsModified()

  const publishLoading = useHookstate(false)
  const unPublishLoading = useHookstate(false)
  const isLoading = locationQuery.status === 'pending' || publishLoading.value || unPublishLoading.value
  const errors = useHookstate(getDefaultErrors())

  const name = useHookstate(location?.name || '')
  const maxUsers = useHookstate(location?.maxUsersPerInstance || 20)

  const scene = useHookstate((location ? location.sceneId : props.sceneID) || '')
  const videoEnabled = useHookstate<boolean>(location?.locationSetting.videoEnabled || true)
  const audioEnabled = useHookstate<boolean>(location?.locationSetting.audioEnabled || true)
  const screenSharingEnabled = useHookstate<boolean>(location?.locationSetting.screenSharingEnabled || true)
  const locationType = useHookstate(location?.locationSetting.locationType || 'public')

  useEffect(() => {
    if (location) {
      name.set(location.name)
      maxUsers.set(location.maxUsersPerInstance)
      videoEnabled.set(location.locationSetting.videoEnabled)
      audioEnabled.set(location.locationSetting.audioEnabled)
      screenSharingEnabled.set(location.locationSetting.screenSharingEnabled)
      locationType.set(location.locationSetting.locationType)

      if (!props.sceneID) scene.set(location.sceneId)
    }
  }, [location])

  const scenes = useFind(staticResourcePath, {
    query: {
      paginate: false,
      type: 'scene'
    }
  })

  const handlePublish = async () => {
    errors.set(getDefaultErrors())

    if (!name.value) {
      errors.name.set(t('admin:components.location.nameCantEmpty'))
    }
    if (!maxUsers.value) {
      errors.maxUsers.set(t('admin:components.location.maxUserCantEmpty'))
    }
    if (!scene.value) {
      errors.scene.set(t('admin:components.location.sceneCantEmpty'))
    }
    if (Object.values(errors.value).some((value) => value.length > 0)) {
      return
    }

    publishLoading.set(true)

    if (sceneModified) {
      try {
        const { sceneAssetID, projectName, sceneName, rootEntity } = getState(EditorState)
        if (!sceneAssetID || !projectName || !sceneName || !rootEntity)
          throw new Error('Cannot save scene without scene data')
        const abortController = new AbortController()
        await saveSceneGLTF(sceneAssetID, projectName, sceneName, abortController.signal)
      } catch (e) {
        errors.serverError.set(e.message)
        publishLoading.set(false)
        return
      }
    }

    const locationData: LocationData = {
      name: name.value,
      slugifiedName: '',
      sceneId: scene.value,
      maxUsersPerInstance: maxUsers.value,
      locationSetting: {
        locationId: '' as LocationID,
        locationType: locationType.value,
        audioEnabled: Boolean(audioEnabled.value),
        screenSharingEnabled: Boolean(screenSharingEnabled.value),
        faceStreamingEnabled: false,
        videoEnabled: Boolean(videoEnabled.value)
      },
      isLobby: false,
      isFeatured: false
    }

    try {
      if (location?.id) {
<<<<<<< HEAD
        await locationMutation.patch(location.id, locationData as LocationPatch)
=======
        await locationMutation.patch(location.id, locationData, { query: { projectId: location.projectId } })
>>>>>>> 53fc1850
      } else {
        const response = await locationMutation.create(locationData)
        locationID.set(response.id)
      }
      await locationQuery.refetch()
    } catch (err) {
      errors.serverError.set(err.message)
    }
    publishLoading.set(false)
  }

  const unPublishLocation = async () => {
    if (location?.id) {
      unPublishLoading.set(true)
      try {
        await locationMutation.remove(location.id, { query: { projectId: location.projectId } })
        locationID.set(null)
        await locationQuery.refetch()
      } catch (err) {
        errors.serverError.set(err.message)
      }
      unPublishLoading.set(false)
    }
  }

  return (
    <div className="relative z-50 max-h-[80vh] w-[50vw] bg-theme-surface-main">
      <div className="relative rounded-lg shadow">
        <ModalHeader
          onClose={PopoverState.hidePopupover}
          title={location?.id ? t('editor:toolbar.publishLocation.update') : t('editor:toolbar.publishLocation.create')}
        />
        <div className="h-fit max-h-[60vh] w-full overflow-y-auto px-10 py-6">
          <div className="relative grid w-full gap-6">
            {errors.serverError.value && <p className="mb-3 text-red-700">{errors.serverError.value}</p>}
            {location && (
              <Button
                size="medium"
                variant="transparent"
                className="w-full cursor-default text-left text-xs"
                endIcon={
                  <HiLink
                    className="z-10 h-4 w-4 cursor-pointer"
                    onClick={() => {
                      navigator.clipboard.writeText(new URL(location.url).href)
                      NotificationService.dispatchNotify(t('editor:toolbar.publishLocation.locationLinkCopied'), {
                        variant: 'success'
                      })
                    }}
                  />
                }
              >
                <div
                  className="cursor-pointer text-blue-primary hover:underline"
                  onClick={() => window.open(new URL(location.url))}
                >
                  {location.url}
                </div>
              </Button>
            )}
            <Input
              label={t('admin:components.location.lbl-name')}
              value={name.value}
              onChange={(event) => name.set(event.target.value)}
              error={errors.name.value}
              disabled={isLoading}
            />
            <Input
              type="number"
              label={t('admin:components.location.lbl-maxuser')}
              value={maxUsers.value}
              onChange={(event) => maxUsers.set(Math.max(parseInt(event.target.value, 0), 0))}
              error={errors.maxUsers.value}
              disabled={isLoading}
            />
            <Select
              label={t('admin:components.location.lbl-scene')}
              currentValue={scene.value}
              onChange={(value) => scene.set(value)}
              disabled={!!props.sceneID || scenes.status !== 'success' || isLoading}
              options={
                scenes.status === 'pending'
                  ? [{ value: '', label: t('common:select.fetching') }]
                  : [
                      { value: '', label: t('admin:components.location.selectScene'), disabled: true },
                      ...scenes.data.map((scene) => {
                        const project = scene.project
                        const name = scene.key.split('/').pop()!.split('.').at(0)!
                        return {
                          label: `${name} (${project})`,
                          value: scene.id
                        }
                      })
                    ]
              }
              error={errors.scene.value}
            />
            <Select
              label={t('admin:components.location.type')}
              currentValue={locationType.value}
              onChange={(value) => locationType.set(value as 'private' | 'public' | 'showroom')}
              options={locationTypeOptions}
              disabled={isLoading}
            />
            <Toggle
              label={t('admin:components.location.lbl-ve')}
              value={videoEnabled.value}
              onChange={videoEnabled.set}
              disabled={isLoading}
            />
            <Toggle
              label={t('admin:components.location.lbl-ae')}
              value={audioEnabled.value}
              onChange={audioEnabled.set}
              disabled={isLoading}
            />
            <Toggle
              label={t('admin:components.location.lbl-se')}
              value={screenSharingEnabled.value}
              onChange={screenSharingEnabled.set}
              disabled={isLoading}
            />
          </div>
        </div>

        <div className="grid grid-flow-col border-t border-t-theme-primary px-6 py-5">
          <Button variant="outline" onClick={() => PopoverState.hidePopupover()}>
            {t('common:components.cancel')}
          </Button>
          <div className="ml-auto flex items-center gap-2">
            {location?.id && (
              <Button
                className="bg-[#162546]"
                endIcon={unPublishLoading.value ? <LoadingView spinnerOnly className="h-6 w-6" /> : undefined}
                disabled={isLoading}
                onClick={unPublishLocation}
              >
                {t('editor:toolbar.publishLocation.unpublish')}
              </Button>
            )}
            <Button
              endIcon={publishLoading.value ? <LoadingView spinnerOnly className="h-6 w-6" /> : undefined}
              disabled={isLoading}
              onClick={handlePublish}
            >
              {location?.id
                ? t('common:components.update')
                : sceneModified
                ? t('editor:toolbar.publishLocation.saveAndPublish')
                : t('editor:toolbar.publishLocation.title')}
            </Button>
          </div>
        </div>
      </div>
    </div>
  )
}<|MERGE_RESOLUTION|>--- conflicted
+++ resolved
@@ -153,11 +153,9 @@
 
     try {
       if (location?.id) {
-<<<<<<< HEAD
-        await locationMutation.patch(location.id, locationData as LocationPatch)
-=======
-        await locationMutation.patch(location.id, locationData, { query: { projectId: location.projectId } })
->>>>>>> 53fc1850
+        await locationMutation.patch(location.id, locationData as LocationPatch, {
+          query: { projectId: location.projectId }
+        })
       } else {
         const response = await locationMutation.create(locationData)
         locationID.set(response.id)
