/*
CPAL-1.0 License

The contents of this file are subject to the Common Public Attribution License
Version 1.0. (the "License"); you may not use this file except in compliance
with the License. You may obtain a copy of the License at
https://github.com/EtherealEngine/etherealengine/blob/dev/LICENSE.
The License is based on the Mozilla Public License Version 1.1, but Sections 14
and 15 have been added to cover use of software over a computer network and 
provide for limited attribution for the Original Developer. In addition, 
Exhibit A has been modified to be consistent with Exhibit B.

Software distributed under the License is distributed on an "AS IS" basis,
WITHOUT WARRANTY OF ANY KIND, either express or implied. See the License for the
specific language governing rights and limitations under the License.

The Original Code is Ethereal Engine.

The Original Developer is the Initial Developer. The Initial Developer of the
Original Code is the Ethereal Engine team.

All portions of the code written by the Ethereal Engine team are Copyright © 2021-2023 
Ethereal Engine. All Rights Reserved.
*/

import { t } from 'i18next'
import React, { useRef } from 'react'
import { useTranslation } from 'react-i18next'

import { useHookstate } from '@etherealengine/hyperflux'
import Tabs from '@etherealengine/ui/src/primitives/tailwind/Tabs'

import AuthenticationTab from './tabs/authentication'
import AwsTab from './tabs/aws'
import ClientTab from './tabs/client'
import EmailTab from './tabs/email'
import FeaturesTab from './tabs/features'
import HelmTab from './tabs/helm'
import InstanceServerTab from './tabs/instanceServer'
<<<<<<< HEAD
import MiddlewareTab from './tabs/middleware'
=======
import ProjectTab from './tabs/project'
>>>>>>> b262b3e7
import RedisTab from './tabs/redis'
import ServerTab from './tabs/server'
import TaskServerTab from './tabs/taskServer'

export const SettingsTabsData = [
  {
    label: t('admin:components.setting.project.header'),
    Component: ProjectTab
  },
  {
    label: t('admin:components.setting.server.header'),
    Component: ServerTab
  },
  {
    label: t('admin:components.setting.helm.header'),
    Component: HelmTab
  },
  {
    label: t('admin:components.setting.client.header'),
    Component: ClientTab
  },
  {
    label: t('admin:components.setting.instanceServer.header'),
    Component: InstanceServerTab
  },
  {
    label: t('admin:components.setting.taskServer.taskServer'),
    Component: TaskServerTab
  },
  {
    label: t('admin:components.setting.email.header'),
    Component: EmailTab
  },
  {
    label: t('admin:components.setting.authentication.header'),
    Component: AuthenticationTab
  },
  {
    label: t('admin:components.setting.redis.header'),
    Component: RedisTab
  },
  {
    label: t('admin:components.setting.aws.header'),
    Component: AwsTab
  },
  {
<<<<<<< HEAD
    label: t('admin:components.setting.middleware.header'),
    Component: MiddlewareTab
=======
    label: t('admin:components.setting.features.header'),
    Component: FeaturesTab
>>>>>>> b262b3e7
  }
]

const getInitialTabIndex = () => {
  const foundIndex = SettingsTabsData.findIndex((tab) => '#' + encodeURI(tab.label) === window.location.hash)
  return foundIndex === -1 ? 0 : foundIndex
}

export default function Settings() {
  const { t } = useTranslation()

  const openState = useHookstate(SettingsTabsData.map(() => false))

  const refs = useRef<React.RefObject<HTMLDivElement>[]>(SettingsTabsData.map(() => React.createRef()))

  const tabsData = SettingsTabsData.map((tabData, idx) => ({
    title: t('admin:components.setting.settings'),
    tabLabel: tabData.label,
    bottomComponent: <tabData.Component ref={refs.current[idx]} open={openState[idx].value} />,
    ref: refs.current[idx]
  }))

  const onTabChange = (index: number) => {
    window.location.hash = SettingsTabsData[index].label
    openState.set(openState.value.map((_, i) => i === index))
  }

  return (
    <Tabs
      scrollable
      tabsData={tabsData}
      currentTabIndex={getInitialTabIndex()}
      onTabChange={onTabChange}
      tabcontainerClassName="bg-theme-primary"
    />
  )
}<|MERGE_RESOLUTION|>--- conflicted
+++ resolved
@@ -37,11 +37,8 @@
 import FeaturesTab from './tabs/features'
 import HelmTab from './tabs/helm'
 import InstanceServerTab from './tabs/instanceServer'
-<<<<<<< HEAD
 import MiddlewareTab from './tabs/middleware'
-=======
 import ProjectTab from './tabs/project'
->>>>>>> b262b3e7
 import RedisTab from './tabs/redis'
 import ServerTab from './tabs/server'
 import TaskServerTab from './tabs/taskServer'
@@ -88,13 +85,12 @@
     Component: AwsTab
   },
   {
-<<<<<<< HEAD
     label: t('admin:components.setting.middleware.header'),
     Component: MiddlewareTab
-=======
+  },
+  {
     label: t('admin:components.setting.features.header'),
     Component: FeaturesTab
->>>>>>> b262b3e7
   }
 ]
 
