/*
CPAL-1.0 License

The contents of this file are subject to the Common Public Attribution License
Version 1.0. (the "License"); you may not use this file except in compliance
with the License. You may obtain a copy of the License at
https://github.com/EtherealEngine/etherealengine/blob/dev/LICENSE.
The License is based on the Mozilla Public License Version 1.1, but Sections 14
and 15 have been added to cover use of software over a computer network and 
provide for limited attribution for the Original Developer. In addition, 
Exhibit A has been modified to be consistent with Exhibit B.

Software distributed under the License is distributed on an "AS IS" basis,
WITHOUT WARRANTY OF ANY KIND, either express or implied. See the License for the
specific language governing rights and limitations under the License.

The Original Code is Ethereal Engine.

The Original Developer is the Initial Developer. The Initial Developer of the
Original Code is the Ethereal Engine team.

All portions of the code written by the Ethereal Engine team are Copyright © 2021-2023 
Ethereal Engine. All Rights Reserved.
*/

import React, { forwardRef, useEffect } from 'react'
import { useTranslation } from 'react-i18next'
import { HiMinus, HiPlusSmall } from 'react-icons/hi2'

import { clientSettingPath, ClientSettingType } from '@etherealengine/common/src/schema.type.module'
import { NO_PROXY, State, useHookstate } from '@etherealengine/hyperflux'
import Accordion from '@etherealengine/ui/src/primitives/tailwind/Accordion'
import Button from '@etherealengine/ui/src/primitives/tailwind/Button'
import Input from '@etherealengine/ui/src/primitives/tailwind/Input'
import LoadingView from '@etherealengine/ui/src/primitives/tailwind/LoadingView'
import Select from '@etherealengine/ui/src/primitives/tailwind/Select'
import Text from '@etherealengine/ui/src/primitives/tailwind/Text'
import Toggle from '@etherealengine/ui/src/primitives/tailwind/Toggle'

import { Engine } from '@etherealengine/ecs'
import { useFind } from '@etherealengine/spatial/src/common/functions/FeathersHooks'

const ClientTab = forwardRef(({ open }: { open: boolean }, ref: React.MutableRefObject<HTMLDivElement>) => {
  const { t } = useTranslation()

  const state = useHookstate({
    loading: false,
    errorMessage: ''
  })

  const clientSettingQuery = useFind(clientSettingPath)
  const clientSettings = clientSettingQuery.data[0] ?? null
  const id = clientSettings?.id

  const settingsState = useHookstate(null as null | ClientSettingType)

  console.log('# client settings', settings)

  useEffect(() => {
    if (clientSettingQuery) {
      state.set({ loading: clientSettingQuery.status === 'pending', errorMessage: clientSettingQuery.error })
    }
  }, [clientSettingQuery])

  useEffect(() => {
    if (clientSettings) {
      settingsState.set(clientSettings)
      state.set({ loading: false, errorMessage: '' })
    }
  }, [clientSettings])

  const codecMenu = [
    {
      value: 'VP9',
      label: 'VP9'
    },
    {
      value: 'VP8',
      label: 'VP8'
    },
    {
      value: 'h264',
      label: 'h264'
    }
  ]

  const videoMaxResolutionMenu = [
    {
      value: 'fhd',
      label: t('admin:components.setting.videoFHD')
    },
    {
      value: 'hd',
      label: t('admin:components.setting.videoHD')
    },
    {
      value: 'fwvga',
      label: t('admin:components.setting.videoFWVGA')
    },
    {
      value: 'nhd',
      label: t('admin:components.setting.videoNHD')
    }
  ]

  const handleSubmit = (event) => {
    state.loading.set(true)
    event.preventDefault()
<<<<<<< HEAD
    console.log('# client handleSubmit', settings.get(NO_PROXY))
    settings.merge({
      createdAt: none,
      updatedAt: none
    })
    ClientSettingService.patchClientSetting(settings.value as ClientSettingType, id)
=======
    const newSettings = {
      ...settingsState.get(NO_PROXY),
      createdAt: undefined!,
      updatedAt: undefined!
    } as any as ClientSettingType
    Engine.instance.api
      .service(clientSettingPath)
      .patch(id, newSettings)
>>>>>>> 01990785
      .then(() => {
        state.set({ loading: false, errorMessage: '' })
        clientSettingQuery.refetch()
      })
      .catch((e) => {
        state.set({ loading: false, errorMessage: e.message })
      })
  }

  const handleCancel = () => {
    settingsState.set(clientSettings)
  }

  if (!settingsState.value)
    return <LoadingView fullScreen className="block h-12 w-12" title={t('common:loader.loading')} />

  const settings = settingsState as State<ClientSettingType>

  return (
    <Accordion
      title={t('admin:components.setting.client.header')}
      subtitle={t('admin:components.setting.client.subtitle')}
      expandIcon={<HiPlusSmall />}
      shrinkIcon={<HiMinus />}
      ref={ref}
      open={open}
    >
      <div className="mt-6 grid grid-cols-2 gap-4">
        <Text component="h3" fontSize="xl" fontWeight="semibold" className="col-span-full mb-4">
          {t('admin:components.setting.client.main')}
        </Text>

        <Input
          className="col-span-1"
          label={t('admin:components.setting.appTitle')}
          value={settings.appTitle.value || ''}
          onChange={(e) => settings.appTitle.set(e.target.value)}
        />

        <Input
          className="col-span-1"
          label={t('admin:components.setting.title')}
          value={settings.title.value || ''}
          onChange={(e) => settings.title.set(e.target.value)}
        />

        <Input
          className="col-span-1"
          label={t('admin:components.setting.appSubtitle')}
          value={settings.appSubtitle.value || ''}
          onChange={(e) => settings.appSubtitle.set(e.target.value)}
        />

        <Input
          className="col-span-1"
          label={t('admin:components.setting.shortTitle')}
          value={settings.shortTitle.value || ''}
          onChange={(e) => settings.shortTitle.set(e.target.value)}
        />

        <Input
          className="col-span-1"
          label={t('admin:components.setting.appDescription')}
          value={settings.appDescription.value || ''}
          onChange={(e) => settings.appDescription.set(e.target.value)}
        />

        <Input
          className="col-span-1"
          label={t('admin:components.setting.startPath')}
          value={settings.startPath.value || '/'}
          onChange={(e) => settings.startPath.set(e.target.value)}
        />

        <Input
          className="col-span-1"
          label={t('admin:components.setting.appBackground')}
          value={settings.appBackground.value || ''}
          onChange={(e) => settings.appBackground.set(e.target.value)}
        />

        <Input
          className="col-span-1"
          label={t('admin:components.setting.description')}
          value={settings.siteDescription.value || ''}
          onChange={(e) => settings.siteDescription.set(e.target.value)}
        />

        <Toggle
          containerClassName="justify-start col-span-full"
          label={t('admin:components.setting.homepageLinkButtonEnabled')}
          value={settings.homepageLinkButtonEnabled.value}
          onChange={(value) => settings.homepageLinkButtonEnabled.set(value)}
        />

        <Text component="h3" fontSize="xl" fontWeight="semibold" className="col-span-full my-4">
          {t('admin:components.setting.client.logo')}
        </Text>

        <Input
          className="col-span-1"
          label={t('admin:components.setting.logo')}
          value={settings.logo.value || ''}
          onChange={(e) => settings.logo.set(e.target.value)}
        />

        <Input
          className="col-span-1"
          label={t('admin:components.setting.appleTouchIcon')}
          value={settings.appleTouchIcon.value || ''}
          onChange={(e) => settings.appleTouchIcon.set(e.target.value)}
        />

        <Input
          className="col-span-1"
          label={t('admin:components.setting.favIcon16px')}
          value={settings.favicon16px.value || ''}
          onChange={(e) => settings.favicon16px.set(e.target.value)}
        />

        <Input
          className="col-span-1"
          label={t('admin:components.setting.favIcon32px')}
          value={settings.favicon32px.value || ''}
          onChange={(e) => settings.favicon32px.set(e.target.value)}
        />

        <Input
          className="col-span-1"
          label={t('admin:components.setting.icon192px')}
          value={settings.icon192px.value || ''}
          onChange={(e) => settings.icon192px.set(e.target.value)}
        />

        <Input
          className="col-span-1"
          label={t('admin:components.setting.icon512px')}
          value={settings.icon512px.value || ''}
          onChange={(e) => settings.icon512px.set(e.target.value)}
        />

        <Text component="h3" fontSize="xl" fontWeight="semibold" className="col-span-full my-4">
          {t('admin:components.setting.client.other')}
        </Text>

        <Input
          className="col-span-1"
          label={t('admin:components.setting.webmanifestLink')}
          value={settings.webmanifestLink.value || ''}
          onChange={(e) => settings.webmanifestLink.set(e.target.value)}
        />

        <Input
          className="col-span-1"
          label={t('admin:components.setting.swScriptLink')}
          value={settings.swScriptLink.value || ''}
          onChange={(e) => settings.swScriptLink.set(e.target.value)}
        />

        <Input
          className="col-span-1"
          label={t('admin:components.setting.url')}
          value={clientSettings?.url || ''}
          disabled
        />

        <Input
          className="col-span-1"
          label={t('admin:components.setting.releaseName')}
          value={clientSettings?.releaseName || ''}
          disabled
        />

        <Input
          className="col-span-1"
          label={t('admin:components.setting.privacyPolicy')}
          value={settings.privacyPolicy.value}
          onChange={(e) => settings.privacyPolicy.set(e.target.value)}
        />

        <Input
          className="col-span-1"
          label={t('admin:components.setting.key8thWall')}
          value={settings.key8thWall.value || ''}
          onChange={(e) => settings.key8thWall.set(e.target.value)}
        />

        <Text component="h3" fontSize="xl" fontWeight="semibold" className="col-span-full my-4">
          {t('admin:components.setting.client.media')}
        </Text>

        <Input
          className="col-span-1"
          type="number"
          label={t('admin:components.setting.audioMaxBitrate')}
          value={settings.mediaSettings.audio.maxBitrate.value || ''}
          onChange={(e) => settings.mediaSettings.audio.maxBitrate.set(Number(e.target.value))}
        />

        <Select
          className="col-span-1"
          label={t('admin:components.setting.videoMaxResolution')}
          currentValue={settings.mediaSettings.video.maxResolution.value}
          options={videoMaxResolutionMenu}
          onChange={(value) => settings.mediaSettings.video.maxResolution.set(value)}
        />

        <Select
          className="col-span-1"
          label={t('admin:components.setting.videoCodec')}
          currentValue={settings.mediaSettings.video.codec.value}
          options={codecMenu}
          onChange={(value) => settings.mediaSettings.video.codec.set(value)}
        />

        {(settings.mediaSettings.video.codec.value === 'VP8' ||
          settings.mediaSettings.video.codec.value === 'h264') && (
          <>
            <Input
              className="col-span-1"
              type="number"
              label={t('admin:components.setting.videoLowResMaxBitrate')}
              value={settings.mediaSettings.video.lowResMaxBitrate.value || ''}
              onChange={(e) => settings.mediaSettings.video.lowResMaxBitrate.set(Number(e.target.value))}
            />

            <Input
              className="col-span-1"
              type="number"
              label={t('admin:components.setting.videoMidResMaxBitrate')}
              value={settings.mediaSettings.video.midResMaxBitrate.value || ''}
              onChange={(e) => settings.mediaSettings.video.midResMaxBitrate.set(Number(e.target.value))}
            />

            <Input
              className="col-span-1"
              type="number"
              label={t('admin:components.setting.videoHighResMaxBitrate')}
              value={settings.mediaSettings.video.highResMaxBitrate.value || ''}
              onChange={(e) => settings.mediaSettings.video.highResMaxBitrate.set(Number(e.target.value))}
            />
          </>
        )}

        <Select
          className="col-span-1"
          label={t('admin:components.setting.screenshareCodec')}
          currentValue={settings.mediaSettings.screenshare.codec.value}
          options={codecMenu}
          onChange={(value) => settings.mediaSettings.screenshare.codec.set(value)}
        />

        {(settings.mediaSettings.screenshare.codec.value === 'VP8' ||
          settings.mediaSettings.screenshare.codec.value === 'h264') && (
          <>
            <Input
              type="number"
              label={t('admin:components.setting.screenshareLowResMaxBitrate')}
              value={settings.mediaSettings.screenshare.lowResMaxBitrate.value || ''}
              onChange={(e) => settings.mediaSettings.screenshare.lowResMaxBitrate.set(Number(e.target.value))}
            />

            <Input
              type="number"
              label={t('admin:components.setting.screenshareMidResMaxBitrate')}
              value={settings.mediaSettings.screenshare.midResMaxBitrate.value || ''}
              onChange={(e) => settings.mediaSettings.screenshare.midResMaxBitrate.set(Number(e.target.value))}
            />

            <Input
              type="number"
              label={t('admin:components.setting.screenshareHighResMaxBitrate')}
              value={settings.mediaSettings.screenshare.highResMaxBitrate.value || ''}
              onChange={(e) => settings.mediaSettings.screenshare.highResMaxBitrate.set(Number(e.target.value))}
            />
          </>
        )}
      </div>

      <div className="mt-6 grid grid-cols-8 gap-6">
        <Button size="small" className="text-primary col-span-1 bg-theme-highlight" onClick={handleCancel} fullWidth>
          {t('admin:components.common.reset')}
        </Button>
        <Button
          size="small"
          variant="primary"
          className="col-span-1"
          onClick={handleSubmit}
          startIcon={state.loading.value && <LoadingView spinnerOnly className="h-6 w-6" />}
          fullWidth
        >
          {t('admin:components.common.save')}
        </Button>
      </div>
    </Accordion>
  )
})

export default ClientTab<|MERGE_RESOLUTION|>--- conflicted
+++ resolved
@@ -54,8 +54,6 @@
 
   const settingsState = useHookstate(null as null | ClientSettingType)
 
-  console.log('# client settings', settings)
-
   useEffect(() => {
     if (clientSettingQuery) {
       state.set({ loading: clientSettingQuery.status === 'pending', errorMessage: clientSettingQuery.error })
@@ -106,14 +104,6 @@
   const handleSubmit = (event) => {
     state.loading.set(true)
     event.preventDefault()
-<<<<<<< HEAD
-    console.log('# client handleSubmit', settings.get(NO_PROXY))
-    settings.merge({
-      createdAt: none,
-      updatedAt: none
-    })
-    ClientSettingService.patchClientSetting(settings.value as ClientSettingType, id)
-=======
     const newSettings = {
       ...settingsState.get(NO_PROXY),
       createdAt: undefined!,
@@ -122,7 +112,6 @@
     Engine.instance.api
       .service(clientSettingPath)
       .patch(id, newSettings)
->>>>>>> 01990785
       .then(() => {
         state.set({ loading: false, errorMessage: '' })
         clientSettingQuery.refetch()
