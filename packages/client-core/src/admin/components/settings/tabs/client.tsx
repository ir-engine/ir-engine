--- conflicted
+++ resolved
@@ -37,12 +37,7 @@
 import Text from '@ir-engine/ui/src/primitives/tailwind/Text'
 import Toggle from '@ir-engine/ui/src/primitives/tailwind/Toggle'
 
-<<<<<<< HEAD
-import { API } from '@ir-engine/common'
-import { useFind } from '@ir-engine/spatial/src/common/functions/FeathersHooks'
-=======
 import { API, useFind } from '@ir-engine/common'
->>>>>>> b99a7f40
 
 const ClientTab = forwardRef(({ open }: { open: boolean }, ref: React.MutableRefObject<HTMLDivElement>) => {
   const { t } = useTranslation()
