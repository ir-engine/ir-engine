--- conflicted
+++ resolved
@@ -106,14 +106,14 @@
   const handleSubmit = (event) => {
     state.loading.set(true)
     event.preventDefault()
-<<<<<<< HEAD
-    console.log('# client handleSubmit', settings.get(NO_PROXY))
-    settings.merge({
-      createdAt: none,
-      updatedAt: none
-    })
-    ClientSettingService.patchClientSetting(settings.value as ClientSettingType, id)
-=======
+    // <<<<<<< HEAD
+    //     console.log('# client handleSubmit', settings.get(NO_PROXY))
+    //     settings.merge({
+    //       createdAt: none,
+    //       updatedAt: none
+    //     })
+    //     ClientSettingService.patchClientSetting(settings.value as ClientSettingType, id)
+    // =======
     const newSettings = {
       ...settingsState.get(NO_PROXY),
       createdAt: undefined!,
@@ -122,7 +122,7 @@
     Engine.instance.api
       .service(clientSettingPath)
       .patch(id, newSettings)
->>>>>>> b607cb7f
+      // >>>>>>> dev
       .then(() => {
         state.set({ loading: false, errorMessage: '' })
         clientSettingQuery.refetch()
