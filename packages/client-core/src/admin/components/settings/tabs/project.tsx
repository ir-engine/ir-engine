--- conflicted
+++ resolved
@@ -52,26 +52,17 @@
     : state.errorMessage.value
   const projectState = useMutableState(ProjectState)
   const projects = projectState.projects
-<<<<<<< HEAD
-  const settings = useHookstate<Array<ProjectSettingType> | []>([])
-=======
 
   const displayedSettings = useHookstate<ProjectSettingType[]>([])
   const originalSettings = useHookstate<ProjectSettingType[]>([])
->>>>>>> 9f6956a7
   const selectedProjectId = useHookstate(projects.get(NO_PROXY).length > 0 ? projects.get(NO_PROXY)[0].id : '')
   const project = useGet(projectPath, selectedProjectId.value, { query: { $select: ['settings'] } })
-<<<<<<< HEAD
-  const patchProjectSetting = useMutation(projectPath).patch
-  const tSettings = JSON.parse(JSON.stringify(settings.value))
-=======
 
   const {
     create: createProjectSetting,
     patch: patchProjectSetting,
     remove: removeProjectSetting
   } = useMutation(projectSettingPath)
->>>>>>> 9f6956a7
 
   useEffect(() => {
     ProjectService.fetchProjects()
