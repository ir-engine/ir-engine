--- conflicted
+++ resolved
@@ -41,37 +41,6 @@
 
   const featureFlagSettings = useFind(featureFlagSettingPath)
 
-<<<<<<< HEAD
-  // useEffect(() => {
-  //   const defaultTypes = [
-  //     'ir.client.menu.social',
-  //     'ir.client.menu.emote',
-  //     'ir.client.menu.avaturn',
-  //     'ir.client.menu.readyPlayerMe'
-  //   ]
-  //
-  //   if (featureFlagSettings.status === 'success') {
-  //     const missingTypes = defaultTypes.filter(
-  //       (type) =>
-  //         !featureFlagSettings.data.find(
-  //           (flag) => flag.flagName === type && !Object.keys(flag).filter((key) => !defaultProps.includes(key))
-  //         )
-  //     )
-  //
-  //     const updatedFeatures: FeatureFlagSettingType[] = [
-  //       ...missingTypes.map((type) => ({
-  //         flagName: type as FeatureFlag,
-  //         flagValue: true,
-  //         id: '',
-  //         createdAt: '',
-  //         updatedAt: ''
-  //       })),
-  //       ...featureFlagSettings.data
-  //     ]
-  //     displayedFeatures.set(updatedFeatures)
-  //   }
-  // }, [featureFlagSettings])
-=======
   useEffect(() => {
     const defaultTypes = [
       'ir.client.menu.social',
@@ -101,7 +70,6 @@
       displayedFeatures.set(updatedFeatures)
     }
   }, [featureFlagSettings.data])
->>>>>>> 4f5bd869
 
   return (
     <Accordion
