--- conflicted
+++ resolved
@@ -27,15 +27,9 @@
 import { useTranslation } from 'react-i18next'
 import { HiMinus, HiPlusSmall } from 'react-icons/hi2'
 
-<<<<<<< HEAD
-import { serverSettingPath } from '@ir-engine/common/src/schema.type.module'
-import { useHookstate } from '@ir-engine/hyperflux'
-import { useFind, useMutation } from '@ir-engine/spatial/src/common/functions/FeathersHooks'
-=======
 import { useFind, useMutation } from '@ir-engine/common'
 import { serverSettingPath } from '@ir-engine/common/src/schema.type.module'
 import { useHookstate } from '@ir-engine/hyperflux'
->>>>>>> b99a7f40
 import Accordion from '@ir-engine/ui/src/primitives/tailwind/Accordion'
 import Button from '@ir-engine/ui/src/primitives/tailwind/Button'
 import Input from '@ir-engine/ui/src/primitives/tailwind/Input'
@@ -114,16 +108,6 @@
 
         <Input
           containerClassName="col-span-1"
-<<<<<<< HEAD
-          label={t('admin:components.setting.googleAnalyticsTrackingId')}
-          value={gaTrackingId.value || ''}
-          onChange={(e) => gaTrackingId.set(e.target.value)}
-        />
-
-        <Input
-          containerClassName="col-span-1"
-=======
->>>>>>> b99a7f40
           label={t('admin:components.setting.port')}
           value={serverSetting?.port || ''}
           disabled
