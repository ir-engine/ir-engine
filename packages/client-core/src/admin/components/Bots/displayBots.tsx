import React from 'react'
import Accordion from '@mui/material/Accordion'
import AccordionDetails from '@mui/material/AccordionDetails'
import AccordionSummary from '@mui/material/AccordionSummary'
import Typography from '@mui/material/Typography'
import ExpandMoreIcon from '@mui/icons-material/ExpandMore'
import { useStylesForBots as useStyles } from './styles'
import List from '@mui/material/List'
import ListItem from '@mui/material/ListItem'
import ListItemSecondaryAction from '@mui/material/ListItemSecondaryAction'
import ListItemText from '@mui/material/ListItemText'
import IconButton from '@mui/material/IconButton'
import DeleteIcon from '@mui/icons-material/Delete'
import Paper from '@mui/material/Paper'
import InputBase from '@mui/material/InputBase'
import Grid from '@mui/material/Grid'
import { Edit } from '@mui/icons-material'
import { BotService } from '../../state/BotsService'
import { useDispatch } from '../../../store'
<<<<<<< HEAD
import { useBotState } from '../../state/BotsService'
import { useAuthState } from '../../../user/state/AuthService'
import Button from '@material-ui/core/Button'
import MuiAlert from '@material-ui/lab/Alert'
import Snackbar from '@material-ui/core/Snackbar'
=======
import { useBotState } from '../../state/BotsState'
import { useAuthState } from '../../../user/state/AuthState'
import Button from '@mui/material/Button'
import MuiAlert from '@mui/material/Alert'
import Snackbar from '@mui/material/Snackbar'
>>>>>>> 7dcc0eef
import UpdateBot from './updateBot'

interface Props {}

const Alert = (props) => {
  return <MuiAlert elevation={6} variant="filled" {...props} />
}

const DisplayBots = (props: Props) => {
  const dispatch = useDispatch()
  const classes = useStyles()
  const [expanded, setExpanded] = React.useState<string | false>('panel0')
  const [name, setName] = React.useState('')
  const [description, setDescription] = React.useState('')
  const [open, setOpen] = React.useState(false)
  const [openModel, setOpenModel] = React.useState(false)
  const [bot, setBot] = React.useState('')

  const handleChange = (panel: string) => (event: React.ChangeEvent<{}>, isExpanded: boolean) => {
    setExpanded(isExpanded ? panel : false)
  }
  const botsAdminState = useBotState()
  const botAdmin = botsAdminState.bots
  const user = useAuthState().user
  const botAdminData = botAdmin.bots
  React.useEffect(() => {
    if (user.id.value && botAdmin.updateNeeded) {
      BotService.fetchBotAsAdmin()
    }
  }, [botAdmin.updateNeeded.value, user?.id?.value])

  const handleOpenModel = (bot) => {
    setBot(bot)
    setOpenModel(true)
  }

  const handleCloseModel = () => {
    setOpenModel(false)
  }

  const handleClose = (event, reason) => {
    if (reason === 'clickaway') {
      return
    }
    setOpen(false)
  }

  const submitCommandBot = (id: string) => {
    const data = {
      name: name,
      description: description,
      botId: id
    }
    BotService.createBotCammand(data)
    setName('')
    setDescription('')
  }

  return (
    <div className={classes.rootRigt}>
      {botAdminData.value.map((bot, index) => {
        return (
          <Accordion expanded={expanded === `panel${index}`} onChange={handleChange(`panel${index}`)} key={bot.id}>
            <AccordionSummary
              expandIcon={<ExpandMoreIcon />}
              aria-controls={`panel${index}bh-content`}
              id={`panel${index}bh-header`}
              className={classes.summary}
            >
              <Typography className={classes.heading}>{bot.name}</Typography>
              <Typography className={classes.secondaryHeading}>{bot?.description}</Typography>
            </AccordionSummary>
            <AccordionDetails className={classes.details}>
              <div style={{ width: '100%' }}>
                <Grid container spacing={5}>
                  <Grid item xs={8}>
                    <Grid container spacing={5}>
                      <Grid item xs={4}>
                        <Typography className={classes.thirdHeadding} component="h1">
                          Location:
                        </Typography>
                        <Typography className={classes.thirdHeadding} component="h1">
                          Instance:
                        </Typography>
                      </Grid>
                      <Grid item xs={8}>
                        <Typography className={classes.secondaryHeading} style={{ marginTop: '15px' }} component="h1">
                          {bot?.location?.name}
                        </Typography>
                        <Typography className={classes.secondaryHeading} style={{ marginTop: '15px' }} component="h1">
                          {bot?.instance?.ipAddress}
                        </Typography>
                      </Grid>
                    </Grid>
                  </Grid>
                  <Grid item xs={4} style={{ display: 'flex' }}>
                    <div style={{ marginLeft: 'auto' }}>
                      <IconButton onClick={() => handleOpenModel(bot)} size="large">
                        <Edit style={{ color: '#fff' }} />
                      </IconButton>
                      <IconButton onClick={() => BotService.removeBots(bot.id)} size="large">
                        <DeleteIcon style={{ color: '#fff' }} />
                      </IconButton>
                    </div>
                  </Grid>
                </Grid>

                <Typography
                  className={classes.secondaryHeading}
                  style={{ marginTop: '25px', marginBottom: '10px' }}
                  component="h1"
                >
                  Add more command
                </Typography>

                <Grid container spacing={2}>
                  <Grid item xs={4}>
                    <label>Command</label>
                    <Paper component="div" className={classes.createInput}>
                      <InputBase
                        className={classes.input}
                        placeholder="Enter command"
                        style={{ color: '#fff' }}
                        value={name}
                        onChange={(e) => setName(e.target.value)}
                      />
                    </Paper>
                  </Grid>
                  <Grid item xs={8}>
                    <label>Description</label>
                    <Paper component="div" className={classes.createInput}>
                      <InputBase
                        className={classes.input}
                        placeholder="Enter description"
                        style={{ color: '#fff' }}
                        value={description}
                        onChange={(e) => setDescription(e.target.value)}
                      />
                    </Paper>
                  </Grid>
                </Grid>

                <Button
                  variant="contained"
                  fullWidth={true}
                  style={{ color: '#fff', background: '#3a4149', marginBottom: '20px' }}
                  onClick={() => {
                    if (name) {
                      submitCommandBot(bot.id)
                    } else {
                      setOpen(true)
                    }
                  }}
                >
                  Add command
                </Button>
                {bot.botCommands.map((el, i) => {
                  return (
                    <div className={classes.alterContainer} key={i}>
                      <List dense={true}>
                        <ListItem>
                          <ListItemText primary={`/${el.name} --> ${el.description} `} />
                          <ListItemSecondaryAction>
                            <IconButton
                              edge="end"
                              aria-label="delete"
                              onClick={() => BotService.removeBotsCommand(el.id)}
                              size="large"
                            >
                              <DeleteIcon style={{ color: '#fff' }} />
                            </IconButton>
                          </ListItemSecondaryAction>
                        </ListItem>
                      </List>
                    </div>
                  )
                })}
              </div>
            </AccordionDetails>
          </Accordion>
        )
      })}
      <Snackbar
        open={open}
        autoHideDuration={6000}
        onClose={handleClose}
        anchorOrigin={{ vertical: 'top', horizontal: 'center' }}
      >
        <Alert onClose={handleClose} severity="warning">
          {' '}
          Fill in command is requiired!
        </Alert>
      </Snackbar>
      <UpdateBot open={openModel} handleClose={handleCloseModel} bot={bot} />
    </div>
  )
}

export default DisplayBots<|MERGE_RESOLUTION|>--- conflicted
+++ resolved
@@ -17,19 +17,11 @@
 import { Edit } from '@mui/icons-material'
 import { BotService } from '../../state/BotsService'
 import { useDispatch } from '../../../store'
-<<<<<<< HEAD
 import { useBotState } from '../../state/BotsService'
 import { useAuthState } from '../../../user/state/AuthService'
-import Button from '@material-ui/core/Button'
-import MuiAlert from '@material-ui/lab/Alert'
-import Snackbar from '@material-ui/core/Snackbar'
-=======
-import { useBotState } from '../../state/BotsState'
-import { useAuthState } from '../../../user/state/AuthState'
 import Button from '@mui/material/Button'
 import MuiAlert from '@mui/material/Alert'
 import Snackbar from '@mui/material/Snackbar'
->>>>>>> 7dcc0eef
 import UpdateBot from './updateBot'
 
 interface Props {}
