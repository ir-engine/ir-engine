import Button from '@mui/material/Button'
import MenuItem from '@mui/material/MenuItem'
import Paper from '@mui/material/Paper'
import Select from '@mui/material/Select'
import Tab from '@mui/material/Tab'
import Table from '@mui/material/Table'
import TableBody from '@mui/material/TableBody'
import TableCell from '@mui/material/TableCell'
import TableContainer from '@mui/material/TableContainer'
import TableHead from '@mui/material/TableHead'
import TablePagination from '@mui/material/TablePagination'
import TableRow from '@mui/material/TableRow'
import TableSortLabel from '@mui/material/TableSortLabel'
import Tabs from '@mui/material/Tabs'
import Avatar from '@mui/material/Avatar'
import Chip from '@mui/material/Chip'
import FormControl from '@mui/material/FormControl'
import { Theme } from '@mui/material/styles'
import createStyles from '@mui/styles/createStyles'
import makeStyles from '@mui/styles/makeStyles'
import { Config } from '@xrengine/common/src/config'
import { useHistory } from 'react-router-dom'
import React, { useEffect, useState } from 'react'
import { useDispatch } from '../../store'
import { client } from '../../feathers'
import { useAuthState } from '../../user/state/AuthService'
import { ADMIN_PAGE_LIMIT } from '../state/AdminService'
import { useLocationState } from '../state/LocationService'
import { SceneService } from '../state/SceneService'
import { UserService } from '../state/UserService'
import { InstanceService } from '../state/InstanceService'
import { useUserState } from '../state/UserService'
import { useInstanceState } from '../state/InstanceService'
import { LocationService } from '../state/LocationService'
<<<<<<< HEAD
import { useSceneState } from '../state/SceneService'
import Grid from '@material-ui/core/Grid'
=======
import { useSceneState } from '../state/SceneState'
import Grid from '@mui/material/Grid'
>>>>>>> 7dcc0eef
import styles from './Admin.module.scss'
import InstanceModal from './Instance/InstanceModal'
import LocationModal from './LocationModal'
import Search from './Search'
import { useTranslation } from 'react-i18next'
import { InstanceSeed } from '@xrengine/common/src/interfaces/Instance'

import { LocationSeed } from '@xrengine/common/src/interfaces/Location'

if (!global.setImmediate) {
  global.setImmediate = setTimeout as any
}

interface Props {
  locationState?: any
}

type Order = 'asc' | 'desc'
interface EnhancedTableProps {
  object: string
  numSelected: number
  onRequestSort: (event: React.MouseEvent<unknown>, property) => void
  onSelectAllClick: (event: React.ChangeEvent<HTMLInputElement>) => void
  order: Order
  orderBy: string
  rowCount: number
}

function EnhancedTableHead(props: EnhancedTableProps) {
  const { object, order, orderBy, onRequestSort } = props
  const { t } = useTranslation()
  const headCells = {
    locations: [
      { id: 'id', numeric: false, disablePadding: true, label: t('admin:components.index.col-id') },
      { id: 'name', numeric: false, disablePadding: false, label: t('admin:components.index.col-name') },
      { id: 'sceneId', numeric: false, disablePadding: false, label: t('admin:components.index.col-scene') },
      {
        id: 'maxUsersPerInstance',
        numeric: true,
        disablePadding: false,
        label: t('admin:components.index.col-maxuser')
      },
      { id: 'type', numeric: false, disablePadding: false, label: t('admin:components.index.col-type') },
      { id: 'tags', numeric: false, disablePadding: false, label: t('admin:components.index.col-tags') },
      {
        id: 'instanceMediaChatEnabled',
        numeric: false,
        disablePadding: false,
        label: t('admin:components.index.col-mc')
      },
      { id: 'videoEnabled', numeric: false, disablePadding: false, label: t('admin:components.index.col-ve') }
    ],
    users: [
      { id: 'id', numeric: false, disablePadding: true, label: t('admin:components.index.col-id') },
      { id: 'name', numeric: false, disablePadding: false, label: t('admin:components.index.col-name') },
      { id: 'instanceId', numeric: false, disablePadding: false, label: t('admin:components.index.col-instanceId') },
      { id: 'userRole', numeric: false, disablePadding: false, label: t('admin:components.index.col-userRole') },
      { id: 'partyId', numeric: false, disablePadding: false, label: t('admin:components.index.col-partyId') }
    ],
    instances: [
      { id: 'id', numeric: false, disablePadding: true, label: t('admin:components.index.col-id') },
      { id: 'ipAddress', numeric: false, disablePadding: false, label: t('admin:components.index.col-ip') },
      { id: 'gsId', numeric: false, disablePadding: false, label: t('admin:components.index.col-gameserverID') },
      {
        id: 'serverAddress',
        numeric: false,
        disablePadding: false,
        label: t('admin:components.index.col-publicAddress')
      },
      { id: 'currentUsers', numeric: true, disablePadding: false, label: t('admin:components.index.col-currentUsers') },
      { id: 'locationId', numeric: false, disablePadding: false, label: t('admin:components.index.col-locationId') }
    ]
  }
  const createSortHandler = (property) => (event: React.MouseEvent<unknown>) => {
    onRequestSort(event, property)
  }

  return (
    <TableHead className={styles.thead}>
      <TableRow className={styles.trow}>
        {headCells[object].map((headCell) => (
          <TableCell
            className={styles.tcell}
            key={headCell.id}
            align="center"
            padding={headCell.disablePadding ? 'none' : 'normal'}
            sortDirection={orderBy === headCell.id ? order : false}
          >
            <TableSortLabel
              active={orderBy === headCell.id}
              direction={orderBy === headCell.id ? order : 'asc'}
              onClick={createSortHandler(headCell.id)}
            >
              {headCell.label}
            </TableSortLabel>
          </TableCell>
        ))}
      </TableRow>
    </TableHead>
  )
}

const useStyles = makeStyles((theme: Theme) =>
  createStyles({
    formControl: {
      margin: theme.spacing(0),
      minWidth: 120,
      backgroundColor: 'white'
    },
    selectEmpty: {
      marginTop: theme.spacing(0)
    },
    marginBottom: {
      marginBottom: '10px'
    }
  })
)

const AdminConsole = (props: Props) => {
  const classes = useStyles()

  const router = useHistory()
  const adminInstanceState = useInstanceState()
  const authState = useAuthState()

  const user = authState.user
  const [locationModalOpen, setLocationModalOpen] = useState(false)
  const [instanceModalOpen, setInstanceModalOpen] = useState(false)
  const [locationEditing, setLocationEditing] = useState(false)
  const [selectedLocation, setSelectedLocation] = useState(LocationSeed)
  const [selectedInstance, setSelectedInstance] = useState(InstanceSeed)
  const adminSceneState = useSceneState()
  const adminScenes = adminSceneState.scenes.scenes

  function descendingComparator<T>(a: T, b: T, orderBy: keyof T) {
    if (b[orderBy] < a[orderBy]) {
      return -1
    }
    if (b[orderBy] > a[orderBy]) {
      return 1
    }
    return 0
  }

  const getScene = (id: string): string => {
    const sceneMatch = adminScenes.value.find((scene) => scene.sid === id)
    return sceneMatch != null ? `${sceneMatch.name} (${sceneMatch.sid})` : ''
  }

  function getComparator<Key extends keyof any>(
    order: Order,
    orderBy: Key
  ): (a: { [key in Key]: number | string }, b: { [key in Key]: number | string }) => number {
    return order === 'desc'
      ? (a, b) => descendingComparator(a, b, orderBy)
      : (a, b) => -descendingComparator(a, b, orderBy)
  }

  function stableSort<T>(array: T[], comparator: (a: T, b: T) => number) {
    const stabilizedThis = array.map((el, index) => [el, index] as [T, number])
    stabilizedThis.sort((a, b) => {
      const order = comparator(a[0], b[0])
      if (order !== 0) return order
      return a[1] - b[1]
    })
    return stabilizedThis.map((el) => el[0])
  }
  const dispatch = useDispatch()
  const [order, setOrder] = React.useState<Order>('asc')
  const [orderBy, setOrderBy] = React.useState<any>('name')
  const [selected, setSelected] = React.useState<string[]>([])
  const [page, setPage] = React.useState(0)
  const [dense, setDense] = React.useState(false)
  const [rowsPerPage, setRowsPerPage] = React.useState(ADMIN_PAGE_LIMIT)
  const [selectedTab, setSelectedTab] = React.useState('locations')
  const [userRole, setUserRole] = React.useState('')
  const [selectedUser, setSelectedUser] = React.useState({})

  const adminLocationState = useLocationState()
  const adminLocations = adminLocationState.locations.locations
  const adminLocationCount = adminLocationState.locations.total
  const adminUserState = useUserState()
  const adminUsers = adminUserState.users.users
  const adminUserCount = adminUserState.users.total
  const adminInstances = adminInstanceState.instances.instances
  const adminInstanceCount = adminInstanceState.instances.total
  const { t } = useTranslation()

  const selectCount =
    selectedTab === 'locations'
      ? adminLocationCount.value
      : selectedTab === 'users'
      ? adminUserCount.value
      : selectedTab === 'instances'
      ? adminInstanceCount.value
      : 0
  const displayLocations = adminLocations.value.map((location) => {
    return {
      id: location.id,
      name: location.name,
      sceneId: location.sceneId,
      maxUsersPerInstance: location.maxUsersPerInstance,
      type: location.location_settings?.locationType,
      tags: {
        isFeatured: location?.isFeatured,
        isLobby: location?.isLobby
      },
      instanceMediaChatEnabled: location.location_settings?.instanceMediaChatEnabled?.toString(),
      videoEnabled: location.location_settings?.videoEnabled?.toString()
    }
  })

  const displayInstances = adminInstances.value.map((instance) => {
    return {
      id: instance.id,
      ipAddress: instance.ipAddress,
      currentUsers: instance.currentUsers,
      locationId: instance.locationId,
      gsId: instance?.gameserver_subdomain_provision?.gs_id,
      serverAddress:
        instance.gameserver_subdomain_provision != null
          ? `https://${instance.gameserver_subdomain_provision.gs_number}.${Config.publicRuntimeConfig.gameserverDomain}`
          : ''
    }
  })

  const handleRequestSort = (event: React.MouseEvent<unknown>, property) => {
    const isAsc = orderBy === property && order === 'asc'
    setOrder(isAsc ? 'desc' : 'asc')
    setOrderBy(property)
  }

  const handleSelectAllClick = (event: React.ChangeEvent<HTMLInputElement>) => {
    if (event.target.checked) {
      const newSelecteds = adminLocations.value.map((n) => n.name)
      setSelected(newSelecteds)
      return
    }
    setSelected([])
  }

  const handleLocationClick = (event: React.MouseEvent<unknown>, id: string) => {
    const selected = adminLocations.value.find((location) => location.id === id)
    if (selected !== undefined) {
      setSelectedLocation(selected)
      setLocationEditing(true)
      setLocationModalOpen(true)
    }
  }

  const openModalCreate = () => {
    setSelectedLocation(LocationSeed)
    setLocationEditing(false)
    setLocationModalOpen(true)
  }

  const handleInstanceClick = (event: React.MouseEvent<unknown>, id: string) => {
    const selected = adminInstances.value.find((instance) => instance.id.toString() === id)
    if (selected !== undefined) {
      setSelectedInstance(selected)
      setInstanceModalOpen(true)
    }
  }

  const handlePageChange = (event: unknown, newPage: number) => {
    const incDec = page < newPage ? 'increment' : 'decrement'
    switch (selectedTab) {
      case 'locations':
        LocationService.fetchAdminLocations(incDec)
        break
      case 'users':
        UserService.fetchUsersAsAdmin(incDec)
        break
      case 'instances':
        InstanceService.fetchAdminInstances(incDec)
        break
    }
    setPage(newPage)
  }

  const handleRowsPerPageChange = (event: React.ChangeEvent<HTMLInputElement>) => {
    setRowsPerPage(parseInt(event.target.value, 10))
    setPage(0)
  }

  const handleLocationClose = (e: any): void => {
    setLocationEditing(false)
    setLocationModalOpen(false)
    setSelectedLocation(LocationSeed)
  }

  const handleInstanceClose = (e: any): void => {
    console.log('handleInstanceClosed')
    setInstanceModalOpen(false)
    setSelectedInstance(InstanceSeed)
  }

  const handleTabChange = (e: any, newValue: string) => {
    setSelectedTab(newValue)
  }

  const redirectToInstance = async (e: any, instanceId: string) => {
    try {
      const instance = await client.service('instance').get(instanceId)
      const location = await client.service('location').get(instance.locationId)
      const route = `/location/${location.slugifiedName}?instanceId=${instance.id}`
      router.push(route)
    } catch (err) {
      console.log('Error redirecting to instance:')
      console.log(err)
    }
  }

  const patchUserRole = async (user: any, role: string) => {
    await client.service('user').patch(user, {
      userRole: role
    })
  }

  const handleChange = (event: React.ChangeEvent<{ value: unknown }>, user: any) => {
    let role = {}
    if (user) {
      patchUserRole(user, event.target.value as string)
      role[user] = event.target.value
      setUserRole(event.target.value as string)
      setSelectedUser({ ...selectedUser, ...role })
    }
  }

  useEffect(() => {
    if (Object.keys(selectedUser).length === 0) {
      let role = {}
      adminUsers.value.forEach((element) => {
        role[element.id] = element.userRole
      })
      setSelectedUser(role)
    }
  }, [adminUsers])

  useEffect(() => {
    if (user?.id?.value != null && adminLocationState.locations.updateNeeded.value === true) {
      LocationService.fetchAdminLocations()
    }
    if (user?.id?.value != null && adminSceneState.scenes.updateNeeded.value === true) {
      SceneService.fetchAdminScenes()
    }
    if (user?.id?.value != null && adminLocationState.locationTypes.updateNeeded.value === true) {
      LocationService.fetchLocationTypes()
    }
    if (user?.id?.value != null && adminUserState.users.updateNeeded.value === true) {
      UserService.fetchUsersAsAdmin()
    }
    if (user?.id?.value != null && adminInstanceState.instances.updateNeeded.value === true) {
      InstanceService.fetchAdminInstances()
    }
  }, [
    authState.user?.id?.value,
    adminSceneState.scenes.updateNeeded.value,
    adminInstanceState.instances.updateNeeded.value,
    adminLocationState.locations.updateNeeded.value,
    adminLocationState.locationTypes.updateNeeded.value
  ])

  const handleClick = () => {
    console.info('You clicked the Chip.')
  }
  return (
    <div>
      <Grid container spacing={3} className={classes.marginBottom}>
        <Grid item xs={9}>
          <Search typeName="locations" />
        </Grid>
        <Grid item xs={3}>
          <Button
            className={styles.createLocation}
            type="submit"
            variant="contained"
            color="primary"
            onClick={openModalCreate}
          >
            {t('admin:components.index.lbl-newLocation')}
          </Button>
        </Grid>
      </Grid>
      <Paper className={styles.adminRoot}>
        <Tabs value={selectedTab} onChange={handleTabChange} aria-label="tabs">
          <Tab label={t('admin:components.index.lbl-locations')} value="locations" />
          {user?.userRole.value === 'admin' && <Tab label={t('admin:components.index.lbl-users')} value="users" />}
          {user?.userRole.value === 'admin' && (
            <Tab label={t('admin:components.index.lbl-instances')} value="instances" />
          )}
        </Tabs>
        <TableContainer className={styles.tableContainer}>
          <Table
            stickyHeader
            aria-labelledby="tableTitle"
            size={dense ? 'small' : 'medium'}
            aria-label="enhanced table"
          >
            <EnhancedTableHead
              object={selectedTab}
              numSelected={selected.length}
              order={order}
              orderBy={orderBy}
              onSelectAllClick={handleSelectAllClick}
              onRequestSort={handleRequestSort}
              rowCount={adminLocationCount?.value || 0}
            />
            {selectedTab === 'locations' && (
              <TableBody className={styles.thead}>
                {stableSort(displayLocations, getComparator(order, orderBy)).map((row, index) => {
                  return (
                    <TableRow
                      hover
                      className={styles.trowHover}
                      style={{ color: 'black !important' }}
                      onClick={(event) => handleLocationClick(event, row.id.toString())}
                      tabIndex={-1}
                      key={row.id}
                    >
                      <TableCell
                        className={styles.tcell}
                        component="th"
                        id={row.id.toString()}
                        align="right"
                        scope="row"
                        padding="none"
                      >
                        {row.id}
                      </TableCell>
                      <TableCell className={styles.tcell} align="right">
                        {row.name}
                      </TableCell>
                      <TableCell className={styles.tcell} align="center">
                        {getScene(row.sceneId as string)}
                      </TableCell>
                      <TableCell className={styles.tcell} align="center">
                        {row.maxUsersPerInstance}
                      </TableCell>
                      <TableCell className={styles.tcell} align="center">
                        {row.type}
                      </TableCell>
                      <TableCell className={styles.tcell} align="center">
                        {(row.tags as any).isLobby && (
                          <Chip
                            avatar={<Avatar>L</Avatar>}
                            label={t('admin:components.index.lobby')}
                            onClick={handleClick}
                          />
                        )}
                        {(row.tags as any).isFeatured && (
                          <Chip
                            style={{ marginLeft: '5px' }}
                            avatar={<Avatar>F</Avatar>}
                            label={t('admin:components.index.featured')}
                            onClick={handleClick}
                          />
                        )}
                      </TableCell>
                      <TableCell className={styles.tcell} align="center">
                        {row.videoEnabled}
                      </TableCell>
                      <TableCell className={styles.tcell} align="center">
                        {row.instanceMediaChatEnabled}
                      </TableCell>
                    </TableRow>
                  )
                })}
              </TableBody>
            )}
            {selectedTab === 'users' && (
              <TableBody className={styles.thead}>
                {stableSort(adminUsers.value, getComparator(order, orderBy)).map((row, index) => {
                  return (
                    <TableRow
                      className={styles.trow}
                      style={{ color: 'black !important' }}
                      // onClick={(event) => handleClick(event, row.id.toString())}
                      tabIndex={-1}
                      key={row.id}
                    >
                      <TableCell
                        className={styles.tcell}
                        component="th"
                        id={row.id.toString()}
                        align="right"
                        scope="row"
                        padding="none"
                      >
                        {row.id}
                      </TableCell>
                      <TableCell className={styles.tcell} align="right">
                        {row.name}
                      </TableCell>
                      <TableCell
                        className={
                          row.instanceId != null && row.instanceId !== '' ? styles.tcellSelectable : styles.tcell
                        }
                        align="right"
                        onClick={(event) =>
                          row.instanceId != null && row.instancedId !== ''
                            ? redirectToInstance(event, row.instanceId.toString())
                            : {}
                        }
                      >
                        {row.instanceId}
                      </TableCell>
                      <TableCell className={styles.tcell} align="right">
                        {(row.userRole === 'guest' || (row.userRole === 'admin' && row.id === user.id.value)) && (
                          <div>{row.userRole}</div>
                        )}
                        {row.userRole !== 'guest' && row.id !== user.id.value && (
                          <>
                            <p> {row.userRole && row.userRole} </p>
                            <FormControl className={classes.formControl}>
                              <Select
                                value={selectedUser[row.userRole]}
                                onChange={(e) => handleChange(e, row.id)}
                                className={classes.selectEmpty}
                              >
                                <MenuItem key="user" value="user">
                                  User
                                </MenuItem>
                                <MenuItem key="admin" value="admin">
                                  Admin
                                </MenuItem>
                              </Select>
                            </FormControl>
                          </>
                        )}
                      </TableCell>
                      <TableCell className={styles.tcell} align="right">
                        {row.partyId}
                      </TableCell>
                    </TableRow>
                  )
                })}
              </TableBody>
            )}
            {selectedTab === 'instances' && (
              <TableBody className={styles.thead}>
                {stableSort(displayInstances, getComparator(order, orderBy)).map((row, index) => {
                  return (
                    <TableRow
                      className={styles.trow}
                      style={{ color: 'black !important' }}
                      // onClick={(event) => handleClick(event, row.id.toString())}
                      tabIndex={-1}
                      key={row.id}
                    >
                      <TableCell
                        className={styles.tcell}
                        component="th"
                        id={row.id.toString()}
                        align="right"
                        scope="row"
                        padding="none"
                      >
                        {row.id}
                      </TableCell>
                      <TableCell className={styles.tcell} align="right">
                        {row.ipAddress}
                      </TableCell>
                      <TableCell className={styles.tcell} align="right">
                        {row.gsId}
                      </TableCell>
                      <TableCell className={styles.tcell} align="right">
                        {row.serverAddress}
                      </TableCell>
                      <TableCell
                        className={styles.tcellSelectable}
                        align="center"
                        onClick={(event) => handleInstanceClick(event, row.id.toString())}
                      >
                        <p className={styles.currentUser}>{row.currentUsers}</p>
                      </TableCell>
                      <TableCell className={styles.tcell} align="right">
                        {row.locationId}
                      </TableCell>
                    </TableRow>
                  )
                })}
              </TableBody>
            )}
          </Table>
        </TableContainer>

        <div className={styles.tableFooter}>
          {selectedTab !== 'locations' && <div />}
          <TablePagination
            rowsPerPageOptions={[ADMIN_PAGE_LIMIT]}
            component="div"
            count={selectCount}
            rowsPerPage={rowsPerPage}
            page={page}
            onPageChange={handlePageChange}
            onRowsPerPageChange={handleRowsPerPageChange}
            className={styles.tablePagination}
          />
        </div>
        <LocationModal
          editing={locationEditing}
          location={selectedLocation}
          open={locationModalOpen}
          handleClose={handleLocationClose}
        />
        <InstanceModal instance={selectedInstance} open={instanceModalOpen} handleClose={handleInstanceClose} />
      </Paper>
    </div>
  )
}

export default AdminConsole<|MERGE_RESOLUTION|>--- conflicted
+++ resolved
@@ -32,13 +32,8 @@
 import { useUserState } from '../state/UserService'
 import { useInstanceState } from '../state/InstanceService'
 import { LocationService } from '../state/LocationService'
-<<<<<<< HEAD
 import { useSceneState } from '../state/SceneService'
-import Grid from '@material-ui/core/Grid'
-=======
-import { useSceneState } from '../state/SceneState'
 import Grid from '@mui/material/Grid'
->>>>>>> 7dcc0eef
 import styles from './Admin.module.scss'
 import InstanceModal from './Instance/InstanceModal'
 import LocationModal from './LocationModal'
