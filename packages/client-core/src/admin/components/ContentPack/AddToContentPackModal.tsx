import classNames from 'classnames'
import React, { useState, useEffect } from 'react'
<<<<<<< HEAD
import { connect, useDispatch } from 'react-redux'
import { useContentPackState } from '../../reducers/contentPack/ContentPackState'
=======
import { useDispatch } from '@xrengine/client-core/src/store'
import { useContentPackState } from '../../state/ContentPackState'
>>>>>>> f575f183
import styles from './ContentPack.module.scss'
import { ContentPackService } from '../../state/ContentPackService'
import { Add, Edit } from '@material-ui/icons'
import { ToggleButton, ToggleButtonGroup } from '@material-ui/lab'
import Backdrop from '@material-ui/core/Backdrop'
import Button from '@material-ui/core/Button'
import Fade from '@material-ui/core/Fade'
import FormControl from '@material-ui/core/FormControl'
import InputLabel from '@material-ui/core/InputLabel'
import MenuItem from '@material-ui/core/MenuItem'
import Modal from '@material-ui/core/Modal'
import Select from '@material-ui/core/Select'
import TextField from '@material-ui/core/TextField'
import IconButton from '@material-ui/core/IconButton'
import CloseIcon from '@material-ui/icons/Close'
import CircularProgress from '@material-ui/core/CircularProgress'

interface Props {
  open: boolean
  handleClose: any
  scenes?: any
  avatars?: any
  realityPacks?: any
}

const AddToContentPackModal = (props: Props): any => {
  const { open, handleClose, avatars, scenes, realityPacks } = props

  const [processing, setProcessing] = useState(false)
  const [error, setError] = useState('')
  const [createOrPatch, setCreateOrPatch] = useState('patch')
  const [contentPackName, setContentPackName] = useState('')
  const [newContentPackName, setNewContentPackName] = useState('')
  const contentPackState = useContentPackState()
  const contentPacks = contentPackState.contentPacks
  const dispatch = useDispatch()
  const showError = (err: string) => {
    setError(err)
    setTimeout(() => {
      setError('')
    }, 3000)
  }

  const handleCreateOrPatch = (event: React.MouseEvent<HTMLElement>, newValue: string | null) => {
    if (newValue) {
      setCreateOrPatch(newValue)
    }
  }

  const addCurrentScenesToContentPack = async () => {
    try {
      if (contentPackName !== '') {
        setProcessing(true)
        await dispatch(
          ContentPackService.addScenesToContentPack({
            scenes: scenes,
            contentPack: contentPackName
          })
        )
        setProcessing(false)
        window.location.href = '/admin/content-packs'
        closeModal()
      } else
        throw new Error(
          createOrPatch === 'patch'
            ? 'Must select an existing content pack'
            : 'Must enter a name for a new content pack'
        )
    } catch (err) {
      setProcessing(false)
      showError(err.message)
    }
  }

  const addCurrentAvatarsToContentPack = async () => {
    try {
      setProcessing(true)
      if (contentPackName !== '') {
        await dispatch(
          ContentPackService.addAvatarsToContentPack({
            avatars: avatars,
            contentPack: contentPackName
          })
        )
        setProcessing(false)
        window.location.href = '/admin/content-packs'
        closeModal()
      } else throw new Error('Existing content pack must be selected')
    } catch (err) {
      setProcessing(false)
      showError(err.message)
    }
  }

  const addCurrentRealityPacksToContentPack = async () => {
    try {
      setProcessing(true)
      if (contentPackName !== '') {
        await dispatch(
          ContentPackService.addRealityPacksToContentPack({
            realityPacks: realityPacks,
            contentPack: contentPackName
          })
        )
        setProcessing(false)
        window.location.href = '/admin/content-packs'
        closeModal()
      } else throw new Error('Existing content pack must be selected')
    } catch (err) {
      setProcessing(false)
      showError(err.message)
    }
  }

  const createNewContentPack = async () => {
    try {
      setProcessing(true)
      if (newContentPackName !== '') {
        if (scenes != null)
          await dispatch(
            ContentPackService.createContentPack({
              scenes: scenes,
              contentPack: newContentPackName
            })
          )
        else if (avatars != null)
          await dispatch(
            ContentPackService.createContentPack({
              avatars: avatars,
              contentPack: newContentPackName
            })
          )
        else if (realityPacks != null)
          await dispatch(
            ContentPackService.createContentPack({
              realityPacks: realityPacks,
              contentPack: newContentPackName
            })
          )
        setProcessing(false)
        window.location.href = '/admin/content-packs'
        closeModal()
      } else throw new Error('New content pack name required')
    } catch (err) {
      setProcessing(false)
      showError(err.message)
    }
  }

  const closeModal = () => {
    setContentPackName('')
    setNewContentPackName('')
    handleClose()
  }

  useEffect(() => {
    if (contentPackState.updateNeeded.value === true) {
      ContentPackService.fetchContentPacks()
    }
  }, [contentPackState.updateNeeded.value])

  return (
    <div>
      <Modal
        aria-labelledby="transition-modal-title"
        aria-describedby="transition-modal-description"
        className={styles.modal}
        open={open}
        onClose={closeModal}
        closeAfterTransition
        BackdropComponent={Backdrop}
        BackdropProps={{
          timeout: 500
        }}
      >
        <Fade in={props.open}>
          <div
            className={classNames({
              [styles.paper]: true,
              [styles['modal-content']]: true
            })}
          >
            <div className={styles['modal-header']}>
              <div />
              {scenes && (
                <div className={styles['title']}>
                  Adding {scenes.length} {scenes.length === 1 ? 'Scene' : 'Scenes'}
                </div>
              )}
              {avatars && (
                <div className={styles['title']}>
                  Adding {avatars.length} {avatars.length === 1 ? 'Avatar' : 'Avatars'}
                </div>
              )}
              {realityPacks && (
                <div className={styles['title']}>
                  Adding {realityPacks.length} {realityPacks.length === 1 ? 'Reality Pack' : 'Reality Packs'}
                </div>
              )}
              <IconButton aria-label="close" className={styles.closeButton} onClick={handleClose}>
                <CloseIcon />
              </IconButton>
            </div>
            <ToggleButtonGroup
              value={createOrPatch}
              exclusive
              onChange={handleCreateOrPatch}
              aria-label="Create or Edit Content Pack"
            >
              <ToggleButton value="patch" aria-label="Add to existing content pack">
                <Edit />
                Add to existing content pack
              </ToggleButton>
              <ToggleButton value="create" aria-label="Create new content pack">
                <Add />
                Create New Content Pack
              </ToggleButton>
            </ToggleButtonGroup>
            {processing === false && createOrPatch === 'patch' && (
              <div>
                <FormControl>
                  <InputLabel id="contentPackSelect">Content Pack</InputLabel>
                  <Select
                    className={styles['pack-select']}
                    labelId="Content Pack"
                    id="contentPackSelect"
                    value={contentPackName}
                    onChange={(e) => setContentPackName(e.target.value as string)}
                  >
                    {contentPacks.value.map((contentPack) => (
                      <MenuItem key={contentPack.name} value={contentPack.name}>
                        {contentPack.name}
                      </MenuItem>
                    ))}
                  </Select>
                  <Button
                    type="submit"
                    variant="contained"
                    color="primary"
                    onClick={
                      scenes != null
                        ? addCurrentScenesToContentPack
                        : realityPacks != null
                        ? addCurrentRealityPacksToContentPack
                        : addCurrentAvatarsToContentPack
                    }
                  >
                    Update Content Pack
                  </Button>
                </FormControl>
              </div>
            )}
            {processing === false && createOrPatch === 'create' && (
              <div>
                <FormControl>
                  <TextField
                    variant="outlined"
                    margin="normal"
                    fullWidth
                    id="newContentPack"
                    label="Content Pack Name"
                    placeholder="content_pack1"
                    name="name"
                    required
                    value={newContentPackName}
                    onChange={(e) => setNewContentPackName(e.target.value)}
                  />
                  <Button type="submit" variant="contained" color="primary" onClick={createNewContentPack}>
                    Create Content Pack
                  </Button>
                </FormControl>
              </div>
            )}
            {processing === true && (
              <div className={styles.processing}>
                <CircularProgress color="primary" />
                <div className={styles.text}>Processing</div>
              </div>
            )}
            {error && error.length > 0 && <h2 className={styles['error-message']}>{error}</h2>}
          </div>
        </Fade>
      </Modal>
    </div>
  )
}

export default AddToContentPackModal<|MERGE_RESOLUTION|>--- conflicted
+++ resolved
@@ -1,12 +1,7 @@
 import classNames from 'classnames'
 import React, { useState, useEffect } from 'react'
-<<<<<<< HEAD
-import { connect, useDispatch } from 'react-redux'
-import { useContentPackState } from '../../reducers/contentPack/ContentPackState'
-=======
 import { useDispatch } from '@xrengine/client-core/src/store'
 import { useContentPackState } from '../../state/ContentPackState'
->>>>>>> f575f183
 import styles from './ContentPack.module.scss'
 import { ContentPackService } from '../../state/ContentPackService'
 import { Add, Edit } from '@material-ui/icons'
