--- conflicted
+++ resolved
@@ -75,15 +75,10 @@
   const [locationId, setLocationId] = React.useState('')
   const [viewModel, setViewModel] = React.useState(false)
   const [locationAdmin, setLocationAdmin] = React.useState('')
-<<<<<<< HEAD
 
   const authState = useAuthState()
   const user = authState.user
-
-=======
   const adminScopeReadErrMsg = adminScopeErrorState.get('readError').get('scopeErrorMessage')
-  const user = authState.get('user')
->>>>>>> 2492686b
   const adminLocations = adminLocationState.get('locations').get('locations')
   const adminLocationCount = adminLocationState.get('locations').get('total')
   const { t } = useTranslation()
@@ -99,11 +94,7 @@
   }
 
   useEffect(() => {
-<<<<<<< HEAD
-    if (user?.id.value != null && adminLocationState.get('locations').get('updateNeeded') === true) {
-=======
-    if (user?.id !== null && adminLocationState.get('locations').get('updateNeeded') && !adminScopeReadErrMsg) {
->>>>>>> 2492686b
+    if (user?.id?.value !== null && adminLocationState.get('locations').get('updateNeeded') && !adminScopeReadErrMsg) {
       fetchAdminLocations()
     }
     if (user?.id.value != null && adminSceneState.get('scenes').get('updateNeeded') === true) {
