--- conflicted
+++ resolved
@@ -35,7 +35,6 @@
 import IconButton from '@etherealengine/ui/src/primitives/mui/IconButton'
 
 import { useFind } from '@etherealengine/engine/src/common/functions/FeathersHooks'
-import classNames from 'classnames'
 import DrawerView from '../../common/DrawerView'
 import TableComponent from '../../common/Table'
 import { buildStatusColumns } from '../../common/variables/buildStatus'
@@ -150,32 +149,8 @@
   return (
     <DrawerView open={open} onClose={handleClose}>
       <Container maxWidth="sm" className={styles.mt20}>
-<<<<<<< HEAD
-        <DialogTitle
-          className={classNames({
-            [styles.textAlign]: true,
-            [styles.drawerHeader]: true
-          })}
-        >
-          {t('admin:components.project.buildStatus')}
-        </DialogTitle>
-        <TableComponent
-          allowSort={false}
-          fieldOrder={fieldOrder.value}
-          setSortField={sortField.set}
-          setFieldOrder={fieldOrder.set}
-          rows={rows}
-          column={buildStatusColumns}
-          page={page.value}
-          rowsPerPage={rowsPerPage.value}
-          count={buildStatusesQuery.total!}
-          handlePageChange={handlePageChange}
-          handleRowsPerPageChange={handleRowsPerPageChange}
-        />
-=======
         <DialogTitle className={styles.textAlign}>{t('admin:components.project.buildStatus')}</DialogTitle>
         <TableComponent query={buildStatusesQuery} rows={rows} column={buildStatusColumns} />
->>>>>>> 03ba4110
         <BuildStatusLogsModal open={logsModalOpen.value} onClose={handleCloseLogsModal} buildStatus={selectedStatus} />
       </Container>
     </DrawerView>
