import classNames from 'classnames'
import React, { useState } from 'react'
import styles from './Projects.module.scss'
<<<<<<< HEAD
import { ProjectService } from '../../state/ProjectService'
=======
import { uploadProject } from '../../services/ProjectService'
>>>>>>> 749041a4
import { useDispatch } from '../../../store'
import Backdrop from '@mui/material/Backdrop'
import Button from '@mui/material/Button'
import Fade from '@mui/material/Fade'
import FormControl from '@mui/material/FormControl'
import InputLabel from '@mui/material/InputLabel'
import Modal from '@mui/material/Modal'
import TextField from '@mui/material/TextField'
import CircularProgress from '@mui/material/CircularProgress'

interface Props {
  open: boolean
  handleClose: any
  scenes?: any
  avatars?: any
  projects?: any
}

const UploadProjectModal = (props: Props): any => {
  const { open, handleClose, scenes } = props

  const [processing, setProcessing] = useState(false)
  const [error, setError] = useState('')
  const [createOrPatch, setCreateOrPatch] = useState('patch')
  const [projectURL, setProjectURL] = useState('')
  const dispatch = useDispatch()
  const showError = (err: string) => {
    setError(err)
    setTimeout(() => {
      setError('')
    }, 3000)
  }

  const tryUploadProject = async () => {
    try {
      if (projectURL !== '') {
        setProcessing(true)
        await ProjectService.uploadProject(projectURL)
        setProcessing(false)
        closeModal()
      }
    } catch (err) {
      setProcessing(false)
      showError(err.message)
    }
  }

  const closeModal = () => {
    setProjectURL('')
    handleClose()
  }

  return (
    <div>
      <Modal
        aria-labelledby="transition-modal-title"
        aria-describedby="transition-modal-description"
        className={styles.modal}
        open={open}
        onClose={closeModal}
        closeAfterTransition
        BackdropComponent={Backdrop}
        BackdropProps={{
          timeout: 500
        }}
      >
        <Fade in={props.open}>
          <div
            className={classNames({
              [styles.paper]: true,
              [styles['modal-content']]: true
            })}
          >
            {processing === false && createOrPatch === 'patch' && (
              <FormControl>
                <div className={styles.inputConatiner}>
                  <TextField
                    className={styles['pack-select']}
                    id="urlSelect"
                    value={projectURL}
                    placeholder={'URL'}
                    onChange={(e) => setProjectURL(e.target.value)}
                  />
                </div>
                <div className={styles.buttonConatiner}>
                  <Button type="submit" variant="contained" color="primary" onClick={tryUploadProject}>
                    Upload Project
                  </Button>
                </div>
              </FormControl>
            )}
            {processing === true && (
              <div className={styles.processing}>
                <CircularProgress color="primary" />
                <div className={styles.text}>Processing</div>
              </div>
            )}
            {error && error.length > 0 && <h2 className={styles['error-message']}>{error}</h2>}
          </div>
        </Fade>
      </Modal>
    </div>
  )
}

export default UploadProjectModal<|MERGE_RESOLUTION|>--- conflicted
+++ resolved
@@ -1,11 +1,7 @@
 import classNames from 'classnames'
 import React, { useState } from 'react'
 import styles from './Projects.module.scss'
-<<<<<<< HEAD
-import { ProjectService } from '../../state/ProjectService'
-=======
-import { uploadProject } from '../../services/ProjectService'
->>>>>>> 749041a4
+import { ProjectService } from '../../services/ProjectService'
 import { useDispatch } from '../../../store'
 import Backdrop from '@mui/material/Backdrop'
 import Button from '@mui/material/Button'
