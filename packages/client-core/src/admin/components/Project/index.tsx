import React, { useEffect, useState } from 'react'
import { useTranslation } from 'react-i18next'

import { ProjectInterface } from '@xrengine/common/src/interfaces/ProjectInterface'

import Cached from '@mui/icons-material/Cached'
import Cross from '@mui/icons-material/Cancel'
import CleaningServicesIcon from '@mui/icons-material/CleaningServices'
import VisibilityIcon from '@mui/icons-material/Visibility'
import Button from '@mui/material/Button'
import Grid from '@mui/material/Grid'
import Paper from '@mui/material/Paper'
import Table from '@mui/material/Table'
import TableBody from '@mui/material/TableBody'
import TableCell from '@mui/material/TableCell'
import TableContainer from '@mui/material/TableContainer'
import TableHead from '@mui/material/TableHead'
import TableRow from '@mui/material/TableRow'
import TableSortLabel from '@mui/material/TableSortLabel'

import { PROJECT_PAGE_LIMIT, ProjectService, useProjectState } from '../../../common/services/ProjectService'
import { useAuthState } from '../../../user/services/AuthService'
import ConfirmModel from '../../common/ConfirmModel'
import { GithubAppService, useGithubAppState } from '../../services/GithubAppService'
import styles from './Projects.module.scss'
import UploadProjectModal from './UploadProjectModal'
import ViewProjectFiles from './ViewProjectFiles'

if (!global.setImmediate) {
  global.setImmediate = setTimeout as any
}

const Projects = () => {
  const authState = useAuthState()
  const user = authState.user
  const adminProjectState = useProjectState()
  const adminProjects = adminProjectState.projects
  const adminProjectCount = adminProjects.value.length
  const githubAppState = useGithubAppState()
<<<<<<< HEAD
  const githubAppRepos = githubAppState.repos
  const [projectName, setProjectName] = useState('')
  const [showProjectFiles, setShowProjectFiles] = useState(false)

  const headCell = [
    // { id: 'id', numeric: false, disablePadding: true, label: 'ID' },
    { id: 'name', numeric: false, disablePadding: false, label: 'Name' },
    { id: 'update', numeric: false, disablePadding: true, label: 'Update' },
    { id: 'invalidate', numeric: false, disablePadding: false, label: 'Invalidate Cache' },
    { id: 'view', numeric: false, disablePadding: false, label: 'View Project Files' },
    { id: 'remove', numeric: false, disablePadding: false, label: 'Remove' }
=======
  const githubAppRepos = githubAppState.repos.value
  const { t } = useTranslation()

  const headCell = [
    // { id: 'id', numeric: false, disablePadding: true, label: 'ID' },
    { id: 'name', numeric: false, disablePadding: false, label: t('admin:components.project.name') },
    { id: 'update', numeric: false, disablePadding: true, label: t('admin:components.project.update') },
    { id: 'invalidate', numeric: false, disablePadding: false, label: t('admin:components.project.invalidateCache') },
    { id: 'remove', numeric: false, disablePadding: false, label: t('admin:components.project.remove') }
>>>>>>> e968a187
  ]

  function descendingComparator<T>(a: T, b: T, orderBy: keyof T) {
    if (b[orderBy] < a[orderBy]) {
      return -1
    }
    if (b[orderBy] > a[orderBy]) {
      return 1
    }
    return 0
  }

  type Order = 'asc' | 'desc'

  interface EnhancedTableProps {
    object: string
    numSelected: number
    onRequestSort: (event: React.MouseEvent<unknown>, property) => void
    onSelectAllClick: (event: React.ChangeEvent<HTMLInputElement>) => void
    order: Order
    orderBy: string
    rowCount: number
  }

  function EnhancedTableHead(props: EnhancedTableProps) {
    const { object, order, orderBy, onRequestSort } = props
    const createSortHandler = (property) => (event: React.MouseEvent<unknown>) => {
      onRequestSort(event, property)
    }

    return (
      <TableHead className={styles.thead}>
        <TableRow className={styles.trow}>
          {headCell.map((headCell) => (
            <TableCell
              className={styles.tcell}
              key={headCell.id}
              align="right"
              padding={headCell.disablePadding ? 'none' : 'normal'}
              sortDirection={orderBy === headCell.id ? order : false}
            >
              <TableSortLabel
                active={orderBy === headCell.id}
                direction={orderBy === headCell.id ? order : 'asc'}
                onClick={createSortHandler(headCell.id)}
              >
                {headCell.label}
              </TableSortLabel>
            </TableCell>
          ))}
        </TableRow>
      </TableHead>
    )
  }

  const [order, setOrder] = useState<Order>('asc')
  const [orderBy, setOrderBy] = useState<string>('name')
  const [selected, setSelected] = useState<string[]>([])
  const [page, setPage] = useState(0)
  const [rowsPerPage, setRowsPerPage] = useState(PROJECT_PAGE_LIMIT)
  const [uploadProjectsModalOpen, setUploadProjectsModalOpen] = useState(false)
  const [selectedProjects, setSelectedProjects] = useState<ProjectInterface[]>([])
  const [dimensions, setDimensions] = useState({
    height: window.innerHeight,
    width: window.innerWidth
  })
  const [popupReuploadConfirmOpen, setPopupReuploadConfirmOpen] = useState(false)
  const [popupInvalidateConfirmOpen, setPopupInvalidateConfirmOpen] = useState(false)
  const [popupRemoveConfirmOpen, setPopupRemoveConfirmOpen] = useState(false)
  const [project, setProject] = useState<ProjectInterface>(null!)

  const handleRequestSort = (event: React.MouseEvent<unknown>, property) => {
    const isAsc = orderBy === property && order === 'asc'
    setOrder(isAsc ? 'desc' : 'asc')
    setOrderBy(property)
  }

  const handleSelectAllClick = (event: React.ChangeEvent<HTMLInputElement>) => {
    if (event.target.checked) {
      // const newSelecteds = adminProjects.value.map((n) => n.name)
      // setSelected(newSelecteds)
      // return
    }
    setSelected([])
  }

  // const handlePageChange = (event: unknown, newPage: number) => {
  //   const incDec = page < newPage ? 'increment' : 'decrement'
  //   fetchProjects(incDec)
  //   setPage(newPage)
  // }

  // const handleRowsPerPageChange = (event: React.ChangeEvent<HTMLInputElement>) => {
  //   setRowsPerPage(parseInt(event.target.value, 10))
  //   setPage(0)
  // }

  const onRemoveProject = async () => {
    try {
      if (project) {
        const projectToRemove = adminProjects.value.find((p) => p.name === project?.name)!
        if (projectToRemove) {
          await ProjectService.removeProject(projectToRemove.id)
          handleCloseRemoveModel()
        } else {
          throw Error('Failed to find the project')
        }
      }
    } catch (err) {
      console.log(err)
    }
  }

  const tryReuploadProjects = async () => {
    try {
      if (project) {
        if (!project.repositoryPath && project.name !== 'default-project') return
        const existingProjects = adminProjects.value.find((p) => p.name === project.name)!
        await ProjectService.uploadProject(
          project.name === 'default-project' ? 'default-project' : existingProjects.repositoryPath
        )
      }
    } catch (err) {
      console.log(err)
    }
  }
  const handleInvalidateCache = async () => {
    try {
      setPopupInvalidateConfirmOpen(false)
      await ProjectService.invalidateProjectCache(project.name)
    } catch (err) {
      console.log(err)
    }
  }

  const onOpenUploadModal = () => {
    GithubAppService.fetchGithubAppRepos()
    setUploadProjectsModalOpen(true)
  }

  // useEffect(() => {
  //   fetchTick()
  // }, [])

  useEffect(() => {
    if (user?.id.value != null && adminProjectState.updateNeeded.value === true) {
      ProjectService.fetchProjects()
    }
  }, [adminProjectState.updateNeeded.value])

  useEffect(() => {
    window.addEventListener('resize', handleWindowResize)

    return () => {
      window.removeEventListener('resize', handleWindowResize)
    }
  }, [])

  const handleWindowResize = () => {
    setDimensions({
      height: window.innerHeight,
      width: window.innerWidth
    })
  }

  const handleOpenReuploadConfirmation = (row) => {
    setProject(row)
    setPopupReuploadConfirmOpen(true)
  }

  const handleOpenInvaliateConfirmation = (row) => {
    setProject(row)
    setPopupInvalidateConfirmOpen(true)
  }

  const handleOpenRemoveConfirmation = (row) => {
    setProject(row)
    setPopupRemoveConfirmOpen(true)
  }

  const handleCloseReuploadModel = () => {
    setProject(null!)
    setPopupReuploadConfirmOpen(false)
  }

  const handleCloseInvalidateModel = () => {
    setProject(null!)
    setPopupInvalidateConfirmOpen(false)
  }

  const handleCloseRemoveModel = () => {
    setProject(null!)
    setPopupRemoveConfirmOpen(false)
  }

  const handleViewProject = (name: string) => {
    setProjectName(name)
    setShowProjectFiles(true)
  }

  return (
    <div>
      <Paper className={styles.adminRoot}>
        <Grid container spacing={3} className={styles.marginBottom}>
          <Grid item xs={6}>
            <Button
              className={styles['open-modal']}
              type="button"
              variant="contained"
              color="primary"
              onClick={onOpenUploadModal}
            >
              {t('admin:components.project.addProject')}
            </Button>
          </Grid>
          <Grid item xs={6}>
            <Button
              className={styles['open-modal']}
              type="button"
              variant="contained"
              color="primary"
              onClick={ProjectService.triggerReload}
            >
              {t('admin:components.project.rebuild')}
            </Button>
          </Grid>
        </Grid>
        <TableContainer className={styles.tableContainer}>
          <Table stickyHeader aria-labelledby="tableTitle" size={'medium'} aria-label="enhanced table">
            <EnhancedTableHead
              object={'projects'}
              numSelected={selected.length}
              order={order}
              orderBy={orderBy}
              onSelectAllClick={handleSelectAllClick}
              onRequestSort={handleRequestSort}
              rowCount={adminProjectCount || 0}
            />
            <TableBody>
              {adminProjects.value.map((row) => {
                return (
                  <TableRow
                    hover
                    className={styles.trowHover}
                    style={{ color: 'black !important' }}
                    // onClick={(event) => handleLocationClick(event, row.id.toString())}
                    tabIndex={-1}
                    key={row.name}
                  >
                    <TableCell className={styles.tcell} align="right">
                      {row.name}
                    </TableCell>
                    <TableCell className={styles.tcell} align="right">
                      {user.userRole.value === 'admin' && (
                        <Button
                          className={styles.checkbox}
                          disabled={row.repositoryPath === null && row.name !== 'default-project'}
                          onClick={() => handleOpenReuploadConfirmation(row)}
                          name="stereoscopic"
                          color="primary"
                        >
                          <Cached />
                        </Button>
                      )}
                    </TableCell>
                    <TableCell className={styles.tcell} align="right">
                      {user.userRole.value === 'admin' && (
                        <Button
                          className={styles.checkbox}
                          onClick={() => handleOpenInvaliateConfirmation(row)}
                          name="stereoscopic"
                          color="primary"
                        >
                          <CleaningServicesIcon />
                        </Button>
                      )}
                    </TableCell>
                    <TableCell className={styles.tcell} align="right">
                      {user.userRole.value === 'admin' && (
                        <Button
                          className={styles.checkbox}
                          onClick={() => handleViewProject(row.name)}
                          name="stereoscopic"
                          color="primary"
                        >
                          <VisibilityIcon />
                        </Button>
                      )}
                    </TableCell>
                    <TableCell className={styles.tcell} align="right">
                      {user.userRole.value === 'admin' && (
                        <Button
                          className={styles.checkbox}
                          onClick={() => handleOpenRemoveConfirmation(row)}
                          name="stereoscopic"
                          color="primary"
                        >
                          <Cross />
                        </Button>
                      )}
                    </TableCell>
                  </TableRow>
                )
              })}
            </TableBody>
          </Table>
        </TableContainer>

        {/* <div className={styles.tableFooter}>
          <TablePagination
            rowsPerPageOptions={[PROJECT_PAGE_LIMIT]}
            component="div"
            count={adminProjectCount || 0}
            rowsPerPage={rowsPerPage}
            page={page}
            onPageChange={handlePageChange}
            onRowsPerPageChange={handleRowsPerPageChange}
            className={styles.tablePagination}
          />
        </div> */}
        <UploadProjectModal
          repos={githubAppRepos}
          open={uploadProjectsModalOpen}
          handleClose={() => setUploadProjectsModalOpen(false)}
        />
        <ConfirmModel
          popConfirmOpen={popupReuploadConfirmOpen}
          handleCloseModel={handleCloseReuploadModel}
          submit={tryReuploadProjects}
          name={project?.name}
          label={t('admin:components.project.project')}
          type="rebuild"
        />
        <ConfirmModel
          popConfirmOpen={popupInvalidateConfirmOpen}
          handleCloseModel={handleCloseInvalidateModel}
          submit={handleInvalidateCache}
          name={project?.name}
          label={t('admin:components.project.storageProvidersCacheOf')}
          type="invalidates"
        />
        <ConfirmModel
          popConfirmOpen={popupRemoveConfirmOpen}
          handleCloseModel={handleCloseRemoveModel}
          submit={onRemoveProject}
          name={project?.name}
          label={t('admin:components.project.project')}
        />
      </Paper>
      {showProjectFiles && projectName && (
        <ViewProjectFiles name={projectName} open={showProjectFiles} setShowProjectFiles={setShowProjectFiles} />
      )}
    </div>
  )
}

export default Projects<|MERGE_RESOLUTION|>--- conflicted
+++ resolved
@@ -37,29 +37,18 @@
   const adminProjects = adminProjectState.projects
   const adminProjectCount = adminProjects.value.length
   const githubAppState = useGithubAppState()
-<<<<<<< HEAD
-  const githubAppRepos = githubAppState.repos
+  const githubAppRepos = githubAppState.repos.value
+  const { t } = useTranslation()
   const [projectName, setProjectName] = useState('')
   const [showProjectFiles, setShowProjectFiles] = useState(false)
-
-  const headCell = [
-    // { id: 'id', numeric: false, disablePadding: true, label: 'ID' },
-    { id: 'name', numeric: false, disablePadding: false, label: 'Name' },
-    { id: 'update', numeric: false, disablePadding: true, label: 'Update' },
-    { id: 'invalidate', numeric: false, disablePadding: false, label: 'Invalidate Cache' },
-    { id: 'view', numeric: false, disablePadding: false, label: 'View Project Files' },
-    { id: 'remove', numeric: false, disablePadding: false, label: 'Remove' }
-=======
-  const githubAppRepos = githubAppState.repos.value
-  const { t } = useTranslation()
 
   const headCell = [
     // { id: 'id', numeric: false, disablePadding: true, label: 'ID' },
     { id: 'name', numeric: false, disablePadding: false, label: t('admin:components.project.name') },
     { id: 'update', numeric: false, disablePadding: true, label: t('admin:components.project.update') },
     { id: 'invalidate', numeric: false, disablePadding: false, label: t('admin:components.project.invalidateCache') },
+    { id: 'view', numeric: false, disablePadding: false, label: t('admin:components.project.viewProjectFiles') },
     { id: 'remove', numeric: false, disablePadding: false, label: t('admin:components.project.remove') }
->>>>>>> e968a187
   ]
 
   function descendingComparator<T>(a: T, b: T, orderBy: keyof T) {
