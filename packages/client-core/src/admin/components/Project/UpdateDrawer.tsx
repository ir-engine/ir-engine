--- conflicted
+++ resolved
@@ -29,17 +29,7 @@
 
 import InputSelect, { InputMenuItem } from '@etherealengine/client-core/src/common/components/InputSelect'
 import LoadingView from '@etherealengine/client-core/src/common/components/LoadingView'
-<<<<<<< HEAD
-import { BuilderTag } from '@etherealengine/common/src/interfaces/BuilderTags'
-import {
-  DefaultUpdateSchedule,
-  ProjectInterface,
-  ProjectUpdateType
-} from '@etherealengine/common/src/interfaces/ProjectInterface'
-import { NO_PROXY, getMutableState, useHookstate } from '@etherealengine/hyperflux'
-=======
 import { getMutableState, useHookstate } from '@etherealengine/hyperflux'
->>>>>>> e51f6738
 import Button from '@etherealengine/ui/src/primitives/mui/Button'
 import Checkbox from '@etherealengine/ui/src/primitives/mui/Checkbox'
 import Container from '@etherealengine/ui/src/primitives/mui/Container'
@@ -85,14 +75,9 @@
     error.set('')
     selectedTag.set('')
     updateProjects.set(false)
-<<<<<<< HEAD
-    adminProjects.get(NO_PROXY).forEach((adminProject) => {
-      if (projectsToUpdate.get(NO_PROXY).get(adminProject.name)) ProjectUpdateService.clearProjectUpdate(adminProject)
-=======
     adminProjects.get({ noproxy: true }).forEach((adminProject) => {
-      if (projectsToUpdate.get({ noproxy: true }).get(adminProject.name))
+      if (projectsToUpdate.get(NO_PROXY).get(adminProject.name))
         ProjectUpdateService.clearProjectUpdate(adminProject.name)
->>>>>>> e51f6738
     })
     projectsToUpdate.set(new Map())
     processing.set(false)
