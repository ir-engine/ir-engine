/*
CPAL-1.0 License

The contents of this file are subject to the Common Public Attribution License
Version 1.0. (the "License"); you may not use this file except in compliance
with the License. You may obtain a copy of the License at
https://github.com/EtherealEngine/etherealengine/blob/dev/LICENSE.
The License is based on the Mozilla Public License Version 1.1, but Sections 14
and 15 have been added to cover use of software over a computer network and 
provide for limited attribution for the Original Developer. In addition, 
Exhibit A has been modified to be consistent with Exhibit B.

Software distributed under the License is distributed on an "AS IS" basis,
WITHOUT WARRANTY OF ANY KIND, either express or implied. See the License for the
specific language governing rights and limitations under the License.

The Original Code is Ethereal Engine.

The Original Developer is the Initial Developer. The Initial Developer of the
Original Code is the Ethereal Engine team.

All portions of the code written by the Ethereal Engine team are Copyright © 2021-2023 
Ethereal Engine. All Rights Reserved.
*/

import React, { useEffect, useRef, useState } from 'react'
import { useTranslation } from 'react-i18next'

import ConfirmDialog from '@etherealengine/client-core/src/common/components/ConfirmDialog'
<<<<<<< HEAD
import { ProjectInterface } from '@etherealengine/common/src/interfaces/ProjectInterface'
import multiLogger from '@etherealengine/common/src/logger'
import { NO_PROXY, getMutableState, useHookstate } from '@etherealengine/hyperflux'
=======
import multiLogger from '@etherealengine/engine/src/common/functions/logger'
import { getMutableState, useHookstate } from '@etherealengine/hyperflux'
>>>>>>> e51f6738
import Box from '@etherealengine/ui/src/primitives/mui/Box'
import Icon from '@etherealengine/ui/src/primitives/mui/Icon'
import IconButton from '@etherealengine/ui/src/primitives/mui/IconButton'
import Tooltip from '@etherealengine/ui/src/primitives/mui/Tooltip'

import { useFind } from '@etherealengine/engine/src/common/functions/FeathersHooks'
import { ProjectType, projectPath } from '@etherealengine/engine/src/schemas/projects/project.schema'
import { NotificationService } from '../../../common/services/NotificationService'
import { ProjectService } from '../../../common/services/ProjectService'
import { AuthState } from '../../../user/services/AuthService'
import { userIsAdmin } from '../../../user/userHasAccess'
import TableComponent from '../../common/Table'
import { projectsColumns } from '../../common/variables/projects'
import styles from '../../styles/admin.module.scss'
import ProjectDrawer from './ProjectDrawer'
import ProjectFilesDrawer from './ProjectFilesDrawer'
import UserPermissionDrawer from './UserPermissionDrawer'

const logger = multiLogger.child({ component: 'client-core:ProjectTable' })

interface Props {
  className?: string
}

interface ConfirmData {
  open: boolean
  processing: boolean
  description: string
  onSubmit: () => void
}

const defaultConfirm: ConfirmData = {
  open: false,
  processing: false,
  description: '',
  onSubmit: () => {}
}

const ProjectTable = ({ className }: Props) => {
  const { t } = useTranslation()
  const [processing, setProcessing] = useState(false)
  const [confirm, setConfirm] = useState({ ...defaultConfirm })
  const [project, _setProject] = useState<ProjectType | undefined>()
  const [showProjectFiles, setShowProjectFiles] = useState(false)
  const [openProjectDrawer, setOpenProjectDrawer] = useState(false)
  const [openUserPermissionDrawer, setOpenUserPermissionDrawer] = useState(false)
  const [changeDestination, setChangeDestination] = useState(false)

  const projects = useFind(projectPath, {
    query: {
      allowed: true,
      $limit: 100,
      $sort: {
        name: 1
      }
    }
  })

  const projectsData = projects.data as ProjectType[]

  const authState = useHookstate(getMutableState(AuthState))
  const user = authState.user

  const projectRef = useRef(project)

  const setProject = (project: ProjectType | undefined) => {
    projectRef.current = project
    _setProject(project)
  }

  useEffect(() => {
<<<<<<< HEAD
    if (project) setProject(adminProjects.get(NO_PROXY).find((proj) => proj.name === project.name)!)
  }, [adminProjects])
=======
    if (project) setProject(projectsData.find((proj) => proj.name === project.name)!)
  }, [projectsData])
>>>>>>> e51f6738

  const handleRemoveProject = async () => {
    try {
      if (projectRef.current) {
<<<<<<< HEAD
        const projectToRemove = adminProjects.get(NO_PROXY).find((p) => p.name === projectRef.current?.name)!
=======
        const projectToRemove = projectsData.find((p) => p.name === projectRef.current?.name)!
>>>>>>> e51f6738
        if (projectToRemove) {
          await ProjectService.removeProject(projectToRemove.id)
          handleCloseConfirmation()
        } else {
          throw new Error('Failed to find the project')
        }
      }
    } catch (err) {
      logger.error(err)
    }
  }

  const handlePushProjectToGithub = async () => {
    try {
      if (projectRef.current) {
        if (!projectRef.current.repositoryPath && projectRef.current.name !== 'default-project') return

        setProcessing(true)
        await ProjectService.pushProject(projectRef.current.id)
        setProcessing(false)

        handleCloseConfirmation()
      }
    } catch (err) {
      setProcessing(false)
      logger.error(err)
    }
  }

  const handleInvalidateCache = async () => {
    try {
      setProcessing(true)
      await ProjectService.invalidateProjectCache(projectRef.current!.name)
      setProcessing(false)

      handleCloseConfirmation()
    } catch (err) {
      setProcessing(false)
      logger.error(err)
    }
  }

  const openPushConfirmation = (row) => {
    setProject(row)

    setConfirm({
      open: true,
      processing: processing,
      description: `${t('admin:components.project.confirmPushProjectToGithub')}? ${row.name} - ${row.repositoryPath}`,
      onSubmit: handlePushProjectToGithub
    })
  }

  const openInvalidateConfirmation = (row) => {
    setProject(row)

    setConfirm({
      open: true,
      processing: processing,
      description: `${t('admin:components.project.confirmProjectInvalidate')} '${row.name}'?`,
      onSubmit: handleInvalidateCache
    })
  }

  const openRemoveConfirmation = (row) => {
    setProject(row)

    setConfirm({
      open: true,
      processing: false,
      description: `${t('admin:components.project.confirmProjectDelete')} '${row.name}'?`,
      onSubmit: handleRemoveProject
    })
  }

  const openViewProject = (row) => {
    setProject(row)
    setShowProjectFiles(true)
  }

  const handleOpenProjectDrawer = (row, changeDestination = false) => {
    setProject(row)
    setChangeDestination(changeDestination)
    setOpenProjectDrawer(true)
  }

  const handleOpenUserPermissionDrawer = (row) => {
    setProject(row)
    setOpenUserPermissionDrawer(true)
  }

  const handleCloseProjectDrawer = () => {
    setChangeDestination(false)
    setOpenProjectDrawer(false)
    setProject(undefined)
  }

  const handleCloseUserPermissionDrawer = () => {
    setOpenUserPermissionDrawer(false)
    setProject(undefined)
  }

  const handleCloseConfirmation = () => {
    setConfirm({ ...confirm, open: false })
    setConfirm({ ...defaultConfirm })
    setProject(undefined)
  }

  const copyShaToClipboard = (sha: string) => {
    navigator.clipboard.writeText(sha)
    NotificationService.dispatchNotify(t('admin:components.project.commitSHACopied'), {
      variant: 'success'
    })
  }

  const isAdmin = user.scopes?.value?.find((scope) => scope.type === 'admin:admin')

  const createData = (el: ProjectType, name: string) => {
    const commitSHA = el.commitSHA
    return {
      el,
      name: (
        <Box sx={{ display: 'flex', alignItems: 'center' }}>
          <a href={`/studio/${name}`} className={`${el.needsRebuild ? styles.orangeColor : ''}`}>
            {name}
          </a>
          {Boolean(el.needsRebuild) && (
            <Tooltip title={t('admin:components.project.outdatedBuild')} arrow>
              <Icon type="ErrorOutline" sx={{ marginLeft: 1 }} className={styles.orangeColor} />
            </Tooltip>
          )}
        </Box>
      ),
      projectVersion: (
        <Box sx={{ display: 'flex', alignItems: 'center' }}>
          <span>{el.version}</span>
        </Box>
      ),
      commitSHA: (
        <Box sx={{ display: 'flex', alignItems: 'center' }}>
          <div className={styles.commitContents}>
            {commitSHA?.substring(0, 8)}
            {commitSHA ? <Icon type="ContentCopy" onClick={() => copyShaToClipboard(commitSHA)} /> : '-'}
          </div>
        </Box>
      ),
      commitDate: (
        <Box sx={{ display: 'flex', alignItems: 'center' }}>
          <span>
            {el.commitDate
              ? new Date(el.commitDate).toLocaleString('en-us', {
                  year: 'numeric',
                  month: 'short',
                  day: 'numeric',
                  hour: 'numeric',
                  minute: 'numeric'
                })
              : '-'}
          </span>
        </Box>
      ),
      update: (
        <>
          {isAdmin && name !== 'default-project' && (
            <IconButton
              className={styles.iconButton}
              name="update"
              disabled={el.repositoryPath === null}
              onClick={() => handleOpenProjectDrawer(el)}
              icon={<Icon type="Refresh" />}
            />
          )}
          {isAdmin && name === 'default-project' && (
            <Tooltip title={t('admin:components.project.defaultProjectUpdateTooltip')} arrow>
              <IconButton className={styles.iconButton} name="update" disabled={true} icon={<Icon type="Refresh" />} />
            </Tooltip>
          )}
        </>
      ),
      push: (
        <>
          {isAdmin && (
            <IconButton
              className={styles.iconButton}
              name="update"
              disabled={(!el.hasWriteAccess && !userIsAdmin()) || !el.repositoryPath}
              onClick={() => openPushConfirmation(el)}
              icon={<Icon type="Upload" />}
            />
          )}
        </>
      ),
      link: (
        <>
          <IconButton
            className={styles.iconButton}
            name="update"
            disabled={name === 'default-project'}
            onClick={() => handleOpenProjectDrawer(el, true)}
            icon={<Icon type={!el.repositoryPath ? 'LinkOff' : 'Link'} />}
          />
        </>
      ),
      projectPermissions: (
        <>
          {isAdmin && (
            <IconButton
              className={styles.iconButton}
              name="editProjectPermissions"
              onClick={() => handleOpenUserPermissionDrawer(el)}
              icon={<Icon type="Group" />}
            />
          )}
        </>
      ),
      invalidate: (
        <>
          {isAdmin && (
            <IconButton
              className={styles.iconButton}
              name="invalidate"
              onClick={() => openInvalidateConfirmation(el)}
              icon={<Icon type="CleaningServices" />}
            />
          )}
        </>
      ),
      view: (
        <>
          {isAdmin && (
            <IconButton
              className={styles.iconButton}
              name="view"
              onClick={() => openViewProject(el)}
              icon={<Icon type="Visibility" />}
            />
          )}
        </>
      ),
      action: (
        <>
          {isAdmin && (
            <IconButton
              className={styles.iconButton}
              name="remove"
              onClick={() => openRemoveConfirmation(el)}
              icon={<Icon type="Cancel" />}
            />
          )}
        </>
      )
    }
  }

  const rows = projectsData.map((el) => {
    return createData(el, el.name)
  })

  return (
    <Box className={className}>
      <TableComponent query={projects} rows={rows} column={projectsColumns} />

      {openProjectDrawer && project && (
        <ProjectDrawer
          open={openProjectDrawer}
          changeDestination={changeDestination}
          inputProject={project}
          existingProject={true}
          onClose={() => handleCloseProjectDrawer()}
        />
      )}

      {project && (
        <UserPermissionDrawer
          open={openUserPermissionDrawer}
          project={project}
          onClose={handleCloseUserPermissionDrawer}
        />
      )}

      {showProjectFiles && project && (
        <ProjectFilesDrawer open selectedProject={project} onClose={() => setShowProjectFiles(false)} />
      )}

      <ConfirmDialog
        open={confirm.open}
        description={confirm.description}
        onClose={handleCloseConfirmation}
        onSubmit={confirm.onSubmit}
      />
    </Box>
  )
}

export default ProjectTable<|MERGE_RESOLUTION|>--- conflicted
+++ resolved
@@ -27,14 +27,8 @@
 import { useTranslation } from 'react-i18next'
 
 import ConfirmDialog from '@etherealengine/client-core/src/common/components/ConfirmDialog'
-<<<<<<< HEAD
-import { ProjectInterface } from '@etherealengine/common/src/interfaces/ProjectInterface'
-import multiLogger from '@etherealengine/common/src/logger'
-import { NO_PROXY, getMutableState, useHookstate } from '@etherealengine/hyperflux'
-=======
 import multiLogger from '@etherealengine/engine/src/common/functions/logger'
 import { getMutableState, useHookstate } from '@etherealengine/hyperflux'
->>>>>>> e51f6738
 import Box from '@etherealengine/ui/src/primitives/mui/Box'
 import Icon from '@etherealengine/ui/src/primitives/mui/Icon'
 import IconButton from '@etherealengine/ui/src/primitives/mui/IconButton'
@@ -106,22 +100,13 @@
   }
 
   useEffect(() => {
-<<<<<<< HEAD
-    if (project) setProject(adminProjects.get(NO_PROXY).find((proj) => proj.name === project.name)!)
-  }, [adminProjects])
-=======
     if (project) setProject(projectsData.find((proj) => proj.name === project.name)!)
   }, [projectsData])
->>>>>>> e51f6738
 
   const handleRemoveProject = async () => {
     try {
       if (projectRef.current) {
-<<<<<<< HEAD
-        const projectToRemove = adminProjects.get(NO_PROXY).find((p) => p.name === projectRef.current?.name)!
-=======
         const projectToRemove = projectsData.find((p) => p.name === projectRef.current?.name)!
->>>>>>> e51f6738
         if (projectToRemove) {
           await ProjectService.removeProject(projectToRemove.id)
           handleCloseConfirmation()
