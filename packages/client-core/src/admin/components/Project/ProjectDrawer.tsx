--- conflicted
+++ resolved
@@ -32,12 +32,9 @@
 import Container from '@etherealengine/ui/src/primitives/mui/Container'
 import DialogActions from '@etherealengine/ui/src/primitives/mui/DialogActions'
 
-<<<<<<< HEAD
+import { DefaultUpdateSchedule } from '@etherealengine/common/src/interfaces/ProjectPackageJsonType'
 import { useMutation } from '@etherealengine/engine/src/common/functions/FeathersHooks'
-=======
-import { DefaultUpdateSchedule } from '@etherealengine/common/src/interfaces/ProjectPackageJsonType'
 import { ProjectType } from '@etherealengine/engine/src/schemas/projects/project.schema'
->>>>>>> 335a4713
 import { NotificationService } from '../../../common/services/NotificationService'
 import DrawerView from '../../common/DrawerView'
 import { ProjectUpdateService, ProjectUpdateState } from '../../services/ProjectUpdateService'
@@ -85,11 +82,7 @@
         handleClose()
       } else if (projectUpdateStatus.sourceURL) {
         processing.set(true)
-<<<<<<< HEAD
         await projectMutation.update({
-=======
-        await ProjectService.uploadProject({
->>>>>>> 335a4713
           sourceURL: projectUpdateStatus.sourceURL,
           destinationURL: projectUpdateStatus.destinationURL,
           name: projectUpdateStatus.projectName,
