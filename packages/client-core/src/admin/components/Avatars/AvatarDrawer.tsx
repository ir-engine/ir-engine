--- conflicted
+++ resolved
@@ -548,40 +548,6 @@
         </Box>
       )}
 
-<<<<<<< HEAD
-      {editMode.value && (
-        <Box
-          className={styles.preview}
-          style={{ width: '100px', height: '100px', position: 'relative', marginBottom: 15 }}
-        >
-          <img
-            style={{
-              height: 'auto',
-              maxWidth: '100%'
-            }}
-            src={thumbnailSrc}
-            crossOrigin="anonymous"
-          />
-          {((state.source.value === 'file' && !state.thumbnailFile.value) ||
-            (state.source.value === 'url' && !state.thumbnailUrl.value)) && (
-            <Typography
-              sx={{
-                position: 'absolute',
-                top: 0,
-                display: 'flex',
-                justifyContent: 'center',
-                alignItems: 'center',
-                textAlign: 'center',
-                height: '100%',
-                fontSize: 14
-              }}
-            >
-              {t('admin:components.avatar.thumbnailPreview')}
-            </Typography>
-          )}
-        </Box>
-      )}
-=======
       <Box
         className={styles.preview}
         style={{ width: '100px', height: '100px', position: 'relative', marginBottom: 15 }}
@@ -605,7 +571,6 @@
           </Typography>
         )}
       </Box>
->>>>>>> 74f7920c
 
       <DialogActions>
         <Button className={styles.outlinedButton} onClick={handleCancel}>
