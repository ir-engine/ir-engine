/*
CPAL-1.0 License

The contents of this file are subject to the Common Public Attribution License
Version 1.0. (the "License"); you may not use this file except in compliance
with the License. You may obtain a copy of the License at
https://github.com/EtherealEngine/etherealengine/blob/dev/LICENSE.
The License is based on the Mozilla Public License Version 1.1, but Sections 14
and 15 have been added to cover use of software over a computer network and 
provide for limited attribution for the Original Developer. In addition, 
Exhibit A has been modified to be consistent with Exhibit B.

Software distributed under the License is distributed on an "AS IS" basis,
WITHOUT WARRANTY OF ANY KIND, either express or implied. See the License for the
specific language governing rights and limitations under the License.

The Original Code is Ethereal Engine.

The Original Developer is the Initial Developer. The Initial Developer of the
Original Code is the Ethereal Engine team.

All portions of the code written by the Ethereal Engine team are Copyright © 2021-2023 
Ethereal Engine. All Rights Reserved.
*/

import React, { useEffect, useRef } from 'react'
import { useTranslation } from 'react-i18next'

import ConfirmDialog from '@etherealengine/client-core/src/common/components/ConfirmDialog'
import InputFile from '@etherealengine/client-core/src/common/components/InputFile'
import InputRadio from '@etherealengine/client-core/src/common/components/InputRadio'
import InputText from '@etherealengine/client-core/src/common/components/InputText'
import LoadingView from '@etherealengine/client-core/src/common/components/LoadingView'
import { getCanvasBlob, isValidHttpUrl } from '@etherealengine/client-core/src/common/utils'
import {
  AVATAR_FILE_ALLOWED_EXTENSIONS,
  MAX_AVATAR_FILE_SIZE,
  MAX_THUMBNAIL_FILE_SIZE,
  MIN_AVATAR_FILE_SIZE,
  MIN_THUMBNAIL_FILE_SIZE,
  THUMBNAIL_FILE_ALLOWED_EXTENSIONS,
  THUMBNAIL_HEIGHT,
  THUMBNAIL_WIDTH
} from '@etherealengine/common/src/constants/AvatarConstants'
import { AvatarInterface } from '@etherealengine/common/src/interfaces/AvatarInterface'
import { AssetLoader } from '@etherealengine/engine/src/assets/classes/AssetLoader'
import { AvatarRigComponent } from '@etherealengine/engine/src/avatar/components/AvatarAnimationComponent'
import { getOptionalComponent } from '@etherealengine/engine/src/ecs/functions/ComponentFunctions'
import { dispatchAction, getMutableState, useHookstate } from '@etherealengine/hyperflux'
import Box from '@etherealengine/ui/src/primitives/mui/Box'
import Button from '@etherealengine/ui/src/primitives/mui/Button'
import Container from '@etherealengine/ui/src/primitives/mui/Container'
import DialogActions from '@etherealengine/ui/src/primitives/mui/DialogActions'
import DialogTitle from '@etherealengine/ui/src/primitives/mui/DialogTitle'
import FormControl from '@etherealengine/ui/src/primitives/mui/FormControl'
import FormHelperText from '@etherealengine/ui/src/primitives/mui/FormHelperText'
import Icon from '@etherealengine/ui/src/primitives/mui/Icon'
import Tooltip from '@etherealengine/ui/src/primitives/mui/Tooltip'
import Typography from '@etherealengine/ui/src/primitives/mui/Typography'

import { NotificationService } from '../../../common/services/NotificationService'
import { loadAvatarForPreview, resetAnimationLogic } from '../../../user/components/Panel3D/helperFunctions'
import { useRender3DPanelSystem } from '../../../user/components/Panel3D/useRender3DPanelSystem'
import { AuthState } from '../../../user/services/AuthService'
import { AvatarService } from '../../../user/services/AvatarService'
import DrawerView from '../../common/DrawerView'
import { AdminAvatarActions, AdminAvatarState } from '../../services/AvatarService'
import styles from '../../styles/admin.module.scss'

export enum AvatarDrawerMode {
  Create,
  ViewEdit
}

enum ConfirmState {
  None,
  File,
  Url
}

interface Props {
  open: boolean
  mode: AvatarDrawerMode
  selectedAvatar?: AvatarInterface
  onClose: () => void
}

const defaultState = {
  name: '',
  source: 'file',
  avatarUrl: '',
  thumbnailUrl: '',
  avatarFile: undefined as File | undefined,
  thumbnailFile: undefined as File | undefined,
  formErrors: {
    name: '',
    avatarUrl: '',
    thumbnailUrl: '',
    avatarFile: '',
    thumbnailFile: ''
  }
}

const AvatarDrawerContent = ({ open, mode, selectedAvatar, onClose }: Props) => {
  const { t } = useTranslation()
  const panelRef = useRef() as React.MutableRefObject<HTMLDivElement>
  const editMode = useHookstate(false)
  const state = useHookstate({ ...defaultState })
  const avatarLoading = useHookstate(false)
  const showConfirm = useHookstate(ConfirmState.None)

  const renderPanel = useRender3DPanelSystem(panelRef)
  const { entity, camera, scene, renderer } = renderPanel.state

  const user = useHookstate(getMutableState(AuthState).user).value
  const thumbnail = useHookstate(getMutableState(AdminAvatarState).thumbnail).value

  const hasWriteAccess = user.scopes && user.scopes.find((item) => item.type === 'static_resource:write')
  const viewMode = mode === AvatarDrawerMode.ViewEdit && !editMode

  let thumbnailSrc = ''
  if (state.source.value === 'file' && state.thumbnailFile.value) {
    thumbnailSrc = URL.createObjectURL(state.thumbnailFile.value)
  } else if (state.source.value === 'url' && state.thumbnailUrl.value) {
    thumbnailSrc = state.thumbnailUrl.value
  }

  useEffect(() => {
    const initSelected = async () => {
      if (selectedAvatar?.id) {
        loadSelectedAvatar()
      }
    }

    initSelected()
  }, [selectedAvatar, thumbnail?.url])

  useEffect(() => {
    updateAvatar()
  }, [state.source, state.avatarFile, state.avatarUrl])

  const loadSelectedAvatar = () => {
    if (selectedAvatar) {
      state.set({
        ...defaultState,
        name: selectedAvatar.name || '',
        source: 'url',
        avatarUrl: selectedAvatar.modelResource?.url || '',
        thumbnailUrl: selectedAvatar.thumbnailResource?.url || '',
        avatarFile: undefined,
        thumbnailFile: undefined
      })
    }
  }

  const updateAvatar = async () => {
    let url = ''
    if (state.source.value === 'url' && state.avatarUrl.value) {
      const validEndsWith = AVATAR_FILE_ALLOWED_EXTENSIONS.split(',').some((suffix) => {
        return state.avatarUrl.value.endsWith(suffix)
      })
      url = isValidHttpUrl(state.avatarUrl.value) && validEndsWith ? state.avatarUrl.value : ''
    } else if (state.source.value === 'file' && state.avatarFile.value) {
      await state.avatarFile.value.arrayBuffer()

      const assetType = AssetLoader.getAssetType(state.avatarFile.value.name)
      if (assetType) {
        url = URL.createObjectURL(state.avatarFile.value) + '#' + state.avatarFile.value.name
      }
    }

    if (url) {
      avatarLoading.set(true)
      resetAnimationLogic(entity.value)
      const avatar = await loadAvatarForPreview(entity.value, url)
      const avatarRigComponent = getOptionalComponent(entity.value, AvatarRigComponent)
      if (avatarRigComponent) {
        avatarRigComponent.rig.head.node.getWorldPosition(camera.value.position)
        camera.value.position.y += 0.2
        camera.value.position.z = 0.6
      }
      avatarLoading.set(false)
      if (avatar) {
        avatar.name = 'avatar'
        scene.value.add(avatar)
      }
    }
  }

  const handleCancel = () => {
    if (editMode.value) {
      loadSelectedAvatar()
      editMode.set(false)
    } else onClose()
  }

  const handleChangeFile = (e) => {
    const { name, files } = e.target

    if (files.length === 0) {
      return
    }

    let tempErrors = { ...state.formErrors }

    switch (name) {
      case 'avatarFile': {
        const inValidSize = files[0].size < MIN_AVATAR_FILE_SIZE || files[0].size > MAX_AVATAR_FILE_SIZE
        state.formErrors.merge({
          avatarFile: inValidSize
            ? t('admin:components.avatar.avatarFileOversized', {
                minSize: MIN_AVATAR_FILE_SIZE / 1048576,
                maxSize: MAX_AVATAR_FILE_SIZE / 1048576
              })
            : ''
        })
        break
      }
      case 'thumbnailFile': {
        const inValidSize = files[0].size < MIN_THUMBNAIL_FILE_SIZE || files[0].size > MAX_THUMBNAIL_FILE_SIZE
        state.formErrors.merge({
          thumbnailFile: inValidSize
            ? t('admin:components.avatar.thumbnailFileOversized', {
                minSize: MIN_THUMBNAIL_FILE_SIZE / 1048576,
                maxSize: MAX_THUMBNAIL_FILE_SIZE / 1048576
              })
            : ''
        })
        break
      }
      default:
        break
    }

    state.merge({ [name]: files[0] })
  }

  const handleChange = (e) => {
    const { name, value } = e.target

    let tempErrors = { ...state.formErrors }

    switch (name) {
      case 'name':
        state.formErrors.merge({ name: value.length < 2 ? t('admin:components.avatar.nameRequired') : '' })
        break
      case 'avatarUrl': {
        const validEndsWith = AVATAR_FILE_ALLOWED_EXTENSIONS.split(',').some((suffix) => {
          return value.endsWith(suffix)
        })
        state.formErrors.merge({
          avatarUrl: !(isValidHttpUrl(value) && validEndsWith) ? t('admin:components.avatar.avatarUrlInvalid') : ''
        })
        break
      }
      case 'thumbnailUrl': {
        const validEndsWith = THUMBNAIL_FILE_ALLOWED_EXTENSIONS.split(',').some((suffix) => {
          return value.endsWith(suffix)
        })
        state.formErrors.merge({
          thumbnailUrl: !(isValidHttpUrl(value) && validEndsWith)
            ? t('admin:components.avatar.thumbnailUrlInvalid')
            : ''
        })
        break
      }
      default:
        break
    }

    state.merge({ [name]: value })
  }

  const handleSubmit = async () => {
    let avatarFile: File | undefined = undefined
    let thumbnailFile: File | undefined = undefined

    let tempErrors = {
      name: state.name.value ? '' : t('admin:components.avatar.nameCantEmpty'),
      avatarUrl:
        state.source.value === 'url' && state.avatarUrl.value ? '' : t('admin:components.avatar.avatarUrlCantEmpty'),
      thumbnailUrl:
        state.source.value === 'url' && state.thumbnailUrl.value
          ? ''
          : t('admin:components.avatar.thumbnailUrlCantEmpty'),
      avatarFile:
        state.source.value === 'file' && state.avatarFile.value ? '' : t('admin:components.avatar.avatarFileCantEmpty'),
      thumbnailFile:
        state.source.value === 'file' && state.thumbnailFile.value
          ? ''
          : t('admin:components.avatar.thumbnailFileCantEmpty')
    }

    state.formErrors.merge(tempErrors)

    if (
      (state.source.value === 'file' && (tempErrors.avatarFile || tempErrors.thumbnailFile)) ||
      (state.source.value === 'url' && (tempErrors.avatarUrl || tempErrors.thumbnailUrl))
    ) {
      NotificationService.dispatchNotify(t('admin:components.common.fixErrorFields'), { variant: 'error' })
      return
    } else if (tempErrors.name) {
      NotificationService.dispatchNotify(t('admin:components.common.fillRequiredFields'), { variant: 'error' })
      return
    } else if (state.source.value === 'file' && state.avatarFile.value && state.thumbnailFile.value) {
      avatarFile = state.avatarFile.value
      thumbnailFile = state.thumbnailFile.value
    } else if (state.source.value === 'url' && state.avatarUrl.value && state.thumbnailUrl.value) {
      const avatarData = await fetch(state.avatarUrl.value)
      avatarFile = new File([await avatarData.blob()], state.name.value)

      const thumbnailData = await fetch(state.thumbnailUrl.value)
      thumbnailFile = new File([await thumbnailData.blob()], state.name.value)
    }

    if (avatarFile && thumbnailFile) {
      if (selectedAvatar?.id) {
        await AvatarService.patchAvatar(selectedAvatar, state.name.value, true, avatarFile, thumbnailFile)
      } else await AvatarService.createAvatar(avatarFile, thumbnailFile, state.name.value, true)
      dispatchAction(AdminAvatarActions.avatarUpdated({}))

      onClose()
    }
  }

  const handleGenerateFileThumbnail = () => {
    if (state.thumbnailFile.value) {
      showConfirm.set(ConfirmState.File)
      return
    }

    handleGenerateThumbnail(true)
  }

  const handleGenerateUrlThumbnail = () => {
    if (state.thumbnailUrl.value) {
      showConfirm.set(ConfirmState.Url)
      return
    }

    handleGenerateThumbnail(false)
  }

  const handleGenerateThumbnail = async (isFile: boolean) => {
    const canvas = document.createElement('canvas')
    canvas.width = THUMBNAIL_WIDTH
    canvas.height = THUMBNAIL_HEIGHT

    const newContext = canvas.getContext('2d')
    newContext?.drawImage(renderer.value.domElement, 0, 0, canvas.width, canvas.height)

    const blob = await getCanvasBlob(canvas)
    if (isFile) {
      state.merge({ thumbnailFile: new File([blob!], 'thumbnail.png') })
    } else {
      state.merge({ thumbnailUrl: URL.createObjectURL(blob!) })
    }

    showConfirm.set(ConfirmState.None)
  }

  return (
    <Container maxWidth="sm" className={styles.mt10}>
      <DialogTitle className={styles.textAlign}>
        {mode === AvatarDrawerMode.Create && t('user:avatar.createAvatar')}
        {mode === AvatarDrawerMode.ViewEdit &&
          editMode.value &&
          `${t('admin:components.common.update')} ${selectedAvatar?.name}`}
        {mode === AvatarDrawerMode.ViewEdit && !editMode.value && selectedAvatar?.name}
      </DialogTitle>

      <InputText
        name="name"
        label={t('admin:components.user.name')}
        value={state.name.value}
        error={state.formErrors.name.value}
        disabled={viewMode}
        onChange={handleChange}
      />

      {!viewMode && (
        <InputRadio
          name="source"
          label={t('admin:components.avatar.source')}
          value={state.source.value}
          options={[
            { value: 'file', label: t('admin:components.avatar.file') },
            { value: 'url', label: t('admin:components.avatar.url') }
          ]}
          onChange={handleChange}
        />
      )}

      {state.source.value === 'file' && (
        <>
          <label htmlFor="select-avatar">
            <InputFile
              id="select-avatar"
              name="avatarFile"
              accept={AVATAR_FILE_ALLOWED_EXTENSIONS}
              onChange={handleChangeFile}
            />
            <Button className={styles.gradientButton} component="span" startIcon={<Icon type="Face" />}>
              {t('admin:components.avatar.selectAvatar')}
            </Button>
          </label>

          {state.formErrors.avatarFile.value && (
            <Box>
              <FormControl error>
                <FormHelperText className="Mui-error">{state.formErrors.avatarFile.value}</FormHelperText>
              </FormControl>
            </Box>
          )}
        </>
      )}

      {state.source.value === 'url' && (
        <InputText
          name="avatarUrl"
          sx={{ mt: 3, mb: 1 }}
          label={t('admin:components.avatar.avatarUrl')}
          value={state.avatarUrl.value}
          error={state.formErrors.avatarUrl.value}
          disabled={viewMode}
          onChange={handleChange}
        />
      )}

      <Box
        className={styles.preview}
        style={{ width: THUMBNAIL_WIDTH + 'px', height: THUMBNAIL_HEIGHT + 'px', position: 'relative' }}
      >
        <div ref={panelRef} id="stage" style={{ width: THUMBNAIL_WIDTH + 'px', height: THUMBNAIL_HEIGHT + 'px' }} />

        {avatarLoading.value && (
          <LoadingView
            title={t('admin:components.avatar.loading')}
            variant="body2"
            sx={{ position: 'absolute', top: 0 }}
          />
        )}

        {((state.source.value === 'file' && !state.avatarFile.value) ||
          (state.source.value === 'url' && !state.avatarUrl.value)) && (
          <Typography
            sx={{
              position: 'absolute',
              display: 'flex',
              justifyContent: 'center',
              alignItems: 'center',
              height: '100%',
              width: '100%',
              fontSize: 14,
              top: 0
            }}
          >
            {t('admin:components.avatar.avatarPreview')}
          </Typography>
        )}

        <Tooltip
          arrow
          title={
            <Box sx={{ width: 100 }}>
              <Typography variant="subtitle2" sx={{ fontWeight: 'bold' }}>
                {t('user:avatar.rotate')}:
              </Typography>
              <Typography variant="body2" sx={{ display: 'flex', justifyContent: 'center' }}>
                {t('admin:components.avatar.leftClick')}
                <Icon type="Mouse" fontSize="small" />
              </Typography>

              <br />

              <Typography variant="subtitle2" sx={{ fontWeight: 'bold' }}>
                {t('user:avatar.pan')}:
              </Typography>
              <Typography variant="body2" sx={{ display: 'flex', justifyContent: 'center' }}>
                {t('admin:components.avatar.rightClick')} <Icon type="Mouse" fontSize="small" />
              </Typography>

              <br />

              <Typography variant="subtitle2" sx={{ fontWeight: 'bold' }}>
                {t('admin:components.avatar.zoom')}:
              </Typography>
              <Typography variant="body2" sx={{ display: 'flex', justifyContent: 'center' }}>
                {t('admin:components.avatar.scroll')} <Icon type="Mouse" fontSize="small" />
              </Typography>
            </Box>
          }
        >
          <Icon type="Help" sx={{ position: 'absolute', top: 0, right: 0, margin: 1 }} />
        </Tooltip>
      </Box>

      {state.source.value === 'file' && (
        <>
          <label htmlFor="select-thumbnail">
            <InputFile
              id="select-thumbnail"
              name="thumbnailFile"
              accept={THUMBNAIL_FILE_ALLOWED_EXTENSIONS}
              onChange={handleChangeFile}
            />
            <Button className={styles.gradientButton} component="span" startIcon={<Icon type="AccountCircle" />}>
              {t('admin:components.avatar.selectThumbnail')}
            </Button>
          </label>

          <Button
            className={styles.gradientButton}
            startIcon={<Icon type="Portrait" />}
            sx={{ marginLeft: 1, width: '250px' }}
            title={t('admin:components.avatar.saveThumbnailTooltip')}
            disabled={!state.avatarFile.value || avatarLoading.value}
            onClick={handleGenerateFileThumbnail}
          >
            {t('admin:components.avatar.saveThumbnail')}
          </Button>

          {state.formErrors.thumbnailFile.value && (
            <Box>
              <FormControl error>
                <FormHelperText className="Mui-error">{state.formErrors.thumbnailFile.value}</FormHelperText>
              </FormControl>
            </Box>
          )}
        </>
      )}

      {state.source.value === 'url' && (
        <Box sx={{ display: 'flex', alignItems: 'self-end' }}>
          <InputText
            name="thumbnailUrl"
            sx={{ mt: 2, mb: 1, flex: 1 }}
            label={t('admin:components.avatar.thumbnailUrl')}
            value={state.thumbnailUrl.value}
            error={state.formErrors.thumbnailUrl.value}
            disabled={viewMode}
            onChange={handleChange}
          />

          {editMode.value && (
            <Button
              className={styles.gradientButton}
              startIcon={<Icon type="Portrait" />}
              sx={{ marginLeft: 1, width: '250px' }}
              title={t('admin:components.avatar.saveThumbnailTooltip')}
              disabled={viewMode || !state.avatarUrl.value || avatarLoading.value}
              onClick={handleGenerateUrlThumbnail}
            >
              {t('admin:components.avatar.saveThumbnail')}
            </Button>
          )}
        </Box>
      )}

<<<<<<< HEAD
      <Box
        className={styles.preview}
        style={{
          width: `${THUMBNAIL_WIDTH}px`,
          height: `${THUMBNAIL_HEIGHT}px`,
          position: 'relative',
          marginBottom: 15
        }}
      >
        <img
          src={thumbnailSrc}
          width={`${THUMBNAIL_WIDTH}px`}
          height={`${THUMBNAIL_HEIGHT}px`}
          crossOrigin="anonymous"
        />
        {((state.source.value === 'file' && !state.thumbnailFile.value) ||
          (state.source.value === 'url' && !state.thumbnailUrl.value)) && (
          <Typography
            sx={{
              position: 'absolute',
              top: 0,
              display: 'flex',
              justifyContent: 'center',
              alignItems: 'center',
              textAlign: 'center',
              height: '100%',
              fontSize: 14
            }}
          >
            {t('admin:components.avatar.thumbnailPreview')}
          </Typography>
        )}
      </Box>
=======
      {editMode.value && (
        <Box
          className={styles.preview}
          style={{ width: '100px', height: '100px', position: 'relative', marginBottom: 15 }}
        >
          <img src={thumbnailSrc} crossOrigin="anonymous" />
          {((state.source.value === 'file' && !state.thumbnailFile.value) ||
            (state.source.value === 'url' && !state.thumbnailUrl.value)) && (
            <Typography
              sx={{
                position: 'absolute',
                top: 0,
                display: 'flex',
                justifyContent: 'center',
                alignItems: 'center',
                textAlign: 'center',
                height: '100%',
                fontSize: 14
              }}
            >
              {t('admin:components.avatar.thumbnailPreview')}
            </Typography>
          )}
        </Box>
      )}
>>>>>>> 5fc333ea

      <DialogActions>
        <Button className={styles.outlinedButton} onClick={handleCancel}>
          {t('admin:components.common.cancel')}
        </Button>
        {(mode === AvatarDrawerMode.Create || editMode.value) && (
          <Button className={styles.gradientButton} onClick={handleSubmit}>
            {t('admin:components.common.submit')}
          </Button>
        )}
        {mode === AvatarDrawerMode.ViewEdit && !editMode.value && (
          <Button className={styles.gradientButton} disabled={!hasWriteAccess} onClick={() => editMode.set(true)}>
            {t('admin:components.common.edit')}
          </Button>
        )}
      </DialogActions>

      {showConfirm.value !== ConfirmState.None && (
        <ConfirmDialog
          open
          description={t('admin:components.avatar.confirmThumbnailReplace')}
          onClose={() => showConfirm.set(ConfirmState.None)}
          onSubmit={() => handleGenerateThumbnail(showConfirm.value === ConfirmState.File)}
        />
      )}
    </Container>
  )
}

const AvatarDrawer = (props: Props) => {
  const { open, onClose } = props
  return (
    <DrawerView open={open} onClose={onClose}>
      <AvatarDrawerContent {...props} />
    </DrawerView>
  )
}

export default AvatarDrawer<|MERGE_RESOLUTION|>--- conflicted
+++ resolved
@@ -557,7 +557,6 @@
         </Box>
       )}
 
-<<<<<<< HEAD
       <Box
         className={styles.preview}
         style={{
@@ -591,33 +590,6 @@
           </Typography>
         )}
       </Box>
-=======
-      {editMode.value && (
-        <Box
-          className={styles.preview}
-          style={{ width: '100px', height: '100px', position: 'relative', marginBottom: 15 }}
-        >
-          <img src={thumbnailSrc} crossOrigin="anonymous" />
-          {((state.source.value === 'file' && !state.thumbnailFile.value) ||
-            (state.source.value === 'url' && !state.thumbnailUrl.value)) && (
-            <Typography
-              sx={{
-                position: 'absolute',
-                top: 0,
-                display: 'flex',
-                justifyContent: 'center',
-                alignItems: 'center',
-                textAlign: 'center',
-                height: '100%',
-                fontSize: 14
-              }}
-            >
-              {t('admin:components.avatar.thumbnailPreview')}
-            </Typography>
-          )}
-        </Box>
-      )}
->>>>>>> 5fc333ea
 
       <DialogActions>
         <Button className={styles.outlinedButton} onClick={handleCancel}>
