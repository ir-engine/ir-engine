/*
CPAL-1.0 License

The contents of this file are subject to the Common Public Attribution License
Version 1.0. (the "License"); you may not use this file except in compliance
with the License. You may obtain a copy of the License at
https://github.com/EtherealEngine/etherealengine/blob/dev/LICENSE.
The License is based on the Mozilla Public License Version 1.1, but Sections 14
and 15 have been added to cover use of software over a computer network and 
provide for limited attribution for the Original Developer. In addition, 
Exhibit A has been modified to be consistent with Exhibit B.

Software distributed under the License is distributed on an "AS IS" basis,
WITHOUT WARRANTY OF ANY KIND, either express or implied. See the License for the
specific language governing rights and limitations under the License.

The Original Code is Ethereal Engine.

The Original Developer is the Initial Developer. The Initial Developer of the
Original Code is the Ethereal Engine team.

All portions of the code written by the Ethereal Engine team are Copyright © 2021-2023 
Ethereal Engine. All Rights Reserved.
*/

import React, { useEffect, useRef } from 'react'
import { useTranslation } from 'react-i18next'

import ConfirmDialog from '@etherealengine/client-core/src/common/components/ConfirmDialog'
import InputFile from '@etherealengine/client-core/src/common/components/InputFile'
import InputRadio from '@etherealengine/client-core/src/common/components/InputRadio'
import InputText from '@etherealengine/client-core/src/common/components/InputText'
import LoadingView from '@etherealengine/client-core/src/common/components/LoadingView'
import { getCanvasBlob, isValidHttpUrl } from '@etherealengine/client-core/src/common/utils'
import {
  AVATAR_FILE_ALLOWED_EXTENSIONS,
  MAX_AVATAR_FILE_SIZE,
  MAX_THUMBNAIL_FILE_SIZE,
  MIN_AVATAR_FILE_SIZE,
  MIN_THUMBNAIL_FILE_SIZE,
  THUMBNAIL_FILE_ALLOWED_EXTENSIONS,
  THUMBNAIL_HEIGHT,
  THUMBNAIL_WIDTH
} from '@etherealengine/common/src/constants/AvatarConstants'
import { AssetLoader } from '@etherealengine/engine/src/assets/classes/AssetLoader'
import { AvatarRigComponent } from '@etherealengine/engine/src/avatar/components/AvatarAnimationComponent'
import { getOptionalComponent } from '@etherealengine/engine/src/ecs/functions/ComponentFunctions'
import { AvatarType } from '@etherealengine/engine/src/schemas/user/avatar.schema'
import { useHookstate } from '@etherealengine/hyperflux'
import Box from '@etherealengine/ui/src/primitives/mui/Box'
import Button from '@etherealengine/ui/src/primitives/mui/Button'
import Container from '@etherealengine/ui/src/primitives/mui/Container'
import DialogActions from '@etherealengine/ui/src/primitives/mui/DialogActions'
import DialogTitle from '@etherealengine/ui/src/primitives/mui/DialogTitle'
import FormControl from '@etherealengine/ui/src/primitives/mui/FormControl'
import FormHelperText from '@etherealengine/ui/src/primitives/mui/FormHelperText'
import Icon from '@etherealengine/ui/src/primitives/mui/Icon'
import Tooltip from '@etherealengine/ui/src/primitives/mui/Tooltip'
import Typography from '@etherealengine/ui/src/primitives/mui/Typography'

import { NotificationService } from '../../../common/services/NotificationService'
import { loadAvatarForPreview, resetAnimationLogic } from '../../../user/components/Panel3D/helperFunctions'
import { useRender3DPanelSystem } from '../../../user/components/Panel3D/useRender3DPanelSystem'
import { AvatarService } from '../../../user/services/AvatarService'
import { userHasAccess } from '../../../user/userHasAccess'
import DrawerView from '../../common/DrawerView'
import styles from '../../styles/admin.module.scss'

export enum AvatarDrawerMode {
  Create,
  ViewEdit
}

enum ConfirmState {
  None,
  File,
  Url
}

interface Props {
  open: boolean
  mode: AvatarDrawerMode
  selectedAvatar?: AvatarType
  onClose: () => void
}

const defaultState = {
  name: '',
  source: 'file',
  avatarUrl: '',
  thumbnailUrl: '',
  avatarFile: undefined as File | undefined,
  thumbnailFile: undefined as File | undefined,
  formErrors: {
    name: '',
    avatarUrl: '',
    thumbnailUrl: '',
    avatarFile: '',
    thumbnailFile: ''
  }
}

const AvatarDrawerContent = ({ open, mode, selectedAvatar, onClose }: Props) => {
  const { t } = useTranslation()
  const panelRef = useRef() as React.MutableRefObject<HTMLDivElement>
  const editMode = useHookstate(false)
  const state = useHookstate({ ...defaultState })
  const avatarLoading = useHookstate(false)
  const showConfirm = useHookstate(ConfirmState.None)

  const renderPanel = useRender3DPanelSystem(panelRef)
  const { entity, camera, scene, renderer } = renderPanel.state

  const hasWriteAccess = userHasAccess('static_resource:write')
  const viewMode = mode === AvatarDrawerMode.ViewEdit && !editMode

  let thumbnailSrc = ''
  if (state.source.value === 'file' && state.thumbnailFile.value) {
    thumbnailSrc = URL.createObjectURL(state.thumbnailFile.value)
  } else if (state.source.value === 'url' && state.thumbnailUrl.value) {
    thumbnailSrc = state.thumbnailUrl.value
  }

  useEffect(() => {
    const initSelected = async () => {
      if (selectedAvatar?.id) {
        loadSelectedAvatar()
      }
    }

    initSelected()
  }, [selectedAvatar])

  useEffect(() => {
    updateAvatar()
  }, [state.source, state.avatarFile, state.avatarUrl])

  const loadSelectedAvatar = () => {
    if (selectedAvatar) {
      state.set({
        ...defaultState,
        name: selectedAvatar.name || '',
        source: 'url',
        avatarUrl: selectedAvatar.modelResource?.url || '',
        thumbnailUrl: selectedAvatar.thumbnailResource?.url || '',
        avatarFile: undefined,
        thumbnailFile: undefined
      })
    }
  }

  const updateAvatar = async () => {
    let url = ''
    if (state.source.value === 'url' && state.avatarUrl.value) {
      const validEndsWith = AVATAR_FILE_ALLOWED_EXTENSIONS.split(',').some((suffix) => {
        return state.avatarUrl.value.endsWith(suffix)
      })
      url = isValidHttpUrl(state.avatarUrl.value) && validEndsWith ? state.avatarUrl.value : ''
    } else if (state.source.value === 'file' && state.avatarFile.value) {
      await state.avatarFile.value.arrayBuffer()

      const assetType = AssetLoader.getAssetType(state.avatarFile.value.name)
      if (assetType) {
        url = URL.createObjectURL(state.avatarFile.value) + '#' + state.avatarFile.value.name
      }
    }

    if (url) {
      avatarLoading.set(true)
      resetAnimationLogic(entity.value)
      const avatar = await loadAvatarForPreview(entity.value, url)
      const avatarRigComponent = getOptionalComponent(entity.value, AvatarRigComponent)
      if (avatarRigComponent) {
        avatarRigComponent.rig.head.node.getWorldPosition(camera.value.position)
        camera.value.position.y += 0.2
        camera.value.position.z = 0.6
      }
      avatarLoading.set(false)
      if (avatar) {
        avatar.name = 'avatar'
        scene.value.add(avatar)
      }
    }
  }

  const handleCancel = () => {
    if (editMode.value) {
      loadSelectedAvatar()
      editMode.set(false)
    } else {
      onClose()
    }
  }

  const handleChangeFile = (e) => {
    const { name, files } = e.target

    if (files.length === 0) {
      return
    }

<<<<<<< HEAD
    const tempErrors = { ...state.formErrors }

=======
>>>>>>> 81cdfd16
    switch (name) {
      case 'avatarFile': {
        const inValidSize = files[0].size < MIN_AVATAR_FILE_SIZE || files[0].size > MAX_AVATAR_FILE_SIZE
        state.formErrors.merge({
          avatarFile: inValidSize
            ? t('admin:components.avatar.avatarFileOversized', {
                minSize: MIN_AVATAR_FILE_SIZE / 1048576,
                maxSize: MAX_AVATAR_FILE_SIZE / 1048576
              })
            : ''
        })
        break
      }
      case 'thumbnailFile': {
        const inValidSize = files[0].size < MIN_THUMBNAIL_FILE_SIZE || files[0].size > MAX_THUMBNAIL_FILE_SIZE
        state.formErrors.merge({
          thumbnailFile: inValidSize
            ? t('admin:components.avatar.thumbnailFileOversized', {
                minSize: MIN_THUMBNAIL_FILE_SIZE / 1048576,
                maxSize: MAX_THUMBNAIL_FILE_SIZE / 1048576
              })
            : ''
        })
        break
      }
    }

    state.merge({ [name]: files[0] })
  }

  const handleChange = (e) => {
    const { name, value } = e.target

<<<<<<< HEAD
    const tempErrors = { ...state.formErrors }

=======
>>>>>>> 81cdfd16
    switch (name) {
      case 'name':
        state.formErrors.merge({ name: value.length < 2 ? t('admin:components.avatar.nameRequired') : '' })
        break
      case 'avatarUrl': {
        const validEndsWith = AVATAR_FILE_ALLOWED_EXTENSIONS.split(',').some((suffix) => {
          return value.endsWith(suffix)
        })
        state.formErrors.merge({
          avatarUrl: !(isValidHttpUrl(value) && validEndsWith) ? t('admin:components.avatar.avatarUrlInvalid') : ''
        })
        break
      }
      case 'thumbnailUrl': {
        const validEndsWith = THUMBNAIL_FILE_ALLOWED_EXTENSIONS.split(',').some((suffix) => {
          return value.endsWith(suffix)
        })
        state.formErrors.merge({
          thumbnailUrl: !(isValidHttpUrl(value) && validEndsWith)
            ? t('admin:components.avatar.thumbnailUrlInvalid')
            : ''
        })
        break
      }
    }

    state.merge({ [name]: value })
  }

  const handleSubmit = async () => {
    let avatarFile: File | undefined = undefined
    let thumbnailFile: File | undefined = undefined

    const tempErrors = {
      name: state.name.value ? '' : t('admin:components.avatar.nameCantEmpty'),
      avatarUrl:
        state.source.value === 'url' && state.avatarUrl.value ? '' : t('admin:components.avatar.avatarUrlCantEmpty'),
      thumbnailUrl:
        state.source.value === 'url' && state.thumbnailUrl.value
          ? ''
          : t('admin:components.avatar.thumbnailUrlCantEmpty'),
      avatarFile:
        state.source.value === 'file' && state.avatarFile.value ? '' : t('admin:components.avatar.avatarFileCantEmpty'),
      thumbnailFile:
        state.source.value === 'file' && state.thumbnailFile.value
          ? ''
          : t('admin:components.avatar.thumbnailFileCantEmpty')
    }

    state.formErrors.merge(tempErrors)

    if (
      (state.source.value === 'file' && (tempErrors.avatarFile || tempErrors.thumbnailFile)) ||
      (state.source.value === 'url' && (tempErrors.avatarUrl || tempErrors.thumbnailUrl))
    ) {
      NotificationService.dispatchNotify(t('admin:components.common.fixErrorFields'), { variant: 'error' })
      return
    } else if (tempErrors.name) {
      NotificationService.dispatchNotify(t('admin:components.common.fillRequiredFields'), { variant: 'error' })
      return
    } else if (state.source.value === 'file' && state.avatarFile.value && state.thumbnailFile.value) {
      avatarFile = state.avatarFile.value
      thumbnailFile = state.thumbnailFile.value
    } else if (state.source.value === 'url' && state.avatarUrl.value && state.thumbnailUrl.value) {
      const avatarData = await fetch(state.avatarUrl.value)
      avatarFile = new File([await avatarData.blob()], state.name.value)

      const thumbnailData = await fetch(state.thumbnailUrl.value)
      thumbnailFile = new File([await thumbnailData.blob()], state.name.value)
    }

    if (avatarFile && thumbnailFile) {
      if (selectedAvatar?.id) {
        await AvatarService.patchAvatar(selectedAvatar, state.name.value, true, avatarFile, thumbnailFile)
      } else {
        await AvatarService.createAvatar(avatarFile, thumbnailFile, state.name.value, true)
      }

      onClose()
    }
  }

  const handleGenerateFileThumbnail = () => {
    if (state.thumbnailFile.value) {
      showConfirm.set(ConfirmState.File)
      return
    }

    handleGenerateThumbnail(true)
  }

  const handleGenerateUrlThumbnail = () => {
    if (state.thumbnailUrl.value) {
      showConfirm.set(ConfirmState.Url)
      return
    }

    handleGenerateThumbnail(false)
  }

  const handleGenerateThumbnail = async (isFile: boolean) => {
    const canvas = document.createElement('canvas')
    canvas.width = THUMBNAIL_WIDTH
    canvas.height = THUMBNAIL_HEIGHT

    const newContext = canvas.getContext('2d')
    newContext?.drawImage(renderer.value.domElement, 0, 0, canvas.width, canvas.height)

    const blob = await getCanvasBlob(canvas)
    if (isFile) {
      state.merge({ thumbnailFile: new File([blob!], 'thumbnail.png') })
    } else {
      state.merge({ thumbnailUrl: URL.createObjectURL(blob!) })
    }

    showConfirm.set(ConfirmState.None)
  }

  return (
    <Container maxWidth="sm" className={styles.mt10}>
      <DialogTitle className={styles.textAlign}>
        {mode === AvatarDrawerMode.Create && t('user:avatar.createAvatar')}
        {mode === AvatarDrawerMode.ViewEdit &&
          editMode.value &&
          `${t('admin:components.common.update')} ${selectedAvatar?.name}`}
        {mode === AvatarDrawerMode.ViewEdit && !editMode.value && selectedAvatar?.name}
      </DialogTitle>

      <InputText
        name="name"
        label={t('admin:components.user.name')}
        value={state.name.value}
        error={state.formErrors.name.value}
        disabled={viewMode}
        onChange={handleChange}
      />

      {!viewMode && (
        <InputRadio
          name="source"
          label={t('admin:components.avatar.source')}
          value={state.source.value}
          options={[
            { value: 'file', label: t('admin:components.avatar.file') },
            { value: 'url', label: t('admin:components.avatar.url') }
          ]}
          onChange={handleChange}
        />
      )}

      {state.source.value === 'file' && (
        <>
          <label htmlFor="select-avatar">
            <InputFile
              id="select-avatar"
              name="avatarFile"
              accept={AVATAR_FILE_ALLOWED_EXTENSIONS}
              onChange={handleChangeFile}
            />
            <Button className={styles.gradientButton} component="span" startIcon={<Icon type="Face" />}>
              {t('admin:components.avatar.selectAvatar')}
            </Button>
          </label>

          {state.formErrors.avatarFile.value && (
            <Box>
              <FormControl error>
                <FormHelperText className="Mui-error">{state.formErrors.avatarFile.value}</FormHelperText>
              </FormControl>
            </Box>
          )}
        </>
      )}

      {state.source.value === 'url' && (
        <InputText
          name="avatarUrl"
          sx={{ mt: 3, mb: 1 }}
          label={t('admin:components.avatar.avatarUrl')}
          value={state.avatarUrl.value}
          error={state.formErrors.avatarUrl.value}
          disabled={viewMode}
          onChange={handleChange}
        />
      )}

      {editMode.value && (
        <Box
          className={styles.preview}
          style={{ width: THUMBNAIL_WIDTH + 'px', height: THUMBNAIL_HEIGHT + 'px', position: 'relative' }}
        >
          <div ref={panelRef} id="stage" style={{ width: THUMBNAIL_WIDTH + 'px', height: THUMBNAIL_HEIGHT + 'px' }} />

          {avatarLoading.value && (
            <LoadingView
              title={t('admin:components.avatar.loading')}
              variant="body2"
              sx={{ position: 'absolute', top: 0 }}
            />
          )}

          {((state.source.value === 'file' && !state.avatarFile.value) ||
            (state.source.value === 'url' && !state.avatarUrl.value)) && (
            <Typography
              sx={{
                position: 'absolute',
                display: 'flex',
                justifyContent: 'center',
                alignItems: 'center',
                height: '100%',
                width: '100%',
                fontSize: 14,
                top: 0
              }}
            >
              {t('admin:components.avatar.avatarPreview')}
            </Typography>
          )}

          <Tooltip
            arrow
            title={
              <Box sx={{ width: 100 }}>
                <Typography variant="subtitle2" sx={{ fontWeight: 'bold' }}>
                  {t('user:avatar.rotate')}:
                </Typography>
                <Typography variant="body2" sx={{ display: 'flex', justifyContent: 'center' }}>
                  {t('admin:components.avatar.leftClick')}
                  <Icon type="Mouse" fontSize="small" />
                </Typography>

                <br />

                <Typography variant="subtitle2" sx={{ fontWeight: 'bold' }}>
                  {t('user:avatar.pan')}:
                </Typography>
                <Typography variant="body2" sx={{ display: 'flex', justifyContent: 'center' }}>
                  {t('admin:components.avatar.rightClick')} <Icon type="Mouse" fontSize="small" />
                </Typography>

                <br />

                <Typography variant="subtitle2" sx={{ fontWeight: 'bold' }}>
                  {t('admin:components.avatar.zoom')}:
                </Typography>
                <Typography variant="body2" sx={{ display: 'flex', justifyContent: 'center' }}>
                  {t('admin:components.avatar.scroll')} <Icon type="Mouse" fontSize="small" />
                </Typography>
              </Box>
            }
          >
            <Icon type="Help" sx={{ position: 'absolute', top: 0, right: 0, margin: 1 }} />
          </Tooltip>
        </Box>
      )}

      {state.source.value === 'file' && (
        <>
          <label htmlFor="select-thumbnail">
            <InputFile
              id="select-thumbnail"
              name="thumbnailFile"
              accept={THUMBNAIL_FILE_ALLOWED_EXTENSIONS}
              onChange={handleChangeFile}
            />
            <Button className={styles.gradientButton} component="span" startIcon={<Icon type="AccountCircle" />}>
              {t('admin:components.avatar.selectThumbnail')}
            </Button>
          </label>

          <Button
            className={styles.gradientButton}
            startIcon={<Icon type="Portrait" />}
            sx={{ marginLeft: 1, width: '250px' }}
            title={t('admin:components.avatar.saveThumbnailTooltip')}
            disabled={!state.avatarFile.value || avatarLoading.value}
            onClick={handleGenerateFileThumbnail}
          >
            {t('admin:components.avatar.saveThumbnail')}
          </Button>

          {state.formErrors.thumbnailFile.value && (
            <Box>
              <FormControl error>
                <FormHelperText className="Mui-error">{state.formErrors.thumbnailFile.value}</FormHelperText>
              </FormControl>
            </Box>
          )}
        </>
      )}

      {state.source.value === 'url' && (
        <Box sx={{ display: 'flex', alignItems: 'self-end' }}>
          <InputText
            name="thumbnailUrl"
            sx={{ mt: 2, mb: 1, flex: 1 }}
            label={t('admin:components.avatar.thumbnailUrl')}
            value={state.thumbnailUrl.value}
            error={state.formErrors.thumbnailUrl.value}
            disabled={viewMode}
            onChange={handleChange}
          />

          {editMode.value && (
            <Button
              className={styles.gradientButton}
              startIcon={<Icon type="Portrait" />}
              sx={{ marginLeft: 1, width: '250px' }}
              title={t('admin:components.avatar.saveThumbnailTooltip')}
              disabled={viewMode || !state.avatarUrl.value || avatarLoading.value}
              onClick={handleGenerateUrlThumbnail}
            >
              {t('admin:components.avatar.saveThumbnail')}
            </Button>
          )}
        </Box>
      )}

      <Box
        className={styles.preview}
<<<<<<< HEAD
        style={{
          width: `${THUMBNAIL_WIDTH}px`,
          height: `${THUMBNAIL_HEIGHT}px`,
          position: 'relative',
          marginBottom: 15
        }}
      >
        <img
          src={thumbnailSrc}
          width={`${THUMBNAIL_WIDTH}px`}
          height={`${THUMBNAIL_HEIGHT}px`}
          crossOrigin="anonymous"
        />
=======
        style={{ width: '100px', height: '100px', position: 'relative', marginBottom: 15 }}
      >
        <img src={thumbnailSrc} crossOrigin="anonymous" />
>>>>>>> 81cdfd16
        {((state.source.value === 'file' && !state.thumbnailFile.value) ||
          (state.source.value === 'url' && !state.thumbnailUrl.value)) && (
          <Typography
            sx={{
              position: 'absolute',
              top: 0,
              display: 'flex',
              justifyContent: 'center',
              alignItems: 'center',
              textAlign: 'center',
              height: '100%',
              fontSize: 14
            }}
          >
            {t('admin:components.avatar.thumbnailPreview')}
          </Typography>
        )}
      </Box>

      <DialogActions>
        <Button className={styles.outlinedButton} onClick={handleCancel}>
          {t('admin:components.common.cancel')}
        </Button>
        {(mode === AvatarDrawerMode.Create || editMode.value) && (
          <Button className={styles.gradientButton} onClick={handleSubmit}>
            {t('admin:components.common.submit')}
          </Button>
        )}
        {mode === AvatarDrawerMode.ViewEdit && !editMode.value && (
          <Button className={styles.gradientButton} disabled={!hasWriteAccess} onClick={() => editMode.set(true)}>
            {t('admin:components.common.edit')}
          </Button>
        )}
      </DialogActions>

      {showConfirm.value !== ConfirmState.None && (
        <ConfirmDialog
          open
          description={t('admin:components.avatar.confirmThumbnailReplace')}
          onClose={() => showConfirm.set(ConfirmState.None)}
          onSubmit={() => handleGenerateThumbnail(showConfirm.value === ConfirmState.File)}
        />
      )}
    </Container>
  )
}

const AvatarDrawer = (props: Props) => {
  const { open, onClose } = props
  return (
    <DrawerView open={open} onClose={onClose}>
      <AvatarDrawerContent {...props} />
    </DrawerView>
  )
}

export default AvatarDrawer<|MERGE_RESOLUTION|>--- conflicted
+++ resolved
@@ -199,11 +199,6 @@
       return
     }
 
-<<<<<<< HEAD
-    const tempErrors = { ...state.formErrors }
-
-=======
->>>>>>> 81cdfd16
     switch (name) {
       case 'avatarFile': {
         const inValidSize = files[0].size < MIN_AVATAR_FILE_SIZE || files[0].size > MAX_AVATAR_FILE_SIZE
@@ -237,11 +232,6 @@
   const handleChange = (e) => {
     const { name, value } = e.target
 
-<<<<<<< HEAD
-    const tempErrors = { ...state.formErrors }
-
-=======
->>>>>>> 81cdfd16
     switch (name) {
       case 'name':
         state.formErrors.merge({ name: value.length < 2 ? t('admin:components.avatar.nameRequired') : '' })
@@ -562,25 +552,9 @@
 
       <Box
         className={styles.preview}
-<<<<<<< HEAD
-        style={{
-          width: `${THUMBNAIL_WIDTH}px`,
-          height: `${THUMBNAIL_HEIGHT}px`,
-          position: 'relative',
-          marginBottom: 15
-        }}
-      >
-        <img
-          src={thumbnailSrc}
-          width={`${THUMBNAIL_WIDTH}px`}
-          height={`${THUMBNAIL_HEIGHT}px`}
-          crossOrigin="anonymous"
-        />
-=======
         style={{ width: '100px', height: '100px', position: 'relative', marginBottom: 15 }}
       >
         <img src={thumbnailSrc} crossOrigin="anonymous" />
->>>>>>> 81cdfd16
         {((state.source.value === 'file' && !state.thumbnailFile.value) ||
           (state.source.value === 'url' && !state.thumbnailUrl.value)) && (
           <Typography
