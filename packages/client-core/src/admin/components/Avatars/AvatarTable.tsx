--- conflicted
+++ resolved
@@ -83,35 +83,6 @@
     }
   }
 
-<<<<<<< HEAD
-  const createData = (el: AvatarType): AvatarData => {
-    return {
-      el,
-      select: (
-        <>
-          <Checkbox
-            className={styles.checkbox}
-            checked={selectedAvatarIds.has(el.id)}
-            onChange={() => {
-              toggleSelection(el.id)
-            }}
-          />
-        </>
-      ),
-      id: el.id,
-      name: el.name as string,
-      owner: el.userId,
-      thumbnail: (
-        <img
-          style={{
-            maxHeight: '50px',
-            height: 'auto',
-            maxWidth: '100%'
-          }}
-          crossOrigin="anonymous"
-          src={el.thumbnailResource?.url + '?' + new Date().getTime()}
-          alt=""
-=======
   const createData = (el: AvatarType): any => ({
     el,
     select: (
@@ -122,7 +93,6 @@
           onChange={() => {
             toggleSelection(el.id)
           }}
->>>>>>> 87621fa8
         />
       </>
     ),
