<<<<<<< HEAD
import React, { useState, useRef } from 'react'
=======
import _ from 'lodash'
import React, { useState } from 'react'
import { useTranslation } from 'react-i18next'

import { AVATAR_FILE_ALLOWED_EXTENSIONS } from '@xrengine/common/src/constants/AvatarConstants'

import { ArrowBack, Help, SystemUpdateAlt } from '@mui/icons-material'
>>>>>>> 728e6cbe
import Button from '@mui/material/Button'
import Container from '@mui/material/Container'
import DialogActions from '@mui/material/DialogActions'
import DialogContent from '@mui/material/DialogContent'
import DialogTitle from '@mui/material/DialogTitle'
<<<<<<< HEAD
import IconButton from '@mui/material/IconButton'
import { ArrowBack, Help, SystemUpdateAlt } from '@mui/icons-material'
import { useTranslation } from 'react-i18next'
import { useStyles } from '../../styles/ui'
import InputText from '../../common/InputText'
=======
>>>>>>> 728e6cbe
import Drawer from '@mui/material/Drawer'
import IconButton from '@mui/material/IconButton'
import { styled } from '@mui/material/styles'

import AlertMessage from '../../common/AlertMessage'
<<<<<<< HEAD
import {
  AVATAR_FILE_ALLOWED_EXTENSIONS,
  MAX_AVATAR_FILE_SIZE,
  MIN_AVATAR_FILE_SIZE
} from '@xrengine/common/src/constants/AvatarConstants'
import { Scene, PerspectiveCamera, WebGLRenderer } from 'three'
import { AssetLoader } from '@xrengine/engine/src/assets/classes/AssetLoader'
import { loadAvatarModelAsset } from '@xrengine/engine/src/avatar/functions/avatarFunctions'
import { initialize3D, renderScene } from '../../../user/components/UserMenu/menus/helperFunctions'
import { getOrbitControls } from '@xrengine/engine/src/input/functions/loadOrbitControl'
=======
import InputText from '../../common/InputText'
import { validateForm } from '../../common/validation/formValidation'
import { AvatarService } from '../../services/AvatarService'
import { useStyles } from '../../styles/ui'
>>>>>>> 728e6cbe

const Input = styled('input')({
  display: 'none'
})

let camera: PerspectiveCamera
let scene: Scene
let renderer: WebGLRenderer = null!
const AvatarCreate = ({ handleClose, open }) => {
  const { t } = useTranslation()
  const classes = useStyles()
  const [newAvatar, setNewAvatar] = useState({
    avatarName: '',
    avatarUrl: '',
    description: ''
  })
  const [formErrors, setFormErrors] = useState({
    avatarName: '',
    avatarUrl: '',
    description: ''
  })
  const [selectUse, setSelectUse] = useState(false)
  const [openAlter, setOpenAlter] = useState(false)
  const [error, setError] = useState('')
  const [avatarModel, setAvatarModel] = useState<any>(null)
  const [fileSelected, setFileSelected] = React.useState(false)
  const [selectedFile, setSelectedFile] = useState<any>(null)
  const panelRef = useRef<any>()

  console.log(selectedFile, fileSelected, avatarModel)
  const handleChangeInput = (e) => {
    const names = e.target.name
    const value = e.target.value
    let temp = formErrors
    temp[names] = value.length < 2 ? `${_.upperFirst(names)} is required` : ''
    setFormErrors(temp)
    setNewAvatar({ ...newAvatar, [names]: value })
  }

  const clearState = () => {
    setNewAvatar({
      ...newAvatar,
      avatarName: '',
      avatarUrl: '',
      description: ''
    })
    setFormErrors({
      ...formErrors,
      avatarName: '',
      avatarUrl: '',
      description: ''
    })
  }
  const handleCloseAlter = (event?: React.SyntheticEvent | Event, reason?: string) => {
    if (reason === 'clickaway') {
      return
    }
    setOpenAlter(false)
  }

  const uploadByUrls = async () => {
    const data = {
      name: newAvatar.avatarName,
      description: newAvatar.description,
      url: newAvatar.avatarUrl,
      staticResourceType: 'avatar'
    }
    let temp = formErrors
    if (!newAvatar.avatarName) {
      temp.avatarName = "Name can't be empty"
    }
    if (!newAvatar.description) {
      temp.description = "Description can't be empty"
    }
    if (!newAvatar.avatarUrl) {
      temp.avatarUrl = "avatar url can't be empty"
    }
    if (validateForm(newAvatar, formErrors)) {
      await AvatarService.createAdminAvatar(data)
      clearState()
      handleClose()
    } else {
      setError('Please fill all required field')
      setOpenAlter(true)
    }
  }

  const handleAvatarChange = (e) => {
    if (e.target.files[0].size < MIN_AVATAR_FILE_SIZE || e.target.files[0].size > MAX_AVATAR_FILE_SIZE) {
      setError(
        t('user:avatar.fileOversized', {
          minSize: MIN_AVATAR_FILE_SIZE / 1048576,
          maxSize: MAX_AVATAR_FILE_SIZE / 1048576
        })
      )
      return
    }

    const init = initialize3D()
    scene = init.scene
    camera = init.camera
    renderer = init.renderer
    const controls = getOrbitControls(camera, renderer.domElement)

    controls.minDistance = 0.1
    controls.maxDistance = 10
    controls.target.set(0, 1.25, 0)
    controls.update()

    scene.children = scene.children.filter((c) => c.name !== 'avatar')
    const file = e.target.files[0]
    const reader = new FileReader()
    reader.onload = (fileData) => {
      try {
        const assetType = AssetLoader.getAssetType(file.name)
        if (assetType) {
          const objectURL = URL.createObjectURL(file) + '#' + file.name
          loadAvatarModelAsset(objectURL)
            .catch((err) => {
              setError(err)
            })
            .then((obj) => {
              if (!obj) {
                setAvatarModel(null!)
                setError('Failed to load')
                return
              }
              obj.name = 'avatar'
              scene.add(obj)
              renderScene({ scene, renderer, camera })
              setAvatarModel(obj)
              // const error = validate(obj)
              setError(error)
              if (error === '') setAvatarModel(obj)
            })
        }
      } catch (error) {
        console.error(error)
        setError(t('user:avatar.selectValidFile'))
      }
    }

    try {
      reader.readAsArrayBuffer(file)
      setFileSelected(true)
      setSelectedFile(e.target.files[0])
    } catch (error) {
      console.error(e)
      setError(t('user:avatar.selectValidFile'))
    }
  }

  return (
    <React.Fragment>
      <Drawer classes={{ paper: classes.paperDrawer }} anchor="right" open={open} onClose={handleClose}>
        <Container maxWidth="sm" className={classes.marginTp}>
          <div ref={panelRef}>
            <DialogTitle>
              <IconButton onClick={handleClose}>
                <ArrowBack />
              </IconButton>
              {t('user:avatar.title')}
            </DialogTitle>
            <DialogContent>
              <IconButton className={classes.positionRight}>
                <Help className={classes.spanWhite} />
              </IconButton>

              <div style={{ marginTop: '2rem' }}>
                <InputText
                  value={newAvatar.avatarName}
                  handleInputChange={handleChangeInput}
                  name="avatarName"
                  formErrors={formErrors.avatarName}
                />
                <InputText
                  value={newAvatar.description}
                  handleInputChange={handleChangeInput}
                  name="description"
                  formErrors={formErrors.description}
                />

                <Button
                  className={classes.saveBtn}
                  onClick={() => {
                    setSelectUse(!selectUse)
                    if (!selectUse) {
                      setAvatarModel(null)
                      setSelectedFile(null)
                      setFileSelected(false)
                    }
                  }}
                  style={{ width: '97%' }}
                >
                  {!selectUse ? 'Upload files' : 'Use url instead'}
                </Button>
                {!selectUse ? (
                  <InputText
                    value={newAvatar.avatarUrl}
                    handleInputChange={handleChangeInput}
                    formErrors={formErrors.avatarUrl}
                    name="avatarUrl"
                  />
<<<<<<< HEAD
                ) : (
                  <>
                    <div id="stage" style={{ width: '400px', height: '200px' }}></div>
                    <label htmlFor="contained-button-file" style={{ marginRight: '8px' }}>
                      <Input
                        accept={AVATAR_FILE_ALLOWED_EXTENSIONS}
                        id="contained-button-file"
                        type="file"
                        onChange={handleAvatarChange}
                        disabled={avatarModel ? true : false}
                      />
                      <Button
                        variant="contained"
                        component="span"
                        // classes={{ root: classes.rootBtn }}
                        endIcon={<SystemUpdateAlt />}
                        disabled={avatarModel ? true : false}
                      >
                        Avatar
                      </Button>
                    </label>
                  </>
                )}
              </div>
            </DialogContent>
            <DialogActions>
              <Button className={classes.saveBtn} onClick={uploadByUrls}>
                Upload
              </Button>
              <Button
                onClick={() => {
                  handleClose()
                  clearState()
                }}
                className={classes.saveBtn}
              >
                Cancel
              </Button>
            </DialogActions>
          </div>
=======
                  <Button
                    variant="contained"
                    component="span"
                    // classes={{ root: classes.rootBtn }}
                    endIcon={<SystemUpdateAlt />}
                  >
                    Avatar
                  </Button>
                </label>
              )}
            </div>
          </DialogContent>
          <DialogActions>
            <Button className={classes.saveBtn} onClick={uploadByUrls}>
              Upload
            </Button>
            <Button
              onClick={() => {
                clearState()
                handleClose()
              }}
              className={classes.saveBtn}
            >
              Cancel
            </Button>
          </DialogActions>
>>>>>>> 728e6cbe
        </Container>
      </Drawer>
      <AlertMessage open={openAlter} handleClose={handleCloseAlter} severity="warning" message={error} />
    </React.Fragment>
  )
}

export default AvatarCreate<|MERGE_RESOLUTION|>--- conflicted
+++ resolved
@@ -1,33 +1,17 @@
-<<<<<<< HEAD
 import React, { useState, useRef } from 'react'
-=======
 import _ from 'lodash'
-import React, { useState } from 'react'
 import { useTranslation } from 'react-i18next'
-
-import { AVATAR_FILE_ALLOWED_EXTENSIONS } from '@xrengine/common/src/constants/AvatarConstants'
-
 import { ArrowBack, Help, SystemUpdateAlt } from '@mui/icons-material'
->>>>>>> 728e6cbe
 import Button from '@mui/material/Button'
 import Container from '@mui/material/Container'
 import DialogActions from '@mui/material/DialogActions'
 import DialogContent from '@mui/material/DialogContent'
 import DialogTitle from '@mui/material/DialogTitle'
-<<<<<<< HEAD
-import IconButton from '@mui/material/IconButton'
-import { ArrowBack, Help, SystemUpdateAlt } from '@mui/icons-material'
-import { useTranslation } from 'react-i18next'
-import { useStyles } from '../../styles/ui'
-import InputText from '../../common/InputText'
-=======
->>>>>>> 728e6cbe
 import Drawer from '@mui/material/Drawer'
 import IconButton from '@mui/material/IconButton'
 import { styled } from '@mui/material/styles'
 
 import AlertMessage from '../../common/AlertMessage'
-<<<<<<< HEAD
 import {
   AVATAR_FILE_ALLOWED_EXTENSIONS,
   MAX_AVATAR_FILE_SIZE,
@@ -38,12 +22,10 @@
 import { loadAvatarModelAsset } from '@xrengine/engine/src/avatar/functions/avatarFunctions'
 import { initialize3D, renderScene } from '../../../user/components/UserMenu/menus/helperFunctions'
 import { getOrbitControls } from '@xrengine/engine/src/input/functions/loadOrbitControl'
-=======
 import InputText from '../../common/InputText'
 import { validateForm } from '../../common/validation/formValidation'
 import { AvatarService } from '../../services/AvatarService'
 import { useStyles } from '../../styles/ui'
->>>>>>> 728e6cbe
 
 const Input = styled('input')({
   display: 'none'
@@ -247,7 +229,6 @@
                     formErrors={formErrors.avatarUrl}
                     name="avatarUrl"
                   />
-<<<<<<< HEAD
                 ) : (
                   <>
                     <div id="stage" style={{ width: '400px', height: '200px' }}></div>
@@ -288,34 +269,6 @@
               </Button>
             </DialogActions>
           </div>
-=======
-                  <Button
-                    variant="contained"
-                    component="span"
-                    // classes={{ root: classes.rootBtn }}
-                    endIcon={<SystemUpdateAlt />}
-                  >
-                    Avatar
-                  </Button>
-                </label>
-              )}
-            </div>
-          </DialogContent>
-          <DialogActions>
-            <Button className={classes.saveBtn} onClick={uploadByUrls}>
-              Upload
-            </Button>
-            <Button
-              onClick={() => {
-                clearState()
-                handleClose()
-              }}
-              className={classes.saveBtn}
-            >
-              Cancel
-            </Button>
-          </DialogActions>
->>>>>>> 728e6cbe
         </Container>
       </Drawer>
       <AlertMessage open={openAlter} handleClose={handleCloseAlter} severity="warning" message={error} />
