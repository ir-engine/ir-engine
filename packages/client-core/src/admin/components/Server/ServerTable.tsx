--- conflicted
+++ resolved
@@ -234,21 +234,12 @@
     }
   ]
 
-<<<<<<< HEAD
-  const rows =
-    serverInfoQuery.data
-      .find((item) => item.id === selectedCard)
-      ?.pods.map((el) => {
-        return createData(el)
-      }) ?? []
-=======
   const matchingData = serverInfoQuery.data.find((item) => item.id === selectedCard)
   const rows = matchingData
     ? matchingData.pods.map((el) => {
         return createData(el)
       })
     : []
->>>>>>> 26e4ff58
 
   return (
     <>
