/*
CPAL-1.0 License

The contents of this file are subject to the Common Public Attribution License
Version 1.0. (the "License"); you may not use this file except in compliance
with the License. You may obtain a copy of the License at
https://github.com/EtherealEngine/etherealengine/blob/dev/LICENSE.
The License is based on the Mozilla Public License Version 1.1, but Sections 14
and 15 have been added to cover use of software over a computer network and 
provide for limited attribution for the Original Developer. In addition, 
Exhibit A has been modified to be consistent with Exhibit B.

Software distributed under the License is distributed on an "AS IS" basis,
WITHOUT WARRANTY OF ANY KIND, either express or implied. See the License for the
specific language governing rights and limitations under the License.

The Original Code is Ethereal Engine.

The Original Developer is the Initial Developer. The Initial Developer of the
Original Code is the Ethereal Engine team.

All portions of the code written by the Ethereal Engine team are Copyright © 2021-2023 
Ethereal Engine. All Rights Reserved.
*/

import { ConfirmProvider } from 'material-ui-confirm'
import React from 'react'
import { useTranslation } from 'react-i18next'

import ConfirmDialog from '@etherealengine/client-core/src/common/components/ConfirmDialog'
import { useMutation } from '@etherealengine/engine/src/common/functions/FeathersHooks'
import { useHookstate } from '@etherealengine/hyperflux'
import Box from '@etherealengine/ui/src/primitives/mui/Box'
import Button from '@etherealengine/ui/src/primitives/mui/Button'
import Grid from '@etherealengine/ui/src/primitives/mui/Grid'
import Icon from '@etherealengine/ui/src/primitives/mui/Icon'
import IconButton from '@etherealengine/ui/src/primitives/mui/IconButton'

import { invitePath } from '@etherealengine/engine/src/schemas/social/invite.schema'
import Search from '../../common/Search'
import styles from '../../styles/admin.module.scss'
import AdminInvites from './AdminInvites'
import CreateInviteModal from './CreateInviteModal'

const InvitesConsole = () => {
  const search = useHookstate('')
  const createInviteModalOpen = useHookstate(false)
  const deleteMultiInviteModalOpen = useHookstate(false)
  const selectedInviteIds = useHookstate(() => new Set<string>())

  const handeCloseInviteModal = () => createInviteModalOpen.set(false)
  const handleCloseDeleteMultiInviteModal = () => deleteMultiInviteModalOpen.set(false)

  const { t } = useTranslation()
  const removeInvite = useMutation(invitePath).remove

  const confirmMultiInviteDelete = () => {
    Promise.all(Array.from(selectedInviteIds.value).map(async (id) => removeInvite(id)))
    handleCloseDeleteMultiInviteModal()
  }

  const handleSearchChange = (e: any) => {
    search.set(e.target.value)
  }

  return (
    <div>
      <ConfirmProvider>
        <Grid container spacing={1} className={styles.mb10px}>
          <Grid item sm={8} xs={12}>
            <Search text="invite" handleChange={handleSearchChange} />
          </Grid>
          <Grid item sm={4} xs={8}>
            <Box sx={{ display: 'flex' }}>
              <Button
                className={styles.openModalBtn}
                sx={{ flexGrow: 1 }}
                type="button"
                variant="contained"
                color="primary"
                onClick={() => createInviteModalOpen.set(true)}
              >
                {t('admin:components.invite.create')}
              </Button>
<<<<<<< HEAD

              {selectedInviteIds.value.size > 0 && (
=======
              {selectedInviteIds.size.value > 0 && (
>>>>>>> a28c5915
                <IconButton
                  className={styles.filterButton}
                  sx={{ ml: 1 }}
                  size="small"
                  title={t('admin:components.invite.deleteSelected')}
                  onClick={() => deleteMultiInviteModalOpen.set(true)}
                  icon={<Icon type="Delete" color="info" fontSize="large" />}
                />
              )}
            </Box>
          </Grid>
        </Grid>
        <div className={styles.rootTableWithSearch}>
          <AdminInvites
            search={search.value}
            selectedInviteIds={selectedInviteIds.value}
            setSelectedInviteIds={selectedInviteIds.set}
          />
        </div>
      </ConfirmProvider>
      <CreateInviteModal open={createInviteModalOpen.value} onClose={handeCloseInviteModal} />
      <ConfirmDialog
        open={deleteMultiInviteModalOpen.value}
        description={t('admin:components.invite.confirmMultiInviteDelete')}
        onClose={handleCloseDeleteMultiInviteModal}
        onSubmit={confirmMultiInviteDelete}
      />
    </div>
  )
}

export default InvitesConsole<|MERGE_RESOLUTION|>--- conflicted
+++ resolved
@@ -82,12 +82,7 @@
               >
                 {t('admin:components.invite.create')}
               </Button>
-<<<<<<< HEAD
-
-              {selectedInviteIds.value.size > 0 && (
-=======
               {selectedInviteIds.size.value > 0 && (
->>>>>>> a28c5915
                 <IconButton
                   className={styles.filterButton}
                   sx={{ ml: 1 }}
