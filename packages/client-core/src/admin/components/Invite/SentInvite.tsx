--- conflicted
+++ resolved
@@ -22,11 +22,8 @@
 import { InviteService } from '../../../social/services/InviteService'
 import { useInviteState } from '../../../social/services/InviteService'
 import { INVITE_PAGE_LIMIT } from '../../../social/services/InviteService'
-<<<<<<< HEAD
 import { useTranslation } from 'react-i18next'
-=======
 import { useDispatch } from '../../../store'
->>>>>>> aa6d8a7c
 
 interface Props {
   sentInvites?: any
