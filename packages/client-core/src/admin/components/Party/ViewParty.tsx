import React, { useEffect, useState } from 'react'

import { Instance } from '@xrengine/common/src/interfaces/Instance'

import { Save } from '@mui/icons-material'
import Button from '@mui/material/Button'
import Container from '@mui/material/Container'
import DialogActions from '@mui/material/DialogActions'
import FormControl from '@mui/material/FormControl'
import Grid from '@mui/material/Grid'
import MenuItem from '@mui/material/MenuItem'
import Paper from '@mui/material/Paper'
import Select from '@mui/material/Select'
import Typography from '@mui/material/Typography'

import { useAuthState } from '../../../user/services/AuthService'
import { useFetchAdminInstance } from '../../common/hooks/Instance.hooks'
import { useFetchAdminLocations } from '../../common/hooks/Location.hooks'
import { validateForm } from '../../common/validation/formValidation'
import ViewDrawer from '../../common/ViewDrawer'
import { useInstanceState } from '../../services/InstanceService'
import { InstanceService } from '../../services/InstanceService'
import { useLocationState } from '../../services/LocationService'
import { LocationService } from '../../services/LocationService'
import { PartyService } from '../../services/PartyService'
<<<<<<< HEAD
import { useTranslation } from 'react-i18next'
import { AdminParty } from '@xrengine/common/src/interfaces/AdminParty'
=======
import { useStyles } from '../../styles/ui'
>>>>>>> aa6d8a7c

interface Props {
  openView: boolean
  closeViewModel: () => void
  partyAdmin?: AdminParty
  editMode: boolean
  handleEditMode: (open: boolean) => void
}

export default function ViewParty(props: Props) {
  const { openView, closeViewModel, partyAdmin, editMode, handleEditMode } = props
  const classes = useStyles()
  const [updateParty, setUpdateParty] = useState({
    location: '',
    instance: '',
    formErrors: {
      location: '',
      instance: ''
    }
  })
  const authState = useAuthState()
  const user = authState.user
  const adminLocationState = useLocationState()
  const adminInstanceState = useInstanceState()
  const adminInstances = adminInstanceState
  const instanceData = adminInstances.instances
  const locationData = adminLocationState.locations
  const { t } = useTranslation()

  //Call custom hooks
  useFetchAdminInstance(user, adminInstanceState, InstanceService)
  useFetchAdminLocations(user, adminLocationState, LocationService)

  useEffect(() => {
    if (partyAdmin?.instance?.id || partyAdmin?.location?.name) {
      setUpdateParty({
        ...updateParty,
        instance: partyAdmin?.instance?.id ?? '',
        location: partyAdmin?.location?.id ?? ''
      })
    }
  }, [partyAdmin])

  const handleChange = (e) => {
    const { name, value } = e.target
    let temp = updateParty.formErrors
    switch (name) {
      case 'location':
        temp.location = value.length < 2 ? t('admin:components.party.locationRequired') : ''
        break
      case 'instance':
        temp.instance = value.length < 2 ? t('admin:components.party.instanceRequired') : ''
        break
      default:
        break
    }
    setUpdateParty({ ...updateParty, [name]: value, formErrors: temp })
  }

  const data: Instance[] = instanceData.value.map((element) => {
    return element
  })

  const handleSubmit = async () => {
    const data = {
      locationId: updateParty.location,
      instanceId: updateParty.instance
    }
    let temp = updateParty.formErrors
    if (!updateParty.location) {
      temp.location = t('admin:components.party.locationCantEmpty')
    }
    if (!updateParty.instance) {
      temp.instance = t('admin:components.party.instanceCantEmpty')
    }
    setUpdateParty({ ...updateParty, formErrors: temp })

    if (validateForm(updateParty, updateParty.formErrors) && partyAdmin) {
      await PartyService.patchParty(partyAdmin.id, data)
      setUpdateParty({ ...updateParty, location: '', instance: '' })
      closeViewModel()
    }
  }

  return (
    <ViewDrawer openView={openView} handleCloseDrawe={() => closeViewModel()}>
      <Paper elevation={0} className={classes.rootPaper}>
        {partyAdmin && (
          <Container maxWidth="sm">
            <div className={classes.locationTitle}>
              <Typography variant="h5" component="span">
                {partyAdmin?.location?.name}/{partyAdmin?.instance?.ipAddress}
              </Typography>
            </div>
          </Container>
        )}
      </Paper>
      {editMode ? (
        <Container maxWidth="sm">
          <div className={classes.mt10}>
            <Typography variant="h4" component="h4" className={`${classes.mb10} ${classes.headingFont}`}>
              {t('admin:components.party.updateParty')}
            </Typography>

            <label>{t('admin:components.party.instance')}</label>
            <Paper
              component="div"
              className={updateParty.formErrors.instance.length > 0 ? classes.redBorder : classes.createInput}
            >
              <FormControl fullWidth>
                <Select
                  labelId="demo-controlled-open-select-label"
                  id="demo-controlled-open-select"
                  value={updateParty.instance}
                  fullWidth
                  displayEmpty
                  onChange={handleChange}
                  className={classes.select}
                  name="instance"
                  MenuProps={{ classes: { paper: classes.selectPaper } }}
                >
                  <MenuItem value="" disabled>
                    <em>{t('admin:components.party.selectInstance')}</em>
                  </MenuItem>
                  {data.map((el) => (
                    <MenuItem value={el?.id} key={el?.id}>
                      {el?.ipAddress}
                    </MenuItem>
                  ))}
                </Select>
              </FormControl>
            </Paper>

            <label>{t('admin:components.party.location')}</label>
            <Paper
              component="div"
              className={updateParty.formErrors.location.length > 0 ? classes.redBorder : classes.createInput}
            >
              <FormControl fullWidth>
                <Select
                  labelId="demo-controlled-open-select-label"
                  id="demo-controlled-open-select"
                  value={updateParty.location}
                  fullWidth
                  displayEmpty
                  onChange={handleChange}
                  className={classes.select}
                  name="location"
                  MenuProps={{ classes: { paper: classes.selectPaper } }}
                >
                  <MenuItem value="" disabled>
                    <em>{t('admin:components.party.selectLocation')}</em>
                  </MenuItem>
                  {locationData.value.map((el) => (
                    <MenuItem value={el?.id} key={el?.id}>
                      {el?.name}
                    </MenuItem>
                  ))}
                </Select>
              </FormControl>
            </Paper>
          </div>
        </Container>
      ) : (
        <div>
          <Typography
            variant="h4"
            component="h4"
            className={`${classes.mb20px} ${classes.spacing} ${classes.typoFont} ${classes.marginTp}`}
          >
            {t('admin:components.party.instance')}
          </Typography>
          <Grid container spacing={2} className={classes.pdlarge}>
            <Grid item xs={6}>
              <Typography variant="h6" component="h6" className={classes.mb10}>
                {t('admin:components.party.ipAddress')}:
              </Typography>
              {/* <Typography variant="h6" component="h6" className={classes.mb10}>Updated At:</Typography> */}
              <Typography variant="h6" component="h6" className={classes.mb10}>
                {t('admin:components.party.user')}:
              </Typography>
              <Typography variant="h6" component="h6" className={classes.mb10}>
                {t('admin:components.party.active')}:
              </Typography>
            </Grid>
            <Grid item xs={6}>
              <Typography variant="h6" component="h6" className={classes.mb10}>
                {partyAdmin?.instance?.ipAddress || (
                  <span className={classes.spanNone}>{t('admin:components.index.none')}</span>
                )}
              </Typography>
              <Typography variant="h5" component="h5" className={classes.mb10}>
                {partyAdmin?.instance?.currentUsers}
              </Typography>
              <Typography variant="h5" component="h5" className={classes.mb10}>
                <span className={classes.spanNone}>
                  {partyAdmin?.instance?.ended === true
                    ? t('admin:components.index.no')
                    : t('admin:components.index.yes')}
                </span>
              </Typography>
            </Grid>
          </Grid>

          <Typography
            variant="h4"
            component="h4"
            className={`${classes.mb20px} ${classes.spacing} ${classes.typoFont} ${classes.marginTp}`}
          >
            {t('admin:components.party.location')}
          </Typography>
          <Grid container spacing={2} className={classes.pdlarge}>
            <Grid item xs={6}>
              <Typography variant="h6" component="h6" className={classes.mb10}>
                {t('admin:components.locationModel.lbl-name')}:
              </Typography>
              {/* <Typography variant="h6" component="h6" className={classes.mb10}>Updated At:</Typography> */}
              <Typography variant="h6" component="h6" className={classes.mb10}>
                {t('admin:components.locationModel.lbl-maxuser')}:
              </Typography>
              <Typography variant="h6" component="h6" className={classes.mb10}>
                {t('admin:components.locationModel.lbl-scene')}:
              </Typography>
            </Grid>
            <Grid item xs={6}>
              <Typography variant="h6" component="h6" className={classes.mb10}>
                {partyAdmin?.location?.name || (
                  <span className={classes.spanNone}>{t('admin:components.index.none')}</span>
                )}
              </Typography>
              <Typography variant="h5" component="h5" className={classes.mb10}>
                {partyAdmin?.location?.maxUsersPerInstance}
              </Typography>
              <Typography variant="h5" component="h5" className={classes.mb10}>
                {partyAdmin?.location?.sceneId || (
                  <span className={classes.spanNone}>{t('admin:components.index.none')}</span>
                )}
              </Typography>
            </Grid>
          </Grid>
        </div>
      )}
      <DialogActions className={classes.mb10}>
        {editMode ? (
          <div className={classes.marginTpM}>
            <Button onClick={handleSubmit} className={classes.saveBtn}>
              <span style={{ marginRight: '15px' }}>
                <Save />
              </span>{' '}
              {t('admin:components.party.submit')}
            </Button>
            <Button className={classes.saveBtn} onClick={() => handleEditMode(false)}>
              {t('admin:components.party.cancel')}
            </Button>
          </div>
        ) : (
          <div className={classes.marginTpM}>
            <Button className={classes.saveBtn} onClick={() => handleEditMode(true)}>
              {t('admin:components.party.edit')}
            </Button>
            <Button onClick={() => closeViewModel()} className={classes.saveBtn}>
              {t('admin:components.party.cancel')}
            </Button>
          </div>
        )}
      </DialogActions>
    </ViewDrawer>
  )
}<|MERGE_RESOLUTION|>--- conflicted
+++ resolved
@@ -23,12 +23,9 @@
 import { useLocationState } from '../../services/LocationService'
 import { LocationService } from '../../services/LocationService'
 import { PartyService } from '../../services/PartyService'
-<<<<<<< HEAD
 import { useTranslation } from 'react-i18next'
 import { AdminParty } from '@xrengine/common/src/interfaces/AdminParty'
-=======
 import { useStyles } from '../../styles/ui'
->>>>>>> aa6d8a7c
 
 interface Props {
   openView: boolean
