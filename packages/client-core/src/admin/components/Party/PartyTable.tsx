import React, { useState } from 'react'
import { useTranslation } from 'react-i18next'

import { Party } from '@xrengine/common/src/interfaces/Party'

import { useAuthState } from '../../../user/services/AuthService'
import ConfirmModal from '../../common/ConfirmModal'
import { useFetchAdminParty } from '../../common/hooks/party.hooks'
import TableComponent from '../../common/Table'
import { partyColumns, PartyData, PartyPropsTable } from '../../common/variables/party'
import { PARTY_PAGE_LIMIT, PartyService, usePartyState } from '../../services/PartyService'
import styles from '../../styles/admin.module.scss'
import ViewParty from './ViewParty'

const PartyTable = (props: PartyPropsTable) => {
  const { search } = props
  const { t } = useTranslation()
  const [page, setPage] = useState(0)
  const [rowsPerPage, setRowsPerPage] = useState(PARTY_PAGE_LIMIT)
  const [popConfirmOpen, setPopConfirmOpen] = useState(false)
  const [partyName, setPartyName] = useState('')
  const [partyId, setPartyId] = useState('')
<<<<<<< HEAD
  const [viewModel, setViewModel] = useState(false)
  const [partyAdmin, setPartyAdmin] = useState<Party>()
=======
  const [viewModal, setViewModal] = useState(false)
  const [partyAdmin, setPartyAdmin] = useState<AdminParty>()
>>>>>>> e8a876e9
  const [editMode, setEditMode] = useState(false)

  const authState = useAuthState()
  const user = authState.user
  const adminPartyState = usePartyState()
  const adminParty = adminPartyState
  const adminPartyData = adminParty.parties?.value || []
  const adminPartyCount = adminParty.total.value

  //Call custom hooks
  useFetchAdminParty(user, adminParty, adminPartyState, PartyService, search)

  const handlePageChange = (event: unknown, newPage: number) => {
    const incDec = page < newPage ? 'increment' : 'decrement'
    PartyService.fetchAdminParty(incDec)
    setPage(newPage)
  }

  const handleCloseModal = () => {
    setPopConfirmOpen(false)
  }

  const submitRemoveParty = async () => {
    await PartyService.removeParty(partyId)
    setPopConfirmOpen(false)
  }

  const openViewModal = (open: boolean, party: any) => {
    setPartyAdmin(party)
    setViewModal(open)
  }

  const closeViewModal = () => {
    setViewModal(false)
    setPartyAdmin(undefined)
    setEditMode(false)
  }

  const handleEditMode = (open: boolean) => {
    setEditMode(open)
  }

  const createData = (el: Party, id: string, instance: any, location: any): PartyData => {
    return {
      el,
      id,
      instance,
      location,
      action: (
        <>
          <a href="#h" className={styles.actionStyle} onClick={() => openViewModal(true, el)}>
            <span className={styles.spanWhite}>{t('admin:components.index.view')}</span>
          </a>
          <a
            href="#h"
            className={styles.actionStyle}
            onClick={() => {
              setPopConfirmOpen(true)
              setPartyName(instance)
              setPartyId(id)
            }}
          >
            <span className={styles.spanDange}>{t('admin:components.index.delete')}</span>
          </a>
        </>
      )
    }
  }

  const handleRowsPerPageChange = (event: React.ChangeEvent<HTMLInputElement>) => {
    setRowsPerPage(+event.target.value)
    setPage(0)
  }

  const rows = adminPartyData?.map((el: Party) => {
    return createData(
      el,
      el.id!,
      el?.instance?.ipAddress || <span className={styles.spanNone}>{t('admin:components.index.none')}</span>,
      el.location?.name || <span className={styles.spanNone}>{t('admin:components.index.none')}</span>
    )
  })

  return (
    <React.Fragment>
      <TableComponent
        rows={rows}
        column={partyColumns}
        page={page}
        rowsPerPage={rowsPerPage}
        count={adminPartyCount}
        handlePageChange={handlePageChange}
        handleRowsPerPageChange={handleRowsPerPageChange}
      />
      <ConfirmModal
        popConfirmOpen={popConfirmOpen}
        handleCloseModal={handleCloseModal}
        submit={submitRemoveParty}
        name={partyName}
        label={t('admin:components.party.partyWithInstanceOf') as string}
      />
      <ViewParty
        openView={viewModal}
        closeViewModal={closeViewModal}
        partyAdmin={partyAdmin}
        editMode={editMode}
        handleEditMode={handleEditMode}
      />
    </React.Fragment>
  )
}

export default PartyTable<|MERGE_RESOLUTION|>--- conflicted
+++ resolved
@@ -20,13 +20,8 @@
   const [popConfirmOpen, setPopConfirmOpen] = useState(false)
   const [partyName, setPartyName] = useState('')
   const [partyId, setPartyId] = useState('')
-<<<<<<< HEAD
-  const [viewModel, setViewModel] = useState(false)
+  const [viewModal, setViewModal] = useState(false)
   const [partyAdmin, setPartyAdmin] = useState<Party>()
-=======
-  const [viewModal, setViewModal] = useState(false)
-  const [partyAdmin, setPartyAdmin] = useState<AdminParty>()
->>>>>>> e8a876e9
   const [editMode, setEditMode] = useState(false)
 
   const authState = useAuthState()
