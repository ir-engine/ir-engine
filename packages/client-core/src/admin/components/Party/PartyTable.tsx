import React, { useState } from 'react'
import { useTranslation } from 'react-i18next'

import { Party } from '@xrengine/common/src/interfaces/Party'

import { useAuthState } from '../../../user/services/AuthService'
import ConfirmModel from '../../common/ConfirmModel'
import { useFetchAdminParty } from '../../common/hooks/party.hooks'
import TableComponent from '../../common/Table'
import { partyColumns, PartyData, PartyPropsTable } from '../../common/variables/party'
import { PARTY_PAGE_LIMIT, PartyService, usePartyState } from '../../services/PartyService'
import styles from '../../styles/admin.module.scss'
import ViewParty from './ViewParty'

const PartyTable = (props: PartyPropsTable) => {
  const { search } = props
  const { t } = useTranslation()
  const [page, setPage] = useState(0)
  const [rowsPerPage, setRowsPerPage] = useState(PARTY_PAGE_LIMIT)
  const [popConfirmOpen, setPopConfirmOpen] = useState(false)
  const [partyName, setPartyName] = useState('')
  const [partyId, setPartyId] = useState('')
  const [viewModel, setViewModel] = useState(false)
  const [partyAdmin, setPartyAdmin] = useState<Party>()
  const [editMode, setEditMode] = useState(false)

  const authState = useAuthState()
  const user = authState.user
  const adminPartyState = usePartyState()
  const adminParty = adminPartyState
  const adminPartyData = adminParty.parties?.value || []
  const adminPartyCount = adminParty.total.value

  //Call custom hooks
  useFetchAdminParty(user, adminParty, adminPartyState, PartyService, search)

  const handlePageChange = (event: unknown, newPage: number) => {
    const incDec = page < newPage ? 'increment' : 'decrement'
    PartyService.fetchAdminParty(incDec)
    setPage(newPage)
  }

  const handleCloseModel = () => {
    setPopConfirmOpen(false)
  }

  const submitRemoveParty = async () => {
    await PartyService.removeParty(partyId)
    setPopConfirmOpen(false)
  }

  const openViewModel = (open: boolean, party: any) => {
    setPartyAdmin(party)
    setViewModel(open)
  }

  const closeViewModel = () => {
    setViewModel(false)
    setPartyAdmin(undefined)
    setEditMode(false)
  }

  const handleEditMode = (open: boolean) => {
    setEditMode(open)
  }

  const createData = (el: Party, id: string, instance: any, location: any): PartyData => {
    return {
      el,
      id,
      instance,
      location,
      action: (
        <>
          <a href="#h" className={styles.actionStyle} onClick={() => openViewModel(true, el)}>
            <span className={styles.spanWhite}>{t('admin:components.index.view')}</span>
          </a>
          <a
            href="#h"
            className={styles.actionStyle}
            onClick={() => {
              setPopConfirmOpen(true)
              setPartyName(instance)
              setPartyId(id)
            }}
          >
            <span className={styles.spanDange}>{t('admin:components.index.delete')}</span>
          </a>
        </>
      )
    }
  }

  const handleRowsPerPageChange = (event: React.ChangeEvent<HTMLInputElement>) => {
    setRowsPerPage(+event.target.value)
    setPage(0)
  }

  const rows = adminPartyData?.map((el: Party) => {
    return createData(
      el,
<<<<<<< HEAD
      el.id!,
      el?.instance?.ipAddress || <span className={classes.spanNone}>{t('admin:components.index.none')}</span>,
      el.location?.name || <span className={classes.spanNone}>{t('admin:components.index.none')}</span>
=======
      el.id,
      el?.instance?.ipAddress || <span className={styles.spanNone}>{t('admin:components.index.none')}</span>,
      el.location?.name || <span className={styles.spanNone}>{t('admin:components.index.none')}</span>
>>>>>>> 5647cc76
    )
  })

  return (
    <React.Fragment>
      <TableComponent
        rows={rows}
        column={partyColumns}
        page={page}
        rowsPerPage={rowsPerPage}
        count={adminPartyCount}
        handlePageChange={handlePageChange}
        handleRowsPerPageChange={handleRowsPerPageChange}
      />
      <ConfirmModel
        popConfirmOpen={popConfirmOpen}
        handleCloseModel={handleCloseModel}
        submit={submitRemoveParty}
        name={partyName}
        label={t('admin:components.party.partyWithInstanceOf') as string}
      />
      <ViewParty
        openView={viewModel}
        closeViewModel={closeViewModel}
        partyAdmin={partyAdmin}
        editMode={editMode}
        handleEditMode={handleEditMode}
      />
    </React.Fragment>
  )
}

export default PartyTable<|MERGE_RESOLUTION|>--- conflicted
+++ resolved
@@ -99,15 +99,9 @@
   const rows = adminPartyData?.map((el: Party) => {
     return createData(
       el,
-<<<<<<< HEAD
       el.id!,
-      el?.instance?.ipAddress || <span className={classes.spanNone}>{t('admin:components.index.none')}</span>,
-      el.location?.name || <span className={classes.spanNone}>{t('admin:components.index.none')}</span>
-=======
-      el.id,
       el?.instance?.ipAddress || <span className={styles.spanNone}>{t('admin:components.index.none')}</span>,
       el.location?.name || <span className={styles.spanNone}>{t('admin:components.index.none')}</span>
->>>>>>> 5647cc76
     )
   })
 
