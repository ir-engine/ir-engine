--- conflicted
+++ resolved
@@ -45,17 +45,10 @@
           </Button>
         </Grid>
       </Grid>
-<<<<<<< HEAD
-      <div className={styles.rootTableWithSearch}>
-        <PartyTable search={search} />
-      </div>
-      {partyModalOpen && <CreateParty open handleClose={handleCreatePartyClose} />}
-=======
 
       <PartyTable className={styles.rootTableWithSearch} search={search} />
 
       <CreateParty open={openCreateParty} handleClose={() => setOpenCreateParty(false)} />
->>>>>>> b1dc8a8f
     </div>
   )
 }
