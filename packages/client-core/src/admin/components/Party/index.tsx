import React from 'react'

import Button from '@mui/material/Button'
import Grid from '@mui/material/Grid'

import Search from '../../common/Search'
import { useStyles } from '../../styles/ui'
<<<<<<< HEAD
import { useTranslation } from 'react-i18next'
=======
import CreateParty from './CreateParty'
import PartyTable from './PartyTable'
>>>>>>> aa6d8a7c

const Party = () => {
  const classes = useStyles()
  const [partyModelOpen, setPartyModelOpen] = React.useState(false)
  const [search, setSearch] = React.useState('')
  const { t } = useTranslation()
  const openModalCreate = () => {
    setPartyModelOpen(true)
  }

  const handleCreatePartyClose = () => {
    setPartyModelOpen(false)
  }
  const handleChange = (e: any) => {
    setSearch(e.target.value)
  }

  return (
    <div>
      <Grid container spacing={3} className={classes.marginBottom}>
        <Grid item xs={9}>
          <Search text="party" handleChange={handleChange} />
        </Grid>
        <Grid item xs={3}>
          <Button className={classes.createBtn} type="submit" variant="contained" onClick={() => openModalCreate()}>
            {t('admin:components.party.createNewParty')}
          </Button>
        </Grid>
      </Grid>
      <div className={classes.rootTableWithSearch}>
        <PartyTable search={search} />
      </div>
      <CreateParty open={partyModelOpen} handleClose={handleCreatePartyClose} />
    </div>
  )
}

export default Party<|MERGE_RESOLUTION|>--- conflicted
+++ resolved
@@ -5,12 +5,9 @@
 
 import Search from '../../common/Search'
 import { useStyles } from '../../styles/ui'
-<<<<<<< HEAD
 import { useTranslation } from 'react-i18next'
-=======
 import CreateParty from './CreateParty'
 import PartyTable from './PartyTable'
->>>>>>> aa6d8a7c
 
 const Party = () => {
   const classes = useStyles()
