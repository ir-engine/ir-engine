import React, { useEffect, useState } from 'react'

import { Button, Paper, Typography } from '@mui/material'
import InputBase from '@mui/material/InputBase'
<<<<<<< HEAD
import React, { useEffect, useState } from 'react'
=======
import Switch from '@mui/material/Switch'

>>>>>>> aa6d8a7c
import { useAuthState } from '../../../user/services/AuthService'
import { ClientSettingService, useClientSettingState } from '../../services/Setting/ClientSettingService'
import { useStyles } from './styles'
import { useTranslation } from 'react-i18next'

interface clientProps {}

const Client = (props: clientProps) => {
  const classes = useStyles()
  const clientSettingState = useClientSettingState()
  const [clientSetting] = clientSettingState?.client?.value || []
  const id = clientSetting?.id
  const [logo, setLogo] = useState(clientSetting?.logo)
  const [title, setTitle] = useState(clientSetting?.title)
  const [icon192px, setIcon192px] = useState(clientSetting?.icon192px)
  const [icon512px, setIcon512px] = useState(clientSetting?.icon512px)
  const [favicon16px, setFavicon16px] = useState(clientSetting?.favicon16px)
  const [favicon32px, setFavicon32px] = useState(clientSetting?.favicon32px)
  const [siteDescription, setSiteDescription] = useState(clientSetting?.siteDescription)
  const { t } = useTranslation()

  const authState = useAuthState()
  const user = authState.user

  const handleSave = (e) => {
    e.preventDefault()
  }

  useEffect(() => {
    if (user?.id?.value != null && clientSettingState?.updateNeeded?.value === true) {
      ClientSettingService.fetchClientSettings()
    }
  }, [authState?.user?.id?.value, clientSettingState?.updateNeeded?.value])

  useEffect(() => {
    if (clientSetting) {
      setLogo(clientSetting?.logo)
      setTitle(clientSetting?.title)
      setIcon192px(clientSetting?.icon192px)
      setIcon512px(clientSetting?.icon512px)
      setFavicon16px(clientSetting?.favicon16px)
      setFavicon32px(clientSetting?.favicon32px)
      setSiteDescription(clientSetting?.siteDescription)
    }
  }, [clientSettingState?.updateNeeded?.value])

  const handleSubmit = (event) => {
    event.preventDefault()

    ClientSettingService.patchClientSetting(
      {
        logo: logo,
        title: title,
        icon192px: icon192px,
        icon512px: icon512px,
        favicon16px: favicon16px,
        favicon32px: favicon32px,
        siteDescription: siteDescription
      },
      id
    )
  }

  const handleCancel = () => {
    setLogo(clientSetting?.logo)
    setTitle(clientSetting?.title)
    setIcon192px(clientSetting?.icon192px)
    setIcon512px(clientSetting?.icon512px)
    setFavicon16px(clientSetting?.favicon16px)
    setFavicon32px(clientSetting?.favicon32px)
    setSiteDescription(clientSetting?.siteDescription)
  }

  return (
    <div className={classes.clientSettingsContainer}>
      <form onSubmit={handleSave}>
        <Typography component="h1" className={classes.settingsHeading}>
          {t('admin:components.setting.client')}
        </Typography>
        <label>{t('admin:components.setting.title')}</label>
        <Paper component="div" className={classes.createInput}>
          <InputBase
            name="title"
            className={classes.input}
            style={{ color: '#fff' }}
            value={title || ''}
            onChange={(e) => setTitle(e.target.value)}
          />
        </Paper>
        <label>{t('admin:components.setting.description')}</label>
        <Paper component="div" className={classes.createInput}>
          <InputBase
            name="title"
            className={classes.input}
            style={{ color: '#fff' }}
            value={siteDescription || ''}
            onChange={(e) => setSiteDescription(e.target.value)}
          />
        </Paper>
        <label>{t('admin:components.setting.logo')}</label>
        <Paper component="div" className={classes.createInput}>
          <InputBase
            name="logo"
            className={classes.input}
            style={{ color: '#fff' }}
            value={logo || ''}
            onChange={(e) => setLogo(e.target.value)}
          />
        </Paper>
        <label>{t('admin:components.setting.icon192px')}</label>
        <Paper component="div" className={classes.createInput}>
          <InputBase
            name="logo"
            className={classes.input}
            style={{ color: '#fff' }}
            value={icon192px || ''}
            onChange={(e) => setIcon192px(e.target.value)}
          />
        </Paper>
        <label>{t('admin:components.setting.icon512px')}</label>
        <Paper component="div" className={classes.createInput}>
          <InputBase
            name="logo"
            className={classes.input}
            style={{ color: '#fff' }}
            value={icon512px || ''}
            onChange={(e) => setIcon512px(e.target.value)}
          />
        </Paper>
        <label>{t('admin:components.setting.favIcon16px')}</label>
        <Paper component="div" className={classes.createInput}>
          <InputBase
            name="logo"
            className={classes.input}
            style={{ color: '#fff' }}
            value={favicon16px || ''}
            onChange={(e) => setFavicon16px(e.target.value)}
          />
        </Paper>
        <label>{t('admin:components.setting.favIcon32px')}</label>
        <Paper component="div" className={classes.createInput}>
          <InputBase
            name="logo"
            className={classes.input}
            style={{ color: '#fff' }}
            value={favicon32px || ''}
            onChange={(e) => setFavicon32px(e.target.value)}
          />
        </Paper>
        <label>{t('admin:components.setting.url')}</label>
        <Paper component="div" className={classes.createInput}>
          <InputBase
            name="url"
            className={classes.input}
            disabled
            style={{ color: '#fff' }}
            value={clientSetting?.url || ''}
          />
        </Paper>
        <label>{t('admin:components.setting.releaseName')}</label>
        <Paper component="div" className={classes.createInput}>
          <InputBase
            name="releaseName"
            className={classes.input}
            disabled
            style={{ color: '#fff' }}
            value={clientSetting?.releaseName || ''}
          />
        </Paper>
        <Button sx={{ maxWidth: '100%' }} variant="outlined" style={{ color: '#fff' }} onClick={handleCancel}>
          {t('admin:components.setting.cancel')}
        </Button>
        &nbsp;&nbsp;
        <Button sx={{ maxWidth: '100%' }} variant="contained" type="submit" onClick={handleSubmit}>
          {t('admin:components.setting.save')}
        </Button>
      </form>
    </div>
  )
}

export default Client<|MERGE_RESOLUTION|>--- conflicted
+++ resolved
@@ -2,12 +2,8 @@
 
 import { Button, Paper, Typography } from '@mui/material'
 import InputBase from '@mui/material/InputBase'
-<<<<<<< HEAD
-import React, { useEffect, useState } from 'react'
-=======
 import Switch from '@mui/material/Switch'
 
->>>>>>> aa6d8a7c
 import { useAuthState } from '../../../user/services/AuthService'
 import { ClientSettingService, useClientSettingState } from '../../services/Setting/ClientSettingService'
 import { useStyles } from './styles'
