--- conflicted
+++ resolved
@@ -126,39 +126,17 @@
         onChangeMode={handleChangeMode}
         onChangeColor={handleChangeColor}
       />
-<<<<<<< HEAD
 
-      <Button sx={{ maxWidth: '100%' }} variant="outlined" className={styles.cancelButton} onClick={handleCancel}>
-        {t('admin:components.setting.cancel')}
+      <Button sx={{ maxWidth: '100%' }} className={styles.outlinedButton} onClick={handleCancel}>
+        {t('admin:components.common.cancel')}
       </Button>
 
-      <Button
-        sx={{ maxWidth: '100%', ml: 1 }}
-        variant="outlined"
-        className={styles.cancelButton}
-        onClick={resetThemeToDefault}
-      >
+      <Button sx={{ maxWidth: '100%', ml: 1 }} className={styles.outlinedButton} onClick={resetThemeToDefault}>
         {t('admin:components.setting.resetTheme')}
       </Button>
 
-      <Button
-        sx={{ maxWidth: '100%', ml: 1 }}
-        variant="contained"
-        className={styles.saveBtn}
-        type="submit"
-        onClick={handleSubmit}
-      >
-        {t('admin:components.setting.save')}
-=======
-      <Button sx={{ maxWidth: '100%' }} className={styles.outlinedButton} onClick={handleCancel}>
-        {t('admin:components.common.cancel')}
-      </Button>
-      <Button sx={{ maxWidth: '100%', ml: 1 }} className={styles.outlinedButton} onClick={resetThemeToDefault}>
-        {t('admin:components.setting.resetTheme')}
-      </Button>
       <Button sx={{ maxWidth: '100%', ml: 1 }} className={styles.gradientButton} onClick={handleSubmit}>
         {t('admin:components.common.save')}
->>>>>>> 6457f5b8
       </Button>
     </div>
   )
