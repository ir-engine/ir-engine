--- conflicted
+++ resolved
@@ -6,13 +6,10 @@
 
 import { useDispatch } from '../../../store'
 import { useAuthState } from '../../../user/services/AuthService'
-<<<<<<< HEAD
 import { useTranslation } from 'react-i18next'
-=======
 import { useAdminRedisSettingState } from '../../services/Setting/AdminRedisSettingService'
 import { AdminRedisSettingService } from '../../services/Setting/AdminRedisSettingService'
 import { useStyles } from './styles'
->>>>>>> aa6d8a7c
 
 interface Props {}
 
