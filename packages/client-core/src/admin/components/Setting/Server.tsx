--- conflicted
+++ resolved
@@ -246,11 +246,7 @@
                       name="hub"
                       className={classes.input}
                       style={{ color: '#fff' }}
-<<<<<<< HEAD
-                      value={el?.hub?.endpoint || ''}
-=======
                       value={el.hub?.endpoint}
->>>>>>> 8a460274
                     />
                   </Paper>
                 </ListItem>
