import { Icon } from '@iconify/react'
import React, { useEffect, useState } from 'react'

import { Button, Divider, Grid, Paper, Typography } from '@mui/material'
import IconButton from '@mui/material/IconButton'
import InputBase from '@mui/material/InputBase'
import Switch from '@mui/material/Switch'

import { useAuthState } from '../../../user/services/AuthService'
import { useEmailSettingState } from '../../services/Setting/EmailSettingService'
import { EmailSettingService } from '../../services/Setting/EmailSettingService'
<<<<<<< HEAD
import { useAuthState } from '../../../user/services/AuthService'
import { useTranslation } from 'react-i18next'
const { t } = useTranslation()
=======
import { useStyles } from './styles'
>>>>>>> aa6d8a7c

interface emailProps {}

const Email = (props: emailProps) => {
  const classes = useStyles()
  const emailSettingState = useEmailSettingState()
  const [emailSetting] = emailSettingState?.email?.value || []
  const id = emailSetting?.id
  const [showPassword, setShowPassword] = useState(false)
  const [smtp, setSmtp] = useState(emailSetting?.smtp)
  const [auth, setAuth] = useState(emailSetting?.smtp?.auth)
  const [from, setFrom] = useState(emailSetting?.from)
  const [subject, setSubject] = useState(emailSetting?.subject)

  const authState = useAuthState()
  const user = authState.user

  const handleSmtpSecure = (event) => {
    setSmtp({ ...smtp, secure: event.target.checked })
  }

  const handleUpdateSmtp = (event, type) => {
    setSmtp({
      ...smtp,
      [type]: event.target.value
    })
  }

  const handleUpdateAuth = (event, type) => {
    setAuth({
      ...auth,
      [type]: event.target.value
    })
  }

  const handleUpdateSubject = (event, type) => {
    setSubject({
      ...subject,
      [type]: event.target.value
    })
  }

  useEffect(() => {
    if (user?.id?.value != null && emailSettingState?.updateNeeded?.value === true) {
      EmailSettingService.fetchedEmailSettings()
    }
  }, [authState?.user?.id?.value, emailSettingState?.updateNeeded?.value])

  useEffect(() => {
    if (emailSetting) {
      let tempSmtp = JSON.parse(JSON.stringify(emailSetting?.smtp))
      let tempAuth = JSON.parse(JSON.stringify(emailSetting?.smtp?.auth))
      let tempSubject = JSON.parse(JSON.stringify(emailSetting?.subject))

      setSmtp(tempSmtp)
      setAuth(tempAuth)
      setSubject(tempSubject)
      setFrom(emailSetting?.from)
    }
  }, [emailSettingState?.updateNeeded?.value])

  const handleSubmit = (event) => {
    event.preventDefault()

    EmailSettingService.patchEmailSetting(
      {
        smtp: JSON.stringify({ ...smtp, auth: JSON.stringify(auth) }),
        from: from,
        subject: JSON.stringify(subject)
      },
      id
    )
  }

  const handleCancel = () => {
    let tempSmtp = JSON.parse(JSON.stringify(emailSetting?.smtp))
    let tempAuth = JSON.parse(JSON.stringify(emailSetting?.smtp?.auth))
    let tempSubject = JSON.parse(JSON.stringify(emailSetting?.subject))

    setSmtp(tempSmtp)
    setAuth(tempAuth)
    setSubject(tempSubject)
    setFrom(emailSetting?.from)
  }

  return (
    <div>
      <form>
        <Typography component="h1" className={classes.settingsHeading}>
          {t('admin:components.setting.email')}
        </Typography>
        <Grid container spacing={3} key={emailSetting?.id}>
          <Grid item xs={12} sm={6}>
            <Typography>{t('admin:components.setting.smtp')}</Typography>
            <Paper variant="outlined" square className={classes.Paper}>
              <Paper component="div" className={classes.createInput}>
                <label> {t('admin:components.setting.host')}:</label>
                <InputBase
                  name="host"
                  className={classes.input}
                  value={smtp?.host || ''}
                  style={{ color: '#fff' }}
                  onChange={(e) => handleUpdateSmtp(e, 'host')}
                />
              </Paper>
              <Paper component="div" className={classes.createInput}>
                <label> {t('admin:components.setting.port')}:</label>
                <InputBase
                  name="port"
                  value={smtp?.port || ''}
                  className={classes.input}
                  style={{ color: '#fff' }}
                  onChange={(e) => handleUpdateSmtp(e, 'port')}
                />
              </Paper>
              <Paper component="div" className={classes.createInput}>
                <label>{t('admin:components.setting.secure')}</label>
                <Switch
                  checked={smtp?.secure || false}
                  onChange={handleSmtpSecure}
                  color="primary"
                  name="checkedB"
                  inputProps={{ 'aria-label': 'primary checkbox' }}
                />
              </Paper>
            </Paper>
            <Divider />
            <Typography>{t('admin:components.setting.auth')}</Typography>
            <Paper variant="outlined" square className={classes.Paper}>
              <Paper component="div" className={classes.createInput}>
                <label> {t('admin:components.setting.userName')}: </label>
                <InputBase
                  name="user"
                  className={classes.input}
                  value={auth?.user || ''}
                  style={{ color: '#fff' }}
                  onChange={(e) => handleUpdateAuth(e, 'user')}
                />
              </Paper>
              <Paper component="div" className={classes.createInput}>
                <label> {t('admin:components.setting.password')}:</label>
                <InputBase
                  name="pass"
                  className={classes.input}
                  type={showPassword ? 'text' : 'password'}
                  value={auth?.pass || ''}
                  style={{ color: '#fff' }}
                  onChange={(e) => handleUpdateAuth(e, 'pass')}
                />
                <IconButton size="large" onClick={() => setShowPassword(!showPassword)}>
                  <Icon color="orange" icon="ic:baseline-visibility-off" />
                </IconButton>
              </Paper>
            </Paper>
          </Grid>
          <Grid item xs={12} sm={6}>
            <Typography>{t('admin:components.setting.from')}</Typography>
            <Paper variant="outlined" square className={classes.Paper}>
              <Paper component="div" className={classes.createInput}>
                <label> {t('admin:components.setting.from')}:</label>
                <InputBase
                  name="from"
                  className={classes.input}
                  style={{ color: '#fff' }}
                  value={from || ''}
                  onChange={(e) => setFrom(e.target.value)}
                />
              </Paper>
            </Paper>
            <Divider />
            <Typography>{t('admin:components.setting.subject')}</Typography>
            <Paper variant="outlined" square className={classes.Paper}>
              <Paper component="div" className={classes.createInput}>
                <label>{t('admin:components.setting.login')}: </label>
                <InputBase
                  name="login"
                  value={subject?.login || ''}
                  className={classes.input}
                  style={{ color: '#fff' }}
                  onChange={(e) => handleUpdateSubject(e, 'login')}
                />
              </Paper>
              <Paper component="div" className={classes.createInput}>
                <label> {t('admin:components.setting.friend')}:</label>
                <InputBase
                  name="friend"
                  value={subject?.friend || ''}
                  className={classes.input}
                  style={{ color: '#fff' }}
                  onChange={(e) => handleUpdateSubject(e, 'friend')}
                />
              </Paper>
              <Paper component="div" className={classes.createInput}>
                <label> {t('admin:components.setting.group')}:</label>
                <InputBase
                  name=" group"
                  value={subject?.group || ''}
                  className={classes.input}
                  style={{ color: '#fff' }}
                  onChange={(e) => handleUpdateSubject(e, 'group')}
                />
              </Paper>
              <Paper component="div" className={classes.createInput}>
                <label> {t('admin:components.setting.party')}:</label>
                <InputBase
                  name=" party"
                  value={subject?.party || ''}
                  className={classes.input}
                  style={{ color: '#fff' }}
                  onChange={(e) => handleUpdateSubject(e, 'party')}
                />
              </Paper>
              <Paper component="div" className={classes.createInput}>
                <label>{t('admin:components.setting.smsNameCharLimit')}:</label>
                <InputBase
                  disabled
                  name=" smsNameCharacterLimit"
                  className={classes.input}
                  value={emailSetting?.smsNameCharacterLimit}
                  style={{ color: '#fff' }}
                />
              </Paper>
            </Paper>
          </Grid>
        </Grid>
        <Button
          sx={{ maxWidth: '100%' }}
          variant="outlined"
          type="submit"
          style={{ color: '#fff' }}
          onClick={handleCancel}
        >
          {t('admin:components.setting.cancel')}
        </Button>{' '}
        &nbsp;&nbsp;
        <Button sx={{ maxWidth: '100%' }} variant="contained" type="submit" onClick={handleSubmit}>
          {t('admin:components.setting.save')}
        </Button>
      </form>
    </div>
  )
}

export default Email<|MERGE_RESOLUTION|>--- conflicted
+++ resolved
@@ -7,15 +7,10 @@
 import Switch from '@mui/material/Switch'
 
 import { useAuthState } from '../../../user/services/AuthService'
-import { useEmailSettingState } from '../../services/Setting/EmailSettingService'
-import { EmailSettingService } from '../../services/Setting/EmailSettingService'
-<<<<<<< HEAD
-import { useAuthState } from '../../../user/services/AuthService'
+import { EmailSettingService, useEmailSettingState } from '../../services/Setting/EmailSettingService'
 import { useTranslation } from 'react-i18next'
 const { t } = useTranslation()
-=======
 import { useStyles } from './styles'
->>>>>>> aa6d8a7c
 
 interface emailProps {}
 
