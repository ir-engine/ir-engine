--- conflicted
+++ resolved
@@ -68,14 +68,8 @@
   const user = authState.user
 
   useEffect(() => {
-<<<<<<< HEAD
-=======
-    const fetchData = async () => {
-      await AuthSettingService.fetchAuthSetting()
-    }
->>>>>>> f575f183
     if (user?.id?.value != null && authSettingState.authSettings.updateNeeded.value) {
-      dispatch(AuthSettingService.fetchAuthSetting())
+      AuthSettingService.fetchAuthSetting()
     }
   }, [authState.user?.id?.value])
 
@@ -94,7 +88,7 @@
 
   const handleSubmit = () => {
     const auth = Object.keys(state).map((prop) => ({ [prop]: state[prop] }))
-    dispatch(AuthSettingService.pathAuthSetting({ authStrategies: JSON.stringify(auth) }, id))
+    AuthSettingService.pathAuthSetting({ authStrategies: JSON.stringify(auth) }, id)
   }
   const handleCancel = () => {
     let temp = { ...state }
