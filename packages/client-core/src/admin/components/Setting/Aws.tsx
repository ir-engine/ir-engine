--- conflicted
+++ resolved
@@ -1,16 +1,9 @@
 import React, { useEffect } from 'react'
 import { Grid, Paper, Button, Typography } from '@material-ui/core'
 import InputBase from '@material-ui/core/InputBase'
-<<<<<<< HEAD
-import { useAdminAwsSettingState } from '../../reducers/admin/Setting/aws/AwsSettingState'
-import { AwsSettingService } from '../../reducers/admin/Setting/aws/AwsSettingServices'
-import { connect, useDispatch } from 'react-redux'
-=======
 import { useAdminAwsSettingState } from '../../state/Setting/AwsSettingState'
 import { AwsSettingService } from '../../state/Setting/AwsSettingServices'
-import { bindActionCreators, Dispatch } from 'redux'
 import { useDispatch } from '@xrengine/client-core/src/store'
->>>>>>> f575f183
 import { useStyles } from './styles'
 import { useAuthState } from '../../../user/state/AuthState'
 
