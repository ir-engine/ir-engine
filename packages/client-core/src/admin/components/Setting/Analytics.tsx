--- conflicted
+++ resolved
@@ -43,11 +43,7 @@
     <div>
       <form>
         <Typography component="h1" className={classes.settingsHeading}>
-<<<<<<< HEAD
-          ANALYTICS
-=======
           {t('admin:components.analytics.analytics')}
->>>>>>> 14ba0377
         </Typography>
         <div className={classes.root}>
           <Grid container spacing={3}>
