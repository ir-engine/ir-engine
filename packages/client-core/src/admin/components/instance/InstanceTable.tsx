--- conflicted
+++ resolved
@@ -23,23 +23,14 @@
 Infinite Reality Engine. All Rights Reserved.
 */
 
+import { useFind, useMutation, useSearch } from '@ir-engine/common'
 import { InstanceType, instancePath } from '@ir-engine/common/src/schema.type.module'
-import { useFind, useMutation, useSearch } from '@ir-engine/spatial/src/common/functions/FeathersHooks'
 import ConfirmDialog from '@ir-engine/ui/src/components/tailwind/ConfirmDialog'
 import Button from '@ir-engine/ui/src/primitives/tailwind/Button'
 import React from 'react'
 import { useTranslation } from 'react-i18next'
 import { HiEye, HiTrash } from 'react-icons/hi2'
-<<<<<<< HEAD
 import { validate as isValidUUID } from 'uuid'
-=======
-
-import { useFind, useMutation, useSearch } from '@ir-engine/common'
-import { instancePath, InstanceType } from '@ir-engine/common/src/schema.type.module'
-import ConfirmDialog from '@ir-engine/ui/src/components/tailwind/ConfirmDialog'
-import Button from '@ir-engine/ui/src/primitives/tailwind/Button'
-
->>>>>>> b99a7f40
 import { PopoverState } from '../../../common/services/PopoverState'
 import DataTable from '../../common/Table'
 import { instanceColumns } from '../../common/constants/instance'
@@ -49,7 +40,7 @@
   const { t } = useTranslation()
   const instancesQuery = useFind(instancePath, {
     query: {
-      $sort: { ended: 1 },
+      $sort: { createdAt: 1 },
       $limit: 20,
       action: 'admin'
     }
@@ -58,7 +49,6 @@
   useSearch(
     instancesQuery,
     {
-<<<<<<< HEAD
       $or: [
         {
           id: isValidUUID(search) ? search : undefined
@@ -70,9 +60,6 @@
           channelId: isValidUUID(search) ? search : undefined
         }
       ]
-=======
-      search
->>>>>>> b99a7f40
     },
     search
   )
@@ -84,7 +71,6 @@
       id: row.id,
       ipAddress: row.ipAddress,
       currentUsers: row.currentUsers,
-      ended: row.ended ? t('admin:components.instance.ended') : t('admin:components.instance.active'),
       locationName: row.location && row.location.name ? row.location.name : '',
       channelId: row.channelId,
       podName: row.podName,
