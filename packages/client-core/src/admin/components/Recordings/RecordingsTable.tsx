--- conflicted
+++ resolved
@@ -27,25 +27,16 @@
 import React from 'react'
 import { useTranslation } from 'react-i18next'
 
-<<<<<<< HEAD
-import { getMutableState } from '@etherealengine/hyperflux'
-=======
-import { RecordingResult } from '@etherealengine/common/src/interfaces/Recording'
->>>>>>> c4a1c238
 import Box from '@etherealengine/ui/src/primitives/mui/Box'
 import Icon from '@etherealengine/ui/src/primitives/mui/Icon'
 import IconButton from '@etherealengine/ui/src/primitives/mui/IconButton'
 
-<<<<<<< HEAD
+import { useFind, useMutation } from '@etherealengine/engine/src/common/functions/FeathersHooks'
 import {
   RecordingID,
   RecordingSchemaType,
   RecordingType
 } from '@etherealengine/engine/src/schemas/recording/recording.schema'
-=======
-import { RecordingID } from '@etherealengine/common/src/interfaces/RecordingID'
-import { useFind, useMutation } from '@etherealengine/engine/src/common/functions/FeathersHooks'
->>>>>>> c4a1c238
 import ConfirmDialog from '../../../common/components/ConfirmDialog'
 import TableComponent from '../../common/Table'
 import { recordingColumns } from '../../common/variables/recording'
@@ -128,13 +119,7 @@
     )
   })
 
-<<<<<<< HEAD
-  const rows = adminRecordingsState.recordings.value.map((val) =>
-    createData(val, val.id, val.userName, val.ended, val.schema)
-  )
-=======
-  const rows = recordingsQuery.data.map((val) => createData(val, val.id, val['user.name'], val.ended, val.schema))
->>>>>>> c4a1c238
+  const rows = recordingsQuery.data.map((val) => createData(val, val.id, val.userName, val.ended, val.schema))
 
   return (
     <Box>
