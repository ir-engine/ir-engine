<<<<<<< HEAD
=======
@use '../../theme.scss' as theme;
>>>>>>> 267026c1
@import '../../styles/imports.module.scss';

.openModalBtn {
  height: 50px;
  width: 100%;
  margin: 0px;
  background: var(--purpleLighter);
  color: var(--text) !important;

  &:hover {
    background: var(--purpleColor);
  }

  @media (max-width: 900px) {
    font-size: 0.7rem;
  }
}

.gradientButton {
  height: 50px;
  width: 100%;
  margin: 0px;
  background: var(--purplePinkGradient);
  color: var(--text) !important;

  &:hover {
    opacity: 0.8;
  }

  &:disabled {
    background: var(--purpleLighter);
  }

  @media (max-width: 900px) {
    font-size: 0.7rem;
  }
}

.submitButton {
  background: var(--purplePinkGradient);
  color: var(--text) !important;

  &:hover {
    opacity: 0.8;
  }

  &:disabled {
    background: var(--purpleLighter);
  }
}

.cancelButton {
  background: var(--purpleLighter);
  color: var(--text) !important;

  &:hover {
    background: var(--purpleColor);
  }
}

.botRoot {
  width: 100%;
  color: #fff;
  background-color: var(--purpleDarkest);
}

.botHeader {
  height: 50px;
  background: var(--purpleColor4);
  color: #fff;
  display: flex;
  flex-direction: row;
  align-items: center;
  border-bottom: 1px solid #23282c;
  border-radius: 0px;
  padding-left: 20px;

  @media (max-width: 900px) {
    padding-left: 5px;
  }
}

.botTitle {
  font-size: 20;
  display: flex;
  flex-direction: row;
  align-items: center;

  @media (max-width: 600px) {
    font-size: 14;
  }
}

.pTop5 {
  padding-top: 5px;
}

.mLeft10 {
  margin-left: 10px;
}

.botRootRight {
  width: 100%;
  color: #fff;
  margin-top: 15px;
  background: var(--purplePanel);
}

.botRootLeft {
  width: 100%;
  color: #fff;
  background: var(--purplePanel);
}

.smFont {
  font-size: 20px;
  margin-left: 10px;

  @media (max-width: 900px) {
    font-size: 14px;
    margin-left: 5px;
  }
}

.botSaveBtn {
  margin: 5px 25px 5px auto;
  width: 150px;
  background: var(--purplePinkGradient);
  color: var(--text) !important;

  &:hover {
    opacity: 0.8;
  }

  @media (max-width: 900px) {
    font-size: 0.7rem;
    width: 120px;
  }

  @media (max-width: 600px) {
    font-size: 0.7rem;
    width: 100px;
  }
}

.saveBtnIcon {
  margin-right: 10px;

  @media (max-width: 900px) {
    margin-right: 5px;
  }
}

.secondaryHeading {
  font-size: 1rem;
  color: #c0c0c0;
}

.thirdHeading {
  color: #c0c0c0;
  margin-top: 15px;
}

.heading {
  font-size: 1rem;
  flex-basis: 33.33%;
  flex-shrink: 0;
}

.summary {
  background: var(--purpleColor4);
  border-bottom: 1px solid #23282c;
  color: #f1f1f1;
  border-radius: 0px;

  svg {
    color: white;
  }
}

.botDetails {
  background: var(--purplePanel);
  color: #fff;
}

.alterContainer {
  background: var(--inputBackground);
  border: 1px solid #23282c;
  border-radius: 5px;
  width: 100%;
  margin-top: 10px;
}

.createAlterContainer {
  background: var(--inputBackground);
  border-radius: 5px;
  width: 100%;
  margin-top: 10px;
}

.createInput {
  display: flex;
  align-items: center;
  margin-top: 10px;
  margin-bottom: 15px;
  background: var(--inputBackground);
  color: var(--text) !important;
}

.input {
  margin-left: 8px;
  flex: 1;
  color: var(--text);
}

.redBorder {
  border: 1px solid red;
  padding: 2px 4px;
  display: flex;
  align-items: center;
  margin-top: 10px;
  margin-bottom: 15px;
  background: var(--inputBackground);
  color: var(--text) !important;
}

.select {
  color: var(--text) !important;
  height: 2.4rem !important;
}

.selectPaper {
  background: var(--inputBackground);
  color: var(--text);
}

.paperDialog {
  background: var(--purplePanel) !important;
  color: var(--text);
  width: 100%;
  padding: 40px 10px 40px 10px;
}

.spanDange {
  color: #ff8c00;
}

.spanNone {
  color: #808080;
}

.spanWhite {
  color: var(--text) !important;
}

.actionStyle {
  text-decoration: none;
  color: #000;
  margin-right: 10px;
}

.textLink {
  margin-left: 5px;
  text-decoration: none;
  color: #ff9966;
}

.paperDrawer {
  width: 40%;
  background-color: var(--purplePanel);
  color: var(--text);
  overflow: auto;

  @media (max-width: 900px) {
    overflow-y: scroll;
  }
}

.paper {
  padding: 24px 32px;
  box-shadow: 0px 3px 5px -1px rgba(0, 0, 0, 0.2), 0px 5px 8px 0px rgba(0, 0, 0, 0.14),
    0px 1px 14px 0px rgba(0, 0, 0, 0.12);
  background-color: #fff;
}

.modal {
  display: flex;
  align-items: center;
  justify-content: center;
}

.modalContent {
  display: flex;
  flex-direction: column;
  width: 50%;
  background-color: var(--purplePanel);

  @media (max-width: 768px) {
    width: 90%;
  }
}

.inputContainer {
  width: 100%;
  margin-bottom: 15px;

  :global(.MuiFormControl-root) {
    width: 100%;
  }

  input {
    color: var(--text);
    background-color: var(--inputBackground);
  }
}

.errorMessage {
  color: red;
  font-size: 1.5em;
  margin-top: 10px;
}

.buttonContainer {
  display: flex;
  flex-direction: row;
  align-items: center;
  justify-content: flex-end;
}

.mb10 {
  margin-bottom: 5%;
}

.mb20px {
  margin-bottom: 20px;
}

.rootPaper {
  min-height: 15vh;
  background: var(--purpleLighter);
  color: var(--text);

  @media (max-width: 900px) {
    height: 10vh;
  }
}

.locationTitle {
  margin: 50px auto;
  width: 300px;
  text-align: center;

  @media (max-width: 900px) {
    margin: 10px auto;
  }
}

.locationSubTitle {
  display: flex;
  justify-content: space-between;
  align-items: center;
}

.mt10 {
  margin-top: 10%;
}

.headingFont {
  @media (max-width: 900px) {
    font-size: 1.6rem;
  }
}

.middlePaper {
  color: var(--text);
  padding: 20px 0 8px 20px;
  background: var(--purpleDarkest);
  height: 10rem;
}

.pdl {
  padding-left: 1rem;

  @media (max-width: 900px) {
    padding-left: 0;
  }
}

.typo {
  line-height: 1rem;
}

.locationOtherInfo {
  font-size: 1.2rem;
}

.mb {
  margin-bottom: 10px;
}

.spacing {
  padding-left: 2rem;
  margin-top: 5%;

  @media (max-width: 900px) {
    padding-left: 1rem;
  }
}

.typoFont {
  @media (max-width: 900px) {
    font-size: 1.5rem;
    padding-left: 1rem;
  }
}

.pdlarge {
  padding-left: 2rem;

  @media (max-width: 900px) {
    padding-left: 1rem;
  }
}

.mb15 {
  margin-bottom: 15px;

  @media (max-width: 900px) {
    margin-bottom: 0px;
  }
}

.mt20 {
  margin-top: 20%;
}

.mt20px {
  margin-top: 20px;
}

.mt30px {
  margin-top: 30px;
}

.textAlign {
  text-align: center;
}

.mb10px {
  margin-bottom: 10px;
}

.rootTable {
  flex-grow: 1;
  width: 100%;
  display: flex;
  flex-direction: column;
  color: var(--text);
  max-height: calc(100vh - 112px);
}

.rootTableWithSearch {
  flex-grow: 1;
  width: 100%;
  display: flex;
  flex-direction: column;
  color: var(--text);
  max-height: calc(100vh - 172px);
}

.scopeContainer {
  max-height: 200px;
  width: 460px;
  overflow-y: scroll;

  @media (max-width: 1200px) {
    width: 100%;
  }
}

.mt5 {
  margin-top: 5%;
  margin-left: 0px;
}

.pad {
  padding: 20px;
}

.centering {
  justify-content: center;
}

.large {
  width: 80px;
  height: 80px;
}

.chip {
  color: var(--text);
  background-color: var(--purpleLighter);
}

.filterButton {
  svg {
    color: var(--purpleLighter);
  }
}

.checkbox {
  color: var(--text);
}

.menuPaper {
  min-height: 15vh;
  background: var(--purplePanel);
  color: var(--text);

  @media (max-width: 900px) {
    height: 10vh;
  }
}

.scopeFlex {
  display: grid;
  grid-template-columns: 2fr 2fr;
  grid-gap: 10px;
  margin-top: 4%;

  @media (max-width: 600px) {
    display: grid;
    grid-template-columns: 4fr;
  }
}

.rootList {
  width: 100%;
  background-color: var(--purpleLighter);
}

.thead {
  .trow {
    .tcell {
      color: lighten(white, 0.8);
      background-color: black;

      .iconsContainer {
        display: flex;

        h3 {
          margin-right: 5px;
        }
      }

      &.actionCell {
        display: flex;
        flex-direction: row;
        flex-flow: wrap;

        :global(.MuiButtonBase-root) {
          width: fit-content;
          margin-right: 5px;
        }
      }

      :global(.MuiButtonBase-root) {
        color: lighten(white, 0.8);
      }
    }

    .tcellSelectable {
      .currentUser {
        color: lighten(white, 0.8);
        background-color: $FacebookBlue;
        padding-top: 5px;
        padding-bottom: 5px;

        &:hover {
          background-color: #145cee;
          cursor: pointer;
        }
      }
    }
  }

  .trowHover {
    cursor: pointer;

    .tcell {
      color: lighten(white, 0.8);
      background-color: black;
    }
  }
}

.root {
  flex-grow: 1;
}

.analyticsPaper {
  padding: 16px;
  text-align: center;
  color: var(--text);
  height: 35rem;
  width: 99.9%;
  background-color: var(--purplePanel);
}

.btn {
  color: white;
  border-color: white;
  font-size: 0.875rem;

  @media (max-width: 900px) {
    font-size: 0.6rem;
  }
}

.btnSelected {
  color: white !important;
  border-color: white;
  background-color: var(--purpleColor) !important;
}

.dashboardCardsContainer {
  display: grid;
  grid-gap: 10px;
  grid-template-columns: 1fr 1fr 1fr 1fr;

  @media (max-width: 900px) {
    grid-template-columns: 1fr 1fr 1fr;
  }

  @media (max-width: 700px) {
    grid-template-columns: 1fr 1fr;
  }

  @media (max-width: 500px) {
    grid-template-columns: 1fr;
  }
}

.datePickerContainer {
  display: flex;
  margin: 10px 0px;
  flex-direction: row;
  align-items: center;
  justify-content: flex-end;

  input {
    color: var(--text);
  }

  fieldset {
    border-color: var(--text);
  }

  fieldset:hover {
    border-color: rgba(var(--text), 0.8);
  }
}

.rootCardNumber {
  min-width: 100%;
<<<<<<< HEAD
  background-color: var(--purplePanel)
}

.label {
  color: var(--text)
=======
  background-color: theme.$purplePanel;
}

.label {
  color: theme.$text;
>>>>>>> 267026c1
}

.checkboxContainer {
  padding: 0px;
}

.progress {
  text-align: center;
  position: absolute;
  top: 50%;
  left: 0;
  right: 0;
  margin: auto;
}

.progressBackground {
  position: absolute;
  width: 100%;
  height: 100%;
  background-color: var(--purpleLighter);
  top: 0px;
}

.checkboxButton {
  margin: 0px;
  padding: 0px;
  color: var(--text);
}

.mb10px {
  margin-bottom: 10px;
}

.accentText {
  color: var(--purpleLighter);
}<|MERGE_RESOLUTION|>--- conflicted
+++ resolved
@@ -1,7 +1,3 @@
-<<<<<<< HEAD
-=======
-@use '../../theme.scss' as theme;
->>>>>>> 267026c1
 @import '../../styles/imports.module.scss';
 
 .openModalBtn {
@@ -666,19 +662,11 @@
 
 .rootCardNumber {
   min-width: 100%;
-<<<<<<< HEAD
   background-color: var(--purplePanel)
 }
 
 .label {
-  color: var(--text)
-=======
-  background-color: theme.$purplePanel;
-}
-
-.label {
-  color: theme.$text;
->>>>>>> 267026c1
+  color: var(--text);
 }
 
 .checkboxContainer {
