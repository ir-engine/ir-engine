--- conflicted
+++ resolved
@@ -5,11 +5,7 @@
 import { ADMIN_SCENES_RETRIEVED } from '../../actions'
 import { CollectionsFetchedAction } from './actions'
 
-<<<<<<< HEAD
 export const SCENE_PAGE_LIMIT = 100
-=======
-export const PAGE_LIMIT = 10
->>>>>>> e7095a46
 
 export const initialSceneAdminState = {
   isLoggedIn: false,
@@ -21,7 +17,7 @@
   scenes: {
     scenes: [],
     skip: 0,
-    limit: PAGE_LIMIT,
+    limit: SCENE_PAGE_LIMIT,
     total: 0,
     retrieving: false,
     fetched: false,
