import Immutable from 'immutable'
<<<<<<< HEAD
import { RETRIEVE_CREATOR_AS_ADMIN } from '../../../actions'
=======
import {
  RETRIEVE_CREATOR_AS_ADMIN,
  ADD_CREATOR_AS_ADMIN,
  REMOVE_CREATOR,
  CREATE_CREATOR_AS_ADMIN,
  UPDATE_CREATOR
} from '../../../actions'
>>>>>>> 6d64d80d
import { CreatorAction } from './actions'
import { UserSeed } from '@xrengine/common/src/interfaces/User'
import { IdentityProviderSeed } from '@xrengine/common/src/interfaces/IdentityProvider'
import { AuthUserSeed } from '@xrengine/common/src/interfaces/AuthUser'

export const ARMEDIA_PAGE_LIMIT = 100

export const initialCreatorState = {
  isLoggedIn: false,
  isProcessing: false,
  error: '',
  authUser: AuthUserSeed,
  user: UserSeed,
  identityProvider: IdentityProviderSeed,
  creator: {
    creator: [],
    skip: 0,
    limit: ARMEDIA_PAGE_LIMIT,
    total: 0,
    retrieving: false,
    fetched: false,
    updateNeeded: true,
    lastFetched: new Date()
  }
}

const immutableState = Immutable.fromJS(initialCreatorState) as any

const creatorReducer = (state = immutableState, action: CreatorAction) => {
  let result, updateMap

  switch (action.type) {
    case RETRIEVE_CREATOR_AS_ADMIN:
      result = (action as CreatorAction).creator
      updateMap = new Map(state.get('creator'))
      updateMap.set('creator', result)
      updateMap.set('updateNeeded', false)
      updateMap.set('lastFetched', new Date())
      return state.set('creator', updateMap)

    case ADD_CREATOR_AS_ADMIN:
      const addCreator = new Map(state.get('creator'))
      addCreator.set('updateNeeded', true)
      return state.set('creator', addCreator)
    case UPDATE_CREATOR:
      const creatorMap = new Map(state.get('creator'))
      creatorMap.set('updateNeeded', true)
      return state.set('creator', creatorMap)

    case REMOVE_CREATOR:
      const creatorData = new Map(state.get('creator'))
      creatorData.set('updateNeeded', true)
      return state.set('creator', creatorData)
  }
  return state
}

export default creatorReducer<|MERGE_RESOLUTION|>--- conflicted
+++ resolved
@@ -1,16 +1,11 @@
 import Immutable from 'immutable'
-<<<<<<< HEAD
-import { RETRIEVE_CREATOR_AS_ADMIN } from '../../../actions'
-=======
 import {
   RETRIEVE_CREATOR_AS_ADMIN,
   ADD_CREATOR_AS_ADMIN,
   REMOVE_CREATOR,
-  CREATE_CREATOR_AS_ADMIN,
   UPDATE_CREATOR
 } from '../../../actions'
->>>>>>> 6d64d80d
-import { CreatorAction } from './actions'
+import { CreatorAction, CreatorRetrievedAction } from './actions'
 import { UserSeed } from '@xrengine/common/src/interfaces/User'
 import { IdentityProviderSeed } from '@xrengine/common/src/interfaces/IdentityProvider'
 import { AuthUserSeed } from '@xrengine/common/src/interfaces/AuthUser'
@@ -43,7 +38,7 @@
 
   switch (action.type) {
     case RETRIEVE_CREATOR_AS_ADMIN:
-      result = (action as CreatorAction).creator
+      result = (action as CreatorRetrievedAction).creator
       updateMap = new Map(state.get('creator'))
       updateMap.set('creator', result)
       updateMap.set('updateNeeded', false)
