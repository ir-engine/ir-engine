--- conflicted
+++ resolved
@@ -12,11 +12,7 @@
 import { IdentityProviderSeed } from '@xrengine/common/src/interfaces/IdentityProvider'
 import { AuthUserSeed } from '@xrengine/common/src/interfaces/AuthUser'
 
-<<<<<<< HEAD
 export const BOTS_PAGE_LIMIT = 100
-=======
-export const PAGE_LIMIT = 10
->>>>>>> e7095a46
 
 export const initialBotAdminState = {
   isLoggedIn: false,
