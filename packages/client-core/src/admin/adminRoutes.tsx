import React, { Fragment, Suspense } from 'react'
import { Redirect, Switch } from 'react-router-dom'

import { UserId } from '@xrengine/common/src/interfaces/UserId'
import { Engine } from '@xrengine/engine/src/ecs/classes/Engine'
import {
  createEngine,
  initializeBrowser,
  initializeCoreSystems,
  initializeSceneSystems
} from '@xrengine/engine/src/initializeEngine'
import { Network } from '@xrengine/engine/src/networking/classes/Network'

import CircularProgress from '@mui/material/CircularProgress'

import PrivateRoute from '../Private'
<<<<<<< HEAD
import { ClientTransportHandler } from '../transports/SocketWebRTCClientTransport'
import { AuthService, useAuthState } from '../user/services/AuthService'
=======
import { useAuthState } from '../user/services/AuthService'
>>>>>>> e15b371b

const analytic = React.lazy(() => import('./components/Analytics'))
const avatars = React.lazy(() => import('./components/Avatars'))
const benchmarking = React.lazy(() => import('./components/Benchmarking'))
const groups = React.lazy(() => import('./components/Group'))
const instance = React.lazy(() => import('./components/Instance'))
const invites = React.lazy(() => import('./components/Invite'))
const locations = React.lazy(() => import('./components/Location'))
const routes = React.lazy(() => import('./components/Routes'))
const users = React.lazy(() => import('./components/Users'))
const party = React.lazy(() => import('./components/Party'))
const botSetting = React.lazy(() => import('./components/Bots'))
const projects = React.lazy(() => import('./components/Project'))
const setting = React.lazy(() => import('./components/Setting'))

interface Props {}

const engineRendererCanvasId = 'engine-renderer-canvas'

const ProtectedRoutes = (props: Props) => {
  const admin = useAuthState().user

  let allowedRoutes = {
    location: false,
    user: false,
    bot: false,
    scene: false,
    party: false,
    groups: false,
    instance: false,
    invite: false,
    globalAvatars: false,
    benchmarking: false
  }
  const scopes = admin?.scopes?.value || []

<<<<<<< HEAD
  const canvasStyle = {
    zIndex: -1,
    width: '100%',
    height: '100%',
    position: 'fixed',
    WebkitUserSelect: 'none',
    pointerEvents: 'auto',
    userSelect: 'none',
    visibility: 'hidden'
  } as React.CSSProperties

  const canvas = <canvas id={engineRendererCanvasId} style={canvasStyle} />

  useEffect(() => {
    Engine.userId = 'admin' as UserId
    Engine.isEditor = true
    Network.instance.transportHandler = new ClientTransportHandler()
    createEngine()
    initializeBrowser()
    initializeCoreSystems().then(async () => {
      await initializeSceneSystems()
    })
    AuthService.doLoginAuto(false)
  }, [])

=======
>>>>>>> e15b371b
  scopes.forEach((scope) => {
    if (Object.keys(allowedRoutes).includes(scope.type.split(':')[0])) {
      if (scope.type.split(':')[1] === 'read') {
        allowedRoutes = {
          ...allowedRoutes,
          [scope.type.split(':')[0]]: true
        }
      }
    }
  })

  if (admin?.id?.value?.length! > 0 && admin?.userRole?.value !== 'admin') {
    return <Redirect to={{ pathname: '/', state: { from: '/admin' } }} />
  }

  return (
    <div style={{ pointerEvents: 'auto' }}>
      {canvas}
      <Fragment>
        <Suspense
          fallback={
            <div
              style={{
                height: '100vh',
                width: '100%',
                textAlign: 'center',
                pointerEvents: 'auto',
                paddingTop: 'calc(50vh - 7px)'
              }}
            >
              <CircularProgress />
            </div>
          }
        >
          <Switch>
            <PrivateRoute exact path="/admin" component={analytic} />
            <PrivateRoute exact path="/admin/avatars" component={avatars} />
            <PrivateRoute exact path="/admin/benchmarking" component={benchmarking} />
            <PrivateRoute exact path="/admin/groups" component={groups} />
            <PrivateRoute exact path="/admin/instance" component={instance} />
            <PrivateRoute exact path="/admin/invites" component={invites} />
            <PrivateRoute exact path="/admin/locations" component={locations} />
            <PrivateRoute exact path="/admin/routes" component={routes} />
            {/* <PrivateRoute exact path="/admin/scenes" component={scenes} /> */}
            <PrivateRoute exact path="/admin/parties" component={party} />
            <PrivateRoute exact path="/admin/bots" component={botSetting} />
            {/* <PrivateRoute exact path="/admin/armedia" component={arMedia} /> */}
            {/* <PrivateRoute exact path="/admin/armedia" component={arMedia} />
            <PrivateRoute exact path="/admin/feeds" component={feeds} />
            <PrivateRoute exact path="/admin/creator" component={creator} /> */}
            <PrivateRoute exact path="/admin/projects" component={projects} />
            <PrivateRoute exact path="/admin/settings" component={setting} />
            {/* <PrivateRoute exact path="/admin/settings" component={setting} />
            <PrivateRoute exact path="/admin/armedia" component={arMedia} />
            <PrivateRoute exact path="/admin/feeds" component={feeds} />
            <PrivateRoute exact path="/admin/creator" component={creator} /> */}
            <PrivateRoute exact path="/admin/settings" component={setting} />
            <PrivateRoute exact Path="/admin/users" component={users} />
          </Switch>
        </Suspense>
      </Fragment>
    </div>
  )
}

export default ProtectedRoutes<|MERGE_RESOLUTION|>--- conflicted
+++ resolved
@@ -1,4 +1,4 @@
-import React, { Fragment, Suspense } from 'react'
+import React, { Fragment, Suspense, useEffect } from 'react'
 import { Redirect, Switch } from 'react-router-dom'
 
 import { UserId } from '@xrengine/common/src/interfaces/UserId'
@@ -14,12 +14,7 @@
 import CircularProgress from '@mui/material/CircularProgress'
 
 import PrivateRoute from '../Private'
-<<<<<<< HEAD
-import { ClientTransportHandler } from '../transports/SocketWebRTCClientTransport'
-import { AuthService, useAuthState } from '../user/services/AuthService'
-=======
 import { useAuthState } from '../user/services/AuthService'
->>>>>>> e15b371b
 
 const analytic = React.lazy(() => import('./components/Analytics'))
 const avatars = React.lazy(() => import('./components/Avatars'))
@@ -56,34 +51,12 @@
   }
   const scopes = admin?.scopes?.value || []
 
-<<<<<<< HEAD
-  const canvasStyle = {
-    zIndex: -1,
-    width: '100%',
-    height: '100%',
-    position: 'fixed',
-    WebkitUserSelect: 'none',
-    pointerEvents: 'auto',
-    userSelect: 'none',
-    visibility: 'hidden'
-  } as React.CSSProperties
-
-  const canvas = <canvas id={engineRendererCanvasId} style={canvasStyle} />
-
   useEffect(() => {
-    Engine.userId = 'admin' as UserId
-    Engine.isEditor = true
-    Network.instance.transportHandler = new ClientTransportHandler()
-    createEngine()
-    initializeBrowser()
     initializeCoreSystems().then(async () => {
       await initializeSceneSystems()
     })
-    AuthService.doLoginAuto(false)
   }, [])
 
-=======
->>>>>>> e15b371b
   scopes.forEach((scope) => {
     if (Object.keys(allowedRoutes).includes(scope.type.split(':')[0])) {
       if (scope.type.split(':')[1] === 'read') {
@@ -101,7 +74,6 @@
 
   return (
     <div style={{ pointerEvents: 'auto' }}>
-      {canvas}
       <Fragment>
         <Suspense
           fallback={
