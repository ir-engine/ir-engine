--- conflicted
+++ resolved
@@ -25,13 +25,8 @@
 
 import { useMemo } from 'react'
 
-<<<<<<< HEAD
-import { podsPath, PodsType, ServerPodInfoType } from '@ir-engine/common/src/schema.type.module'
-import { useFind } from '@ir-engine/spatial/src/common/functions/FeathersHooks'
-=======
 import { useFind } from '@ir-engine/common'
 import { podsPath, PodsType, ServerPodInfoType } from '@ir-engine/common/src/schema.type.module'
->>>>>>> b99a7f40
 
 export const useServerInfoFind = () => {
   const serverInfoQuery = useFind(podsPath)
