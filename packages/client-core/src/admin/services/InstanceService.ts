import { store, useDispatch } from '../../store'
import { client } from '../../feathers'
import { AlertService } from '../../common/services/AlertService'
import { Config } from '@xrengine/common/src/config'
import { accessAuthState } from '../../user/services/AuthService'

import { createState, DevTools, useState, none, Downgraded } from '@hookstate/core'

import { UserSeed } from '@xrengine/common/src/interfaces/User'
import { IdentityProviderSeed } from '@xrengine/common/src/interfaces/IdentityProvider'
import { AuthUserSeed } from '@xrengine/common/src/interfaces/AuthUser'

import { Instance } from '@xrengine/common/src/interfaces/Instance'
import { InstanceResult } from '@xrengine/common/src/interfaces/InstanceResult'

//State

export const INSTNCE_PAGE_LIMIT = 100

const state = createState({
  instances: {
    instances: [] as Array<Instance>,
    skip: 0,
    limit: INSTNCE_PAGE_LIMIT,
    total: 0,
    retrieving: false,
    fetched: false,
    updateNeeded: true,
    lastFetched: Date.now()
  }
})

store.receptors.push((action: InstanceActionType): any => {
  state.batch((s) => {
    switch (action.type) {
      case 'INSTANCES_RETRIEVED':
<<<<<<< HEAD
        result = action.instanceResult
        return s.merge({
          instances: {
            instances: result.data,
            skip: result.skip,
            limit: result.limit,
            total: result.total,
            retrieving: false,
            fetched: true,
            updateNeeded: false,
            lastFetched: Date.now()
          }
=======
        return s.instances.merge({
          instances: action.instanceResult.data,
          skip: action.instanceResult.skip,
          limit: action.instanceResult.limit,
          total: action.instanceResult.total,
          retrieving: false,
          fetched: true,
          updateNeeded: false,
          lastFetched: Date.now()
>>>>>>> 1721635c
        })
      case 'INSTANCE_REMOVED_ROW':
        let instance = state.instances.value
        let instanceList = instance.instances
        instanceList = instanceList.filter((instance) => instance.id !== action.instance.id)
        instance.instances = instanceList
        s.merge({ instances: instance })
    }
  }, action.type)
})

export const accessInstanceState = () => state

export const useInstanceState = () => useState(state) as any as typeof state

//Service
export const InstanceService = {
  fetchAdminInstances: async (incDec?: 'increment' | 'decrement') => {
    const dispatch = useDispatch()
    {
      const skip = accessInstanceState().instances.skip.value
      const limit = accessInstanceState().instances.limit.value
      const user = accessAuthState().user
      try {
        if (user.userRole.value === 'admin') {
          const instances = await client.service('instance').find({
            query: {
              $sort: {
                createdAt: -1
              },
              $skip: incDec === 'increment' ? skip + limit : incDec === 'decrement' ? skip - limit : skip,
              $limit: limit,
              action: 'admin'
            }
          })
          dispatch(InstanceAction.instancesRetrievedAction(instances))
        }
      } catch (err) {
        console.error(err)
        AlertService.dispatchAlertError(err.message)
      }
    }
  },
  removeInstance: async (id: string) => {
    const dispatch = useDispatch()
    {
      const result = await client.service('instance').patch(id, {
        ended: true
      })
      dispatch(InstanceAction.instanceRemovedAction(result))
    }
  }
}

if (!Config.publicRuntimeConfig.offlineMode) {
  client.service('instance').on('removed', (params) => {
    store.dispatch(InstanceAction.instanceRemovedAction(params.instance))
  })
}

//Action
export const InstanceAction = {
  instancesRetrievedAction: (instanceResult: InstanceResult) => {
    return {
      type: 'INSTANCES_RETRIEVED' as const,
      instanceResult: instanceResult
    }
  },
  instanceRemovedAction: (instance: Instance) => {
    return {
      type: 'INSTANCE_REMOVED_ROW' as const,
      instance: instance
    }
  }
}

export type InstanceActionType = ReturnType<typeof InstanceAction[keyof typeof InstanceAction]><|MERGE_RESOLUTION|>--- conflicted
+++ resolved
@@ -34,30 +34,17 @@
   state.batch((s) => {
     switch (action.type) {
       case 'INSTANCES_RETRIEVED':
-<<<<<<< HEAD
-        result = action.instanceResult
         return s.merge({
           instances: {
-            instances: result.data,
-            skip: result.skip,
-            limit: result.limit,
-            total: result.total,
+            instances: action.instanceResult.data,
+            skip: action.instanceResult.skip,
+            limit: action.instanceResult.limit,
+            total: action.instanceResult.total,
             retrieving: false,
             fetched: true,
             updateNeeded: false,
             lastFetched: Date.now()
           }
-=======
-        return s.instances.merge({
-          instances: action.instanceResult.data,
-          skip: action.instanceResult.skip,
-          limit: action.instanceResult.limit,
-          total: action.instanceResult.total,
-          retrieving: false,
-          fetched: true,
-          updateNeeded: false,
-          lastFetched: Date.now()
->>>>>>> 1721635c
         })
       case 'INSTANCE_REMOVED_ROW':
         let instance = state.instances.value
