import { createState, useState } from '@speigg/hookstate'

import { CreateGroup, Group } from '@xrengine/common/src/interfaces/Group'
import { GroupResult } from '@xrengine/common/src/interfaces/GroupResult'

import { AlertService } from '../../common/services/AlertService'
import { client } from '../../feathers'
import { store, useDispatch } from '../../store'

/**
 *
 * @param files FIle type
 * @returns URL
 * @author KIMENYI Kevin <kimenyikevin@gmail.com>
 */

//State
export const GROUP_PAGE_LIMIT = 100

export const state = createState({
  group: [] as Array<Group>,
  skip: 0,
  limit: GROUP_PAGE_LIMIT,
  total: 0,
  retrieving: false,
  fetched: false,
  updateNeeded: true,
  lastFetched: Date.now(),
  fetching: false
})

store.receptors.push((action: GroupActionType): any => {
  state.batch((s) => {
    switch (action.type) {
      case 'GROUP_FETCHING':
        return s.merge({ fetching: true })
      case 'GROUP_ADMIN_RETRIEVED':
        return s.merge({
          group: action.list.data,
          skip: action.list.skip,
          limit: action.list.limit,
          total: action.list.total,
          retrieving: false,
          fetched: true,
          updateNeeded: false,
          lastFetched: Date.now()
        })
      case 'ADD_GROUP':
        return s.merge({ updateNeeded: true })
      case 'GROUP_ADMIN_UPDATE':
        return s.merge({ updateNeeded: true })
      case 'GROUP_ADMIN_DELETE':
        return s.merge({ updateNeeded: true })
    }
  }, action.type)
})

export const accessGroupState = () => state

export const useGroupState = () => useState(state) as any as typeof state

//Service
export const GroupService = {
  getGroupService: async (search: string | null = null, skip = 0, orderBy = 'asc') => {
    const dispatch = useDispatch()
<<<<<<< HEAD
    {
      const limit = accessGroupState().limit.value
      try {
        dispatch(GroupAction.fetchingGroup())
        const list = await client.service('group').find({
          query: {
            $sort: {
              name: orderBy === 'desc' ? 0 : 1
            },
            $skip: skip * GROUP_PAGE_LIMIT,
            $limit: limit,
            search: search
          }
        })
        dispatch(GroupAction.setAdminGroup(list))
      } catch (err) {
        AlertService.dispatchAlertError(err)
      }
=======

    const limit = accessGroupState().limit.value
    try {
      dispatch(GroupAction.fetchingGroup())
      const list = await client.service('group').find({
        query: {
          $skip: skip * GROUP_PAGE_LIMIT,
          $limit: limit,
          search: search
        }
      })
      dispatch(GroupAction.setAdminGroup(list))
    } catch (err) {
      AlertService.dispatchAlertError(err)
>>>>>>> 14eb2355
    }
  },
  createGroupByAdmin: async (groupItem: CreateGroup) => {
    const dispatch = useDispatch()

    try {
      const newGroup = (await client.service('group').create({ ...groupItem })) as Group
      dispatch(GroupAction.addAdminGroup(newGroup))
    } catch (err) {
      AlertService.dispatchAlertError(err)
    }
  },
  patchGroupByAdmin: async (groupId, groupItem) => {
    const dispatch = useDispatch()

    try {
      const group = (await client.service('group').patch(groupId, groupItem)) as Group
      dispatch(GroupAction.updateGroup(group))
    } catch (err) {
      AlertService.dispatchAlertError(err)
    }
  },
  deleteGroupByAdmin: async (groupId) => {
    const dispatch = useDispatch()

    try {
      await client.service('group').remove(groupId)
      dispatch(GroupAction.removeGroupAction(groupId))
    } catch (err) {
      AlertService.dispatchAlertError(err)
    }
  }
}

//Action
export const GroupAction = {
  fetchingGroup: () => {
    return {
      type: 'GROUP_FETCHING' as const
    }
  },
  setAdminGroup: (list: GroupResult) => {
    return {
      type: 'GROUP_ADMIN_RETRIEVED' as const,
      list
    }
  },
  addAdminGroup: (item: Group) => {
    return {
      type: 'ADD_GROUP' as const,
      item
    }
  },
  updateGroup: (item: Group) => {
    return {
      type: 'GROUP_ADMIN_UPDATE' as const,
      item
    }
  },
  removeGroupAction: (item: Group) => {
    return {
      type: 'GROUP_ADMIN_DELETE' as const,
      item
    }
  }
}

export type GroupActionType = ReturnType<typeof GroupAction[keyof typeof GroupAction]><|MERGE_RESOLUTION|>--- conflicted
+++ resolved
@@ -63,32 +63,15 @@
 export const GroupService = {
   getGroupService: async (search: string | null = null, skip = 0, orderBy = 'asc') => {
     const dispatch = useDispatch()
-<<<<<<< HEAD
-    {
-      const limit = accessGroupState().limit.value
-      try {
-        dispatch(GroupAction.fetchingGroup())
-        const list = await client.service('group').find({
-          query: {
-            $sort: {
-              name: orderBy === 'desc' ? 0 : 1
-            },
-            $skip: skip * GROUP_PAGE_LIMIT,
-            $limit: limit,
-            search: search
-          }
-        })
-        dispatch(GroupAction.setAdminGroup(list))
-      } catch (err) {
-        AlertService.dispatchAlertError(err)
-      }
-=======
 
     const limit = accessGroupState().limit.value
     try {
       dispatch(GroupAction.fetchingGroup())
       const list = await client.service('group').find({
         query: {
+          $sort: {
+            name: orderBy === 'desc' ? 0 : 1
+          },
           $skip: skip * GROUP_PAGE_LIMIT,
           $limit: limit,
           search: search
@@ -97,7 +80,6 @@
       dispatch(GroupAction.setAdminGroup(list))
     } catch (err) {
       AlertService.dispatchAlertError(err)
->>>>>>> 14eb2355
     }
   },
   createGroupByAdmin: async (groupItem: CreateGroup) => {
