import { client } from '../../feathers'
import { store, useDispatch } from '../../store'
import { createState, useState } from '@hookstate/core'
import { SceneData } from '@xrengine/common/src/interfaces/SceneData'
import { SceneDataResult } from '@xrengine/common/src/interfaces/SceneDataResult'

//State
export const SCENE_PAGE_LIMIT = 100

const state = createState({
  scenes: {
    scenes: [] as Array<SceneData>,
    skip: 0,
    limit: SCENE_PAGE_LIMIT,
    total: 0,
    retrieving: false,
    fetched: false,
    updateNeeded: true,
    lastFetched: Date.now()
  }
})

store.receptors.push((action: SceneActionType): any => {
  state.batch((s) => {
    switch (action.type) {
      case 'ADMIN_SCENES_RETRIEVED':
<<<<<<< HEAD
        result = action.sceneDataResult
        return s.merge({
          scenes: {
            scenes: result.data,
            skip: result.skip,
            limit: result.limit,
            total: result.total,
            retrieving: false,
            fetched: true,
            updateNeeded: false,
            lastFetched: Date.now()
          }
=======
        return s.scenes.merge({
          scenes: action.sceneDataResult.data,
          skip: action.sceneDataResult.skip,
          limit: action.sceneDataResult.limit,
          total: action.sceneDataResult.total,
          retrieving: false,
          fetched: true,
          updateNeeded: false,
          lastFetched: Date.now()
>>>>>>> 1721635c
        })
    }
  }, action.type)
})

export const accessSceneState = () => state

export const useSceneState = () => useState(state) as any as typeof state

//Service
export const SceneService = {
  fetchAdminScenes: async (incDec?: 'increment' | 'decrement' | 'all') => {
    const dispatch = useDispatch()
    const adminScene = accessSceneState()
    const skip = adminScene.scenes.skip.value
    const limit = adminScene.scenes.limit.value
    const scenes = await client.service('collection').find({
      query: {
        $skip: incDec === 'increment' ? skip + limit : incDec === 'decrement' ? skip - limit : skip,
        $limit: incDec === 'all' ? 1000 : limit,
        $sort: {
          name: 1
        }
      }
    })
    dispatch(SceneAction.collectionsFetched(scenes))
  },
  deleteScene: async (sceneId: string) => { }
}

//Action
export const SceneAction = {
  collectionsFetched: (sceneDataResult: SceneDataResult) => {
    return {
      type: 'ADMIN_SCENES_RETRIEVED',
      sceneDataResult: sceneDataResult
    }
  }
}

export type SceneActionType = ReturnType<typeof SceneAction[keyof typeof SceneAction]><|MERGE_RESOLUTION|>--- conflicted
+++ resolved
@@ -24,30 +24,17 @@
   state.batch((s) => {
     switch (action.type) {
       case 'ADMIN_SCENES_RETRIEVED':
-<<<<<<< HEAD
-        result = action.sceneDataResult
         return s.merge({
           scenes: {
-            scenes: result.data,
-            skip: result.skip,
-            limit: result.limit,
-            total: result.total,
+            scenes: action.sceneDataResult.data,
+            skip: action.sceneDataResult.skip,
+            limit: action.sceneDataResult.limit,
+            total: action.sceneDataResult.total,
             retrieving: false,
             fetched: true,
             updateNeeded: false,
             lastFetched: Date.now()
           }
-=======
-        return s.scenes.merge({
-          scenes: action.sceneDataResult.data,
-          skip: action.sceneDataResult.skip,
-          limit: action.sceneDataResult.limit,
-          total: action.sceneDataResult.total,
-          retrieving: false,
-          fetched: true,
-          updateNeeded: false,
-          lastFetched: Date.now()
->>>>>>> 1721635c
         })
     }
   }, action.type)
