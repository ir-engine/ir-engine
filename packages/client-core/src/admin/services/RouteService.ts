--- conflicted
+++ resolved
@@ -36,29 +36,21 @@
   state.batch((s) => {
     switch (action.type) {
       case 'ADMIN_ROUTE_INSTALLED_RECEIVED':
-<<<<<<< HEAD
-        result = action.data.data
         return s.merge({
           routes: {
             ...s.routes.value,
-            routes: result,
+            routes: action.data.data,
             updateNeeded: false
           }
         })
       case 'ADMIN_ROUTE_ACTIVE_RECEIVED':
-        result = action.data.data
         return s.merge({
           routes: {
             ...s.routes.value,
-            activeRoutes: result,
+            activeRoutes: action.data.data,
             updateNeeded: false
           }
         })
-=======
-        return s.routes.merge({ routes: action.data.data, updateNeeded: false })
-      case 'ADMIN_ROUTE_ACTIVE_RECEIVED':
-        return s.routes.merge({ activeRoutes: action.data.data, updateNeeded: false })
->>>>>>> 1721635c
     }
   }, action.type)
 })
