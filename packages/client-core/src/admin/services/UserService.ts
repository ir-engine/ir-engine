import { Paginated } from '@feathersjs/feathers'
import { createState, useState } from '@speigg/hookstate'

import { CreateEditUser, User } from '@xrengine/common/src/interfaces/User'

import { AlertService } from '../../common/services/AlertService'
import { client } from '../../feathers'
import { store, useDispatch } from '../../store'
import { accessAuthState } from '../../user/services/AuthService'

//State
export const USER_PAGE_LIMIT = 12

const state = createState({
  users: [] as Array<User>,
  skip: 0,
  limit: USER_PAGE_LIMIT,
  total: 0,
  retrieving: false,
  fetched: false,
  updateNeeded: true,
  skipGuests: false,
  userRole: null,
  lastFetched: 0
})

store.receptors.push((action: UserActionType): any => {
  state.batch((s) => {
    switch (action.type) {
      case 'ADMIN_LOADED_USERS':
        return s.merge({
          users: action.userResult.data,
          skip: action.userResult.skip,
          limit: action.userResult.limit,
          total: action.userResult.total,
          retrieving: false,
          fetched: true,
          updateNeeded: false,
          lastFetched: Date.now()
        })
      case 'USER_ADMIN_REMOVED':
        return s.merge({ updateNeeded: true })
      case 'USER_ADMIN_CREATED':
        return s.merge({ updateNeeded: true })
      case 'USER_ADMIN_PATCHED':
        return s.merge({ updateNeeded: true })
      case 'USER_SEARCH_ADMIN':
        return s.merge({
          users: action.userResult.data,
          skip: action.userResult.skip,
          limit: action.userResult.limit,
          total: action.userResult.total,
          retrieving: false,
          fetched: true,
          updateNeeded: false,
          lastFetched: Date.now()
        })
      case 'SET_SKIP_GUESTS':
        return s.merge({
          skipGuests: action.skipGuests,
          updateNeeded: true
        })
      case 'SET_USER_ROLE':
        return s.merge({
          userRole: action.userRole,
          updateNeeded: true
        })
      case 'RESET_USER_FILTER':
        return s.merge({
          userRole: null,
          skipGuests: false,
          updateNeeded: true
        })
    }
  }, action.type)
})

export const accessUserState = () => state

export const useUserState = () => useState(state) as any as typeof state

//Service
export const UserService = {
  fetchUsersAsAdmin: async (
    incDec?: 'increment' | 'decrement',
    value: string | null = null,
    skip = accessUserState().skip.value
  ) => {
    const dispatch = useDispatch()
    {
      const userState = accessUserState()
      const user = accessAuthState().user
      const limit = userState.limit.value
      const skipGuests = userState.skipGuests.value
      const userRole = userState.userRole.value
      try {
        if (user.userRole.value === 'admin') {
          const params = {
            query: {
              $sort: {
                name: 1
              },
              $skip: skip * USER_PAGE_LIMIT,
              $limit: limit,
              action: 'admin',
              search: value
            }
          }
          if (skipGuests) {
            ;(params.query as any).userRole = {
              $ne: 'guest'
            }
          }
<<<<<<< HEAD
          const users = (await client.service('user').find(params)) as Paginated<User>

=======
          if (userRole) {
            ;(params.query as any).userRole = {
              $eq: userRole
            }
          }
          const users = await client.service('user').find(params)
>>>>>>> 97b94ce6
          dispatch(UserAction.loadedUsers(users))
        }
      } catch (err) {
        AlertService.dispatchAlertError(err)
      }
    }
  },
  createUser: async (user: CreateEditUser) => {
    const dispatch = useDispatch()
    {
      try {
        const result = (await client.service('user').create(user)) as User
        dispatch(UserAction.userCreated(result))
      } catch (error) {
        console.error(error)
        AlertService.dispatchAlertError(error.message)
      }
    }
  },
  patchUser: async (id: string, user: CreateEditUser) => {
    const dispatch = useDispatch()
    {
      try {
        const result = (await client.service('user').patch(id, user)) as User
        dispatch(UserAction.userPatched(result))
      } catch (error) {
        AlertService.dispatchAlertError(error.message)
      }
    }
  },
  removeUserAdmin: async (id: string) => {
    const dispatch = useDispatch()
    {
      const result = (await client.service('user').remove(id)) as User
      dispatch(UserAction.userAdminRemoved(result))
    }
  },
  searchUserAction: async (data: any) => {
    const dispatch = useDispatch()
    {
      try {
        const userState = accessUserState()
        const skip = userState.skip.value
        const limit = userState.limit.value
        const result = (await client.service('user').find({
          query: {
            $sort: {
              name: 1
            },
            $skip: skip || 0,
            $limit: limit,
            action: 'search',
            data
          }
        })) as Paginated<User>
        dispatch(UserAction.searchedUser(result))
      } catch (err) {
        AlertService.dispatchAlertError(err)
      }
    }
  },
  refetchSingleUserAdmin: async () => {},
  setSkipGuests: async (value: boolean) => {
    const dispatch = useDispatch()
    dispatch(UserAction.setSkipGuests(value))
  },
  setUserRole: async (value: string) => {
    const dispatch = useDispatch()
    dispatch(UserAction.setUserRole(value))
  },
  resetFilter: () => {
    const dispatch = useDispatch()
    dispatch(UserAction.resetFilter())
  }
}

//Action
export const UserAction = {
  loadedUsers: (userResult: Paginated<User>) => {
    return {
      type: 'ADMIN_LOADED_USERS' as const,
      userResult: userResult
    }
  },
  userCreated: (user: User) => {
    return {
      type: 'USER_ADMIN_CREATED' as const,
      user: user
    }
  },
  userPatched: (user: User) => {
    return {
      type: 'USER_ADMIN_PATCHED' as const,
      user: user
    }
  },
  userAdminRemoved: (data: User) => {
    return {
      type: 'USER_ADMIN_REMOVED' as const,
      data: data
    }
  },
  searchedUser: (userResult: Paginated<User>) => {
    return {
      type: 'USER_SEARCH_ADMIN' as const,
      userResult: userResult
    }
  },
  setSkipGuests: (skipGuests: boolean) => {
    return {
      type: 'SET_SKIP_GUESTS' as const,
      skipGuests: skipGuests
    }
  },
  setUserRole: (userRole: any) => {
    return {
      type: 'SET_USER_ROLE' as const,
      userRole: userRole
    }
  },
  resetFilter: () => {
    return {
      type: 'RESET_USER_FILTER' as const
    }
  }
}

export type UserActionType = ReturnType<typeof UserAction[keyof typeof UserAction]><|MERGE_RESOLUTION|>--- conflicted
+++ resolved
@@ -111,17 +111,12 @@
               $ne: 'guest'
             }
           }
-<<<<<<< HEAD
-          const users = (await client.service('user').find(params)) as Paginated<User>
-
-=======
           if (userRole) {
             ;(params.query as any).userRole = {
               $eq: userRole
             }
           }
-          const users = await client.service('user').find(params)
->>>>>>> 97b94ce6
+          const users = (await client.service('user').find(params)) as Paginated<User>
           dispatch(UserAction.loadedUsers(users))
         }
       } catch (err) {
