--- conflicted
+++ resolved
@@ -83,26 +83,6 @@
 export const UserService = {
   fetchUsersAsAdmin: async (value: string | null = null, skip = 0, orderBy = 'asc') => {
     const dispatch = useDispatch()
-<<<<<<< HEAD
-    {
-      const userState = accessUserState()
-      const user = accessAuthState().user
-      const limit = userState.limit.value
-      const skipGuests = userState.skipGuests.value
-      const userRole = userState.userRole.value
-      try {
-        if (user.userRole.value === 'admin') {
-          const params = {
-            query: {
-              $sort: {
-                name: orderBy === 'desc' ? 0 : 1
-              },
-              $skip: skip * USER_PAGE_LIMIT,
-              $limit: limit,
-              action: 'admin',
-              search: value
-            }
-=======
 
     const userState = accessUserState()
     const user = accessAuthState().user
@@ -114,13 +94,12 @@
         const params = {
           query: {
             $sort: {
-              name: 1
+              name: orderBy === 'desc' ? 0 : 1
             },
             $skip: skip * USER_PAGE_LIMIT,
             $limit: limit,
             action: 'admin',
             search: value
->>>>>>> 14eb2355
           }
         }
         if (skipGuests) {
