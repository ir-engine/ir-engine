--- conflicted
+++ resolved
@@ -53,14 +53,12 @@
   state.batch((s) => {
     switch (action.type) {
       case 'ADMIN_LOADED_USERS':
-<<<<<<< HEAD
-        result = action.userResult
-        return s.merge({
-          users: {
-            users: result.data,
-            skip: result.skip,
-            limit: result.limit,
-            total: result.total,
+        return s.merge({
+          users: {
+            users: action.userResult.data,
+            skip: action.userResult.skip,
+            limit: action.userResult.limit,
+            total: action.userResult.total,
             retrieving: false,
             fetched: true,
             updateNeeded: false,
@@ -68,28 +66,13 @@
           }
         })
       case 'USER_ROLE_RETRIEVED':
-        result = action.types
         return s.merge({
           userRole: {
             ...s.userRole.value,
-            userRole: result.data,
+            userRole: action.types.data,
             updateNeeded: false
           }
         })
-=======
-        return s.users.merge({
-          users: action.userResult.data,
-          skip: action.userResult.skip,
-          limit: action.userResult.limit,
-          total: action.userResult.total,
-          retrieving: false,
-          fetched: true,
-          updateNeeded: false,
-          lastFetched: Date.now()
-        })
-      case 'USER_ROLE_RETRIEVED':
-        return s.userRole.merge({ userRole: action.types.data, updateNeeded: false })
->>>>>>> 1721635c
       case 'USER_ROLE_CREATED':
         return s.merge({
           userRole: {
@@ -99,7 +82,6 @@
         })
       case 'USER_ADMIN_REMOVED':
         let userRemove = [...s.users.users.value]
-<<<<<<< HEAD
         userRemove = userRemove.filter((user) => user.id !== result.id)
         return s.merge({
           users: {
@@ -109,7 +91,6 @@
           }
         })
       case 'USER_ADMIN_CREATED':
-        result = action.user
         return s.merge({
           users: {
             ...s.users.value,
@@ -117,21 +98,12 @@
           }
         })
       case 'USER_ADMIN_PATCHED':
-        result = action.user
         return s.merge({
           users: {
             ...s.users.value,
             updateNeeded: true
           }
         })
-=======
-        userRemove = userRemove.filter((user) => user.id !== action.data.id)
-        return s.users.merge({ users: userRemove, updateNeeded: true })
-      case 'USER_ADMIN_CREATED':
-        return s.users.merge({ updateNeeded: true })
-      case 'USER_ADMIN_PATCHED':
-        return s.users.merge({ updateNeeded: true })
->>>>>>> 1721635c
       case 'USER_ROLE_UPDATED':
         return s.merge({
           users: {
@@ -140,14 +112,12 @@
           }
         })
       case 'USER_SEARCH_ADMIN':
-<<<<<<< HEAD
-        result = action.userResult
-        return s.merge({
-          users: {
-            users: result.data,
-            skip: result.skip,
-            limit: result.limit,
-            total: result.total,
+        return s.merge({
+          users: {
+            users: action.userResult.data,
+            skip: action.userResult.skip,
+            limit: action.userResult.limit,
+            total: action.userResult.total,
             retrieving: false,
             fetched: true,
             updateNeeded: false,
@@ -155,44 +125,22 @@
           }
         })
       case 'SINGLE_USER_ADMIN_LOADED':
-        result = action.data
         return s.merge({
           singleUser: {
-            singleUser: result,
+            singleUser: action.data,
             retrieving: false,
             fetched: true,
             updateNeeded: false
           }
         })
       case 'STATIC_RESOURCE_RETRIEVED':
-        result = action.staticResource
         return s.merge({
           staticResource: {
-            staticResource: result.data,
+            staticResource: action.staticResource.data,
             retrieving: false,
             updateNeeded: false,
             fetched: true
           }
-=======
-        return s.users.merge({
-          users: action.userResult.data,
-          skip: action.userResult.skip,
-          limit: action.userResult.limit,
-          total: action.userResult.total,
-          retrieving: false,
-          fetched: true,
-          updateNeeded: false,
-          lastFetched: Date.now()
-        })
-      case 'SINGLE_USER_ADMIN_LOADED':
-        return s.singleUser.merge({ singleUser: action.data, retrieving: false, fetched: true, updateNeeded: false })
-      case 'STATIC_RESOURCE_RETRIEVED':
-        return s.staticResource.merge({
-          staticResource: action.staticResource.data,
-          retrieving: false,
-          updateNeeded: false,
-          fetched: true
->>>>>>> 1721635c
         })
       case 'SINGLE_USER_ADMIN_REFETCH':
         return s.merge({
