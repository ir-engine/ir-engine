--- conflicted
+++ resolved
@@ -36,26 +36,16 @@
   state.batch((s) => {
     switch (action.type) {
       case 'BOT_ADMIN_DISPLAY':
-<<<<<<< HEAD
-        result = action.bots
         s.merge({ error: '' })
         return s.merge({
           bots: {
             ...s.bots.value,
-            bots: result.data,
+            bots: action.bots.data,
             retrieving: false,
             fetched: true,
             updateNeeded: false,
             lastFetched: Date.now()
           }
-=======
-        return s.bots.merge({
-          bots: action.bots.data,
-          retrieving: false,
-          fetched: true,
-          updateNeeded: false,
-          lastFetched: Date.now()
->>>>>>> 1721635c
         })
       case 'BOT_ADMIN_CREATE':
         return s.merge({
