--- conflicted
+++ resolved
@@ -43,13 +43,8 @@
 export const AdminBotCommandService = {
   createBotCammand: async (data: CreateBotCammand) => {
     try {
-<<<<<<< HEAD
-      const botCommand = (await client.service('bot-command').create(data)) as BotCommands
+      const botCommand = (await API.instance.client.service('bot-command').create(data)) as BotCommands
       dispatchAction(AdminBotCommandActions.botCommandCreated({ botCommand }))
-=======
-      const botCommand = (await API.instance.client.service('bot-command').create(data)) as BotCommands
-      dispatchAction(AdminBotCommandActions.botCammandCreated({ botCommand }))
->>>>>>> ed2731ed
     } catch (error) {
       console.error(error)
     }
