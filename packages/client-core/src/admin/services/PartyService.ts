import { store, useDispatch } from '../../store'
import { client } from '../../feathers'
import { AlertService } from '../../common/services/AlertService'
import { accessAuthState } from '../../user/services/AuthService'

import { createState, useState } from '@hookstate/core'

import { AdminPartyResult } from '@xrengine/common/src/interfaces/AdminPartyResult'
import { AdminParty } from '@xrengine/common/src/interfaces/AdminParty'

//State
export const PARTY_PAGE_LIMIT = 100

const state = createState({
  parties: {
    parties: [] as Array<AdminParty>,
    skip: 0,
    limit: PARTY_PAGE_LIMIT,
    total: 0,
    retrieving: false,
    fetched: false,
    updateNeeded: true,
    lastFetched: Date.now()
  }
})

store.receptors.push((action: PartyActionType): any => {
  state.batch((s) => {
    switch (action.type) {
      case 'PARTY_ADMIN_DISPLAYED':
<<<<<<< HEAD
        result = action.data
        return s.merge({
          parties: {
            ...s.parties.value,
            parties: result.data,
            updateNeeded: false
          }
        })
=======
        return s.parties.merge({ parties: action.data.data, updateNeeded: false })
>>>>>>> 1721635c
      case 'PARTY_ADMIN_CREATED':
        return s.merge({
          parties: {
            ...s.parties.value,
            updateNeeded: true
          }
        })
    }
  }, action.type)
})

export const accessPartyState = () => state

export const usePartyState = () => useState(state) as any as typeof state

//Service
export const PartyService = {
  createAdminParty: async (data) => {
    const dispatch = useDispatch()
    {
      try {
        const result = await client.service('party').create(data)
        dispatch(PartyAction.partyAdminCreated(result))
      } catch (err) {
        console.error(err)
        AlertService.dispatchAlertError(err.message)
      }
    }
  },
  fetchAdminParty: async (incDec?: 'increment' | 'decrement') => {
    const dispatch = useDispatch()
    {
      const user = accessAuthState().user
      const adminParty = accessPartyState()
      const skip = adminParty.parties.skip.value
      const limit = adminParty.parties.limit.value
      try {
        if (user.userRole.value === 'admin') {
          const parties = await client.service('party').find({
            query: {
              $sort: {
                createdAt: -1
              },
              $skip: incDec === 'increment' ? skip + limit : incDec === 'decrement' ? skip - limit : skip,
              $limit: limit
            }
          })
          dispatch(PartyAction.partyRetrievedAction(parties))
        }
      } catch (err) {
        console.error(err)
        AlertService.dispatchAlertError(err.message)
      }
    }
  }
}

//Action

export const PartyAction = {
  partyAdminCreated: (data: AdminParty) => {
    return {
      type: 'PARTY_ADMIN_CREATED' as const,
      data: data
    }
  },
  partyRetrievedAction: (data: AdminPartyResult) => {
    return {
      type: 'PARTY_ADMIN_DISPLAYED' as const,
      data: data
    }
  }
}
export type PartyActionType = ReturnType<typeof PartyAction[keyof typeof PartyAction]><|MERGE_RESOLUTION|>--- conflicted
+++ resolved
@@ -28,18 +28,13 @@
   state.batch((s) => {
     switch (action.type) {
       case 'PARTY_ADMIN_DISPLAYED':
-<<<<<<< HEAD
-        result = action.data
         return s.merge({
           parties: {
             ...s.parties.value,
-            parties: result.data,
+            parties: action.data.data,
             updateNeeded: false
           }
         })
-=======
-        return s.parties.merge({ parties: action.data.data, updateNeeded: false })
->>>>>>> 1721635c
       case 'PARTY_ADMIN_CREATED':
         return s.merge({
           parties: {
