import { GithubAppInterface } from '@xrengine/common/src/interfaces/GithubAppInterface'
import { matches, Validator } from '@xrengine/engine/src/common/functions/MatchesUtils'
import { defineAction, defineState, dispatchAction, getState, useState } from '@xrengine/hyperflux'

import { API } from '../../API'

const AdminGithubAppState = defineState({
  name: 'AdminGithubAppState',
  initial: () => ({
    repos: [] as Array<GithubAppInterface>,
    updateNeeded: true
  })
})

const githubAppFetchedReceptor = (action: typeof GithubAppActions.githubAppFetched.matches._TYPE) => {
  const state = getState(AdminGithubAppState)
  return state.merge({
    repos: action.result,
    updateNeeded: false
  })
}

export const AdminGithubAppReceptors = {
  githubAppFetchedReceptor
}

export const accessAdminGithubAppState = () => getState(AdminGithubAppState)

export const useAdminGithubAppState = () => useState(accessAdminGithubAppState())

export const GithubAppService = {
  fetchGithubAppRepos: async () => {
<<<<<<< HEAD
    const repos = await client.service('github-app').find()
    dispatchAction(GithubAppActions.githubAppFetched({ result: repos }))
=======
    const repos = await API.instance.client.service('github-app').find()
    dispatchAction(GithubAppActions.GithubAppFetched({ result: repos }))
>>>>>>> ed2731ed
  }
}

export class GithubAppActions {
  static githubAppFetched = defineAction({
    type: 'GITHUBAPP_RETRIEVED' as const,
    result: matches.array as Validator<unknown, GithubAppInterface[]>
  })
}<|MERGE_RESOLUTION|>--- conflicted
+++ resolved
@@ -30,13 +30,8 @@
 
 export const GithubAppService = {
   fetchGithubAppRepos: async () => {
-<<<<<<< HEAD
-    const repos = await client.service('github-app').find()
+    const repos = await API.instance.client.service('github-app').find()
     dispatchAction(GithubAppActions.githubAppFetched({ result: repos }))
-=======
-    const repos = await API.instance.client.service('github-app').find()
-    dispatchAction(GithubAppActions.GithubAppFetched({ result: repos }))
->>>>>>> ed2731ed
   }
 }
 
