--- conflicted
+++ resolved
@@ -25,31 +25,17 @@
   state.batch((s) => {
     switch (action.type) {
       case 'AVATARS_RETRIEVED':
-<<<<<<< HEAD
-        result = action.avatars
-
         s.merge({
           avatars: {
-            avatars: result.data,
-            skip: result.skip,
-            limit: result.limit,
-            total: result.total,
+            avatars: action.avatars.data,
+            skip: action.avatars.skip,
+            limit: action.avatars.limit,
+            total: action.avatars.total,
             retrieving: false,
             fetched: true,
             updateNeeded: false,
             lastFetched: Date.now()
           }
-=======
-        s.merge({
-          avatars: action.avatars.data,
-          skip: action.avatars.skip,
-          limit: action.avatars.limit,
-          total: action.avatars.total,
-          retrieving: false,
-          fetched: true,
-          updateNeeded: false,
-          lastFetched: Date.now()
->>>>>>> 1721635c
         })
     }
   }, action.type)
