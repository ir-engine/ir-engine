--- conflicted
+++ resolved
@@ -53,30 +53,14 @@
 export const AvatarService = {
   fetchAdminAvatars: async (skip = 0, search: string | null = null, orderBy = 'asc') => {
     const dispatch = useDispatch()
-<<<<<<< HEAD
-    {
-      const adminAvatarState = accessAvatarState()
-      const limit = adminAvatarState.limit.value
-      const avatars = await client.service('static-resource').find({
-        query: {
-          $sort: {
-            sid: orderBy === 'desc' ? 0 : 1
-          },
-          $select: ['id', 'sid', 'key', 'name', 'url', 'staticResourceType', 'userId'],
-          staticResourceType: 'avatar',
-          userId: null,
-          $limit: limit,
-          $skip: skip * AVATAR_PAGE_LIMIT,
-          getAvatarThumbnails: true,
-          search: search
-        }
-      })
 
-=======
     const adminAvatarState = accessAvatarState()
     const limit = adminAvatarState.limit.value
     const avatars = await client.service('static-resource').find({
       query: {
+        $sort: {
+          sid: orderBy === 'desc' ? 0 : 1
+        },
         $select: ['id', 'sid', 'key', 'name', 'url', 'staticResourceType', 'userId'],
         staticResourceType: 'avatar',
         userId: null,
@@ -86,10 +70,8 @@
         search: search
       }
     })
-    if (avatars.data.length) {
->>>>>>> 14eb2355
-      dispatch(AvatarAction.avatarsFetched(avatars))
-    }
+
+    dispatch(AvatarAction.avatarsFetched(avatars))
   },
   createAdminAvatar: async (blob: Blob, thumbnail: Blob, data: CreateEditAdminAvatar) => {
     const dispatch = useDispatch()
