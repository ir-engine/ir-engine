import { store, useDispatch } from '../../store'
import { AlertService } from '../../common/services/AlertService'
import { ErrorAction } from '../../common/services/ErrorService'
import { client } from '../../feathers'

import { createState, useState } from '@hookstate/core'
import { Location } from '@xrengine/common/src/interfaces/Location'
import { LocationType } from '@xrengine/common/src/interfaces/LocationType'

import { LocationResult } from '@xrengine/common/src/interfaces/LocationResult'
import { LocationTypesResult } from '@xrengine/common/src/interfaces/LocationTypesResult'

//State
export const LOCATION_PAGE_LIMIT = 100

const state = createState({
  locations: {
    locations: [] as Array<Location>,
    skip: 0,
    limit: LOCATION_PAGE_LIMIT,
    total: 0,
    retrieving: false,
    fetched: false,
    updateNeeded: true,
    created: false,
    lastFetched: Date.now()
  },
  locationTypes: {
    locationTypes: [] as Array<LocationType>,
    updateNeeded: true
  }
})

store.receptors.push((action: LocationActionType): any => {
  state.batch((s) => {
    switch (action.type) {
      case 'ADMIN_LOCATIONS_RETRIEVED':
<<<<<<< HEAD
        result = action.locations
        return s.merge({
          locations: {
            ...s.locations.value,
            locations: result.data,
            skip: result.skip,
            limit: result.limit,
            total: result.total,
            retrieving: false,
            fetched: true,
            updateNeeded: false,
            lastFetched: Date.now()
          }
=======
        return s.locations.merge({
          locations: action.locations.data,
          skip: action.locations.skip,
          limit: action.locations.limit,
          total: action.locations.total,
          retrieving: false,
          fetched: true,
          updateNeeded: false,
          lastFetched: Date.now()
>>>>>>> 1721635c
        })
      case 'ADMIN_LOCATION_CREATED':
        return s.merge({
          locations: {
            ...s.locations.value,
            updateNeeded: true,
            created: true
          }
        })
      case 'ADMIN_LOCATION_PATCHED':
        const locationsList = state.locations.locations.value
        for (let i = 0; i < locationsList.length; i++) {
          if (locationsList[i].id === action.location.id) {
            locationsList[i] = action.location
          } else if (action.location.isLobby && locationsList[i].isLobby) {
            // if updated location is lobby then remove old lobby.
            locationsList[i].isLobby = false
          }
        }
        return s.merge({
          locations: {
            ...s.locations.value,
            locations: locationsList
          }
        })

      case 'ADMIN_LOCATION_REMOVED':
        return s.merge({
          locations: {
            ...s.locations.value,
            updateNeeded: true
          }
        })

      case 'ADMIN_LOCATION_TYPES_RETRIEVED':
<<<<<<< HEAD
        result = action.locationTypesResult
        return s.merge({
          locationTypes: {
            locationTypes: result.data,
            updateNeeded: false
          }
        })
=======
        return s.locationTypes.set({ locationTypes: action.locationTypesResult.data, updateNeeded: false })
>>>>>>> 1721635c
    }
  }, action.type)
})

export const accessLocationState = () => state

export const useLocationState = () => useState(state) as any as typeof state

//Service
export const LocationService = {
  fetchLocationTypes: async () => {
    const dispatch = useDispatch()
    {
      const locationTypes = await client.service('location-type').find()
      dispatch(LocationAction.locationTypesRetrieved(locationTypes))
    }
  },
  patchLocation: async (id: string, location: any) => {
    const dispatch = useDispatch()
    {
      try {
        const result = await client.service('location').patch(id, location)
        dispatch(LocationAction.locationPatched(result))
      } catch (err) {
        console.error(err)
        AlertService.dispatchAlertError(err.message)
      }
    }
  },
  removeLocation: async (id: string) => {
    const dispatch = useDispatch()
    {
      const result = await client.service('location').remove(id)
      dispatch(LocationAction.locationRemoved(result))
    }
  },
  createLocation: async (location: any) => {
    const dispatch = useDispatch()
    {
      try {
        const result = await client.service('location').create(location)
        dispatch(LocationAction.locationCreated(result))
      } catch (err) {
        console.error(err)
        AlertService.dispatchAlertError(err.message)
      }
    }
  },
  fetchAdminLocations: async (incDec?: 'increment' | 'decrement') => {
    const dispatch = useDispatch()
    {
      try {
        const locations = await client.service('location').find({
          query: {
            $sort: {
              name: 1
            },
            $skip: accessLocationState().locations.skip.value,
            $limit: accessLocationState().locations.limit.value,
            adminnedLocations: true
          }
        })
        dispatch(LocationAction.locationsRetrieved(locations))
      } catch (error) {
        console.error(error)
        dispatch(ErrorAction.setReadScopeError(error.message, error.statusCode))
      }
    }
  }
}

//Action
export const LocationAction = {
  locationsRetrieved: (locations: LocationResult) => {
    return {
      type: 'ADMIN_LOCATIONS_RETRIEVED' as const,
      locations: locations
    }
  },
  locationRetrieved: (location: Location) => {
    return {
      type: 'ADMIN_LOCATION_RETRIEVED' as const,
      location: location
    }
  },
  locationCreated: (location: Location) => {
    return {
      type: 'ADMIN_LOCATION_CREATED' as const,
      location: location
    }
  },
  locationPatched: (location: Location) => {
    return {
      type: 'ADMIN_LOCATION_PATCHED' as const,
      location: location
    }
  },
  locationRemoved: (location: Location) => {
    return {
      type: 'ADMIN_LOCATION_REMOVED' as const,
      location: location
    }
  },
  locationBanCreated: () => {
    return {
      type: 'ADMIN_LOCATION_BAN_CREATED' as const
    }
  },
  fetchingCurrentLocation: () => {
    return {
      type: 'ADMIN_FETCH_CURRENT_LOCATION' as const
    }
  },
  locationNotFound: () => {
    return {
      type: 'ADMIN_LOCATION_NOT_FOUND' as const
    }
  },
  locationTypesRetrieved: (locationTypesResult: LocationTypesResult) => {
    return {
      type: 'ADMIN_LOCATION_TYPES_RETRIEVED' as const,
      locationTypesResult: locationTypesResult
    }
  }
}

export type LocationActionType = ReturnType<typeof LocationAction[keyof typeof LocationAction]><|MERGE_RESOLUTION|>--- conflicted
+++ resolved
@@ -35,31 +35,18 @@
   state.batch((s) => {
     switch (action.type) {
       case 'ADMIN_LOCATIONS_RETRIEVED':
-<<<<<<< HEAD
-        result = action.locations
-        return s.merge({
-          locations: {
-            ...s.locations.value,
-            locations: result.data,
-            skip: result.skip,
-            limit: result.limit,
-            total: result.total,
+        return s.merge({
+          locations: {
+            ...s.locations.value,
+            locations: action.locations.data,
+            skip: action.locations.skip,
+            limit: action.locations.limit,
+            total: action.locations.total,
             retrieving: false,
             fetched: true,
             updateNeeded: false,
             lastFetched: Date.now()
           }
-=======
-        return s.locations.merge({
-          locations: action.locations.data,
-          skip: action.locations.skip,
-          limit: action.locations.limit,
-          total: action.locations.total,
-          retrieving: false,
-          fetched: true,
-          updateNeeded: false,
-          lastFetched: Date.now()
->>>>>>> 1721635c
         })
       case 'ADMIN_LOCATION_CREATED':
         return s.merge({
@@ -95,17 +82,12 @@
         })
 
       case 'ADMIN_LOCATION_TYPES_RETRIEVED':
-<<<<<<< HEAD
-        result = action.locationTypesResult
         return s.merge({
           locationTypes: {
-            locationTypes: result.data,
+            locationTypes: action.locationTypesResult.data,
             updateNeeded: false
           }
         })
-=======
-        return s.locationTypes.set({ locationTypes: action.locationTypesResult.data, updateNeeded: false })
->>>>>>> 1721635c
     }
   }, action.type)
 })
