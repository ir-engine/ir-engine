--- conflicted
+++ resolved
@@ -96,32 +96,12 @@
     orderBy = 'asc'
   ) => {
     const dispatch = useDispatch()
-<<<<<<< HEAD
-    {
-      try {
-        const locations = (await client.service('location').find({
-          query: {
-            $sort: {
-              name: orderBy === 'desc' ? 0 : 1
-            },
-            $skip: skip * LOCATION_PAGE_LIMIT,
-            $limit: accessLocationState().limit.value,
-            adminnedLocations: true,
-            search: value
-          }
-        })) as Paginated<Location>
-        dispatch(LocationAction.locationsRetrieved(locations))
-      } catch (error) {
-        console.error(error)
-        dispatch(ErrorAction.setReadScopeError(error.message, error.statusCode))
-      }
-=======
 
     try {
       const locations = (await client.service('location').find({
         query: {
           $sort: {
-            name: 1
+            name: orderBy === 'desc' ? 0 : 1
           },
           $skip: skip * LOCATION_PAGE_LIMIT,
           $limit: accessLocationState().limit.value,
@@ -133,38 +113,17 @@
     } catch (error) {
       console.error(error)
       dispatch(ErrorAction.setReadScopeError(error.message, error.statusCode))
->>>>>>> 14eb2355
     }
   },
   searchAdminLocations: async (value, orderBy = 'asc') => {
     const dispatch = useDispatch()
-<<<<<<< HEAD
-    {
-      try {
-        const result = (await client.service('location').find({
-          query: {
-            search: value,
-            $sort: {
-              name: orderBy === 'desc' ? 0 : 1
-            },
-            $skip: accessLocationState().skip.value,
-            $limit: accessLocationState().limit.value,
-            adminnedLocations: true
-          }
-        })) as Paginated<Location>
-        dispatch(LocationAction.locationsRetrieved(result))
-      } catch (error) {
-        console.error(error)
-        dispatch(ErrorAction.setReadScopeError(error.message, error.statusCode))
-      }
-=======
 
     try {
       const result = (await client.service('location').find({
         query: {
           search: value,
           $sort: {
-            name: 1
+            name: orderBy === 'desc' ? 0 : 1
           },
           $skip: accessLocationState().skip.value,
           $limit: accessLocationState().limit.value,
@@ -175,7 +134,6 @@
     } catch (error) {
       console.error(error)
       dispatch(ErrorAction.setReadScopeError(error.message, error.statusCode))
->>>>>>> 14eb2355
     }
   }
 }
