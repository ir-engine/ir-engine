/*
CPAL-1.0 License

The contents of this file are subject to the Common Public Attribution License
Version 1.0. (the "License"); you may not use this file except in compliance
with the License. You may obtain a copy of the License at
https://github.com/EtherealEngine/etherealengine/blob/dev/LICENSE.
The License is based on the Mozilla Public License Version 1.1, but Sections 14
and 15 have been added to cover use of software over a computer network and 
provide for limited attribution for the Original Developer. In addition, 
Exhibit A has been modified to be consistent with Exhibit B.

Software distributed under the License is distributed on an "AS IS" basis,
WITHOUT WARRANTY OF ANY KIND, either express or implied. See the License for the
specific language governing rights and limitations under the License.

The Original Code is Ethereal Engine.

The Original Developer is the Initial Developer. The Initial Developer of the
Original Code is the Ethereal Engine team.

All portions of the code written by the Ethereal Engine team are Copyright © 2021-2023 
Ethereal Engine. All Rights Reserved.
*/

import * as mediasoupClient from 'mediasoup-client'
import {
  Consumer,
  DataProducer,
  DtlsParameters,
  MediaKind,
  Transport as MediaSoupTransport,
  Producer,
  RtpParameters,
  SctpStreamParameters
} from 'mediasoup-client/lib/types'
import type { EventEmitter } from 'primus'
import Primus from 'primus-client'

import config from '@etherealengine/common/src/config'
import { PeerID } from '@etherealengine/common/src/interfaces/PeerID'
import multiLogger from '@etherealengine/common/src/logger'
import { getSearchParamFromURL } from '@etherealengine/common/src/utils/getSearchParamFromURL'
import { Engine } from '@etherealengine/engine/src/ecs/classes/Engine'
import { EngineActions, EngineState } from '@etherealengine/engine/src/ecs/classes/EngineState'
import {
  MediaStreamAppData,
  MediaTagType,
  NetworkState,
  addNetwork,
  removeNetwork,
  screenshareAudioDataChannelType,
  screenshareVideoDataChannelType,
  webcamAudioDataChannelType,
  webcamVideoDataChannelType
} from '@etherealengine/engine/src/networking/NetworkState'
import { NetworkTopics, createNetwork } from '@etherealengine/engine/src/networking/classes/Network'
import { PUBLIC_STUN_SERVERS } from '@etherealengine/engine/src/networking/constants/STUNServers'
import {
  CAM_VIDEO_SIMULCAST_CODEC_OPTIONS,
  CAM_VIDEO_SIMULCAST_ENCODINGS,
  SCREEN_SHARE_SIMULCAST_ENCODINGS
} from '@etherealengine/engine/src/networking/constants/VideoConstants'
import { NetworkPeerFunctions } from '@etherealengine/engine/src/networking/functions/NetworkPeerFunctions'
import { AuthTask } from '@etherealengine/engine/src/networking/functions/receiveJoinWorld'
import { UserID } from '@etherealengine/engine/src/schemas/user/user.schema'
import { State, dispatchAction, getMutableState, getState, none } from '@etherealengine/hyperflux'
import {
  Action,
  Topic,
  addActionReceptor,
  removeActionReceptor
} from '@etherealengine/hyperflux/functions/ActionFunctions'

import { ChannelID } from '@etherealengine/common/src/dbmodels/Channel'
import { DataChannelType } from '@etherealengine/common/src/interfaces/DataChannelType'
import { matches } from '@etherealengine/engine/src/common/functions/MatchesUtils'
import {
  MediasoupDataProducerActions,
  MediasoupDataProducerConsumerState
} from '@etherealengine/engine/src/networking/systems/MediasoupDataProducerConsumerState'
import {
  MediaProducerActions,
  MediasoupMediaConsumerActions,
  MediasoupMediaProducerConsumerState,
  MediasoupMediaProducersConsumersObjectsState
} from '@etherealengine/engine/src/networking/systems/MediasoupMediaProducerConsumerState'
import {
  MediasoupTransportActions,
  MediasoupTransportObjectsState,
  MediasoupTransportState
} from '@etherealengine/engine/src/networking/systems/MediasoupTransportState'
import { MathUtils } from 'three'
import { LocationInstanceState } from '../common/services/LocationInstanceConnectionService'
import { MediaInstanceState } from '../common/services/MediaInstanceConnectionService'
import {
  startFaceTracking,
  startLipsyncTracking,
  stopFaceTracking,
  stopLipsyncTracking
} from '../media/webcam/WebcamInput'
import { AuthState } from '../user/services/AuthService'
import { MediaStreamState, MediaStreamService as _MediaStreamService } from './MediaStreams'
import { clearPeerMediaChannels } from './PeerMediaChannelState'

const logger = multiLogger.child({ component: 'client-core:SocketWebRTCClientFunctions' })

export type WebRTCTransportExtension = Omit<MediaSoupTransport, 'appData'> & { appData: MediaStreamAppData }
export type ProducerExtension = Omit<Producer, 'appData'> & { appData: MediaStreamAppData }
export type ConsumerExtension = Omit<Consumer, 'appData'> & {
  appData: MediaStreamAppData
}

let id = 0

// import { encode, decode } from 'msgpackr'

// Adds support for Promise to Primus client
// Each 'data' listener function needs to be named something unique in order for removeListener to
// not remove all 'data' listener functions
export const promisedRequest = (network: SocketWebRTCClientNetwork, type: any, data = {}) => {
  return new Promise<any>((resolve) => {
    const responseFunction = (data) => {
      if (data.type.toString() === message.type.toString() && message.id === data.id) {
        resolve(data.data)
        network.transport.primus.removeListener('data', responseFunction)
      }
    }
    Object.defineProperty(responseFunction, 'name', { value: `responseFunction${id}`, writable: true })
    const message = {
      type: type,
      data: data,
      id: id++
    }
    network.transport.primus.write(message)

    network.transport.primus.on('data', responseFunction)
  })
}

const handleFailedConnection = (topic: Topic, instanceID: UserID) => {
  console.log('handleFailedConnection', topic, instanceID)
  if (topic === NetworkTopics.world) {
    const locationInstanceConnectionState = getMutableState(LocationInstanceState)
    locationInstanceConnectionState.instances[instanceID].set(none)
  } else {
    const mediaInstanceConnectionState = getMutableState(MediaInstanceState)
    mediaInstanceConnectionState.instances[instanceID].set(none)
  }
}

export const closeNetwork = (network: SocketWebRTCClientNetwork) => {
  const networkState = getMutableState(NetworkState).networks[network.id] as State<SocketWebRTCClientNetwork>
  networkState.connected.set(false)
  networkState.authenticated.set(false)
  networkState.ready.set(false)
  const transportState = getState(MediasoupTransportState)[network.id]
  if (transportState) {
    for (const { transportID } of Object.values(transportState)) {
      const transport = getState(MediasoupTransportObjectsState)[transportID]
      transport.close()
    }
  }
  network.transport.heartbeat && clearInterval(network.transport.heartbeat)
  network.transport.primus?.end()
  network.transport.primus?.removeAllListeners()
  networkState.transport.primus.set(null!)
}

export const initializeNetwork = (id: string, hostId: UserID, topic: Topic) => {
  const mediasoupDevice = new mediasoupClient.Device(
    getMutableState(EngineState).isBot.value ? { handlerName: 'Chrome74' } : undefined
  )

  const transport = {
    messageToPeer: (peerId: PeerID, data: any) => {
      network.transport.primus?.write(data)
    },

    messageToAll: (data: any) => {
      network.transport.primus?.write(data)
    },

    bufferToPeer: (dataChannelType: DataChannelType, peerID: PeerID, data: any) => {
      transport.bufferToAll(dataChannelType, data)
    },

    bufferToAll: (dataChannelType: DataChannelType, data: any) => {
      const dataProducer = MediasoupDataProducerConsumerState.getProducerByDataChannel(network.id, dataChannelType) as
        | DataProducer
        | undefined
      if (!dataProducer) return
      if (!dataProducer.closed && dataProducer.readyState === 'open') dataProducer.send(data)
    },
    mediasoupDevice,
    mediasoupLoaded: false,
    primus: null! as Primus,

    heartbeat: null! as NodeJS.Timer // is there an equivalent browser type for this?
  }

  const network = createNetwork(id, hostId, topic, transport)

  return network
}

export type SocketWebRTCClientNetwork = ReturnType<typeof initializeNetwork>

export const connectToNetwork = async (
  instanceID: UserID,
  ipAddress: string,
  port: string,
  locationId?: string | null,
  channelId?: ChannelID | null,
  roomCode?: string | null
) => {
  const authState = getState(AuthState)
  const token = authState.authUser.accessToken

  const query = {
    instanceID,
    locationId,
    channelId,
    roomCode,
    token
  } as {
    instanceID: string
    locationId?: string
    channelId?: ChannelID
    roomCode?: string
    address?: string
    port?: string
    token: string
  }

  if (locationId) delete query.channelId
  if (channelId) delete query.locationId
  if (!roomCode) delete query.roomCode

  let primus: Primus

  try {
    if (
      config.client.localBuild === 'true' ||
      (config.client.appEnv === 'development' && config.client.localNginx !== 'true')
    ) {
      const queryString = new URLSearchParams(query).toString()
      primus = new Primus(`https://${ipAddress as string}:${port.toString()}?${queryString}`)
    } else {
      query.address = ipAddress
      query.port = port.toString()
      const queryString = new URLSearchParams(query).toString()
      primus = new Primus(`${config.client.instanceserverUrl}?${queryString}`)
    }
  } catch (err) {
    logger.error(err)
    return handleFailedConnection(locationId ? NetworkTopics.world : NetworkTopics.media, instanceID)
  }

  const connectionFailTimeout = setTimeout(() => {
    primus.off('incoming::open', onConnect)
    primus.removeAllListeners()
    primus.end()
    handleFailedConnection(locationId ? NetworkTopics.world : NetworkTopics.media, instanceID)
  }, 3000)

  const onConnect = () => {
    const topic = locationId ? NetworkTopics.world : NetworkTopics.media
    getMutableState(NetworkState).hostIds[topic].set(instanceID)
    const network = initializeNetwork(instanceID, instanceID, topic)
    addNetwork(network)

    const networkState = getMutableState(NetworkState).networks[network.id] as State<SocketWebRTCClientNetwork>

    networkState.transport.primus.set(primus)

    primus.off('incoming::open', onConnect)
    logger.info('CONNECTED to port %o', { port })

    clearTimeout(connectionFailTimeout)

    networkState.connected.set(true)
    authenticateNetwork(network)

    const onDisconnect = () => {
      logger.info('Disonnected from network %o', { topic: network.topic, id: network.id })
      leaveNetwork(network)
    }
    primus.on('incoming::end', onDisconnect)
  }
  primus.on('incoming::open', onConnect)

  logger.info('Connecting to instance type: %o', { instanceID, ipAddress, port, channelId, roomCode })
}

export const getChannelIdFromTransport = (network: SocketWebRTCClientNetwork) => {
  const channelConnectionState = getState(MediaInstanceState)
  const mediaNetwork = Engine.instance.mediaNetwork
  const currentChannelInstanceConnection = mediaNetwork && channelConnectionState.instances[mediaNetwork.hostId]
  const isWorldConnection = network.topic === NetworkTopics.world
  return isWorldConnection ? null : currentChannelInstanceConnection?.channelId
}

function actionDataHandler(message) {
  if (!message) return
  const actions = message as any as Required<Action>[]
  // const actions = decode(new Uint8Array(message)) as IncomingActionType[]
  for (const a of actions) {
    Engine.instance.store.actions.incoming.push(a)
  }
}

export async function authenticateNetwork(network: SocketWebRTCClientNetwork) {
  if (network.authenticated) return

  logger.info('Authenticating instance: %o', { topic: network.topic, id: network.id })

  const networkState = getMutableState(NetworkState).networks[network.id] as State<SocketWebRTCClientNetwork>

  const authState = getState(AuthState)
  const accessToken = authState.authUser.accessToken
  const inviteCode = getSearchParamFromURL('inviteCode')
  const payload = { accessToken, peerID: Engine.instance.peerID, inviteCode }

  const { status, routerRtpCapabilities, cachedActions } = await new Promise<AuthTask>((resolve) => {
    const onAuthentication = (response: AuthTask) => {
      if (response.status !== 'pending') {
        clearInterval(interval)
        resolve(response)
        network.transport.primus.off('data', onAuthentication)
      }
    }

    network.transport.primus.on('data', onAuthentication)

    const interval = setInterval(() => {
      // ensure we're still connected
      if (!network.transport.primus) {
        clearInterval(interval)
        resolve({ status: 'fail' })
        return
      }

      network.transport.primus.write(payload)
    }, 100)
  })

  if (status !== 'success') {
    logger.error(status)
    return logger.error(new Error('Unable to connect with credentials'))
  }

  networkState.authenticated.set(true)

  // must be in an interval so that it runs outside of the animation frame loop
  network.transport.heartbeat = setInterval(() => {
    network.transport.messageToPeer(network.hostPeerID, [])
  }, 1000)

  network.transport.primus.on('data', actionDataHandler)

  // handle cached actions
  for (const action of cachedActions!) Engine.instance.store.actions.incoming.push({ ...action, $fromCache: true })

  Engine.instance.store.actions.outgoing[network.topic].queue.push(
    ...Engine.instance.store.actions.outgoing[network.topic].history
  )

  const isWorldConnection = network.topic === NetworkTopics.world

  if (isWorldConnection) {
    const spectateUserId = getSearchParamFromURL('spectate')
    if (spectateUserId) {
      dispatchAction(EngineActions.spectateUser({ user: spectateUserId }))
    }

    // todo move to a reactor
    getMutableState(EngineState).connectedWorld.set(true)
  }

  ;(network.transport.mediasoupDevice.loaded
    ? Promise.resolve()
    : network.transport.mediasoupDevice.load({
        routerRtpCapabilities
      })
  ).then(() => {
    networkState.transport.mediasoupLoaded.set(true)
    dispatchAction(
      MediasoupTransportActions.requestTransport({
        peerID: Engine.instance.peerID,
        direction: 'send',
        sctpCapabilities: network.transport.mediasoupDevice.sctpCapabilities,
        $network: network.id,
        $topic: network.topic,
        $to: network.hostPeerID
      })
    )

    dispatchAction(
      MediasoupTransportActions.requestTransport({
        peerID: Engine.instance.peerID,
        direction: 'recv',
        sctpCapabilities: network.transport.mediasoupDevice.sctpCapabilities,
        $network: network.id,
        $topic: network.topic,
        $to: network.hostPeerID
      })
    )

    logger.info('Successfully loaded routerRtpCapabilities')
  })

  logger.info('Successfully connected to instance type: %o', { topic: network.topic, id: network.id })
}

<<<<<<< HEAD
/**
 *
 * @param network
 * @param dataChannelType
 * @param type
 * @param customInitInfo
 */
export async function createDataProducer(
  network: SocketWebRTCClientNetwork,
  dataChannelType: DataChannelType,
  type = 'raw',
  customInitInfo: any = {}
): Promise<void> {
  console.log('createDataProducer', dataChannelType, network.sendTransport)
  if (network.dataProducers.has(dataChannelType)) return
  const sendTransport = network.sendTransport
  const dataProducer = await sendTransport?.produceData({
    appData: { data: customInitInfo },
    ordered: false,
    label: dataChannelType,
    // maxPacketLifeTime: 0,
    maxRetransmits: 1,
    protocol: type // sub-protocol for type of data to be transmitted on the channel e.g. json, raw etc. maybe make type an enum rather than string
  })
  // dataProducer.on("open", () => {
  //     network.dataProducer.send(JSON.stringify({ info: 'init' }));
  // });
  dataProducer?.on('transportclose', () => {
    dataProducer?.close()
  })
  network?.dataProducers?.set(dataChannelType, dataProducer)
=======
export const waitForTransports = async (network: SocketWebRTCClientNetwork) => {
  const promise = new Promise<void>((resolve) => {
    const interval = setInterval(() => {
      if (network.ready) {
        clearInterval(interval)
        resolve()
        return
      }
    }, 100)
  })
  return promise
>>>>>>> 81cdfd16
}

export const onTransportCreated = async (action: typeof MediasoupTransportActions.transportCreated.matches._TYPE) => {
  const network = getState(NetworkState).networks[action.$network] as SocketWebRTCClientNetwork

<<<<<<< HEAD
  await producer.close()
}
// utility function to create a transport and hook up signaling logic
// appropriate to the transport's direction

/**
 *
 * @param network
 * @param dataChannelType
 */
export async function createDataConsumer(
  network: SocketWebRTCClientNetwork,
  dataChannelType: DataChannelType
): Promise<void> {
  console.log('createDataConsumer', dataChannelType)
  if (network.dataConsumers.has(dataChannelType)) return console.log('aready has consumer')
  const response = await promisedRequest(network, MessageTypes.WebRTCConsumeData.toString(), {
    label: dataChannelType
  })
  // console.log({ response })
}
=======
  const { transportID, direction, sctpParameters, iceParameters, iceCandidates, dtlsParameters } = action
>>>>>>> 81cdfd16

  const channelId = getChannelIdFromTransport(network)

  let transport: MediaSoupTransport

  const iceServers = config.client.nodeEnv === 'production' ? PUBLIC_STUN_SERVERS : []

  const transportOptions = {
    id: action.transportID,
    sctpParameters: sctpParameters as any,
    iceParameters: iceParameters as any,
    iceCandidates: iceCandidates as any,
    dtlsParameters: dtlsParameters as any,
    iceServers
  }

  if (direction === 'recv') {
    transport = await network.transport.mediasoupDevice.createRecvTransport(transportOptions)
  } else if (direction === 'send') {
    transport = await network.transport.mediasoupDevice.createSendTransport(transportOptions)
  } else throw new Error(`bad transport 'direction': ${direction}`)

  getMutableState(MediasoupTransportObjectsState)[transportID].set(transport)

  // mediasoup-client will emit a connect event when media needs to
  // start flowing for the first time. send dtlsParameters to the
  // server, then call callback() on success or errback() on failure.

  transport.on(
    'connect',
    async (
      { dtlsParameters }: { dtlsParameters: DtlsParameters },
      callback: () => void,
      errback: (error: Error) => void
    ) => {
      const requestID = MathUtils.generateUUID()
      dispatchAction(
        MediasoupTransportActions.requestTransportConnect({
          requestID,
          transportID,
          dtlsParameters,
          $network: network.id,
          $topic: network.topic,
          $to: network.hostPeerID
        })
      )

      //  TODO - this is an anti pattern, how else can we resolve this? inject a system?
      try {
        const transportConnected = await new Promise<typeof MediasoupTransportActions.transportConnected.matches._TYPE>(
          (resolve, reject) => {
            const onAction = (action) => {
              if (action.requestID !== requestID) return
              matches(action)
                .when(MediasoupTransportActions.transportConnected.matches, (action) => {
                  removeActionReceptor(onAction)
                  resolve(action)
                })
                .when(MediasoupTransportActions.requestTransportConnectError.matches, (action) => {
                  removeActionReceptor(onAction)
                  logger.error(action.error)
                  reject(new Error(action.error))
                })
            }
            addActionReceptor(onAction)
          }
        )
        callback()
      } catch (e) {
        logger.error('Transport connect error', e)
        errback(e)
      }
    }
  )

  if (direction === 'send') {
    transport.on(
      'produce',
      async (
        {
          kind,
          rtpParameters,
          appData
        }: { kind: MediaKind; rtpParameters: RtpParameters; appData: MediaStreamAppData },
        callback: (arg0: { id: string }) => void,
        errback: (error: Error) => void
      ) => {
        const mediaStreamState = getMutableState(MediaStreamState)
        let paused = false

        switch (appData.mediaTag) {
          case webcamVideoDataChannelType:
            paused = mediaStreamState.videoPaused.value
            break
          case webcamAudioDataChannelType:
            paused = mediaStreamState.audioPaused.value
            break
          case screenshareVideoDataChannelType:
            paused = mediaStreamState.screenShareVideoPaused.value
            break
          case screenshareAudioDataChannelType:
            paused = mediaStreamState.screenShareAudioPaused.value
            break
          default:
            return logger.error('Unkown media type on transport produce', appData.mediaTag)
        }

        // tell the server what it needs to know from us in order to set
        // up a server-side producer object, and get back a
        // producer.id. call callback() on success or errback() on
        // failure.
        const requestID = MathUtils.generateUUID()
        dispatchAction(
          MediaProducerActions.requestProducer({
            requestID,
            transportID,
            kind,
            rtpParameters,
            paused,
            appData,
            $network: network.id,
            $topic: network.topic,
            $to: network.hostPeerID
          })
        )

        //  TODO - this is an anti pattern, how else can we resolve this? inject a system?
        try {
          const producerPromise = await new Promise<typeof MediaProducerActions.producerCreated.matches._TYPE>(
            (resolve, reject) => {
              const onAction = (action) => {
                if (action.requestID !== requestID) return
                matches(action)
                  .when(MediaProducerActions.producerCreated.matches, (action) => {
                    removeActionReceptor(onAction)
                    resolve(action)
                  })
                  .when(MediaProducerActions.requestProducerError.matches, (action) => {
                    removeActionReceptor(onAction)
                    logger.error(action.error)
                    reject(new Error(action.error))
                  })
              }
              addActionReceptor(onAction)
            }
          )
          callback({ id: producerPromise.producerID })
        } catch (e) {
          errback(e)
        }
      }
    )

    transport.on(
      'producedata',
      async (
        parameters: {
          sctpStreamParameters: SctpStreamParameters
          label: DataChannelType
          protocol: string
          appData: Record<string, unknown>
        },
        callback: (arg0: { id: string }) => void,
        errback: (error: Error) => void
      ) => {
        const { sctpStreamParameters, label, protocol, appData } = parameters

        const requestID = MathUtils.generateUUID()
        dispatchAction(
          MediasoupDataProducerActions.requestProducer({
            requestID,
            transportID: transportOptions.id,
            sctpStreamParameters,
            dataChannel: label,
            protocol,
            appData,
            $network: network.id,
            $topic: network.topic,
            $to: network.hostPeerID
          })
        )

        //  TODO - this is an anti pattern, how else can we resolve this? inject a system?
        try {
          const producerPromise = await new Promise<typeof MediasoupDataProducerActions.producerCreated.matches._TYPE>(
            (resolve, reject) => {
              const onAction = (action) => {
                if (action.requestID !== requestID) return
                matches(action)
                  .when(MediasoupDataProducerActions.producerCreated.matches, (action) => {
                    removeActionReceptor(onAction)
                    resolve(action)
                  })
                  .when(MediasoupDataProducerActions.requestProducerError.matches, (action) => {
                    removeActionReceptor(onAction)
                    logger.error(action.error)
                    reject(new Error(action.error))
                  })
              }
              addActionReceptor(onAction)
            }
          )

          callback({ id: producerPromise.producerID })
        } catch (e) {
          errback(e)
        }
      }
    )
  }

  // any time a transport transitions to closed,
  // failed, or disconnected, leave the  and reset
  transport.on('connectionstatechange', async (state: string) => {
    if (state === 'closed' || state === 'failed' || state === 'disconnected') {
      logger.error('Transport %o transitioned to state ' + state, transport)
      logger.error(
        'If this occurred unexpectedly shortly after joining a world, check that the instanceserver nodegroup has public IP addresses.'
      )
      logger.info('Waiting 5 seconds to make a new transport')
      setTimeout(() => {
        logger.info('Re-creating transport after unexpected closing/fail/disconnect %o', {
          direction,
          channelId
        })
        // ensure the network still exists and we want to re-create the transport
        if (
          !getState(NetworkState).networks[network.id] ||
          !network.transport.primus ||
          network.transport.primus.disconnect
        )
          return

        dispatchAction(
          MediasoupTransportActions.requestTransport({
            peerID: Engine.instance.peerID,
            direction,
            sctpCapabilities: network.transport.mediasoupDevice.sctpCapabilities,
            $network: network.id,
            $topic: network.topic,
            $to: network.hostPeerID
          })
        )
      }, 5000)
    }
  })
}

export async function configureMediaTransports(mediaTypes: string[]): Promise<boolean> {
  const mediaStreamState = getMutableState(MediaStreamState)
  if (
    mediaTypes.indexOf('video') > -1 &&
    (mediaStreamState.videoStream.value == null || !mediaStreamState.videoStream.value.active)
  ) {
    await _MediaStreamService.startCamera()

    if (!mediaStreamState.videoStream.value) {
      logger.warn('Video stream is null, camera must have failed or be missing')
      return false
    }
  }

  if (
    mediaTypes.indexOf('audio') > -1 &&
    (mediaStreamState.audioStream.value == null || !mediaStreamState.audioStream.value.active)
  ) {
    await _MediaStreamService.startMic()

    if (mediaStreamState.audioStream.value == null) {
      logger.warn('Audio stream is null, mic must have failed or be missing')
      return false
    }
  }
  return true
}

export async function createCamVideoProducer(network: SocketWebRTCClientNetwork): Promise<void> {
  const channelConnectionState = getState(MediaInstanceState)
  const currentChannelInstanceConnection = channelConnectionState.instances[network.hostId]
  const channelId = currentChannelInstanceConnection.channelId
  const mediaStreamState = getMutableState(MediaStreamState)
  if (mediaStreamState.videoStream.value !== null) {
    await waitForTransports(network)
    const transport = MediasoupTransportState.getTransport(network.id, 'send') as WebRTCTransportExtension

    try {
      let produceInProgress = false
      await new Promise((resolve) => {
        const waitForProducer = setInterval(async () => {
          if (!mediaStreamState.camVideoProducer.value || mediaStreamState.camVideoProducer.value.closed) {
            if (!produceInProgress) {
              produceInProgress = true
              const producer = (await transport.produce({
                track: mediaStreamState.videoStream.value!.getVideoTracks()[0],
                encodings: CAM_VIDEO_SIMULCAST_ENCODINGS,
                codecOptions: CAM_VIDEO_SIMULCAST_CODEC_OPTIONS,
                appData: { mediaTag: webcamVideoDataChannelType, channelId: channelId }
              })) as any as ProducerExtension
              getMutableState(MediasoupMediaProducersConsumersObjectsState).producers[producer.id].set(producer)
              mediaStreamState.camVideoProducer.set(producer)
            }
          } else {
            clearInterval(waitForProducer)
            produceInProgress = false
            resolve(true)
          }
        }, 100)
      })
      if (mediaStreamState.videoPaused.value) await mediaStreamState.camVideoProducer.value!.pause()
      else if (mediaStreamState.camVideoProducer.value)
        resumeProducer(network, mediaStreamState.camVideoProducer.value!)
    } catch (err) {
      logger.error(err, 'Error producing video')
    }
  }
}

export async function createCamAudioProducer(network: SocketWebRTCClientNetwork): Promise<void> {
  const channelConnectionState = getState(MediaInstanceState)
  const currentChannelInstanceConnection = channelConnectionState.instances[network.hostId]
  const channelId = currentChannelInstanceConnection.channelId
  const mediaStreamState = getMutableState(MediaStreamState)
  if (mediaStreamState.audioStream.value !== null) {
    //To control the producer audio volume, we need to clone the audio track and connect a Gain to it.
    //This Gain is saved on MediaStreamState so it can be accessed from the user's component and controlled.
    const audioTrack = mediaStreamState.audioStream.value.getAudioTracks()[0]
    const ctx = new AudioContext()
    const src = ctx.createMediaStreamSource(new MediaStream([audioTrack]))
    const dst = ctx.createMediaStreamDestination()
    const gainNode = ctx.createGain()
    gainNode.gain.value = 1
    ;[src, gainNode, dst].reduce((a, b) => a && (a.connect(b) as any))
    mediaStreamState.microphoneGainNode.set(gainNode)
    mediaStreamState.audioStream.value.removeTrack(audioTrack)
    mediaStreamState.audioStream.value.addTrack(dst.stream.getAudioTracks()[0])
    // same thing for audio, but we can use our already-created

    await waitForTransports(network)
    const transport = MediasoupTransportState.getTransport(network.id, 'send') as WebRTCTransportExtension

    try {
      // Create a new transport for audio and start producing
      let produceInProgress = false
      await new Promise((resolve) => {
        const waitForProducer = setInterval(async () => {
          if (!mediaStreamState.camAudioProducer.value || mediaStreamState.camAudioProducer.value.closed) {
            if (!produceInProgress) {
              produceInProgress = true
              const producer = (await transport.produce({
                track: mediaStreamState.audioStream.value!.getAudioTracks()[0],
                appData: { mediaTag: webcamAudioDataChannelType, channelId: channelId }
              })) as any as ProducerExtension
              getMutableState(MediasoupMediaProducersConsumersObjectsState).producers[producer.id].set(producer)
              mediaStreamState.camAudioProducer.set(producer)
            }
          } else {
            clearInterval(waitForProducer)
            produceInProgress = false
            resolve(true)
          }
        }, 100)
      })

      if (mediaStreamState.audioPaused.value) mediaStreamState.camAudioProducer.value!.pause()
      else if (mediaStreamState.camAudioProducer.value)
        resumeProducer(network, mediaStreamState.camAudioProducer.value!)
    } catch (err) {
      logger.error(err, 'Error producing video')
    }
  }
}

export async function subscribeToTrack(
  network: SocketWebRTCClientNetwork,
  peerID: PeerID,
  mediaTag: MediaTagType,
  producerId: string,
  channelId: ChannelID
) {
  const primus = network.transport.primus
  if (primus?.disconnect) return

  const mediaStreamState = getState(MediaStreamState)

  const selfProducerIds = [mediaStreamState.camVideoProducer?.id, mediaStreamState.camAudioProducer?.id]
  const channelConnectionState = getState(MediaInstanceState)
  const currentChannelInstanceConnection = channelConnectionState.instances[network.hostId]

  const existingConsumer = MediasoupMediaProducerConsumerState.getConsumerByPeerIdAndMediaTag(
    network.id,
    peerID,
    mediaTag
  ) as ConsumerExtension
  const consumerMatch = !!existingConsumer && existingConsumer?.id === producerId

  if (
    !producerId ||
    selfProducerIds.includes(producerId) ||
    //The commented portion below was causing re-creation of consumers when the existing one was merely unable
    //to provide data for a short time. If it's necessary for some logic to work, then it should be rewritten
    //to do something like record when it started being muted, and only run if it's been muted for a while.
    consumerMatch /*|| !(consumerMatch.track?.muted && consumerMatch.track?.enabled)*/ ||
    currentChannelInstanceConnection.channelId !== channelId
  ) {
    return //console.error('Invalid consumer', producerId, selfProducerIds, consumerMatch, currentChannelInstanceConnection.channelId === channelId)
  }

  // ask the server to create a server-side consumer object and send us back the info we need to create a client-side consumer
  dispatchAction(
    MediasoupMediaConsumerActions.requestConsumer({
      mediaTag,
      peerID,
      rtpCapabilities: network.transport.mediasoupDevice.rtpCapabilities,
      channelID: channelId,
      $network: network.id,
      $topic: network.topic,
      $to: network.hostPeerID
    })
  )
}

export const receiveConsumerHandler = async (
  action: typeof MediasoupMediaConsumerActions.consumerCreated.matches._TYPE
) => {
  const network = getState(NetworkState).networks[action.$network] as SocketWebRTCClientNetwork

  const { peerID, mediaTag, channelID, paused } = action

  await waitForTransports(network)
  const transport = MediasoupTransportState.getTransport(network.id, 'recv') as WebRTCTransportExtension

  const consumer = (await transport.consume({
    id: action.consumerID,
    producerId: action.producerID,
    rtpParameters: action.rtpParameters as any,
    kind: action.kind!,
    appData: { peerID, mediaTag, channelId: channelID }
  })) as unknown as ConsumerExtension

  // if we do already have a consumer, we shouldn't have called this method
  const existingConsumer = MediasoupMediaProducerConsumerState.getConsumerByPeerIdAndMediaTag(
    network.id,
    peerID,
    mediaTag
  ) as ConsumerExtension

  if (!existingConsumer) {
    getMutableState(MediasoupMediaProducersConsumersObjectsState).consumers[consumer.id].set(consumer)
    // okay, we're ready. let's ask the peer to send us media
    if (!paused) resumeConsumer(network, consumer)
    else pauseConsumer(network, consumer)
  } else if (existingConsumer.track?.muted) {
    dispatchAction(
      MediasoupMediaConsumerActions.consumerClosed({
        consumerID: existingConsumer.id,
        $network: network.id,
        $topic: network.topic,
        $to: peerID
      })
    )
    getMutableState(MediasoupMediaProducersConsumersObjectsState).consumers[consumer.id].set(consumer)
    // okay, we're ready. let's ask the peer to send us media
    if (!paused) {
      resumeConsumer(network, consumer)
    } else {
      pauseConsumer(network, consumer)
    }
  } else {
    dispatchAction(
      MediasoupMediaConsumerActions.consumerClosed({
        consumerID: consumer.id,
        $network: network.id,
        $topic: network.topic,
        $to: peerID
      })
    )
  }
}

export function pauseConsumer(network: SocketWebRTCClientNetwork, consumer: ConsumerExtension) {
  dispatchAction(
    MediasoupMediaConsumerActions.consumerPaused({
      consumerID: consumer.id,
      paused: true,
      $network: network.id,
      $topic: network.topic,
      $to: network.hostPeerID
    })
  )
}

export function resumeConsumer(network: SocketWebRTCClientNetwork, consumer: ConsumerExtension) {
  dispatchAction(
    MediasoupMediaConsumerActions.consumerPaused({
      consumerID: consumer.id,
      paused: false,
      $network: network.id,
      $topic: network.topic,
      $to: network.hostPeerID
    })
  )
}

export function pauseProducer(network: SocketWebRTCClientNetwork, producer: ProducerExtension) {
  dispatchAction(
    MediaProducerActions.producerPaused({
      producerID: producer.id,
      globalMute: false,
      paused: true,
      $network: network.id,
      $topic: network.topic
    })
  )
}

export function resumeProducer(network: SocketWebRTCClientNetwork, producer: ProducerExtension) {
  dispatchAction(
    MediaProducerActions.producerPaused({
      producerID: producer.id,
      globalMute: false,
      paused: false,
      $network: network.id,
      $topic: network.topic
    })
  )
}

export function globalMuteProducer(network: SocketWebRTCClientNetwork, producer: { id: any }) {
  dispatchAction(
    MediaProducerActions.producerPaused({
      producerID: producer.id,
      globalMute: true,
      paused: true,
      $network: network.id,
      $topic: network.topic
    })
  )
}

export function globalUnmuteProducer(network: SocketWebRTCClientNetwork, producer: { id: any }) {
  dispatchAction(
    MediaProducerActions.producerPaused({
      producerID: producer.id,
      globalMute: false,
      paused: false,
      $network: network.id,
      $topic: network.topic
    })
  )
}

export function setPreferredConsumerLayer(
  network: SocketWebRTCClientNetwork,
  consumer: ConsumerExtension,
  layer: number
) {
  dispatchAction(
    MediasoupMediaConsumerActions.consumerLayers({
      consumerID: consumer.id,
      layer,
      $network: network.id,
      $topic: network.topic,
      $to: network.hostPeerID
    })
  )
}

export const toggleFaceTracking = async () => {
  const mediaStreamState = getMutableState(MediaStreamState)
  if (mediaStreamState.faceTracking.value) {
    mediaStreamState.faceTracking.set(false)
    stopFaceTracking()
    stopLipsyncTracking()
  } else {
    const mediaNetwork = Engine.instance.mediaNetwork as SocketWebRTCClientNetwork
    if (await configureMediaTransports(['video', 'audio'])) {
      mediaStreamState.faceTracking.set(true)
      startFaceTracking()
      startLipsyncTracking()
    }
  }
}

export const toggleMicrophonePaused = async () => {
  const mediaStreamState = getMutableState(MediaStreamState)
  const mediaNetwork = Engine.instance.mediaNetwork as SocketWebRTCClientNetwork
  if (await configureMediaTransports(['audio'])) {
    if (!mediaStreamState.camAudioProducer.value) await createCamAudioProducer(mediaNetwork)
    else {
      const audioPaused = mediaStreamState.audioPaused.value
      if (audioPaused) resumeProducer(mediaNetwork, mediaStreamState.camAudioProducer.value!)
      else pauseProducer(mediaNetwork, mediaStreamState.camAudioProducer.value!)
      mediaStreamState.audioPaused.set(!audioPaused)
    }
  }
}

export const toggleWebcamPaused = async () => {
  const mediaStreamState = getMutableState(MediaStreamState)
  const mediaNetwork = Engine.instance.mediaNetwork as SocketWebRTCClientNetwork
  if (await configureMediaTransports(['video'])) {
    if (!mediaStreamState.camVideoProducer.value) await createCamVideoProducer(mediaNetwork)
    else {
      const videoPaused = mediaStreamState.videoPaused.value
      if (videoPaused) resumeProducer(mediaNetwork, mediaStreamState.camVideoProducer.value!)
      else pauseProducer(mediaNetwork, mediaStreamState.camVideoProducer.value!)
      mediaStreamState.videoPaused.set(!videoPaused)
    }
  }
}

export const toggleScreenshare = async () => {
  const mediaStreamState = getMutableState(MediaStreamState)
  const mediaNetwork = Engine.instance.mediaNetwork as SocketWebRTCClientNetwork
  if (mediaStreamState.screenVideoProducer.value) await stopScreenshare(mediaNetwork)
  else await startScreenshare(mediaNetwork)
}

export const toggleScreenshareAudioPaused = async () => {
  const mediaStreamState = getMutableState(MediaStreamState)
  const mediaNetwork = Engine.instance.mediaNetwork as SocketWebRTCClientNetwork
  const audioPaused = mediaStreamState.screenShareAudioPaused.value
  if (audioPaused) resumeProducer(mediaNetwork, mediaStreamState.screenAudioProducer.value!)
  else pauseProducer(mediaNetwork, mediaStreamState.screenAudioProducer.value!)
  mediaStreamState.screenShareAudioPaused.set(!audioPaused)
}

export const toggleScreenshareVideoPaused = async () => {
  const mediaStreamState = getMutableState(MediaStreamState)
  const mediaNetwork = Engine.instance.mediaNetwork as SocketWebRTCClientNetwork
  const videoPaused = mediaStreamState.screenShareVideoPaused.value
  if (videoPaused) await startScreenshare(mediaNetwork)
  else await stopScreenshare(mediaNetwork)
}

export function leaveNetwork(network: SocketWebRTCClientNetwork) {
  try {
    if (!network) return
    closeNetwork(network)

    NetworkPeerFunctions.destroyAllPeers(network)
    removeNetwork(network)

    if (network.topic === NetworkTopics.media) {
      clearPeerMediaChannels()
      getMutableState(NetworkState).hostIds.media.set(none)
      getMutableState(MediaInstanceState).instances[network.id].set(none)
    } else {
      getMutableState(NetworkState).hostIds.world.set(none)
      getMutableState(LocationInstanceState).instances[network.id].set(none)
      // if world has a media server connection
      if (Engine.instance.mediaNetwork) {
        leaveNetwork(Engine.instance.mediaNetwork as SocketWebRTCClientNetwork)
      }
      const parsed = new URL(window.location.href)
      const query = parsed.searchParams
      query.delete('roomCode')
      query.delete('instanceId')
      parsed.search = query.toString()
      if (typeof history.pushState !== 'undefined') {
        window.history.replaceState({}, '', parsed.toString())
      }
    }
  } catch (err) {
    logger.error(err, 'Error with leave()')
  }
}

export const startScreenshare = async (network: SocketWebRTCClientNetwork) => {
  logger.info('Start screen share')
  const mediaStreamState = getMutableState(MediaStreamState)

  // get a screen share track
  mediaStreamState.localScreen.set(
    await navigator.mediaDevices.getDisplayMedia({
      video: true,
      audio: true
    })
  )

  const channelConnectionState = getState(MediaInstanceState)
  const currentChannelInstanceConnection = channelConnectionState.instances[network.hostId]
  const channelId = currentChannelInstanceConnection.channelId

  await waitForTransports(network)
  const transport = MediasoupTransportState.getTransport(network.id, 'send') as WebRTCTransportExtension

  // create a producer for video
  const videoProducer = (await transport.produce({
    track: mediaStreamState.localScreen.value!.getVideoTracks()[0],
    encodings: SCREEN_SHARE_SIMULCAST_ENCODINGS,
    codecOptions: CAM_VIDEO_SIMULCAST_CODEC_OPTIONS,
    appData: { mediaTag: screenshareVideoDataChannelType, channelId }
  })) as any as ProducerExtension
  mediaStreamState.screenVideoProducer.set(videoProducer)

  getMutableState(MediasoupMediaProducersConsumersObjectsState).producers[videoProducer.id].set(videoProducer)

  // create a producer for audio, if we have it
  if (mediaStreamState.localScreen.value!.getAudioTracks().length) {
    const audioProducer = (await transport.produce({
      track: mediaStreamState.localScreen.value!.getAudioTracks()[0],
      appData: { mediaTag: screenshareAudioDataChannelType, channelId }
    })) as any as ProducerExtension
    mediaStreamState.screenAudioProducer.set(audioProducer)
    mediaStreamState.screenShareAudioPaused.set(false)
    getMutableState(MediasoupMediaProducersConsumersObjectsState).producers[audioProducer.id].set(audioProducer)
  }

  // handler for screen share stopped event (triggered by the
  // browser's built-in screen sharing ui)
  mediaStreamState.screenVideoProducer.value!.track!.onended = async () => {
    return stopScreenshare(network)
  }

  mediaStreamState.screenShareVideoPaused.set(false)
}

export const stopScreenshare = async (network: SocketWebRTCClientNetwork) => {
  logger.info('Screen share stopped')
  const mediaStreamState = getMutableState(MediaStreamState)

  console.log(mediaStreamState.screenVideoProducer.value, mediaStreamState.screenShareVideoPaused.value)
  if (mediaStreamState.screenVideoProducer.value) {
    await mediaStreamState.screenVideoProducer.value.pause()
    mediaStreamState.screenShareVideoPaused.set(true)
    dispatchAction(
      MediaProducerActions.producerClosed({
        producerID: mediaStreamState.screenVideoProducer.value.id,
        $network: network.id,
        $topic: network.topic
      })
    )
    await mediaStreamState.screenVideoProducer.value.close()
    mediaStreamState.screenVideoProducer.set(null)
  }

  if (mediaStreamState.screenAudioProducer.value) {
    dispatchAction(
      MediaProducerActions.producerClosed({
        producerID: mediaStreamState.screenAudioProducer.value.id,
        $network: network.id,
        $topic: network.topic
      })
    )
    await mediaStreamState.screenAudioProducer.value.close()
    mediaStreamState.screenAudioProducer.set(null)
    mediaStreamState.screenShareAudioPaused.set(true)
  }
}

type Primus = EventEmitter & {
  buffer: any[]
  disconnect: boolean
  emitter: any //EventEmitter
  offlineHandler: () => void
  online: boolean
  onlineHandler: () => void
  options: {
    pingTimeout: 45000
    queueSize: number
    reconnect: any
    strategy: string
    timeout: number
    transport: any
  }
  readable: boolean
  readyState: number
  recovery: any
  socket: WebSocket
  timers: any
  transformers: { outgoing: Array<any>; incoming: Array<any> }
  transport: any
  url: URL
  writable: boolean
  _events: any
  _eventsCount: number

  AVOID_WEBSOCKETS: false
  NETWORK_EVENTS: unknown
  ark: any
  authorization: false
  client: unknown
  clone: unknown
  critical: unknown
  decoder: unknown
  destroy: () => void
  emits: unknown
  encoder: unknown
  end: () => void
  heartbeat: unknown
  id: unknown
  initialise: unknown
  merge: unknown
  open: unknown
  parse: unknown
  pathname: '/primus'
  plugin: unknown
  protocol: unknown
  querystring: unknown
  querystringify: unknown
  reserved: unknown
  send: unknown
  timeout: unknown
  transform: unknown
  transforms: unknown
  uri: unknown
  version: '7.3.4'
  write: (data: any) => void
  _write: unknown
}<|MERGE_RESOLUTION|>--- conflicted
+++ resolved
@@ -413,39 +413,6 @@
   logger.info('Successfully connected to instance type: %o', { topic: network.topic, id: network.id })
 }
 
-<<<<<<< HEAD
-/**
- *
- * @param network
- * @param dataChannelType
- * @param type
- * @param customInitInfo
- */
-export async function createDataProducer(
-  network: SocketWebRTCClientNetwork,
-  dataChannelType: DataChannelType,
-  type = 'raw',
-  customInitInfo: any = {}
-): Promise<void> {
-  console.log('createDataProducer', dataChannelType, network.sendTransport)
-  if (network.dataProducers.has(dataChannelType)) return
-  const sendTransport = network.sendTransport
-  const dataProducer = await sendTransport?.produceData({
-    appData: { data: customInitInfo },
-    ordered: false,
-    label: dataChannelType,
-    // maxPacketLifeTime: 0,
-    maxRetransmits: 1,
-    protocol: type // sub-protocol for type of data to be transmitted on the channel e.g. json, raw etc. maybe make type an enum rather than string
-  })
-  // dataProducer.on("open", () => {
-  //     network.dataProducer.send(JSON.stringify({ info: 'init' }));
-  // });
-  dataProducer?.on('transportclose', () => {
-    dataProducer?.close()
-  })
-  network?.dataProducers?.set(dataChannelType, dataProducer)
-=======
 export const waitForTransports = async (network: SocketWebRTCClientNetwork) => {
   const promise = new Promise<void>((resolve) => {
     const interval = setInterval(() => {
@@ -457,37 +424,12 @@
     }, 100)
   })
   return promise
->>>>>>> 81cdfd16
 }
 
 export const onTransportCreated = async (action: typeof MediasoupTransportActions.transportCreated.matches._TYPE) => {
   const network = getState(NetworkState).networks[action.$network] as SocketWebRTCClientNetwork
 
-<<<<<<< HEAD
-  await producer.close()
-}
-// utility function to create a transport and hook up signaling logic
-// appropriate to the transport's direction
-
-/**
- *
- * @param network
- * @param dataChannelType
- */
-export async function createDataConsumer(
-  network: SocketWebRTCClientNetwork,
-  dataChannelType: DataChannelType
-): Promise<void> {
-  console.log('createDataConsumer', dataChannelType)
-  if (network.dataConsumers.has(dataChannelType)) return console.log('aready has consumer')
-  const response = await promisedRequest(network, MessageTypes.WebRTCConsumeData.toString(), {
-    label: dataChannelType
-  })
-  // console.log({ response })
-}
-=======
   const { transportID, direction, sctpParameters, iceParameters, iceCandidates, dtlsParameters } = action
->>>>>>> 81cdfd16
 
   const channelId = getChannelIdFromTransport(network)
 
