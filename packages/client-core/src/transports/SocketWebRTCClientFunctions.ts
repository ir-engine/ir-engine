/*
CPAL-1.0 License

The contents of this file are subject to the Common Public Attribution License
Version 1.0. (the "License"); you may not use this file except in compliance
with the License. You may obtain a copy of the License at
https://github.com/EtherealEngine/etherealengine/blob/dev/LICENSE.
The License is based on the Mozilla Public License Version 1.1, but Sections 14
and 15 have been added to cover use of software over a computer network and 
provide for limited attribution for the Original Developer. In addition, 
Exhibit A has been modified to be consistent with Exhibit B.

Software distributed under the License is distributed on an "AS IS" basis,
WITHOUT WARRANTY OF ANY KIND, either express or implied. See the License for the
specific language governing rights and limitations under the License.

The Original Code is Ethereal Engine.

The Original Developer is the Initial Developer. The Initial Developer of the
Original Code is the Ethereal Engine team.

All portions of the code written by the Ethereal Engine team are Copyright © 2021-2023 
Ethereal Engine. All Rights Reserved.
*/

import * as mediasoupClient from 'mediasoup-client'
import {
  Consumer,
  DataConsumer,
  DataConsumerOptions,
  DataProducer,
  DtlsParameters,
  MediaKind,
  Transport as MediaSoupTransport,
  Producer,
  RtpParameters,
  SctpStreamParameters
} from 'mediasoup-client/lib/types'
import type { EventEmitter } from 'primus'
import Primus from 'primus-client'
import { v4 as uuidv4 } from 'uuid'

import config from '@etherealengine/common/src/config'
import { AuthTask } from '@etherealengine/common/src/interfaces/AuthTask'
import { PeerID, PeersUpdateType } from '@etherealengine/common/src/interfaces/PeerID'
import multiLogger from '@etherealengine/common/src/logger'
import { getSearchParamFromURL } from '@etherealengine/common/src/utils/getSearchParamFromURL'
import { Engine } from '@etherealengine/engine/src/ecs/classes/Engine'
import { EngineState } from '@etherealengine/engine/src/ecs/classes/EngineState'
import {
  MediaStreamAppData,
  MediaTagType,
  NetworkState,
  dataChannelRegistry,
  removeNetwork,
  screenshareAudioDataChannelType,
  screenshareVideoDataChannelType,
  updateNetwork,
  webcamAudioDataChannelType,
  webcamVideoDataChannelType
} from '@etherealengine/engine/src/networking/NetworkState'
import { NetworkTopics, TransportInterface, createNetwork } from '@etherealengine/engine/src/networking/classes/Network'
import { PUBLIC_STUN_SERVERS } from '@etherealengine/engine/src/networking/constants/STUNServers'
import {
  CAM_VIDEO_SIMULCAST_CODEC_OPTIONS,
  CAM_VIDEO_SIMULCAST_ENCODINGS,
  SCREEN_SHARE_SIMULCAST_ENCODINGS
} from '@etherealengine/engine/src/networking/constants/VideoConstants'
import { MessageTypes } from '@etherealengine/engine/src/networking/enums/MessageTypes'
import { NetworkPeerFunctions } from '@etherealengine/engine/src/networking/functions/NetworkPeerFunctions'
import { receiveJoinMediaServer } from '@etherealengine/engine/src/networking/functions/receiveJoinMediaServer'
import {
  JoinWorldRequestData,
  receiveJoinWorld
} from '@etherealengine/engine/src/networking/functions/receiveJoinWorld'
import { Channel } from '@etherealengine/engine/src/schemas/interfaces/Channel'
import { UserID } from '@etherealengine/engine/src/schemas/user/user.schema'
import { dispatchAction, getMutableState, getState, none, removeActionsForTopic } from '@etherealengine/hyperflux'
import {
  Action,
  Topic,
  addActionReceptor,
  removeActionReceptor
} from '@etherealengine/hyperflux/functions/ActionFunctions'

import { ChannelID } from '@etherealengine/common/src/dbmodels/Channel'
import { DataChannelType } from '@etherealengine/common/src/interfaces/DataChannelType'
import { matches } from '@etherealengine/engine/src/common/functions/MatchesUtils'
import {
  MediaConsumerActions,
  MediaProducerActions
} from '@etherealengine/engine/src/networking/systems/MediaProducerConsumerState'
import { MathUtils } from 'three'
import {
  LocationInstanceConnectionAction,
  LocationInstanceConnectionService,
  LocationInstanceState
} from '../common/services/LocationInstanceConnectionService'
import {
  MediaInstanceConnectionAction,
  MediaInstanceConnectionService,
  MediaInstanceState
} from '../common/services/MediaInstanceConnectionService'
import { NetworkConnectionService } from '../common/services/NetworkConnectionService'
import {
  startFaceTracking,
  startLipsyncTracking,
  stopFaceTracking,
  stopLipsyncTracking
} from '../media/webcam/WebcamInput'
import { ChannelState } from '../social/services/ChannelService'
import { LocationState } from '../social/services/LocationService'
import { AuthState } from '../user/services/AuthService'
import { updateNearbyAvatars } from './FilteredUsersSystem'
import { MediaStreamState, MediaStreamService as _MediaStreamService } from './MediaStreams'
import { clearPeerMediaChannels } from './PeerMediaChannelState'

const logger = multiLogger.child({ component: 'client-core:SocketWebRTCClientFunctions' })

export type WebRTCTransportExtension = Omit<MediaSoupTransport, 'appData'> & { appData: MediaStreamAppData }
export type ProducerExtension = Omit<Producer, 'appData'> & { appData: MediaStreamAppData }
export type ConsumerExtension = Omit<Consumer, 'appData'> & {
  appData: MediaStreamAppData
  /** @deprecated - use MediaProducerConsumerState */
  producerPaused: boolean
}

let id = 0

// import { encode, decode } from 'msgpackr'

// Adds support for Promise to Primus client
// Each 'data' listener function needs to be named something unique in order for removeListener to
// not remove all 'data' listener functions
export const promisedRequest = (network: SocketWebRTCClientNetwork, type: any, data = {}) => {
  return new Promise<any>((resolve) => {
    const responseFunction = (data) => {
      if (data.type.toString() === message.type.toString() && message.id === data.id) {
        resolve(data.data)
        network.primus.removeListener('data', responseFunction)
      }
    }
    Object.defineProperty(responseFunction, 'name', { value: `responseFunction${id}`, writable: true })
    const message = {
      type: type,
      data: data,
      id: id++
    }
    network.primus.write(message)

    network.primus.on('data', responseFunction)
  })
}

const handleFailedConnection = (locationConnectionFailed) => {
  console.log('handleFailedConnection', locationConnectionFailed)
  if (locationConnectionFailed) {
    const currentLocation = getMutableState(LocationState).currentLocation.location
    const locationInstanceConnectionState = getMutableState(LocationInstanceState)
    const instanceId = getState(NetworkState).hostIds.world ?? ''
    if (
      !locationInstanceConnectionState.instances[instanceId]?.connected?.value &&
      !locationInstanceConnectionState.instances[instanceId]?.connecting?.value
    ) {
      dispatchAction(LocationInstanceConnectionAction.disconnect({ instanceId }))
      LocationInstanceConnectionService.provisionServer(
        currentLocation.id.value,
        instanceId || undefined,
        currentLocation.sceneId.value
      )
    }
  } else {
    const mediaInstanceConnectionState = getMutableState(MediaInstanceState)
    const instanceId = getState(NetworkState).hostIds.media ?? ''
    if (!mediaInstanceConnectionState.instances[instanceId]?.connected?.value) {
      dispatchAction(MediaInstanceConnectionAction.disconnect({ instanceId }))
      const authState = getMutableState(AuthState)
      const chatState = getMutableState(ChannelState)
      const channelState = chatState.channels
      const channels = channelState.channels.value as Channel[]
      const channelEntries = Object.values(channels).filter((channel) => !!channel) as any
      const activeChannel = channelEntries.find((entry) => entry.id === chatState.targetChannelId.value)
      if (activeChannel) MediaInstanceConnectionService.provisionServer(activeChannel?.id, true)
    }
  }
  return
}

export const closeNetwork = async (network: SocketWebRTCClientNetwork) => {
  network.recvTransport?.close()
  network.sendTransport?.close()
  network.recvTransport = null!
  network.sendTransport = null!
  network.heartbeat && clearInterval(network.heartbeat)
  network.primus?.end()
  network.primus?.removeAllListeners()
  network.primus = null!
}

<<<<<<< HEAD
export const initializeNetwork = (id: string, hostId: UserId, topic: Topic) => {
=======
export const initializeNetwork = (hostId: UserID, topic: Topic) => {
>>>>>>> 4f9ff3f7
  const mediasoupDevice = new mediasoupClient.Device(
    getMutableState(EngineState).isBot.value ? { handlerName: 'Chrome74' } : undefined
  )

  const transport = {
    messageToPeer: (peerId: PeerID, data: any) => {
      network.primus?.write(data)
    },

    messageToAll: (data: any) => {
      network.primus?.write(data)
    },

    bufferToPeer: (dataChannelType: DataChannelType, peerID: PeerID, data: any) => {
      transport.bufferToAll(dataChannelType, data)
    },

    bufferToAll: (dataChannelType: DataChannelType, data: any) => {
      const dataProducer = network.dataProducers.get(dataChannelType)
      if (!dataProducer) return
      if (!dataProducer.closed && dataProducer.readyState === 'open') dataProducer.send(data)
    }
  } as TransportInterface

  const network = createNetwork(id, hostId, topic, {
    mediasoupDevice,
    transport,
    reconnecting: false,
    recvTransport: null! as MediaSoupTransport,
    sendTransport: null! as MediaSoupTransport,
    primus: null! as Primus,
    /** List of data producer nodes. */
    dataProducers: new Map<DataChannelType, DataProducer>(),

    /** List of data consumer nodes. */
    dataConsumers: new Map<DataChannelType, DataConsumer>(),
    heartbeat: null! as NodeJS.Timer, // is there an equivalent browser type for this?

    producers: [] as ProducerExtension[],
    consumers: [] as ConsumerExtension[]
  })

  return network
}

export type SocketWebRTCClientNetwork = ReturnType<typeof initializeNetwork>

export const connectToNetwork = async (
  network: SocketWebRTCClientNetwork,
  args: {
    ipAddress: string
    port: string
    locationId?: string | null
    channelId?: ChannelID | null
    roomCode?: string | null
  }
) => {
  const authState = getState(AuthState)
  const token = authState.authUser.accessToken

  const { ipAddress, port, locationId, channelId, roomCode } = args

  const query = {
    locationId,
    channelId,
    roomCode,
    token
  } as {
    locationId?: string
    channelId?: ChannelID
    roomCode?: string
    address?: string
    port?: string
    token: string
  }

  if (locationId) delete query.channelId
  if (channelId) delete query.locationId
  if (!roomCode) delete query.roomCode

  let primus: Primus

  try {
    if (
      config.client.localBuild === 'true' ||
      (config.client.appEnv === 'development' && config.client.localNginx !== 'true')
    ) {
      const queryString = new URLSearchParams(query).toString()
      primus = new Primus(`https://${ipAddress as string}:${port.toString()}?${queryString}`)
    } else {
      query.address = ipAddress
      query.port = port.toString()
      const queryString = new URLSearchParams(query).toString()
      primus = new Primus(`${config.client.instanceserverUrl}?${queryString}`)
    }
  } catch (err) {
    logger.error(err)
    return handleFailedConnection(locationId != null)!
  }

  network.primus = primus

  const connectionFailTimeout = setTimeout(() => {
    return handleFailedConnection(locationId != null)
  }, 3000)

  await new Promise<void>((resolve) => {
    primus.on('incoming::open', (event) => {
      clearTimeout(connectionFailTimeout)
      if (network.reconnecting) {
        network.reconnecting = false
        network.primus._connected = false
        return
      }

      if (network.primus._connected) return
      network.primus._connected = true

      logger.info('CONNECT to port %o', { port, locationId })
      onConnectToInstance(network)

      // Send heartbeat every second
      network.heartbeat = setInterval(() => {
        network.primus.write({ type: MessageTypes.Heartbeat.toString() })
      }, 1000)
      resolve()
    })
  })
}

type Primus = EventEmitter & {
  buffer: any[]
  disconnect: boolean
  emitter: any //EventEmitter
  offlineHandler: () => void
  online: boolean
  onlineHandler: () => void
  options: {
    pingTimeout: 45000
    queueSize: number
    reconnect: any
    strategy: string
    timeout: number
    transport: any
  }
  readable: boolean
  readyState: number
  recovery: any
  socket: WebSocket
  timers: any
  transformers: { outgoing: Array<any>; incoming: Array<any> }
  transport: any
  url: URL
  writable: boolean
  _connected: boolean
  _events: any
  _eventsCount: number

  AVOID_WEBSOCKETS: false
  NETWORK_EVENTS: unknown
  ark: any
  authorization: false
  client: unknown
  clone: unknown
  critical: unknown
  decoder: unknown
  destroy: unknown
  emits: unknown
  encoder: unknown
  end: () => void
  heartbeat: unknown
  id: unknown
  initialise: unknown
  merge: unknown
  open: unknown
  parse: unknown
  pathname: '/primus'
  plugin: unknown
  protocol: unknown
  querystring: unknown
  querystringify: unknown
  reserved: unknown
  send: unknown
  timeout: unknown
  transform: unknown
  transforms: unknown
  uri: unknown
  version: '7.3.4'
  write: (data: any) => void
  _write: unknown
}

export const getChannelIdFromTransport = (network: SocketWebRTCClientNetwork) => {
  const channelConnectionState = getState(MediaInstanceState)
  const mediaNetwork = Engine.instance.mediaNetwork
  const currentChannelInstanceConnection = mediaNetwork && channelConnectionState.instances[mediaNetwork.hostId]
  const isWorldConnection = network.topic === NetworkTopics.world
  return isWorldConnection ? null : currentChannelInstanceConnection?.channelId
}

function actionDataHandler(message) {
  if (!message) return
  const actions = message as any as Required<Action>[]
  // const actions = decode(new Uint8Array(message)) as IncomingActionType[]
  for (const a of actions) {
    Engine.instance.store.actions.incoming.push(a)
  }
}

export async function onConnectToInstance(network: SocketWebRTCClientNetwork) {
  const isWorldConnection = network.topic === NetworkTopics.world
  logger.info('Connecting to instance type: %o', { topic: network.topic, hostId: network.hostId })

  if (isWorldConnection) {
    dispatchAction(LocationInstanceConnectionAction.instanceServerConnected({ instanceId: network.hostId }))
    dispatchAction(NetworkConnectionService.actions.worldInstanceReconnected({}))
  } else {
    dispatchAction(MediaInstanceConnectionAction.serverConnected({ instanceId: network.hostId }))
    dispatchAction(NetworkConnectionService.actions.mediaInstanceReconnected({}))
  }

  const authState = getState(AuthState)
  const token = authState.authUser.accessToken
  const payload = { accessToken: token, peerID: Engine.instance.peerID }

  const { status } = await new Promise<AuthTask>((resolve) => {
    const interval = setInterval(async () => {
      // ensure we're still connected
      if (!network.primus) {
        clearInterval(interval)
        resolve({ status: 'fail' })
        return
      }
      const response = (await promisedRequest(network, MessageTypes.Authorization.toString(), payload)) as AuthTask
      if (response.status !== 'pending') {
        clearInterval(interval)
        resolve(response)
      }
    }, 100)
  })

  if (status !== 'success') {
    return logger.error(new Error('Unable to connect with credentials'))
  }

  function peerUpdateHandler(peers: Array<PeersUpdateType>) {
    for (const peer of peers) {
      NetworkPeerFunctions.createPeer(network, peer.peerID, peer.peerIndex, peer.userID, peer.userIndex, peer.name)
    }
    for (const [peerID, peer] of network.peers)
      if (!peers.find((p) => p.peerID === peerID)) {
        NetworkPeerFunctions.destroyPeer(network, peerID)
      }
    logger.info('Updated peers %o', { topic: network.topic, peers })
  }

  async function commonDisconnectHandler() {
    network.primus.removeListener('end', commonDisconnectHandler)
    network.primus.removeListener('data', actionDataAndPeerUpdateHandler)
  }
  async function actionDataAndPeerUpdateHandler(message) {
    if (message.type === MessageTypes.ActionData.toString()) actionDataHandler(message.data)
    if (message.type === MessageTypes.UpdatePeers.toString()) peerUpdateHandler(message.data)
  }
  network.primus.on('data', actionDataAndPeerUpdateHandler)
  network.primus.on('end', commonDisconnectHandler)

  const joinWorldRequest = {
    inviteCode: getSearchParamFromURL('inviteCode')
  } as JoinWorldRequestData

  const connectToWorldResponse = await promisedRequest(network, MessageTypes.JoinWorld.toString(), joinWorldRequest)

  if (!connectToWorldResponse || !connectToWorldResponse.routerRtpCapabilities) {
    dispatchAction(NetworkConnectionService.actions.worldInstanceReconnected({}))
    network.reconnecting = false
    onConnectToInstance(network)
    return
  }

  if (!network.mediasoupDevice.loaded) await network.mediasoupDevice.load(connectToWorldResponse)

  if (isWorldConnection) receiveJoinWorld(connectToWorldResponse)
  else receiveJoinMediaServer(connectToWorldResponse)

  if (isWorldConnection) await onConnectToWorldInstance(network)
  else await onConnectToMediaInstance(network)

  network.ready = true

  logger.info('Successfully connected to instance type: %o', { topic: network.topic, hostId: network.hostId })
  //TODO: remove this once all network state properties are reactively set
  updateNetwork(network)
}

export async function onConnectToWorldInstance(network: SocketWebRTCClientNetwork) {
  async function consumeDataHandler(options: DataConsumerOptions) {
    console.log('consumerDataHandler', options)
    const dataConsumer = await network.recvTransport.consumeData({
      ...options,
      // this is unused, but for whatever reason mediasoup will throw an error if it's not defined
      dataProducerId: ''
    })

    // Firefox uses blob as by default hence have to convert binary type of data consumer to 'arraybuffer' explicitly.
    dataConsumer.binaryType = 'arraybuffer'
    network.dataConsumers.set(options.id as DataChannelType, dataConsumer)
    dataConsumer.on('message', (message: any) => {
      try {
        const dataChannelFunctions = dataChannelRegistry.get(dataConsumer.label as DataChannelType)
        if (dataChannelFunctions) {
          for (const func of dataChannelFunctions)
            func(network, dataConsumer.label as DataChannelType, network.hostPeerID, message) // assmume for now data is coming from the host
        }
      } catch (e) {
        console.error(e)
      }
    }) // Handle message received
    dataConsumer.on('close', () => {
      dataConsumer.close()
      network.dataConsumers.delete(options.id as DataChannelType)
    })
  }

  function kickHandler(message) {
    leaveNetwork(network, true)
    dispatchAction(NetworkConnectionService.actions.worldInstanceKicked({ message }))
    logger.info('Client has been kicked from the world')
  }

  async function reconnectHandler() {
    dispatchAction(NetworkConnectionService.actions.worldInstanceReconnected({}))
    network.reconnecting = false
    await onConnectToInstance(network)
    network.primus.removeListener('reconnected', reconnectHandler)
    network.primus.removeListener('disconnection', disconnectHandler)
  }

  async function disconnectHandler() {
    dispatchAction(NetworkConnectionService.actions.worldInstanceDisconnected({}))
    getMutableState(EngineState).connectedWorld.set(false)
    network.primus.removeListener('data', consumeDataAndKickHandler)
  }

  async function consumeDataAndKickHandler(message) {
    if (message.type === MessageTypes.WebRTCConsumeData.toString()) consumeDataHandler(message.data)
    if (message.type === MessageTypes.Kick.toString()) kickHandler(message.data)
  }

  network.primus.on('disconnection', disconnectHandler)
  network.primus.on('reconnected', reconnectHandler)
  network.primus.on('data', consumeDataAndKickHandler)
  network.primus.socket.addEventListener('close', disconnectHandler)
  network.primus.socket.addEventListener('open', reconnectHandler)
  // Get information for how to consume data from server and init a data consumer

  await Promise.all([initSendTransport(network), initReceiveTransport(network)])

  getMutableState(EngineState).connectedWorld.set(true)

  // use sendBeacon to tell the server we're disconnecting when
  // the page unloads
  window.addEventListener('unload', async () => {
    // TODO: Handle this as a full disconnect #5404
    network.primus.write({ type: MessageTypes.LeaveWorld.toString(), id: uuidv4() })
  })
}

export async function onConnectToMediaInstance(network: SocketWebRTCClientNetwork) {
  const mediaStreamState = getMutableState(MediaStreamState)

  async function reconnectHandler() {
    dispatchAction(NetworkConnectionService.actions.mediaInstanceReconnected({}))
    network.reconnecting = false
    await onConnectToInstance(network)
    await updateNearbyAvatars()
    if (mediaStreamState.videoStream.value) {
      if (mediaStreamState.camVideoProducer.value) {
        dispatchAction(
          MediaProducerActions.closeProducer({
            producerID: mediaStreamState.camVideoProducer.value.id,
            $topic: network.topic
          })
        )
        await configureMediaTransports(network, ['video'])
        await createCamVideoProducer(network)
      }
    }
    if (mediaStreamState.audioStream.value) {
      if (mediaStreamState.camAudioProducer.value != null) {
        dispatchAction(
          MediaProducerActions.closeProducer({
            producerID: mediaStreamState.camAudioProducer.value.id,
            $topic: network.topic
          })
        )
        await configureMediaTransports(network, ['audio'])
        await createCamAudioProducer(network)
      }
    }
    network.primus.removeListener('reconnected', reconnectHandler)
    network.primus.removeListener('disconnection', disconnectHandler)
    if (mediaStreamState.screenVideoProducer.value) {
      dispatchAction(
        MediaProducerActions.closeProducer({
          producerID: mediaStreamState.screenVideoProducer.value.id,
          $topic: network.topic
        })
      )
      await mediaStreamState.screenVideoProducer.value?.close()
    }
    if (mediaStreamState.screenAudioProducer.value) {
      dispatchAction(
        MediaProducerActions.closeProducer({
          producerID: mediaStreamState.screenAudioProducer.value.id,
          $topic: network.topic
        })
      )
      await mediaStreamState.screenAudioProducer.value?.close()
    }
  }

  async function disconnectHandler() {
    if (network.recvTransport && network.recvTransport?.closed !== true) await network.recvTransport?.close()
    if (network.sendTransport && network.sendTransport?.closed !== true) await network.sendTransport?.close()
    network.consumers.forEach((consumer) => {
      dispatchAction(
        MediaConsumerActions.closeConsumer({
          consumerID: consumer.id,
          $topic: network.topic
        })
      )
    })
    dispatchAction(NetworkConnectionService.actions.mediaInstanceDisconnected({}))
  }

  network.primus.on('disconnection', disconnectHandler)
  network.primus.on('reconnected', reconnectHandler)
  network.primus.socket.addEventListener('close', disconnectHandler)
  network.primus.socket.addEventListener('open', reconnectHandler)

  await initRouter(network)
  await Promise.all([initSendTransport(network), initReceiveTransport(network)])
}

/**
 *
 * @param network
 * @param dataChannelType
 * @param type
 * @param customInitInfo
 */
export async function createDataProducer(
  network: SocketWebRTCClientNetwork,
  dataChannelType: DataChannelType,
  type = 'raw',
  customInitInfo: any = {}
): Promise<void> {
  console.log('createDataProducer', dataChannelType, network.sendTransport)
  if (network.dataProducers.has(dataChannelType)) return
  const sendTransport = network.sendTransport
  const dataProducer = await sendTransport.produceData({
    appData: { data: customInitInfo },
    ordered: false,
    label: dataChannelType,
    // maxPacketLifeTime: 0,
    maxRetransmits: 1,
    protocol: type // sub-protocol for type of data to be transmitted on the channel e.g. json, raw etc. maybe make type an enum rather than string
  })
  // dataProducer.on("open", () => {
  //     network.dataProducer.send(JSON.stringify({ info: 'init' }));
  // });
  dataProducer.on('transportclose', () => {
    dataProducer?.close()
  })
  network.dataProducers.set(dataChannelType, dataProducer)
}

export function closeDataProducer(network: SocketWebRTCClientNetwork, dataChannelType: DataChannelType) {
  const producer = network.dataProducers.get(dataChannelType)
  dispatchAction(
    MediaProducerActions.closeProducer({
      producerID: producer.id,
      $topic: network.topic
    })
  )
}
// utility function to create a transport and hook up signaling logic
// appropriate to the transport's direction

/**
 *
 * @param network
 * @param dataChannelType
 */
export async function createDataConsumer(
  network: SocketWebRTCClientNetwork,
  dataChannelType: DataChannelType
): Promise<void> {
  console.log('createDataConsumer', dataChannelType)
  if (network.dataConsumers.has(dataChannelType)) return console.log('aready has consumer')
  const response = await promisedRequest(network, MessageTypes.WebRTCConsumeData.toString(), {
    label: dataChannelType
  })
  console.log({ response })
}

export async function createTransport(network: SocketWebRTCClientNetwork, direction: string) {
  const channelId = getChannelIdFromTransport(network)

  logger.info('Creating transport: %o', {
    topic: network.topic,
    direction,
    hostId: network.hostId,
    channelId
  })

  // ask the server to create a server-side transport object and send
  // us back the info we need to create a client-side transport
  let transport: MediaSoupTransport

  const { transportOptions } = await promisedRequest(network, MessageTypes.WebRTCTransportCreate.toString(), {
    direction,
    sctpCapabilities: network.mediasoupDevice.sctpCapabilities,
    channelId
  })

  if (config.client.nodeEnv === 'production') transportOptions.iceServers = PUBLIC_STUN_SERVERS
  if (direction === 'recv') transport = await network.mediasoupDevice.createRecvTransport(transportOptions)
  else if (direction === 'send') transport = await network.mediasoupDevice.createSendTransport(transportOptions)
  else throw new Error(`bad transport 'direction': ${direction}`)

  // mediasoup-client will emit a connect event when media needs to
  // start flowing for the first time. send dtlsParameters to the
  // server, then call callback() on success or errback() on failure.

  transport.on(
    'connect',
    async (
      { dtlsParameters }: { dtlsParameters: DtlsParameters },
      callback: () => void,
      errback: (error: Error) => void
    ) => {
      const connectResult = await promisedRequest(network, MessageTypes.WebRTCTransportConnect.toString(), {
        transportId: transportOptions.id,
        dtlsParameters
      })

      if (connectResult.error) {
        logger.error(connectResult.error, 'Transport connect error')
        return errback(connectResult.error)
      }

      callback()
    }
  )

  if (direction === 'send') {
    transport.on(
      'produce',
      async (
        {
          kind,
          rtpParameters,
          appData
        }: { kind: MediaKind; rtpParameters: RtpParameters; appData: MediaStreamAppData },
        callback: (arg0: { id: string }) => void,
        errback: (error: Error) => void
      ) => {
        const mediaStreamState = getMutableState(MediaStreamState)
        let paused = false

        switch (appData.mediaTag) {
          case webcamVideoDataChannelType:
            paused = mediaStreamState.videoPaused.value
            break
          case webcamAudioDataChannelType:
            paused = mediaStreamState.audioPaused.value
            break
          case screenshareVideoDataChannelType:
            paused = mediaStreamState.screenShareVideoPaused.value
            break
          case screenshareAudioDataChannelType:
            paused = mediaStreamState.screenShareAudioPaused.value
            break
          default:
            return logger.error('Unkown media type on transport produce', appData.mediaTag)
        }

        // tell the server what it needs to know from us in order to set
        // up a server-side producer object, and get back a
        // producer.id. call callback() on success or errback() on
        // failure.
        const requestID = MathUtils.generateUUID()
        dispatchAction(
          MediaProducerActions.requestProducer({
            requestID,
            transportId: transportOptions.id,
            kind,
            rtpParameters,
            paused,
            appData,
            $topic: network.topic,
            $to: network.hostPeerID
          })
        )

        //  TODO - this is an anti pattern, how else can we resolve this? inject a system?
        try {
          const producerPromise = await new Promise<typeof MediaProducerActions.producerCreated.matches._TYPE>(
            (resolve, reject) => {
              const onAction = (action) => {
                if (action.requestID !== requestID) return
                matches(action)
                  .when(MediaProducerActions.producerCreated.matches, (action) => {
                    removeActionReceptor(onAction)
                    resolve(action)
                  })
                  .when(MediaProducerActions.requestProducerError.matches, (action) => {
                    removeActionReceptor(onAction)
                    logger.error(action.error)
                    reject(new Error(action.error))
                  })
              }
              addActionReceptor(onAction)
            }
          )
          callback({ id: producerPromise.producerID })
        } catch (e) {
          errback(e)
        }
      }
    )

    transport.on(
      'producedata',
      async (
        parameters: {
          sctpStreamParameters: SctpStreamParameters
          label?: string | undefined
          protocol?: string | undefined
          appData: Record<string, unknown>
        },
        callback: (arg0: { id: string }) => void,
        errback: (error: Error) => void
      ) => {
        const { sctpStreamParameters, label, protocol, appData } = parameters
        const { error, id } = await promisedRequest(network, MessageTypes.WebRTCProduceData.toString(), {
          transportId: transport.id,
          sctpStreamParameters,
          label,
          protocol,
          appData
        })

        if (error) {
          logger.error(error)
          errback(error)
          return
        }

        return callback({ id })
      }
    )
  }

  // any time a transport transitions to closed,
  // failed, or disconnected, leave the  and reset
  transport.on('connectionstatechange', async (state: string) => {
    if (state === 'closed' || state === 'failed' || state === 'disconnected') {
      NetworkPeerFunctions.destroyAllPeers(network)
      dispatchAction(
        network.topic === NetworkTopics.world
          ? NetworkConnectionService.actions.worldInstanceDisconnected({})
          : NetworkConnectionService.actions.mediaInstanceDisconnected({})
      )
      logger.error(new Error(`Transport ${transport} transitioned to state ${state}.`))
      logger.error(
        'If this occurred unexpectedly shortly after joining a world, check that the instanceserver nodegroup has public IP addresses.'
      )
      logger.info('Waiting 5 seconds to make a new transport')
      setTimeout(async () => {
        logger.info('Re-creating transport after unexpected closing/fail/disconnect %o', {
          direction,
          channelId
        })
        await createTransport(network, direction)
        logger.info('Re-created transport %o', { direction, channelId })
        dispatchAction(
          network.topic === NetworkTopics.world
            ? NetworkConnectionService.actions.worldInstanceReconnected({})
            : NetworkConnectionService.actions.mediaInstanceReconnected({})
        )
      }, 5000)
    }
  })
  ;(transport as any).channelId = channelId

  return transport
}

export async function initReceiveTransport(network: SocketWebRTCClientNetwork): Promise<void> {
  network.recvTransport = await createTransport(network, 'recv')
}

export async function initSendTransport(network: SocketWebRTCClientNetwork): Promise<void> {
  network.sendTransport = await createTransport(network, 'send')
}

export async function initRouter(network: SocketWebRTCClientNetwork): Promise<void> {
  const channelId = getChannelIdFromTransport(network)
  await promisedRequest(network, MessageTypes.InitializeRouter.toString(), {
    channelId
  })
}

export async function configureMediaTransports(
  network: SocketWebRTCClientNetwork | null,
  mediaTypes: string[]
): Promise<boolean> {
  const mediaStreamState = getMutableState(MediaStreamState)
  if (
    mediaTypes.indexOf('video') > -1 &&
    (mediaStreamState.videoStream.value == null || !mediaStreamState.videoStream.value.active)
  ) {
    await _MediaStreamService.startCamera()

    if (!mediaStreamState.videoStream.value) {
      logger.warn('Video stream is null, camera must have failed or be missing')
      return false
    }
  }

  if (
    mediaTypes.indexOf('audio') > -1 &&
    (mediaStreamState.audioStream.value == null || !mediaStreamState.audioStream.value.active)
  ) {
    await _MediaStreamService.startMic()

    if (mediaStreamState.audioStream.value == null) {
      logger.warn('Audio stream is null, mic must have failed or be missing')
      return false
    }
  }

  //This probably isn't needed anymore with channels handling all audio and video, but left it in and commented
  //just in case.
  // if (
  //   network.sendTransport == null ||
  //     network.sendTransport.closed === true ||
  //     network.sendTransport.connectionState === 'disconnected'
  // ) {
  //   await initRouter(network)
  //   await Promise.all([initSendTransport(network), initReceiveTransport(network)])
  // }
  return true
}

export async function createCamVideoProducer(network: SocketWebRTCClientNetwork): Promise<void> {
  const channelConnectionState = getState(MediaInstanceState)
  const currentChannelInstanceConnection = channelConnectionState.instances[network.hostId]
  const channelId = currentChannelInstanceConnection.channelId
  const mediaStreamState = getMutableState(MediaStreamState)
  if (mediaStreamState.videoStream.value !== null && currentChannelInstanceConnection.videoEnabled) {
    if (network.sendTransport == null) {
      await new Promise((resolve) => {
        const waitForTransportReadyInterval = setInterval(() => {
          if (network.sendTransport) {
            clearInterval(waitForTransportReadyInterval)
            resolve(true)
          }
        }, 100)
      })
    }
    const transport = network.sendTransport
    try {
      let produceInProgress = false
      await new Promise((resolve) => {
        const waitForProducer = setInterval(async () => {
          if (!mediaStreamState.camVideoProducer.value || mediaStreamState.camVideoProducer.value.closed) {
            if (!produceInProgress) {
              produceInProgress = true
              const producer = (await transport.produce({
                track: mediaStreamState.videoStream.value!.getVideoTracks()[0],
                encodings: CAM_VIDEO_SIMULCAST_ENCODINGS,
                codecOptions: CAM_VIDEO_SIMULCAST_CODEC_OPTIONS,
                appData: { mediaTag: webcamVideoDataChannelType, channelId: channelId }
              })) as any as ProducerExtension
              const networkState = getMutableState(NetworkState).networks[network.hostId]
              networkState.producers.merge([producer])
              mediaStreamState.camVideoProducer.set(producer)
            }
          } else {
            clearInterval(waitForProducer)
            produceInProgress = false
            resolve(true)
          }
        }, 100)
      })
      if (mediaStreamState.videoPaused.value) await mediaStreamState.camVideoProducer.value!.pause()
      else if (mediaStreamState.camVideoProducer.value)
        resumeProducer(network, mediaStreamState.camVideoProducer.value!)
    } catch (err) {
      logger.error(err, 'Error producing video')
    }
  }
}

export async function createCamAudioProducer(network: SocketWebRTCClientNetwork): Promise<void> {
  const channelConnectionState = getState(MediaInstanceState)
  const currentChannelInstanceConnection = channelConnectionState.instances[network.hostId]
  const channelId = currentChannelInstanceConnection.channelId
  const mediaStreamState = getMutableState(MediaStreamState)
  if (mediaStreamState.audioStream.value !== null) {
    //To control the producer audio volume, we need to clone the audio track and connect a Gain to it.
    //This Gain is saved on MediaStreamState so it can be accessed from the user's component and controlled.
    const audioTrack = mediaStreamState.audioStream.value.getAudioTracks()[0]
    const ctx = new AudioContext()
    const src = ctx.createMediaStreamSource(new MediaStream([audioTrack]))
    const dst = ctx.createMediaStreamDestination()
    const gainNode = ctx.createGain()
    gainNode.gain.value = 1
    ;[src, gainNode, dst].reduce((a, b) => a && (a.connect(b) as any))
    mediaStreamState.microphoneGainNode.set(gainNode)
    mediaStreamState.audioStream.value.removeTrack(audioTrack)
    mediaStreamState.audioStream.value.addTrack(dst.stream.getAudioTracks()[0])
    // same thing for audio, but we can use our already-created

    if (network.sendTransport == null) {
      await new Promise((resolve) => {
        const waitForTransportReadyInterval = setInterval(() => {
          if (network.sendTransport) {
            clearInterval(waitForTransportReadyInterval)
            resolve(true)
          }
        }, 100)
      })
    }

    const transport = network.sendTransport
    try {
      // Create a new transport for audio and start producing
      let produceInProgress = false
      await new Promise((resolve) => {
        const waitForProducer = setInterval(async () => {
          if (!mediaStreamState.camAudioProducer.value || mediaStreamState.camAudioProducer.value.closed) {
            if (!produceInProgress) {
              produceInProgress = true
              const producer = (await transport.produce({
                track: mediaStreamState.audioStream.value!.getAudioTracks()[0],
                appData: { mediaTag: webcamAudioDataChannelType, channelId: channelId }
              })) as any as ProducerExtension
              const networkState = getMutableState(NetworkState).networks[network.hostId]
              networkState.producers.merge([producer])
              mediaStreamState.camAudioProducer.set(producer)
            }
          } else {
            clearInterval(waitForProducer)
            produceInProgress = false
            resolve(true)
          }
        }, 100)
      })

      if (mediaStreamState.audioPaused.value) mediaStreamState.camAudioProducer.value!.pause()
      else if (mediaStreamState.camAudioProducer.value)
        resumeProducer(network, mediaStreamState.camAudioProducer.value!)
    } catch (err) {
      logger.error(err, 'Error producing video')
    }
  }
}

export async function endVideoChat(network: SocketWebRTCClientNetwork | null, options: { endConsumers?: boolean }) {
  if (network) {
    const mediaStreamState = getMutableState(MediaStreamState)
    try {
      if (mediaStreamState.camVideoProducer.value) {
        dispatchAction(
          MediaProducerActions.closeProducer({
            producerID: mediaStreamState.camVideoProducer.value.id,
            $topic: network.topic
          })
        )
      }

      if (mediaStreamState.camAudioProducer.value) {
        dispatchAction(
          MediaProducerActions.closeProducer({
            producerID: mediaStreamState.camAudioProducer.value.id,
            $topic: network.topic
          })
        )
      }

      if (mediaStreamState.screenVideoProducer.value) {
        dispatchAction(
          MediaProducerActions.closeProducer({
            producerID: mediaStreamState.screenVideoProducer.value.id,
            $topic: network.topic
          })
        )
      }
      if (mediaStreamState.screenAudioProducer.value) {
        dispatchAction(
          MediaProducerActions.closeProducer({
            producerID: mediaStreamState.screenAudioProducer.value.id,
            $topic: network.topic
          })
        )
      }

      if (options?.endConsumers === true) {
        network.consumers.map((c) => {
          dispatchAction(
            MediaConsumerActions.closeConsumer({
              consumerID: c.id,
              $topic: network.topic
            })
          )
        })
      }

      if (network.recvTransport?.closed !== true && typeof network.recvTransport?.close === 'function')
        await network.recvTransport.close()
      if (network.sendTransport?.closed !== true && typeof network.sendTransport?.close === 'function')
        await network.sendTransport.close()

      resetProducer()
      return true
    } catch (err) {
      logger.error(err, 'EndvideoChat error')
    }
  }
  return true // should this return true or false??
}

export function resetProducer(): void {
  const mediaStreamState = getMutableState(MediaStreamState)
  if (mediaStreamState.audioStream.value) {
    const audioTracks = mediaStreamState.audioStream.value?.getTracks()
    audioTracks.forEach((track) => track.stop())
  }
  if (mediaStreamState.videoStream.value) {
    const videoTracks = mediaStreamState.videoStream.value?.getTracks()
    videoTracks.forEach((track) => track.stop())
  }
  mediaStreamState.camVideoProducer.set(null)
  mediaStreamState.camAudioProducer.set(null)
  mediaStreamState.screenVideoProducer.set(null)
  mediaStreamState.screenAudioProducer.set(null)
  mediaStreamState.audioStream.set(null)
  mediaStreamState.videoStream.set(null)
  mediaStreamState.localScreen.set(null)
}

export async function subscribeToTrack(
  network: SocketWebRTCClientNetwork,
  peerID: PeerID,
  mediaTag: MediaTagType,
  producerId: string,
  channelId: ChannelID
) {
  const primus = network.primus
  if (primus?.disconnect) return

  const mediaStreamState = getState(MediaStreamState)

  const selfProducerIds = [mediaStreamState.camVideoProducer?.id, mediaStreamState.camAudioProducer?.id]
  const channelConnectionState = getState(MediaInstanceState)
  const currentChannelInstanceConnection = channelConnectionState.instances[network.hostId]

  const consumerMatch = network.consumers.find(
    (c) => c?.appData?.peerID === peerID && c?.appData?.mediaTag === mediaTag && c?.producerId === producerId
  )
  if (
    !producerId ||
    selfProducerIds.includes(producerId) ||
    //The commented portion below was causing re-creation of consumers when the existing one was merely unable
    //to provide data for a short time. If it's necessary for some logic to work, then it should be rewritten
    //to do something like record when it started being muted, and only run if it's been muted for a while.
    consumerMatch /*|| !(consumerMatch.track?.muted && consumerMatch.track?.enabled)*/ ||
    currentChannelInstanceConnection.channelId !== channelId
  ) {
    return //console.error('Invalid consumer', producerId, selfProducerIds, consumerMatch, currentChannelInstanceConnection.channelId === channelId)
  }

  // ask the server to create a server-side consumer object and send us back the info we need to create a client-side consumer
  dispatchAction(
    MediaConsumerActions.requestConsumer({
      mediaTag,
      peerID,
      rtpCapabilities: network.mediasoupDevice.rtpCapabilities,
      channelID: channelId,
      $topic: network.topic,
      $to: network.hostPeerID
    })
  )
}

export const receiveConsumerHandler = async (
  network: SocketWebRTCClientNetwork,
  action: typeof MediaConsumerActions.consumerCreated.matches._TYPE
) => {
  const { peerID, mediaTag, channelID, paused } = action

  const consumer = (await network.recvTransport.consume({
    id: action.consumerID,
    producerId: action.producerID,
    rtpParameters: action.rtpParameters as any,
    kind: action.kind!,
    appData: { peerID, mediaTag, channelId: channelID }
  })) as unknown as ConsumerExtension

  consumer.producerPaused = paused

  // if we do already have a consumer, we shouldn't have called this method
  const existingConsumer = network.consumers.find(
    (c) => c?.appData?.peerID === peerID && c?.appData?.mediaTag === mediaTag
  )
  const networkState = getMutableState(NetworkState).networks[network.hostId]
  if (!existingConsumer) {
    networkState.consumers.merge([consumer])
    // okay, we're ready. let's ask the peer to send us media
    if (!paused) resumeConsumer(network, consumer)
    else pauseConsumer(network, consumer)
  } else if (existingConsumer.track?.muted) {
    dispatchAction(
      MediaConsumerActions.closeConsumer({
        consumerID: existingConsumer.id,
        $topic: network.topic,
        $to: peerID
      })
    )
    networkState.consumers.merge([consumer])
    // okay, we're ready. let's ask the peer to send us media
    if (!paused) {
      resumeConsumer(network, consumer)
    } else {
      pauseConsumer(network, consumer)
    }
  } else {
    dispatchAction(
      MediaConsumerActions.closeConsumer({
        consumerID: consumer.id,
        $topic: network.topic,
        $to: peerID
      })
    )
  }
}

export function pauseConsumer(network: SocketWebRTCClientNetwork, consumer: ConsumerExtension) {
  dispatchAction(
    MediaConsumerActions.consumerPaused({
      consumerID: consumer.id,
      paused: true,
      $topic: network.topic,
      $to: network.hostPeerID
    })
  )
}

export function resumeConsumer(network: SocketWebRTCClientNetwork, consumer: ConsumerExtension) {
  dispatchAction(
    MediaConsumerActions.consumerPaused({
      consumerID: consumer.id,
      paused: false,
      $topic: network.topic,
      $to: network.hostPeerID
    })
  )
}

export function pauseProducer(network: SocketWebRTCClientNetwork, producer: ProducerExtension) {
  dispatchAction(
    MediaProducerActions.producerPaused({
      producerID: producer.id,
      globalMute: false,
      paused: true,
      $topic: network.topic
    })
  )
}

export function resumeProducer(network: SocketWebRTCClientNetwork, producer: ProducerExtension) {
  dispatchAction(
    MediaProducerActions.producerPaused({
      producerID: producer.id,
      globalMute: false,
      paused: false,
      $topic: network.topic
    })
  )
}

export function globalMuteProducer(network: SocketWebRTCClientNetwork, producer: { id: any }) {
  dispatchAction(
    MediaProducerActions.producerPaused({
      producerID: producer.id,
      globalMute: true,
      paused: true,
      $topic: network.topic
    })
  )
}

export function globalUnmuteProducer(network: SocketWebRTCClientNetwork, producer: { id: any }) {
  dispatchAction(
    MediaProducerActions.producerPaused({
      producerID: producer.id,
      globalMute: false,
      paused: false,
      $topic: network.topic
    })
  )
}

export async function setPreferredConsumerLayer(
  network: SocketWebRTCClientNetwork,
  consumer: ConsumerExtension,
  layer: number
) {
  await promisedRequest(network, MessageTypes.WebRTCConsumerSetLayers.toString(), {
    consumerId: consumer.id,
    spatialLayer: layer
  })
}

export const toggleFaceTracking = async () => {
  const mediaStreamState = getMutableState(MediaStreamState)
  if (mediaStreamState.faceTracking.value) {
    mediaStreamState.faceTracking.set(false)
    stopFaceTracking()
    stopLipsyncTracking()
  } else {
    const mediaNetwork = Engine.instance.mediaNetwork as SocketWebRTCClientNetwork
    if (await configureMediaTransports(mediaNetwork, ['video', 'audio'])) {
      mediaStreamState.faceTracking.set(true)
      startFaceTracking()
      startLipsyncTracking()
    }
  }
}

export const toggleMicrophonePaused = async () => {
  const mediaStreamState = getMutableState(MediaStreamState)
  const mediaNetwork = Engine.instance.mediaNetwork as SocketWebRTCClientNetwork
  if (await configureMediaTransports(mediaNetwork, ['audio'])) {
    if (!mediaStreamState.camAudioProducer.value) await createCamAudioProducer(mediaNetwork)
    else {
      const audioPaused = mediaStreamState.audioPaused.value
      if (audioPaused) resumeProducer(mediaNetwork, mediaStreamState.camAudioProducer.value!)
      else pauseProducer(mediaNetwork, mediaStreamState.camAudioProducer.value!)
      mediaStreamState.audioPaused.set(!audioPaused)
    }
  }
}

export const toggleWebcamPaused = async () => {
  const mediaStreamState = getMutableState(MediaStreamState)
  const mediaNetwork = Engine.instance.mediaNetwork as SocketWebRTCClientNetwork
  if (await configureMediaTransports(mediaNetwork, ['video'])) {
    if (!mediaStreamState.camVideoProducer.value) await createCamVideoProducer(mediaNetwork)
    else {
      const videoPaused = mediaStreamState.videoPaused.value
      if (videoPaused) resumeProducer(mediaNetwork, mediaStreamState.camVideoProducer.value!)
      else pauseProducer(mediaNetwork, mediaStreamState.camVideoProducer.value!)
      mediaStreamState.videoPaused.set(!videoPaused)
    }
  }
}

export const toggleScreenshare = async () => {
  const mediaStreamState = getMutableState(MediaStreamState)
  const mediaNetwork = Engine.instance.mediaNetwork as SocketWebRTCClientNetwork
  if (mediaStreamState.screenVideoProducer.value) await stopScreenshare(mediaNetwork)
  else await startScreenshare(mediaNetwork)
}

export const toggleScreenshareAudioPaused = async () => {
  const mediaStreamState = getMutableState(MediaStreamState)
  const mediaNetwork = Engine.instance.mediaNetwork as SocketWebRTCClientNetwork
  const audioPaused = mediaStreamState.screenShareAudioPaused.value
  if (audioPaused) resumeProducer(mediaNetwork, mediaStreamState.screenAudioProducer.value!)
  else pauseProducer(mediaNetwork, mediaStreamState.screenAudioProducer.value!)
  mediaStreamState.screenShareAudioPaused.set(!audioPaused)
}

export const toggleScreenshareVideoPaused = async () => {
  const mediaStreamState = getMutableState(MediaStreamState)
  const mediaNetwork = Engine.instance.mediaNetwork as SocketWebRTCClientNetwork
  const videoPaused = mediaStreamState.screenShareVideoPaused.value
  if (videoPaused) await startScreenshare(mediaNetwork)
  else await stopScreenshare(mediaNetwork)
}

export async function leaveNetwork(network: SocketWebRTCClientNetwork, kicked?: boolean) {
  const mediaStreamState = getMutableState(MediaStreamState)
  try {
    if (!network) return
    // Leaving a network should close all transports from the server side.
    // This will also destroy all the associated producers and consumers.
    // All we need to do on the client is null all references.
    await closeNetwork(network)

    if (network.topic === NetworkTopics.media) {
      if (mediaStreamState.audioStream.value) {
        const audioTracks = mediaStreamState.audioStream.value?.getTracks()
        audioTracks.forEach((track) => track.stop())
      }
      if (mediaStreamState.videoStream.value) {
        const videoTracks = mediaStreamState.videoStream.value?.getTracks()
        videoTracks.forEach((track) => track.stop())
      }
      mediaStreamState.camVideoProducer.set(null)
      mediaStreamState.camAudioProducer.set(null)
      mediaStreamState.screenVideoProducer.set(null)
      mediaStreamState.screenAudioProducer.set(null)
      mediaStreamState.videoStream.set(null)
      mediaStreamState.audioStream.set(null)
      mediaStreamState.localScreen.set(null)
      const networkState = getMutableState(NetworkState).networks[network.hostId]
      networkState.consumers.set([])
      clearPeerMediaChannels()
      removeNetwork(network)
      getMutableState(NetworkState).hostIds.media.set(none)
      dispatchAction(MediaInstanceConnectionAction.disconnect({ instanceId: network.hostId }))
    } else {
      NetworkPeerFunctions.destroyAllPeers(network)
      removeNetwork(network)
      getMutableState(NetworkState).hostIds.world.set(none)
      dispatchAction(LocationInstanceConnectionAction.disconnect({ instanceId: network.hostId }))
      getMutableState(EngineState).connectedWorld.set(false)
      // if world has a media server connection
      if (Engine.instance.mediaNetwork) {
        const mediaState = getState(MediaInstanceState).instances[Engine.instance.mediaNetwork.hostId]
        if (!mediaState.channelId && mediaState.connected) {
          await leaveNetwork(Engine.instance.mediaNetwork as SocketWebRTCClientNetwork)
        }
      }
      const parsed = new URL(window.location.href)
      const query = parsed.searchParams
      query.delete('roomCode')
      query.delete('instanceId')
      parsed.search = query.toString()
      if (typeof history.pushState !== 'undefined') {
        window.history.replaceState({}, '', parsed.toString())
      }
    }
    removeActionsForTopic(network.hostId)
  } catch (err) {
    logger.error(err, 'Error with leave()')
  }
}

export const startScreenshare = async (network: SocketWebRTCClientNetwork) => {
  logger.info('Start screen share')
  const mediaStreamState = getMutableState(MediaStreamState)

  // make sure we've joined the  and that we have a sending transport
  if (!network.sendTransport) network.sendTransport = await createTransport(network, 'send')

  // get a screen share track
  mediaStreamState.localScreen.set(
    await navigator.mediaDevices.getDisplayMedia({
      video: true,
      audio: true
    })
  )

  console.log('local screen', mediaStreamState.localScreen.value)

  const channelConnectionState = getState(MediaInstanceState)
  const currentChannelInstanceConnection = channelConnectionState.instances[network.hostId]
  const channelId = currentChannelInstanceConnection.channelId

  // create a producer for video
  mediaStreamState.screenVideoProducer.set(
    (await network.sendTransport.produce({
      track: mediaStreamState.localScreen.value!.getVideoTracks()[0],
      encodings: SCREEN_SHARE_SIMULCAST_ENCODINGS,
      codecOptions: CAM_VIDEO_SIMULCAST_CODEC_OPTIONS,
      appData: { mediaTag: screenshareVideoDataChannelType, channelId }
    })) as any as ProducerExtension
  )

  const networkState = getMutableState(NetworkState).networks[network.hostId]
  networkState.producers.merge([mediaStreamState.screenVideoProducer.value!])

  console.log('screen producer', mediaStreamState.screenVideoProducer.value)

  // create a producer for audio, if we have it
  if (mediaStreamState.localScreen.value!.getAudioTracks().length) {
    mediaStreamState.screenAudioProducer.set(
      (await network.sendTransport.produce({
        track: mediaStreamState.localScreen.value!.getAudioTracks()[0],
        appData: { mediaTag: screenshareAudioDataChannelType, channelId }
      })) as any as ProducerExtension
    )
    mediaStreamState.screenShareAudioPaused.set(false)
    networkState.producers.merge([mediaStreamState.screenAudioProducer.value!])
  }

  // handler for screen share stopped event (triggered by the
  // browser's built-in screen sharing ui)
  mediaStreamState.screenVideoProducer.value!.track!.onended = async () => {
    return stopScreenshare(network)
  }

  mediaStreamState.screenShareVideoPaused.set(false)
}

export const stopScreenshare = async (network: SocketWebRTCClientNetwork) => {
  logger.info('Screen share stopped')
  const mediaStreamState = getMutableState(MediaStreamState)

  console.log(mediaStreamState.screenVideoProducer.value, mediaStreamState.screenShareVideoPaused.value)
  if (mediaStreamState.screenVideoProducer.value) {
    await mediaStreamState.screenVideoProducer.value.pause()
    mediaStreamState.screenShareVideoPaused.set(true)
    dispatchAction(
      MediaProducerActions.closeProducer({
        producerID: mediaStreamState.screenVideoProducer.value.id,
        $topic: network.topic
      })
    )
    await mediaStreamState.screenVideoProducer.value.close()
    mediaStreamState.screenVideoProducer.set(null)
  }

  if (mediaStreamState.screenAudioProducer.value) {
    dispatchAction(
      MediaProducerActions.closeProducer({
        producerID: mediaStreamState.screenAudioProducer.value.id,
        $topic: network.topic
      })
    )
    await mediaStreamState.screenAudioProducer.value.close()
    mediaStreamState.screenAudioProducer.set(null)
    mediaStreamState.screenShareAudioPaused.set(true)
  }
}<|MERGE_RESOLUTION|>--- conflicted
+++ resolved
@@ -197,11 +197,7 @@
   network.primus = null!
 }
 
-<<<<<<< HEAD
-export const initializeNetwork = (id: string, hostId: UserId, topic: Topic) => {
-=======
-export const initializeNetwork = (hostId: UserID, topic: Topic) => {
->>>>>>> 4f9ff3f7
+export const initializeNetwork = (id: string, hostId: UserID, topic: Topic) => {
   const mediasoupDevice = new mediasoupClient.Device(
     getMutableState(EngineState).isBot.value ? { handlerName: 'Chrome74' } : undefined
   )
