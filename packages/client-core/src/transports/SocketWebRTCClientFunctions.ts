--- conflicted
+++ resolved
@@ -910,13 +910,7 @@
       MediaStreams.instance.consumers = []
       Engine.instance.currentWorld.networks.delete(network.hostId)
       Engine.instance.currentWorld._mediaHostId = null!
-<<<<<<< HEAD
-      dispatchAction(
-        MediaInstanceConnectionAction.disconnect({ instanceId: Engine.instance.currentWorld.worldNetwork.hostId })
-      )
-=======
-      store.dispatch(MediaInstanceConnectionAction.disconnect(network.hostId))
->>>>>>> 6bbc0689
+      dispatchAction(MediaInstanceConnectionAction.disconnect({ instanceId: network.hostId }))
     } else {
       Engine.instance.currentWorld.networks.delete(network.hostId)
       Engine.instance.currentWorld._worldHostId = null!
