import {
  DtlsParameters,
  MediaKind,
  Transport as MediaSoupTransport,
  RtpParameters,
  SctpStreamParameters
} from 'mediasoup-client/lib/types'

import { MediaStreams } from '@xrengine/client-core/src/transports/MediaStreams'
import config from '@xrengine/common/src/config'
import { AuthTask } from '@xrengine/common/src/interfaces/AuthTask'
import { ChannelType } from '@xrengine/common/src/interfaces/Channel'
import { MediaStreamAppData, MediaTagType } from '@xrengine/common/src/interfaces/MediaStreamConstants'
import { PeerID, PeersUpdateType } from '@xrengine/common/src/interfaces/PeerID'
import { UserId } from '@xrengine/common/src/interfaces/UserId'
import multiLogger from '@xrengine/common/src/logger'
import { getSearchParamFromURL } from '@xrengine/common/src/utils/getSearchParamFromURL'
import { matches } from '@xrengine/engine/src/common/functions/MatchesUtils'
import { Engine } from '@xrengine/engine/src/ecs/classes/Engine'
import { EngineActions } from '@xrengine/engine/src/ecs/classes/EngineState'
import { NetworkTopics } from '@xrengine/engine/src/networking/classes/Network'
import { PUBLIC_STUN_SERVERS } from '@xrengine/engine/src/networking/constants/STUNServers'
import {
  CAM_VIDEO_SIMULCAST_ENCODINGS,
  SCREEN_SHARE_SIMULCAST_ENCODINGS
} from '@xrengine/engine/src/networking/constants/VideoConstants'
import { MessageTypes } from '@xrengine/engine/src/networking/enums/MessageTypes'
import { MediaNetworkAction } from '@xrengine/engine/src/networking/functions/MediaNetworkAction'
import { NetworkPeerFunctions } from '@xrengine/engine/src/networking/functions/NetworkPeerFunctions'
import { JoinWorldRequestData, receiveJoinWorld } from '@xrengine/engine/src/networking/functions/receiveJoinWorld'
import {
  addActionReceptor,
  dispatchAction,
  none,
  removeActionReceptor,
  removeActionsForTopic
} from '@xrengine/hyperflux'
import { Action } from '@xrengine/hyperflux/functions/ActionFunctions'

import { LocationInstanceConnectionAction } from '../common/services/LocationInstanceConnectionService'
import {
  accessMediaInstanceConnectionState,
  MediaInstanceConnectionAction
} from '../common/services/MediaInstanceConnectionService'
import { NetworkConnectionService } from '../common/services/NetworkConnectionService'
import { MediaStreamAction, MediaStreamService } from '../media/services/MediaStreamService'
import { accessAuthState } from '../user/services/AuthService'
import { ConsumerExtension, SocketWebRTCClientNetwork } from './SocketWebRTCClientNetwork'
import { updateNearbyAvatars } from './UpdateNearbyUsersSystem'

const logger = multiLogger.child({ component: 'client-core:SocketWebRTCClientFunctions' })

export const getChannelTypeIdFromTransport = (network: SocketWebRTCClientNetwork) => {
  const channelConnectionState = accessMediaInstanceConnectionState()
  const mediaNetwork = Engine.instance.currentWorld.mediaNetwork
  const currentChannelInstanceConnection = mediaNetwork && channelConnectionState.instances[mediaNetwork.hostId].ornull
  const isWorldConnection = network.topic === NetworkTopics.world
  return {
    channelType: isWorldConnection ? 'instance' : currentChannelInstanceConnection?.channelType.value,
    channelId: isWorldConnection ? null : currentChannelInstanceConnection?.channelId.value
  }
}

function actionDataHandler(message) {
  if (!message) return
  const actions = message as any as Required<Action>[]
  // const actions = decode(new Uint8Array(message)) as IncomingActionType[]
  for (const a of actions) {
    Engine.instance.store.actions.incoming.push(a)
  }
}

export async function onConnectToInstance(network: SocketWebRTCClientNetwork) {
  const isWorldConnection = network.topic === NetworkTopics.world
  logger.info('Connecting to instance type: %o', { topic: network.topic, hostId: network.hostId })

  if (isWorldConnection) {
    dispatchAction(LocationInstanceConnectionAction.instanceServerConnected({ instanceId: network.hostId }))
    dispatchAction(NetworkConnectionService.actions.worldInstanceReconnected({}))
  } else {
    dispatchAction(MediaInstanceConnectionAction.serverConnected({ instanceId: network.hostId }))
    dispatchAction(NetworkConnectionService.actions.mediaInstanceReconnected({}))
  }

  const authState = accessAuthState()
  const token = authState.authUser.accessToken.value
  const payload = { accessToken: token }

  const { status } = await new Promise<AuthTask>((resolve) => {
    const interval = setInterval(async () => {
      const response = (await network.request(MessageTypes.Authorization.toString(), payload)) as AuthTask
      if (response.status !== 'pending') {
        clearInterval(interval)
        resolve(response)
      }
    }, 100)
  })

  if (status !== 'success') {
    return logger.error(new Error('Unable to connect with credentials'))
  }

  function peerUpdateHandler(peers: Array<PeersUpdateType>) {
    for (const peer of peers) {
      NetworkPeerFunctions.createPeer(network, peer.peerID, peer.peerIndex, peer.userID, peer.userIndex, peer.name)
    }
    for (const [peerId, peer] of network.peers) {
      if (!peers.find((p) => p.peerID === peerId)) NetworkPeerFunctions.destroyPeer(network, peerId)
    }
    logger.info('Updated peers %o', { topic: network.topic, peers })
  }

  async function commonDisconnectHandler() {
    network.socket.off('disconnect', commonDisconnectHandler)
    network.socket.off(MessageTypes.ActionData.toString(), actionDataHandler)
    network.socket.off(MessageTypes.UpdatePeers.toString(), peerUpdateHandler)
  }
  network.socket.on('disconnect', commonDisconnectHandler)
  network.socket.on(MessageTypes.ActionData.toString(), actionDataHandler)
  network.socket.on(MessageTypes.UpdatePeers.toString(), peerUpdateHandler)

  const joinWorldRequest = {
    inviteCode: getSearchParamFromURL('inviteCode')
  } as JoinWorldRequestData

  const connectToWorldResponse = await network.request(MessageTypes.JoinWorld.toString(), joinWorldRequest)

  if (!connectToWorldResponse || !connectToWorldResponse.routerRtpCapabilities) {
    dispatchAction(NetworkConnectionService.actions.worldInstanceReconnected({}))
    network.reconnecting = false
    onConnectToInstance(network)
    return
  }

  if (network.mediasoupDevice.loaded !== true) await network.mediasoupDevice.load(connectToWorldResponse)

  if (isWorldConnection) receiveJoinWorld(connectToWorldResponse)

  if (isWorldConnection) await onConnectToWorldInstance(network)
  else await onConnectToMediaInstance(network)

  network.ready = true

  logger.info('Successfully connected to instance type: %o', { topic: network.topic, hostId: network.hostId })
}

export async function onConnectToWorldInstance(network: SocketWebRTCClientNetwork) {
  async function consumeDataHandler(options) {
    const dataConsumer = await network.recvTransport.consumeData(options)

    // Firefox uses blob as by default hence have to convert binary type of data consumer to 'arraybuffer' explicitly.
    dataConsumer.binaryType = 'arraybuffer'
    network.dataConsumers.set(options.dataProducerId, dataConsumer)

    dataConsumer.on('message', (message: any) => {
      try {
        network.incomingMessageQueueUnreliable.add(message)
        network.incomingMessageQueueUnreliableIDs.add(options.dataProducerId)
      } catch (error) {
        logger.error(error, 'Error handling data from consumer')
      }
    }) // Handle message received
    dataConsumer.on('close', () => {
      dataConsumer.close()
      network.dataConsumers.delete(options.dataProducerId)
    })
  }

  function kickHandler(message) {
    leaveNetwork(network, true)
    dispatchAction(NetworkConnectionService.actions.worldInstanceKicked({ message }))
    logger.info('Client has been kicked from the world')
  }

  async function reconnectHandler() {
    dispatchAction(NetworkConnectionService.actions.worldInstanceReconnected({}))
    network.reconnecting = false
    await onConnectToInstance(network)
    network.socket.io.off('reconnect', reconnectHandler)
    network.socket.off('disconnect', disconnectHandler)
  }

  async function disconnectHandler() {
    dispatchAction(NetworkConnectionService.actions.worldInstanceDisconnected({}))
    dispatchAction(EngineActions.connectToWorld({ connectedWorld: false }))
    network.socket.off(MessageTypes.WebRTCConsumeData.toString(), consumeDataHandler)
    network.socket.off(MessageTypes.Kick.toString(), kickHandler)
    removeActionReceptor(consumeDataHandler)
  }

  network.socket.on('disconnect', disconnectHandler)
  network.socket.io.on('reconnect', reconnectHandler)

  // Get information for how to consume data from server and init a data consumer
  network.socket.on(MessageTypes.WebRTCConsumeData.toString(), consumeDataHandler)
  network.socket.on(MessageTypes.Kick.toString(), kickHandler)

  await Promise.all([initSendTransport(network), initReceiveTransport(network)])
  await createDataProducer(network, 'instance')

  dispatchAction(EngineActions.connectToWorld({ connectedWorld: true }))

  // use sendBeacon to tell the server we're disconnecting when
  // the page unloads
  window.addEventListener('unload', async () => {
    // TODO: Handle this as a full disconnect
    network.socket.emit(MessageTypes.LeaveWorld.toString())
  })
}

export async function onConnectToMediaInstance(network: SocketWebRTCClientNetwork) {
  async function webRTCPauseConsumerHandler(consumerId) {
    const consumer = network.consumers.find((c) => c.id === consumerId)
    consumer?.pause()
  }

  async function webRTCResumeConsumerHandler(consumerId) {
    const consumer = network.consumers.find((c) => c.id === consumerId)
    consumer?.resume()
  }

  async function webRTCCloseConsumerHandler(consumerId) {
    network.consumers = network.consumers.filter((c) => c.id !== consumerId)
    dispatchAction(MediaStreams.actions.triggerUpdateConsumers({}))
  }

  async function webRTCCreateProducerHandler(
    peerId: PeerID,
    mediaTag,
    producerId,
    channelType: ChannelType,
    channelId
  ) {
    const selfProducerIds = [MediaStreams.instance.camVideoProducer?.id, MediaStreams.instance.camAudioProducer?.id]
    const channelConnectionState = accessMediaInstanceConnectionState()
    const currentChannelInstanceConnection = channelConnectionState.instances[network.hostId].ornull

    const consumerMatch = network.consumers?.find(
      (c) => c?.appData?.peerID === peerId && c?.appData?.mediaTag === mediaTag && c?.producerId === producerId
    )
    if (
      producerId != null &&
      // channelType === self.channelType &&
      selfProducerIds.indexOf(producerId) < 0 &&
      (consumerMatch == null || (consumerMatch.track?.muted && consumerMatch.track?.enabled)) &&
      (channelType === 'instance'
        ? currentChannelInstanceConnection.channelType.value === 'instance'
        : currentChannelInstanceConnection.channelType.value === channelType &&
          currentChannelInstanceConnection.channelId.value === channelId)
    ) {
      // that we don't already have consumers for...
      await subscribeToTrack(network as SocketWebRTCClientNetwork, peerId, mediaTag)
    }
  }

  async function consumerHandler(action) {
    matches(action).when(MediaStreams.actions.closeConsumer.matches, ({ consumer }) => {
      closeConsumer(network, consumer)
    })
  }

  async function reconnectHandler() {
    dispatchAction(NetworkConnectionService.actions.mediaInstanceReconnected({}))
    network.reconnecting = false
    await onConnectToInstance(network)
    await updateNearbyAvatars()
    const request = network.request
    const socket = network.socket
    if (MediaStreams.instance.videoStream) {
      if (MediaStreams.instance.camVideoProducer != null) {
        if (socket.connected === true && typeof request === 'function')
          await request(MessageTypes.WebRTCCloseProducer.toString(), {
            producerId: MediaStreams.instance.camVideoProducer.id
          })
        await MediaStreams.instance.camVideoProducer?.close()
        await configureMediaTransports(network, ['video'])
        await createCamVideoProducer(network)
      }
      MediaStreamService.updateCamVideoState()
    }
    if (MediaStreams.instance.audioStream) {
      if (MediaStreams.instance.camAudioProducer != null) {
        if (socket.connected === true && typeof request === 'function')
          await request(MessageTypes.WebRTCCloseProducer.toString(), {
            producerId: MediaStreams.instance.camAudioProducer.id
          })
        await MediaStreams.instance.camAudioProducer?.close()
        await configureMediaTransports(network, ['audio'])
        await createCamAudioProducer(network)
      }
      MediaStreamService.updateCamAudioState()
    }
    network.socket.io.off('reconnect', reconnectHandler)
    network.socket.off('disconnect', disconnectHandler)
    if (MediaStreams.instance.screenVideoProducer) {
      if (socket.connected === true && typeof request === 'function')
        await request(MessageTypes.WebRTCCloseProducer.toString(), {
          producerId: MediaStreams.instance.screenVideoProducer.id
        })
      await MediaStreams.instance.screenVideoProducer?.close()
      MediaStreamService.updateScreenVideoState()
    }
    if (MediaStreams.instance.screenAudioProducer) {
      if (socket.connected === true && typeof request === 'function')
        await request(MessageTypes.WebRTCCloseProducer.toString(), {
          producerId: MediaStreams.instance.screenAudioProducer.id
        })
      await MediaStreams.instance.screenAudioProducer?.close()
      MediaStreamService.updateScreenAudioState()
    }
  }

  async function disconnectHandler() {
    if (network.recvTransport?.closed !== true) await network.recvTransport.close()
    if (network.sendTransport?.closed !== true) await network.sendTransport.close()
    network.consumers.forEach((consumer) => closeConsumer(network, consumer))
    network.socket.off(MessageTypes.WebRTCCreateProducer.toString(), webRTCCreateProducerHandler)
    dispatchAction(NetworkConnectionService.actions.mediaInstanceDisconnected({}))
    network.socket.off(MessageTypes.WebRTCCloseConsumer.toString(), webRTCCloseConsumerHandler)
    removeActionReceptor(consumerHandler)
  }

  network.socket.on('disconnect', disconnectHandler)
  network.socket.on(MessageTypes.WebRTCCreateProducer.toString(), webRTCCreateProducerHandler)
  network.socket.io.on('reconnect', reconnectHandler)
  network.socket.on(MessageTypes.WebRTCCloseConsumer.toString(), webRTCCloseConsumerHandler)

  addActionReceptor(consumerHandler)

  await initRouter(network)
  await Promise.all([initSendTransport(network), initReceiveTransport(network)])
}

export async function createDataProducer(
  network: SocketWebRTCClientNetwork,
  channelType: ChannelType,
  type = 'raw',
  customInitInfo: any = {}
): Promise<void> {
  const sendTransport = network.sendTransport
  const dataProducer = await sendTransport.produceData({
    appData: { data: customInitInfo },
    ordered: false,
    label: channelType,
    maxPacketLifeTime: 3000,
    // maxRetransmits: 3,
    protocol: type // sub-protocol for type of data to be transmitted on the channel e.g. json, raw etc. maybe make type an enum rather than string
  })
  // dataProducer.on("open", () => {
  //     network.dataProducer.send(JSON.stringify({ info: 'init' }));
  // });
  dataProducer.on('transportclose', () => {
    network.dataProducer?.close()
  })
  network.dataProducer = dataProducer
}
// utility function to create a transport and hook up signaling logic
// appropriate to the transport's direction

export async function createTransport(network: SocketWebRTCClientNetwork, direction: string) {
  const { channelId, channelType } = getChannelTypeIdFromTransport(network)

  logger.info('Creating transport: %o', {
    topic: network.topic,
    direction,
    hostId: network.hostId,
    channelId,
    channelType
  })

  // ask the server to create a server-side transport object and send
  // us back the info we need to create a client-side transport
  let transport: MediaSoupTransport

  const { transportOptions } = await network.request(MessageTypes.WebRTCTransportCreate.toString(), {
    direction,
    sctpCapabilities: network.mediasoupDevice.sctpCapabilities,
    channelType: channelType,
    channelId: channelId
  })

  if (config.client.nodeEnv === 'production') transportOptions.iceServers = PUBLIC_STUN_SERVERS
  if (direction === 'recv') transport = await network.mediasoupDevice.createRecvTransport(transportOptions)
  else if (direction === 'send') transport = await network.mediasoupDevice.createSendTransport(transportOptions)
  else throw new Error(`bad transport 'direction': ${direction}`)

  // mediasoup-client will emit a connect event when media needs to
  // start flowing for the first time. send dtlsParameters to the
  // server, then call callback() on success or errback() on failure.

  transport.on(
    'connect',
    async (
      { dtlsParameters }: { dtlsParameters: DtlsParameters },
      callback: () => void,
      errback: (error: Error) => void
    ) => {
      const connectResult = await network.request(MessageTypes.WebRTCTransportConnect.toString(), {
        transportId: transportOptions.id,
        dtlsParameters
      })

      if (connectResult.error) {
        logger.error(connectResult.error, 'Transport connect error')
        return errback(connectResult.error)
      }

      callback()
    }
  )

  if (direction === 'send') {
    transport.on(
      'produce',
      async (
        {
          kind,
          rtpParameters,
          appData
        }: { kind: MediaKind; rtpParameters: RtpParameters; appData: MediaStreamAppData },
        callback: (arg0: { id: string }) => void,
        errback: (error: Error) => void
      ) => {
        let paused = false

        switch (appData.mediaTag) {
          case 'cam-video':
            paused = MediaStreams.instance.videoPaused
            break
          case 'cam-audio':
            paused = MediaStreams.instance.audioPaused
            break
          case 'screen-video':
            paused = MediaStreams.instance.screenShareVideoPaused
            break
          case 'screen-audio':
            paused = MediaStreams.instance.screenShareAudioPaused
            break
          default:
            return logger.error('Unkown media type on transport produce', appData.mediaTag)
        }

        // tell the server what it needs to know from us in order to set
        // up a server-side producer object, and get back a
        // producer.id. call callback() on success or errback() on
        // failure.
        const { error, id } = await network.request(MessageTypes.WebRTCSendTrack.toString(), {
          transportId: transportOptions.id,
          kind,
          rtpParameters,
          paused,
          appData
        })
        if (error) {
          logger.error(error)
          errback(error)
          return
        }
        callback({ id })
      }
    )

    transport.on(
      'producedata',
      async (
        parameters: {
          sctpStreamParameters: SctpStreamParameters
          label?: string | undefined
          protocol?: string | undefined
          appData: Record<string, unknown>
        },
        callback: (arg0: { id: string }) => void,
        errback: (error: Error) => void
      ) => {
        const { sctpStreamParameters, label, protocol, appData } = parameters
        const { error, id } = await network.request(MessageTypes.WebRTCProduceData, {
          transportId: transport.id,
          sctpStreamParameters,
          label,
          protocol,
          appData
        })

        if (error) {
          logger.error(error)
          errback(error)
          return
        }

        return callback({ id })
      }
    )
  }

  // any time a transport transitions to closed,
  // failed, or disconnected, leave the  and reset
  transport.on('connectionstatechange', async (state: string) => {
    if (state === 'closed' || state === 'failed' || state === 'disconnected') {
      NetworkPeerFunctions.destroyAllPeers(network)
      dispatchAction(
        network.topic === NetworkTopics.world
          ? NetworkConnectionService.actions.worldInstanceDisconnected({})
          : NetworkConnectionService.actions.mediaInstanceDisconnected({})
      )
      logger.error(new Error(`Transport ${transport} transitioned to state ${state}.`))
      logger.error(
        'If this occurred unexpectedly shortly after joining a world, check that the instanceserver nodegroup has public IP addresses.'
      )
      logger.info('Waiting 5 seconds to make a new transport')
      setTimeout(async () => {
        logger.info('Re-creating transport after unexpected closing/fail/disconnect %o', {
          direction,
          channelType,
          channelId
        })
        await createTransport(network, direction)
        logger.info('Re-created transport %o', { direction, channelType, channelId })
        dispatchAction(
          network.topic === NetworkTopics.world
            ? NetworkConnectionService.actions.worldInstanceReconnected({})
            : NetworkConnectionService.actions.mediaInstanceReconnected({})
        )
      }, 5000)
    }
  })
  ;(transport as any).channelType = channelType
  ;(transport as any).channelId = channelId

  return transport
}

export async function initReceiveTransport(network: SocketWebRTCClientNetwork): Promise<void> {
  network.recvTransport = await createTransport(network, 'recv')
}

export async function initSendTransport(network: SocketWebRTCClientNetwork): Promise<void> {
  network.sendTransport = await createTransport(network, 'send')
}

export async function initRouter(network: SocketWebRTCClientNetwork): Promise<void> {
  const { channelId, channelType } = getChannelTypeIdFromTransport(network)
  await network.request(MessageTypes.InitializeRouter.toString(), {
    channelType,
    channelId
  })
}

export async function configureMediaTransports(
  network: SocketWebRTCClientNetwork | null,
  mediaTypes: string[]
): Promise<boolean> {
  if (
    mediaTypes.indexOf('video') > -1 &&
    (MediaStreams.instance.videoStream == null || !MediaStreams.instance.videoStream.active)
  ) {
    await MediaStreams.instance.startCamera()

    if (MediaStreams.instance.videoStream == null) {
      logger.warn('Video stream is null, camera must have failed or be missing')
      return false
    }
  }

  if (
    mediaTypes.indexOf('audio') > -1 &&
    (MediaStreams.instance.audioStream == null || !MediaStreams.instance.audioStream.active)
  ) {
    await MediaStreams.instance.startMic()

    if (MediaStreams.instance.audioStream == null) {
      logger.warn('Audio stream is null, mic must have failed or be missing')
      return false
    }
  }

  //This probably isn't needed anymore with channels handling all audio and video, but left it in and commented
  //just in case.
  // if (
  //   network.sendTransport == null ||
  //     network.sendTransport.closed === true ||
  //     network.sendTransport.connectionState === 'disconnected'
  // ) {
  //   await initRouter(network)
  //   await Promise.all([initSendTransport(network), initReceiveTransport(network)])
  // }
  return true
}

export async function createCamVideoProducer(network: SocketWebRTCClientNetwork): Promise<void> {
  const channelConnectionState = accessMediaInstanceConnectionState()
  const currentChannelInstanceConnection = channelConnectionState.instances[network.hostId].ornull
  const channelType = currentChannelInstanceConnection.channelType.value
  const channelId = currentChannelInstanceConnection.channelId.value
  if (MediaStreams.instance.videoStream !== null && currentChannelInstanceConnection.videoEnabled.value) {
    if (network.sendTransport == null) {
      await new Promise((resolve) => {
        const waitForTransportReadyInterval = setInterval(() => {
          if (network.sendTransport) {
            clearInterval(waitForTransportReadyInterval)
            resolve(true)
          }
        }, 100)
      })
    }
    const transport = network.sendTransport
    try {
      let produceInProgress = false
      await new Promise((resolve) => {
        const waitForProducer = setInterval(async () => {
          if (!MediaStreams.instance.camVideoProducer || MediaStreams.instance.camVideoProducer.closed) {
            if (!produceInProgress) {
              produceInProgress = true
              MediaStreams.instance.camVideoProducer = await transport.produce({
                track: MediaStreams.instance.videoStream.getVideoTracks()[0],
                encodings: CAM_VIDEO_SIMULCAST_ENCODINGS,
                codecOptions: {
                  videoGoogleStartBitrate: 1000
                },
                appData: { mediaTag: 'cam-video', channelType: channelType, channelId: channelId }
              })
            }
          } else {
            clearInterval(waitForProducer)
            produceInProgress = false
            resolve(true)
          }
        }, 100)
      })
      if (MediaStreams.instance.videoPaused) await MediaStreams.instance.camVideoProducer.pause()
      else
        (await MediaStreams.instance.camVideoProducer) &&
          (await resumeProducer(network, MediaStreams.instance.camVideoProducer))
    } catch (err) {
      logger.error(err, 'Error producing video')
    }
  }
}

export async function createCamAudioProducer(network: SocketWebRTCClientNetwork): Promise<void> {
  const channelConnectionState = accessMediaInstanceConnectionState()
  const currentChannelInstanceConnection = channelConnectionState.instances[network.hostId].ornull
  const channelType = currentChannelInstanceConnection.channelType.value
  const channelId = currentChannelInstanceConnection.channelId.value
  if (MediaStreams.instance.audioStream !== null) {
    //To control the producer audio volume, we need to clone the audio track and connect a Gain to it.
    //This Gain is saved on MediaStreamSystem so it can be accessed from the user's component and controlled.
    const audioTrack = MediaStreams.instance.audioStream.getAudioTracks()[0]
    const ctx = new AudioContext()
    const src = ctx.createMediaStreamSource(new MediaStream([audioTrack]))
    const dst = ctx.createMediaStreamDestination()
    const gainNode = ctx.createGain()
    gainNode.gain.value = 1
    ;[src, gainNode, dst].reduce((a, b) => a && (a.connect(b) as any))
    MediaStreams.instance.microphoneGainNode = gainNode
    MediaStreams.instance.audioStream.removeTrack(audioTrack)
    MediaStreams.instance.audioStream.addTrack(dst.stream.getAudioTracks()[0])
    // same thing for audio, but we can use our already-created

    if (network.sendTransport == null) {
      await new Promise((resolve) => {
        const waitForTransportReadyInterval = setInterval(() => {
          if (network.sendTransport) {
            clearInterval(waitForTransportReadyInterval)
            resolve(true)
          }
        }, 100)
      })
    }

    const transport = network.sendTransport
    try {
      // Create a new transport for audio and start producing
      let produceInProgress = false
      await new Promise((resolve) => {
        const waitForProducer = setInterval(async () => {
          if (!MediaStreams.instance.camAudioProducer || MediaStreams.instance.camAudioProducer.closed) {
            if (!produceInProgress) {
              produceInProgress = true
              MediaStreams.instance.camAudioProducer = await transport.produce({
                track: MediaStreams.instance.audioStream.getAudioTracks()[0],
                appData: { mediaTag: 'cam-audio', channelType: channelType, channelId: channelId }
              })
            }
          } else {
            clearInterval(waitForProducer)
            produceInProgress = false
            resolve(true)
          }
        }, 100)
      })

      if (MediaStreams.instance.audioPaused) MediaStreams.instance.camAudioProducer.pause()
      else
        (await MediaStreams.instance.camAudioProducer) &&
          resumeProducer(network, MediaStreams.instance.camAudioProducer)
    } catch (err) {
      logger.error(err, 'Error producing video')
    }
  }
}

export async function endVideoChat(
  network: SocketWebRTCClientNetwork | null,
  options: { leftParty?: boolean; endConsumers?: boolean }
): Promise<boolean> {
  if (network) {
    try {
      const request = network.request
      const socket = network.socket
      if (MediaStreams.instance.camVideoProducer) {
        if (socket.connected === true && typeof request === 'function')
          await request(MessageTypes.WebRTCCloseProducer.toString(), {
            producerId: MediaStreams.instance.camVideoProducer.id
          })
        await MediaStreams.instance.camVideoProducer?.close()
      }

      if (MediaStreams.instance.camAudioProducer) {
        if (socket.connected === true && typeof request === 'function')
          await request(MessageTypes.WebRTCCloseProducer.toString(), {
            producerId: MediaStreams.instance.camAudioProducer.id
          })
        await MediaStreams.instance.camAudioProducer?.close()
      }

      if (MediaStreams.instance.screenVideoProducer) {
        if (socket.connected === true && typeof request === 'function')
          await request(MessageTypes.WebRTCCloseProducer.toString(), {
            producerId: MediaStreams.instance.screenVideoProducer.id
          })
        await MediaStreams.instance.screenVideoProducer?.close()
      }
      if (MediaStreams.instance.screenAudioProducer) {
        if (socket.connected === true && typeof request === 'function')
          await request(MessageTypes.WebRTCCloseProducer.toString(), {
            producerId: MediaStreams.instance.screenAudioProducer.id
          })
        await MediaStreams.instance.screenAudioProducer?.close()
      }

      if (options?.endConsumers === true) {
        network.consumers.map(async (c) => {
          if (request && typeof request === 'function')
            await request(MessageTypes.WebRTCCloseConsumer.toString(), {
              consumerId: c.id
            })
          await c.close()
        })
      }

      if (network.recvTransport?.closed !== true && typeof network.recvTransport?.close === 'function')
        await network.recvTransport.close()
      if (network.sendTransport?.closed !== true && typeof network.sendTransport?.close === 'function')
        await network.sendTransport.close()

      resetProducer()
      return true
    } catch (err) {
      logger.error(err, 'EndvideoChat error')
    }
  }
  return true // should this return true or false??
}

export function resetProducer(): void {
  if (MediaStreams) {
    if (MediaStreams.instance.audioStream) {
      const audioTracks = MediaStreams.instance.audioStream?.getTracks()
      audioTracks.forEach((track) => track.stop())
    }
    if (MediaStreams.instance.videoStream) {
      const videoTracks = MediaStreams.instance.videoStream?.getTracks()
      videoTracks.forEach((track) => track.stop())
    }
    MediaStreams.instance.camVideoProducer = null
    MediaStreams.instance.camAudioProducer = null
    MediaStreams.instance.screenVideoProducer = null
    MediaStreams.instance.screenAudioProducer = null
    MediaStreams.instance.audioStream = null!
    MediaStreams.instance.videoStream = null!
    MediaStreams.instance.localScreen = null!
    // MediaStreams.instance.instance?.consumers = [];
  }
}

export async function subscribeToTrack(network: SocketWebRTCClientNetwork, peerID: PeerID, mediaTag: string) {
  const socket = network.socket
  if (!socket?.connected) return
  const channelConnectionState = accessMediaInstanceConnectionState()
  const currentChannelInstanceConnection = channelConnectionState.instances[network.hostId].ornull
  const channelType = currentChannelInstanceConnection.channelType.value
  const channelId = currentChannelInstanceConnection.channelId.value

  // ask the server to create a server-side consumer object and send us back the info we need to create a client-side consumer
  const consumerParameters = await network.request(MessageTypes.WebRTCReceiveTrack.toString(), {
    mediaTag,
    mediaPeerId: peerID,
    rtpCapabilities: network.mediasoupDevice.rtpCapabilities,
    channelType: channelType,
    channelId: channelId
  })

  // Only continue if we have a valid id
  if (consumerParameters?.id == null) return

  const consumer = (await network.recvTransport.consume({
    ...consumerParameters,
    appData: { peerID, mediaTag, channelType },
    paused: true
  })) as unknown as ConsumerExtension

  consumer.producerPaused = consumerParameters.producerPaused

  // if we do already have a consumer, we shouldn't have called this method
  const existingConsumer = network.consumers?.find(
    (c) => c?.appData?.peerID === peerID && c?.appData?.mediaTag === mediaTag
  )
  if (existingConsumer == null) {
    network.consumers.push(consumer)
    // okay, we're ready. let's ask the peer to send us media
    if (!consumer.producerPaused) await resumeConsumer(network, consumer)
    else await pauseConsumer(network, consumer)
  } else if (existingConsumer?.track?.muted) {
    await closeConsumer(network, existingConsumer)
    network.consumers.push(consumer)
    // okay, we're ready. let's ask the peer to send us media
    if (!consumer.producerPaused) await resumeConsumer(network, consumer)
    else await pauseConsumer(network, consumer)
  } else await closeConsumer(network, consumer)

  dispatchAction(MediaStreams.actions.triggerUpdateConsumers({}))
}

export async function unsubscribeFromTrack(network: SocketWebRTCClientNetwork, peerID: PeerID, mediaTag: any) {
  const consumer = network.consumers.find((c) => c.appData.peerID === peerID && c.appData.mediaTag === mediaTag)
  await closeConsumer(network, consumer)
}

<<<<<<< HEAD
export async function pauseConsumer(network: SocketWebRTCClientNetwork, consumer: ConsumerExtension) {
  await network.request(MessageTypes.WebRTCPauseConsumer.toString(), {
    consumerId: consumer.id
  })
  if (consumer && typeof consumer.pause === 'function')
    network.mediasoupOperationQueue.add({
      object: consumer,
      action: 'pause'
    })
}

export async function resumeConsumer(network: SocketWebRTCClientNetwork, consumer: ConsumerExtension) {
  await network.request(MessageTypes.WebRTCResumeConsumer.toString(), {
    consumerId: consumer.id
  })
  if (consumer && typeof consumer.resume === 'function')
    network.mediasoupOperationQueue.add({
      object: consumer,
      action: 'resume'
    })
=======
export async function pauseConsumer(network: SocketWebRTCClientNetwork, consumer: ExtendedConsumer) {
  dispatchAction(MediaNetworkAction.pauseConsumer({ consumerId: consumer.id, pause: true }))
}

export async function resumeConsumer(network: SocketWebRTCClientNetwork, consumer: ExtendedConsumer) {
  dispatchAction(MediaNetworkAction.pauseConsumer({ consumerId: consumer.id, pause: false }))
>>>>>>> 61b35276
}

export async function pauseProducer(
  network: SocketWebRTCClientNetwork,
  producer: { appData: MediaTagType; id: any; pause: () => any }
) {
  dispatchAction(MediaNetworkAction.pauseProducer({ producerId: producer.id, pause: true }))
}

export async function resumeProducer(
  network: SocketWebRTCClientNetwork,
  producer: { appData: MediaTagType; id: any; resume: () => any }
) {
  dispatchAction(MediaNetworkAction.pauseProducer({ producerId: producer.id, pause: false }))
}

export async function globalMuteProducer(network: SocketWebRTCClientNetwork, producer: { id: any }) {
  dispatchAction(MediaNetworkAction.pauseProducer({ producerId: producer.id, pause: true, globalMute: true }))
}

export async function globalUnmuteProducer(network: SocketWebRTCClientNetwork, producer: { id: any }) {
  dispatchAction(MediaNetworkAction.pauseProducer({ producerId: producer.id, pause: false }))
}

export async function closeConsumer(network: SocketWebRTCClientNetwork, consumer: any) {
  await consumer?.close()

  network.consumers = network.consumers.filter((c: any) => !(c.id === consumer.id)) as any[]
  dispatchAction(MediaStreamAction.setConsumersAction({ consumers: network.consumers }))
  await network.request(MessageTypes.WebRTCCloseConsumer.toString(), {
    consumerId: consumer.id
  })
}

export function leaveNetwork(network: SocketWebRTCClientNetwork, kicked?: boolean) {
  try {
    if (!network) return
    // Leaving a network should close all transports from the server side.
    // This will also destroy all the associated producers and consumers.
    // All we need to do on the client is null all references.
    network.close()

    const world = Engine.instance.currentWorld

    if (network.topic === NetworkTopics.media) {
      if (MediaStreams.instance.audioStream) {
        const audioTracks = MediaStreams.instance.audioStream?.getTracks()
        audioTracks.forEach((track) => track.stop())
      }
      if (MediaStreams.instance.videoStream) {
        const videoTracks = MediaStreams.instance.videoStream?.getTracks()
        videoTracks.forEach((track) => track.stop())
      }
      MediaStreams.instance.camVideoProducer = null
      MediaStreams.instance.camAudioProducer = null
      MediaStreams.instance.screenVideoProducer = null
      MediaStreams.instance.screenAudioProducer = null
      MediaStreams.instance.videoStream = null!
      MediaStreams.instance.audioStream = null!
      MediaStreams.instance.localScreen = null!
      network.consumers = []
      world.networks.delete(network.hostId)
      world.hostIds.media.set(none)
      dispatchAction(MediaInstanceConnectionAction.disconnect({ instanceId: network.hostId }))
    } else {
      NetworkPeerFunctions.destroyAllPeers(network, world)
      world.networks.delete(network.hostId)
      world.hostIds.world.set(none)
      dispatchAction(LocationInstanceConnectionAction.disconnect({ instanceId: network.hostId }))
      dispatchAction(EngineActions.connectToWorld({ connectedWorld: false }))
      // if world has a media server connection
      if (world.mediaNetwork) {
        const mediaState = accessMediaInstanceConnectionState().instances[world.mediaNetwork.hostId].value
        if (mediaState.channelType === 'instance' && mediaState.connected) {
          leaveNetwork(world.mediaNetwork as SocketWebRTCClientNetwork)
        }
      }
      const parsed = new URL(window.location.href)
      const query = parsed.searchParams
      query.delete('roomCode')
      query.delete('instanceId')
      parsed.search = query.toString()
      if (typeof history.pushState !== 'undefined') {
        window.history.replaceState({}, '', parsed.toString())
      }
    }
    removeActionsForTopic(network.hostId)
  } catch (err) {
    logger.error(err, 'Error with leave()')
  }
}

export const startScreenshare = async (network: SocketWebRTCClientNetwork) => {
  logger.info('Start screen share')

  // make sure we've joined the  and that we have a sending transport
  if (!network.sendTransport) network.sendTransport = await createTransport(network, 'send')

  // get a screen share track
  MediaStreams.instance.localScreen = await navigator.mediaDevices.getDisplayMedia({
    video: true,
    audio: true
  })

  const channelConnectionState = accessMediaInstanceConnectionState()
  const currentChannelInstanceConnection = channelConnectionState.instances[network.hostId].ornull
  const channelType = currentChannelInstanceConnection.channelType.value
  const channelId = currentChannelInstanceConnection.channelId.value

  // create a producer for video
  MediaStreams.instance.setScreenShareVideoPaused(false)
  MediaStreams.instance.screenVideoProducer = await network.sendTransport.produce({
    track: MediaStreams.instance.localScreen.getVideoTracks()[0],
    encodings: SCREEN_SHARE_SIMULCAST_ENCODINGS,
    codecOptions: {
      videoGoogleStartBitrate: 1000
    },
    appData: { mediaTag: 'screen-video', channelType: channelType, channelId: channelId }
  })

  // create a producer for audio, if we have it
  if (MediaStreams.instance.localScreen.getAudioTracks().length) {
    MediaStreams.instance.screenAudioProducer = await network.sendTransport.produce({
      track: MediaStreams.instance.localScreen.getAudioTracks()[0],
      appData: { mediaTag: 'screen-audio', channelType: channelType, channelId: channelId }
    })
    MediaStreams.instance.setScreenShareAudioPaused(false)
  }

  // handler for screen share stopped event (triggered by the
  // browser's built-in screen sharing ui)
  MediaStreams.instance.screenVideoProducer.track.onended = async () => {
    return stopScreenshare(network)
  }

  MediaStreamService.updateScreenAudioState()
  MediaStreamService.updateScreenVideoState()
}

export const stopScreenshare = async (network: SocketWebRTCClientNetwork) => {
  logger.info('Screen share stopped')
  await MediaStreams.instance.screenVideoProducer.pause()
  MediaStreams.instance.setScreenShareVideoPaused(true)

  const { error } = await network.request(MessageTypes.WebRTCCloseProducer.toString(), {
    producerId: MediaStreams.instance.screenVideoProducer.id
  })

  if (error) logger.error(error)

  await MediaStreams.instance.screenVideoProducer.close()
  MediaStreams.instance.screenVideoProducer = null

  if (MediaStreams.instance.screenAudioProducer) {
    const { error: screenAudioProducerError } = await network.request(MessageTypes.WebRTCCloseProducer.toString(), {
      producerId: MediaStreams.instance.screenAudioProducer.id
    })
    if (screenAudioProducerError) logger.error(screenAudioProducerError)

    await MediaStreams.instance.screenAudioProducer.close()
    MediaStreams.instance.screenAudioProducer = null
    MediaStreams.instance.setScreenShareAudioPaused(true)
  }

  MediaStreamService.updateScreenAudioState()
  MediaStreamService.updateScreenVideoState()
}<|MERGE_RESOLUTION|>--- conflicted
+++ resolved
@@ -836,35 +836,12 @@
   await closeConsumer(network, consumer)
 }
 
-<<<<<<< HEAD
 export async function pauseConsumer(network: SocketWebRTCClientNetwork, consumer: ConsumerExtension) {
-  await network.request(MessageTypes.WebRTCPauseConsumer.toString(), {
-    consumerId: consumer.id
-  })
-  if (consumer && typeof consumer.pause === 'function')
-    network.mediasoupOperationQueue.add({
-      object: consumer,
-      action: 'pause'
-    })
+  dispatchAction(MediaNetworkAction.pauseConsumer({ consumerId: consumer.id, pause: true }))
 }
 
 export async function resumeConsumer(network: SocketWebRTCClientNetwork, consumer: ConsumerExtension) {
-  await network.request(MessageTypes.WebRTCResumeConsumer.toString(), {
-    consumerId: consumer.id
-  })
-  if (consumer && typeof consumer.resume === 'function')
-    network.mediasoupOperationQueue.add({
-      object: consumer,
-      action: 'resume'
-    })
-=======
-export async function pauseConsumer(network: SocketWebRTCClientNetwork, consumer: ExtendedConsumer) {
-  dispatchAction(MediaNetworkAction.pauseConsumer({ consumerId: consumer.id, pause: true }))
-}
-
-export async function resumeConsumer(network: SocketWebRTCClientNetwork, consumer: ExtendedConsumer) {
   dispatchAction(MediaNetworkAction.pauseConsumer({ consumerId: consumer.id, pause: false }))
->>>>>>> 61b35276
 }
 
 export async function pauseProducer(
