import * as mediasoupClient from 'mediasoup-client'
import { Consumer, DataProducer, Transport as MediaSoupTransport, Producer } from 'mediasoup-client/lib/types'
import { io as ioclient, Socket } from 'socket.io-client'

import { UserId } from '@xrengine/common/src/interfaces/UserId'
import multiLogger from '@xrengine/common/src/logger'
import { Engine } from '@xrengine/engine/src/ecs/classes/Engine'
import { Network } from '@xrengine/engine/src/networking/classes/Network'
import { MessageTypes } from '@xrengine/engine/src/networking/enums/MessageTypes'
import { Action, Topic } from '@xrengine/hyperflux/functions/ActionFunctions'

import { accessAuthState } from '../user/services/AuthService'
import { instanceserverHost } from '../util/config'
import { onConnectToInstance } from './SocketWebRTCClientFunctions'

const logger = multiLogger.child({ component: 'client-core:SocketWebRTCClientNetwork' })

// import { encode, decode } from 'msgpackr'

// Adds support for Promise to socket.io-client
const promisedRequest = (socket: Socket) => {
  return function request(type: any, data = {}): any {
    return new Promise((resolve) => socket.emit(type, data, resolve))
  }
}

export class SocketWebRTCClientNetwork extends Network {
  constructor(hostId: UserId, topic: Topic) {
    super(hostId, topic)
  }

  mediasoupDevice = new mediasoupClient.Device(Engine.instance.isBot ? { handlerName: 'Chrome74' } : undefined)
  reconnecting = false
  recvTransport: MediaSoupTransport
  sendTransport: MediaSoupTransport
  socket: Socket = null!
  request: ReturnType<typeof promisedRequest>

  dataProducer: DataProducer
  heartbeat: NodeJS.Timer // is there an equivalent browser type for this?

  producers = [] as Producer[]
  consumers = [] as Consumer[]

  sendActions() {
    const actions = [...Engine.instance.store.actions.outgoing[this.topic].queue]
    if (actions.length) this.socket?.emit(MessageTypes.ActionData.toString(), /*encode(*/ actions) //)
  }

  // This sends message on a data channel (data channel creation is now handled explicitly/default)
  sendData(data: ArrayBuffer): void {
    if (this.dataProducer && this.dataProducer.closed !== true && this.dataProducer.readyState === 'open')
      this.dataProducer.send(data)
  }

  close() {
<<<<<<< HEAD
    console.log('SocketWebRTCClientNetwork close')
    this.recvTransport?.close()
    this.sendTransport?.close()
=======
    logger.info('SocketWebRTCClientNetwork close')
    this.recvTransport.close()
    this.sendTransport.close()
>>>>>>> 68911429
    this.recvTransport = null!
    this.sendTransport = null!
    this.heartbeat && clearInterval(this.heartbeat)
    this.socket?.removeAllListeners()
    this.socket?.close()
    this.socket = null!
  }

  public async initialize(args: {
    ipAddress: string
    port: string
    locationId?: string | null
    channelId?: string | null
  }): Promise<void> {
    this.reconnecting = false
    if (this.socket) {
      return logger.error(new Error('Network already initialized'))
    }
    logger.info('Initialising transport with args %o', args)
    const { ipAddress, port, locationId, channelId } = args

    const authState = accessAuthState()
    const token = authState.authUser.accessToken.value

    const query = {
      locationId,
      channelId,
      token
    }

    if (locationId) delete query.channelId
    if (channelId) delete query.locationId

    if (globalThis.process.env['VITE_LOCAL_BUILD'] === 'true') {
      this.socket = ioclient(`https://${ipAddress as string}:${port.toString()}`, {
        query
      })
    } else if (process.env.APP_ENV === 'development') {
      this.socket = ioclient(`${ipAddress as string}:${port.toString()}`, {
        query
      })
    } else {
      this.socket = ioclient(instanceserverHost, {
        path: `/socket.io/${ipAddress as string}/${port.toString()}`,
        query
      })
    }
    this.request = promisedRequest(this.socket)

    this.socket.on('connect', () => {
      if (this.reconnecting) {
        this.reconnecting = false
        ;(this.socket as any)._connected = false
        return
      }

      if ((this.socket as any)._connected) return
      ;(this.socket as any)._connected = true

      logger.info('CONNECT to port %o', { port, locationId })
      onConnectToInstance(this)

      // Send heartbeat every second
      this.heartbeat = setInterval(() => {
        this.socket.emit(MessageTypes.Heartbeat.toString())
      }, 1000)
    })
  }
}<|MERGE_RESOLUTION|>--- conflicted
+++ resolved
@@ -54,15 +54,9 @@
   }
 
   close() {
-<<<<<<< HEAD
-    console.log('SocketWebRTCClientNetwork close')
+    logger.info('SocketWebRTCClientNetwork close')
     this.recvTransport?.close()
     this.sendTransport?.close()
-=======
-    logger.info('SocketWebRTCClientNetwork close')
-    this.recvTransport.close()
-    this.sendTransport.close()
->>>>>>> 68911429
     this.recvTransport = null!
     this.sendTransport = null!
     this.heartbeat && clearInterval(this.heartbeat)
