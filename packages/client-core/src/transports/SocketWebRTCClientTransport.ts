import { Network, NetworkTransportHandler } from '@xrengine/engine/src/networking/classes/Network'
import { MessageTypes } from '@xrengine/engine/src/networking/enums/MessageTypes'
import { NetworkTransport } from '@xrengine/engine/src/networking/interfaces/NetworkTransport'
import * as mediasoupClient from 'mediasoup-client'
import { DataProducer, Transport as MediaSoupTransport } from 'mediasoup-client/lib/types'
import { io as ioclient, Socket } from 'socket.io-client'
import { onConnectToInstance } from './SocketWebRTCClientFunctions'
import { Action } from '@xrengine/engine/src/networking/interfaces/Action'
import { UserId } from '@xrengine/common/src/interfaces/UserId'
import { accessAuthState } from '../user/services/AuthService'
import { MediaStreams } from '@xrengine/engine/src/networking/systems/MediaStreamSystem'
import { ChannelType } from '@xrengine/common/src/interfaces/Channel'
// import { encode, decode } from 'msgpackr'

const gameserverAddress = `https://${process.env.VITE_GAMESERVER_HOST}:${process.env.VITE_GAMESERVER_PORT}`

// Adds support for Promise to socket.io-client
const promisedRequest = (socket: Socket) => {
  return function request(type: any, data = {}): any {
    return new Promise((resolve) => socket.emit(type, data, resolve))
  }
}

export class ClientTransportHandler
  implements NetworkTransportHandler<SocketWebRTCClientTransport, SocketWebRTCClientMediaTransport>
{
  worldTransports = new Map<UserId, SocketWebRTCClientTransport>()
  mediaTransports = new Map<UserId, SocketWebRTCClientMediaTransport>()
  constructor() {
    this.worldTransports.set('server' as UserId, new SocketWebRTCClientTransport())
    this.mediaTransports.set('media' as UserId, new SocketWebRTCClientMediaTransport())
  }
  getWorldTransport() {
    return this.worldTransports.get('server' as UserId)!
  }
  getMediaTransport() {
    return this.mediaTransports.get('media' as UserId)!
  }
}

export const getMediaTransport = () =>
  Network.instance.transportHandler.getMediaTransport() as SocketWebRTCClientMediaTransport
export const getWorldTransport = () =>
  Network.instance.transportHandler.getWorldTransport() as SocketWebRTCClientTransport

export class SocketWebRTCClientTransport implements NetworkTransport {
  static EVENTS = {
    PROVISION_INSTANCE_NO_GAMESERVERS_AVAILABLE: 'WEBRTC_PROVISION_INSTANCE_NO_GAMESERVERS_AVAILABLE',
    PROVISION_CHANNEL_NO_GAMESERVERS_AVAILABLE: 'WEBRTC_PROVISION_CHANNEL_NO_GAMESERVERS_AVAILABLE',
    INSTANCE_DISCONNECTED: 'WEBRTC_INSTANCE_DISCONNECTED',
    INSTANCE_WEBGL_DISCONNECTED: 'WEBRTC_INSTANCE_WEBGL_DISCONNECTED',
    INSTANCE_KICKED: 'WEBRTC_INSTANCE_KICKED',
    INSTANCE_RECONNECTED: 'WEBRTC_INSTANCE_RECONNECTED',
    CHANNEL_DISCONNECTED: 'WEBRTC_CHANNEL_DISCONNECTED',
    CHANNEL_RECONNECTED: 'WEBRTC_CHANNEL_RECONNECTED'
  }

  mediasoupDevice = new mediasoupClient.Device()
  leaving = false
  left = false
  reconnecting = false
  recvTransport: MediaSoupTransport
  sendTransport: MediaSoupTransport
  socket: Socket = null!
  request: ReturnType<typeof promisedRequest>
  dataProducer: DataProducer
  heartbeat: NodeJS.Timer // is there an equivalent browser type for this?

  sendActions(actions: Set<Action>) {
    if (actions.size === 0) return
    this.socket?.emit(MessageTypes.ActionData.toString(), /*encode(*/ Array.from(actions)) //)
  }

  sendNetworkStatUpdateMessage(message): void {
    this.socket?.emit(MessageTypes.UpdateNetworkState.toString(), message)
  }
  // This sends message on a data channel (data channel creation is now handled explicitly/default)
  sendData(data: ArrayBuffer): void {
    if (this.dataProducer && this.dataProducer.closed !== true && this.dataProducer.readyState === 'open')
      this.dataProducer.send(data)
  }

  close() {
    console.log('SocketWebRTCClientTransport close')
    this.recvTransport.close()
    this.sendTransport.close()
    this.recvTransport = null!
    this.sendTransport = null!
    clearInterval(this.heartbeat)
    this.socket.close()
    this.socket = null!
  }

  public async initialize(args: {
    sceneId: string
    ipAddress: string
    port: string
    locationId?: string
    channelId?: string
  }): Promise<void> {
    this.reconnecting = false
    if (this.socket) return console.error('[SocketWebRTCClientTransport]: already initialized')
    console.log('[SocketWebRTCClientTransport]: Initialising transport with args', args)
    console.log(process.env)
    const { sceneId, ipAddress, port, locationId, channelId } = args

    const authState = accessAuthState()
    const token = authState.authUser.accessToken.value

    const query = {
      sceneId,
      locationId,
      channelId,
      token
    }

    if (locationId) delete query.channelId
    if (channelId) delete query.locationId

    if (process.env.VITE_LOCAL_BUILD === 'true') {
      this.socket = ioclient(`https://${ipAddress as string}:${port.toString()}`, {
        query
      })
    } else if (process.env.APP_ENV === 'development') {
      this.socket = ioclient(`${ipAddress as string}:${port.toString()}`, {
        query
      })
    } else {
      this.socket = ioclient(gameserverAddress, {
        path: `/socket.io/${ipAddress as string}/${port.toString()}`,
        query
      })
    }
    this.request = promisedRequest(this.socket)

<<<<<<< HEAD
    if (instance === true) {
      this.instanceSocket = socket
      this.instanceRequest = this.promisedRequest(socket)
      dispatch(InstanceConnectionAction.socketCreated(socket))
    } else {
      this.channelSocket = socket
      this.channelRequest = this.promisedRequest(socket)
      dispatch(ChannelConnectionAction.socketCreated(socket))
    }

    socket.on('connect', async () => {
=======
    this.socket.on('connect', async () => {
>>>>>>> c7d5b2f4
      console.log(`CONNECT to port ${port}`)
      if (this.reconnecting) {
        this.reconnecting = false
        return
      }
<<<<<<< HEAD
      if (instance) {
        dispatch(InstanceConnectionAction.instanceServerConnected())
      } else {
        dispatch(ChannelConnectionAction.channelServerConnected())
      }
      const request = instance === true ? this.instanceRequest : this.channelRequest
      const payload = { userId: Engine.userId, accessToken: token }

      const { success } = await new Promise<any>((resolve) => {
        const interval = setInterval(async () => {
          const response = await request(MessageTypes.Authorization.toString(), payload)
          clearInterval(interval)
          resolve(response)
        }, 1000)
      })

      if (!success) return console.error('Unable to connect with credentials')

      let ConnectToWorldResponse
      try {
        ConnectToWorldResponse = await Promise.race([
          await request(MessageTypes.ConnectToWorld.toString()),
          new Promise((resolve, reject) => {
            setTimeout(() => !ConnectToWorldResponse && reject(new Error('Connect timed out')), 10000)
          })
        ])
      } catch (err) {
        console.log(err)
        dispatchLocal(EngineActions.connectToWorldTimeout(instance) as any)
        return
      }
      const { routerRtpCapabilities } = ConnectToWorldResponse as any
      dispatchLocal(EngineActions.connectToWorld(true))
=======
      onConnectToInstance(this)

>>>>>>> c7d5b2f4
      // Send heartbeat every second
      this.heartbeat = setInterval(() => {
        this.socket.emit(MessageTypes.Heartbeat.toString())
      }, 1000)
    })
  }
}

<<<<<<< HEAD
      if (this.mediasoupDevice.loaded !== true) await this.mediasoupDevice.load({ routerRtpCapabilities })

      socket.on(MessageTypes.ActionData.toString(), (message) => {
        if (!message) return
        const actions = message as any as Required<Action>[]
        // const actions = decode(new Uint8Array(message)) as IncomingActionType[]
        for (const a of actions) {
          Engine.currentWorld!.incomingActions.add(a)
        }
      })

      // use sendBeacon to tell the server we're disconnecting when
      // the page unloads
      window.addEventListener('unload', async () => {
        // TODO: Handle this as a full disconnect
        socket.emit(MessageTypes.LeaveWorld.toString())
      })

      socket.on('disconnect', async () => {
        console.log(`DISCONNECT from port ${port}`)
        if (instance === true)
          EngineEvents.instance.dispatchEvent({ type: SocketWebRTCClientTransport.EVENTS.INSTANCE_DISCONNECTED })
        if (instance !== true)
          EngineEvents.instance.dispatchEvent({ type: SocketWebRTCClientTransport.EVENTS.CHANNEL_DISCONNECTED })
        if (instance !== true && isHarmonyPage !== true) {
          self.channelType = 'instance'
          self.channelId = ''
        }
        // if (instance === true) await endVideoChat({ endConsumers: true })
      })

      socket.on(MessageTypes.Kick.toString(), async (message) => {
        // console.log("TODO: SNACKBAR HERE");
        clearInterval(heartbeat)
        await endVideoChat({ endConsumers: true })
        await leave(instance === true, true)
        EngineEvents.instance.dispatchEvent({
          type: SocketWebRTCClientTransport.EVENTS.INSTANCE_KICKED,
          message: message
        })
        console.log('Client has been kicked from the world')
      })

      // Get information for how to consume data from server and init a data consumer
      socket.on(MessageTypes.WebRTCConsumeData.toString(), async (options) => {
        const dataConsumer = await this.instanceRecvTransport.consumeData(options)

        // Firefox uses blob as by default hence have to convert binary type of data consumer to 'arraybuffer' explicitly.
        dataConsumer.binaryType = 'arraybuffer'
        Network.instance.dataConsumers.set(options.dataProducerId, dataConsumer)

        dataConsumer.on('message', (message: any) => {
          try {
            Network.instance.incomingMessageQueueUnreliable.add(message)
            Network.instance.incomingMessageQueueUnreliableIDs.add(options.dataProducerId)
          } catch (error) {
            console.warn('Error handling data from consumer:')
            console.warn(error)
          }
        }) // Handle message received
        dataConsumer.on('close', () => {
          dataConsumer.close()
          Network.instance.dataConsumers.delete(options.dataProducerId)
        })
      })

      socket.on(
        MessageTypes.WebRTCCreateProducer.toString(),
        async (socketId, mediaTag, producerId, channelType, channelId) => {
          const selfProducerIds = [
            MediaStreams.instance?.camVideoProducer?.id,
            MediaStreams.instance?.camAudioProducer?.id
          ]

          if (
            producerId != null &&
            // channelType === self.channelType &&
            selfProducerIds.indexOf(producerId) < 0 &&
            // (MediaStreams.instance?.consumers?.find(
            //   c => c?.appData?.peerId === socketId && c?.appData?.mediaTag === mediaTag
            // ) == null /*&&
            (channelType === 'instance'
              ? this.channelType === 'instance'
              : this.channelType === channelType && this.channelId === channelId)
          ) {
            // that we don't already have consumers for...
            await subscribeToTrack(socketId, mediaTag, channelType, channelId)
          }
        }
      )

      socket.on(MessageTypes.WebRTCPauseConsumer.toString(), async (consumerId) => {
        if (MediaStreams.instance) {
          const consumer = MediaStreams.instance.consumers.find((c) => c.id === consumerId)
          consumer.pause()
        }
      })

      socket.on(MessageTypes.WebRTCResumeConsumer.toString(), async (consumerId) => {
        if (MediaStreams.instance) {
          const consumer = MediaStreams.instance.consumers.find((c) => c.id === consumerId)
          consumer.resume()
        }
      })

      socket.on(MessageTypes.WebRTCCloseConsumer.toString(), async (consumerId) => {
        if (MediaStreams.instance)
          MediaStreams.instance.consumers = MediaStreams.instance.consumers.filter((c) => c.id !== consumerId)
        EngineEvents.instance.dispatchEvent({ type: MediaStreams.EVENTS.TRIGGER_UPDATE_CONSUMERS })
      })

      // Init Receive and Send Transports initially since we need them for unreliable message consumption and production
      if (instance === true) {
        await Promise.all([initSendTransport('instance'), initReceiveTransport('instance')])
        await createDataProducer('instance')
      } else {
        await initRouter(channelType, this.channelId)
        await Promise.all([
          initSendTransport(channelType, this.channelId),
          initReceiveTransport(channelType, this.channelId)
        ])
        let userIds
        if (channelType === 'instance')
          ({ userIds } = await this.instanceRequest(MessageTypes.WebRTCRequestNearbyUsers.toString()))

        await request(MessageTypes.WebRTCRequestCurrentProducers.toString(), {
          userIds: userIds || [],
          channelType: channelType,
          channelId: this.channelId
        })
      }

      ;(socket.io as any).on('reconnect', async () => {
        if (instance === true)
          EngineEvents.instance.dispatchEvent({ type: SocketWebRTCClientTransport.EVENTS.INSTANCE_RECONNECTED })
        if (instance !== true)
          EngineEvents.instance.dispatchEvent({ type: SocketWebRTCClientTransport.EVENTS.CHANNEL_RECONNECTED })
        reconnecting = true
        console.log('reconnect')
        dispatchLocal(EngineActions.resetEngine(instance) as any)
      })
=======
export class SocketWebRTCClientMediaTransport extends SocketWebRTCClientTransport {
  localScreen: any
  videoEnabled = false
  channelType: ChannelType
  channelId: string

  close() {
    super.close()
>>>>>>> c7d5b2f4

    if (MediaStreams.instance.audioStream) {
      const audioTracks = MediaStreams.instance.audioStream?.getTracks()
      audioTracks.forEach((track) => track.stop())
    }
    if (MediaStreams.instance.videoStream) {
      const videoTracks = MediaStreams.instance.videoStream?.getTracks()
      videoTracks.forEach((track) => track.stop())
    }
    MediaStreams.instance.camVideoProducer = null
    MediaStreams.instance.camAudioProducer = null
    MediaStreams.instance.screenVideoProducer = null
    MediaStreams.instance.screenAudioProducer = null
    MediaStreams.instance.videoStream = null!
    MediaStreams.instance.audioStream = null!
    MediaStreams.instance.localScreen = null
    MediaStreams.instance.consumers = []
  }
}<|MERGE_RESOLUTION|>--- conflicted
+++ resolved
@@ -133,64 +133,14 @@
     }
     this.request = promisedRequest(this.socket)
 
-<<<<<<< HEAD
-    if (instance === true) {
-      this.instanceSocket = socket
-      this.instanceRequest = this.promisedRequest(socket)
-      dispatch(InstanceConnectionAction.socketCreated(socket))
-    } else {
-      this.channelSocket = socket
-      this.channelRequest = this.promisedRequest(socket)
-      dispatch(ChannelConnectionAction.socketCreated(socket))
-    }
-
-    socket.on('connect', async () => {
-=======
     this.socket.on('connect', async () => {
->>>>>>> c7d5b2f4
       console.log(`CONNECT to port ${port}`)
       if (this.reconnecting) {
         this.reconnecting = false
         return
       }
-<<<<<<< HEAD
-      if (instance) {
-        dispatch(InstanceConnectionAction.instanceServerConnected())
-      } else {
-        dispatch(ChannelConnectionAction.channelServerConnected())
-      }
-      const request = instance === true ? this.instanceRequest : this.channelRequest
-      const payload = { userId: Engine.userId, accessToken: token }
-
-      const { success } = await new Promise<any>((resolve) => {
-        const interval = setInterval(async () => {
-          const response = await request(MessageTypes.Authorization.toString(), payload)
-          clearInterval(interval)
-          resolve(response)
-        }, 1000)
-      })
-
-      if (!success) return console.error('Unable to connect with credentials')
-
-      let ConnectToWorldResponse
-      try {
-        ConnectToWorldResponse = await Promise.race([
-          await request(MessageTypes.ConnectToWorld.toString()),
-          new Promise((resolve, reject) => {
-            setTimeout(() => !ConnectToWorldResponse && reject(new Error('Connect timed out')), 10000)
-          })
-        ])
-      } catch (err) {
-        console.log(err)
-        dispatchLocal(EngineActions.connectToWorldTimeout(instance) as any)
-        return
-      }
-      const { routerRtpCapabilities } = ConnectToWorldResponse as any
-      dispatchLocal(EngineActions.connectToWorld(true))
-=======
       onConnectToInstance(this)
 
->>>>>>> c7d5b2f4
       // Send heartbeat every second
       this.heartbeat = setInterval(() => {
         this.socket.emit(MessageTypes.Heartbeat.toString())
@@ -199,149 +149,6 @@
   }
 }
 
-<<<<<<< HEAD
-      if (this.mediasoupDevice.loaded !== true) await this.mediasoupDevice.load({ routerRtpCapabilities })
-
-      socket.on(MessageTypes.ActionData.toString(), (message) => {
-        if (!message) return
-        const actions = message as any as Required<Action>[]
-        // const actions = decode(new Uint8Array(message)) as IncomingActionType[]
-        for (const a of actions) {
-          Engine.currentWorld!.incomingActions.add(a)
-        }
-      })
-
-      // use sendBeacon to tell the server we're disconnecting when
-      // the page unloads
-      window.addEventListener('unload', async () => {
-        // TODO: Handle this as a full disconnect
-        socket.emit(MessageTypes.LeaveWorld.toString())
-      })
-
-      socket.on('disconnect', async () => {
-        console.log(`DISCONNECT from port ${port}`)
-        if (instance === true)
-          EngineEvents.instance.dispatchEvent({ type: SocketWebRTCClientTransport.EVENTS.INSTANCE_DISCONNECTED })
-        if (instance !== true)
-          EngineEvents.instance.dispatchEvent({ type: SocketWebRTCClientTransport.EVENTS.CHANNEL_DISCONNECTED })
-        if (instance !== true && isHarmonyPage !== true) {
-          self.channelType = 'instance'
-          self.channelId = ''
-        }
-        // if (instance === true) await endVideoChat({ endConsumers: true })
-      })
-
-      socket.on(MessageTypes.Kick.toString(), async (message) => {
-        // console.log("TODO: SNACKBAR HERE");
-        clearInterval(heartbeat)
-        await endVideoChat({ endConsumers: true })
-        await leave(instance === true, true)
-        EngineEvents.instance.dispatchEvent({
-          type: SocketWebRTCClientTransport.EVENTS.INSTANCE_KICKED,
-          message: message
-        })
-        console.log('Client has been kicked from the world')
-      })
-
-      // Get information for how to consume data from server and init a data consumer
-      socket.on(MessageTypes.WebRTCConsumeData.toString(), async (options) => {
-        const dataConsumer = await this.instanceRecvTransport.consumeData(options)
-
-        // Firefox uses blob as by default hence have to convert binary type of data consumer to 'arraybuffer' explicitly.
-        dataConsumer.binaryType = 'arraybuffer'
-        Network.instance.dataConsumers.set(options.dataProducerId, dataConsumer)
-
-        dataConsumer.on('message', (message: any) => {
-          try {
-            Network.instance.incomingMessageQueueUnreliable.add(message)
-            Network.instance.incomingMessageQueueUnreliableIDs.add(options.dataProducerId)
-          } catch (error) {
-            console.warn('Error handling data from consumer:')
-            console.warn(error)
-          }
-        }) // Handle message received
-        dataConsumer.on('close', () => {
-          dataConsumer.close()
-          Network.instance.dataConsumers.delete(options.dataProducerId)
-        })
-      })
-
-      socket.on(
-        MessageTypes.WebRTCCreateProducer.toString(),
-        async (socketId, mediaTag, producerId, channelType, channelId) => {
-          const selfProducerIds = [
-            MediaStreams.instance?.camVideoProducer?.id,
-            MediaStreams.instance?.camAudioProducer?.id
-          ]
-
-          if (
-            producerId != null &&
-            // channelType === self.channelType &&
-            selfProducerIds.indexOf(producerId) < 0 &&
-            // (MediaStreams.instance?.consumers?.find(
-            //   c => c?.appData?.peerId === socketId && c?.appData?.mediaTag === mediaTag
-            // ) == null /*&&
-            (channelType === 'instance'
-              ? this.channelType === 'instance'
-              : this.channelType === channelType && this.channelId === channelId)
-          ) {
-            // that we don't already have consumers for...
-            await subscribeToTrack(socketId, mediaTag, channelType, channelId)
-          }
-        }
-      )
-
-      socket.on(MessageTypes.WebRTCPauseConsumer.toString(), async (consumerId) => {
-        if (MediaStreams.instance) {
-          const consumer = MediaStreams.instance.consumers.find((c) => c.id === consumerId)
-          consumer.pause()
-        }
-      })
-
-      socket.on(MessageTypes.WebRTCResumeConsumer.toString(), async (consumerId) => {
-        if (MediaStreams.instance) {
-          const consumer = MediaStreams.instance.consumers.find((c) => c.id === consumerId)
-          consumer.resume()
-        }
-      })
-
-      socket.on(MessageTypes.WebRTCCloseConsumer.toString(), async (consumerId) => {
-        if (MediaStreams.instance)
-          MediaStreams.instance.consumers = MediaStreams.instance.consumers.filter((c) => c.id !== consumerId)
-        EngineEvents.instance.dispatchEvent({ type: MediaStreams.EVENTS.TRIGGER_UPDATE_CONSUMERS })
-      })
-
-      // Init Receive and Send Transports initially since we need them for unreliable message consumption and production
-      if (instance === true) {
-        await Promise.all([initSendTransport('instance'), initReceiveTransport('instance')])
-        await createDataProducer('instance')
-      } else {
-        await initRouter(channelType, this.channelId)
-        await Promise.all([
-          initSendTransport(channelType, this.channelId),
-          initReceiveTransport(channelType, this.channelId)
-        ])
-        let userIds
-        if (channelType === 'instance')
-          ({ userIds } = await this.instanceRequest(MessageTypes.WebRTCRequestNearbyUsers.toString()))
-
-        await request(MessageTypes.WebRTCRequestCurrentProducers.toString(), {
-          userIds: userIds || [],
-          channelType: channelType,
-          channelId: this.channelId
-        })
-      }
-
-      ;(socket.io as any).on('reconnect', async () => {
-        if (instance === true)
-          EngineEvents.instance.dispatchEvent({ type: SocketWebRTCClientTransport.EVENTS.INSTANCE_RECONNECTED })
-        if (instance !== true)
-          EngineEvents.instance.dispatchEvent({ type: SocketWebRTCClientTransport.EVENTS.CHANNEL_RECONNECTED })
-        reconnecting = true
-        console.log('reconnect')
-        dispatchLocal(EngineActions.resetEngine(instance) as any)
-      })
-=======
 export class SocketWebRTCClientMediaTransport extends SocketWebRTCClientTransport {
   localScreen: any
   videoEnabled = false
@@ -350,7 +157,6 @@
 
   close() {
     super.close()
->>>>>>> c7d5b2f4
 
     if (MediaStreams.instance.audioStream) {
       const audioTracks = MediaStreams.instance.audioStream?.getTracks()
