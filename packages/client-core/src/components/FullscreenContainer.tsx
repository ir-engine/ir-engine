import React, { Suspense, useCallback, useEffect, useRef, useState } from 'react'
import { FullScreen, useFullScreenHandle } from 'react-full-screen'

import { FullscreenContext } from '@etherealengine/client-core/src/components/useFullscreen'
import { iOS } from '@etherealengine/engine/src/common/functions/isMobile'
import { useHookstate } from '@etherealengine/hyperflux'

type Props = { children: JSX.Element | JSX.Element[] }

export const FullscreenContainer = React.forwardRef((props: Props, ref: any) => {
  const fullScreenActive = useHookstate(false)
  const handle = useFullScreenHandle()

  useEffect(() => {
    if (ref?.current) {
      const canvas = document.getElementById('engine-renderer-canvas')!
      canvas.parentElement?.removeChild(canvas)
      ref.current.appendChild(canvas)
    }
  }, [ref])

  const reportChange = useCallback((state) => {
    if (state) {
      fullScreenActive.set(state)
    } else {
      fullScreenActive.set(state)
    }
  }, [])

  useEffect(() => {
    if (fullScreenActive.value) handle.enter()
    else handle.exit()
  }, [fullScreenActive.value])

  return iOS ? (
    <div id={'engine-container'} ref={ref}>
      {props.children}
    </div>
  ) : (
<<<<<<< HEAD
    <FullscreenContext.Provider value={[fullScreenActive, setFullScreenActive]}>
      <FullScreen handle={handle} onChange={reportChange} className="h-full">
        <div id={'engine-container'} ref={ref} className="h-full">
=======
    <FullscreenContext.Provider value={[fullScreenActive.value, fullScreenActive.set]}>
      <FullScreen handle={handle} onChange={reportChange}>
        <div id={'engine-container'} ref={ref}>
>>>>>>> 56b6e67f
          {props.children}
        </div>
      </FullScreen>
    </FullscreenContext.Provider>
  )
})<|MERGE_RESOLUTION|>--- conflicted
+++ resolved
@@ -37,15 +37,9 @@
       {props.children}
     </div>
   ) : (
-<<<<<<< HEAD
-    <FullscreenContext.Provider value={[fullScreenActive, setFullScreenActive]}>
+    <FullscreenContext.Provider value={[fullScreenActive.value, fullScreenActive.set]}>
       <FullScreen handle={handle} onChange={reportChange} className="h-full">
         <div id={'engine-container'} ref={ref} className="h-full">
-=======
-    <FullscreenContext.Provider value={[fullScreenActive.value, fullScreenActive.set]}>
-      <FullScreen handle={handle} onChange={reportChange}>
-        <div id={'engine-container'} ref={ref}>
->>>>>>> 56b6e67f
           {props.children}
         </div>
       </FullScreen>
