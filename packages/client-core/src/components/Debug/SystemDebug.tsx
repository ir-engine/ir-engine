--- conflicted
+++ resolved
@@ -87,21 +87,12 @@
       labelRenderer={(raw, ...keyPath) => {
         const uuidName = props.uuid! as string
         const label = raw[0]
-<<<<<<< HEAD
         const isInnerSystem = label === 'preSystems' || label === 'subSystems' || label === 'postSystems'
         const isUuid = label === 'uuid'
+        const isRoot = label === 'root'
+        const labelName = isInnerSystem || isUuid ? t(`common:debug.${label}`) : isRoot ? uuidName : label
 
-        return (
-          <span style={{ color: isInnerSystem ? 'green' : 'black' }}>
-            {isInnerSystem || isUuid ? t(`common:debug.${label}`) : label}
-          </span>
-        )
-=======
-        if (label === 'preSystems' || label === 'subSystems' || label === 'postSystems') {
-          return <span style={{ color: 'green' }}>{t(`common:debug.${label}`)}</span>
-        }
-        return <span style={{ color: 'black' }}>{label === 'root' ? uuidName : label}</span>
->>>>>>> 9472a034
+        return <span style={{ color: isInnerSystem ? 'green' : 'black' }}>{labelName}</span>
       }}
       valueRenderer={(raw, value, ...keyPath) => {
         const system = SystemDefinitions.get(value as SystemUUID)!
