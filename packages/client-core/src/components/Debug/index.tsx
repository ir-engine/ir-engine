--- conflicted
+++ resolved
@@ -220,14 +220,7 @@
         </div>
         <div className={styles.jsonPanel}>
           <h1>{t('common:debug.namedEntities')}</h1>
-<<<<<<< HEAD
-          <JSONTree
-            data={namedEntities.value}
-            postprocessValue={(v) => (v?.get && v?.set && v?.attach ? v.attach(Downgraded).value : v)}
-          />
-=======
           <JSONTree data={namedEntities.value} />
->>>>>>> 90d0a3a8
         </div>
         <div className={styles.jsonPanel}>
           <h1>{t('common:debug.networks')}</h1>
