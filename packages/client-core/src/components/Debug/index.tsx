--- conflicted
+++ resolved
@@ -220,11 +220,7 @@
           <JSONTree data={Engine.instance.store.state} postprocessValue={(v) => v?.value ?? v} />
         </div>
         <div className={styles.jsonPanel}>
-<<<<<<< HEAD
-          <h1>{t('common:debug.namedEntities')}</h1>
-=======
           <h1>{t('common:debug.entities')}</h1>
->>>>>>> 4bc32ffb
           <JSONTree
             data={namedEntities.value}
             postprocessValue={(v) => (v?.attach && v?.get && v?.set ? v.attach(Downgraded).value : v)}
