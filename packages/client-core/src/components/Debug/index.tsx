--- conflicted
+++ resolved
@@ -4,10 +4,6 @@
 import JSONTree from 'react-json-tree'
 
 import { Engine } from '@xrengine/engine/src/ecs/classes/Engine'
-<<<<<<< HEAD
-import { getComponent, MappedComponent } from '@xrengine/engine/src/ecs/functions/ComponentFunctions'
-=======
-import { useEngineState } from '@xrengine/engine/src/ecs/classes/EngineService'
 import {
   addComponent,
   getComponent,
@@ -15,7 +11,6 @@
   MappedComponent,
   removeComponent
 } from '@xrengine/engine/src/ecs/functions/ComponentFunctions'
->>>>>>> e223ae9b
 import { Network } from '@xrengine/engine/src/networking/classes/Network'
 import {
   accessEngineRendererState,
@@ -141,7 +136,6 @@
 
   if (isShowing)
     return (
-<<<<<<< HEAD
       <div className={styles.debugContiner}>
         <StatsPanel show={showingStateRef.current} resetCounter={resetStats} />
         <div className={styles.debugContainer}>
@@ -175,40 +169,20 @@
             >
               {t('common:debug.gridDebug')}
             </button>
+            <button
+              type="button"
+              onClick={simpleMaterials}
+              className={
+                styles.flagBtn +
+                (hasComponent(Engine.instance.currentWorld.worldEntity, SimpleMaterialTagComponent)
+                  ? ' ' + styles.active
+                  : '')
+              }
+            >
+              {t('common:debug.simpleMaterials')}
+            </button>
           </div>
         </div>
-=======
-      <div
-        style={{
-          position: 'absolute',
-          overflowY: 'auto',
-          top: 0,
-          zIndex: 100000,
-          height: 'auto',
-          maxHeight: '95%',
-          width: 'auto',
-          maxWidth: '50%'
-        }}
-      >
-        <button type="submit" value="Refresh" onClick={refresh}>
-          {t('common:debug.refresh')}
-        </button>
-        <button type="button" value="Physics Debug" onClick={togglePhysicsDebug}>
-          {t('common:debug.physicsDebug')}
-        </button>
-        <button type="button" value="Avatar Debug" onClick={toggleAvatarDebug}>
-          {t('common:debug.avatarDebug')}
-        </button>
-        <button type="button" value="Node Debug" onClick={toggleNodeHelpers}>
-          {t('common:debug.nodeHelperDebug')}
-        </button>
-        <button type="button" value="Grid Debug" onClick={toggleGridHelper}>
-          {t('common:debug.gridDebug')}
-        </button>
-        <button type="button" value="Simple Materials" onClick={simpleMaterials}>
-          {t('common:debug.simpleMaterials')}
-        </button>
->>>>>>> e223ae9b
         {Network.instance !== null && (
           <div>
             <div className={styles.refreshBlock}>
