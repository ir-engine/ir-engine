--- conflicted
+++ resolved
@@ -298,23 +298,7 @@
             const systemReactor = system ? Engine.instance.activeSystemReactors.get(system.uuid) : undefined
             return (
               <>
-<<<<<<< HEAD
-                <input
-                  type="checkbox"
-                  style={{ margin: 0 }}
-                  checked={value ? true : false}
-                  onChange={() => {
-                    if (Engine.instance.activeSystems.has(system.uuid)) {
-                      Engine.instance.activeSystems.delete(system.uuid)
-                    } else {
-                      Engine.instance.activeSystems.add(system.uuid)
-                    }
-                  }}
-                ></input>
                 {systemReactor?.error.value && (
-=======
-                {systemReactor?.error && (
->>>>>>> abc5b188
                   <span style={{ color: 'red' }}>
                     {systemReactor.error.value.name}: {systemReactor.error.value.message}
                   </span>
