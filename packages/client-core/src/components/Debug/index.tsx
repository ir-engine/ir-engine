/*
CPAL-1.0 License

The contents of this file are subject to the Common Public Attribution License
Version 1.0. (the "License"); you may not use this file except in compliance
with the License. You may obtain a copy of the License at
https://github.com/EtherealEngine/etherealengine/blob/dev/LICENSE.
The License is based on the Mozilla Public License Version 1.1, but Sections 14
and 15 have been added to cover use of software over a computer network and 
provide for limited attribution for the Original Developer. In addition, 
Exhibit A has been modified to be consistent with Exhibit B.

Software distributed under the License is distributed on an "AS IS" basis,
WITHOUT WARRANTY OF ANY KIND, either express or implied. See the License for the
specific language governing rights and limitations under the License.

The Original Code is Ethereal Engine.

The Original Developer is the Initial Developer. The Initial Developer of the
Original Code is the Ethereal Engine team.

All portions of the code written by the Ethereal Engine team are Copyright © 2021-2023 
Ethereal Engine. All Rights Reserved.
*/

import { getEntityComponents } from 'bitecs'
import React, { useEffect, useRef, useState } from 'react'
import { useTranslation } from 'react-i18next'
import { JSONTree } from 'react-json-tree'

import { AvatarControllerComponent } from '@etherealengine/engine/src/avatar/components/AvatarControllerComponent'
import { respawnAvatar } from '@etherealengine/engine/src/avatar/functions/respawnAvatar'
import { Engine } from '@etherealengine/engine/src/ecs/classes/Engine'
import { EngineState } from '@etherealengine/engine/src/ecs/classes/EngineState'
import { Entity } from '@etherealengine/engine/src/ecs/classes/Entity'
import {
  Component,
  getComponent,
  getOptionalComponent,
  hasComponent
} from '@etherealengine/engine/src/ecs/functions/ComponentFunctions'
import { entityExists } from '@etherealengine/engine/src/ecs/functions/EntityFunctions'
import { EntityTreeComponent } from '@etherealengine/engine/src/ecs/functions/EntityTree'
import { System, SystemDefinitions, SystemUUID } from '@etherealengine/engine/src/ecs/functions/SystemFunctions'
import {
  AnimationSystemGroup,
  InputSystemGroup,
  PresentationSystemGroup,
  SimulationSystemGroup
} from '@etherealengine/engine/src/ecs/functions/SystemGroups'
import { RendererState } from '@etherealengine/engine/src/renderer/RendererState'
import { NameComponent } from '@etherealengine/engine/src/scene/components/NameComponent'
import { UUIDComponent } from '@etherealengine/engine/src/scene/components/UUIDComponent'
<<<<<<< HEAD
import { HyperFlux, NO_PROXY, getMutableState, useHookstate } from '@etherealengine/hyperflux'
=======
import { NO_PROXY, getMutableState, getState, useHookstate } from '@etherealengine/hyperflux'
>>>>>>> 25013bbc
import Icon from '@etherealengine/ui/src/primitives/mui/Icon'

import { SceneState } from '@etherealengine/engine/src/ecs/classes/Scene'
import ActionsPanel from './ActionsPanel'
import { StatsPanel } from './StatsPanel'
import styles from './styles.module.scss'

type SystemTree = {
  preSystems: Record<SystemUUID, SystemTree>
  subSystems: Record<SystemUUID, SystemTree>
  postSystems: Record<SystemUUID, SystemTree>
}

const expandSystemToTree = (system: System): SystemTree => {
  return {
    preSystems: system.preSystems.reduce(
      (acc, uuid) => {
        acc[uuid] = expandSystemToTree(SystemDefinitions.get(uuid)!)
        return acc
      },
      {} as Record<SystemUUID, SystemTree>
    ),
    subSystems: system.subSystems.reduce(
      (acc, uuid) => {
        acc[uuid] = expandSystemToTree(SystemDefinitions.get(uuid)!)
        return acc
      },
      {} as Record<SystemUUID, SystemTree>
    ),
    postSystems: system.postSystems.reduce(
      (acc, uuid) => {
        acc[uuid] = expandSystemToTree(SystemDefinitions.get(uuid)!)
        return acc
      },
      {} as Record<SystemUUID, SystemTree>
    )
  }
}

export const Debug = ({ showingStateRef }: { showingStateRef: React.MutableRefObject<boolean> }) => {
  useHookstate(getMutableState(EngineState).frameTime).value
  const rendererState = useHookstate(getMutableState(RendererState))
  const engineState = useHookstate(getMutableState(EngineState))

  engineState.frameTime.value // make Engine.instance data reactive in the render tree

  const { t } = useTranslation()
  const hasActiveControlledAvatar =
    !!Engine.instance.localClientEntity && hasComponent(Engine.instance.localClientEntity, AvatarControllerComponent)

  const onClickRespawn = (): void => {
    Engine.instance.localClientEntity && respawnAvatar(Engine.instance.localClientEntity)
  }

  const toggleDebug = () => {
    rendererState.physicsDebug.set(!rendererState.physicsDebug.value)
  }

  const toggleAvatarDebug = () => {
    rendererState.avatarDebug.set(!rendererState.avatarDebug.value)
  }

  const renderEntityTreeRoots = () => {
    return {
      ...Object.values(getState(SceneState).scenes)
        .map((scene, i) => {
          const root = scene.snapshots[scene.index].data.root
          const entity = UUIDComponent.entitiesByUUID[root]
          if (!entity || !entityExists(entity)) return null
          return {
            [`${i} - ${getComponent(entity, NameComponent) ?? getComponent(entity, UUIDComponent)}`]:
              renderEntityTree(entity)
          }
        })
        .filter((exists) => !!exists)
    }
  }

  const renderEntityTree = (entity: Entity) => {
    const node = getComponent(entity, EntityTreeComponent)
    return {
      components: renderEntityComponents(entity),
      children: {
        ...node.children.reduce(
          (r, child) =>
            Object.assign(r, {
              [`${child} - ${getComponent(child, NameComponent) ?? getComponent(child, UUIDComponent)}`]:
                renderEntityTree(child)
            }),
          {}
        )
      }
    }
  }

  const renderEntityComponents = (entity: Entity) => {
    return Object.fromEntries(
      entityExists(entity)
        ? getEntityComponents(Engine.instance.store, entity).reduce<[string, any][]>(
            (components, C: Component<any, any>) => {
              if (C !== NameComponent) {
                const component = getComponent(entity, C)
                if (typeof component === 'object') components.push([C.name, { ...component }])
                else components.push([C.name, component])
              }
              return components
            },
            []
          )
        : []
    )
  }

  const renderAllEntities = () => {
    return {
      ...Object.fromEntries(
        [...Engine.instance.entityQuery().entries()]
          .map(([key, eid]) => {
            try {
              return [
                '(eid:' +
                  eid +
                  ') ' +
                  (getOptionalComponent(eid, NameComponent) ?? getOptionalComponent(eid, UUIDComponent) ?? ''),
                renderEntityComponents(eid)
              ]
            } catch (e) {
              return null!
            }
          })
          .filter((exists) => !!exists)
      )
    }
  }

  const toggleNodeHelpers = () => {
    getMutableState(RendererState).nodeHelperVisibility.set(!getMutableState(RendererState).nodeHelperVisibility.value)
  }

  const toggleGridHelper = () => {
    getMutableState(RendererState).gridVisibility.set(!getMutableState(RendererState).gridVisibility.value)
  }

  const namedEntities = useHookstate({})
  const erroredComponents = useHookstate([] as any[])
  const entityTree = useHookstate({} as any)

  namedEntities.set(renderAllEntities())
  entityTree.set(renderEntityTreeRoots())

  erroredComponents.set(
    [...Engine.instance.store.activeReactors.values()]
      .filter((reactor) => (reactor as any).entity && reactor.errors.length)
      .map((reactor) => {
        return reactor.errors.map((error) => {
          return {
            entity: (reactor as any).entity,
            component: (reactor as any).component,
            error
          }
        })
      })
      .flat()
  )

  return (
    <div className={styles.debugContainer} style={{ pointerEvents: 'all' }}>
      <div className={styles.debugOptionContainer}>
        <h1>{t('common:debug.debugOptions')}</h1>
        <div className={styles.optionBlock}>
          <div className={styles.flagContainer}>
            <button
              type="button"
              onClick={toggleDebug}
              className={styles.flagBtn + (rendererState.physicsDebug.value ? ' ' + styles.active : '')}
              title={t('common:debug.debug')}
            >
              <Icon type="SquareFoot" fontSize="small" />
            </button>
            <button
              type="button"
              onClick={toggleAvatarDebug}
              className={styles.flagBtn + (rendererState.avatarDebug.value ? ' ' + styles.active : '')}
              title={t('common:debug.debug')}
            >
              <Icon type="Person" fontSize="small" />
            </button>
            <button
              type="button"
              onClick={toggleNodeHelpers}
              className={styles.flagBtn + (rendererState.nodeHelperVisibility.value ? ' ' + styles.active : '')}
              title={t('common:debug.nodeHelperDebug')}
            >
              <Icon type="SelectAll" fontSize="small" />
            </button>
            <button
              type="button"
              onClick={toggleGridHelper}
              className={styles.flagBtn + (rendererState.gridVisibility.value ? ' ' + styles.active : '')}
              title={t('common:debug.gridDebug')}
            >
              <Icon type="GridOn" fontSize="small" />
            </button>
            <button
              type="button"
              onClick={() => rendererState.forceBasicMaterials.set(!rendererState.forceBasicMaterials.value)}
              className={styles.flagBtn + (rendererState.forceBasicMaterials.value ? ' ' + styles.active : '')}
              title={t('common:debug.forceBasicMaterials')}
            >
              <Icon type="FormatColorReset" fontSize="small" />
            </button>
            {hasActiveControlledAvatar && (
              <button type="button" className={styles.flagBtn} id="respawn" onClick={onClickRespawn}>
                <Icon type="Refresh" />
              </button>
            )}
          </div>
        </div>
      </div>
      <StatsPanel show={showingStateRef.current} />
      <div className={styles.jsonPanel}>
        <h1>{t('common:debug.entityTree')}</h1>
        <JSONTree
          data={entityTree.value}
          postprocessValue={(v: any) => v?.value ?? v}
          shouldExpandNodeInitially={(keyPath, data: any, level) =>
            !!data.components && !!data.children && typeof data.entity === 'number'
          }
        />
      </div>
      <div className={styles.jsonPanel}>
        <h1>{t('common:debug.entities')}</h1>
        <JSONTree data={namedEntities.get(NO_PROXY)} />
      </div>
      <div className={styles.jsonPanel}>
        <h1>{t('common:debug.erroredEntities')}</h1>
        <JSONTree data={erroredComponents.get(NO_PROXY)} />
      </div>
      <div className={styles.jsonPanel}>
        <h1>{t('common:debug.state')}</h1>
        <JSONTree
          data={Engine.instance.store.stateMap}
          postprocessValue={(v: any) => (v?.value && v.get(NO_PROXY)) ?? v}
        />
      </div>
      <ActionsPanel />
      <div className={styles.jsonPanel}>
        <h1>{t('common:debug.systems')}</h1>
<<<<<<< HEAD
        <SystemDagView uuid={InputSystemGroup} />
        <SystemDagView uuid={SimulationSystemGroup} />
        <SystemDagView uuid={AnimationSystemGroup} />
        <SystemDagView uuid={PresentationSystemGroup} />
=======
        <JSONTree
          data={dag}
          labelRenderer={(raw, ...keyPath) => {
            const label = raw[0]
            if (label === 'preSystems' || label === 'simulation' || label === 'subSystems' || label === 'postSystems')
              return <span style={{ color: 'green' }}>{t(`common:debug.${label}`)}</span>
            return <span style={{ color: 'black' }}>{label}</span>
          }}
          valueRenderer={(raw, value, ...keyPath) => {
            const system = SystemDefinitions.get((keyPath[0] === 'enabled' ? keyPath[1] : keyPath[0]) as SystemUUID)!
            const systemReactor = system ? Engine.instance.activeSystemReactors.get(system.uuid) : undefined
            return (
              <>
                {systemReactor &&
                  systemReactor.errors.map((error, i) => (
                    <span key={i} style={{ color: 'red' }}>
                      {error.name}: {error.message}
                    </span>
                  ))}
              </>
            )
          }}
          shouldExpandNodeInitially={() => true}
        />
>>>>>>> 25013bbc
      </div>
    </div>
  )
}

export const SystemDagView = (props: { uuid: SystemUUID }) => {
  const { t } = useTranslation()
  return (
    <JSONTree
      data={expandSystemToTree(SystemDefinitions.get(props.uuid)!)}
      labelRenderer={(raw, ...keyPath) => {
        const label = raw[0]
        if (label === 'preSystems' || label === 'subSystems' || label === 'postSystems')
          return <span style={{ color: 'green' }}>{t(`common:debug.${label}`)}</span>
        return <span style={{ color: 'black' }}>{label}</span>
      }}
      valueRenderer={(raw, value, ...keyPath) => {
        const system = SystemDefinitions.get(keyPath[0] as SystemUUID)!
        const systemReactor = system ? HyperFlux.store.activeSystemReactors.get(system.uuid) : undefined
        return (
          <>
            {systemReactor?.error.value && (
              <span style={{ color: 'red' }}>
                {systemReactor.error.value.name}: {systemReactor.error.value.message}
              </span>
            )}
          </>
        )
      }}
      shouldExpandNodeInitially={() => true}
    />
  )
}

export const DebugToggle = () => {
  const [isShowing, setShowing] = useState(false)
  const showingStateRef = useRef(isShowing)

  useEffect(() => {
    function downHandler({ keyCode }) {
      if (keyCode === 192) {
        showingStateRef.current = !showingStateRef.current
        setShowing(showingStateRef.current)
        HyperFlux.store.systemPerformanceProfilingEnabled = showingStateRef.current
      }
    }
    window.addEventListener('keydown', downHandler)
    return () => {
      window.removeEventListener('keydown', downHandler)
    }
  }, [])

  return isShowing ? <Debug showingStateRef={showingStateRef} /> : <></>
}

export default DebugToggle<|MERGE_RESOLUTION|>--- conflicted
+++ resolved
@@ -51,11 +51,7 @@
 import { RendererState } from '@etherealengine/engine/src/renderer/RendererState'
 import { NameComponent } from '@etherealengine/engine/src/scene/components/NameComponent'
 import { UUIDComponent } from '@etherealengine/engine/src/scene/components/UUIDComponent'
-<<<<<<< HEAD
-import { HyperFlux, NO_PROXY, getMutableState, useHookstate } from '@etherealengine/hyperflux'
-=======
-import { NO_PROXY, getMutableState, getState, useHookstate } from '@etherealengine/hyperflux'
->>>>>>> 25013bbc
+import { HyperFlux, NO_PROXY, getMutableState, getState, useHookstate } from '@etherealengine/hyperflux'
 import Icon from '@etherealengine/ui/src/primitives/mui/Icon'
 
 import { SceneState } from '@etherealengine/engine/src/ecs/classes/Scene'
@@ -304,37 +300,10 @@
       <ActionsPanel />
       <div className={styles.jsonPanel}>
         <h1>{t('common:debug.systems')}</h1>
-<<<<<<< HEAD
         <SystemDagView uuid={InputSystemGroup} />
         <SystemDagView uuid={SimulationSystemGroup} />
         <SystemDagView uuid={AnimationSystemGroup} />
         <SystemDagView uuid={PresentationSystemGroup} />
-=======
-        <JSONTree
-          data={dag}
-          labelRenderer={(raw, ...keyPath) => {
-            const label = raw[0]
-            if (label === 'preSystems' || label === 'simulation' || label === 'subSystems' || label === 'postSystems')
-              return <span style={{ color: 'green' }}>{t(`common:debug.${label}`)}</span>
-            return <span style={{ color: 'black' }}>{label}</span>
-          }}
-          valueRenderer={(raw, value, ...keyPath) => {
-            const system = SystemDefinitions.get((keyPath[0] === 'enabled' ? keyPath[1] : keyPath[0]) as SystemUUID)!
-            const systemReactor = system ? Engine.instance.activeSystemReactors.get(system.uuid) : undefined
-            return (
-              <>
-                {systemReactor &&
-                  systemReactor.errors.map((error, i) => (
-                    <span key={i} style={{ color: 'red' }}>
-                      {error.name}: {error.message}
-                    </span>
-                  ))}
-              </>
-            )
-          }}
-          shouldExpandNodeInitially={() => true}
-        />
->>>>>>> 25013bbc
       </div>
     </div>
   )
@@ -356,11 +325,13 @@
         const systemReactor = system ? HyperFlux.store.activeSystemReactors.get(system.uuid) : undefined
         return (
           <>
-            {systemReactor?.error.value && (
-              <span style={{ color: 'red' }}>
-                {systemReactor.error.value.name}: {systemReactor.error.value.message}
-              </span>
-            )}
+            {systemReactor?.errors.map((e) => {
+              return (
+                <span style={{ color: 'red' }}>
+                  {e.name.value}: {e.message.value}
+                </span>
+              )
+            })}
           </>
         )
       }}
