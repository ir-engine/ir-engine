/*
CPAL-1.0 License

The contents of this file are subject to the Common Public Attribution License
Version 1.0. (the "License"); you may not use this file except in compliance
with the License. You may obtain a copy of the License at
https://github.com/ir-engine/ir-engine/blob/dev/LICENSE.
The License is based on the Mozilla Public License Version 1.1, but Sections 14
and 15 have been added to cover use of software over a computer network and 
provide for limited attribution for the Original Developer. In addition, 
Exhibit A has been modified to be consistent with Exhibit B.

Software distributed under the License is distributed on an "AS IS" basis,
WITHOUT WARRANTY OF ANY KIND, either express or implied. See the License for the
specific language governing rights and limitations under the License.

The Original Code is Infinite Reality Engine.

The Original Developer is the Initial Developer. The Initial Developer of the
Original Code is the Infinite Reality Engine team.

All portions of the code written by the Infinite Reality Engine team are Copyright © 2021-2023 
Infinite Reality Engine. All Rights Reserved.
*/

<<<<<<< HEAD
import React, { useEffect } from 'react'
import { useTranslation } from 'react-i18next'

import { ECSState } from '@ir-engine/ecs/src/ECSState'
import { AvatarComponent } from '@ir-engine/engine/src/avatar/components/AvatarComponent'
import { respawnAvatar } from '@ir-engine/engine/src/avatar/functions/respawnAvatar'
=======
import { ECSState } from '@ir-engine/ecs/src/ECSState'
>>>>>>> b99a7f40
import {
  defineState,
  getMutableState,
  syncStateWithLocalStorage,
  useHookstate,
  useMutableState
} from '@ir-engine/hyperflux'
<<<<<<< HEAD
import { RendererState } from '@ir-engine/spatial/src/renderer/RendererState'
import Icon from '@ir-engine/ui/src/primitives/mui/Icon'

=======
import Tabs, { TabProps } from '@ir-engine/ui/src/primitives/tailwind/Tabs'
import React, { useEffect } from 'react'
import DebugButtons from './DebugButtons'
>>>>>>> b99a7f40
import { EntityDebug } from './EntityDebug'
import { StateDebug } from './StateDebug'
import { StatsPanel } from './StatsPanel'
import { SystemDebug } from './SystemDebug'

export const DebugState = defineState({
  name: 'DebugState',
  initial: {
    enabled: false,
    activeTabIndex: 0
  },
  extension: syncStateWithLocalStorage(['enabled', 'activeTabIndex'])
})

const DebugTabs = {
  None: <></>,
  All: (
    <>
      <EntityDebug />
      <SystemDebug />
      <StateDebug />
    </>
  ),
  Entities: <EntityDebug />,
  Systems: <SystemDebug />,
  State: <StateDebug />
}

const tabsData: TabProps['tabsData'] = Object.keys(DebugTabs).map((tabLabel) => ({
  tabLabel,
  bottomComponent: DebugTabs[tabLabel]
}))

const Debug = () => {
  useHookstate(getMutableState(ECSState).frameTime).value
  const activeTabIndex = useMutableState(DebugState).activeTabIndex

  return (
    <div className="pointer-events-auto fixed top-0 z-[1000] m-1 max-h-[95vh] overflow-y-auto rounded bg-neutral-700 p-0.5">
      <DebugButtons />
      <StatsPanel show />
      <Tabs
        tabsData={tabsData}
        currentTabIndex={activeTabIndex.value}
        onTabChange={(tabIndex) => activeTabIndex.set(tabIndex)}
      />
    </div>
  )
}

export const DebugToggle = () => {
  const isShowing = useHookstate(getMutableState(DebugState).enabled)

  useEffect(() => {
    function downHandler({ keyCode }) {
      if (keyCode === 192) {
        isShowing.set(!isShowing.value)
      }
    }
    window.addEventListener('keydown', downHandler)
    return () => {
      window.removeEventListener('keydown', downHandler)
    }
  }, [])

  return isShowing.value ? <Debug /> : <></>
}

export default DebugToggle<|MERGE_RESOLUTION|>--- conflicted
+++ resolved
@@ -23,16 +23,7 @@
 Infinite Reality Engine. All Rights Reserved.
 */
 
-<<<<<<< HEAD
-import React, { useEffect } from 'react'
-import { useTranslation } from 'react-i18next'
-
 import { ECSState } from '@ir-engine/ecs/src/ECSState'
-import { AvatarComponent } from '@ir-engine/engine/src/avatar/components/AvatarComponent'
-import { respawnAvatar } from '@ir-engine/engine/src/avatar/functions/respawnAvatar'
-=======
-import { ECSState } from '@ir-engine/ecs/src/ECSState'
->>>>>>> b99a7f40
 import {
   defineState,
   getMutableState,
@@ -40,15 +31,9 @@
   useHookstate,
   useMutableState
 } from '@ir-engine/hyperflux'
-<<<<<<< HEAD
-import { RendererState } from '@ir-engine/spatial/src/renderer/RendererState'
-import Icon from '@ir-engine/ui/src/primitives/mui/Icon'
-
-=======
 import Tabs, { TabProps } from '@ir-engine/ui/src/primitives/tailwind/Tabs'
 import React, { useEffect } from 'react'
 import DebugButtons from './DebugButtons'
->>>>>>> b99a7f40
 import { EntityDebug } from './EntityDebug'
 import { StateDebug } from './StateDebug'
 import { StatsPanel } from './StatsPanel'
