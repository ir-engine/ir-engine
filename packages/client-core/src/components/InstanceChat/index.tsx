import React, { Fragment, useEffect, useRef, useState } from 'react'

import { useLocationInstanceConnectionState } from '@xrengine/client-core/src/common/services/LocationInstanceConnectionService'
import { ChatService, ChatServiceReceptor, useChatState } from '@xrengine/client-core/src/social/services/ChatService'
import { useAuthState } from '@xrengine/client-core/src/user/services/AuthService'
import { notificationAlertURL } from '@xrengine/common/src/constants/URL'
import { Channel } from '@xrengine/common/src/interfaces/Channel'
import multiLogger from '@xrengine/common/src/logger'
import { AssetLoader } from '@xrengine/engine/src/assets/classes/AssetLoader'
import { useAudioState } from '@xrengine/engine/src/audio/AudioState'
import { AudioComponent } from '@xrengine/engine/src/audio/components/AudioComponent'
import { Engine } from '@xrengine/engine/src/ecs/classes/Engine'
import { useEngineState } from '@xrengine/engine/src/ecs/classes/EngineState'
import { EngineActions, getEngineState } from '@xrengine/engine/src/ecs/classes/EngineState'
import { Entity } from '@xrengine/engine/src/ecs/classes/Entity'
import { getComponent } from '@xrengine/engine/src/ecs/functions/ComponentFunctions'
import { createEntity } from '@xrengine/engine/src/ecs/functions/EntityFunctions'
import { addEntityNodeInTree, createEntityNode } from '@xrengine/engine/src/ecs/functions/EntityTreeFunctions'
import { matchActionOnce } from '@xrengine/engine/src/networking/functions/matchActionOnce'
import { WorldNetworkAction } from '@xrengine/engine/src/networking/functions/WorldNetworkAction'
import { toggleAudio } from '@xrengine/engine/src/scene/functions/loaders/AudioFunctions'
import { updateAudio } from '@xrengine/engine/src/scene/functions/loaders/AudioFunctions'
import { ScenePrefabs } from '@xrengine/engine/src/scene/functions/registerPrefabs'
import { createNewEditorNode } from '@xrengine/engine/src/scene/functions/SceneLoading'
import { addActionReceptor, dispatchAction, removeActionReceptor } from '@xrengine/hyperflux'

import { Cancel as CancelIcon, Message as MessageIcon, Send } from '@mui/icons-material'
import { IconButton, InputAdornment } from '@mui/material'
import Avatar from '@mui/material/Avatar'
import Badge from '@mui/material/Badge'
import Card from '@mui/material/Card'
import CardContent from '@mui/material/CardContent'
import Fab from '@mui/material/Fab'
import TextField from '@mui/material/TextField'

import { getAvatarURLForUser } from '../../user/components/UserMenu/util'
import defaultStyles from './index.module.scss'

<<<<<<< HEAD
const logger = multiLogger.child({ component: 'client-core:chat' })

interface ChatHooksProps {
  chatWindowOpen: boolean
  setUnreadMessages: Function
  messageRefInput: React.MutableRefObject<HTMLInputElement>
}

export const useChatHooks = ({ chatWindowOpen, setUnreadMessages, messageRefInput }: ChatHooksProps) => {
  /**
   * Provisioning logic
   */

  const locationInstanceConnectionState = useLocationInstanceConnectionState()
  const currentInstanceConnection =
    locationInstanceConnectionState.instances[Engine.instance.currentWorld.worldNetwork?.hostId]

  useEffect(() => {
    if (Engine.instance.currentWorld.worldNetwork?.hostId && currentInstanceConnection?.connected?.value) {
      ChatService.getInstanceChannel()
    }
  }, [currentInstanceConnection?.connected?.value])

  /**
   * Message display logic
   */

  const chatState = useChatState()
  const channelState = chatState.channels
  const channels = channelState.channels.value

  const activeChannelMatch = Object.entries(channels).find(([key, channel]) => channel.channelType === 'instance')
  const activeChannel = activeChannelMatch && activeChannelMatch[1]
  const sortedMessages = activeChannel
    ? [...activeChannel.messages].sort((a, b) => new Date(a.createdAt).getTime() - new Date(b.createdAt).getTime())
    : []
=======
interface Props {
  styles?: any
  MessageButton?: any
  CloseButton?: any
  newMessageLabel?: string
  animate?: any
  hideOtherMenus?: any
  setShowTouchPad?: any
}

const InstanceChat = ({
  styles = defaultStyles,
  MessageButton = MessageIcon,
  CloseButton = CancelIcon,
  newMessageLabel = 'World Chat...',
  animate,
  hideOtherMenus,
  setShowTouchPad
}: Props): any => {
  let activeChannel: Channel | null = null
  const messageRefInput = React.useRef<HTMLInputElement>()
  const user = useAuthState().user
  const chatState = useChatState()
  const channelState = chatState.channels
  const channels = channelState.channels.value
  const [composingMessage, setComposingMessage] = React.useState('')
  const [unreadMessages, setUnreadMessages] = React.useState(false)
  const activeChannelMatch = Object.entries(channels).find(([, channel]) => channel.channelType === 'instance')
  const locationInstanceConnectionState = useLocationInstanceConnectionState()
>>>>>>> db826f18

  useEffect(() => {
    activeChannel &&
      activeChannel.messages &&
      activeChannel.messages.length > 0 &&
      !chatWindowOpen &&
      setUnreadMessages(true)
  }, [activeChannel?.messages])

  /**
   * Message composition logic
   */

  const [composingMessage, setComposingMessage] = useState('')
  const [cursorPosition, setCursorPosition] = useState(0)
  const user = useAuthState().user
  const usersTyping = useEngineState().usersTyping[user?.id.value].value
  const [isMultiline, setIsMultiline] = useState(false)

  useEffect(() => {
    if (isMultiline) {
      ;(messageRefInput.current as HTMLInputElement).selectionStart = cursorPosition + 1
    }
  }, [isMultiline])

  useEffect(() => {
    if (!composingMessage || !usersTyping) return
    const delayDebounce = setTimeout(() => {
      dispatchAction(
        WorldNetworkAction.setUserTyping({
          typing: false
        }),
        [Engine.instance.currentWorld.worldNetwork.hostId]
      )
    }, 3000)

    return () => clearTimeout(delayDebounce)
  }, [composingMessage])

  const handleComposingMessageChange = (event: any): void => {
    if (event.key === 'Enter' && event.ctrlKey) {
      event.preventDefault()
      const selectionStart = (event.target as HTMLInputElement).selectionStart

      setComposingMessage(
        composingMessage.substring(0, selectionStart || 0) + '\n' + composingMessage.substring(selectionStart || 0)
      )
      return
    } else if (event.key === 'Enter' && !event.ctrlKey) {
      event.preventDefault()
      packageMessage()
      return
    }

    const message = event.target.value
    if (message.length > composingMessage.length) {
      if (!usersTyping) {
        dispatchAction(
          WorldNetworkAction.setUserTyping({
            typing: true
          }),
          [Engine.instance.currentWorld.worldNetwork.hostId]
        )
      }
    }
    if (message.length == 0 || message.length < composingMessage.length) {
      if (usersTyping) {
        dispatchAction(
          WorldNetworkAction.setUserTyping({
            typing: false
          }),
          [Engine.instance.currentWorld.worldNetwork.hostId]
        )
      }
    }

    setComposingMessage(message)
  }

  const packageMessage = (): void => {
    if (composingMessage?.length && user.instanceId.value) {
      if (usersTyping) {
        dispatchAction(
          WorldNetworkAction.setUserTyping({
            typing: false
          }),
          [Engine.instance.currentWorld.worldNetwork.hostId]
        )
      }

      ChatService.createMessage({
        targetObjectId: user.instanceId.value,
        targetObjectType: 'instance',
        text: composingMessage
      })
      setComposingMessage('')
    }

    setCursorPosition(0)
  }

  /**
   * Chat panel dimensions
   */

  const [dimensions, setDimensions] = useState({
    height: window.innerHeight,
    width: window.innerWidth
  })

  useEffect(() => {
    window.addEventListener('resize', handleWindowResize)
    return () => {
      window.removeEventListener('resize', handleWindowResize)
    }
  }, [])

  const handleWindowResize = () => {
    setDimensions({
      height: window.innerHeight,
      width: window.innerWidth
    })
  }

  return {
    dimensions,
    sortedMessages,
    handleComposingMessageChange,
    packageMessage,
    composingMessage
  }
}

interface InstanceChatProps {
  styles?: any
  MessageButton?: any
  CloseButton?: any
  SendButton?: any
  newMessageLabel?: string
  setBottomDrawerOpen?: any
  animate?: any
  hideOtherMenus?: any
  setShowTouchPad?: any
}

const InstanceChat = (props: InstanceChatProps): any => {
  const {
    styles = defaultStyles,
    MessageButton = MessageIcon,
    CloseButton = CancelIcon,
    SendButton = Send,
    hideOtherMenus,
    setShowTouchPad,
    newMessageLabel = 'World Chat...'
  } = props

  const [chatWindowOpen, setChatWindowOpen] = useState(false)
  const [unreadMessages, setUnreadMessages] = useState(false)
  const messageRefInput = useRef<HTMLInputElement>()

  const { dimensions, sortedMessages, handleComposingMessageChange, packageMessage, composingMessage } = useChatHooks({
    chatWindowOpen,
    setUnreadMessages,
    messageRefInput: messageRefInput as any
  })

  const user = useAuthState().user

  const [isInitRender, setIsInitRender] = useState<Boolean>()

  const isMobile = /Mobi/i.test(window.navigator.userAgent)
  const chatState = useChatState()

  // TODO: move to register event for chat widget
  useEffect(() => {
    addActionReceptor(ChatServiceReceptor)
    return () => {
      removeActionReceptor(ChatServiceReceptor)
    }
  }, [])

  /**
   * Audio effect
   */

  const audioState = useAudioState()
  const [entity, setEntity] = useState<Entity>()

  useEffect(() => {
    if (entity) {
      const audioComponent = getComponent(entity, AudioComponent)
      audioComponent.volume = audioState.audio.value / 100
      updateAudio(entity, { volume: audioState.audio.value / 100 })
    }
  }, [audioState.audio.value])

  const fetchAudioAlert = async () => {
    setIsInitRender(true)
    AssetLoader.Cache.delete(notificationAlertURL)
    const loadPromise = AssetLoader.loadAsync(notificationAlertURL)
    const node = createEntityNode(createEntity(Engine.instance.currentWorld))
    setEntity(node.entity)
    createNewEditorNode(node.entity, ScenePrefabs.audio)
    addEntityNodeInTree(node, Engine.instance.currentWorld.entityTree.rootNode)
    const audioComponent = getComponent(node.entity, AudioComponent)
    audioComponent.volume = audioState.audio.value / 100
    audioComponent.audioSource = notificationAlertURL

    await loadPromise
    updateAudio(node.entity, { volume: audioState.audio.value / 100, audioSource: notificationAlertURL })
  }

  useEffect(() => {
    if (getEngineState().sceneLoaded.value) fetchAudioAlert()
    matchActionOnce(EngineActions.sceneLoaded.matches, () => {
      fetchAudioAlert()
    })
  }, [])

  useEffect(() => {
    if (
      sortedMessages &&
      sortedMessages[sortedMessages.length - 1]?.senderId !== user?.id.value &&
      chatState.messageCreated.value
    ) {
      setUnreadMessages(true)
      entity && toggleAudio(entity)
    }
  }, [chatState])

  /**
   * Message scroll
   */

  const messageRef = useRef<any>()
  const messageEl = messageRef.current

  useEffect(() => {
    if (messageEl) messageEl.scrollTop = messageEl?.scrollHeight
  }, [chatState])

  const toggleChatWindow = () => {
    if (!chatWindowOpen && isMobile) hideOtherMenus()
    setChatWindowOpen(!chatWindowOpen)
    chatWindowOpen && setUnreadMessages(false)
    setIsInitRender(false)
  }

  const isLeftOrJoinText = (text: string) => {
    return / left the layer|joined the layer/.test(text)
  }

  return (
    <>
      <div
        onClick={() => {
          setChatWindowOpen(false)
          setUnreadMessages(false)
          if (isMobile) setShowTouchPad(true)
        }}
        className={styles.backdrop + ' ' + (!chatWindowOpen ? styles.hideBackDrop : '')}
      ></div>
      <div className={styles['instance-chat-container'] + ' ' + (chatWindowOpen ? styles.open : '')}>
        <div ref={messageRef} className={styles['instance-chat-msg-container']}>
          <div className={styles['list-container']}>
            <Card square={true} elevation={0} className={styles['message-wrapper']}>
              <CardContent className={styles['message-container']}>
                {sortedMessages &&
                  sortedMessages.map((message, index, messages) => (
                    <Fragment key={message.id}>
                      {!isLeftOrJoinText(message.text) ? (
                        <div key={message.id} className={`${styles.dFlex} ${styles.flexColumn} ${styles.mgSmall}`}>
                          <div className={`${styles.selfEnd} ${styles.noMargin}`}>
                            <div className={styles.dFlex}>
                              <div className={styles.msgWrapper}>
                                {messages[index - 1] && isLeftOrJoinText(messages[index - 1].text) ? (
                                  <h3 className={styles.sender}>{message.sender.name}</h3>
                                ) : (
                                  messages[index - 1] &&
                                  message.senderId !== messages[index - 1].senderId && (
                                    <h3 className={styles.sender}>{message.sender.name}</h3>
                                  )
                                )}
                                <div
                                  className={`${
                                    message.senderId !== user?.id.value ? styles.msgReplyContainer : styles.msgOwner
                                  } ${styles.msgContainer} ${styles.mx2}`}
                                >
                                  <p className={styles.text}>{message.text}</p>
                                </div>
                              </div>
                              {index !== 0 && messages[index - 1] && isLeftOrJoinText(messages[index - 1].text) ? (
                                <Avatar src={getAvatarURLForUser(message.senderId)} className={styles.avatar} />
                              ) : (
                                messages[index - 1] &&
                                message.senderId !== messages[index - 1].senderId && (
                                  <Avatar src={getAvatarURLForUser(message.senderId)} className={styles.avatar} />
                                )
                              )}
                              {index === 0 && (
                                <Avatar src={getAvatarURLForUser(message.senderId)} className={styles.avatar} />
                              )}
                            </div>
                          </div>
                        </div>
                      ) : (
                        <div key={message.id} className={`${styles.selfEnd} ${styles.noMargin}`}>
                          <div className={styles.dFlex}>
                            <div className={`${styles.msgNotification} ${styles.mx2}`}>
                              <p className={styles.greyText}>{message.text}</p>
                            </div>
                          </div>
                        </div>
                      )}
                    </Fragment>
                  ))}
              </CardContent>
            </Card>
          </div>
        </div>
        <div className={`${styles['bottom-box']}`}>
          <div className={`${styles['chat-input']} ${chatWindowOpen ? '' : styles.invisible} `}>
            <Card className={styles['chat-view']} style={{ boxShadow: 'none' }}>
              <CardContent className={styles['chat-box']} style={{ boxShadow: 'none' }}>
                <TextField
                  className={styles.messageFieldContainer}
                  margin="normal"
                  multiline={true}
                  maxRows={10}
                  fullWidth
                  id="newMessage"
                  label={newMessageLabel}
                  name="newMessage"
                  variant="standard"
                  autoFocus
                  value={composingMessage}
                  inputProps={{
                    maxLength: 1000,
                    'aria-label': 'naked'
                  }}
                  InputLabelProps={{ shrink: false }}
                  onChange={handleComposingMessageChange}
                  inputRef={messageRefInput}
                  onClick={() => (messageRefInput as any)?.current?.focus()}
                  onKeyDown={(evt) => handleComposingMessageChange(evt)}
                  InputProps={{
                    endAdornment: (
                      <InputAdornment position="end">
                        <IconButton
                          aria-label="send message"
                          onClick={packageMessage}
                          className={styles.sendButton}
                          focusRipple={false}
                        >
                          <Send fontSize="small" />
                        </IconButton>
                      </InputAdornment>
                    )
                  }}
                />
              </CardContent>
            </Card>
          </div>
          <div
            className={`${styles.iconCallChat} ${
              isInitRender ? animate : !chatWindowOpen ? (isMobile ? styles.animateTop : styles.animateLeft) : ''
            } ${!chatWindowOpen ? '' : styles.iconCallPos}`}
          >
            <Badge
              color="primary"
              variant="dot"
              invisible={!unreadMessages}
              anchorOrigin={{ vertical: 'top', horizontal: 'left' }}
            >
              <Fab className={styles.chatBadge} color="primary" onClick={() => toggleChatWindow()}>
                {!chatWindowOpen ? (
                  <MessageButton />
                ) : (
                  <CloseButton
                    onClick={() => {
                      toggleChatWindow()
                      if (isMobile) setShowTouchPad(true)
                    }}
                  />
                )}
              </Fab>
            </Badge>
          </div>
        </div>
      </div>
    </>
  )
}

export default InstanceChat<|MERGE_RESOLUTION|>--- conflicted
+++ resolved
@@ -36,7 +36,6 @@
 import { getAvatarURLForUser } from '../../user/components/UserMenu/util'
 import defaultStyles from './index.module.scss'
 
-<<<<<<< HEAD
 const logger = multiLogger.child({ component: 'client-core:chat' })
 
 interface ChatHooksProps {
@@ -73,37 +72,6 @@
   const sortedMessages = activeChannel
     ? [...activeChannel.messages].sort((a, b) => new Date(a.createdAt).getTime() - new Date(b.createdAt).getTime())
     : []
-=======
-interface Props {
-  styles?: any
-  MessageButton?: any
-  CloseButton?: any
-  newMessageLabel?: string
-  animate?: any
-  hideOtherMenus?: any
-  setShowTouchPad?: any
-}
-
-const InstanceChat = ({
-  styles = defaultStyles,
-  MessageButton = MessageIcon,
-  CloseButton = CancelIcon,
-  newMessageLabel = 'World Chat...',
-  animate,
-  hideOtherMenus,
-  setShowTouchPad
-}: Props): any => {
-  let activeChannel: Channel | null = null
-  const messageRefInput = React.useRef<HTMLInputElement>()
-  const user = useAuthState().user
-  const chatState = useChatState()
-  const channelState = chatState.channels
-  const channels = channelState.channels.value
-  const [composingMessage, setComposingMessage] = React.useState('')
-  const [unreadMessages, setUnreadMessages] = React.useState(false)
-  const activeChannelMatch = Object.entries(channels).find(([, channel]) => channel.channelType === 'instance')
-  const locationInstanceConnectionState = useLocationInstanceConnectionState()
->>>>>>> db826f18
 
   useEffect(() => {
     activeChannel &&
@@ -241,7 +209,6 @@
   styles?: any
   MessageButton?: any
   CloseButton?: any
-  SendButton?: any
   newMessageLabel?: string
   setBottomDrawerOpen?: any
   animate?: any
@@ -249,17 +216,15 @@
   setShowTouchPad?: any
 }
 
-const InstanceChat = (props: InstanceChatProps): any => {
-  const {
-    styles = defaultStyles,
-    MessageButton = MessageIcon,
-    CloseButton = CancelIcon,
-    SendButton = Send,
-    hideOtherMenus,
-    setShowTouchPad,
-    newMessageLabel = 'World Chat...'
-  } = props
-
+const InstanceChat = ({
+  styles = defaultStyles,
+  MessageButton = MessageIcon,
+  CloseButton = CancelIcon,
+  newMessageLabel = 'World Chat...',
+  animate,
+  hideOtherMenus,
+  setShowTouchPad
+}: InstanceChatProps): any => {
   const [chatWindowOpen, setChatWindowOpen] = useState(false)
   const [unreadMessages, setUnreadMessages] = useState(false)
   const messageRefInput = useRef<HTMLInputElement>()
