--- conflicted
+++ resolved
@@ -210,29 +210,6 @@
                   <ZoomOutMap />
                 </button>
               )}
-<<<<<<< HEAD
-              <button
-                type="button"
-                className={`${styles.btn} ${styles.respawn} ${
-                  showBottomIcons ? styles.animateBottom : styles.fadeOutBottom
-                } ${!iOS() ? '' : styles.refreshBtn}`}
-                id="respawn"
-                onClick={respawnCallback}
-              >
-                <Refresh />
-              </button>
-              {!engineState.xrSessionStarted.value && (
-                <InstanceChat
-                  animate={styles.animateBottom}
-                  hideOtherMenus={hideOtherMenus}
-                  setShowTouchPad={setShowTouchPad}
-                />
-              )}
-            </div>
-          </section>
-        </ThemeProvider>
-      </StyledEngineProvider>
-=======
             </>
           )}
           <button
@@ -245,14 +222,15 @@
           >
             <Refresh />
           </button>
-          <InstanceChat
-            animate={styles.animateBottom}
-            hideOtherMenus={hideOtherMenus}
-            setShowTouchPad={setShowTouchPad}
-          />
+          {!engineState.xrSessionStarted.value && (
+            <InstanceChat
+              animate={styles.animateBottom}
+              hideOtherMenus={hideOtherMenus}
+              setShowTouchPad={setShowTouchPad}
+            />
+          )}
         </div>
       </section>
->>>>>>> 3c2639fa
     </div>
   )
 }
