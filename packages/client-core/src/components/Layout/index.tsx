import React, { Suspense, useEffect, useState } from 'react'
import { Helmet } from 'react-helmet'
import { useTranslation } from 'react-i18next'

import { useClientSettingState } from '@xrengine/client-core/src/admin/services/Setting/ClientSettingService'
import {
  AdminCoilSettingService,
  useCoilSettingState
} from '@xrengine/client-core/src/admin/services/Setting/CoilSettingService'
import UIDialog from '@xrengine/client-core/src/common/components/Dialog'
import UserMenu from '@xrengine/client-core/src/user/components/UserMenu'
import { respawnAvatar } from '@xrengine/engine/src/avatar/functions/respawnAvatar'
import { isTouchAvailable } from '@xrengine/engine/src/common/functions/DetectFeatures'
import { Engine } from '@xrengine/engine/src/ecs/classes/Engine'
import { useEngineState } from '@xrengine/engine/src/ecs/classes/EngineState'
import { useWorld } from '@xrengine/engine/src/ecs/functions/SystemHooks'
import { XRState } from '@xrengine/engine/src/xr/XRState'
import { getState, useHookstate } from '@xrengine/hyperflux'

import { Close, FullscreenExit, Refresh, ZoomOutMap } from '@mui/icons-material'
import GridViewIcon from '@mui/icons-material/GridView'
import KeyboardDoubleArrowDownIcon from '@mui/icons-material/KeyboardDoubleArrowDown'
import KeyboardDoubleArrowUpIcon from '@mui/icons-material/KeyboardDoubleArrowUp'
import { Tooltip } from '@mui/material'

import { useLoadingSystemState } from '../../systems/state/LoadingState'
import ConferenceMode from '../ConferenceMode'
import Debug from '../Debug'
import InstanceChat from '../InstanceChat'
import InviteToast from '../InviteToast'
import MediaIconsBox from '../MediaIconsBox'
import { useFullscreen } from '../useFullscreen'
import UserMediaWindows from '../UserMediaWindows'
import styles from './index.module.scss'

const TouchGamepad = React.lazy(() => import('@xrengine/client-core/src/common/components/TouchGamepad'))

interface Props {
  useLoadingScreenOpacity?: boolean
  pageTitle: string
  children?: JSX.Element | JSX.Element[]
  hideVideo?: boolean
  hideFullscreen?: boolean
}

const Layout = ({ useLoadingScreenOpacity, pageTitle, children, hideVideo, hideFullscreen }: Props): any => {
  const clientSettingState = useClientSettingState()
  const coilSettingState = useCoilSettingState()
  const [clientSetting] = clientSettingState?.client?.value || []
  const [coilSetting] = coilSettingState?.coil?.value || []
  const [fullScreenActive, setFullScreenActive] = useFullscreen()
  const [ctitle, setTitle] = useState<string>(clientSetting?.title || '')
  const [favicon16, setFavicon16] = useState(clientSetting?.favicon16px)
  const [favicon32, setFavicon32] = useState(clientSetting?.favicon32px)
  const [paymentPointer, setPaymentPointer] = useState(coilSetting?.paymentPointer)
  const [description, setDescription] = useState(clientSetting?.siteDescription)
  const [showMediaIcons, setShowMediaIcons] = useState(true)
  const [showBottomIcons, setShowBottomIcons] = useState(true)
  const loadingSystemState = useLoadingSystemState()
  const [showTouchPad, setShowTouchPad] = useState(true)
  const [conferenceMode, setConferenceMode] = useState(false)

  const xrSessionActive = useHookstate(getState(XRState).sessionActive)

  const engineState = useEngineState()

  const { t } = useTranslation()

  useEffect(() => {
    !coilSetting && AdminCoilSettingService.fetchCoil()
    const topButtonsState = localStorage.getItem('isTopButtonsShown')
    const bottomButtonsState = localStorage.getItem('isBottomButtonsShown')
    if (!topButtonsState) {
      localStorage.setItem('isTopButtonsShown', 'true')
    } else {
      setShowMediaIcons(JSON.parse(topButtonsState))
    }
    if (!bottomButtonsState) {
      localStorage.setItem('isBottomButtonsShown', 'true')
    } else {
      setShowBottomIcons(JSON.parse(bottomButtonsState))
    }
  }, [])

  useEffect(() => {
    if (clientSetting) {
      setTitle(clientSetting?.title)
      setFavicon16(clientSetting?.favicon16px)
      setFavicon32(clientSetting?.favicon32px)
      setDescription(clientSetting?.siteDescription)
    }
    if (coilSetting) {
      setPaymentPointer(coilSetting?.paymentPointer)
    }
  }, [clientSettingState?.updateNeeded?.value, coilSettingState?.updateNeeded?.value])

  const iOS = (): boolean => {
    return (
      ['iPad Simulator', 'iPhone Simulator', 'iPod Simulator', 'iPad', 'iPhone', 'iPod'].includes(navigator.platform) ||
      // iPad on iOS 13 detection
      (navigator.userAgent.includes('Mac') && 'ontouchend' in document)
    )
  }

  const respawnCallback = (): void => {
    respawnAvatar(Engine.instance.currentWorld.localClientEntity)
  }

  const hideOtherMenus = (): void => {
    setShowMediaIcons(false)
    setShowBottomIcons(false)
    setShowTouchPad(false)
  }

  const handleShowMediaIcons = () => {
    setShowMediaIcons(!showMediaIcons)
    const topButtonsState = localStorage.getItem('isTopButtonsShown') || ''
    localStorage.setItem('isTopButtonsShown', JSON.stringify(!JSON.parse(topButtonsState)))
  }

  const handleShowBottomIcons = () => {
    setShowBottomIcons(!showBottomIcons)
    const bottomButtonsState = localStorage.getItem('isBottomButtonsShown') || ''
    localStorage.setItem('isBottomButtonsShown', JSON.stringify(!JSON.parse(bottomButtonsState)))
  }

  const useOpacity = typeof useLoadingScreenOpacity !== 'undefined' && useLoadingScreenOpacity === true
  const layoutOpacity = useOpacity ? 1 - loadingSystemState.loadingScreenOpacity.value : 1
  const MediaIconHider = showMediaIcons ? KeyboardDoubleArrowUpIcon : KeyboardDoubleArrowDownIcon
  const BottomIconHider = showBottomIcons ? KeyboardDoubleArrowDownIcon : KeyboardDoubleArrowUpIcon
  // info about current mode to conditional render menus
  // TODO: Uncomment alerts when we can fix issues
  return (
    <div style={{ pointerEvents: 'auto' }}>
      <section>
        <Helmet>
          <title>
            {ctitle} | {pageTitle}
          </title>
          {description && <meta name="description" content={description}></meta>}
          {paymentPointer && <meta name="monetization" content={paymentPointer} />}
          {favicon16 && <link rel="icon" type="image/png" sizes="16x16" href={favicon16} />}
          {favicon32 && <link rel="icon" type="image/png" sizes="32x32" href={favicon32} />}
        </Helmet>

        {conferenceMode && (
          <div className={styles.conferenceModeContainer}>
            <div className={styles.toolbar}>
              <Tooltip title={t('user:person.closeConferenceMode')}>
                <div className={styles.toolbarCrossButton} onClick={() => setConferenceMode(false)}>
                  <Close />
                </div>
              </Tooltip>
            </div>
            <ConferenceMode />
          </div>
        )}

        {children}

        {!conferenceMode && (
          <>
            <UserMenu
              animate={showBottomIcons ? styles.animateBottom : styles.fadeOutBottom}
              fadeOutBottom={styles.fadeOutBottom}
            />
            <Debug />

            {/** Container for fading most stuff in and out depending on if the location is loaded or not  */}
            <div style={{ opacity: layoutOpacity }}>
              <button
                type="button"
                className={`${showMediaIcons ? styles.btn : styles.smBtn} ${
                  showMediaIcons ? styles.rotate : styles.rotateBack
                } ${styles.showIconMedia} `}
                onClick={handleShowMediaIcons}
              >
                <MediaIconHider />
              </button>
              <MediaIconsBox animate={showMediaIcons ? styles.animateTop : styles.fadeOutTop} />
              <button
                type="button"
                className={`${showBottomIcons ? styles.btn : styles.smBtn} ${
                  showBottomIcons ? styles.rotate : styles.rotateBack
                } ${styles.showIcon} `}
                onClick={handleShowBottomIcons}
              >
                <BottomIconHider />
              </button>
              <UIDialog />
              {isTouchAvailable && showTouchPad && (
                <Suspense fallback={<></>}>
                  {' '}
                  <TouchGamepad layout="default" />{' '}
                </Suspense>
              )}
              <InviteToast />

              {!iOS() && (
                <>
                  {hideFullscreen ? null : fullScreenActive ? (
                    <button
                      type="button"
                      className={`${styles.btn} ${styles.fullScreen} ${
                        showBottomIcons ? styles.animateBottom : styles.fadeOutBottom
                      } `}
                      onClick={() => setFullScreenActive(false)}
                    >
                      <FullscreenExit />
                    </button>
                  ) : (
                    <button
                      type="button"
                      className={`${styles.btn} ${styles.fullScreen} ${
                        showBottomIcons ? styles.animateBottom : styles.fadeOutBottom
                      } `}
                      onClick={() => setFullScreenActive(true)}
                    >
                      <ZoomOutMap />
                    </button>
                  )}
                </>
              )}
              <button
                type="button"
                className={`${styles.btn} ${styles.respawn} ${
                  showBottomIcons ? styles.animateBottom : styles.fadeOutBottom
                } ${!iOS() ? '' : styles.refreshBtn}`}
                id="respawn"
                onClick={respawnCallback}
              >
                <Refresh />
              </button>
<<<<<<< HEAD
              <InstanceChat
                animate={styles.animateBottom}
                hideOtherMenus={hideOtherMenus}
                setShowTouchPad={setShowTouchPad}
              />
=======

              <div className={styles.rightSidebar}>
                <div
                  className={`${styles.userMediaWindowsContainer} ${
                    showMediaIcons ? styles.animateTop : styles.fadeOutTop
                  }`}
                >
                  {!hideVideo && <UserMediaWindows className={styles.userMediaWindows} />}
                </div>

                {!engineState.xrSessionStarted.value && (
                  <InstanceChat
                    animate={styles.animateBottom}
                    hideOtherMenus={hideOtherMenus}
                    setShowTouchPad={setShowTouchPad}
                  />
                )}
              </div>
>>>>>>> 29f46e5d
            </div>
          </>
        )}
      </section>
    </div>
  )
}

export default Layout<|MERGE_RESOLUTION|>--- conflicted
+++ resolved
@@ -231,13 +231,6 @@
               >
                 <Refresh />
               </button>
-<<<<<<< HEAD
-              <InstanceChat
-                animate={styles.animateBottom}
-                hideOtherMenus={hideOtherMenus}
-                setShowTouchPad={setShowTouchPad}
-              />
-=======
 
               <div className={styles.rightSidebar}>
                 <div
@@ -248,15 +241,12 @@
                   {!hideVideo && <UserMediaWindows className={styles.userMediaWindows} />}
                 </div>
 
-                {!engineState.xrSessionStarted.value && (
-                  <InstanceChat
-                    animate={styles.animateBottom}
-                    hideOtherMenus={hideOtherMenus}
-                    setShowTouchPad={setShowTouchPad}
-                  />
-                )}
+                <InstanceChat
+                  animate={styles.animateBottom}
+                  hideOtherMenus={hideOtherMenus}
+                  setShowTouchPad={setShowTouchPad}
+                />
               </div>
->>>>>>> 29f46e5d
             </div>
           </>
         )}
