--- conflicted
+++ resolved
@@ -172,14 +172,10 @@
             id="UserVideo"
             title={t('user:menu.toggleVideo')}
             className={styles.iconContainer + ' ' + (isCamVideoEnabled ? styles.on : '')}
-<<<<<<< HEAD
             onClick={() => {
-              toggleWebcamPaused
-              clogger.info({ event_name: 'toggle_camera', value: isCamVideoEnabled })
+              MediaStreamState.toggleWebcamPaused
+              logger.info({ event_name: 'toggle_camera', value: isCamVideoEnabled })
             }}
-=======
-            onClick={MediaStreamState.toggleWebcamPaused}
->>>>>>> c1a50106
             onPointerUp={() => AudioEffectPlayer.instance.play(AudioEffectPlayer.SOUNDS.ui)}
             onPointerEnter={() => AudioEffectPlayer.instance.play(AudioEffectPlayer.SOUNDS.ui)}
             icon={<Icon type={isCamVideoEnabled ? 'Videocam' : 'VideocamOff'} />}
@@ -202,14 +198,10 @@
               className={styles.iconContainer + ' ' + (isMotionCaptureEnabled ? styles.on : '')}
               onClick={() => {
                 window.open(`/capture/${location.pathname.split('/')[2]}`, '_blank')
-<<<<<<< HEAD
-                clogger.info({
+                logger.info({
                   event_name: 'toggle_motion_capture',
                   event_value: isMotionCaptureEnabled
                 })
-=======
-                logger.info({ event_name: 'motion_capture', event_value: isMotionCaptureEnabled })
->>>>>>> c1a50106
               }}
               onPointerUp={() => AudioEffectPlayer.instance.play(AudioEffectPlayer.SOUNDS.ui)}
               onPointerEnter={() => AudioEffectPlayer.instance.play(AudioEffectPlayer.SOUNDS.ui)}
