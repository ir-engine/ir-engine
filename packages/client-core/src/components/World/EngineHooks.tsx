/*
CPAL-1.0 License

The contents of this file are subject to the Common Public Attribution License
Version 1.0. (the "License"); you may not use this file except in compliance
with the License. You may obtain a copy of the License at
https://github.com/ir-engine/ir-engine/blob/dev/LICENSE.
The License is based on the Mozilla Public License Version 1.1, but Sections 14
and 15 have been added to cover use of software over a computer network and 
provide for limited attribution for the Original Developer. In addition, 
Exhibit A has been modified to be consistent with Exhibit B.

Software distributed under the License is distributed on an "AS IS" basis,
WITHOUT WARRANTY OF ANY KIND, either express or implied. See the License for the
specific language governing rights and limitations under the License.

The Original Code is Infinite Reality Engine.

The Original Developer is the Initial Developer. The Initial Developer of the
Original Code is the Infinite Reality Engine team.

All portions of the code written by the Infinite Reality Engine team are Copyright © 2021-2023 
Infinite Reality Engine. All Rights Reserved.
*/

import { useEffect } from 'react'

import { LocationService } from '@ir-engine/client-core/src/social/services/LocationService'
import multiLogger from '@ir-engine/common/src/logger'
import { InstanceID } from '@ir-engine/common/src/schema.type.module'
import { Engine, getComponent, UndefinedEntity, UUIDComponent } from '@ir-engine/ecs'
import { AvatarComponent } from '@ir-engine/engine/src/avatar/components/AvatarComponent'
import { teleportAvatar } from '@ir-engine/engine/src/avatar/functions/moveAvatar'
import { LinkState } from '@ir-engine/engine/src/scene/components/LinkComponent'
import { PortalComponent, PortalState } from '@ir-engine/engine/src/scene/components/PortalComponent'
<<<<<<< HEAD
import { addOutgoingTopicIfNecessary, getMutableState, none, useHookstate, useMutableState } from '@ir-engine/hyperflux'
=======
import {
  addOutgoingTopicIfNecessary,
  getMutableState,
  getState,
  none,
  useHookstate,
  useMutableState
} from '@ir-engine/hyperflux'
>>>>>>> b99a7f40
import {
  addNetwork,
  createNetwork,
  Network,
  NetworkPeerFunctions,
  NetworkState,
  NetworkTopics,
  removeNetwork
} from '@ir-engine/network'
import { loadEngineInjection } from '@ir-engine/projects/loadEngineInjection'
import { EngineState } from '@ir-engine/spatial/src/EngineState'

import { DomainConfigState } from '@ir-engine/engine/src/assets/state/DomainConfigState'
import { RouterState } from '../../common/services/RouterService'
import { LocationState } from '../../social/services/LocationService'
import { AuthState } from '../../user/services/AuthService'

const logger = multiLogger.child({ component: 'client-core:world' })

export const useEngineInjection = () => {
  const loaded = useHookstate(false)
  useEffect(() => {
    loadEngineInjection().then(() => {
      loaded.set(true)
    })
  }, [])
  return loaded.value
}

export const useLinkTeleport = () => {
  const linkState = useMutableState(LinkState)

  useEffect(() => {
    const location = linkState.location.value
    if (!location) return

    logger.info('Relocating to linked location.')

    RouterState.navigate('/location/' + location)
    LocationService.getLocationByName(location)

    // shut down connection with existing world instance server
    // leaving a world instance server will check if we are in a location media instance and shut that down too
    getMutableState(LinkState).location.set(undefined)
  }, [linkState.location])
}

export const usePortalTeleport = () => {
  const engineState = useMutableState(EngineState)
  const locationState = useMutableState(LocationState)
  const portalState = useMutableState(PortalState)

  useEffect(() => {
    const activePortalEntity = portalState.activePortalEntity.value
    if (!activePortalEntity) return

    const activePortal = getComponent(activePortalEntity, PortalComponent)

    const currentLocation = locationState.locationName.value.split('/')[1]
    if (currentLocation === activePortal.location || UUIDComponent.getEntityByUUID(activePortal.linkedPortalId)) {
      teleportAvatar(
        AvatarComponent.getSelfAvatarEntity(),
        activePortal.remoteSpawnPosition,
        true
        // activePortal.remoteSpawnRotation
      )
      portalState.activePortalEntity.set(UndefinedEntity)
      return
    }

    if (activePortal.redirect) {
<<<<<<< HEAD
      window.location.href = Engine.instance.store.publicPath + '/location/' + activePortal.location
=======
      window.location.href = getState(DomainConfigState).publicDomain + '/location/' + activePortal.location
>>>>>>> b99a7f40
      return
    }

    if (activePortal.effectType !== 'None') {
      PortalComponent.setPlayerInPortalEffect(activePortal.effectType)
    } else {
      getMutableState(PortalState).portalReady.set(true)
      // teleport player to where the portal spawn position is
      teleportAvatar(AvatarComponent.getSelfAvatarEntity(), activePortal.remoteSpawnPosition, true)
    }
  }, [portalState.activePortalEntity])

  useEffect(() => {
    if (!portalState.activePortalEntity.value || !portalState.portalReady.value) return

    const activePortalEntity = portalState.activePortalEntity.value
    const activePortal = getComponent(activePortalEntity, PortalComponent)

    RouterState.navigate('/location/' + activePortal.location)
    LocationService.getLocationByName(activePortal.location)

    if (activePortal.effectType === 'None') {
      getMutableState(PortalState).activePortalEntity.set(UndefinedEntity)
    }
  }, [portalState.portalReady])
}

export const useLoadEngineWithScene = () => {
  usePortalTeleport()
  useLinkTeleport()
}

export const useNetwork = (props: { online?: boolean }) => {
  const acceptedTOS = useMutableState(AuthState).user.acceptedTOS.value

  useEffect(() => {
    getMutableState(NetworkState).config.set({
      world: !!props.online,
      media: !!props.online && acceptedTOS,
      friends: !!props.online,
      instanceID: !!props.online,
      roomID: false
    })
  }, [props.online, acceptedTOS])

  /** Offline/local world network */
  useEffect(() => {
    if (props.online) return

    const userID = Engine.instance.userID
    const peerID = Engine.instance.store.peerID
    const userIndex = 1
    const peerIndex = 1

    const networkState = getMutableState(NetworkState)
    networkState.hostIds.world.set(userID as any as InstanceID)
    addNetwork(createNetwork(userID as any as InstanceID, peerID, NetworkTopics.world))
    addOutgoingTopicIfNecessary(NetworkTopics.world)

    NetworkState.worldNetworkState.ready.set(true)

    NetworkPeerFunctions.createPeer(NetworkState.worldNetwork as Network, peerID, peerIndex, userID, userIndex)

    const network = NetworkState.worldNetwork as Network

    return () => {
      removeNetwork(network)
      networkState.hostIds.world.set(none)
    }
  }, [props.online])
}<|MERGE_RESOLUTION|>--- conflicted
+++ resolved
@@ -33,9 +33,6 @@
 import { teleportAvatar } from '@ir-engine/engine/src/avatar/functions/moveAvatar'
 import { LinkState } from '@ir-engine/engine/src/scene/components/LinkComponent'
 import { PortalComponent, PortalState } from '@ir-engine/engine/src/scene/components/PortalComponent'
-<<<<<<< HEAD
-import { addOutgoingTopicIfNecessary, getMutableState, none, useHookstate, useMutableState } from '@ir-engine/hyperflux'
-=======
 import {
   addOutgoingTopicIfNecessary,
   getMutableState,
@@ -44,7 +41,6 @@
   useHookstate,
   useMutableState
 } from '@ir-engine/hyperflux'
->>>>>>> b99a7f40
 import {
   addNetwork,
   createNetwork,
@@ -116,11 +112,7 @@
     }
 
     if (activePortal.redirect) {
-<<<<<<< HEAD
-      window.location.href = Engine.instance.store.publicPath + '/location/' + activePortal.location
-=======
       window.location.href = getState(DomainConfigState).publicDomain + '/location/' + activePortal.location
->>>>>>> b99a7f40
       return
     }
 
