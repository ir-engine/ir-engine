/*
CPAL-1.0 License

The contents of this file are subject to the Common Public Attribution License
Version 1.0. (the "License"); you may not use this file except in compliance
with the License. You may obtain a copy of the License at
https://github.com/EtherealEngine/etherealengine/blob/dev/LICENSE.
The License is based on the Mozilla Public License Version 1.1, but Sections 14
and 15 have been added to cover use of software over a computer network and 
provide for limited attribution for the Original Developer. In addition, 
Exhibit A has been modified to be consistent with Exhibit B.

Software distributed under the License is distributed on an "AS IS" basis,
WITHOUT WARRANTY OF ANY KIND, either express or implied. See the License for the
specific language governing rights and limitations under the License.

The Original Code is Ethereal Engine.

The Original Developer is the Initial Developer. The Initial Developer of the
Original Code is the Ethereal Engine team.

All portions of the code written by the Ethereal Engine team are Copyright © 2021-2023 
Ethereal Engine. All Rights Reserved.
*/

import { useHookstate } from '@hookstate/core'
import { useEffect } from 'react'

import { LocationService } from '@etherealengine/client-core/src/social/services/LocationService'
import { leaveNetwork } from '@etherealengine/client-core/src/transports/SocketWebRTCClientFunctions'
import { AuthState } from '@etherealengine/client-core/src/user/services/AuthService'
import { getSearchParamFromURL } from '@etherealengine/common/src/utils/getSearchParamFromURL'
import { getRandomSpawnPoint, getSpawnPoint } from '@etherealengine/engine/src/avatar/functions/getSpawnPoint'
import { teleportAvatar } from '@etherealengine/engine/src/avatar/functions/moveAvatar'
import multiLogger from '@etherealengine/engine/src/common/functions/logger'
import { Engine } from '@etherealengine/engine/src/ecs/classes/Engine'
import { EngineActions, EngineState } from '@etherealengine/engine/src/ecs/classes/EngineState'
import { getComponent } from '@etherealengine/engine/src/ecs/functions/ComponentFunctions'
import { NetworkState } from '@etherealengine/engine/src/networking/NetworkState'
import { spawnLocalAvatarInWorld } from '@etherealengine/engine/src/networking/functions/receiveJoinWorld'
import { PortalComponent, PortalState } from '@etherealengine/engine/src/scene/components/PortalComponent'
import { UUIDComponent } from '@etherealengine/engine/src/scene/components/UUIDComponent'
import { dispatchAction, getMutableState, getState } from '@etherealengine/hyperflux'
import { loadEngineInjection } from '@etherealengine/projects/loadEngineInjection'

import { UndefinedEntity } from '@etherealengine/engine/src/ecs/classes/Entity'
import { WorldNetworkAction } from '@etherealengine/engine/src/networking/functions/WorldNetworkAction'
import { LinkState } from '@etherealengine/engine/src/scene/components/LinkComponent'
import { RouterState } from '../../common/services/RouterService'
import { LocationState } from '../../social/services/LocationService'
import { SocketWebRTCClientNetwork } from '../../transports/SocketWebRTCClientFunctions'

const logger = multiLogger.child({ component: 'client-core:world' })

export const useEngineInjection = () => {
  const loaded = useHookstate(false)
  useEffect(() => {
    loadEngineInjection().then(() => {
      loaded.set(true)
    })
  }, [])
  return loaded.value
}

export const useLocationSpawnAvatar = (spectate = false) => {
  const sceneLoaded = useHookstate(getMutableState(EngineState).sceneLoaded)
  const spawned = useHookstate(false)

  useEffect(() => {
    if (!sceneLoaded.value || spawned.value) return

    if (spectate) {
      dispatchAction(EngineActions.spectateUser({}))
      spawned.set(true)
      return
    }

    const spectateParam = getSearchParamFromURL('spectate')
    if (spectateParam) return

    // the avatar should only be spawned once, after user auth and scene load
    const user = getState(AuthState).user
    const spawnPoint = getSearchParamFromURL('spawnPoint')

    const avatarSpawnPose = spawnPoint
      ? getSpawnPoint(spawnPoint, Engine.instance.userID)
      : getRandomSpawnPoint(Engine.instance.userID)

<<<<<<< HEAD
    spawnLocalAvatarInWorld({
      avatarSpawnPose,
      avatarID: user.avatar.id!,
      name: user.name
    })
=======
    if (avatarDetails.modelResource?.url) {
      spawnLocalAvatarInWorld({
        avatarSpawnPose,
        avatarID: user.avatar.id!,
        name: user.name
      })
      spawned.set(true)
    } else {
      AvatarState.selectRandomAvatar()
    }
>>>>>>> 3b239fce
  }, [sceneLoaded])
}

/**
 * Spawns an avatar under the normal conditions, but also despawns it when the component unmounts.
 */
export const useLocationSpawnAvatarWithDespawn = () => {
  useLocationSpawnAvatar()
  useEffect(() => {
    return () => {
      despawnSelfAvatar()
    }
  }, [])
}

export const despawnSelfAvatar = () => {
  const clientEntity = Engine.instance.localClientEntity
  if (!clientEntity) return

  const network = NetworkState.worldNetwork

  const peersCountForUser = network?.users?.[Engine.instance.userID]?.length

  // if we are the last peer in the world for this user, destroy the object
  if (!peersCountForUser || peersCountForUser === 1) {
    dispatchAction(WorldNetworkAction.destroyObject({ entityUUID: getComponent(clientEntity, UUIDComponent) }))
  }

  /** @todo this logic should be handled by the camera system */
  // const cameraEntity = Engine.instance.cameraEntity
  // if (!cameraEntity) return

  // const cameraComputed = getComponent(cameraEntity, ComputedTransformComponent)
  // removeEntity(cameraComputed.referenceEntity)
  // removeComponent(cameraEntity, ComputedTransformComponent)
  // removeComponent(cameraEntity, FollowCameraComponent)
  // removeComponent(cameraEntity, TargetCameraRotationComponent)
}

export const useLinkTeleport = () => {
  const linkState = useHookstate(getMutableState(LinkState))

  useEffect(() => {
    const location = linkState.location.value
    if (!location) return

    logger.info('Relocating to linked location.')

    RouterState.navigate('/location/' + location)
    LocationService.getLocationByName(location)

    // shut down connection with existing world instance server
    // leaving a world instance server will check if we are in a location media instance and shut that down too
    leaveNetwork(NetworkState.worldNetwork as SocketWebRTCClientNetwork)
    getMutableState(LinkState).location.set(undefined)
  }, [linkState.location])
}

export const usePortalTeleport = () => {
  const engineState = useHookstate(getMutableState(EngineState))
  const locationState = useHookstate(getMutableState(LocationState))
  const portalState = useHookstate(getMutableState(PortalState))

  useEffect(() => {
    const activePortalEntity = portalState.activePortalEntity.value
    if (!activePortalEntity) return

    const activePortal = getComponent(activePortalEntity, PortalComponent)

    const currentLocation = locationState.locationName.value.split('/')[1]
    if (currentLocation === activePortal.location || UUIDComponent.getEntityByUUID(activePortal.linkedPortalId)) {
      teleportAvatar(
        Engine.instance.localClientEntity!,
        activePortal.remoteSpawnPosition,
        true
        // activePortal.remoteSpawnRotation
      )
      portalState.activePortalEntity.set(UndefinedEntity)
      return
    }

    if (activePortal.redirect) {
      window.location.href = engineState.publicPath.value + '/location/' + activePortal.location
      return
    }

    if (activePortal.effectType !== 'None') {
      PortalComponent.setPlayerInPortalEffect(activePortal.effectType)
    } else {
      getMutableState(PortalState).portalReady.set(true)
      // teleport player to where the portal spawn position is
      teleportAvatar(Engine.instance.localClientEntity, activePortal.remoteSpawnPosition)
    }
  }, [portalState.activePortalEntity])

  useEffect(() => {
    if (!portalState.activePortalEntity.value || !portalState.portalReady.value) return

    const activePortalEntity = portalState.activePortalEntity.value
    const activePortal = getComponent(activePortalEntity, PortalComponent)

    RouterState.navigate('/location/' + activePortal.location)
    LocationService.getLocationByName(activePortal.location)

    // shut down connection with existing world instance server
    // leaving a world instance server will check if we are in a location media instance and shut that down too
    leaveNetwork(NetworkState.worldNetwork as SocketWebRTCClientNetwork)
  }, [portalState.portalReady])
}

type Props = {
  spectate?: boolean
}

export const useLoadEngineWithScene = ({ spectate }: Props = {}) => {
  const sceneLoaded = useHookstate(getMutableState(EngineState).sceneLoaded)

  useLocationSpawnAvatar(spectate)
  usePortalTeleport()
  useLinkTeleport()

  useEffect(() => {
    if (sceneLoaded.value) {
      /** used by the PWA service worker */
      window.dispatchEvent(new Event('load'))
    }
  }, [sceneLoaded])
}

export const useNetwork = (props: { online?: boolean }) => {
  useEffect(() => {
    getMutableState(NetworkState).config.set({
      world: !!props.online,
      media: !!props.online,
      friends: !!props.online,
      instanceID: !!props.online,
      roomID: false
    })
<<<<<<< HEAD
  }, [props.online])

  // const engineState = useHookstate(getMutableState(EngineState))
  // const authState = useHookstate(getMutableState(AuthState))

  // /** Offline/local world network */
  // useEffect(() => {
  //   if (!engineState.sceneLoaded.value || props.online) return

  //   const userId = Engine.instance.userID
  //   const peerID = Engine.instance.peerID
  //   const userIndex = 1
  //   const peerIndex = 1

  //   const networkState = getMutableState(NetworkState)
  //   networkState.hostIds.world.set(userId as any as InstanceID)
  //   addNetwork(createNetwork(userId as any as InstanceID, userId, NetworkTopics.world))
  //   addOutgoingTopicIfNecessary(NetworkTopics.world)

  //   NetworkState.worldNetworkState.authenticated.set(true)
  //   NetworkState.worldNetworkState.connected.set(true)
  //   NetworkState.worldNetworkState.ready.set(true)

  //   NetworkPeerFunctions.createPeer(
  //     NetworkState.worldNetwork as Network,
  //     peerID,
  //     peerIndex,
  //     userId,
  //     userIndex,
  //     authState.user.name.value
  //   )

  //   return () => {
  //     removeNetwork(NetworkState.worldNetwork as Network)
  //     networkState.hostIds.world.set(none)
  //   }
  // }, [engineState.sceneLoaded, props.online])
=======
  }, [])
}

export const useOfflineNetwork = () => {
  const engineState = useHookstate(getMutableState(EngineState))
  const authState = useHookstate(getMutableState(AuthState))

  useEffect(() => {
    if (engineState.sceneLoaded.value) {
      const userId = Engine.instance.userID
      const peerID = Engine.instance.peerID
      const userIndex = 1
      const peerIndex = 1

      const networkState = getMutableState(NetworkState)
      networkState.hostIds.world.set(userId as any as InstanceID)
      addNetwork(createNetwork(userId as any as InstanceID, userId, NetworkTopics.world))

      NetworkState.worldNetworkState.authenticated.set(true)
      NetworkState.worldNetworkState.connected.set(true)
      NetworkState.worldNetworkState.ready.set(true)

      NetworkPeerFunctions.createPeer(
        NetworkState.worldNetwork as Network,
        peerID,
        peerIndex,
        userId,
        userIndex,
        authState.user.name.value
      )
    }
  }, [engineState.sceneLoaded])
>>>>>>> 3b239fce
}<|MERGE_RESOLUTION|>--- conflicted
+++ resolved
@@ -23,7 +23,7 @@
 Ethereal Engine. All Rights Reserved.
 */
 
-import { useHookstate } from '@hookstate/core'
+import { none, useHookstate } from '@hookstate/core'
 import { useEffect } from 'react'
 
 import { LocationService } from '@etherealengine/client-core/src/social/services/LocationService'
@@ -36,14 +36,17 @@
 import { Engine } from '@etherealengine/engine/src/ecs/classes/Engine'
 import { EngineActions, EngineState } from '@etherealengine/engine/src/ecs/classes/EngineState'
 import { getComponent } from '@etherealengine/engine/src/ecs/functions/ComponentFunctions'
-import { NetworkState } from '@etherealengine/engine/src/networking/NetworkState'
+import { NetworkState, addNetwork, removeNetwork } from '@etherealengine/engine/src/networking/NetworkState'
 import { spawnLocalAvatarInWorld } from '@etherealengine/engine/src/networking/functions/receiveJoinWorld'
 import { PortalComponent, PortalState } from '@etherealengine/engine/src/scene/components/PortalComponent'
 import { UUIDComponent } from '@etherealengine/engine/src/scene/components/UUIDComponent'
-import { dispatchAction, getMutableState, getState } from '@etherealengine/hyperflux'
+import { addOutgoingTopicIfNecessary, dispatchAction, getMutableState, getState } from '@etherealengine/hyperflux'
 import { loadEngineInjection } from '@etherealengine/projects/loadEngineInjection'
 
+import { InstanceID } from '@etherealengine/common/src/schema.type.module'
 import { UndefinedEntity } from '@etherealengine/engine/src/ecs/classes/Entity'
+import { Network, NetworkTopics, createNetwork } from '@etherealengine/engine/src/networking/classes/Network'
+import { NetworkPeerFunctions } from '@etherealengine/engine/src/networking/functions/NetworkPeerFunctions'
 import { WorldNetworkAction } from '@etherealengine/engine/src/networking/functions/WorldNetworkAction'
 import { LinkState } from '@etherealengine/engine/src/scene/components/LinkComponent'
 import { RouterState } from '../../common/services/RouterService'
@@ -86,24 +89,12 @@
       ? getSpawnPoint(spawnPoint, Engine.instance.userID)
       : getRandomSpawnPoint(Engine.instance.userID)
 
-<<<<<<< HEAD
     spawnLocalAvatarInWorld({
       avatarSpawnPose,
       avatarID: user.avatar.id!,
       name: user.name
     })
-=======
-    if (avatarDetails.modelResource?.url) {
-      spawnLocalAvatarInWorld({
-        avatarSpawnPose,
-        avatarID: user.avatar.id!,
-        name: user.name
-      })
-      spawned.set(true)
-    } else {
-      AvatarState.selectRandomAvatar()
-    }
->>>>>>> 3b239fce
+    spawned.set(true)
   }, [sceneLoaded])
 }
 
@@ -242,76 +233,41 @@
       instanceID: !!props.online,
       roomID: false
     })
-<<<<<<< HEAD
   }, [props.online])
 
-  // const engineState = useHookstate(getMutableState(EngineState))
-  // const authState = useHookstate(getMutableState(AuthState))
-
-  // /** Offline/local world network */
-  // useEffect(() => {
-  //   if (!engineState.sceneLoaded.value || props.online) return
-
-  //   const userId = Engine.instance.userID
-  //   const peerID = Engine.instance.peerID
-  //   const userIndex = 1
-  //   const peerIndex = 1
-
-  //   const networkState = getMutableState(NetworkState)
-  //   networkState.hostIds.world.set(userId as any as InstanceID)
-  //   addNetwork(createNetwork(userId as any as InstanceID, userId, NetworkTopics.world))
-  //   addOutgoingTopicIfNecessary(NetworkTopics.world)
-
-  //   NetworkState.worldNetworkState.authenticated.set(true)
-  //   NetworkState.worldNetworkState.connected.set(true)
-  //   NetworkState.worldNetworkState.ready.set(true)
-
-  //   NetworkPeerFunctions.createPeer(
-  //     NetworkState.worldNetwork as Network,
-  //     peerID,
-  //     peerIndex,
-  //     userId,
-  //     userIndex,
-  //     authState.user.name.value
-  //   )
-
-  //   return () => {
-  //     removeNetwork(NetworkState.worldNetwork as Network)
-  //     networkState.hostIds.world.set(none)
-  //   }
-  // }, [engineState.sceneLoaded, props.online])
-=======
-  }, [])
-}
-
-export const useOfflineNetwork = () => {
   const engineState = useHookstate(getMutableState(EngineState))
   const authState = useHookstate(getMutableState(AuthState))
 
-  useEffect(() => {
-    if (engineState.sceneLoaded.value) {
-      const userId = Engine.instance.userID
-      const peerID = Engine.instance.peerID
-      const userIndex = 1
-      const peerIndex = 1
-
-      const networkState = getMutableState(NetworkState)
-      networkState.hostIds.world.set(userId as any as InstanceID)
-      addNetwork(createNetwork(userId as any as InstanceID, userId, NetworkTopics.world))
-
-      NetworkState.worldNetworkState.authenticated.set(true)
-      NetworkState.worldNetworkState.connected.set(true)
-      NetworkState.worldNetworkState.ready.set(true)
-
-      NetworkPeerFunctions.createPeer(
-        NetworkState.worldNetwork as Network,
-        peerID,
-        peerIndex,
-        userId,
-        userIndex,
-        authState.user.name.value
-      )
-    }
-  }, [engineState.sceneLoaded])
->>>>>>> 3b239fce
+  /** Offline/local world network */
+  useEffect(() => {
+    if (!engineState.sceneLoaded.value || props.online) return
+
+    const userId = Engine.instance.userID
+    const peerID = Engine.instance.peerID
+    const userIndex = 1
+    const peerIndex = 1
+
+    const networkState = getMutableState(NetworkState)
+    networkState.hostIds.world.set(userId as any as InstanceID)
+    addNetwork(createNetwork(userId as any as InstanceID, userId, NetworkTopics.world))
+    addOutgoingTopicIfNecessary(NetworkTopics.world)
+
+    NetworkState.worldNetworkState.authenticated.set(true)
+    NetworkState.worldNetworkState.connected.set(true)
+    NetworkState.worldNetworkState.ready.set(true)
+
+    NetworkPeerFunctions.createPeer(
+      NetworkState.worldNetwork as Network,
+      peerID,
+      peerIndex,
+      userId,
+      userIndex,
+      authState.user.name.value
+    )
+
+    return () => {
+      removeNetwork(NetworkState.worldNetwork as Network)
+      networkState.hostIds.world.set(none)
+    }
+  }, [engineState.sceneLoaded, props.online])
 }