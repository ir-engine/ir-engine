import { useHookstate } from '@hookstate/core'
import React, { useEffect, useState } from 'react'
import { useHistory } from 'react-router'
import { useParams } from 'react-router-dom'

import { LocationInstanceConnectionServiceReceptor } from '@xrengine/client-core/src/common/services/LocationInstanceConnectionService'
import { LocationService } from '@xrengine/client-core/src/social/services/LocationService'
import { leaveNetwork } from '@xrengine/client-core/src/transports/SocketWebRTCClientFunctions'
import { useAuthState } from '@xrengine/client-core/src/user/services/AuthService'
import { AvatarService } from '@xrengine/client-core/src/user/services/AvatarService'
import {
  SceneActions,
  SceneServiceReceptor,
  useSceneState
} from '@xrengine/client-core/src/world/services/SceneService'
import { UserId } from '@xrengine/common/src/interfaces/UserId'
import multiLogger from '@xrengine/common/src/logger'
import { getSearchParamFromURL } from '@xrengine/common/src/utils/getSearchParamFromURL'
import { getRandomSpawnPoint, getSpawnPoint } from '@xrengine/engine/src/avatar/AvatarSpawnSystem'
import { teleportAvatar } from '@xrengine/engine/src/avatar/functions/moveAvatar'
import { Engine } from '@xrengine/engine/src/ecs/classes/Engine'
import { EngineActions, useEngineState } from '@xrengine/engine/src/ecs/classes/EngineState'
import { addComponent } from '@xrengine/engine/src/ecs/functions/ComponentFunctions'
import { SystemModuleType } from '@xrengine/engine/src/ecs/functions/SystemFunctions'
import { spawnLocalAvatarInWorld } from '@xrengine/engine/src/networking/functions/receiveJoinWorld'
import {
  PortalEffects,
  revertAvatarToMovingStateFromTeleport,
  setAvatarToLocationTeleportingState
} from '@xrengine/engine/src/scene/functions/loaders/PortalFunctions'
import { addActionReceptor, dispatchAction, removeActionReceptor, useHookEffect } from '@xrengine/hyperflux'

import { AppLoadingAction, AppLoadingStates, useLoadingState } from '../../common/services/AppLoadingService'
import { useLocationState } from '../../social/services/LocationService'
import { SocketWebRTCClientNetwork } from '../../transports/SocketWebRTCClientNetwork'
import { initClient, loadScene } from './LocationLoadHelper'

const logger = multiLogger.child({ component: 'client-core:world' })

type LoadEngineProps = {
  setClientReady: (ready: boolean) => void
}

export const useLoadEngine = ({ setClientReady }: LoadEngineProps) => {
  useHookEffect(() => {
    initClient().then(() => {
      setClientReady(true)
    })

    addActionReceptor(SceneServiceReceptor)
    addActionReceptor(LocationInstanceConnectionServiceReceptor)

    return () => {
      removeActionReceptor(SceneServiceReceptor)
      removeActionReceptor(LocationInstanceConnectionServiceReceptor)
    }
  }, [])
}

<<<<<<< HEAD
  /**
   * load the scene whenever it changes
   */
  useHookEffect(() => {
    // loadScene() deserializes the scene data, and deserializers sometimes mutate/update that data for backwards compatability.
    // Since hookstate throws errors when mutating proxied values, we have to pass down the unproxied value here
    const sceneData = sceneState.currentScene.get({ noproxy: true })
    if (clientReady && sceneData) {
      AvatarService.fetchAvatarList()
      if (loadingState.state.value !== AppLoadingStates.SUCCESS)
        dispatchAction(AppLoadingAction.setLoadingState({ state: AppLoadingStates.SCENE_LOADING }))
      loadScene(sceneData).then(() => {
        if (loadingState.state.value !== AppLoadingStates.SUCCESS)
          dispatchAction(AppLoadingAction.setLoadingState({ state: AppLoadingStates.SCENE_LOADED }))
      })
    }
  }, [clientReady, sceneState.currentScene])

=======
export const useLocationSpawnAvatar = () => {
  const engineState = useEngineState()
  const authState = useAuthState()
>>>>>>> 32f2a984
  const didSpawn = useHookstate(false)

  const spectateParam = useParams<{ spectate: UserId }>().spectate

  useEffect(() => {
    AvatarService.fetchAvatarList()
  }, [])

  useHookEffect(async () => {
    if (
      didSpawn.value ||
      Engine.instance.currentWorld.localClientEntity ||
      !engineState.sceneLoaded.value ||
      !authState.user.value ||
      !authState.avatarList.value.length ||
      spectateParam
    )
      return

    // the avatar should only be spawned once, after user auth and scene load

    const user = authState.user.value
    const avatarDetails = authState.avatarList.value.find((avatar) => avatar?.id === user.avatarId)!
    const spawnPoint = getSearchParamFromURL('spawnPoint')

    const avatarSpawnPose = spawnPoint
      ? getSpawnPoint(spawnPoint, Engine.instance.userId)
      : getRandomSpawnPoint(Engine.instance.userId)

    spawnLocalAvatarInWorld({
      avatarSpawnPose,
      avatarDetail: {
        avatarURL: avatarDetails.modelResource?.url!,
        thumbnailURL: avatarDetails.thumbnailResource?.url!
      },
      name: user.name
    })
  }, [engineState.sceneLoaded, authState.user, authState.avatarList, spectateParam])
}

export const usePortalTeleport = () => {
  const history = useHistory()
  const engineState = useEngineState()
  const locationState = useLocationState()
  const authState = useAuthState()

  useHookEffect(() => {
    if (engineState.isTeleporting.value) {
      logger.info('Resetting connection for portal teleport.')
      const world = Engine.instance.currentWorld
      const activePortal = world.activePortal

      if (!activePortal) return

      const currentLocation = locationState.locationName.value.split('/')[1]
      if (currentLocation === activePortal.location || world.entityTree.uuidNodeMap.get(activePortal.linkedPortalId)) {
        teleportAvatar(
          world.localClientEntity,
          activePortal.remoteSpawnPosition
          // activePortal.remoteSpawnRotation
        )
        world.activePortal = null
        dispatchAction(EngineActions.setTeleporting({ isTeleporting: false, $time: Date.now() + 500 }))
        return
      }

      if (activePortal.redirect) {
        window.location.href = Engine.instance.publicPath + '/location/' + activePortal.location
        return
      }

      dispatchAction(SceneActions.unloadCurrentScene({}))
      history.push('/location/' + world.activePortal!.location)
      LocationService.getLocationByName(world.activePortal!.location, authState.user.id.value)

      // shut down connection with existing world instance server
      // leaving a world instance server will check if we are in a location media instance and shut that down too
      leaveNetwork(world.worldNetwork as SocketWebRTCClientNetwork)

      setAvatarToLocationTeleportingState(world)

      if (activePortal.effectType !== 'None') {
        addComponent(world.localClientEntity, PortalEffects.get(activePortal.effectType), true)
      } else {
        dispatchAction(AppLoadingAction.setLoadingState({ state: AppLoadingStates.START_STATE }))
      }
    }
  }, [engineState.isTeleporting])
}

type Props = {
  injectedSystems?: SystemModuleType<any>[]
}

export const LoadEngineWithScene = ({ injectedSystems }: Props) => {
  const engineState = useEngineState()
  const sceneState = useSceneState()
  const loadingState = useLoadingState()
  const [clientReady, setClientReady] = useState(false)

  useLocationSpawnAvatar()
  usePortalTeleport()

  /**
   * initialise the client
   */
  useHookEffect(() => {
    initClient(injectedSystems).then(() => {
      setClientReady(true)
    })

    addActionReceptor(SceneServiceReceptor)
    addActionReceptor(LocationInstanceConnectionServiceReceptor)

    return () => {
      removeActionReceptor(SceneServiceReceptor)
      removeActionReceptor(LocationInstanceConnectionServiceReceptor)
    }
  }, [])

  /**
   * load the scene whenever it changes
   */
  useHookEffect(() => {
    const sceneData = sceneState.currentScene.value
    if (clientReady && sceneData) {
      if (loadingState.state.value !== AppLoadingStates.SUCCESS)
        dispatchAction(AppLoadingAction.setLoadingState({ state: AppLoadingStates.SCENE_LOADING }))
      loadScene(sceneData).then(() => {
        if (loadingState.state.value !== AppLoadingStates.SUCCESS)
          dispatchAction(AppLoadingAction.setLoadingState({ state: AppLoadingStates.SUCCESS }))
        if (engineState.isTeleporting.value) revertAvatarToMovingStateFromTeleport(Engine.instance.currentWorld)
      })
    }
  }, [clientReady, sceneState.currentScene])

  return <></>
}<|MERGE_RESOLUTION|>--- conflicted
+++ resolved
@@ -57,30 +57,9 @@
   }, [])
 }
 
-<<<<<<< HEAD
-  /**
-   * load the scene whenever it changes
-   */
-  useHookEffect(() => {
-    // loadScene() deserializes the scene data, and deserializers sometimes mutate/update that data for backwards compatability.
-    // Since hookstate throws errors when mutating proxied values, we have to pass down the unproxied value here
-    const sceneData = sceneState.currentScene.get({ noproxy: true })
-    if (clientReady && sceneData) {
-      AvatarService.fetchAvatarList()
-      if (loadingState.state.value !== AppLoadingStates.SUCCESS)
-        dispatchAction(AppLoadingAction.setLoadingState({ state: AppLoadingStates.SCENE_LOADING }))
-      loadScene(sceneData).then(() => {
-        if (loadingState.state.value !== AppLoadingStates.SUCCESS)
-          dispatchAction(AppLoadingAction.setLoadingState({ state: AppLoadingStates.SCENE_LOADED }))
-      })
-    }
-  }, [clientReady, sceneState.currentScene])
-
-=======
 export const useLocationSpawnAvatar = () => {
   const engineState = useEngineState()
   const authState = useAuthState()
->>>>>>> 32f2a984
   const didSpawn = useHookstate(false)
 
   const spectateParam = useParams<{ spectate: UserId }>().spectate
@@ -205,7 +184,9 @@
    * load the scene whenever it changes
    */
   useHookEffect(() => {
-    const sceneData = sceneState.currentScene.value
+    // loadScene() deserializes the scene data, and deserializers sometimes mutate/update that data for backwards compatability.
+    // Since hookstate throws errors when mutating proxied values, we have to pass down the unproxied value here
+    const sceneData = sceneState.currentScene.get({ noproxy: true })
     if (clientReady && sceneData) {
       if (loadingState.state.value !== AppLoadingStates.SUCCESS)
         dispatchAction(AppLoadingAction.setLoadingState({ state: AppLoadingStates.SCENE_LOADING }))
