import type { WebLayer3D } from '@etherealjs/web-layer/three'
<<<<<<< HEAD
import {
  BoxGeometry,
  CubeReflectionMapping,
  CubeRefractionMapping,
  CubeTexture,
  DoubleSide,
  EquirectangularReflectionMapping,
  EquirectangularRefractionMapping,
  MathUtils,
  Mesh,
  MeshBasicMaterial,
  MeshStandardMaterial,
  PerspectiveCamera,
  Scene,
  SphereGeometry,
  sRGBEncoding
} from 'three'

import { AssetLoader } from '@xrengine/engine/src/assets/classes/AssetLoader'
import { lerp } from '@xrengine/engine/src/common/functions/MathLerpFunctions'
=======
import { DoubleSide, MathUtils, Mesh, MeshBasicMaterial, PerspectiveCamera, SphereGeometry } from 'three'

>>>>>>> 9787a1c1
import { Engine } from '@xrengine/engine/src/ecs/classes/Engine'
import { EngineEvents } from '@xrengine/engine/src/ecs/classes/EngineEvents'
import { World } from '@xrengine/engine/src/ecs/classes/World'
import { getComponent } from '@xrengine/engine/src/ecs/functions/ComponentFunctions'
import { receiveActionOnce } from '@xrengine/engine/src/networking/functions/matchActionOnce'
<<<<<<< HEAD
import { EngineRenderer } from '@xrengine/engine/src/renderer/WebGLRendererSystem'
import { convertEquiToCubemap } from '@xrengine/engine/src/scene/classes/ImageUtils'
=======
>>>>>>> 9787a1c1
import { Object3DComponent } from '@xrengine/engine/src/scene/components/Object3DComponent'
import { ObjectLayers } from '@xrengine/engine/src/scene/constants/ObjectLayers'
import { textureLoader } from '@xrengine/engine/src/scene/constants/Util'
import { setObjectLayers } from '@xrengine/engine/src/scene/functions/setObjectLayers'
import { XRUIComponent } from '@xrengine/engine/src/xrui/components/XRUIComponent'
import { createTransitionState } from '@xrengine/engine/src/xrui/functions/createTransitionState'

import { accessSceneState } from '../world/services/SceneService'
import { LoadingSystemState } from './state/LoadingState'
import { createLoaderDetailView } from './ui/XRUILoadingDetailView'

export default async function XRUILoadingSystem(world: World) {
  const transitionPeriodSeconds = 1
  const transition = createTransitionState(transitionPeriodSeconds)

  // todo: push timeout to accumulator
  receiveActionOnce(EngineEvents.EVENTS.JOINED_WORLD, () =>
    setTimeout(() => {
      transition.setState('OUT')
      // ;(Engine.camera as PerspectiveCamera).fov = oldFov
    }, 250)
  )

  const sceneState = accessSceneState()
  const thumbnailUrl = sceneState?.currentScene?.thumbnailUrl?.value.replace('thumbnail.jpeg', 'cubemap.png')
  const [ui, texture] = await Promise.all([createLoaderDetailView(), textureLoader.loadAsync(thumbnailUrl)])

<<<<<<< HEAD
  const sceneState = accessSceneState()
  const thumbnailUrl = sceneState?.currentScene?.thumbnailUrl?.value.replace('thumbnail.jpeg', 'cubemap.png')
  const texture = await textureLoader.loadAsync(thumbnailUrl)

  const cubemapMesh = new Mesh(new SphereGeometry(0.3), new MeshBasicMaterial({ side: DoubleSide, map: texture }))
  // flip inside out
  cubemapMesh.scale.set(-1, -1, 1)

  const scene = new Scene()
  scene.add(cubemapMesh)

  const mesh = new Mesh(
    new SphereGeometry(0.3),
    new MeshStandardMaterial({
      side: DoubleSide,
      metalness: 1,
      transparent: true,
      roughness: 0.1,
      color: 0xffffff
    })
  )
=======
  const mesh = new Mesh(
    new SphereGeometry(0.3),
    new MeshBasicMaterial({ side: DoubleSide, map: texture, transparent: true })
  )
  // flip inside out
  mesh.scale.set(-1, 1, 1)

>>>>>>> 9787a1c1
  getComponent(ui.entity, Object3DComponent).value.add(mesh)
  setObjectLayers(mesh, ObjectLayers.UI)

  const pemrem = getPmremGenerator()
  const envMap = pemrem.fromScene(scene, 0.01).texture
  mesh.material.envMap = envMap

  // const oldFov = (Engine.camera as PerspectiveCamera).fov
  // const loadingFov = 70
  // ;(Engine.camera as PerspectiveCamera).fov = loadingFov

  return () => {
    // add a slow rotation to animate on desktop, otherwise just keep it static for VR
<<<<<<< HEAD
    if (!Engine.xrSession) Engine.camera.rotateY(world.delta * 0.35)
=======
    if (!Engine.xrSession) {
      Engine.camera.rotateY(world.delta * 0.35)
    } else {
      // todo: figure out how to make this work properly for VR
    }
>>>>>>> 9787a1c1

    if (Engine.activeCameraEntity) {
      const xrui = getComponent(ui.entity, XRUIComponent)

      if (xrui) {
        const camera = Engine.camera as PerspectiveCamera
        const dist = 0.1
        xrui.container.parent = camera
        xrui.container.position.z = -dist

        const ppu = xrui.container.options.manager.pixelsPerUnit
        const contentWidth = ui.state.imageWidth.value / ppu
        const contentHeight = ui.state.imageHeight.value / ppu
        const ratioContent = contentWidth / contentHeight
        const ratioCamera = camera.aspect

        const useHeight = ratioContent > ratioCamera

        const vFOV = MathUtils.degToRad(camera.fov)
        const targetHeight = Math.tan(vFOV / 2) * dist * 2
        const targetWidth = targetHeight * camera.aspect

        let scale = 1
        if (useHeight) {
          scale = targetHeight / contentHeight
        } else {
          scale = targetWidth / contentWidth
        }

        xrui.container.scale.x = xrui.container.scale.y = scale * 1.1

        transition.update(world, (opacity) => {
          if (opacity !== LoadingSystemState.opacity.value) LoadingSystemState.opacity.set(opacity)
          mesh.material.opacity = opacity
          mesh.visible = opacity > 0
<<<<<<< HEAD
          // EngineRenderer.instance.needsResize = true
          // ;(Engine.camera as PerspectiveCamera).fov = lerp(oldFov, loadingFov, opacity)
          // console.log((Engine.camera as PerspectiveCamera).fov)
=======
>>>>>>> 9787a1c1
          xrui.container.rootLayer.traverseLayersPreOrder((layer: WebLayer3D) => {
            const mat = layer.contentMesh.material as THREE.MeshBasicMaterial
            mat.opacity = opacity
            mat.visible = opacity > 0
            layer.visible = opacity > 0
          })
        })
      }
    }
  }
}<|MERGE_RESOLUTION|>--- conflicted
+++ resolved
@@ -1,39 +1,11 @@
 import type { WebLayer3D } from '@etherealjs/web-layer/three'
-<<<<<<< HEAD
-import {
-  BoxGeometry,
-  CubeReflectionMapping,
-  CubeRefractionMapping,
-  CubeTexture,
-  DoubleSide,
-  EquirectangularReflectionMapping,
-  EquirectangularRefractionMapping,
-  MathUtils,
-  Mesh,
-  MeshBasicMaterial,
-  MeshStandardMaterial,
-  PerspectiveCamera,
-  Scene,
-  SphereGeometry,
-  sRGBEncoding
-} from 'three'
-
-import { AssetLoader } from '@xrengine/engine/src/assets/classes/AssetLoader'
-import { lerp } from '@xrengine/engine/src/common/functions/MathLerpFunctions'
-=======
 import { DoubleSide, MathUtils, Mesh, MeshBasicMaterial, PerspectiveCamera, SphereGeometry } from 'three'
 
->>>>>>> 9787a1c1
 import { Engine } from '@xrengine/engine/src/ecs/classes/Engine'
 import { EngineEvents } from '@xrengine/engine/src/ecs/classes/EngineEvents'
 import { World } from '@xrengine/engine/src/ecs/classes/World'
 import { getComponent } from '@xrengine/engine/src/ecs/functions/ComponentFunctions'
 import { receiveActionOnce } from '@xrengine/engine/src/networking/functions/matchActionOnce'
-<<<<<<< HEAD
-import { EngineRenderer } from '@xrengine/engine/src/renderer/WebGLRendererSystem'
-import { convertEquiToCubemap } from '@xrengine/engine/src/scene/classes/ImageUtils'
-=======
->>>>>>> 9787a1c1
 import { Object3DComponent } from '@xrengine/engine/src/scene/components/Object3DComponent'
 import { ObjectLayers } from '@xrengine/engine/src/scene/constants/ObjectLayers'
 import { textureLoader } from '@xrengine/engine/src/scene/constants/Util'
@@ -52,8 +24,8 @@
   // todo: push timeout to accumulator
   receiveActionOnce(EngineEvents.EVENTS.JOINED_WORLD, () =>
     setTimeout(() => {
+      mesh.visible = false
       transition.setState('OUT')
-      // ;(Engine.camera as PerspectiveCamera).fov = oldFov
     }, 250)
   )
 
@@ -61,29 +33,6 @@
   const thumbnailUrl = sceneState?.currentScene?.thumbnailUrl?.value.replace('thumbnail.jpeg', 'cubemap.png')
   const [ui, texture] = await Promise.all([createLoaderDetailView(), textureLoader.loadAsync(thumbnailUrl)])
 
-<<<<<<< HEAD
-  const sceneState = accessSceneState()
-  const thumbnailUrl = sceneState?.currentScene?.thumbnailUrl?.value.replace('thumbnail.jpeg', 'cubemap.png')
-  const texture = await textureLoader.loadAsync(thumbnailUrl)
-
-  const cubemapMesh = new Mesh(new SphereGeometry(0.3), new MeshBasicMaterial({ side: DoubleSide, map: texture }))
-  // flip inside out
-  cubemapMesh.scale.set(-1, -1, 1)
-
-  const scene = new Scene()
-  scene.add(cubemapMesh)
-
-  const mesh = new Mesh(
-    new SphereGeometry(0.3),
-    new MeshStandardMaterial({
-      side: DoubleSide,
-      metalness: 1,
-      transparent: true,
-      roughness: 0.1,
-      color: 0xffffff
-    })
-  )
-=======
   const mesh = new Mesh(
     new SphereGeometry(0.3),
     new MeshBasicMaterial({ side: DoubleSide, map: texture, transparent: true })
@@ -91,29 +40,16 @@
   // flip inside out
   mesh.scale.set(-1, 1, 1)
 
->>>>>>> 9787a1c1
   getComponent(ui.entity, Object3DComponent).value.add(mesh)
   setObjectLayers(mesh, ObjectLayers.UI)
 
-  const pemrem = getPmremGenerator()
-  const envMap = pemrem.fromScene(scene, 0.01).texture
-  mesh.material.envMap = envMap
-
-  // const oldFov = (Engine.camera as PerspectiveCamera).fov
-  // const loadingFov = 70
-  // ;(Engine.camera as PerspectiveCamera).fov = loadingFov
-
   return () => {
     // add a slow rotation to animate on desktop, otherwise just keep it static for VR
-<<<<<<< HEAD
-    if (!Engine.xrSession) Engine.camera.rotateY(world.delta * 0.35)
-=======
     if (!Engine.xrSession) {
       Engine.camera.rotateY(world.delta * 0.35)
     } else {
       // todo: figure out how to make this work properly for VR
     }
->>>>>>> 9787a1c1
 
     if (Engine.activeCameraEntity) {
       const xrui = getComponent(ui.entity, XRUIComponent)
@@ -149,12 +85,6 @@
           if (opacity !== LoadingSystemState.opacity.value) LoadingSystemState.opacity.set(opacity)
           mesh.material.opacity = opacity
           mesh.visible = opacity > 0
-<<<<<<< HEAD
-          // EngineRenderer.instance.needsResize = true
-          // ;(Engine.camera as PerspectiveCamera).fov = lerp(oldFov, loadingFov, opacity)
-          // console.log((Engine.camera as PerspectiveCamera).fov)
-=======
->>>>>>> 9787a1c1
           xrui.container.rootLayer.traverseLayersPreOrder((layer: WebLayer3D) => {
             const mat = layer.contentMesh.material as THREE.MeshBasicMaterial
             mat.opacity = opacity
