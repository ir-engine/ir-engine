import { createState, useHookstate } from '@speigg/hookstate'
import * as polyfill from 'credential-handler-polyfill'
import _ from 'lodash'
import React, { useEffect, useState } from 'react'
import { useTranslation } from 'react-i18next'

import { validateEmail, validatePhoneNumber } from '@xrengine/common/src/config'
import { defaultThemeModes, defaultThemeSettings } from '@xrengine/common/src/constants/DefaultThemeSettings'
import { Engine } from '@xrengine/engine/src/ecs/classes/Engine'
import { WorldState } from '@xrengine/engine/src/networking/interfaces/WorldState'
import { createXRUI } from '@xrengine/engine/src/xrui/functions/createXRUI'
import { accessWidgetAppState, WidgetAppActions } from '@xrengine/engine/src/xrui/WidgetAppService'
import { dispatchAction, getState } from '@xrengine/hyperflux'

import { Check, Create, GitHub, Refresh } from '@mui/icons-material'
import ContentCopyIcon from '@mui/icons-material/ContentCopy'
import CircularProgress from '@mui/material/CircularProgress'

import { useAuthSettingState } from '../../../admin/services/Setting/AuthSettingService'
import { useClientSettingState } from '../../../admin/services/Setting/ClientSettingService'
import { DiscordIcon } from '../../../common/components/Icons/DiscordIcon'
import { FacebookIcon } from '../../../common/components/Icons/FacebookIcon'
import { GoogleIcon } from '../../../common/components/Icons/GoogleIcon'
import { LinkedInIcon } from '../../../common/components/Icons/LinkedInIcon'
import { TwitterIcon } from '../../../common/components/Icons/TwitterIcon'
import { initialAuthState, initialOAuthConnectedState } from '../../../common/initialAuthState'
import { NotificationService } from '../../../common/services/NotificationService'
import { getAvatarURLForUser } from '../../../user/components/UserMenu/util'
import { AuthService, useAuthState } from '../../../user/services/AuthService'
import { userHasAccess } from '../../../user/userHasAccess'
import XRIconButton from '../../components/XRIconButton'
import XRInput from '../../components/XRInput'
import XRSelectDropdown from '../../components/XRSelectDropdown'
import XRTextButton from '../../components/XRTextButton'
import styleString from './index.scss'

export function createProfileDetailView() {
  return createXRUI(ProfileDetailView, createProfileDetailState())
}

function createProfileDetailState() {
  return createState({})
}

const ProfileDetailView = () => {
  const { t } = useTranslation()

  const selfUser = useAuthState().user

  const [username, setUsername] = useState(selfUser?.name.value)
  const [emailPhone, setEmailPhone] = useState('')
  const [showUserId, setShowUserId] = useState(false)
  const [showApiKey, setShowApiKey] = useState(false)
  const authSettingState = useAuthSettingState()
  const [authSetting] = authSettingState?.authSettings?.value || []
  const [authState, setAuthState] = useState(initialAuthState)
  const loading = useAuthState().isProcessing.value
  const userSettings = selfUser.user_setting.value
  const userId = selfUser.id.value
  const apiKey = selfUser.apiKey?.token?.value
  const userRole = selfUser.userRole.value
  const [deleteControlsOpen, setDeleteControlsOpen] = useState(false)
  const [confirmDeleteOpen, setConfirmDeleteOpen] = useState(false)
  const [oauthConnectedState, setOauthConnectedState] = useState(initialOAuthConnectedState)
  const userAvatarDetails = useHookstate(getState(WorldState).userAvatarDetails)

  const clientSettingState = useClientSettingState()
  const [clientSetting] = clientSettingState?.client?.value || []

  const hasAdminAccess = selfUser?.id?.value?.length > 0 && selfUser?.userRole?.value === 'admin'
  const hasEditorAccess = userHasAccess('editor:write')

  const themeModes = { ...defaultThemeModes, ...userSettings?.themeModes }
  const themeSettings = { ...defaultThemeSettings, ...clientSetting.themeSettings }

  const accessibleThemeModes = Object.keys(themeModes).filter((mode) => {
    if (mode === 'admin' && hasAdminAccess === false) {
      return false
    } else if (mode === 'editor' && hasEditorAccess === false) {
      return false
    }
    return true
  })

  const colorModesMenu = Object.keys(themeSettings)

  useEffect(() => {
    if (authSetting) {
      let temp = { ...initialAuthState }
      authSetting?.authStrategies?.forEach((el) => {
        Object.entries(el).forEach(([strategyName, strategy]) => {
          temp[strategyName] = strategy
        })
      })
      setAuthState(temp)
    }
  }, [authSettingState?.updateNeeded?.value])

<<<<<<< HEAD
=======
  const handleChangeUserThemeMode = (event) => {
    const settings = { ...userSettings, themeMode: event.target.checked ? 'dark' : 'light' }
    userSettings && AuthService.updateUserSettings(userSettings.id as string, settings)
  }
  // If you're editing lines 75-191, be sure to make the same changes to the non-XRUI version over at
  // packages/client-core/src/user/components/UserMenu/menus/ProfileMenu.tsx#114-230
>>>>>>> aab5089a
  let type = ''
  const addMoreSocial =
    (authState?.discord && !oauthConnectedState.discord) ||
    (authState.facebook && !oauthConnectedState.facebook) ||
    (authState.github && !oauthConnectedState.github) ||
    (authState.google && !oauthConnectedState.google) ||
    (authState.linkedin && !oauthConnectedState.linkedin) ||
    (authState.twitter && !oauthConnectedState.twitter)

  const removeSocial =
    (authState?.discord && oauthConnectedState.discord) ||
    (authState.facebook && oauthConnectedState.facebook) ||
    (authState.github && oauthConnectedState.github) ||
    (authState.google && oauthConnectedState.google) ||
    (authState.linkedin && oauthConnectedState.linkedin) ||
    (authState.twitter && oauthConnectedState.twitter)

  const loadCredentialHandler = async () => {
    try {
      const mediator = `${globalThis.process.env['VITE_MEDIATOR_SERVER']}/mediator?origin=${encodeURIComponent(
        window.location.origin
      )}`

      await polyfill.loadOnce(mediator)
      console.log('Ready to work with credentials!')
    } catch (e) {
      console.error('Error loading polyfill:', e)
    }
  }

  useEffect(() => {
    loadCredentialHandler()
  }, []) // Only run once

  useEffect(() => {
    selfUser && setUsername(selfUser.name.value)
  }, [selfUser.name.value])

  useEffect(() => {
    setOauthConnectedState(initialOAuthConnectedState)
    if (selfUser.identityProviders.value)
      for (let ip of selfUser.identityProviders.value) {
        switch (ip.type) {
          case 'discord':
            setOauthConnectedState((oauthConnectedState) => {
              return { ...oauthConnectedState, discord: true }
            })
            break
          case 'facebook':
            setOauthConnectedState((oauthConnectedState) => {
              return { ...oauthConnectedState, facebook: true }
            })
            break
          case 'linkedin':
            setOauthConnectedState((oauthConnectedState) => {
              return { ...oauthConnectedState, linkedin: true }
            })
            break
          case 'google':
            setOauthConnectedState((oauthConnectedState) => {
              return { ...oauthConnectedState, google: true }
            })
            break
          case 'twitter':
            setOauthConnectedState((oauthConnectedState) => {
              return { ...oauthConnectedState, twitter: true }
            })
            break
          case 'github':
            setOauthConnectedState((oauthConnectedState) => {
              return { ...oauthConnectedState, github: true }
            })
            break
        }
      }
  }, [selfUser.identityProviders])

  const updateUserName = (e) => {
    e.preventDefault()
    handleUpdateUsername()
  }

  const handleUsernameChange = (e) => {
    setUsername(e.target.value)
  }

  const handleUpdateUsername = () => {
    const name = username.trim()
    if (!name) return
    if (selfUser.name.value.trim() !== name) {
      // @ts-ignore
      AuthService.updateUsername(userId, name)
    }
  }
  const handleInputChange = (e) => setEmailPhone(e.target.value)

  const validate = () => {
    if (emailPhone === '') return false
    if (validateEmail(emailPhone.trim()) && authState?.emailMagicLink) type = 'email'
    else if (validatePhoneNumber(emailPhone.trim()) && authState.smsMagicLink) type = 'sms'
    else {
      return false
    }

    return true
  }

  const handleGuestSubmit = (e: any): any => {
    e.preventDefault()
    if (!validate()) return
    if (type === 'email') AuthService.createMagicLink(emailPhone, authState, 'email')
    else if (type === 'sms') AuthService.createMagicLink(emailPhone, authState, 'sms')
    return
  }

  const handleOAuthServiceClick = (e) => {
    AuthService.loginUserByOAuth(e.currentTarget.id, window.location)
  }

  const handleRemoveOAuthServiceClick = (e) => {
    AuthService.removeUserOAuth(e.currentTarget.id)
  }

  const handleLogout = async (e) => {
    setWidgetVisibility('Profile', false)
    setShowUserId(false)
    setShowApiKey(false)
    await AuthService.logoutUser()
  }

  const refreshApiKey = () => {
    AuthService.updateApiKey()
  }

  const getConnectText = () => {
    if (authState?.emailMagicLink && authState?.smsMagicLink) {
      return t('user:usermenu.profile.connectPhoneEmail')
    } else if (authState?.emailMagicLink && !authState?.smsMagicLink) {
      return t('user:usermenu.profile.connectEmail')
    } else if (!authState?.emailMagicLink && authState?.smsMagicLink) {
      return t('user:usermenu.profile.connectPhone')
    } else {
      return ''
    }
  }

  const getConnectPlaceholder = () => {
    if (authState?.emailMagicLink && authState?.smsMagicLink) {
      return t('user:usermenu.profile.ph-phoneEmail')
    } else if (authState?.emailMagicLink && !authState?.smsMagicLink) {
      return t('user:usermenu.profile.ph-email')
    } else if (!authState?.emailMagicLink && authState?.smsMagicLink) {
      return t('user:usermenu.profile.ph-phone')
    } else {
      return ''
    }
  }

  const setWidgetVisibility = (widgetName: string, visibility: boolean) => {
    const widgetState = accessWidgetAppState()
    const widgets = Object.entries(widgetState.widgets.value).map(([id, widgetState]) => ({
      id,
      ...widgetState,
      ...Engine.instance.currentWorld.widgets.get(id)!
    }))

    const currentWidget = widgets.find((w) => w.label === widgetName)

    // close currently open widgets until we support multiple widgets being open at once
    for (let widget of widgets) {
      if (currentWidget && widget.id !== currentWidget.id) {
        dispatchAction(WidgetAppActions.showWidget({ id: widget.id, shown: false }))
      }
    }

    currentWidget && dispatchAction(WidgetAppActions.showWidget({ id: currentWidget.id, shown: visibility }))
  }

  const handleOpenSelectAvatarWidget = () => {
    setWidgetVisibility('SelectAvatar', true)
  }

  const handleOpenReadyPlayerWidget = () => {
    setWidgetVisibility('ReadyPlayer', true)
  }

  const handleChangeUserThemeMode = (name, value) => {
    const settings = { ...userSettings, themeModes: { ...themeModes, [name]: value } }
    userSettings && AuthService.updateUserSettings(userSettings.id as string, settings)
  }

  const enableSocial =
    authState?.discord ||
    authState?.facebook ||
    authState?.github ||
    authState?.google ||
    authState?.linkedin ||
    authState?.twitter

  const enableConnect = authState?.emailMagicLink || authState?.smsMagicLink

  return (
    <>
      <style>{styleString}</style>
      <div className="menuPanel">
        <section className="profilePanel">
          <section className="profileBlock">
            <div className="avatarBlock">
              <img src={getAvatarURLForUser(userAvatarDetails, userId)} alt="" crossOrigin="anonymous" />
              <XRIconButton
                size="large"
                xr-layer="true"
                className="avatarBtn"
                id="select-avatar"
                onClick={handleOpenSelectAvatarWidget}
                content={<Create />}
              />
            </div>
            <div className="headerBlock">
              <h1 className="panelHeader">{t('user:usermenu.profile.lbl-username')}</h1>
              <XRInput
                aria-invalid="false"
                type="text"
                value={username || ''}
                onChange={handleUsernameChange}
                onKeyDown={(e) => {
                  if (e.key === 'Enter') updateUserName(e)
                }}
                endIcon={<Check />}
                endIconClick={updateUserName}
              />
              <div className="detailsContainer">
                <h2>
                  {userRole === 'admin' ? t('user:usermenu.profile.youAreAn') : t('user:usermenu.profile.youAreA')}
                  <span id="user-role">{` ${userRole}`}</span>.
                </h2>
                <h2 className="showUserId" id="show-user-id" onClick={() => setShowUserId(!showUserId)}>
                  {showUserId ? t('user:usermenu.profile.hideUserId') : t('user:usermenu.profile.showUserId')}
                </h2>
                {selfUser?.apiKey?.id && (
                  <h2 className="showUserId" onClick={() => setShowApiKey(!showApiKey)}>
                    {showApiKey ? t('user:usermenu.profile.hideApiKey') : t('user:usermenu.profile.showApiKey')}
                  </h2>
                )}
              </div>
              <h4>
                {userRole !== 'guest' && (
                  <div className="logout" onClick={handleLogout}>
                    {t('user:usermenu.profile.logout')}
                  </div>
                )}
              </h4>
              {selfUser?.inviteCode.value != null && (
                <h2>
                  {t('user:usermenu.profile.inviteCode')}: {selfUser.inviteCode.value}
                </h2>
              )}
            </div>
          </section>

          {showUserId && (
            <section className="emailPhoneSection">
              <h1 className="panelHeader">{t('user:usermenu.profile.userIcon.userId')}</h1>
              <XRInput
                aria-invalid="false"
                disabled={true}
                type="text"
                value={userId}
                endIcon={<ContentCopyIcon />}
                endIconClick={() => {
                  navigator.clipboard.writeText(userId)
                  NotificationService.dispatchNotify('User ID copied', {
                    variant: 'success'
                  })
                }}
              />
            </section>
          )}

          {showApiKey && (
            <section className="emailPhoneSection">
              <h1 className="panelHeader">{t('user:usermenu.profile.apiKey')}</h1>
              <XRInput
                aria-invalid="false"
                disabled={true}
                type="text"
                value={apiKey}
                startIcon={<Refresh />}
                startIconClick={refreshApiKey}
                endIcon={<ContentCopyIcon />}
                endIconClick={() => {
                  navigator.clipboard.writeText(apiKey)
                  NotificationService.dispatchNotify('API Key copied', {
                    variant: 'success'
                  })
                }}
              />
            </section>
          )}

          {userRole === 'guest' && enableConnect && (
            <section className="emailPhoneSection">
              <h1 className="panelHeader">{getConnectText()}</h1>
              <XRInput
                aria-invalid="false"
                type="text"
                value={apiKey}
                placeholder={getConnectPlaceholder()}
                onChange={handleInputChange}
                onBlur={validate}
                endIcon={<ContentCopyIcon />}
                endIconClick={handleGuestSubmit}
              />
              {loading && (
                <div className="container">
                  <CircularProgress size={30} />
                </div>
              )}
            </section>
          )}
          {userRole === 'guest' && (
            <section className="walletSection">
              <h3 className="textBlock">{t('user:usermenu.profile.or')}</h3>
              <XRTextButton
                variant="gradient"
                xr-layer="true"
                onClick={handleOpenReadyPlayerWidget}
                className="walletBtn"
                content={t('user:usermenu.profile.loginWithReadyPlayerMe')}
              />
            </section>
          )}

          {enableSocial && (
            <section className="socialBlock">
              {selfUser?.userRole.value === 'guest' && (
                <h3 className="textBlock">{t('user:usermenu.profile.connectSocial')}</h3>
              )}
              {selfUser?.userRole.value !== 'guest' && addMoreSocial && (
                <h3 className="textBlock">{t('user:usermenu.profile.addSocial')}</h3>
              )}
              <div className="socialContainer">
                {authState?.discord && !oauthConnectedState.discord && (
                  <a href="#" id="discord" onClick={handleOAuthServiceClick}>
                    <DiscordIcon width="40" height="40" viewBox="0 0 40 40" />
                  </a>
                )}
                {authState?.google && !oauthConnectedState.google && (
                  <a href="#" id="google" onClick={handleOAuthServiceClick}>
                    <GoogleIcon width="40" height="40" viewBox="0 0 40 40" />
                  </a>
                )}
                {authState?.facebook && !oauthConnectedState.facebook && (
                  <a href="#" id="facebook" onClick={handleOAuthServiceClick}>
                    <FacebookIcon width="40" height="40" viewBox="0 0 40 40" />
                  </a>
                )}
                {authState?.linkedin && !oauthConnectedState.linkedin && (
                  <a href="#" id="linkedin" onClick={handleOAuthServiceClick}>
                    <LinkedInIcon width="40" height="40" viewBox="0 0 40 40" />
                  </a>
                )}
                {authState?.twitter && !oauthConnectedState.twitter && (
                  <a href="#" id="twitter" onClick={handleOAuthServiceClick}>
                    <TwitterIcon width="40" height="40" viewBox="0 0 40 40" />
                  </a>
                )}
                {authState?.github && !oauthConnectedState.github && (
                  <a href="#" id="github" onClick={handleOAuthServiceClick}>
                    <GitHub />
                  </a>
                )}
              </div>
              {selfUser?.userRole.value !== 'guest' && removeSocial && (
                <h3 className="textBlock">{t('user:usermenu.profile.removeSocial')}</h3>
              )}
              <div className="socialContainer">
                {authState?.discord && oauthConnectedState.discord && (
                  <a href="#" id="discord" onClick={handleRemoveOAuthServiceClick}>
                    <DiscordIcon width="40" height="40" viewBox="0 0 40 40" />
                  </a>
                )}
                {authState?.google && oauthConnectedState.google && (
                  <a href="#" id="google" onClick={handleRemoveOAuthServiceClick}>
                    <GoogleIcon width="40" height="40" viewBox="0 0 40 40" />
                  </a>
                )}
                {authState?.facebook && oauthConnectedState.facebook && (
                  <a href="#" id="facebook" onClick={handleRemoveOAuthServiceClick}>
                    <FacebookIcon width="40" height="40" viewBox="0 0 40 40" />
                  </a>
                )}
                {authState?.linkedin && oauthConnectedState.linkedin && (
                  <a href="#" id="linkedin" onClick={handleRemoveOAuthServiceClick}>
                    <LinkedInIcon width="40" height="40" viewBox="0 0 40 40" />
                  </a>
                )}
                {authState?.twitter && oauthConnectedState.twitter && (
                  <a href="#" id="twitter" onClick={handleRemoveOAuthServiceClick}>
                    <TwitterIcon width="40" height="40" viewBox="0 0 40 40" />
                  </a>
                )}
                {authState?.github && oauthConnectedState.github && (
                  <a href="#" id="github" onClick={handleRemoveOAuthServiceClick}>
                    <GitHub />
                  </a>
                )}
              </div>
              {selfUser?.userRole.value === 'guest' && (
                <h4 className="smallTextBlock">{t('user:usermenu.profile.createOne')}</h4>
              )}
            </section>
          )}
        </section>
        <section className="deletePanel">
          {userRole !== 'guest' && (
            <div>
              <h2
                className="deleteAccount"
                id="delete-account"
                onClick={() => {
                  setDeleteControlsOpen(!deleteControlsOpen)
                  setConfirmDeleteOpen(false)
                }}
              >
                {t('user:usermenu.profile.delete.deleteAccount')}
              </h2>
              {deleteControlsOpen && !confirmDeleteOpen && (
                <div className="deleteContainer">
                  <h3 className="deleteText">{t('user:usermenu.profile.delete.deleteControlsText')}</h3>
                  <button className="deleteCancelButton" onClick={() => setDeleteControlsOpen(false)}>
                    {t('user:usermenu.profile.delete.deleteControlsCancel')}
                  </button>
                  <button
                    className="deleteConfirmButton"
                    onClick={() => {
                      setDeleteControlsOpen(false)
                      setConfirmDeleteOpen(true)
                    }}
                  >
                    {t('user:usermenu.profile.delete.deleteControlsConfirm')}
                  </button>
                </div>
              )}
              {confirmDeleteOpen && (
                <div className="deleteContainer">
                  <h3 className="deleteText">{t('user:usermenu.profile.delete.finalDeleteText')}</h3>
                  <button
                    className="deleteConfirmButton"
                    onClick={() => {
                      AuthService.removeUser(userId)
                      AuthService.logoutUser()
                      setConfirmDeleteOpen(false)
                    }}
                  >
                    {t('user:usermenu.profile.delete.finalDeleteConfirm')}
                  </button>
                  <button className="deleteCancelButton" onClick={() => setConfirmDeleteOpen(false)}>
                    {t('user:usermenu.profile.delete.finalDeleteCancel')}
                  </button>
                </div>
              )}
            </div>
          )}
        </section>

        {selfUser && (
          <div className="modeSettingContainer">
            <h1 className="modesHeading">{t('user:usermenu.setting.themes')}</h1>
            <div className="modesContainer">
              {accessibleThemeModes.map((mode, index) => (
                <div key={index} className="modeContainer">
                  <h2 className="modeHeading">{`${t(`user:usermenu.setting.${mode}`)} ${t(
                    'user:usermenu.setting.theme'
                  )}`}</h2>
                  <XRSelectDropdown
                    value={themeModes[mode]}
                    options={colorModesMenu}
                    onChange={(value) => handleChangeUserThemeMode(mode, value)}
                  />
                </div>
              ))}
            </div>
          </div>
        )}
      </div>
    </>
  )
}

export default ProfileDetailView<|MERGE_RESOLUTION|>--- conflicted
+++ resolved
@@ -96,15 +96,12 @@
     }
   }, [authSettingState?.updateNeeded?.value])
 
-<<<<<<< HEAD
-=======
   const handleChangeUserThemeMode = (event) => {
     const settings = { ...userSettings, themeMode: event.target.checked ? 'dark' : 'light' }
     userSettings && AuthService.updateUserSettings(userSettings.id as string, settings)
   }
   // If you're editing lines 75-191, be sure to make the same changes to the non-XRUI version over at
   // packages/client-core/src/user/components/UserMenu/menus/ProfileMenu.tsx#114-230
->>>>>>> aab5089a
   let type = ''
   const addMoreSocial =
     (authState?.discord && !oauthConnectedState.discord) ||
@@ -289,11 +286,6 @@
 
   const handleOpenReadyPlayerWidget = () => {
     setWidgetVisibility('ReadyPlayer', true)
-  }
-
-  const handleChangeUserThemeMode = (name, value) => {
-    const settings = { ...userSettings, themeModes: { ...themeModes, [name]: value } }
-    userSettings && AuthService.updateUserSettings(userSettings.id as string, settings)
   }
 
   const enableSocial =
