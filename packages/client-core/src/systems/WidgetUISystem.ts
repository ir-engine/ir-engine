import { useEffect } from 'react'
<<<<<<< HEAD
import { Matrix4, Quaternion, Vector3 } from 'three'

import { isDev } from '@xrengine/common/src/config'
import { AvatarRigComponent } from '@xrengine/engine/src/avatar/components/AvatarAnimationComponent'
import { AvatarInputSettingsState } from '@xrengine/engine/src/avatar/state/AvatarInputSettingsState'
import { V_001, V_010, V_111 } from '@xrengine/engine/src/common/constants/MathConstants'
import { isHMD } from '@xrengine/engine/src/common/functions/isMobile'
import { Engine } from '@xrengine/engine/src/ecs/classes/Engine'
import { World } from '@xrengine/engine/src/ecs/classes/World'
=======
import { AxesHelper, Matrix4, Quaternion, Vector3 } from 'three'

import { isDev } from '@etherealengine/common/src/config'
import { AvatarRigComponent } from '@etherealengine/engine/src/avatar/components/AvatarAnimationComponent'
import {
  AvatarInputSettingsAction,
  AvatarInputSettingsState
} from '@etherealengine/engine/src/avatar/state/AvatarInputSettingsState'
import { V_001, V_010, V_111 } from '@etherealengine/engine/src/common/constants/MathConstants'
import { Engine } from '@etherealengine/engine/src/ecs/classes/Engine'
>>>>>>> d23fc72b
import {
  addComponent,
  getComponent,
  getOptionalComponent,
  hasComponent,
  removeComponent,
  setComponent
} from '@etherealengine/engine/src/ecs/functions/ComponentFunctions'
import { removeEntity } from '@etherealengine/engine/src/ecs/functions/EntityFunctions'
import { EngineRenderer } from '@etherealengine/engine/src/renderer/WebGLRendererSystem'
import { addObjectToGroup } from '@etherealengine/engine/src/scene/components/GroupComponent'
import { NameComponent } from '@etherealengine/engine/src/scene/components/NameComponent'
import { setVisibleComponent, VisibleComponent } from '@etherealengine/engine/src/scene/components/VisibleComponent'
import { ObjectLayers } from '@etherealengine/engine/src/scene/constants/ObjectLayers'
import { setObjectLayers } from '@etherealengine/engine/src/scene/functions/setObjectLayers'
import {
  ComputedTransformComponent,
  setComputedTransformComponent
} from '@etherealengine/engine/src/transform/components/ComputedTransformComponent'
import {
  LocalTransformComponent,
  setLocalTransformComponent,
  TransformComponent
} from '@etherealengine/engine/src/transform/components/TransformComponent'
import { getPreferredInputSource, isHeadset, ReferenceSpace, XRState } from '@etherealengine/engine/src/xr/XRState'
import { XRUIInteractableComponent } from '@etherealengine/engine/src/xrui/components/XRUIComponent'
import { ObjectFitFunctions } from '@etherealengine/engine/src/xrui/functions/ObjectFitFunctions'
import {
  WidgetAppActions,
  WidgetAppServiceReceptor,
  WidgetAppState
} from '@etherealengine/engine/src/xrui/WidgetAppService'
import {
  addActionReceptor,
  createActionQueue,
  dispatchAction,
  getMutableState,
  removeActionQueue,
  startReactor,
  useHookstate
} from '@etherealengine/hyperflux'

import { createAnchorWidget } from './createAnchorWidget'
<<<<<<< HEAD
import { createMediaWidget } from './createMediaWidget'
=======
// import { createHeightAdjustmentWidget } from './createHeightAdjustmentWidget'
>>>>>>> d23fc72b
// import { createAdminControlsMenuWidget } from './createAdminControlsMenuWidget'
// import { createChatWidget } from './createChatWidget'
// import { createEmoteWidget } from './createEmoteWidget'
// import { createLocationMenuWidget } from './createLocationMenuWidget'
// import { createMediaSessionMenuWidget } from './createMediaSessionMenuWidget'
// import { createProfileWidget } from './createProfileWidget'
// import { createReadyPlayerWidget } from './createReadyPlayerWidget'
// import { createSelectAvatarWidget } from './createSelectAvatarWidget'
// import { createSettingsWidget } from './createSettingsWidget'
// import { createShareLocationWidget } from './createShareLocationWidget'
// import { createSocialsMenuWidget } from './createSocialsMenuWidget'
// import { createUploadAvatarWidget } from './createUploadAvatarWidget'
import { createWidgetButtonsView } from './ui/WidgetMenuView'

const widgetLeftMenuGripOffset = new Vector3(0.08, 0, -0.05)
const widgetRightMenuGripOffset = new Vector3(-0.08, 0, -0.05)
const vec3 = new Vector3()

const widgetLeftRotation = new Quaternion()
  .setFromAxisAngle(V_010, Math.PI * 0.5)
  .multiply(new Quaternion().setFromAxisAngle(V_001, -Math.PI * 0.5))

const widgetRightRotation = new Quaternion()
  .setFromAxisAngle(V_010, -Math.PI * 0.5)
  .multiply(new Quaternion().setFromAxisAngle(V_001, Math.PI * 0.5))

export default async function WidgetUISystem() {
  const widgetMenuUI = createWidgetButtonsView()
  setComponent(widgetMenuUI.entity, XRUIInteractableComponent)
  removeComponent(widgetMenuUI.entity, VisibleComponent)

  addComponent(widgetMenuUI.entity, NameComponent, 'widget_menu')
  const helper = new AxesHelper(0.1)
  setObjectLayers(helper, ObjectLayers.Gizmos)
  addObjectToGroup(widgetMenuUI.entity, helper)

  const widgetMutableState = getMutableState(WidgetAppState)

  // lazily create XRUI widgets to speed up initial page loading time
  let createdWidgets = false
  const showWidgetMenu = (show: boolean) => {
    // temporarily only allow widgets on non hmd for local dev
    if (!createdWidgets && (isHeadset() || isDev)) {
      createdWidgets = true
<<<<<<< HEAD
      createAnchorWidget(world)
      createMediaWidget(world)
      // createProfileWidget(world)
      // createSettingsWidget(world)
      // createSocialsMenuWidget(world)
      // createLocationMenuWidget(world)
      // createAdminControlsMenuWidget(world)
      // createMediaSessionMenuWidget(world)
      // createEmoteWidget(world)
      // createChatWidget(world)
      // createShareLocationWidget(world)
      // createSelectAvatarWidget(world)
      // createUploadAvatarWidget(world)
=======
      createAnchorWidget()
      // createHeightAdjustmentWidget()
      // createProfileWidget()
      // createSettingsWidget()
      // createSocialsMenuWidget()
      // createLocationMenuWidget()
      // createAdminControlsMenuWidget()
      // createMediaSessionMenuWidget()
      // createEmoteWidget()
      // createChatWidget()
      // createShareLocationWidget()
      // createSelectAvatarWidget()
      // createUploadAvatarWidget()
>>>>>>> d23fc72b

      // TODO: Something in createReadyPlayerWidget is loading /location/undefined
      // This is causing the engine to be created again, or at least to start being
      // created again, which is not right. This will need to be fixed when this is
      // restored.
      // createReadyPlayerWidget()
    }
  }

  const toggleWidgetsMenu = (handedness?: 'left' | 'right') => {
    const state = widgetMutableState.widgets.value
    const openWidget = Object.entries(state).find(([id, widget]) => widget.visible)
    if (openWidget) {
      dispatchAction(WidgetAppActions.showWidget({ id: openWidget[0], shown: false }))
      dispatchAction(WidgetAppActions.showWidgetMenu({ shown: true, handedness }))
    } else {
      if (widgetMutableState.handedness.value !== handedness) {
        dispatchAction(WidgetAppActions.showWidgetMenu({ shown: true, handedness }))
      } else {
        dispatchAction(
          WidgetAppActions.showWidgetMenu({ shown: !widgetMutableState.widgetsMenuOpen.value, handedness })
        )
      }
    }
  }

  addActionReceptor(WidgetAppServiceReceptor)

  const showWidgetQueue = createActionQueue(WidgetAppActions.showWidget.matches)
  const registerWidgetQueue = createActionQueue(WidgetAppActions.registerWidget.matches)
  const unregisterWidgetQueue = createActionQueue(WidgetAppActions.unregisterWidget.matches)

  const execute = () => {
    const keys = Engine.instance.buttons
    if (keys.ButtonX?.down) toggleWidgetsMenu('left')
    if (keys.ButtonA?.down) toggleWidgetsMenu('right')
    /** @todo allow non HMDs to access the widget menu too */
<<<<<<< HEAD
    if ((isDev || isHMD) && keys.Escape?.down) onEscape()
=======
    if ((isDev || isHeadset()) && keys.Escape?.down) toggleWidgetsMenu()
>>>>>>> d23fc72b

    for (const action of showWidgetQueue()) {
      const widget = Engine.instance.widgets.get(action.id)!
      setVisibleComponent(widget.ui.entity, action.shown)
      if (action.shown) {
        if (typeof widget.onOpen === 'function') widget.onOpen()
      } else if (typeof widget.onClose === 'function') widget.onClose()
    }
    for (const action of registerWidgetQueue()) {
      const widget = Engine.instance.widgets.get(action.id)!
      setLocalTransformComponent(widget.ui.entity, widgetMenuUI.entity)
    }
    for (const action of unregisterWidgetQueue()) {
      const widget = Engine.instance.widgets.get(action.id)!
      removeComponent(widget.ui.entity, LocalTransformComponent)
      if (typeof widget.cleanup === 'function') widget.cleanup()
    }

    const transform = getComponent(widgetMenuUI.entity, TransformComponent)
    const activeInputSource = Array.from(Engine.instance.inputSources).find(
      (inputSource) => inputSource.handedness === widgetMutableState.handedness.value
    )

    if (activeInputSource) {
      const referenceSpace = ReferenceSpace.origin!
      const pose = Engine.instance.xrFrame!.getPose(
        activeInputSource.gripSpace ?? activeInputSource.targetRaySpace,
        referenceSpace
      )
      if (hasComponent(widgetMenuUI.entity, ComputedTransformComponent)) {
        removeComponent(widgetMenuUI.entity, ComputedTransformComponent)
        transform.scale.copy(V_111)
      }
      if (pose) {
        const rot = widgetMutableState.handedness.value === 'left' ? widgetLeftRotation : widgetRightRotation
        const offset =
          widgetMutableState.handedness.value === 'left' ? widgetLeftMenuGripOffset : widgetRightMenuGripOffset
        const orientation = pose.transform.orientation as any as Quaternion
        transform.rotation.copy(orientation).multiply(rot)
        vec3.copy(offset).applyQuaternion(orientation)
        transform.position.copy(pose.transform.position as any as Vector3).add(vec3)
      }
    } else {
      if (!hasComponent(widgetMenuUI.entity, ComputedTransformComponent))
        setComputedTransformComponent(widgetMenuUI.entity, Engine.instance.cameraEntity, () =>
          ObjectFitFunctions.attachObjectInFrontOfCamera(widgetMenuUI.entity, 0.2, 0.1)
        )
    }

    const widgetMenuShown = widgetMutableState.widgetsMenuOpen.value
    showWidgetMenu(widgetMenuShown)
    setVisibleComponent(widgetMenuUI.entity, widgetMenuShown)

    for (const [id, widget] of Engine.instance.widgets) {
      const widgetEnabled = widgetMutableState.widgets[id].ornull?.enabled.value
      if (widgetEnabled && typeof widget.system === 'function') {
        widget.system()
      }
    }
  }

  const cleanup = async () => {
    removeActionQueue(showWidgetQueue)
    removeEntity(widgetMenuUI.entity)
  }

  return { execute, cleanup }
}<|MERGE_RESOLUTION|>--- conflicted
+++ resolved
@@ -1,26 +1,9 @@
 import { useEffect } from 'react'
-<<<<<<< HEAD
-import { Matrix4, Quaternion, Vector3 } from 'three'
-
-import { isDev } from '@xrengine/common/src/config'
-import { AvatarRigComponent } from '@xrengine/engine/src/avatar/components/AvatarAnimationComponent'
-import { AvatarInputSettingsState } from '@xrengine/engine/src/avatar/state/AvatarInputSettingsState'
-import { V_001, V_010, V_111 } from '@xrengine/engine/src/common/constants/MathConstants'
-import { isHMD } from '@xrengine/engine/src/common/functions/isMobile'
-import { Engine } from '@xrengine/engine/src/ecs/classes/Engine'
-import { World } from '@xrengine/engine/src/ecs/classes/World'
-=======
 import { AxesHelper, Matrix4, Quaternion, Vector3 } from 'three'
 
 import { isDev } from '@etherealengine/common/src/config'
-import { AvatarRigComponent } from '@etherealengine/engine/src/avatar/components/AvatarAnimationComponent'
-import {
-  AvatarInputSettingsAction,
-  AvatarInputSettingsState
-} from '@etherealengine/engine/src/avatar/state/AvatarInputSettingsState'
 import { V_001, V_010, V_111 } from '@etherealengine/engine/src/common/constants/MathConstants'
 import { Engine } from '@etherealengine/engine/src/ecs/classes/Engine'
->>>>>>> d23fc72b
 import {
   addComponent,
   getComponent,
@@ -64,11 +47,8 @@
 } from '@etherealengine/hyperflux'
 
 import { createAnchorWidget } from './createAnchorWidget'
-<<<<<<< HEAD
 import { createMediaWidget } from './createMediaWidget'
-=======
 // import { createHeightAdjustmentWidget } from './createHeightAdjustmentWidget'
->>>>>>> d23fc72b
 // import { createAdminControlsMenuWidget } from './createAdminControlsMenuWidget'
 // import { createChatWidget } from './createChatWidget'
 // import { createEmoteWidget } from './createEmoteWidget'
@@ -113,22 +93,8 @@
     // temporarily only allow widgets on non hmd for local dev
     if (!createdWidgets && (isHeadset() || isDev)) {
       createdWidgets = true
-<<<<<<< HEAD
-      createAnchorWidget(world)
-      createMediaWidget(world)
-      // createProfileWidget(world)
-      // createSettingsWidget(world)
-      // createSocialsMenuWidget(world)
-      // createLocationMenuWidget(world)
-      // createAdminControlsMenuWidget(world)
-      // createMediaSessionMenuWidget(world)
-      // createEmoteWidget(world)
-      // createChatWidget(world)
-      // createShareLocationWidget(world)
-      // createSelectAvatarWidget(world)
-      // createUploadAvatarWidget(world)
-=======
       createAnchorWidget()
+      createMediaWidget()
       // createHeightAdjustmentWidget()
       // createProfileWidget()
       // createSettingsWidget()
@@ -141,7 +107,6 @@
       // createShareLocationWidget()
       // createSelectAvatarWidget()
       // createUploadAvatarWidget()
->>>>>>> d23fc72b
 
       // TODO: Something in createReadyPlayerWidget is loading /location/undefined
       // This is causing the engine to be created again, or at least to start being
@@ -179,11 +144,7 @@
     if (keys.ButtonX?.down) toggleWidgetsMenu('left')
     if (keys.ButtonA?.down) toggleWidgetsMenu('right')
     /** @todo allow non HMDs to access the widget menu too */
-<<<<<<< HEAD
-    if ((isDev || isHMD) && keys.Escape?.down) onEscape()
-=======
     if ((isDev || isHeadset()) && keys.Escape?.down) toggleWidgetsMenu()
->>>>>>> d23fc72b
 
     for (const action of showWidgetQueue()) {
       const widget = Engine.instance.widgets.get(action.id)!
