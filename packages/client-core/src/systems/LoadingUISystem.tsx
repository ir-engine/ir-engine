--- conflicted
+++ resolved
@@ -1,22 +1,8 @@
 import getImagePalette from 'image-palette-core'
 import { useEffect } from 'react'
-<<<<<<< HEAD
-import {
-  BoxGeometry,
-  Color,
-  DoubleSide,
-  Mesh,
-  MeshBasicMaterial,
-  Object3D,
-  PlaneGeometry,
-  SphereGeometry,
-  Texture,
-  Vector3
-} from 'three'
-
-=======
 import React from 'react'
 import {
+  Color,
   CompressedTexture,
   DoubleSide,
   Mesh,
@@ -30,7 +16,6 @@
 import { AssetLoader } from '@etherealengine/engine/src/assets/classes/AssetLoader'
 import createReadableTexture from '@etherealengine/engine/src/assets/functions/createReadableTexture'
 import { AppLoadingState, AppLoadingStates } from '@etherealengine/engine/src/common/AppLoadingService'
->>>>>>> 44aefe57
 import { Engine } from '@etherealengine/engine/src/ecs/classes/Engine'
 import { EngineActions, EngineState } from '@etherealengine/engine/src/ecs/classes/EngineState'
 import { SceneState } from '@etherealengine/engine/src/ecs/classes/Scene'
@@ -53,27 +38,12 @@
 import { XRUIComponent } from '@etherealengine/engine/src/xrui/components/XRUIComponent'
 import { createTransitionState } from '@etherealengine/engine/src/xrui/functions/createTransitionState'
 import { ObjectFitFunctions } from '@etherealengine/engine/src/xrui/functions/ObjectFitFunctions'
-<<<<<<< HEAD
-import {
-  createActionQueue,
-  getMutableState,
-  getState,
-  removeActionQueue,
-  startReactor,
-  useHookstate
-} from '@etherealengine/hyperflux'
-import type { WebLayer3D } from '@etherealengine/xrui'
-
-import { AppLoadingState, AppLoadingStates, useLoadingState } from '../common/services/AppLoadingService'
-import { getAppTheme } from '../common/services/AppThemeState'
-import { SceneActions } from '../world/services/SceneService'
-=======
 import { defineActionQueue, defineState, getMutableState, getState, useHookstate } from '@etherealengine/hyperflux'
 import type { WebLayer3D } from '@etherealengine/xrui'
 
->>>>>>> 44aefe57
+import { getAppTheme } from '../common/services/AppThemeState'
 import { LoadingSystemState } from './state/LoadingState'
-import { createLoaderDetailView, themeColors } from './ui/LoadingDetailView'
+import { createLoaderDetailView } from './ui/LoadingDetailView'
 
 const SCREEN_SIZE = new Vector2()
 
@@ -164,6 +134,8 @@
 
 function LoadingReactor() {
   const loadingState = useHookstate(getMutableState(AppLoadingState))
+  const engineState = useHookstate(getMutableState(EngineState))
+  const state = useHookstate(getMutableState(LoadingUISystemState))
 
   useEffect(() => {
     if (loadingState.state.value === AppLoadingStates.SCENE_LOADING) {
@@ -174,57 +146,35 @@
     }
   }, [loadingState.state])
 
+  let progressBar = undefined! as WebLayer3D
+
+  useEffect(() => {
+    const xrui = getComponent(state.ui.entity.value, XRUIComponent)
+    if (!progressBar) progressBar = xrui.getObjectByName('progress-container') as WebLayer3D
+    if (progressBar) {
+      if (progressBar.position.lengthSq() <= 0) progressBar.shouldApplyDOMLayout = 'once'
+      const percentage = engineState.loadingProgress.value
+      const scaleMultiplier = 0.01
+      const centerOffset = 0.05
+      progressBar.scale.setX(percentage * scaleMultiplier)
+      progressBar.position.setX(percentage * scaleMultiplier * centerOffset - centerOffset)
+      console.log(progressBar.position)
+    }
+  }, [engineState.loadingProgress])
+
   return null
 }
 
-<<<<<<< HEAD
-  const reactor = startReactor(function LoadingReactor() {
-    const loadingState = useHookstate(appLoadingState)
-    const state = useHookstate(engineState)
-    let progressBar = undefined! as WebLayer3D
-=======
+const mainThemeColor = new Color()
+const defaultColor = new Color()
+
 const execute = () => {
   const { transition, ui, mesh } = getState(LoadingUISystemState)
   if (!transition) return
->>>>>>> 44aefe57
 
   const appLoadingState = getState(AppLoadingState)
   const engineState = getState(EngineState)
 
-<<<<<<< HEAD
-    useEffect(() => {
-      if (!progressBar) progressBar = xrui.getObjectByName('progress-container') as WebLayer3D
-      if (progressBar) {
-        if (progressBar.position.lengthSq() <= 0) progressBar.shouldApplyDOMLayout = 'once'
-        const percentage = state.loadingProgress.value
-        const scaleMultiplier = 0.01
-        const centerOffset = 0.05
-        progressBar.scale.setX(percentage * scaleMultiplier)
-        progressBar.position.setX(percentage * scaleMultiplier * centerOffset - centerOffset)
-        console.log(progressBar.position)
-      }
-    }, [state.loadingProgress])
-
-    return null
-  })
-
-  const xrui = getComponent(ui.entity, XRUIComponent)
-
-  const mainThemeColor = new Color()
-  const defaultColor = new Color()
-
-  const execute = () => {
-    for (const action of currentSceneChangedQueue()) {
-      const thumbnailUrl = action.sceneData.thumbnailUrl.replace('thumbnail.jpeg', 'envmap.png')
-      if (thumbnailUrl && mesh.userData.url !== thumbnailUrl) {
-        mesh.userData.url = thumbnailUrl
-        textureLoader.load(thumbnailUrl, (texture) => {
-          if (texture) mesh.material.map = texture!
-          mesh.visible = true
-        })
-      }
-    }
-=======
   for (const action of spectateUserQueue()) {
     if (appLoadingState.state === AppLoadingStates.SUCCESS && engineState.sceneLoaded) transition.setState('OUT')
   }
@@ -237,7 +187,6 @@
     )
       transition.setState('OUT')
   }
->>>>>>> 44aefe57
 
   if (transition.state === 'OUT' && transition.alpha === 0) {
     removeComponent(ui.entity, ComputedTransformComponent)
@@ -273,6 +222,13 @@
   // }
 
   const loadingState = getState(LoadingSystemState).loadingScreenOpacity
+  defaultColor.set(getAppTheme()!.textColor)
+  mainThemeColor.set(ui.state.colors.alternate.value)
+
+  xrui.rootLayer.traverseLayersPreOrder((layer: WebLayer3D) => {
+    const mat = layer.contentMesh.material as MeshBasicMaterial
+    mat.color.lerpColors(defaultColor, mainThemeColor, engineState.loadingProgress * 0.01)
+  })
 
   transition.update(Engine.instance.deltaSeconds, (opacity) => {
     if (opacity !== loadingState) getMutableState(LoadingSystemState).loadingScreenOpacity.set(opacity)
@@ -288,50 +244,6 @@
   })
 }
 
-<<<<<<< HEAD
-    if (transition.state === 'IN' && transition.alpha === 1) {
-      setComputedTransformComponent(ui.entity, Engine.instance.cameraEntity, () => {
-        const distance = 0.1
-        const ppu = xrui.options.manager.pixelsPerMeter
-        const contentWidth = ui.state.imageWidth.value / ppu
-        const contentHeight = ui.state.imageHeight.value / ppu
-        const scale = ObjectFitFunctions.computeContentFitScaleForCamera(distance, contentWidth, contentHeight, 'cover')
-        ObjectFitFunctions.attachObjectInFrontOfCamera(ui.entity, scale, distance)
-      })
-    }
-
-    mesh.quaternion.copy(Engine.instance.camera.quaternion).invert()
-
-    // add a slow rotation to animate on desktop, otherwise just keep it static for VR
-    // if (!getEngineState().joinedWorld.value) {
-    //   Engine.instance.camera.rotateY(world.delta * 0.35)
-    // } else {
-    //   // todo: figure out how to make this work properly for VR #7256
-    // }
-
-    const loadingState = getState(LoadingSystemState).loadingScreenOpacity
-    defaultColor.set(getAppTheme()!.textColor)
-    mainThemeColor.set(themeColors.alternate)
-    xrui.rootLayer.traverseLayersPreOrder((layer: WebLayer3D) => {
-      const mat = layer.contentMesh.material as MeshBasicMaterial
-      mat.color.lerpColors(defaultColor, mainThemeColor, engineState.loadingProgress.value * 0.01)
-    })
-
-    /*transition.update(world.deltaSeconds, (opacity) => {
-      if (opacity !== loadingState.value) loadingState.set(opacity)
-      mesh.material.opacity = opacity
-      mesh.visible = opacity > 0
-      xrui.rootLayer.traverseLayersPreOrder((layer: WebLayer3D) => {
-        const mat = layer.contentMesh.material as MeshBasicMaterial
-        mat.opacity = opacity
-        mat.visible = opacity > 0
-        layer.visible = opacity > 0
-      })
-      if (opacity < 0.001) setVisibleComponent(ui.entity, false)
-    })
-  */
-  }
-=======
 const reactor = () => {
   useEffect(() => {
     return () => {
@@ -347,7 +259,6 @@
       })
     }
   }, [])
->>>>>>> 44aefe57
 
   return (
     <>
