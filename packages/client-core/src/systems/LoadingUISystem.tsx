/*
CPAL-1.0 License

The contents of this file are subject to the Common Public Attribution License
Version 1.0. (the "License"); you may not use this file except in compliance
with the License. You may obtain a copy of the License at
https://github.com/EtherealEngine/etherealengine/blob/dev/LICENSE.
The License is based on the Mozilla Public License Version 1.1, but Sections 14
and 15 have been added to cover use of software over a computer network and 
provide for limited attribution for the Original Developer. In addition, 
Exhibit A has been modified to be consistent with Exhibit B.

Software distributed under the License is distributed on an "AS IS" basis,
WITHOUT WARRANTY OF ANY KIND, either express or implied. See the License for the
specific language governing rights and limitations under the License.

The Original Code is Ethereal Engine.

The Original Developer is the Initial Developer. The Initial Developer of the
Original Code is the Ethereal Engine team.

All portions of the code written by the Ethereal Engine team are Copyright © 2021-2023 
Ethereal Engine. All Rights Reserved.
*/

import getImagePalette from 'image-palette-core'
import React, { useEffect } from 'react'
import { BackSide, Color, CompressedTexture, Mesh, MeshBasicMaterial, SphereGeometry, Texture, Vector2 } from 'three'

import { AssetLoader } from '@etherealengine/engine/src/assets/classes/AssetLoader'
import createReadableTexture from '@etherealengine/engine/src/assets/functions/createReadableTexture'
import { AppLoadingState, AppLoadingStates } from '@etherealengine/engine/src/common/AppLoadingService'
import { Engine } from '@etherealengine/engine/src/ecs/classes/Engine'
import { EngineState } from '@etherealengine/engine/src/ecs/classes/EngineState'
import { SceneState } from '@etherealengine/engine/src/ecs/classes/Scene'
import {
  getComponent,
  getMutableComponent,
  hasComponent,
  removeComponent,
  setComponent
} from '@etherealengine/engine/src/ecs/functions/ComponentFunctions'
import { defineSystem } from '@etherealengine/engine/src/ecs/functions/SystemFunctions'
import { EngineRenderer } from '@etherealengine/engine/src/renderer/WebGLRendererSystem'
import { NameComponent } from '@etherealengine/engine/src/scene/components/NameComponent'
import { ObjectLayerComponent } from '@etherealengine/engine/src/scene/components/ObjectLayerComponent'
import { RenderOrderComponent } from '@etherealengine/engine/src/scene/components/RenderOrderComponent'
import { setVisibleComponent, VisibleComponent } from '@etherealengine/engine/src/scene/components/VisibleComponent'
import { ObjectLayers } from '@etherealengine/engine/src/scene/constants/ObjectLayers'
import {
  ComputedTransformComponent,
  setComputedTransformComponent
} from '@etherealengine/engine/src/transform/components/ComputedTransformComponent'
import { XRUIComponent } from '@etherealengine/engine/src/xrui/components/XRUIComponent'
import { createTransitionState } from '@etherealengine/engine/src/xrui/functions/createTransitionState'
import { ObjectFitFunctions } from '@etherealengine/engine/src/xrui/functions/ObjectFitFunctions'
import { defineState, getMutableState, getState, useHookstate } from '@etherealengine/hyperflux'
import type { WebLayer3D } from '@etherealengine/xrui'

import { createEntity } from '@etherealengine/engine/src/ecs/functions/EntityFunctions'
import { InputComponent } from '@etherealengine/engine/src/input/components/InputComponent'
import { addObjectToGroup, GroupComponent } from '@etherealengine/engine/src/scene/components/GroupComponent'
import { TransformComponent } from '@etherealengine/engine/src/transform/components/TransformComponent'
import { TransformSystem } from '@etherealengine/engine/src/transform/systems/TransformSystem'
import { AdminClientSettingsState } from '../admin/services/Setting/ClientSettingService'
import { AppThemeState, getAppTheme } from '../common/services/AppThemeState'
import { AuthState } from '../user/services/AuthService'
import { LoadingSystemState } from './state/LoadingState'
import { createLoaderDetailView } from './ui/LoadingDetailView'

const SCREEN_SIZE = new Vector2()

const transitionPeriodSeconds = 1

const LoadingUISystemState = defineState({
  name: 'LoadingUISystemState',
  initial: () => {
    const transition = createTransitionState(transitionPeriodSeconds, 'IN')
    const ui = createLoaderDetailView()
    getMutableComponent(ui.entity, InputComponent).grow.set(false)
    setComponent(ui.entity, NameComponent, 'Loading XRUI')

    const meshEntity = createEntity()
    const mesh = new Mesh(
      new SphereGeometry(10),
      new MeshBasicMaterial({ side: BackSide, transparent: true, depthWrite: true, depthTest: false, fog: false })
    )
    mesh.frustumCulled = false

<<<<<<< HEAD
    setComponent(ui.entity, RenderOrderComponent, 1)
    setComponent(ui.entity, ObjectLayerComponent, ObjectLayers.UI)
=======
    setComponent(meshEntity, NameComponent, 'Loading XRUI Mesh')
    mesh.renderOrder = 1
    setObjectLayers(mesh, ObjectLayers.UI)
>>>>>>> c0472894

    setComputedTransformComponent(meshEntity, Engine.instance.cameraEntity, () => {
      getComponent(meshEntity, TransformComponent).position.copy(
        getComponent(Engine.instance.cameraEntity, TransformComponent).position
      )
    })

    setComponent(meshEntity, VisibleComponent)
    addObjectToGroup(meshEntity, mesh)

    getComponent(meshEntity, TransformComponent).scale.set(-1, 1, -1)

    return {
      ui,
      meshEntity,
      transition
    }
  }
})

/** Scene Colors */
function setDefaultPalette() {
  const uiState = getState(LoadingUISystemState).ui.state
  const colors = uiState.colors
  colors.main.set('black')
  colors.background.set('white')
  colors.alternate.set('black')
}

const setColors = (image: HTMLImageElement) => {
  const uiState = getState(LoadingUISystemState).ui.state
  const colors = uiState.colors
  const palette = getImagePalette(image)
  if (palette) {
    colors.main.set(palette.color)
    colors.background.set(palette.backgroundColor)
    colors.alternate.set(palette.alternativeColor)
  }
}

function LoadingReactor() {
  const loadingState = useHookstate(getMutableState(AppLoadingState))
  const loadingProgress = useHookstate(getMutableState(EngineState).loadingProgress)
  const sceneLoaded = useHookstate(getMutableState(EngineState).sceneLoaded)
  const state = useHookstate(getMutableState(LoadingUISystemState))
  const activeScene = useHookstate(getMutableState(SceneState).activeScene)
  const meshEntity = state.meshEntity.value

  /** Handle loading state changes */
  useEffect(() => {
    const transition = getState(LoadingUISystemState).transition
    if (loadingState.state.value === AppLoadingStates.SCENE_LOADING && transition.state === 'OUT')
      return transition.setState('IN')

    if (loadingState.state.value === AppLoadingStates.FAIL && transition.state === 'IN')
      return transition.setState('OUT')

    if (loadingState.state.value === AppLoadingStates.SUCCESS && transition.state === 'IN' && sceneLoaded.value)
      return transition.setState('OUT')
  }, [loadingState.state, sceneLoaded])

  /** Scene data changes */
  useEffect(() => {
    const currentSceneID = getState(SceneState).activeScene!
    const sceneData = SceneState.getSceneMetadata(currentSceneID)
    if (!sceneData) return
    const envmapURL = sceneData.thumbnailUrl.replace('thumbnail.ktx2', 'loadingscreen.ktx2')
    const mesh = getComponent(meshEntity, GroupComponent)[0] as any as Mesh<SphereGeometry, MeshBasicMaterial>
    if (envmapURL && mesh.userData.url !== envmapURL) {
      mesh.userData.url = envmapURL
      setDefaultPalette()

      /** Load envmap and parse colours */
      AssetLoader.load(
        envmapURL,
        {},
        (texture: Texture | CompressedTexture) => {
          mesh.material.map = texture
          mesh.material.needsUpdate = true
          mesh.material.map.needsUpdate = true
          const compressedTexture = texture as CompressedTexture
          if (compressedTexture.isCompressedTexture) {
            try {
              createReadableTexture(compressedTexture).then((texture: Texture) => {
                const image = texture.image
                setColors(image)
                texture.dispose()
              })
            } catch (e) {
              console.error(e)
              setDefaultPalette()
            }
          } else {
            const image = texture.image
            setColors(image)
          }
        },
        undefined,
        (error: ErrorEvent) => {
          console.error(error)
          setDefaultPalette()
        }
      )
    }
  }, [activeScene])

  useEffect(() => {
    const xrui = getComponent(state.ui.entity.value, XRUIComponent)
    const progressBar = xrui.getObjectByName('progress-container') as WebLayer3D | undefined
    if (!progressBar) return

    const percentage = loadingProgress.value
    const scaleMultiplier = 0.01
    const centerOffset = 0.05

    progressBar.onBeforeApplyLayout = () => {
      progressBar.domLayout.position.setX(percentage * scaleMultiplier * centerOffset - centerOffset)
      progressBar.domLayout.scale.setX(percentage * scaleMultiplier)
    }

    progressBar.updateMatrixWorld(true)
  }, [loadingProgress])

  return null
}

const mainThemeColor = new Color()
const defaultColor = new Color()

const execute = () => {
  const { transition, ui, meshEntity } = getState(LoadingUISystemState)
  if (!transition) return

  const engineState = getState(EngineState)

  if (transition.state === 'OUT' && transition.alpha === 0) {
    removeComponent(ui.entity, ComputedTransformComponent)
    return
  }

  const xrui = getComponent(ui.entity, XRUIComponent)

  if (transition.state === 'IN' && transition.alpha === 1) {
    if (!hasComponent(ui.entity, ComputedTransformComponent))
      setComputedTransformComponent(ui.entity, Engine.instance.cameraEntity, () => {
        const distance = 0.1
        const uiContainer = ui.container.rootLayer.querySelector('#loading-ui')
        if (!uiContainer) return
        const uiSize = uiContainer.domSize
        const screenSize = EngineRenderer.instance.renderer.getSize(SCREEN_SIZE)
        const aspectRatio = screenSize.x / screenSize.y
        const scaleMultiplier = aspectRatio < 1 ? 1 / aspectRatio : 1
        const scale =
          ObjectFitFunctions.computeContentFitScaleForCamera(distance, uiSize.x, uiSize.y, 'contain') *
          0.25 *
          scaleMultiplier
        ObjectFitFunctions.attachObjectInFrontOfCamera(ui.entity, scale, distance)
      })
  }

  // add a slow rotation to animate on desktop, otherwise just keep it static for VR
  // getComponent(Engine.instance.cameraEntity, CameraComponent).rotateY(world.delta * 0.35)

  mainThemeColor.set(ui.state.colors.alternate.value)

  transition.update(engineState.deltaSeconds, (opacity) => {
    getMutableState(LoadingSystemState).loadingScreenOpacity.set(opacity)
  })

  const opacity = getState(LoadingSystemState).loadingScreenOpacity
  const ready = opacity > 0

  setVisibleComponent(meshEntity, ready)

  const mesh = getComponent(meshEntity, GroupComponent)[0] as any as Mesh<SphereGeometry, MeshBasicMaterial>
  mesh.material.opacity = opacity

  xrui.rootLayer.traverseLayersPreOrder((layer: WebLayer3D) => {
    const mat = layer.contentMesh.material as MeshBasicMaterial
    mat.opacity = opacity
    mat.visible = ready
    layer.visible = ready
    // mat.color.lerpColors(defaultColor, mainThemeColor, engineState.loadingProgress * 0.01)
    mat.color.copy(mainThemeColor)
  })
  setVisibleComponent(ui.entity, ready)
}

const reactor = () => {
  const themeState = useHookstate(getMutableState(AppThemeState))
  const themeModes = useHookstate(getMutableState(AuthState).user?.userSetting?.ornull?.themeModes)
  const clientSettings = useHookstate(
    getMutableState(AdminClientSettingsState)?.client?.[0]?.themeSettings?.clientSettings
  )

  useEffect(() => {
    const theme = getAppTheme()
    if (theme) defaultColor.set(theme!.textColor)
  }, [themeState, themeModes, clientSettings])

  useEffect(() => {
    // return () => {
    //   const { ui, mesh } = getState(LoadingUISystemState)
    //   removeEntity(ui.entity)
    //   mesh.removeFromParent()
    //   getMutableState(LoadingUISystemState).set({
    //     ui: null!,
    //     mesh: null!,
    //     transition: null!
    //   })
    // }
  }, [])

  return (
    <>
      <LoadingReactor />
    </>
  )
}

export const LoadingUISystem = defineSystem({
  uuid: 'ee.client.LoadingUISystem',
  insert: { before: TransformSystem },
  execute,
  reactor
})<|MERGE_RESOLUTION|>--- conflicted
+++ resolved
@@ -87,14 +87,9 @@
     )
     mesh.frustumCulled = false
 
-<<<<<<< HEAD
     setComponent(ui.entity, RenderOrderComponent, 1)
     setComponent(ui.entity, ObjectLayerComponent, ObjectLayers.UI)
-=======
     setComponent(meshEntity, NameComponent, 'Loading XRUI Mesh')
-    mesh.renderOrder = 1
-    setObjectLayers(mesh, ObjectLayers.UI)
->>>>>>> c0472894
 
     setComputedTransformComponent(meshEntity, Engine.instance.cameraEntity, () => {
       getComponent(meshEntity, TransformComponent).position.copy(
