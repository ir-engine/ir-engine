/*
CPAL-1.0 License

The contents of this file are subject to the Common Public Attribution License
Version 1.0. (the "License"); you may not use this file except in compliance
with the License. You may obtain a copy of the License at
https://github.com/EtherealEngine/etherealengine/blob/dev/LICENSE.
The License is based on the Mozilla Public License Version 1.1, but Sections 14
and 15 have been added to cover use of software over a computer network and 
provide for limited attribution for the Original Developer. In addition, 
Exhibit A has been modified to be consistent with Exhibit B.

Software distributed under the License is distributed on an "AS IS" basis,
WITHOUT WARRANTY OF ANY KIND, either express or implied. See the License for the
specific language governing rights and limitations under the License.

The Original Code is Ethereal Engine.

The Original Developer is the Initial Developer. The Initial Developer of the
Original Code is the Ethereal Engine team.

All portions of the code written by the Ethereal Engine team are Copyright © 2021-2023 
Ethereal Engine. All Rights Reserved.
*/

import { Not } from 'bitecs'
import { useEffect } from 'react'
import { CircleGeometry, Group, Mesh, MeshBasicMaterial, Vector3 } from 'three'

import multiLogger from '@etherealengine/common/src/logger'
import { UserID } from '@etherealengine/common/src/schema.type.module'
import { getComponent, hasComponent } from '@etherealengine/ecs/src/ComponentFunctions'
import { ECSState } from '@etherealengine/ecs/src/ECSState'
import { Engine } from '@etherealengine/ecs/src/Engine'
import { Entity } from '@etherealengine/ecs/src/Entity'
import { removeEntity } from '@etherealengine/ecs/src/EntityFunctions'
import { defineQuery } from '@etherealengine/ecs/src/QueryFunctions'
import { defineSystem } from '@etherealengine/ecs/src/SystemFunctions'
import { MediaSettingsState } from '@etherealengine/engine/src/audio/MediaSettingsState'
import { AvatarComponent } from '@etherealengine/engine/src/avatar/components/AvatarComponent'
import { applyVideoToTexture } from '@etherealengine/engine/src/scene/functions/applyScreenshareToTexture'
import { getMutableState, getState, none } from '@etherealengine/hyperflux'
import {
  MediasoupMediaProducerConsumerState,
  NetworkObjectComponent,
  NetworkObjectOwnedTag,
  NetworkState,
  webcamVideoDataChannelType
} from '@etherealengine/network'
import { CameraComponent } from '@etherealengine/spatial/src/camera/components/CameraComponent'
import { createTransitionState } from '@etherealengine/spatial/src/common/functions/createTransitionState'
import { easeOutElastic } from '@etherealengine/spatial/src/common/functions/MathFunctions'
import { InputPointerComponent } from '@etherealengine/spatial/src/input/components/InputPointerComponent'
import { InputState } from '@etherealengine/spatial/src/input/state/InputState'
import { Physics, RaycastArgs } from '@etherealengine/spatial/src/physics/classes/Physics'
import { CollisionGroups } from '@etherealengine/spatial/src/physics/enums/CollisionGroups'
import { getInteractionGroups } from '@etherealengine/spatial/src/physics/functions/getInteractionGroups'
import { PhysicsState } from '@etherealengine/spatial/src/physics/state/PhysicsState'
import { SceneQueryType } from '@etherealengine/spatial/src/physics/types/PhysicsTypes'
import { addObjectToGroup } from '@etherealengine/spatial/src/renderer/components/GroupComponent'
import { setVisibleComponent } from '@etherealengine/spatial/src/renderer/components/VisibleComponent'
import { TransformComponent } from '@etherealengine/spatial/src/transform/components/TransformComponent'
import { TransformSystem } from '@etherealengine/spatial/src/transform/systems/TransformSystem'
import { XRUIComponent } from '@etherealengine/spatial/src/xrui/components/XRUIComponent'

import { EngineState } from '@etherealengine/spatial/src/EngineState'
import { InputComponent } from '@etherealengine/spatial/src/input/components/InputComponent'
import AvatarContextMenu from '../user/components/UserMenu/menus/AvatarContextMenu'
import { PopupMenuState } from '../user/components/UserMenu/PopupMenuService'
import { createAvatarDetailView } from './ui/AvatarDetailView'
import { AvatarUIContextMenuState } from './ui/UserMenuView'

const logger = multiLogger.child({ component: 'client-core:systems' })

export const AvatarUI = new Map<Entity, ReturnType<typeof createAvatarDetailView>>()
export const AvatarUITransitions = new Map<Entity, ReturnType<typeof createTransitionState>>()

export const AvatarMenus = {
  AvatarContext: 'AvatarContext'
}

export const renderAvatarContextMenu = (userId: UserID, contextMenuEntity: Entity) => {
  const userEntity = AvatarComponent.getUserAvatarEntity(userId)
  if (!userEntity) return

  const contextMenuXRUI = getComponent(contextMenuEntity, XRUIComponent)
  if (!contextMenuXRUI) return

  const userTransform = getComponent(userEntity, TransformComponent)
  const cameraPosition = getComponent(Engine.instance.cameraEntity, TransformComponent).position
  const { avatarHeight } = getComponent(userEntity, AvatarComponent)

  const cameraTransform = getComponent(Engine.instance.cameraEntity, TransformComponent)

  contextMenuXRUI.scale.setScalar(Math.max(1, cameraPosition.distanceTo(userTransform.position) / 3))
  contextMenuXRUI.position.copy(userTransform.position)
  contextMenuXRUI.position.y += avatarHeight - 0.3
  contextMenuXRUI.position.x += 0.1
  contextMenuXRUI.position.z += contextMenuXRUI.position.z > cameraPosition.z ? -0.4 : 0.4
  contextMenuXRUI.quaternion.copy(cameraTransform.rotation)
}

const userQuery = defineQuery([AvatarComponent, TransformComponent, NetworkObjectComponent, Not(NetworkObjectOwnedTag)])

const _vector3 = new Vector3()

let videoPreviewTimer = 0

const applyingVideo = new Map()

/** XRUI Clickaway */
const onPrimaryClick = () => {
  const state = getMutableState(AvatarUIContextMenuState)
  if (state.id.value !== '') {
    const layer = getComponent(state.ui.entity.value, XRUIComponent)
    const pointerScreenRaycaster = getState(InputState).pointerScreenRaycaster
    const hit = layer.hitTest(pointerScreenRaycaster.ray)
    if (!hit) {
      state.id.set('')
      setVisibleComponent(state.ui.entity.value, false)
    }
  }
}

const interactionGroups = getInteractionGroups(CollisionGroups.Default, CollisionGroups.Avatars)
const raycastComponentData = {
  type: SceneQueryType.Closest,
  origin: new Vector3(),
  direction: new Vector3(),
  maxDistance: 20,
  groups: interactionGroups
} as RaycastArgs

const onSecondaryClick = () => {
  const { physicsWorld } = getState(PhysicsState)
<<<<<<< HEAD
  if (!physicsWorld) return
  const inputPointerEntity = InputPointerComponent.getPointerForCanvas(Engine.instance.viewerEntity)
=======
  const inputPointerEntity = InputPointerComponent.getPointersForCamera(Engine.instance.viewerEntity)[0]
>>>>>>> 3a056b71
  if (!inputPointerEntity) return
  const pointerPosition = getComponent(inputPointerEntity, InputPointerComponent).position
  const hits = Physics.castRayFromCamera(
    getComponent(Engine.instance.cameraEntity, CameraComponent),
    pointerPosition,
    physicsWorld,
    raycastComponentData
  )
  const state = getMutableState(AvatarUIContextMenuState)
  if (hits.length) {
    const hit = hits[0]
    const hitEntity = (hit.body?.userData as any)?.entity as Entity
    if (typeof hitEntity !== 'undefined' && hitEntity !== AvatarComponent.getSelfAvatarEntity()) {
      if (hasComponent(hitEntity, NetworkObjectComponent)) {
        const userId = getComponent(hitEntity, NetworkObjectComponent).ownerId
        state.id.set(userId)
        // setVisibleComponent(state.ui.entity.value, true)
        return // successful hit
      }
    }
  }

  state.id.set('')
}

const execute = () => {
  const viewerEntity = getState(EngineState).viewerEntity
  if (!viewerEntity) return

  const ecsState = getState(ECSState)

  const buttons = InputComponent.getMergedButtons(viewerEntity)

  // const buttons = InputSourceComponent.getMergedButtons()
  if (buttons.PrimaryClick?.down) onPrimaryClick()
  if (buttons.SecondaryClick?.down) onSecondaryClick()

  videoPreviewTimer += ecsState.deltaSeconds
  if (videoPreviewTimer > 1) videoPreviewTimer = 0

  for (const userEntity of userQuery.enter()) {
    if (AvatarUI.has(userEntity)) {
      logger.info({ userEntity }, 'Entity already exists.')
      continue
    }
    const userId = getComponent(userEntity, NetworkObjectComponent).ownerId
    const ui = createAvatarDetailView(userId)
    const transition = createTransitionState(1, 'IN')
    AvatarUITransitions.set(userEntity, transition)
    const root = new Group()
    root.name = `avatar-ui-root-${userEntity}`
    const mesh = ui.state.videoPreviewMesh.value as Mesh<CircleGeometry, MeshBasicMaterial>
    mesh.position.y += 0.3
    mesh.visible = false
    root.add(mesh)
    addObjectToGroup(ui.entity, root)
    AvatarUI.set(userEntity, ui)
  }

  const cameraTransform = getComponent(viewerEntity, TransformComponent)

  const immersiveMedia = getState(MediaSettingsState).immersiveMedia
  const mediaNetwork = NetworkState.mediaNetwork

  /** Render immersive media bubbles */
  for (const userEntity of userQuery()) {
    const ui = AvatarUI.get(userEntity)
    if (!ui) continue
    const transition = AvatarUITransitions.get(userEntity)!
    const { avatarHeight } = getComponent(userEntity, AvatarComponent)
    const userTransform = getComponent(userEntity, TransformComponent)
    const xruiTransform = getComponent(ui.entity, TransformComponent)

    const videoPreviewMesh = ui.state.videoPreviewMesh.value as Mesh<CircleGeometry, MeshBasicMaterial>
    _vector3.copy(userTransform.position).y += avatarHeight + (videoPreviewMesh.visible ? 0.1 : 0.3)

    const dist = cameraTransform.position.distanceTo(_vector3)

    if (dist > 25) transition.setState('OUT')
    if (dist < 20) transition.setState('IN')

    let springAlpha = transition.alpha
    const deltaSeconds = getState(ECSState).deltaSeconds

    transition.update(deltaSeconds, (alpha) => {
      springAlpha = easeOutElastic(alpha)
    })

    xruiTransform.scale.setScalar(1.3 * Math.max(1, dist / 6) * Math.max(springAlpha, 0.001))
    xruiTransform.position.copy(_vector3)
    xruiTransform.rotation.copy(cameraTransform.rotation)

    if (mediaNetwork)
      if (immersiveMedia && videoPreviewTimer === 0) {
        const { ownerId } = getComponent(userEntity, NetworkObjectComponent)
        const peers = mediaNetwork.peers ? Object.values(mediaNetwork.peers) : []
        const peer = peers.find((peer) => {
          return peer.userId === ownerId
        })
        if (peer) {
          const consumer = MediasoupMediaProducerConsumerState.getConsumerByPeerIdAndMediaTag(
            mediaNetwork.id,
            peer.peerID,
            webcamVideoDataChannelType
          ) as any
          const active = !consumer?.paused
          if (videoPreviewMesh.material.map) {
            if (!active) {
              videoPreviewMesh.material.map = null!
              videoPreviewMesh.visible = false
            }
          } else {
            if (active && !applyingVideo.has(ownerId)) {
              applyingVideo.set(ownerId, true)
              const track = (consumer as any).track
              const newVideoTrack = track.clone()
              const newVideo = document.createElement('video')
              newVideo.autoplay = true
              newVideo.id = `${ownerId}_video_immersive`
              newVideo.muted = true
              newVideo.setAttribute('playsinline', 'true')
              newVideo.srcObject = new MediaStream([newVideoTrack])
              newVideo.play()
              if (!newVideo.readyState) {
                newVideo.onloadeddata = () => {
                  applyVideoToTexture(newVideo, videoPreviewMesh, 'fill')
                  videoPreviewMesh.visible = true
                  applyingVideo.delete(ownerId)
                }
              } else {
                applyVideoToTexture(newVideo, videoPreviewMesh, 'fill')
                videoPreviewMesh.visible = true
                applyingVideo.delete(ownerId)
              }
            }
          }
        }
      }

    if (!immersiveMedia && videoPreviewMesh.material.map) {
      videoPreviewMesh.material.map = null!
      videoPreviewMesh.visible = false
    }
  }

  for (const userEntity of userQuery.exit()) {
    const entity = AvatarUI.get(userEntity)?.entity
    if (typeof entity !== 'undefined') removeEntity(entity) // todo - why does this cause a GroupQueryReactor unmount error?
    AvatarUI.delete(userEntity)
    AvatarUITransitions.delete(userEntity)
  }

  // const state = getState(AvatarUIContextMenuState)
  // if (state.id !== '') {
  //   renderAvatarContextMenu(state.id as UserID, state.ui.entity)
  // }
}

const reactor = () => {
  useEffect(() => {
    getMutableState(PopupMenuState).menus.merge({
      [AvatarMenus.AvatarContext]: AvatarContextMenu
    })

    return () => {
      removeEntity(getState(AvatarUIContextMenuState).ui.entity)
      getMutableState(PopupMenuState).menus[AvatarMenus.AvatarContext].set(none)
    }
  }, [])
  return null
}

export const AvatarUISystem = defineSystem({
  uuid: 'ee.client.AvatarUISystem',
  insert: { before: TransformSystem },
  execute,
  reactor
})<|MERGE_RESOLUTION|>--- conflicted
+++ resolved
@@ -133,12 +133,8 @@
 
 const onSecondaryClick = () => {
   const { physicsWorld } = getState(PhysicsState)
-<<<<<<< HEAD
   if (!physicsWorld) return
-  const inputPointerEntity = InputPointerComponent.getPointerForCanvas(Engine.instance.viewerEntity)
-=======
   const inputPointerEntity = InputPointerComponent.getPointersForCamera(Engine.instance.viewerEntity)[0]
->>>>>>> 3a056b71
   if (!inputPointerEntity) return
   const pointerPosition = getComponent(inputPointerEntity, InputPointerComponent).position
   const hits = Physics.castRayFromCamera(
