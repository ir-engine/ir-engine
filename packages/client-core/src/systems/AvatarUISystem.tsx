--- conflicted
+++ resolved
@@ -45,22 +45,16 @@
       const contextMenuUI = AvatarContextMenuUI.get(userEntity)!
       const contextMenuXRUI = getComponent(contextMenuUI.entity, XRUIComponent)
       if (!contextMenuXRUI) return
-<<<<<<< HEAD
-      contextMenuXRUI.layer.scale.setScalar(Math.max(1, Engine.camera.position.distanceTo(userTransform.position) / 3))
-      contextMenuXRUI.layer.position.copy(userTransform.position)
-      contextMenuXRUI.layer.position.y += avatarHeight - 0.3
-      contextMenuXRUI.layer.position.x += 0.1
-      contextMenuXRUI.layer.position.z += contextMenuXRUI.layer.position.z > Engine.camera.position.z ? -0.4 : 0.4
-      contextMenuXRUI.layer.rotation.setFromRotationMatrix(Engine.camera.matrix)
-=======
+
       contextMenuXRUI.container.scale.setScalar(
         Math.max(1, Engine.camera.position.distanceTo(userTransform.position) / 3)
       )
       contextMenuXRUI.container.position.copy(userTransform.position)
       contextMenuXRUI.container.position.y += avatarHeight - 0.3
-      contextMenuXRUI.container.position.x += 1
+      contextMenuXRUI.container.position.x += 0.1
+      contextMenuXRUI.container.position.z +=
+        contextMenuXRUI.container.position.z > Engine.camera.position.z ? -0.4 : 0.4
       contextMenuXRUI.container.rotation.setFromRotationMatrix(Engine.camera.matrix)
->>>>>>> 7feac8d4
     }
 
     for (const userEntity of userQuery.exit()) {
