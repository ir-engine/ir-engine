--- conflicted
+++ resolved
@@ -47,10 +47,6 @@
       {
         // chatType === "Instance" && <UserListData data ={[{id: selfUser.instanceId.value}]}/>
       }
-<<<<<<< HEAD
-
-=======
->>>>>>> 40bbc6ba
       {chatType === 'Group' ? (
         <Button
           variant="contained"
