--- conflicted
+++ resolved
@@ -23,33 +23,6 @@
 Infinite Reality Engine. All Rights Reserved.
 */
 
-<<<<<<< HEAD
-import { getComponent } from '@ir-engine/ecs'
-import { isSupportedBrowser } from '@ir-engine/editor/src/functions/browserCheck'
-import { getState, useHookstate, useMutableState } from '@ir-engine/hyperflux'
-import { EngineState } from '@ir-engine/spatial/src/EngineState'
-import { destroySpatialViewer, initializeSpatialViewer } from '@ir-engine/spatial/src/initializeEngine'
-import { RendererComponent } from '@ir-engine/spatial/src/renderer/WebGLRendererSystem'
-import { useEffect, useLayoutEffect } from 'react'
-import { NotificationService } from '../common/services/NotificationService'
-
-export const useEngineCanvas = (ref: React.RefObject<HTMLElement>) => {
-  const lastRef = useHookstate(() => ref.current)
-  const engineState = useMutableState(EngineState)
-
-  const supportedBrowser = useHookstate(isSupportedBrowser)
-
-  useEffect(() => {
-    if (!supportedBrowser) {
-      NotificationService.dispatchNotify(
-        'The browser you are on is not supported. For the best experience please use Google Chrome.',
-        { variant: 'warning' }
-      )
-    }
-  }, [])
-
-  useLayoutEffect(() => {
-=======
 import { getComponent, getOptionalMutableComponent, hasComponent } from '@ir-engine/ecs'
 import { getState, none, useHookstate, useMutableState } from '@ir-engine/hyperflux'
 import { EngineState } from '@ir-engine/spatial/src/EngineState'
@@ -61,7 +34,6 @@
   const lastRef = useHookstate(() => ref.current)
 
   useEffect(() => {
->>>>>>> 1cd2dd84
     if (ref.current !== lastRef.value) {
       lastRef.set(ref.current)
     }
