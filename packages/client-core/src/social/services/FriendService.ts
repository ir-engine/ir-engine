--- conflicted
+++ resolved
@@ -27,22 +27,15 @@
 import i18n from 'i18next'
 import { useEffect } from 'react'
 
-<<<<<<< HEAD
-import { API } from '@etherealengine/common'
-import multiLogger from '@etherealengine/common/src/logger'
+import { API } from '@ir-engine/common'
+import multiLogger from '@ir-engine/common/src/logger'
 import {
   UserID,
   UserName,
   userRelationshipPath,
   UserRelationshipType
-} from '@etherealengine/common/src/schema.type.module'
-import { defineState, getMutableState, getState } from '@etherealengine/hyperflux'
-=======
-import multiLogger from '@ir-engine/common/src/logger'
-import { UserID, UserName, userRelationshipPath, UserRelationshipType } from '@ir-engine/common/src/schema.type.module'
-import { Engine } from '@ir-engine/ecs/src/Engine'
+} from '@ir-engine/common/src/schema.type.module'
 import { defineState, getMutableState, getState } from '@ir-engine/hyperflux'
->>>>>>> 7a4de912
 
 import { NotificationService } from '../../common/services/NotificationService'
 import { AuthState } from '../../user/services/AuthService'
