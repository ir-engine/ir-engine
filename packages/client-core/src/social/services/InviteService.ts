--- conflicted
+++ resolved
@@ -144,14 +144,6 @@
     }
 
     try {
-<<<<<<< HEAD
-      const existingInviteResult = (await API.instance.service(invitePath).find({
-        query: { ...data, action: 'sent' }
-      })) as Paginated<InviteType>
-
-      let inviteResult
-      if (existingInviteResult.total === 0) inviteResult = await API.instance.service(invitePath).create(data)
-=======
       const { spawnDetails, ...query } = data
       const existingInviteResult = (await API.instance.service(invitePath).find({
         query: {
@@ -161,7 +153,6 @@
       })) as Paginated<InviteType>
 
       if (existingInviteResult.total === 0) await API.instance.service(invitePath).create(data)
->>>>>>> b99a7f40
 
       NotificationService.dispatchNotify('Invite Sent', { variant: 'success' })
       getMutableState(InviteState).sentUpdateNeeded.set(true)
