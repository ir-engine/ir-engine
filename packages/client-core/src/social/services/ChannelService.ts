--- conflicted
+++ resolved
@@ -27,16 +27,10 @@
 import { useEffect } from 'react'
 
 import { Engine } from '@etherealengine/engine/src/ecs/classes/Engine'
-import { ChannelUser } from '@etherealengine/engine/src/schemas/interfaces/ChannelUser'
+import { ChannelUserType, channelUserPath } from '@etherealengine/engine/src/schemas/social/channel-user.schema'
 import { ChannelID, ChannelType, channelPath } from '@etherealengine/engine/src/schemas/social/channel.schema'
 import { UserID } from '@etherealengine/engine/src/schemas/user/user.schema'
 import { defineState, getMutableState } from '@etherealengine/hyperflux'
-<<<<<<< HEAD
-=======
-
-import { ChannelID } from '@etherealengine/common/src/dbmodels/Channel'
-import { ChannelUserType, channelUserPath } from '@etherealengine/engine/src/schemas/social/channel-user.schema'
->>>>>>> 9ac78eea
 import { NotificationService } from '../../common/services/NotificationService'
 import { SocketWebRTCClientNetwork, leaveNetwork } from '../../transports/SocketWebRTCClientFunctions'
 
@@ -202,29 +196,16 @@
         }
       }
 
-<<<<<<< HEAD
       Engine.instance.api.service(channelPath).on('created', channelCreatedListener)
       Engine.instance.api.service(channelPath).on('patched', channelPatchedListener)
       Engine.instance.api.service(channelPath).on('removed', channelRemovedListener)
-      Engine.instance.api.service('channel-user').on('removed', channelUserRemovedListener)
+      Engine.instance.api.service(channelUserPath).on('removed', channelUserRemovedListener)
 
       return () => {
         Engine.instance.api.service(channelPath).off('created', channelCreatedListener)
         Engine.instance.api.service(channelPath).off('patched', channelPatchedListener)
         Engine.instance.api.service(channelPath).off('removed', channelRemovedListener)
-        Engine.instance.api.service('channel-user').off('removed', channelUserRemovedListener)
-=======
-      Engine.instance.api.service('channel').on('created', channelCreatedListener)
-      Engine.instance.api.service('channel').on('patched', channelPatchedListener)
-      Engine.instance.api.service('channel').on('removed', channelRemovedListener)
-      Engine.instance.api.service(channelUserPath).on('removed', channelUserRemovedListener)
-
-      return () => {
-        Engine.instance.api.service('channel').off('created', channelCreatedListener)
-        Engine.instance.api.service('channel').off('patched', channelPatchedListener)
-        Engine.instance.api.service('channel').off('removed', channelRemovedListener)
         Engine.instance.api.service(channelUserPath).off('removed', channelUserRemovedListener)
->>>>>>> 9ac78eea
       }
     }, [])
   }
