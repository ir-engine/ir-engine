import {
  CHAT_TARGET_SET,
  LOADED_CHANNEL,
  LOADED_CHANNELS,
  CREATED_MESSAGE,
  LOADED_MESSAGES,
  PATCHED_MESSAGE,
  REMOVED_MESSAGE,
  SET_MESSAGE_SCROLL_INIT,
  CREATED_CHANNEL,
  PATCHED_CHANNEL,
  REMOVED_CHANNEL
} from '../actions'
import { User } from '@xrengine/common/src/interfaces/User'
import { Message } from '@xrengine/common/src/interfaces/Message'
import { MessageResult } from '@xrengine/common/src/interfaces/MessageResult'
import { Channel } from '@xrengine/common/src/interfaces/Channel'
import { ChannelResult } from '@xrengine/common/src/interfaces/ChannelResult'
import { handleCommand, isCommand } from '@xrengine/engine/src/common/functions/commandHandler'
import { Network } from '@xrengine/engine/src/networking/classes/Network'
import { Engine } from '@xrengine/engine/src/ecs/classes/Engine'
import { isBot } from '@xrengine/engine/src/common/functions/isBot'
import { isPlayerLocal } from '@xrengine/engine/src/networking/utils/isPlayerLocal'
import {
  getChatMessageSystem,
  hasSubscribedToChatSystem,
  removeMessageSystem
} from '@xrengine/engine/src/networking/utils/chatSystem'
import { useWorld } from '@xrengine/engine/src/ecs/functions/SystemHooks'

export interface LoadedChannelsAction {
  type: string
  channels: Channel[]
  limit: number
  skip: number
  total: number
}

export interface LoadedChannelAction {
  type: string
  channel: Channel
  channelType: string
}

export interface LoadedMessagesAction {
  type: string
  channelId: string
  limit: number
  skip: number
  total: number
  messages: Message[]
}

export interface ChatTargetSetAction {
  type: string
  targetObjectType: string
  targetObject: any
  targetChannelId: string
}

export interface RemovedMessageAction {
  type: string
  message: Message
}

export interface PatchedMessageAction {
  type: string
  message: Message
}

export interface CreatedMessageAction {
  type: string
  message: Message
  selfUser: User
}

export interface SetMessageScrollInitAction {
  type: string
  value: boolean
}

export interface CreatedChannelAction {
  type: string
  channel: Channel
}

export interface PatchedChannelAction {
  type: string
  channel: Channel
}

export interface RemovedChannelAction {
  type: string
  channel: Channel
}

export type ChatAction =
  | LoadedChannelsAction
  | LoadedChannelAction
  | CreatedMessageAction
  | LoadedMessagesAction
  | PatchedMessageAction
  | RemovedMessageAction
  | ChatTargetSetAction
  | SetMessageScrollInitAction
  | CreatedChannelAction
  | PatchedChannelAction
  | RemovedChannelAction

export function loadedChannel(channelResult: Channel, channelFetchedType: string): ChatAction {
  return {
    type: LOADED_CHANNEL,
    channel: channelResult,
    channelType: channelFetchedType
  }
}

export function loadedChannels(channelResult: ChannelResult): ChatAction {
  return {
    type: LOADED_CHANNELS,
    channels: channelResult.data,
    limit: channelResult.limit,
    skip: channelResult.skip,
    total: channelResult.total
  }
}

export function createdMessage(message: Message, selfUser: User): ChatAction {
  if (message != undefined && message.text != undefined) {
    if (isPlayerLocal(message.senderId)) {
<<<<<<< HEAD
      if (handleCommand(message.text, useWorld().localClientEntity, false, message.senderId)) return
=======
      if (handleCommand(message.text, Network.instance.localClientEntity, message.senderId)) return
>>>>>>> b2dde3b0
      else {
        const system = getChatMessageSystem(message.text)
        if (system !== 'none') {
          message.text = removeMessageSystem(message.text)
          if (!isBot(window) && !Engine.isBot && !hasSubscribedToChatSystem(selfUser.id, system)) return
        }
      }
    } else {
      const system = getChatMessageSystem(message.text)
      if (system !== 'none') {
        message.text = removeMessageSystem(message.text)
        if (!isBot(window) && !Engine.isBot && !Engine.isBot && !hasSubscribedToChatSystem(selfUser.id, system)) return
      } else if (isCommand(message.text) && !Engine.isBot && !isBot(window)) return
    }
  }

  return {
    type: CREATED_MESSAGE,
    message: message,
    selfUser: selfUser
  }
}

export function patchedMessage(message: Message): ChatAction {
  return {
    type: PATCHED_MESSAGE,
    message: message
  }
}

export function removedMessage(message: Message): ChatAction {
  return {
    type: REMOVED_MESSAGE,
    message: message
  }
}

export function loadedMessages(channelId: string, messageResult: MessageResult): ChatAction {
  return {
    type: LOADED_MESSAGES,
    messages: messageResult.data,
    limit: messageResult.limit,
    skip: messageResult.skip,
    total: messageResult.total,
    channelId: channelId
  }
}

export function setChatTarget(targetObjectType: string, targetObject: any, targetChannelId: string): ChatAction {
  return {
    type: CHAT_TARGET_SET,
    targetObjectType: targetObjectType,
    targetObject: targetObject,
    targetChannelId: targetChannelId
  }
}

export function setMessageScrollInit(value: boolean): ChatAction {
  return {
    type: SET_MESSAGE_SCROLL_INIT,
    value: value
  }
}

export function createdChannel(channel: Channel) {
  return {
    type: CREATED_CHANNEL,
    channel: channel
  }
}

export function patchedChannel(channel: Channel) {
  return {
    type: PATCHED_CHANNEL,
    channel: channel
  }
}

export function removedChannel(channel: Channel) {
  return {
    type: REMOVED_CHANNEL,
    channel: channel
  }
}<|MERGE_RESOLUTION|>--- conflicted
+++ resolved
@@ -128,11 +128,7 @@
 export function createdMessage(message: Message, selfUser: User): ChatAction {
   if (message != undefined && message.text != undefined) {
     if (isPlayerLocal(message.senderId)) {
-<<<<<<< HEAD
-      if (handleCommand(message.text, useWorld().localClientEntity, false, message.senderId)) return
-=======
-      if (handleCommand(message.text, Network.instance.localClientEntity, message.senderId)) return
->>>>>>> b2dde3b0
+      if (handleCommand(message.text, useWorld().localClientEntity, message.senderId)) return
       else {
         const system = getChatMessageSystem(message.text)
         if (system !== 'none') {
