--- conflicted
+++ resolved
@@ -29,16 +29,10 @@
 import type { FeathersApplication } from '@feathersjs/feathers'
 import Primus from 'primus-client'
 
-<<<<<<< HEAD
-import { API as CommonAPI } from '@etherealengine/common'
+import { API as CommonAPI } from '@ir-engine/common'
 
-import type { ServiceTypes } from '@etherealengine/common/declarations'
-import config from '@etherealengine/common/src/config'
-=======
 import type { ServiceTypes } from '@ir-engine/common/declarations'
 import config from '@ir-engine/common/src/config'
-import { Engine } from '@ir-engine/ecs/src/Engine'
->>>>>>> 7a4de912
 
 import primusClient from './util/primus-client'
 
@@ -48,9 +42,9 @@
   }
 }
 
-/**@deprecated - use '@etherealengine.common API.instance' instead */
+/**@deprecated - use '@ir-engine.common API.instance' instead */
 export class API {
-  /**@deprecated - use '@etherealengine.common API.instance' instead */
+  /**@deprecated - use '@ir-engine.common API.instance' instead */
   static instance: API
   client: FeathersApplication<ServiceTypes>
 
