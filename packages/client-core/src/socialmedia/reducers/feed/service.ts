--- conflicted
+++ resolved
@@ -130,14 +130,8 @@
   return async (dispatch: Dispatch): Promise<any> => {
     try {
       dispatch(fetchingFeeds())
-<<<<<<< HEAD
-      const api = new Api()
-      const storedVideo = await api.upload(video, null) as any
-      const storedPreview = await api.upload(preview, null) as any
-=======
-      const storedVideo = await upload(video, null)
-      const storedPreview = await upload(preview, null)
->>>>>>> 2d749e59
+      const storedVideo = await upload(video, null) as any
+      const storedPreview = await upload(preview, null) as any
 
       //@ts-ignore error that this vars are void bacause upload is defines as voin funtion
       if (storedVideo && storedPreview) {
