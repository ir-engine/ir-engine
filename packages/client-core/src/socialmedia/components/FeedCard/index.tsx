/**
 * @author Tanya Vykliuk <tanya.vykliuk@gmail.com>
 */
import React, { useState, useEffect } from 'react';
import { bindActionCreators, Dispatch } from 'redux';

import { useHistory } from "react-router-dom";
import { connect } from 'react-redux';

import CardMedia from '@material-ui/core/CardMedia';
import Typography from '@material-ui/core/Typography';
import Card from '@material-ui/core/Card';
import CardContent from '@material-ui/core/CardContent';
import WhatshotIcon from '@material-ui/icons/Whatshot';
// import TelegramIcon from '@material-ui/icons/Telegram';
// import BookmarkBorderIcon from '@material-ui/icons/BookmarkBorder';
// import BookmarkIcon from '@material-ui/icons/Bookmark';
import VisibilityIcon from '@material-ui/icons/Visibility';

import { Feed } from '@xrengine/common/src/interfaces/Feed';
import CreatorAsTitle from '../CreatorAsTitle';
// @ts-ignore
import styles from './FeedCard.module.scss';
import SimpleModal from '../SimpleModal';
import { addViewToFeed } from '../../reducers/feed/service';
// import { addBookmarkToFeed, removeBookmarkToFeed } from '../../reducers/feedBookmark/service';
import { selectFeedFiresState } from '../../reducers/feedFires/selector';
import { selectTheFeedsFiresState } from '../../reducers/thefeedsFires/selector';

// import { getFeedFires, addFireToFeed, removeFireToFeed } from '../../reducers/feedFires/service';
import { getTheFeedsFires, addFireToTheFeeds, removeFireToTheFeeds } from '../../reducers/thefeedsFires/service';
import PopupLogin from '../PopupLogin/PopupLogin';
// import { IndexPage } from '@xrengine/social/pages/login';
import { selectAuthState } from '../../../user/reducers/auth/selector';
import { selectCreatorsState } from '../../reducers/creator/selector';
import { getLoggedCreator } from '../../reducers/creator/service';


import Featured from '../Featured';
import { Plugins } from '@capacitor/core';
import { useTranslation } from 'react-i18next';

const { Share } = Plugins;

const mapStateToProps = (state: any): any => {
    return {
        thefeedsFiresState: selectTheFeedsFiresState(state),
        authState: selectCreatorsState(state),
    };
  };

  const mapDispatchToProps = (dispatch: Dispatch): any => ({
//     getFeedFires: bindActionCreators(getFeedFires, dispatch),
//     addFireToFeed: bindActionCreators(addFireToFeed, dispatch),
//     removeFireToFeed: bindActionCreators(removeFireToFeed, dispatch),
    getTheFeedsFires: bindActionCreators(getTheFeedsFires, dispatch),
    addFireToTheFeeds: bindActionCreators(addFireToTheFeeds, dispatch),
    removeFireToTheFeeds: bindActionCreators(removeFireToTheFeeds, dispatch)
    // addBookmarkToFeed: bindActionCreators(addBookmarkToFeed, dispatch),
    // removeBookmarkToFeed: bindActionCreators(removeBookmarkToFeed, dispatch),
//     addViewToFeed : bindActionCreators(addViewToFeed, dispatch),
});
interface Props{
    feed : Feed;
    thefeedsFiresState?: any;
    authState?: any;
//     getFeedFires?: typeof getFeedFires;
//     addFireToFeed? : typeof addFireToFeed;
//     removeFireToFeed?: typeof removeFireToFeed;
    getTheFeedsFires?: any,
    addFireToTheFeeds?: any,
    removeFireToTheFeeds?: any,
    // addBookmarkToFeed?: typeof addBookmarkToFeed;
    // removeBookmarkToFeed?: typeof removeBookmarkToFeed;
//     addViewToFeed?: typeof addViewToFeed;
}
const FeedCard = (props: Props) : any => {
    const [buttonPopup , setButtonPopup] = useState(false);
    const [fired , setFired] = useState(false);
//     const [isVideo, setIsVideo] = useState(false);
//     const [openFiredModal, setOpenFiredModal] = useState(false);
//     const {feed, getFeedFires, feedFiresState, addFireToFeed, removeFireToFeed, addViewToFeed} = props;
    const {feed, authState, getTheFeedsFires, thefeedsFiresState, addFireToTheFeeds, removeFireToTheFeeds} = props;
    const [firedCount, setFiredCount] = useState(feed.fires);

    const [thefeedsFiresCreators, setThefeedsFiresCreators] = useState(null);

    const handleAddFireClick = (feedId) =>{
        addFireToTheFeeds(feedId)
        setFiredCount(firedCount+1)
        setFired(true)
    };
    const handleRemoveFireClick = (feedId) =>{
        removeFireToTheFeeds(feedId);
        setFiredCount(firedCount-1)
        setFired(false)
    }

    //hided for now
    // const handleAddBookmarkClick = (feedId) =>addBookmarkToFeed(feedId);
    // const handleRemoveBookmarkClick = (feedId) =>removeBookmarkToFeed(feedId);

//     const handlePlayVideo = (feedId) => {
//         !checkGuest && addViewToFeed(feedId);
//     };

<<<<<<< HEAD
//     const handleGetFeedFiredUsers = (feedId) => {
//         if(feedId){
//             setOpenFiredModal(true);
//         }
//     };
    useEffect(()=> {
         getTheFeedsFires(feed.id, setThefeedsFiresCreators)
    }, []);
=======
    const { t } = useTranslation();
    const shareVia = () => {
        Share.share({
            title: t('social:shareForm.seeCoolStuff'),
            text: t('social:shareForm.videoCreated'),
            url: feed.videoUrl,
            dialogTitle: t('social:shareForm.shareWithBuddies')
          });
       };

    // const handleGetFeedFiredUsers = (feedId) => {
    //     if(feedId){
    //         getFeedFires(feedId);
    //         setOpenFiredModal(true);
    //     }
    // };
    
  const checkGuest = props.authState.get('authUser')?.identityProvider?.type === 'guest' ? true : false;
>>>>>>> a94f0fab

    const theFeedsFiresList = thefeedsFiresState?.get('thefeedsFires');
    const creatorId = authState.get('currentCreator').id

    useEffect(()=> {
            setFired(!!thefeedsFiresCreators?.data.find(i=>i.id === creatorId))
    },[thefeedsFiresCreators]);
    return  feed ? <><Card className={styles.tipItem} square={false} elevation={0} key={feed.id}>
{/*                 {isVideo ? <CardMedia    */}
{/*                     className={styles.previewImage}                   */}
{/*                     src={feed.videoUrl} */}
{/*                     title={feed.title}   */}
{/*                     component='video'       */}
{/*                     controls   */}
{/*                     autoPlay={true}  */}
{/*                     onClick={()=>handlePlayVideo(feed.id)}                */}
{/*                 /> : */}
{/*                 <CardMedia    */}
{/*                     className={styles.previewImage}                   */}
{/*                     image={feed.previewUrl} */}
{/*                     title={feed.title}                       */}
{/*                     onClick={()=>setIsVideo(true)}                */}
{/*                 />} */}
                {feed.videoUrl ? <CardMedia
                    className={styles.previewImage}
                    component='video'
                    src={feed.videoUrl}
                    title={feed.title}
                    controls
                /> : ''}
                <span className={styles.eyeLine}>{feed.viewsCount}<VisibilityIcon style={{fontSize: '16px'}}/></span>
                <CardContent className={styles.cardContent}>                     
                    <section className={styles.iconsContainer}>
                        <Typography className={styles.titleContainer} gutterBottom variant="h4"
//                         onClick={()=>history.push('/feed?feedId=' + feed.id)}
                        >
                            {feed.title}
                        </Typography>
                        <CreatorAsTitle creator={feed.creator} />
                        <section className={styles.iconSubContainer}>
                            {fired ?
                                <WhatshotIcon className={styles.fireIcon} htmlColor="#FF6201"
                                    onClick={()=>handleRemoveFireClick(feed.id)} />
                                :
<<<<<<< HEAD
                                <WhatshotIcon className={styles.fireIcon} htmlColor="#DDDDDD"
                                    onClick={()=>handleAddFireClick(feed.id)} />}
{/*                         <TelegramIcon /> */}
=======
                                <WhatshotIcon htmlColor="#DDDDDD" onClick={()=>handleAddFireClick(feed.id)} />}
                        <TelegramIcon onClick={shareVia}/>
>>>>>>> a94f0fab
                        </section>
                        {/*hided for now*/}
                        {/* {feed.isBookmarked ? <BookmarkIcon onClick={()=>checkGuest ? setButtonPopup(true) : handleRemoveBookmarkClick(feed.id)} />
                         : 
                         <BookmarkBorderIcon onClick={()=>checkGuest ? setButtonPopup(true) : handleAddBookmarkClick(feed.id)} />} */}
                    </section>

{/*                     <Typography variant="h2" onClick={()=>checkGuest ? setButtonPopup(true) : handleGetFeedFiredUsers(feed.id)}><span className={styles.flamesCount}>{feed.fires}</span>Flames</Typography> */}
                    <Typography variant="subtitle2">{firedCount} flames</Typography>
                    <Typography variant="h6">{feed.description}</Typography>
                </CardContent>
            </Card>
            {/* <SimpleModal type={'feed-fires'} list={feedFiresState.get('feedFires')} open={openFiredModal} onClose={()=>setOpenFiredModal(false)} /> */}
            {/* <PopupLogin trigger={buttonPopup} setTrigger={setButtonPopup}> */}
                {/* <IndexPage /> */}
            {/* </PopupLogin> */}
            </>
        :<></>;
};

export default connect(mapStateToProps, mapDispatchToProps)(FeedCard);<|MERGE_RESOLUTION|>--- conflicted
+++ resolved
@@ -1,5 +1,5 @@
 /**
- * @author Tanya Vykliuk <tanya.vykliuk@gmail.com>
+ * @author Tanya Vykliuk <tanya.vykliuk@gmail.com>, Gleb Ordinsky
  */
 import React, { useState, useEffect } from 'react';
 import { bindActionCreators, Dispatch } from 'redux';
@@ -104,7 +104,7 @@
 //         !checkGuest && addViewToFeed(feedId);
 //     };
 
-<<<<<<< HEAD
+
 //     const handleGetFeedFiredUsers = (feedId) => {
 //         if(feedId){
 //             setOpenFiredModal(true);
@@ -113,7 +113,7 @@
     useEffect(()=> {
          getTheFeedsFires(feed.id, setThefeedsFiresCreators)
     }, []);
-=======
+
     const { t } = useTranslation();
     const shareVia = () => {
         Share.share({
@@ -131,8 +131,7 @@
     //     }
     // };
     
-  const checkGuest = props.authState.get('authUser')?.identityProvider?.type === 'guest' ? true : false;
->>>>>>> a94f0fab
+    const checkGuest = props.authState.get('authUser')?.identityProvider?.type === 'guest' ? true : false;
 
     const theFeedsFiresList = thefeedsFiresState?.get('thefeedsFires');
     const creatorId = authState.get('currentCreator').id
@@ -177,14 +176,9 @@
                                 <WhatshotIcon className={styles.fireIcon} htmlColor="#FF6201"
                                     onClick={()=>handleRemoveFireClick(feed.id)} />
                                 :
-<<<<<<< HEAD
                                 <WhatshotIcon className={styles.fireIcon} htmlColor="#DDDDDD"
                                     onClick={()=>handleAddFireClick(feed.id)} />}
-{/*                         <TelegramIcon /> */}
-=======
-                                <WhatshotIcon htmlColor="#DDDDDD" onClick={()=>handleAddFireClick(feed.id)} />}
-                        <TelegramIcon onClick={shareVia}/>
->>>>>>> a94f0fab
+                            <TelegramIcon onClick={shareVia}/>
                         </section>
                         {/*hided for now*/}
                         {/* {feed.isBookmarked ? <BookmarkIcon onClick={()=>checkGuest ? setButtonPopup(true) : handleRemoveBookmarkClick(feed.id)} />
