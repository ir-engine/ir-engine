import React, { useEffect } from 'react';
import { connect } from 'react-redux';
import { bindActionCreators, Dispatch } from 'redux';
<<<<<<< HEAD

=======
>>>>>>> ed8dfc1c
import { selectFeedsState } from '../../reducers/feed/selector';
import { getFeeds } from '../../reducers/feed/service';

import FeedCard from '../common/FeedCard';

import styles from './TheFeed.module.scss';

const mapStateToProps = (state: any): any => {
    return {
        feedsState: selectFeedsState(state),
    };
  };

  const mapDispatchToProps = (dispatch: Dispatch): any => ({
    getFeeds: bindActionCreators(getFeeds, dispatch),
});
interface Props{
    feedsState?: any,
    getFeeds?: any
}

const TheFeed = ({feedsState, getFeeds}: Props) => { 
    let feedsList = null;
    useEffect(()=> getFeeds(), []);
    feedsList = feedsState.get('fetching') === false && feedsState?.get('feeds');
    return <section className={styles.thefeedContainer}>
            {feedsList && feedsList.length > 0 && feedsList.map((item, key)=> <FeedCard key={key} feed = {item} />)}
        </section>;
};

export default connect(mapStateToProps, mapDispatchToProps)(TheFeed);<|MERGE_RESOLUTION|>--- conflicted
+++ resolved
@@ -1,14 +1,10 @@
 import React, { useEffect } from 'react';
 import { connect } from 'react-redux';
 import { bindActionCreators, Dispatch } from 'redux';
-<<<<<<< HEAD
-
-=======
->>>>>>> ed8dfc1c
 import { selectFeedsState } from '../../reducers/feed/selector';
 import { getFeeds } from '../../reducers/feed/service';
 
-import FeedCard from '../common/FeedCard';
+import FeedCard from '../FeedCard';
 
 import styles from './TheFeed.module.scss';
 
