import React, { useEffect } from 'react';
import { connect } from 'react-redux';
import Router from "next/router";

import CardMedia from '@material-ui/core/CardMedia';
import Card from '@material-ui/core/Card';
import VisibilityIcon from '@material-ui/icons/Visibility';
import StarIcon from '@material-ui/icons/Star';
import StarOutlineIcon from '@material-ui/icons/StarOutline';

import styles from './Featured.module.scss';
<<<<<<< HEAD
import { selectFeedsState } from '../../reducers/feed/selector';
import { bindActionCreators, Dispatch } from 'redux';
import { getFeeds, setFeedAsFeatured, setFeedNotFeatured } from '../../reducers/feed/service';
import { selectCreatorsState } from '../../reducers/creator/selector';
=======
import { bindActionCreators, Dispatch } from 'redux';
import { selectCreatorsState } from '../../reducers/creator/selector';
import { selectFeedsState } from '../../reducers/feed/selector';
import { getFeeds, setFeedAsFeatured, setFeedNotFeatured } from '../../reducers/feed/service';
>>>>>>> f36aad9e

const mapStateToProps = (state: any): any => {
    return {
        feedsState: selectFeedsState(state),
        creatorState: selectCreatorsState(state),
    };
  };

  const mapDispatchToProps = (dispatch: Dispatch): any => ({
    getFeeds: bindActionCreators(getFeeds, dispatch),
    setFeedAsFeatured: bindActionCreators(setFeedAsFeatured, dispatch),
    setFeedNotFeatured: bindActionCreators(setFeedNotFeatured, dispatch),
});
interface Props{
    feedsState?: any,
    getFeeds?: any,
    type?:string,
    creatorId?: string,
    creatorState?: any;
    setFeedAsFeatured?: typeof setFeedAsFeatured;
    setFeedNotFeatured?: typeof setFeedNotFeatured;
}

const Featured = ({feedsState, getFeeds, type, creatorId, creatorState, setFeedAsFeatured, setFeedNotFeatured} : Props) => { 
    let feedsList = [];
    useEffect(()=> {
        if(type === 'creator' || type === 'bookmark' || type === 'myFeatured'){
            getFeeds(type, creatorId);
        }else{
            getFeeds('featured');
        }
    }, [type, creatorId]);
    if(feedsState.get('fetching') === false){
       if(type === 'creator'){
            feedsList = feedsState?.get('feedsCreator');
        }else if(type === 'bookmark'){
            feedsList = feedsState?.get('feedsBookmark');
        }else if(type === 'myFeatured'){
            feedsList = feedsState?.get('myFeatured');
        }else{
            feedsList = feedsState?.get('feedsFeatured');
        }
    }
    
    const featureFeed = feedId =>setFeedAsFeatured(feedId);
    const unfeatureFeed = feedId =>setFeedNotFeatured(feedId);

    const renderFeaturedStar = (feedId ,creatorId, featured) =>{
        if(creatorId === creatorState.get('currentCreator')?.id){
            return <span className={styles.starLine} onClick={()=>featured ? unfeatureFeed(feedId) : featureFeed(feedId)} >{featured ? <StarIcon /> : <StarOutlineIcon />}</span>;
        }
    };
    return <section className={styles.feedContainer}>
        {feedsList && feedsList.length > 0  && feedsList.map((item, itemIndex)=>
            <Card className={styles.creatorItem} elevation={0} key={itemIndex}>         
                    {renderFeaturedStar( item.id, item.creatorId, !!+item.featured)}        
                <CardMedia   
                    className={styles.previewImage}                  
                    image={item.previewUrl}
                    onClick={()=>Router.push({ pathname: '/feed', query:{ feedId: item.id}})}
                />
                <span className={styles.eyeLine}>{item.viewsCount}<VisibilityIcon style={{fontSize: '16px'}}/></span>
            </Card>
        )}
        </section>;
};

export default  connect(mapStateToProps, mapDispatchToProps)(Featured);<|MERGE_RESOLUTION|>--- conflicted
+++ resolved
@@ -9,17 +9,10 @@
 import StarOutlineIcon from '@material-ui/icons/StarOutline';
 
 import styles from './Featured.module.scss';
-<<<<<<< HEAD
-import { selectFeedsState } from '../../reducers/feed/selector';
-import { bindActionCreators, Dispatch } from 'redux';
-import { getFeeds, setFeedAsFeatured, setFeedNotFeatured } from '../../reducers/feed/service';
-import { selectCreatorsState } from '../../reducers/creator/selector';
-=======
 import { bindActionCreators, Dispatch } from 'redux';
 import { selectCreatorsState } from '../../reducers/creator/selector';
 import { selectFeedsState } from '../../reducers/feed/selector';
 import { getFeeds, setFeedAsFeatured, setFeedNotFeatured } from '../../reducers/feed/service';
->>>>>>> f36aad9e
 
 const mapStateToProps = (state: any): any => {
     return {
