--- conflicted
+++ resolved
@@ -40,12 +40,8 @@
     setFeedNotFeatured?: typeof setFeedNotFeatured;
 }
 
-<<<<<<< HEAD
-const Featured = ({feedsState, getFeeds, type, creatorId, creatorState, setFeedAsFeatured, setFeedNotFeatured, authState} : Props) => {
-=======
 const Featured = ({feedsState, getFeeds, type, creatorId, creatorState, setFeedAsFeatured, setFeedNotFeatured, authState} : Props) => { 
     const history = useHistory();
->>>>>>> bc515290
     let feedsList = [];
     useEffect(()=> {
         if(type === 'creator' || type === 'bookmark' || type === 'myFeatured'){
