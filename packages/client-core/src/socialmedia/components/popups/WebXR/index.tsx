import React, { useEffect } from "react";
import { connect } from "react-redux";
import { bindActionCreators, Dispatch } from "redux";
import { selectPopupsState } from "../../../reducers/popupsState/selector";
import {  updateWebXRState } from "../../../reducers/popupsState/service";
import SharedModal from "../../SharedModal";
import AppFooter from "../../Footer";

//@ts-ignore
import styles from './FeedFormPopup.module.scss';
import FeedForm from "../../FeedForm";
import WebXRPlugin from "../../WebXRPlugin";

const mapStateToProps = (state: any): any => {
    return {
      popupsState: selectPopupsState(state),
    };
  };
  
const mapDispatchToProps = (dispatch: Dispatch): any => ({
    updateWebXRState: bindActionCreators(updateWebXRState, dispatch),
});

interface Props{
    popupsState?: any;
    updateWebXRState?: typeof  updateWebXRState;
    setContentHidden?: any
}
export const WebXRStart = ({popupsState, updateWebXRState, setContentHidden}: Props) =>{
  //common for web xr

const renderWebXRModal = () =>
  popupsState?.get('webxr') === true &&  
    
<<<<<<< HEAD
        <WebXRPlugin/>; 
=======
        <WebXRPlugin setContentHidden={setContentHidden} />
>>>>>>> f2b49f49
         
      
const webXRstate = popupsState?.get('webxr');
useEffect(()=>{renderWebXRModal();}, [webXRstate]);
    return  renderWebXRModal();         
};

export default connect(mapStateToProps, mapDispatchToProps)(WebXRStart);
<|MERGE_RESOLUTION|>--- conflicted
+++ resolved
@@ -32,11 +32,7 @@
 const renderWebXRModal = () =>
   popupsState?.get('webxr') === true &&  
     
-<<<<<<< HEAD
-        <WebXRPlugin/>; 
-=======
-        <WebXRPlugin setContentHidden={setContentHidden} />
->>>>>>> f2b49f49
+        <WebXRPlugin setContentHidden={setContentHidden} />;
          
       
 const webXRstate = popupsState?.get('webxr');
