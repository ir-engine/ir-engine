/**
 * @author Tanya Vykliuk <tanya.vykliuk@gmail.com>
 */
import React, { useState } from "react";
import { useHistory } from "react-router-dom";

import AddCircleIcon from '@material-ui/icons/AddCircle';
import HomeIcon from '@material-ui/icons/Home';
// import WhatshotIcon from '@material-ui/icons/Whatshot';

// @ts-ignore
import styles from './Footer.module.scss';
import Avatar from "@material-ui/core/Avatar";
import { bindActionCreators, Dispatch } from "redux";
import { connect } from "react-redux";
import { useEffect } from "react";
import { selectCreatorsState } from "../../reducers/creator/selector";
import { getLoggedCreator } from "../../reducers/creator/service";
import { selectAuthState } from "../../../user/reducers/auth/selector";
import { PopupLogin } from "../PopupLogin/PopupLogin";
import IndexPage from "@xr3ngine/social/pages/login";
import { updateCreatorPageState } from "../../reducers/popupsState/service";
import { selectPopupsState } from "../../reducers/popupsState/selector";

const mapStateToProps = (state: any): any => {
  return {
    creatorState: selectCreatorsState(state),
    authState: selectAuthState(state), 
    popupsState: selectPopupsState(state),
  };
};

const mapDispatchToProps = (dispatch: Dispatch): any => ({
  getLoggedCreator: bindActionCreators(getLoggedCreator, dispatch),
  updateCreatorPageState: bindActionCreators(updateCreatorPageState, dispatch),
});
interface Props{
  creatorState?:any;
  getLoggedCreator?: any;
  updateCreatorPageState?: typeof updateCreatorPageState;
  authState?: any;
  popupsState?: any;
  onGoHome?: any;
}
const AppFooter = ({creatorState, getLoggedCreator, authState, updateCreatorPageState, popupsState, onGoHome}: Props) => {
  useEffect(()=>getLoggedCreator(),[]);  

  const creator = creatorState && creatorState.get('fetching') === false && creatorState.get('currentCreator'); 
<<<<<<< HEAD
  // const checkGuest = authState.get('authUser')?.identityProvider?.type === 'guest' ? true : false;
  const handleOpenCreatorPage = (id) =>{
    updateCreatorPageState(true, id);
  };
=======
   /* Hided for now */
  // const [buttonPopup , setButtonPopup] = useState(false);
  // const checkGuest = authState.get('authUser')?.identityProvider?.type === 'guest' ? true : false;
  
>>>>>>> c5c1f6c3

  return (
    <>
    <nav className={styles.footerContainer}>
<<<<<<< HEAD
        {/* <HomeIcon onClick={()=> {checkGuest ? setButtonPopup(true) : history.push('/');}} fontSize="large" className={styles.footerItem}/> */}
        <HomeIcon onClick={()=> onGoHome} fontSize="large" className={styles.footerItem}/>
        <PopupLogin trigger={buttonPopup} setTrigger={setButtonPopup}>
          <IndexPage />
        </PopupLogin>
        {/* <AddCircleIcon onClick={()=> {checkGuest ? setButtonPopup(true) : history.push('/newfeed');}} style={{fontSize: '5em'}} className={styles.footerItem}/> */}
        <AddCircleIcon onClick={()=> {}} style={{fontSize: '5em'}} className={styles.footerItem}/>
        {/*hided for now*/}
        {/* {creator && <WhatshotIcon htmlColor="#FF6201" onClick={()=>{checkGuest ? setButtonPopup(true) : history.push('/notifications');}} /> } */}
        {/* {creator && ( 
          <Avatar onClick={()=> {checkGuest ? setButtonPopup(true) : handleOpenCreatorPage(creator.id);}} 
=======
        <HomeIcon onClick={()=> history.push('/')} fontSize="large" className={styles.footerItem}/>
        {/* <PopupLogin trigger={buttonPopup} setTrigger={setButtonPopup}>
          <IndexPage />
        </PopupLogin> */}
        <AddCircleIcon onClick={()=> history.push('/newfeed')} style={{fontSize: '5em'}} className={styles.footerItem}/>
        {/*hided for now*/}
        {/* {creator && <WhatshotIcon htmlColor="#FF6201" onClick={()=>{checkGuest ? setButtonPopup(true) : history.push('/notifications');}} /> } */}
        {creator && ( 
          <Avatar onClick={()=> history.push('/creator?creatorId=' + creator.id)} 
>>>>>>> c5c1f6c3
          alt={creator.username} src={creator.avatar} />
        )} */}        
        <Avatar onClick={()=> {handleOpenCreatorPage(creator.id);}} alt={creator.username} src={creator.avatar} />        
    </nav>   
    </>
  );
};

export default connect(mapStateToProps, mapDispatchToProps)(AppFooter);
<|MERGE_RESOLUTION|>--- conflicted
+++ resolved
@@ -46,44 +46,25 @@
   useEffect(()=>getLoggedCreator(),[]);  
 
   const creator = creatorState && creatorState.get('fetching') === false && creatorState.get('currentCreator'); 
-<<<<<<< HEAD
   // const checkGuest = authState.get('authUser')?.identityProvider?.type === 'guest' ? true : false;
   const handleOpenCreatorPage = (id) =>{
     updateCreatorPageState(true, id);
   };
-=======
-   /* Hided for now */
-  // const [buttonPopup , setButtonPopup] = useState(false);
-  // const checkGuest = authState.get('authUser')?.identityProvider?.type === 'guest' ? true : false;
-  
->>>>>>> c5c1f6c3
 
   return (
     <>
     <nav className={styles.footerContainer}>
-<<<<<<< HEAD
         {/* <HomeIcon onClick={()=> {checkGuest ? setButtonPopup(true) : history.push('/');}} fontSize="large" className={styles.footerItem}/> */}
         <HomeIcon onClick={()=> onGoHome} fontSize="large" className={styles.footerItem}/>
-        <PopupLogin trigger={buttonPopup} setTrigger={setButtonPopup}>
+        {/* <PopupLogin trigger={buttonPopup} setTrigger={setButtonPopup}>
           <IndexPage />
-        </PopupLogin>
+        </PopupLogin> */}
         {/* <AddCircleIcon onClick={()=> {checkGuest ? setButtonPopup(true) : history.push('/newfeed');}} style={{fontSize: '5em'}} className={styles.footerItem}/> */}
         <AddCircleIcon onClick={()=> {}} style={{fontSize: '5em'}} className={styles.footerItem}/>
         {/*hided for now*/}
         {/* {creator && <WhatshotIcon htmlColor="#FF6201" onClick={()=>{checkGuest ? setButtonPopup(true) : history.push('/notifications');}} /> } */}
         {/* {creator && ( 
           <Avatar onClick={()=> {checkGuest ? setButtonPopup(true) : handleOpenCreatorPage(creator.id);}} 
-=======
-        <HomeIcon onClick={()=> history.push('/')} fontSize="large" className={styles.footerItem}/>
-        {/* <PopupLogin trigger={buttonPopup} setTrigger={setButtonPopup}>
-          <IndexPage />
-        </PopupLogin> */}
-        <AddCircleIcon onClick={()=> history.push('/newfeed')} style={{fontSize: '5em'}} className={styles.footerItem}/>
-        {/*hided for now*/}
-        {/* {creator && <WhatshotIcon htmlColor="#FF6201" onClick={()=>{checkGuest ? setButtonPopup(true) : history.push('/notifications');}} /> } */}
-        {creator && ( 
-          <Avatar onClick={()=> history.push('/creator?creatorId=' + creator.id)} 
->>>>>>> c5c1f6c3
           alt={creator.username} src={creator.avatar} />
         )} */}        
         <Avatar onClick={()=> {handleOpenCreatorPage(creator.id);}} alt={creator.username} src={creator.avatar} />        
