--- conflicted
+++ resolved
@@ -1,8 +1,7 @@
 /**
  * @author Tanya Vykliuk <tanya.vykliuk@gmail.com>
  */
-import React, { useState } from "react";
-import { useHistory } from "react-router-dom";
+import React from "react";
 
 import AddCircleIcon from '@material-ui/icons/AddCircle';
 import HomeIcon from '@material-ui/icons/Home';
@@ -17,14 +16,10 @@
 import { selectCreatorsState } from "../../reducers/creator/selector";
 import { getLoggedCreator } from "../../reducers/creator/service";
 import { selectAuthState } from "../../../user/reducers/auth/selector";
-import { PopupLogin } from "../PopupLogin/PopupLogin";
-<<<<<<< HEAD
-import IndexPage from "@xr3ngine/social/pages/login";
+// import { PopupLogin } from "../PopupLogin/PopupLogin";
+// import IndexPage from "@xr3ngine/social/pages/login";
 import { updateCreatorPageState } from "../../reducers/popupsState/service";
 import { selectPopupsState } from "../../reducers/popupsState/selector";
-=======
-// import IndexPage from "@xr3ngine/social/pages/login";
->>>>>>> 5aac0f08
 
 const mapStateToProps = (state: any): any => {
   return {
