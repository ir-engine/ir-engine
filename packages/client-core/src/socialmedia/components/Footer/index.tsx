--- conflicted
+++ resolved
@@ -43,19 +43,11 @@
 
   return (
     <nav className={styles.footerContainer}>
-<<<<<<< HEAD
-        <HomeIcon onClick={()=> {checkGuest ? setButtonPopup(true) : history.push('/');}} fontSize="large" className={styles.footerItem}/>
-        <PopupLogin trigger={buttonPopup} setTrigger={setButtonPopup}>
-          {/* <IndexPage /> */}
-        </PopupLogin>
-        <AddCircleIcon onClick={()=> {checkGuest ? setButtonPopup(true) : history.push('/newfeed');}} style={{fontSize: '5em'}} className={styles.footerItem}/>
-=======
         <HomeIcon onClick={()=> history.push('/')} fontSize="large" className={styles.footerItem}/>
         {/* <PopupLogin trigger={buttonPopup} setTrigger={setButtonPopup}>
           <IndexPage />
         </PopupLogin> */}
         <AddCircleIcon onClick={()=> history.push('/newfeed')} style={{fontSize: '5em'}} className={styles.footerItem}/>
->>>>>>> 982d8331
         {/*hided for now*/}
         {/* {creator && <WhatshotIcon htmlColor="#FF6201" onClick={()=>{checkGuest ? setButtonPopup(true) : history.push('/notifications');}} /> } */}
         {creator && ( 
