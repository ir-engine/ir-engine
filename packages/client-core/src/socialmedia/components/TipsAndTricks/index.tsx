--- conflicted
+++ resolved
@@ -36,49 +36,26 @@
 
 
 export const TipsAndTricks = ({tipsAndTricksState, getTipsAndTricks, doLoginAuto}:Props) => {
-    const data=[];
-	const { t } = useTranslation();
-    for(let i=0; i<random(10); i++){
-        data.push({ 
-            title: t('social:tips.title'),
-            description: t('social:tips.description')
-        });
-    }
+    const { t } = useTranslation();
     useEffect(()=> {
         doLoginAuto(true);
         getTipsAndTricks();
     }, []);
     const tipsAndTricksList = tipsAndTricksState?.get('tips_and_tricks');
-    useEffect(()=>  console.log(tipsAndTricksList), [tipsAndTricksList]);
-
 
     return <section className={styles.tipsandtricksContainer}>
-<<<<<<< HEAD
         {tipsAndTricksList && tipsAndTricksList.length > 0 && tipsAndTricksList.map((item, itemindex)=>
-            <Card className={styles.tipItem} square={false} elevation={0} key={itemindex}>
+            <Card className={styles.tipItem} square={true} elevation={0} key={itemindex}>
                 <CardMedia
                     className={styles.previewImage}
                     component='video'
                     src={item.videoUrl}
-=======
-        {data.map((item, itemindex)=>
-            <Card className={styles.tipItem} square={true} elevation={0} key={itemindex}>
-                <CardMedia   
-                    className={styles.previewImage}      
-                    component='video'            
-                    src={'https://www.learningcontainer.com/wp-content/uploads/2020/05/sample-mp4-file.mp4'}
->>>>>>> 2ae903f0
                     title={item.title}
                     controls
                 />
                 <CardContent>
-<<<<<<< HEAD
-                    <Typography className={styles.tipsTitle} variant="h4">{item.title}</Typography>
-                    <Typography variant="h6">{item.description}</Typography>
-=======
                     <Typography className={styles.tipsTitle}>{item.title}</Typography>
                     <Typography className={styles.tipsDescription}>{item.description}</Typography>
->>>>>>> 2ae903f0
                 </CardContent>
             </Card>
         )}
