import React, { useState } from 'react';
import { connect } from 'react-redux';
import { bindActionCreators, Dispatch } from 'redux';
import { TextField } from '@material-ui/core';
import MessageIcon from '@material-ui/icons/Message';
<<<<<<< HEAD

import { addCommentToFeed } from '../../reducers/feedComment/service';

=======
>>>>>>> ed8dfc1c
import styles from './NewComment.module.scss';
import { addCommentToFeed } from '../../reducers/feedComment/service';

const mapDispatchToProps = (dispatch: Dispatch): any => ({
    addCommentToFeed: bindActionCreators(addCommentToFeed, dispatch),
});

interface Props{
    addCommentToFeed?: typeof addCommentToFeed;
    feedId: any;
}

const NewComment = ({addCommentToFeed, feedId}:Props) => { 
    const [composingComment, setComposingComment] = useState('');
    const commentRef = React.useRef<HTMLInputElement>();

    const handleComposingCommentChange = (event: any): void => {
        setComposingComment(event.target.value);
    };
    const handleAddComment = () => {
        composingComment.trim().length > 0 && addCommentToFeed(feedId, composingComment);
        setComposingComment('');
    };
    return  <section className={styles.messageContainer}>
                <TextField ref={commentRef} 
                    value={composingComment}
                    onChange={handleComposingCommentChange}
                    fullWidth 
                    placeholder="Add your comment..."                     
                    />     
                <MessageIcon className={styles.sendButton} onClick={()=>handleAddComment()} />
            </section>;
};

export default connect(null, mapDispatchToProps)(NewComment);<|MERGE_RESOLUTION|>--- conflicted
+++ resolved
@@ -3,12 +3,6 @@
 import { bindActionCreators, Dispatch } from 'redux';
 import { TextField } from '@material-ui/core';
 import MessageIcon from '@material-ui/icons/Message';
-<<<<<<< HEAD
-
-import { addCommentToFeed } from '../../reducers/feedComment/service';
-
-=======
->>>>>>> ed8dfc1c
 import styles from './NewComment.module.scss';
 import { addCommentToFeed } from '../../reducers/feedComment/service';
 
