--- conflicted
+++ resolved
@@ -80,7 +80,7 @@
         setVideo(null);
         setPreview(null);
         setIsSended(true);
-        Plugins.XRPlugin.stop();
+        // Plugins.XRPlugin.stop();
         const thanksTimeOut = setTimeout(()=>{
             setIsSended(false); 
             clearTimeout(thanksTimeOut);
@@ -106,16 +106,16 @@
             const video = document.createElement('video');
             const timeupdate = function() {
                 if (snapImage()) {
-                   video.removeEventListener('timeupdate', timeupdate);
-                   video.pause();
+                    video.removeEventListener('timeupdate', timeupdate);
+                    video.pause();
                 }
-            };
-            video.addEventListener('loadeddata', function() {
+             };
+             video.addEventListener('loadeddata', function() {
                 if (snapImage()) {
-                   video.removeEventListener('timeupdate', timeupdate);
+                    video.removeEventListener('timeupdate', timeupdate);
                 }
-            });
-            const snapImage = function() {
+             });
+             const snapImage = function() {
                 const canvas = document.createElement('canvas');
                 canvas.width = video.videoWidth;
                 canvas.height = video.videoHeight;
@@ -131,26 +131,22 @@
                     URL.revokeObjectURL(url);
                 }
                 return success;
-            };
-            video.addEventListener('timeupdate', timeupdate);
-            video.preload = 'metadata';
-            video.src = url;
-            // Load video in Safari / IE11
-            video.muted = true;
-            video.playsInline = true;
-            video.play();
-         };
-         fileReader.readAsArrayBuffer(file);
-         /*Preview Finish*/
+             };
+             video.addEventListener('timeupdate', timeupdate);
+             video.preload = 'metadata';
+             video.src = url;
+             // Load video in Safari / IE11
+             video.muted = true;
+             video.playsInline = true;
+             video.play();
+          };
+          fileReader.readAsArrayBuffer(file);
+          /*Preview Finish*/
+
 
         }).catch(error => console.log(error.message));
 
-<<<<<<< HEAD
-=======
-        const prevImage = dataURItoBlob(popupsState?.get('imgSrc'));
-        console.log(popupsState?.get('imgSrc'));
-        setPreview(prevImage);
->>>>>>> b2dd3053
+
     }, [] ); 
      
     
