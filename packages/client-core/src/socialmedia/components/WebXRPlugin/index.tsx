--- conflicted
+++ resolved
@@ -70,12 +70,7 @@
     const [anchorPoseState, setAnchorPoseState] = useState("");
     const [intrinsicsState, setCameraIntrinsicsState] = useState("");
     const [savedFilePath, setSavedFilePath] = useState("");
-<<<<<<< HEAD
 //     const [horizontalOrientation, setHorizontalOrientation] = useState(false);
-=======
-    const [horizontalOrientation, setHorizontalOrientation] = useState(false);
-    const [mediaItem, setMediaItem] = useState(null);
->>>>>>> 4487f954
     const [recordingState, setRecordingState] = useState(RecordingStates.OFF);
     let renderer: WebGLRenderer, scene: Scene, camera: PerspectiveCamera;
     const debugCamera: {
