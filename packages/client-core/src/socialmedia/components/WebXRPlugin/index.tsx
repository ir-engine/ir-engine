--- conflicted
+++ resolved
@@ -59,12 +59,7 @@
 const _DEBUG = false;
 const DEBUG_MINI_VIEWPORT_SIZE = 100;
 
-<<<<<<< HEAD
 export const WebXRPlugin = ({popupsState, updateNewFeedPageState, setContentHidden}:Props) => {
-=======
-export const WebXRPlugin = ({popupsState, updateNewFeedPageState}:Props) => {
-    const canvasRef = React.useRef();
->>>>>>> 0416a14f
     const [initializationResponse, setInitializationResponse] = useState("");
     const [cameraStartedState, setCameraStartedState] = useState("");
     const [cameraPoseState, setCameraPoseState] = useState("");
@@ -323,7 +318,6 @@
         else if (recordingState === RecordingStates.ON) {
             setRecordingState(RecordingStates.OFF);
             setContentHidden()
-
             // @ts-ignore
             Plugins.XRPlugin.stopRecording().
                 // @ts-ignore
@@ -337,15 +331,6 @@
                 
         }
     };
-
-    fetch('',{
-        'method': 'get',
-
-    }).then(()=>{
-
-    })
-
-
 
     const handleTap = () => {
         Plugins.XRPlugin.handleTap();
@@ -410,7 +395,6 @@
                 <button type="button" className={styles.closeButton} onClick={() => stopRecord()}><ChevronLeftIcon />Slide to cancel</button> 
             </section>
           </div>
-          <canvas ref={canvasRef} className={styles.arcCanvas} id={'arcCanvas'} onClick={() => handleTap()} />
         {/* <VolumetricPlayer
                         meshFilePath={meshFilePath}
                         videoFilePath={videoFilePath}
