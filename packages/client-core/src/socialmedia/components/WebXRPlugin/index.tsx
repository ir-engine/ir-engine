import { Capacitor, Plugins } from '@capacitor/core';
import "webxr-native";
import React, { useEffect, useState } from 'react';
import {
    AxesHelper,
    BoxGeometry, CameraHelper, Color,
    GridHelper, Group,
    Mesh,
    MeshBasicMaterial, OrthographicCamera,
    PerspectiveCamera,
    Quaternion,
    Scene,
    Vector3,
    WebGLRenderer
} from 'three';
import VideocamIcon from '@material-ui/icons/Videocam';
import ChevronLeftIcon from '@material-ui/icons/ChevronLeft';
import FlipCameraIosIcon from '@material-ui/icons/FlipCameraIos';

//@ts-ignore
import styles from './WebXRPlugin.module.scss';
import { connect } from 'react-redux';
import { updateNewFeedPageState, updateWebXRState } from '../../reducers/popupsState/service';
import { bindActionCreators, Dispatch } from 'redux';
import { selectPopupsState } from '../../reducers/popupsState/selector';

const mapStateToProps = (state: any): any => {
    return {
        popupsState: selectPopupsState(state),
     
    };
  };

  const mapDispatchToProps = (dispatch: Dispatch): any => ({
    updateNewFeedPageState: bindActionCreators(updateNewFeedPageState, dispatch),
    updateWebXRState: bindActionCreators(updateWebXRState, dispatch),
});

interface Props{
    popupsState?: any;
    updateNewFeedPageState?: typeof updateNewFeedPageState;
    updateWebXRState?: typeof updateWebXRState;
    setContentHidden?: any
  }

const { isNative } = Capacitor;

enum RecordingStates {
    OFF = "off",
    ON = "on",
    STARTING = "starting",
    ENDING = "ending"
}

const meshFilePath = typeof location !== 'undefined' ? location.origin + "/volumetric/liam.drcs" : "";
const videoFilePath = typeof location !== 'undefined' ? location.origin + "/volumetric/liam.mp4" : "";
const PI2 = Math.PI * 2;

const correctionQuaternionZ = new Quaternion().setFromAxisAngle(new Vector3(0,0,1), Math.PI/2);

const _DEBUG = false;
const DEBUG_MINI_VIEWPORT_SIZE = 100;

export const WebXRPlugin = ({popupsState, updateNewFeedPageState, updateWebXRState, setContentHidden}:Props) => {
    const canvasRef = React.useRef();
    const [initializationResponse, setInitializationResponse] = useState("");
    const [cameraStartedState, setCameraStartedState] = useState("");
    const [cameraPoseState, setCameraPoseState] = useState("");
    const [anchorPoseState, setAnchorPoseState] = useState("");
    const [intrinsicsState, setCameraIntrinsicsState] = useState("");
    const [savedFilePath, setSavedFilePath] = useState("");
    const [horizontalOrientation, setHorizontalOrientation] = useState(false);
    const [recordingState, setRecordingState] = useState(RecordingStates.OFF);
    let renderer: WebGLRenderer, scene: Scene, camera: PerspectiveCamera;
    const debugCamera: {
        userCameraHelper: CameraHelper,
        overview: PerspectiveCamera,
        xz: OrthographicCamera
        xy: OrthographicCamera
        zy: OrthographicCamera
    } = {
        userCameraHelper: null,
        overview: null,
        xz: null,
        xy: null,
        zy: null
    };

    const raf = () => {

        renderer.render(scene, camera);

        if (_DEBUG) {
            const clearColor = new Color();
            renderer.getClearColor(clearColor);
            const clearAlpha = renderer.getClearAlpha();

            debugCamera.userCameraHelper.visible = true;

            renderer.setScissorTest(true);
            renderer.setClearColor(0xa0a0a0, 1);

            renderer.setViewport(10, 10 * 2 + DEBUG_MINI_VIEWPORT_SIZE, DEBUG_MINI_VIEWPORT_SIZE, DEBUG_MINI_VIEWPORT_SIZE);
            renderer.setScissor(10, 10 * 2 + DEBUG_MINI_VIEWPORT_SIZE, DEBUG_MINI_VIEWPORT_SIZE, DEBUG_MINI_VIEWPORT_SIZE);
            renderer.render(scene, debugCamera.overview);

            [debugCamera.xz, debugCamera.xy, debugCamera.zy].forEach((cam, index) => {
                const left = 10 + (DEBUG_MINI_VIEWPORT_SIZE + 10) * index;
                renderer.setViewport(left, 10, DEBUG_MINI_VIEWPORT_SIZE, DEBUG_MINI_VIEWPORT_SIZE);
                renderer.setScissor(left, 10, DEBUG_MINI_VIEWPORT_SIZE, DEBUG_MINI_VIEWPORT_SIZE);
                renderer.render(scene, cam);
            });

            // reset changes
            debugCamera.userCameraHelper.visible = false;
            renderer.setClearColor(clearColor, clearAlpha);
            renderer.setScissorTest(false);
            renderer.setViewport(0, 0, window.innerWidth, window.innerHeight);
        }

        requestAnimationFrame(raf);
    };
    useEffect(() => {
        (async function () {
            scene = new Scene();

            if (_DEBUG) {
                debugCamera.xz = new OrthographicCamera(2, -2, 2, -2, 0.001, 100);
                debugCamera.xz.position.y = 10;
                debugCamera.xz.rotateX(-Math.PI / 2);

                debugCamera.xy = new OrthographicCamera(2, -2, 2, -2, 0.001, 100);
                debugCamera.xy.position.z = 10;

                debugCamera.zy = new OrthographicCamera(2, -2, 2, -2, 0.001, 100);
                debugCamera.zy.position.x = 10;
                debugCamera.zy.rotateY(Math.PI / 2);
            }

            const geometry = new BoxGeometry(.1, .1, .1);
            const materialX = new MeshBasicMaterial({ color: 0xff0000 });
            const materialY = new MeshBasicMaterial({ color: 0x00ff00 });
            const materialZ = new MeshBasicMaterial({ color: 0x0000ff });
            const materialC = new MeshBasicMaterial({ color: 0xffffff });
            const anchor = new Group();
            anchor.add(new AxesHelper(0.3));
            const anchorC = new Mesh(geometry, materialC);
            anchor.add(anchorC);
            const anchorX = new Mesh(geometry, materialX);
            anchorX.position.x = 0.3;
            anchor.add(anchorX);
            const anchorY = new Mesh(geometry, materialY);
            anchorY.position.y = 0.3;
            anchor.add(anchorY);
            const anchorZ = new Mesh(geometry, materialZ);
            anchorZ.position.z = 0.3;
            anchor.add(anchorZ);

            scene.add(new AxesHelper(0.2));

            camera = new PerspectiveCamera(75, window.innerWidth / window.innerHeight, 0.001, 100);

            if (_DEBUG) {
                debugCamera.overview = new PerspectiveCamera(75, window.innerWidth / window.innerHeight, 0.001, 100);
                debugCamera.overview.position.set(3, 3, 3);
                debugCamera.overview.lookAt(new Vector3());
            }
            scene.background = null;
            renderer = new WebGLRenderer({ alpha: true, canvas:canvasRef.current });
            renderer.setSize(window.innerWidth, window.innerHeight);
            document.body.appendChild(renderer.domElement);
            renderer.domElement.style.position = "fixed";
            renderer.domElement.style.width = "100vw";
            renderer.domElement.style.height = "100vh";
            renderer.domElement.style.zIndex = "-1";

            renderer.domElement.style.top = "0";
            renderer.domElement.style.left = "0";
            renderer.domElement.style.margin = "0";
            renderer.domElement.style.padding = "0";
            scene.add(camera);

            if (_DEBUG) {
                debugCamera.userCameraHelper = new CameraHelper(camera);
                scene.add(debugCamera.userCameraHelper);
            }

            scene.add(anchor);
            anchor.position.set(0, 0, 0);

            scene.add(new AxesHelper(2));
            const gh = new GridHelper(2);
            scene.add(gh);

            requestAnimationFrame(raf);

            const { XRPlugin } = Plugins;

            await XRPlugin.initialize({}).then(response => {
                setInitializationResponse(response.status);
                setContentHidden();
            }).catch(error => alert(error.message));

            // @ts-ignore
            XRPlugin.addListener('poseDataReceived', (data: any) => {

                const {
                    cameraPositionX,
                    cameraPositionY,
                    cameraPositionZ,
                    cameraRotationX,
                    cameraRotationY,
                    cameraRotationZ,
                    cameraRotationW,
                } = data;

                // TODO:
                // Set camera position and rotation
                // Enable cube and move to position/rotation if placed is true
                setCameraPoseState(JSON.stringify({
                    cameraPositionX,
                    cameraPositionY,
                    cameraPositionZ,
                    cameraRotationX,
                    cameraRotationY,
                    cameraRotationZ,
                    cameraRotationW
                }));

                camera.quaternion
                  .set(cameraRotationX, cameraRotationY, cameraRotationZ, cameraRotationW)
                  .multiply(correctionQuaternionZ);
                camera.position.set(cameraPositionX, cameraPositionY, cameraPositionZ);

                camera.updateProjectionMatrix();

                if (_DEBUG) {// sync cams
                    debugCamera.overview.lookAt(camera.position);
                    debugCamera.xz.position.x = camera.position.x;
                    debugCamera.xz.position.z = camera.position.z;
                    debugCamera.xy.position.x = camera.position.x;
                    debugCamera.xy.position.y = camera.position.y;
                    debugCamera.zy.position.z = camera.position.z;
                    debugCamera.zy.position.y = camera.position.y;
                }// sync cams


                if (data.placed) {
                    const {
                        anchorPositionX,
                        anchorPositionY,
                        anchorPositionZ,
                        anchorRotationX,
                        anchorRotationY,
                        anchorRotationZ,
                        anchorRotationW
                    } = data;

                    setAnchorPoseState(JSON.stringify({
                        anchorPositionX,
                        anchorPositionY,
                        anchorPositionZ,
                        anchorRotationX,
                        anchorRotationY,
                        anchorRotationZ,
                        anchorRotationW
                    }));

                    anchor.quaternion
                      .set(anchorRotationX, anchorRotationY, anchorRotationZ, anchorRotationW)
                      .multiply(correctionQuaternionZ);
                    anchor.position.set(anchorPositionX, anchorPositionY, anchorPositionZ);
                }

            });

            // @ts-ignore
            XRPlugin.addListener('cameraIntrinsicsReceived', (data: any) => {

                setCameraIntrinsicsState(JSON.stringify({
                    fX: data.fX,
                    fY: data.fY,
                    cX: data.cX,
                    cY: data.cy,
                    x: data.x,
                    y: data.y
                }));

                // TODO: checkout focal length
                // camera.setFocalLength(data.fY/10);
                // camera.setFocalLength(50);

                // TODO:
                // Set camera position and rotation
                // Enable cube and move to position/rotation if placed is true
            });


            XRPlugin.start({}).then(() => {
                setCameraStartedState(isNative ? "Camera started on native" : "Camera started on web");
            }).catch(error => console.log(error.message));
        })();
    }, []);

    const createPreviewUrl = () => {
       const canvas = document.createElement('canvas');
       const video = document.getElementById('arcCanvas');
       canvas.getContext('2d').drawImage(video, 0, 0, video.videoWidth, video.videoHeight);
       const dataURL = canvas.toDataURL();
       return dataURL;
    };

    const finishRecord = () => {
        setRecordingState(RecordingStates.OFF);
        setContentHidden();
        if(horizontalOrientation){
            setHorizontalOrientation(false);
        }
        document.removeEventListener('dblclick', ()=> {
            console.log('Double Click listener was removed');
        }, false);

<<<<<<< HEAD
        // @ts-ignore
        Plugins.XRPlugin.stopRecording().
        // @ts-ignore
        then(({ result, filePath }) => {
            console.log("END RECORDING, result IS", result);
            console.log("filePath IS", filePath);
            setSavedFilePath("file://" + filePath);
            const videoPath = Capacitor.convertFileSrc(filePath);
            updateNewFeedPageState(true, videoPath, createPreviewUrl());
        }).catch(error => alert(error.message));
    };
=======
              setRecordingState(RecordingStates.OFF);
               setContentHidden();
               if(horizontalOrientation){
                   setHorizontalOrientation(false);
               }
               document.removeEventListener('dblclick', ()=> {
                   console.log('Double Click listener was removed');
               }, false);

               // @ts-ignore
               Plugins.XRPlugin.stopRecording().
               // @ts-ignore
               then(({ result, filePath }) => {
                   console.log("END RECORDING, result IS", result);
                   console.log("filePath IS", filePath);
                   setSavedFilePath("file://" + filePath);
                   const videoPath = Capacitor.convertFileSrc(filePath);
                   updateWebXRState(false);
                   Plugins.XRPlugin.stop();
                   updateNewFeedPageState(true, videoPath);
               }).catch(error => alert(error.message));
        };
>>>>>>> 662fdc26



    const toggleRecording = () => {
        if (recordingState === RecordingStates.OFF) {
            setRecordingState(RecordingStates.ON);

            if (window.confirm("Double click to finish the record.")) {
            //TODO: check why there are errors
            // @ts-ignore
            Plugins.XRPlugin.startRecording({
                 isAudio: true,
                 width: 1024,
                 height: 1024,
                 bitRate: 1000,
                 dpi: 100,
                 filePath: "/test.mp4"
              }).then(({ status }) => {
                 console.log("RECORDING, STATUS IS", status);
              }).catch(error => alert(error.message));
            }


            document.addEventListener('dblclick', (e) => {
                finishRecord();
            });

        }
        else if (recordingState === RecordingStates.ON) {
            finishRecord();
        }
    };

    const handleTap = () => {
        Plugins.XRPlugin.handleTap();
    };

    const playVideo = () => {
        // @ts-ignore
        Plugins.XRPlugin.playVideo();
    };

    const pauseVideo = () => {
        // @ts-ignore
        Plugins.XRPlugin.pauseVideo();
    };


    const clearAnchors = () => {
        // @ts-ignore
        Plugins.XRPlugin.clearAnchors();
    };

    const stopRecord = () => {
        // @ts-ignore
        Plugins.XRPlugin.stop({});
    };

    // useEffect(() => {
    //     setSecondState("Initialized and effected");
    // }, [initializationResponse]);

    return (<>
        {/* <div className="plugintest">
            <div className="plugintestReadout">
                <p>IR:{initializationResponse}</p>
                <p>CSS:{cameraStartedState}</p>
                <p>IS:{intrinsicsState}</p>
                <p>CPS:{cameraPoseState}</p>
                <p>APS:{anchorPoseState}</p>
            </div>
        </div> */}

         <div className={horizontalOrientation ? styles.horizontalOrientation + " plugintestControls" : "plugintestControls"}>
            <div className={recordingState === RecordingStates.OFF ? '' : styles.hideButtons}>
              <section className={styles.waterMarkWrapper}>
                  <section className={styles.waterMark}>
                      <section className={styles.subContainer} />
                    </section>
                </section>
                <button type="button" className={styles.flipCamera} onClick={() => {}}><FlipCameraIosIcon /></button> 
                <button type="button" className={styles.changeOrientation} onClick={() => {setHorizontalOrientation(!horizontalOrientation);}}><FlipCameraIosIcon /></button>
                <section className={recordingState === RecordingStates.OFF ? styles.startButtonWrapper : styles.stopButtonWrapper}>
                    {/*{recordingState === RecordingStates.OFF ? "Record" : "Stop Recording"}*/}
                    <button type="button" className={recordingState === RecordingStates.OFF ? styles.startButton : styles.stopButton} onClick={() => toggleRecording()}>
                        <VideocamIcon />
                    </button>
                </section>
              {/* <button type="button" style={{ padding: "1em" }} onClick={() => handleTap()}>Place AR</button> */}
              {/* <button type="button" style={{ padding: "1em" }} onClick={() => clearAnchors()}>clearAnchors</button> */}
              {/* <button type="button" style={{ padding: "1em" }} onClick={() => playVideo()}>playVideo</button> */}
              {/* <button type="button" style={{ padding: "1em" }} onClick={() => pauseVideo()}>pauseVideo</button> */}
              <section className={styles.closeButtonWrapper}>
                <button type="button" className={styles.closeButton} onClick={() => stopRecord()}><ChevronLeftIcon />Slide to cancel</button> 
            </section>
            </div>
          </div>
          <canvas ref={canvasRef} className={styles.arcCanvas} id={'arcCanvas'} onClick={() => handleTap()} />
        {/* <VolumetricPlayer
                        meshFilePath={meshFilePath}
                        videoFilePath={videoFilePath}
                        cameraVerticalOffset={0.5}
                    /> */}
    </>
    );
};

export default connect(mapStateToProps, mapDispatchToProps) (WebXRPlugin);<|MERGE_RESOLUTION|>--- conflicted
+++ resolved
@@ -34,6 +34,7 @@
   const mapDispatchToProps = (dispatch: Dispatch): any => ({
     updateNewFeedPageState: bindActionCreators(updateNewFeedPageState, dispatch),
     updateWebXRState: bindActionCreators(updateWebXRState, dispatch),
+    
 });
 
 interface Props{
@@ -199,7 +200,7 @@
             await XRPlugin.initialize({}).then(response => {
                 setInitializationResponse(response.status);
                 setContentHidden();
-            }).catch(error => alert(error.message));
+            }).catch(error => console.log(error.message));
 
             // @ts-ignore
             XRPlugin.addListener('poseDataReceived', (data: any) => {
@@ -302,37 +303,8 @@
         })();
     }, []);
 
-    const createPreviewUrl = () => {
-       const canvas = document.createElement('canvas');
-       const video = document.getElementById('arcCanvas');
-       canvas.getContext('2d').drawImage(video, 0, 0, video.videoWidth, video.videoHeight);
-       const dataURL = canvas.toDataURL();
-       return dataURL;
-    };
-
     const finishRecord = () => {
-        setRecordingState(RecordingStates.OFF);
-        setContentHidden();
-        if(horizontalOrientation){
-            setHorizontalOrientation(false);
-        }
-        document.removeEventListener('dblclick', ()=> {
-            console.log('Double Click listener was removed');
-        }, false);
-
-<<<<<<< HEAD
-        // @ts-ignore
-        Plugins.XRPlugin.stopRecording().
-        // @ts-ignore
-        then(({ result, filePath }) => {
-            console.log("END RECORDING, result IS", result);
-            console.log("filePath IS", filePath);
-            setSavedFilePath("file://" + filePath);
-            const videoPath = Capacitor.convertFileSrc(filePath);
-            updateNewFeedPageState(true, videoPath, createPreviewUrl());
-        }).catch(error => alert(error.message));
-    };
-=======
+
               setRecordingState(RecordingStates.OFF);
                setContentHidden();
                if(horizontalOrientation){
@@ -350,12 +322,9 @@
                    console.log("filePath IS", filePath);
                    setSavedFilePath("file://" + filePath);
                    const videoPath = Capacitor.convertFileSrc(filePath);
-                   updateWebXRState(false);
-                   Plugins.XRPlugin.stop();
                    updateNewFeedPageState(true, videoPath);
                }).catch(error => alert(error.message));
         };
->>>>>>> 662fdc26
 
 
 
@@ -367,22 +336,20 @@
             //TODO: check why there are errors
             // @ts-ignore
             Plugins.XRPlugin.startRecording({
-                 isAudio: true,
-                 width: 1024,
-                 height: 1024,
-                 bitRate: 1000,
-                 dpi: 100,
-                 filePath: "/test.mp4"
-              }).then(({ status }) => {
-                 console.log("RECORDING, STATUS IS", status);
-              }).catch(error => alert(error.message));
+                    isAudio: true,
+                    width: 1024,
+                    height: 1024,
+                    bitRate: 1000,
+                    dpi: 100,
+                    filePath: "/test.mp4"
+                }).then(({ status }) => {
+                    console.log("RECORDING, STATUS IS", status);
+                }).catch(error => alert(error.message));
             }
 
-
-            document.addEventListener('dblclick', (e) => {
+             document.addEventListener('dblclick', (e) => {
                 finishRecord();
             });
-
         }
         else if (recordingState === RecordingStates.ON) {
             finishRecord();
