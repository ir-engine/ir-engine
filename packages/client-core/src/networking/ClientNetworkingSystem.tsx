--- conflicted
+++ resolved
@@ -78,10 +78,6 @@
     const recvTransport = MediasoupTransportState.getTransport(props.networkID, 'recv') as WebRTCTransportExtension
     networkState.ready.set(!!recvTransport && !!sendTransport)
   }, [transportState])
-<<<<<<< HEAD
-  // TODO - see why we have to use .value here instead of just the hookstate object
-=======
->>>>>>> 11f520f2
 
   return null
 }
