--- conflicted
+++ resolved
@@ -33,8 +33,6 @@
 import { NetworkUserServiceReceptor } from '../user/services/NetworkUserService'
 import { InstanceProvisioning } from './NetworkInstanceProvisioning'
 
-<<<<<<< HEAD
-const triggerUpdateConsumersQueue = createActionQueue(MediaStreamActions.triggerUpdateConsumers.matches)
 const noWorldServersAvailableQueue = createActionQueue(NetworkConnectionService.actions.noWorldServersAvailable.matches)
 const noMediaServersAvailableQueue = createActionQueue(NetworkConnectionService.actions.noMediaServersAvailable.matches)
 const worldInstanceDisconnectedQueue = createActionQueue(
@@ -51,48 +49,18 @@
   NetworkConnectionService.actions.mediaInstanceReconnected.matches
 )
 
+// todo replace with subsystems
+addActionReceptor(LocationInstanceConnectionServiceReceptor)
+addActionReceptor(MediaInstanceConnectionServiceReceptor)
+addActionReceptor(NetworkUserServiceReceptor)
+addActionReceptor(FriendServiceReceptor)
+addActionReceptor(ChatServiceReceptor)
+
 const execute = () => {
-=======
-export default async function ClientNetworkingSystem() {
-  const dataChannelsReactor = startReactor(DataChannels)
-  const peerConsumerReactor = startReactor(PeerConsumers)
-  const networkInstanceProvisioningReactor = startReactor(InstanceProvisioning)
-
-  const noWorldServersAvailableQueue = createActionQueue(
-    NetworkConnectionService.actions.noWorldServersAvailable.matches
-  )
-  const noMediaServersAvailableQueue = createActionQueue(
-    NetworkConnectionService.actions.noMediaServersAvailable.matches
-  )
-  const worldInstanceDisconnectedQueue = createActionQueue(
-    NetworkConnectionService.actions.worldInstanceDisconnected.matches
-  )
-  const worldInstanceKickedQueue = createActionQueue(NetworkConnectionService.actions.worldInstanceKicked.matches)
-  const mediaInstanceDisconnectedQueue = createActionQueue(
-    NetworkConnectionService.actions.mediaInstanceDisconnected.matches
-  )
-  const worldInstanceReconnectedQueue = createActionQueue(
-    NetworkConnectionService.actions.worldInstanceReconnected.matches
-  )
-  const mediaInstanceReconnectedQueue = createActionQueue(
-    NetworkConnectionService.actions.mediaInstanceReconnected.matches
-  )
-
-  // todo replace with subsystems
-  addActionReceptor(LocationInstanceConnectionServiceReceptor)
-  addActionReceptor(MediaInstanceConnectionServiceReceptor)
-  addActionReceptor(NetworkUserServiceReceptor)
-  addActionReceptor(FriendServiceReceptor)
-  addActionReceptor(ChatServiceReceptor)
-
->>>>>>> 66886d8b
   const locationState = getState(LocationState)
   const chatState = getState(ChatState)
   const authState = getState(AuthState)
   const engineState = getState(EngineState)
-
-<<<<<<< HEAD
-  for (const action of triggerUpdateConsumersQueue()) MediaStreamService.triggerUpdateConsumers()
 
   for (const action of noWorldServersAvailableQueue()) {
     const currentLocationID = locationState.currentLocation.location.id
@@ -117,11 +85,6 @@
       // }, 2000)
     } else {
       const channelId = partyChannel ? partyChannel.id : instanceChannel!.id
-=======
-  const execute = () => {
-    for (const action of noWorldServersAvailableQueue()) {
-      const currentLocationID = locationState.currentLocation.location.id
->>>>>>> 66886d8b
       WarningUIService.openWarning({
         title: t('common:instanceServer.noAvailableServers'),
         body: t('common:instanceServer.noAvailableServersMessage'),
@@ -170,32 +133,8 @@
     WarningUIService.closeWarning()
   }
 
-<<<<<<< HEAD
   for (const action of mediaInstanceReconnectedQueue()) {
     WarningUIService.closeWarning()
-=======
-  const cleanup = async () => {
-    removeActionQueue(noWorldServersAvailableQueue)
-    removeActionQueue(noMediaServersAvailableQueue)
-    removeActionQueue(worldInstanceDisconnectedQueue)
-    removeActionQueue(worldInstanceKickedQueue)
-    removeActionQueue(mediaInstanceDisconnectedQueue)
-    removeActionQueue(worldInstanceReconnectedQueue)
-    removeActionQueue(mediaInstanceReconnectedQueue)
-
-    // todo replace with subsystems
-    removeActionReceptor(LocationInstanceConnectionServiceReceptor)
-    removeActionReceptor(MediaInstanceConnectionServiceReceptor)
-    removeActionReceptor(NetworkUserServiceReceptor)
-    removeActionReceptor(FriendServiceReceptor)
-    removeActionReceptor(ChatServiceReceptor)
-
-    await Promise.all([
-      dataChannelsReactor.stop(),
-      peerConsumerReactor.stop(),
-      networkInstanceProvisioningReactor.stop()
-    ])
->>>>>>> 66886d8b
   }
 }
 
@@ -203,13 +142,11 @@
   useEffect(() => {
     addActionReceptor(LocationInstanceConnectionServiceReceptor)
     addActionReceptor(MediaInstanceConnectionServiceReceptor)
-    addActionReceptor(MediaServiceReceptor)
     addActionReceptor(NetworkUserServiceReceptor)
     addActionReceptor(FriendServiceReceptor)
     addActionReceptor(ChatServiceReceptor)
 
     return () => {
-      removeActionQueue(triggerUpdateConsumersQueue)
       removeActionQueue(noWorldServersAvailableQueue)
       removeActionQueue(noMediaServersAvailableQueue)
       removeActionQueue(worldInstanceDisconnectedQueue)
@@ -221,7 +158,6 @@
       // todo replace with subsystems
       removeActionReceptor(LocationInstanceConnectionServiceReceptor)
       removeActionReceptor(MediaInstanceConnectionServiceReceptor)
-      removeActionReceptor(MediaServiceReceptor)
       removeActionReceptor(NetworkUserServiceReceptor)
       removeActionReceptor(FriendServiceReceptor)
       removeActionReceptor(ChatServiceReceptor)
@@ -231,7 +167,7 @@
   return (
     <>
       <DataChannels />
-      <PeerMedia />
+      <PeerConsumers />
       <InstanceProvisioning />
     </>
   )
