--- conflicted
+++ resolved
@@ -1,6 +1,3 @@
-<<<<<<< HEAD
-import { useEffect } from 'react'
-=======
 /*
 CPAL-1.0 License
 
@@ -25,7 +22,7 @@
 All portions of the code written by the Ethereal Engine team are Copyright © 2021-2023 
 Ethereal Engine. All Rights Reserved.
 */
->>>>>>> 83311a58
+import { useEffect } from 'react'
 
 import { RecordingResult } from '@etherealengine/common/src/interfaces/Recording'
 import { Engine } from '@etherealengine/engine/src/ecs/classes/Engine'
