import i18n from 'i18next'

/**
 * getToken used to get the token of logined user.
 *
 * @author Robert Long
 * @return {string}        [returns token string]
 */

<<<<<<< HEAD
export const getToken = (): { authData: any } => {
  const token = localStorage.getItem(`https://${globalThis.process.env['VITE_FEATHERS_STORE_KEY']}`)
=======
export const getToken = (): string => {
  const token = localStorage.getItem(globalThis.process.env['VITE_FEATHERS_STORE_KEY'])
>>>>>>> 4e47f1d7

  if (token == null || token.length === 0) {
    throw new Error(i18n.t('editor:errors.notAuthenticated'))
  }

  return JSON.parse(token)
}<|MERGE_RESOLUTION|>--- conflicted
+++ resolved
@@ -7,13 +7,8 @@
  * @return {string}        [returns token string]
  */
 
-<<<<<<< HEAD
 export const getToken = (): { authData: any } => {
-  const token = localStorage.getItem(`https://${globalThis.process.env['VITE_FEATHERS_STORE_KEY']}`)
-=======
-export const getToken = (): string => {
-  const token = localStorage.getItem(globalThis.process.env['VITE_FEATHERS_STORE_KEY'])
->>>>>>> 4e47f1d7
+  const token = localStorage.getItem(globalThis.process.env['VITE_FEATHERS_STORE_KEY'] || '')
 
   if (token == null || token.length === 0) {
     throw new Error(i18n.t('editor:errors.notAuthenticated'))
