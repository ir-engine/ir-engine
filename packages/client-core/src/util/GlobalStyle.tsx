import { createGlobalStyle } from 'styled-components'
import { EditorTheme } from './theme'

/**
 * GlobalStyle component used to provide common styles all over application.
 *
 * @author Robert Long
 * @type {styled component}
 */
const GlobalStyle = createGlobalStyle<{ theme: EditorTheme }>`
  /*! minireset.css v0.0.4 | MIT License | github.com/jgthms/minireset.css */
  html,
  body,
  p,
  ol,
  ul,
  li,
  dl,
  dt,
  dd,
  blockquote,
  figure,
  fieldset,
  legend,
  textarea,
  pre,
  iframe,
  hr,
  h1,
  h2,
  h3,
  h4,
  h5,
  h6 {
    margin: 0;
    padding: 0;
  }

  h1,
  h2,
  h3,
  h4,
  h5,
  h6 {
    font-size: 100%;
    font-weight: normal;
  }

  ul {
    list-style: none;
  }

  button,
  input,
  select,
  textarea {
    margin: 0;
  }

  html {
    box-sizing: border-box;
  }

  *, *:before, *:after {
    box-sizing: inherit;
  }

  img,
  embed,
  iframe,
  object,
  video {
    height: auto;
    max-width: 100%;
  }

  audio {
    max-width: 100%;
  }

  iframe {
    border: 0;
  }

  table {
    border-collapse: collapse;
    border-spacing: 0;
  }

  td,
  th {
    padding: 0;
    text-align: left;
  }

  /* scrollbar-width is not inherited so apply to all elements. */
  * {
    scrollbar-width: thin;
  }

  ::selection {
    color: ${(props) => props.theme?.text};
    background-color: ${(props) => props.theme?.selected};
  }

  a {
    color: ${(props) => props.theme?.text};

    &:hover {
      color: ${(props) => props.theme?.blueHover};
    }

    &:active {
      color: ${(props) => props.theme?.bluePressed};
    }
  }

  html, body {
    width: 100%;
    height: 100%;
  }

  #app {
    display: flex;
    flex-direction: column;
    min-height: 100vh;
  }

  main {
    display: flex;
    flex-direction: column;
    flex: 1;
  }

  body {
    font-family: ${(props) => props.theme?.lato};
    font-size: 12px;
    color: ${(props) => props.theme?.text};
    background-color: ${(props) => props.theme?.background};
    scrollbar-color: #282c31 #5d646c;
  }

<<<<<<< HEAD
  .Modal {
    position: absolute;
    display: flex;
    flex: 1;
    outline: none;
    max-height: 100%;
    box-shadow: ${(props) => props.theme?.shadow30};
    margin-bottom: 10vh;
  }

  .Overlay {
    position: fixed;
    top: 0;
    left: 0;
    right: 0;
    bottom: 0;
    display: flex;
    justify-content: center;
    align-items: center;
    background-color: rgba(0, 0, 0, 0.5);
  }

  .ReactModal__Overlay--after-open {
    z-index: 100;
  }

=======
>>>>>>> 7feac8d4
  .sentry-error-embed {
    .form-field {
      margin-top: 20px;
    }

    .form-field:not(:last-child) {
      display: none;
    }
  }
`
export default GlobalStyle<|MERGE_RESOLUTION|>--- conflicted
+++ resolved
@@ -140,35 +140,6 @@
     scrollbar-color: #282c31 #5d646c;
   }
 
-<<<<<<< HEAD
-  .Modal {
-    position: absolute;
-    display: flex;
-    flex: 1;
-    outline: none;
-    max-height: 100%;
-    box-shadow: ${(props) => props.theme?.shadow30};
-    margin-bottom: 10vh;
-  }
-
-  .Overlay {
-    position: fixed;
-    top: 0;
-    left: 0;
-    right: 0;
-    bottom: 0;
-    display: flex;
-    justify-content: center;
-    align-items: center;
-    background-color: rgba(0, 0, 0, 0.5);
-  }
-
-  .ReactModal__Overlay--after-open {
-    z-index: 100;
-  }
-
-=======
->>>>>>> 7feac8d4
   .sentry-error-embed {
     .form-field {
       margin-top: 20px;
