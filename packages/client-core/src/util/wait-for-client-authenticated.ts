/*
CPAL-1.0 License

The contents of this file are subject to the Common Public Attribution License
Version 1.0. (the "License"); you may not use this file except in compliance
with the License. You may obtain a copy of the License at
https://github.com/ir-engine/ir-engine/blob/dev/LICENSE.
The License is based on the Mozilla Public License Version 1.1, but Sections 14
and 15 have been added to cover use of software over a computer network and 
provide for limited attribution for the Original Developer. In addition, 
Exhibit A has been modified to be consistent with Exhibit B.

Software distributed under the License is distributed on an "AS IS" basis,
WITHOUT WARRANTY OF ANY KIND, either express or implied. See the License for the
specific language governing rights and limitations under the License.

The Original Code is Infinite Reality Engine.

The Original Developer is the Initial Developer. The Initial Developer of the
Original Code is the Infinite Reality Engine team.

All portions of the code written by the Infinite Reality Engine team are Copyright © 2021-2023 
Infinite Reality Engine. All Rights Reserved.
*/

<<<<<<< HEAD
import { API } from '@etherealengine/common'
=======
import { Engine } from '@ir-engine/ecs/src/Engine'

import { FeathersClient } from '../API'
>>>>>>> 7a4de912

async function waitForClientAuthenticated(): Promise<void> {
  const api = API.instance // as FeathersClient
  console.log('Client authenticated?', api.authentication?.authenticated)
  if (api.authentication?.authenticated === true) return
  else
    return await new Promise((resolve) =>
      setTimeout(async () => {
        await waitForClientAuthenticated()
        resolve()
      }, 100)
    )
}

export default waitForClientAuthenticated<|MERGE_RESOLUTION|>--- conflicted
+++ resolved
@@ -23,13 +23,7 @@
 Infinite Reality Engine. All Rights Reserved.
 */
 
-<<<<<<< HEAD
-import { API } from '@etherealengine/common'
-=======
-import { Engine } from '@ir-engine/ecs/src/Engine'
-
-import { FeathersClient } from '../API'
->>>>>>> 7a4de912
+import { API } from '@ir-engine/common'
 
 async function waitForClientAuthenticated(): Promise<void> {
   const api = API.instance // as FeathersClient
