import { random } from 'lodash';
import { Dispatch } from 'redux';
import { dispatchAlertError } from "../alert/service";
import { client } from '../feathers';
import {
  fetchingFeeds,
  feedsRetrieved,
  feedRetrieved,
  feedsFeaturedRetrieved,
  addFeedView,
  addFeed
} from './actions';

export function getFeeds(type : string, limit?: number) {
  return async (dispatch: Dispatch, getState: any): Promise<any> => {
    try {
      dispatch(fetchingFeeds());
      const feedsResults = [];
      if(type && type === 'featured'){
<<<<<<< HEAD
        const feedsResults = await client.service('feed').find({
          query: {
            action: 'featured'
            // $limit: limit != null ? limit : getState().get('feed').get('limit'),
            // $skip: skip != null ? skip : getState().get('feed').get('skip')
          }
        });
        // for(let i=0; i<51; i++){
        //     feedsResults.push({
        //         id: i,
        //         image :'https://picsum.photos/97/139',
        //         viewsCount: random(1500)
        //     })
        // }

        // TODO: remove map
        dispatch(feedsFeaturedRetrieved(feedsResults.data.map(feed => {
          return {
            ...feed,
            image: feed.preview
          }
        })));
      }else{
        // for(let i=0; i<20; i++){
        //   feedsResults.push({
        //         id: i,
        //         creator:{
        //             id: '169',
        //             avatar :'https://picsum.photos/40/40',
        //             username: 'User username'
        //         },
        //         preview:'https://picsum.photos/375/210',
        //         video:null,
        //         title: 'Featured Artist Post',
        //         fires: random(2000),
        //         description: 'I recently understood the words of my friend Jacob West about music.'
        //     })
        // }

        const feedsResults = await client.service('feed').find({
          query: {
            // $limit: limit != null ? limit : getState().get('feed').get('limit'),
            // $skip: skip != null ? skip : getState().get('feed').get('skip')
          }
        });
        dispatch(feedsRetrieved(feedsResults.data));
      }
      //  await client.service('feed').find({
      //   query: {
      //     $limit: limit != null ? limit : getState().get('feed').get('limit'),
      //     $skip: skip != null ? skip : getState().get('feed').get('skip')
      //   }
      // });
=======
        // const feedsResults = await client.service('feed').find({query: {action: 'featured'}});
        for(let i=0; i<51; i++){
            feedsResults.push({ 
                id: i, 
                image :'https://picsum.photos/97/139',
                viewsCount: random(1500)
            })
        }
        dispatch(feedsFeaturedRetrieved(feedsResults));
      }else{
        // const feedsResults = await client.service('feed').find({query: {action: 'thefeed'}});
        for(let i=0; i<20; i++){
          feedsResults.push({ 
                id: i,
                creator:{
                    id: '169',
                    avatar :'https://picsum.photos/40/40',
                    username: 'User username'
                },
                preview:'https://picsum.photos/375/210',
                isFired: i%2 ? true : false,
                isBookmarked: i%3 ? false : true,
                video:null,
                featurend: false,
                title: 'Featured Artist Post',
                fires: random(2000),
                description: 'I recently understood the words of my friend Jacob West about music.'
            })
        }   
        dispatch(feedsRetrieved(feedsResults));
      }      
>>>>>>> fcb5f613
    } catch(err) {
      console.log(err);
      dispatchAlertError(dispatch, err.message);
    }
  };
}

export function getFeed(feedId: string) {
  return async (dispatch: Dispatch): Promise<any> => {
    try {
      dispatch(fetchingFeeds());
<<<<<<< HEAD
          const feed ={
=======
        // const feedsResults = await client.service('feed').get(feedId);
          const feed ={ 
>>>>>>> fcb5f613
            id: feedId,
            creator:{
                id:'185',
                avatar :'https://picsum.photos/40/40',
                username: 'User username',
                name: '@username',
                userId: 'userId',
                verified: true,
            },
            preview:'https://picsum.photos/375/210',
            video:null,
            title: 'Featured Artist Post',
            fires: random(15000),
            stores: random(150),
            viewsCount:  random(15000),
            description: 'I recently understood the words of my friend Jacob West about music.'
<<<<<<< HEAD
        }
      // const feed = await client.service('feed').get(feedId);
=======
        } 
>>>>>>> fcb5f613
      dispatch(feedRetrieved(feed));
    } catch(err) {
      console.log(err);
      dispatchAlertError(dispatch, err.message);
    }
  };
}


export function addViewToFeed(feedId: string) {
  return async (dispatch: Dispatch): Promise<any> => {
    try {
      // await client.service('feed').put({feedId, creatorId});
      dispatch(addFeedView(feedId));
    } catch(err) {
      console.log(err);
      dispatchAlertError(dispatch, err.message);
    }
  };
}

export function createFeed({title, description }: any) {
  return async (dispatch: Dispatch): Promise<any> => {
    try {
      // await client.service('feed').create({title, description});
      const feed ={ 
        id: '753954',
        creator:{
            id:'185',
            avatar :'https://picsum.photos/40/40',
            username: 'User username',
            name: '@username',
            userId: 'userId',
            verified: true,
        },
        preview:'https://picsum.photos/375/210',
        video:null,
        title,
        fires: 0,
        stores:0,
        viewsCount:  0,
        description
    }
      dispatch(addFeed(feed));
    } catch(err) {
      console.log(err);
      dispatchAlertError(dispatch, err.message);
    }
  };
}<|MERGE_RESOLUTION|>--- conflicted
+++ resolved
@@ -17,7 +17,6 @@
       dispatch(fetchingFeeds());
       const feedsResults = [];
       if(type && type === 'featured'){
-<<<<<<< HEAD
         const feedsResults = await client.service('feed').find({
           query: {
             action: 'featured'
@@ -71,39 +70,6 @@
       //     $skip: skip != null ? skip : getState().get('feed').get('skip')
       //   }
       // });
-=======
-        // const feedsResults = await client.service('feed').find({query: {action: 'featured'}});
-        for(let i=0; i<51; i++){
-            feedsResults.push({ 
-                id: i, 
-                image :'https://picsum.photos/97/139',
-                viewsCount: random(1500)
-            })
-        }
-        dispatch(feedsFeaturedRetrieved(feedsResults));
-      }else{
-        // const feedsResults = await client.service('feed').find({query: {action: 'thefeed'}});
-        for(let i=0; i<20; i++){
-          feedsResults.push({ 
-                id: i,
-                creator:{
-                    id: '169',
-                    avatar :'https://picsum.photos/40/40',
-                    username: 'User username'
-                },
-                preview:'https://picsum.photos/375/210',
-                isFired: i%2 ? true : false,
-                isBookmarked: i%3 ? false : true,
-                video:null,
-                featurend: false,
-                title: 'Featured Artist Post',
-                fires: random(2000),
-                description: 'I recently understood the words of my friend Jacob West about music.'
-            })
-        }   
-        dispatch(feedsRetrieved(feedsResults));
-      }      
->>>>>>> fcb5f613
     } catch(err) {
       console.log(err);
       dispatchAlertError(dispatch, err.message);
@@ -115,12 +81,8 @@
   return async (dispatch: Dispatch): Promise<any> => {
     try {
       dispatch(fetchingFeeds());
-<<<<<<< HEAD
+        // const feedsResults = await client.service('feed').get(feedId);
           const feed ={
-=======
-        // const feedsResults = await client.service('feed').get(feedId);
-          const feed ={ 
->>>>>>> fcb5f613
             id: feedId,
             creator:{
                 id:'185',
@@ -137,12 +99,7 @@
             stores: random(150),
             viewsCount:  random(15000),
             description: 'I recently understood the words of my friend Jacob West about music.'
-<<<<<<< HEAD
         }
-      // const feed = await client.service('feed').get(feedId);
-=======
-        } 
->>>>>>> fcb5f613
       dispatch(feedRetrieved(feed));
     } catch(err) {
       console.log(err);
@@ -150,7 +107,6 @@
     }
   };
 }
-
 
 export function addViewToFeed(feedId: string) {
   return async (dispatch: Dispatch): Promise<any> => {
@@ -168,7 +124,7 @@
   return async (dispatch: Dispatch): Promise<any> => {
     try {
       // await client.service('feed').create({title, description});
-      const feed ={ 
+      const feed ={
         id: '753954',
         creator:{
             id:'185',
