--- conflicted
+++ resolved
@@ -191,12 +191,8 @@
   },
   "registration": {
     "ph-phoneEmail": "Use phone / email",
-<<<<<<< HEAD
     "apple": "Continue with Apple",
-    "facebook": "Continue with Facebook",
-=======
     "facebook": "Continue with Meta",
->>>>>>> dcc81473
     "google": "Continue with Google",
     "linkedin": "Continue with Linkedin",
     "twitter": "Continue with X",
