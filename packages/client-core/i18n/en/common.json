--- conflicted
+++ resolved
@@ -126,16 +126,10 @@
     "alreadyAdded": "{{email}} has already been added!",
     "invalidEmail": "{{email}} is not a valid email address!"
   },
-<<<<<<< HEAD
   "exploreRedirect": "Explore Worlds",
   "select": {
+    "fetching": "Fetching options...",
     "filter": "Filter options",
     "selectOptions": "Select Options"
   }
-=======
-  "select": {
-    "fetching": "Fetching options..."
-  },
-  "exploreRedirect": "Explore Worlds"
->>>>>>> 5e87d00e
 }