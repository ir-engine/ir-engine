--- conflicted
+++ resolved
@@ -15,11 +15,7 @@
   "loader": {
     "connecting": "Connecting to world...",
     "entering": "Entering world...",
-<<<<<<< HEAD
-    "loading": "loading",
-=======
     "loading": "Loading...",
->>>>>>> cda1a04b
     "objectRemaining": "{{count}} object remaining",
     "objectRemainingPlural": "{{count}} objects remaining",
     "loadingObjects": "Loading Objects",
@@ -67,11 +63,7 @@
     "youKickedFromWorldMessage": "You were kicked from this world for the following reason",
     "invalidLocation": "Invalid location",
     "cantFindLocation": "We can't find the location",
-<<<<<<< HEAD
-    "misspelledOrNotExist": "It may be misspelled, or it may not exist."
-=======
     "misspelledOrNotExist": "It may be misspelled, or it may not exist.",
     "loading": "loading"
->>>>>>> cda1a04b
   }
 }