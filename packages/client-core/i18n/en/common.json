{
  "pageLoader": {
    "loading": "Loading page..."
  },
  "tooltip": {
    "pressKey": "Press {{tip}} to {{message}}"
  },
  "toast": {
    "joined": "joined",
    "left": "left"
  },
  "navUserWidget": {
    "login": "Log In"
  },
  "loader": {
    "connecting": "Connecting to world...",
    "entering": "Entering world...",
    "loading": "Loading...",
    "objectRemaining": "{{count}} object remaining",
    "objectRemainingPlural": "{{count}} objects remaining",
    "loadingObjects": "Loading Objects",
    "loadingComplete": "Loading Complete",
    "joiningWorld": "Joining World"
  },
  "alert": {
    "eventWasSuccess": "Event was successful",
    "errorWasEncountered": "An error was encountered",
    "eventInProgress": "Event in progress",
    "seconds": "seconds",
    "cancelCountdown": "Closing this modal will cancel the countdown"
  },
  "debug": {
    "refresh": "Refresh",
<<<<<<< HEAD
    "debugOptions": "Debug Options",
    "physicsDebug": "Physics",
    "avatarDebug": "Avatar",
    "nodeHelperDebug": "Node Helper",
    "gridDebug": "Grid",
=======
    "physicsDebug": "Physics Debug",
    "avatarDebug": "Avatar Debug",
    "nodeHelperDebug": "Node Helper Debug",
    "gridDebug": "Grid Debug",
    "simpleMaterials": "Simple Materials",
>>>>>>> e223ae9b
    "tick": "Tick",
    "worldStore": "World Store",
    "engineStore": "Engine Store",
    "namedEntities": "Named Entities",
    "networkObject": "Network Object",
    "networkClients": "Network Clients"
  },
  "recording": {
    "videoRecorder": "Video recorder",
    "waitingForPermissions": "Waiting for permissions",
    "selectVideoSource": "Select video source",
    "screen": "Screen",
    "camera": "Camera",
    "microphone": "Microphone",
    "startRecording": "Start recording",
    "pauseRecording": "Pause recording",
    "resumeRecording": "Resume recording",
    "stopRecording": "Stop recording"
  },
  "typing": "Typing...",
  "gameServer": {
    "browserError": "Browser Error",
    "browserErrorMessage": "Your browser does not support storage in private browsing mode. Either try another browser, or exit private browsing mode.",
    "noAvailableServers": "No Available Servers",
    "noAvailableServersMessage": "There aren't any servers available for you to connect to. Attempting to re-connect in",
    "worldDisconnected": "World disconnected",
    "worldDisconnectedMessage": "You've lost your connection with the world. We'll try to reconnect before the following time runs out, otherwise you'll be forwarded to a different instance.",
    "webGLNotEnabled": "WebGL not enabled",
    "webGLNotEnabledMessage": "Your browser does not support WebGL, or it is disabled. Please enable WebGL or consider upgrading to the latest version of your browser.",
    "youKickedFromWorld": "You've been kicked from the world",
    "youKickedFromWorldMessage": "You were kicked from this world for the following reason",
    "invalidLocation": "Invalid location",
    "cantFindLocation": "We can't find the location",
    "misspelledOrNotExist": "It may be misspelled, or it may not exist.",
    "loading": "loading",
    "low-frame-error": "Detected a poor perfomance consider enabling Use Hardware acceleration in your browser and relauch your browser",
    "low-frame-title": "Enable hardware acceleration for better experience!"
  },
  "error": {
    "loading-error": "Failed to load user data",
    "validation-error": "Please input valid {{type}}",
    "login-error": "Failed to login"
  }
}<|MERGE_RESOLUTION|>--- conflicted
+++ resolved
@@ -31,19 +31,12 @@
   },
   "debug": {
     "refresh": "Refresh",
-<<<<<<< HEAD
     "debugOptions": "Debug Options",
     "physicsDebug": "Physics",
     "avatarDebug": "Avatar",
     "nodeHelperDebug": "Node Helper",
     "gridDebug": "Grid",
-=======
-    "physicsDebug": "Physics Debug",
-    "avatarDebug": "Avatar Debug",
-    "nodeHelperDebug": "Node Helper Debug",
-    "gridDebug": "Grid Debug",
     "simpleMaterials": "Simple Materials",
->>>>>>> e223ae9b
     "tick": "Tick",
     "worldStore": "World Store",
     "engineStore": "Engine Store",
