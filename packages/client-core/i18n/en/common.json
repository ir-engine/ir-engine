--- conflicted
+++ resolved
@@ -121,18 +121,14 @@
     "validation-error": "Please input valid {{type}}",
     "login-error": "Failed to login"
   },
-<<<<<<< HEAD
   "exploreRedirect": "Explore Worlds",
   "table": {
     "refetching": "Refetching Data...",
     "noData": "Data is Empty"
-  }
-=======
+  },
   "multiEmailInput": {
     "placeholder": "Type or paste email addresses and press `Enter`...",
     "alreadyAdded": "{{email}} has already been added!",
     "invalidEmail": "{{email}} is not a valid email address!"
-  },
-  "exploreRedirect": "Explore Worlds"
->>>>>>> 73dad043
+  }
 }