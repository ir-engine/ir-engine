{
  "components": {
    "cancel": "Cancel",
    "confirm": "Confirm",
    "select": "Select",
    "enter": "Enter",
    "processing": "Processing",
    "retry": "Retry",
    "close": "Close",
    "continue": "Continue",
    "configure": "Configure",
    "back": "Back",
    "submit": "Submit",
    "search": "Search",
    "copyText": "Copy Text"
  },
  "tooltip": {
    "pressKey": "Press {{tip}} to {{message}}"
  },
  "interactables": {
    "link": "Click to follow"
  },
  "toast": {
    "joined": "joined",
    "left": "left"
  },
  "loader": {
    "connecting": "Connecting...",
    "loadingClient": "Loading client...",
    "authenticating": "Authenticating...",
    "starting": "Starting...",
    "loadingLocation": "Loading locations...",
    "loadingProjects": "Loading projects...",
    "loadingEngine": "Loading engine...",
    "loadingEditor": "Loading editor...",
    "loadingRoutes": "Loading routes...",
    "loadingRoute": "Loading route...",
    "loadingAuth": "Loading auth routes...",
    "loadingAdmin": "Loading admin routes...",
    "loadingCustom": "Loading custom routes...",
    "loadingAllowed": "Loading allowed routes...",
    "loadingXRSystems": "Loading immersive session...",
    "connectingToWorld": "Connecting to world...",
    "connectingToMedia": "Connecting to media...",
    "entering": "Entering world...",
    "loading": "Loading...",
    "objectRemaining": "{{count}} object remaining",
    "objectRemainingPlural": "{{count}} objects remaining",
    "loadingObjects": "Loading Objects",
    "loadingComplete": "Loading Complete",
    "joiningWorld": "Joining World",
    "editor": "Loading Editor",
    "offline": "Loading Offline",
    "auth": "Loading Auth"
  },
  "alert": {
    "eventWasSuccess": "Event was successful",
    "errorWasEncountered": "An error was encountered",
    "eventInProgress": "Event in progress",
    "seconds": "seconds",
    "cancelCountdown": "Closing this modal will cancel the countdown"
  },
  "debug": {
    "refresh": "Refresh",
    "stats": "Stats",
    "debugOptions": "Debug Options",
    "debug": "Debug Helpers",
    "preSystems": "Pre Systems",
    "simulation": "Simulation Group",
    "subSystems": "Sub System",
    "postSystems": "Post Systems",
    "nodeHelperDebug": "Node Helper",
    "scenes": "Scenes",
    "erroredEntities": "Errored Entities",
    "gridDebug": "Grid",
    "tick": "Tick",
    "state": "State",
    "systems": "Systems",
    "entities": "Entities",
    "networks": "Networks",
    "actionsHistory": "Actions History",
    "actionsCached": "Actions Cached"
  },
  "recording": {
    "videoRecorder": "Video recorder",
    "waitingForPermissions": "Waiting for permissions",
    "selectVideoSource": "Select video source",
    "screen": "Screen",
    "camera": "Camera",
    "microphone": "Microphone",
    "startRecording": "Start recording",
    "pauseRecording": "Pause recording",
    "resumeRecording": "Resume recording",
    "stopRecording": "Stop recording"
  },
  "typing": "Typing...",
  "instanceServer": {
    "browserError": "Browser Error",
    "browserErrorMessage": "Your browser does not support storage in private browsing mode. Either try another browser, or exit private browsing mode.",
    "noAvailableServers": "No Available Servers",
    "noAvailableServersMessage": "There aren't any servers available for you to connect to. Attempting to re-connect in",
    "worldDisconnected": "World disconnected",
    "worldDisconnectedMessage": "You've lost your connection with the world. We'll try to reconnect before the following time runs out, otherwise you'll be forwarded to a different instance.",
    "webGLNotEnabled": "WebGL not enabled",
    "webGLNotEnabledMessage": "Your browser does not support WebGL, or it is disabled. Please enable WebGL or consider upgrading to the latest version of your browser.",
    "youKickedFromWorld": "You've been kicked from the world",
    "youKickedFromWorldMessage": "You were kicked from this world for the following reason",
    "invalidLocation": "Invalid location",
    "cantFindLocation": "We can't find the location",
    "notAuthorizedAtLocationTitle": "Not Authorized at this location",
    "notAuthorizedAtLocation": "You are not authorized to be at this location",
    "misspelledOrNotExist": "It may be misspelled, or it may not exist.",
    "loading": "loading",
    "low-frame-error": "Detected a poor perfomance consider enabling Use Hardware acceleration in your browser and relauch your browser",
    "low-frame-title": "Enable hardware acceleration for better experience!"
  },
  "ar": {
    "placeScene": "Place Scene",
    "auto": "Auto",
    "doneTrigger": "Hold Trigger To Confirm",
    "done": "Done"
  },
  "error": {
    "loading-error": "Failed to load user data",
    "validation-error": "Please input valid {{type}}",
    "login-error": "Failed to login"
  },
  "table": {
    "refetching": "Refetching Data...",
    "noData": "Data is Empty"
  },
  "multiEmailInput": {
    "placeholder": "Type or paste email addresses and press `Enter`...",
    "alreadyAdded": "{{email}} has already been added!",
    "invalidEmail": "{{email}} is not a valid email address!"
  },
  "exploreRedirect": "Explore Worlds",
  "select": {
<<<<<<< HEAD
    "fetching": "Fetching options..."
  },
  "exploreRedirect": "Explore Worlds",
  "timeAgo": "{{time}} ago"
=======
    "fetching": "Fetching options...",
    "filter": "Filter options",
    "selectOption": "Select Option",
    "selectOptions": "Select Options"
  }
>>>>>>> c8f036d8
}<|MERGE_RESOLUTION|>--- conflicted
+++ resolved
@@ -136,16 +136,10 @@
   },
   "exploreRedirect": "Explore Worlds",
   "select": {
-<<<<<<< HEAD
-    "fetching": "Fetching options..."
-  },
-  "exploreRedirect": "Explore Worlds",
-  "timeAgo": "{{time}} ago"
-=======
     "fetching": "Fetching options...",
     "filter": "Filter options",
     "selectOption": "Select Option",
     "selectOptions": "Select Options"
-  }
->>>>>>> c8f036d8
+  },
+  "timeAgo": "{{time}} ago"
 }