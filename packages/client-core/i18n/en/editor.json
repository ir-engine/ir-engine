--- conflicted
+++ resolved
@@ -821,11 +821,7 @@
       "description": "Adds an interactable that opens links or navigates scene"
     },
     "spotLight": {
-<<<<<<< HEAD
-      "name": "Spot Light Component",
-=======
       "name": "Spot Light",
->>>>>>> 39030b85
       "description": "A light which emits along a direction, illuminating objects within a cone.",
       "lbl-color": "Color",
       "lbl-intensity": "Intensity",
