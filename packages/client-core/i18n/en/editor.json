{
  "loading": "Loading Project",
  "loadingError": "Error loading project",
  "loadingErrorMsg": "There was an error when loading the project.",
  "selectSceneMsg": "Select a Scene in the Project to Start",
  "error": "Error",
  "errorMsg": "There was an unknown error.",
  "generateScreenshot": "Generating Project Screenshot",
  "newScene": "Create Scene",
  "saving": "Saving Project",
  "savingError": "Error Saving Project",
  "savingErrorMsg": "There was an error when saving the project.",
  "savingSceneErrorMsg": "Scene is not loaded properly. Try reloading the scene.",
  "duplicating": "Duplicating Project",
  "exporting": "Exporting Project",
  "exportingError": "Error Exporting Project",
  "exportingErrorMsg": "There was an error when exporting the project.",
  "importLegacy": "Import Legacy World",
  "importLegacyMsg": "Warning! This will overwrite your existing scene! Are you sure you wish to continue?",
  "publishingError": "Error Publishing Project",
  "publishingErrorMsg": "There was an unknown error.",
  "publishingScene": "Publishing Scene",
  "publishingSceneMsg": "Publishing scene...",
  "uploadingThumbnailMsg": "Uploading thumbnail...",
  "uploadingSceneMsg": "Uploading scene: {{percentage}}%",
  "envMapError": "Error loading cubemap images {{files}}",
  "lbl-return": "Return",
  "loadingScenes": "Loading Scenes",
  "menubar": {
    "newScene": "New Scene",
    "saveScene": "Save Scene",
    "saveAs": "Save As",
    "importAsset": "Import Asset",
    "exportGLB": "Export as binary glTF (.glb) ...",
    "importScene": "Import scene",
    "exportScene": "Export scene",
    "quit": "Quit"
  },
  "errors": {
    "fileTypeNotSupported": "Unsupported file type for file: \"{{name}}\". File must be an image, video, or glb model.",
    "addObject": "addObject: before object not found",
    "removeObject": "removeObject: node not found. This is due to removing a node that is no longer in the scene.",
    "noParent": "{{node}} \"{{name}}\" has no parent. Reparent only works on objects that are currently in the scene.",
    "undefinedParent": "editor.reparent: newParent is undefined",
    "notAuthenticated": "Not authenticated",
    "fetchingProjectError": "Error fetching projects: {{error}}",
    "fetchingRouteError": "Error fetching routes: {{error}}",
    "unknownError": "Unknown error",
    "resolveURL": "Error resolving url \"{{url}}\":\n",
    "mediaSearchAborted": "Media search aborted",
    "methodNotImplemented": "Method not implemented.",
    "saveProjectAborted": "Save scene aborted",
    "unsavedChanges": "Unsaved Changes",
    "unsavedChangesMsg": "The scene has been modified. Please save your changes.",
    "projectCreationFail": "Project creation failed. {{reason}}",
    "projectDeletionFail": "Project deletion failed. {{reason}}",
    "savingProjectFail": "Saving Project failed. {{reason}}",
    "sceneTooLarge": "Scene is too large ({{size}} MB) to publish. Maximum size is {{maxSize}} MB.",
    "sceneCreationFail": "Scene creation failed. {{reason}}",
    "uploadAborted": "Upload aborted",
    "uploadFailed": "Upload failed {{reason}}",
    "assetDeletionFail": "Asset deletion failed. {{reason}}",
    "projectAssetDeletionFail": "Project Asset deletion failed. {{reason}}",
    "networkError": "Network Error: {{status}}. {{text}}",
    "unknownStatus": "Unknown Status",
    "CORS": "Possibly a CORS error",
    "urlFetchError": "Failed to fetch \"{{url}}\""
  },
  "viewport": {
    "title": "Viewport",
    "command": {
      "movecamera": "Move Camera",
      "flyFast": "Fly faster",
      "orbit": "Orbit / Select",
      "pan": "Pan",
      "fly": "Fly",
      "focus": "Focus",
      "rotateLeft": "Rotate Left",
      "rotateRight": "Rotate Right",
      "cancelPlacement": "Cancel Placement",
      "placeDuplicate": "Place Duplicate",
      "deselectAll": "Deselect All"
    },
    "state": {
      "header": "Stats",
      "memory": "Memory",
      "geometries": "Geometries",
      "textures": "Textures",
      "render": "Render",
      "FPS": "FPS",
      "frameTime": "Frame Time",
      "calls": "Calls",
      "triangles": "Triangles",
      "points": "Points",
      "lines": "Lines"
    }
  },
  "toolbar": {
    "lbl-publish": "Publish",
    "lbl-published": "Published",
    "gizmo": {
      "description": "Transform Gizmo",
      "translate": "[T] Translate",
      "rotate": "[R] Rotate",
      "scale": "[Y] Scale",
      "combined": "[U] Combined Transform"
    },
    "transformSpace": {
      "description": "Sets your transform control to be oriented to the object(selection) or world",
      "lbl-world": "World",
      "info-world": "World space relates to the entire scene’s orientation",
      "lbl-selection": "Object",
      "info-selection": "Object Space (your selection) relates to transforms made to a specific object in relationship to the world space",
      "lbl-toggleTransformSpace": "[Z] Toggle Transform Space"
    },
    "transformPivot": {
      "toggleTransformPivot": "[X] Toggle Transform Pivot",
      "lbl-selection": "Selection",
      "info-selection": "The center pivot of the final asset you selected in the sequence.",
      "lbl-center": "Center",
      "info-center": "A pivot that sits at an equal distance between all selections.",
      "lbl-bottom": "Bottom",
      "info-bottom": "A pivot that sits equally between all selections and at the bottom of your final selection in the sequence.",
      "lbl-origin": "Origin",
      "info-origin": "Sets pivot mode to the world origin (0,0,0)"
    },
    "transformSnapTool": {
      "toggleBBoxSnap": "[B] Toggle Bounding Box Snap",
      "toggleSnapMode": "[C] Toggle Grid Snap",
      "info-translate": "Translate objects by a unit of measurement.",
      "info-rotate": "Rotate objects by a specific degrees."
    },
    "command": {
      "translate": "Translate",
      "rotate": "Rotate",
      "scale": "Scale",
      "toggleSpace": "Toggle Transform Space",
      "togglePivot": "Toggle Transform Pivot",
      "toggleSnapMode": "Toggle Snap Mode",
      "toggleGrid": "Toggle Grid Visibility",
      "increaseGridSize": "Increase Grid Size",
      "descreaseGridSize": "Decrease Grid Size",
      "lbl-stopPreview": "Stop Previewing Scene",
      "info-stopPreview": "Remove your avatar from scene",
      "lbl-playPreview": "Preview Scene",
      "info-playPreview": "Spawns you into the scene"
    },
    "instance": {
      "none": "None",
      "users": "Users",
      "user": "User"
    },
    "render-settings": {
      "lbl": "Render Settings",
      "info": "How you view materials in the Engine",
      "lbl-usePostProcessing": "Use Post Processing",
      "info-usePostProcessing": "Enables post processing",
      "lbl-shadowMapResolution": "Shadow Map Resolution",
      "info-shadowMapResolution": "Set shadowmap resolution",
      "lbl-renderMode": "Render Mode",
      "info-renderMode": "Choose render mode"
    },
    "grid": {
      "info-toggleGridVisibility": "Toggle Grid Visibility",
      "info-gridSpacing": "Set grid spacing meters",
      "info-incrementHeight": "Increment Grid Height",
      "info-decrementHeight": "Decrement Grid Height"
    },
    "stats": {
      "lbl": "Toggle Stats",
      "info": "Show stats about the scene and gives you a clue as to how optimized your scene is."
    },
    "helpersToggle": {
      "lbl-helpers": "Toggle Helpers",
      "info-helpers": "View hidden information about your scene, ie: colliders",
      "lbl-nodeHelpers": "Toggle Node Helpers",
      "info-nodeHelpers": "Helper geometry that helps components have visibility in the scene when inactive."
    },
    "sceneScreenshot": {
      "lbl": "Screenshot",
      "info": "Takes a screenshot of your scene at the current view."
    },
    "publishLocation": {
      "title": "Publish",
      "lbl": "Publish Location",
      "info": "Publish location for the selected scene."
    }
  },
  "properties": {
    "title": "Properties",
    "info": "Propeties let you access and edit detailed information about objects in the scene.",
    "lbl-visible": "Visible",
    "lbl-preventBake": "Prevent Bake",
    "lbl-dynamicLoad": "Load Children Dynamically",
    "lbl-dynamicLoadDistance": "Distance",
    "lbl-addComponent": "Add Component",
    "multipleNodeSelected": "Multiple Nodes of different types selected",
    "noNodeSelected": "No node selected",
    "ambientLight": {
      "name": "Ambient Light",
      "description": "A light which illuminates all objects in your scene.",
      "lbl-intensity": "Intensity",
      "lbl-color": "Color"
    },
    "envmap": {
      "name": "Environment Map",
      "description": "environment map properties"
    },
    "prefab": {
      "name": "Prefab",
      "description": "A grouping of scene components which can be dynamically loaded and unloaded",
      "lbl-options": "Options",
      "lbl-prefabPath": "Prefab Path",
      "lbl-prefabName": "Export Name",
      "lbl-exportOptions": "Export Options",
      "lbl-export": "Export Prefab",
      "lbl-load": "Load Into Scene",
      "lbl-loadOptions": "Load Options",
      "lbl-unload": "Unload",
      "lbl-reload": "Reload"
    },
    "persistent-anchor": {
      "name": "Persistent Anchor",
      "description": "Anchors this entity to a real life reference",
      "lbl-name": "Anchor Name"
    },
    "media": {
      "name": "Media",
      "description": "Audio and video playback",
      "paths": "Source Paths",
      "playmode": "Play Mode",
      "playtitle": "Play",
      "pausetitle": "Pause",
      "resettitle": "Reset",
      "lbl-controls": "controls",
      "lbl-paused": "Paused",
      "info-paused": "Toggle media playback",
      "info-controls": "Toggle the visibility of the media controls.",
      "lbl-autoplay": "Autoplay",
      "info-autoplay": "Toggle whether this video autoplays",
      "lbl-synchronize": "Synchronize",
      "info-synchronize": "If true, the media will be synchronized on all the connected clients.",
      "lbl-volume": "Volume",
      "lbl-currentTime": "Current Time",
      "lbl-isMusic": "Is Music",
      "lbl-size": "Size",
      "seektime": "Start Time"
    },
    "mesh": {
      "name": "Mesh",
      "description": "A mesh is a collection of vertices, edges, and faces that describe the shape of a 3D object.",
      "geometryEditor": "Geometry Editor",
      "materialEditor": "Material Editor",
      "material": {
        "name": "Name",
        "source": "Source",
        "type": "Type:",
        "path": "Path:",
        "prototype": "Prototype",
        "loading": "Loading...",
        "addPlugin": "Add Plugin",
        "plugin": "Plugin"
      },
      "materialProperties": {
        "title": "Material",
        "info": "Access and edit detailed information about materials in the scene."
      }
    },
    "audio": {
      "name": "Positional Audio",
      "description": "Positional audio settings",
      "lbl-distanceModel": "Distance Model",
      "info-distanceModel": "The algorithim used to calculate audio rolloff.",
      "lbl-rolloffFactor": "Rolloff Factor",
      "info-rolloffFactor": "A double value describing how quickly the volume is reduced as the source moves away from the listener. 0 to 1",
      "info-rfInfinity": "A double value describing how quickly the volume is reduced as the source moves away from the listener. 0 to Infinity",
      "lbl-refDistance": "Ref Distance",
      "info-refDistance": "A double value representing the reference distance for reducing volume as the audio source moves further from the listener.",
      "lbl-maxDistance": "Max Distance",
      "info-maxDistance": "A double value representing the maximum distance between the audio source and the listener, after which the volume is not reduced any further.",
      "lbl-coneInnerAngle": "Cone Inner Angle",
      "info-coneInnerAngle": "A double value describing the angle, in degrees, of a cone inside of which there will be no volume reduction.",
      "lbl-coneOuterAngle": "Cone Outer Angle",
      "info-coneOuterAngle": "A double value describing the angle, in degrees, of a cone outside of which the volume will be reduced by a constant value, defined by the coneOuterGain attribute.",
      "lbl-coreOuterGain": "Cone Outer Gain",
      "info-coreOuterGain": "A double value describing the amount of volume reduction outside the cone defined by the coneOuterAngle attribute. Its default value is 0, meaning that no sound can be heard.",
      "lbl-play": "Play",
      "lbl-pause": "Pause",
      "error-url": "Error Loading From URL"
    },
    "collider": {
      "name": "Collider",
      "description": "An invisible box that objects will bounce off of or rest on top of.\nWithout colliders, objects will fall through floors and go through walls.",
      "lbl-isTrigger": "Trigger",
      "lbl-shape": "Shape",
      "lbl-type": "Body Type"
    },
    "camera": {
      "name": "Camera",
      "description": "Camera settings.",
      "lbl-camera-raycast": "Camera Raycasting",
      "lbl-camera-raycast-toggle": "Enabled",
      "lbl-camera-raycast-frequency": "Frequency",
      "lbl-camera-raycast-count": "Ray Count",
      "lbl-camera-raycast-length": "Ray Length"
    },
    "directionalLight": {
      "name": "Directional Light",
      "description": "A light which illuminates the entire scene, but emits along a single direction.",
      "lbl-color": "Color",
      "lbl-intensity": "Intensity",
      "lbl-cameraFar": "Camera Far",
      "lbl-cameraNear": "Camera Near",
      "lbl-cameraTop": "Camera Top",
      "lbl-cameraBottom": "Camera Bottom",
      "lbl-cameraLeft": "Camera Left",
      "lbl-cameraRight": "Camera Right",
      "lbl-useInCSM": "Use in CSM",
      "lbl-castShadow": "Cast Shadow",
      "lbl-disableForCSM": "Disabled when CSM is enabled",
      "lbl-shadowmapResolution": "Shadow Map Resolution",
      "lbl-shadowBias": "Shadow Bias",
      "lbl-shadowRadius": "Shadow Radius",
      "lbl-showCameraHelper": "Show Camera Helper",
      "lbl-castShadows": "Cast Shadows"
    },
    "groundPlane": {
      "name": "Ground Plane",
      "description": "A flat ground plane that extends into the distance.",
      "lbl-color": "Color",
      "lbl-visible": "Visible",
      "info-visible": "Toggle the visibility of the ground plane. Setting to false will still allow shadows to be received, rather than setting the entity visibility."
    },
    "loopAnimation": {
      "title": "Loop Animation",
      "description": "Looped animation associated with your 3d model, loaded from a GLTF URL or file.",
      "lbl-loopAnimation": "Loop Animation",
      "lbl-timeScale": "Time Scale"
    },
    "variant": {
      "name": "Variant",
      "description": "Load different assets based on heuristics",
      "device": "Device",
      "device-mobile": "Mobile",
      "device-desktop": "Desktop",
      "heuristic": "Heuristic",
      "heuristic-distance": "Distance",
      "heuristic-sceneScale": "Scene Scale",
      "heuristic-manual": "Manual",
      "heuristic-device": "Device",
      "minDistance": "Minimum Distance",
      "maxDistance": "Maximum Distance",
      "src": "Source"
    },
    "map": {
      "description": "3D geospatial map of e.g. a city."
    },
    "shadow": {
      "name": "Shadows",
      "description": "Shadow properties for the model",
      "lbl-castShadow": "Cast Shadow",
      "lbl-receiveShadow": "Receive Shadow"
    },
    "model": {
      "title": "Model",
      "description": "A 3D model in your scene, loaded from a GLTF URL or file.",
      "lbl-usingGPUInstancingFlag": "Use GPU Instancing",
      "lbl-modelurl": "Model Url",
      "lbl-envmapUrl": "Environment Map Url",
      "lbl-exportType": "File Extension",
      "lbl-textureOverride": "Override Texture",
      "lbl-materialOverride": "Material Overrides",
      "error-url": "Error Loading From URL",
      "lbl-loopAnimation": "Loop Animation",
      "lbl-animationSpeed": "Animation Speed",
      "lbl-convertToVRM": "Use VRM",
      "lbl-isGPUInstancing": "Is Using GPU Instancing",
      "lbl-cameraOcclusion": "Occlude Camera",
      "lbl-matrixAutoUpdate": "MatrixAutoUpdate",
      "lbl-name": "Name",
      "lbl-url": "Model Url",
      "lbl-buy": "Buy Url",
      "lbl-learnMore": "Learn More Url",
      "lbl-htmlContent": "Html Content",
      "lbl-interactionText": "Interaction Text",
      "lbl-interactionType": "Interaction Type",
      "transform": {
        "compress": "Compress",
        "useDraco": "Use DRACO Mesh Compression",
        "useMeshopt": "Use Meshoptimizer",
        "useQuantization": "Use Mesh Quantization",
        "textureFormat": "Image Format",
        "modelFormat": "Model Format",
        "resourceUri": "Resource URI",
        "dst": "File Name",
        "resampleAnimations": "Resample Animations",
        "maxTextureSize": "Max Texture Size",
        "flatten": "Flatten Scene Graph",
        "join": "Join Meshes",
        "palette": "Generate Palette Textures",
        "flipY": "Flip Y",
        "flipYTooltip": "If checked, the source images will be Y flipped before compression",
        "instance": "Instance Identical Meshes",
        "srgb": "Linear Color Space",
        "srgbTooltip": "If checked, the provided map is assumed to be in sRGB space",
        "textureCompressionType": "Texture Compression Type",
        "ktx2Quality": "Compression Quality",
        "weldVertices": "Weld Vertices",
        "weldThreshold": "Weld Threshold",
        "split": "Split Multi-Material Meshes",
        "combineMaterials": "Combine Duplicate Materials",
        "removeDuplicates": "Remove Duplicates",
        "pruneUnused": "Prune Unused",
        "reorder": "Reorder",
        "resourceOverrides": "Resource Overrides",
        "quality": "Quality",
        "qualityTooltip": "Sets the ETC1S encoder's quality level, which controls the file size vs. quality tradeoff",
        "mode": "Mode",
        "modeTooltip": "If checked, the encoder will output a UASTC texture, otherwise a ETC1S texture",
        "mipmaps": "Mipmaps",
        "mipmapsTooltip": "If checked, the encoder will generate mipmaps",
        "compressionLevel": "Compression Level",
        "compressionLevelTooltip": "The compression level parameter controls the encoder perf vs. file size tradeoff for ETC1S files. It does not directly control file size vs. quality (see Quality)",
        "uastcFlags": "UASTC Flags",
        "uastcFlagsTooltip": "Sets the UASTC encoding performance vs. quality tradeoff, and other lesser used UASTC encoder flags. This is a combination of flags",
        "normalMap": "Normal Map",
        "normalMapTooltip": "Tunes several codec parameters so compression works better on normal maps",
        "uastcZstandard": "UASTC Zstandard",
        "uastcZstandardTooltip": "Use UASTC Zstandard supercompression",
        "useMeshoptimizer": "Use Meshoptimizer",
        "maxCodebooks": "Max Codebooks"
      },
      "lods": {
        "label": "Level of Detail",
        "serialize": "Serialize",
        "generate": "Generate LODs"
      },
      "lbl-export": "Export Settings"
    },
    "materialAssignment": {
      "lbl-materialID": "Material",
      "error-materialID": "Error finding Material",
      "placeholder-materialID": "Select Material",
      "lbl-patternTarget": "Pattern Match",
      "lbl-pattern": "Pattern",
      "lbl-isRegex": "Regex"
    },
    "object3d": {
      "name": "Object3D",
      "description": "Scene Object Properties"
    },
    "interaction": {
      "type": "Interaction Type",
      "text": "Interaction Text",
      "distance": "Interaction Distance",
      "theme": "Interaction Theme",
      "name": "Interaction Name",
      "description": "Interaction Description",
      "images": "Interaction Images",
      "videos": "Interaction Videos",
      "urls": "Interaction Urls",
      "models": "Interaction Models"
    },
    "group": {
      "name": "Group",
      "description": "A group of multiple objects that can be moved or duplicated together.\nDrag and drop objects into the Group in the Hierarchy."
    },
    "hemisphere": {
      "name": "Hemisphere Light",
      "description": "A light which illuminates the scene from directly overhead.",
      "lbl-skyColor": "Sky Color",
      "lbl-groundColor": "Ground Color",
      "lbl-intensity": "Intensity"
    },
    "image": {
      "name": "Image",
      "description": "Dynamically loads an image.",
      "lbl-imgURL": "Image URL",
      "lbl-transparency": "Transparency Mode",
      "lbl-alphaCutoff": "Alpha Cutoff",
      "lbl-projection": "Projection",
      "lbl-side": "Side",
      "info-controls": "Toggle the visibility of the media controls.",
      "info-transparency": "How to apply transparency:",
      "info-opaque": "'opaque' = no transparency",
      "info-blend": "'blend' = use the images alpha channel",
      "info-mask": "'mask' = Use a specified cutoff value for on/off transparency (more performant)",
      "info-alphaCutoff": "Pixels with alpha values lower than this will be transparent",
      "error-url": "Invalid URL"
    },
    "screenshare": {
      "name": "Screenshare Target",
      "description": "Allows this object to be a target for screen-share projection."
    },
    "name": {
      "lbl-name": "Name"
    },
    "particle-system": {
      "name": "Particle System",
      "description": "Particle emitter to create particles.",
      "looping": "Looping",
      "duration": "Duration",
      "prewarm": "Prewarm",
      "emitter-shape": "Emitter Shape",
      "emission-bursts": "Emission Bursts",
      "shape-mesh": "Emitter Shape Mesh",
      "start-life": "Start Life",
      "start-size": "Start Size",
      "start-speed": "Start Speed",
      "start-rotation": "Start Rotation",
      "start-color": "Start Color",
      "emission-over-time": "Emission Over Time",
      "render-mode": "Render Mode",
      "texture": "Particle Texture",
      "u-tiles": "U Tiles",
      "v-tiles": "V Tiles",
      "start-tile-index": "Starting Tile Index",
      "mesh": "Particle Mesh",
      "blending": "Blending",
      "transparent": "Transparent",
      "world-space": "Use World Space",
      "burst": {
        "time": "Burst Time",
        "count": "Burst Count",
        "cycle": "Burst Cycle",
        "interval": "Burst Interval",
        "probability": "Burst Probability"
      }
    },
    "clouds": {
      "name": "Cloud",
      "description": "Sprite based cloud volume.",
      "lbl-image": "Sprite Image",
      "lbl-wroldScale": "World Scale",
      "lbl-dimensions": "Dimensions",
      "lbl-noiseZoom": "Noise Zoom",
      "lbl-noiseOffset": "Noise Offset",
      "lbl-spriteScale": "Sprite Scale",
      "lbl-fogColor": "Fog Color",
      "lbl-fogRange": "Fog Range",
      "error-url": "Error Loading From URL"
    },
    "ocean": {
      "name": "Ocean",
      "description": "Ocean surface with waves and foam",
      "lbl-normalMap": "Normal Map",
      "lbl-distortionMap": "Distortion Map",
      "lbl-envMap": "Environment Map",
      "lbl-color": "Color",
      "lbl-shallowWaterColor": "Shallow Water Color",
      "lbl-shallowToDeepDistance": "Shallow to Deep Distance",
      "lbl-opacityFadeDistance": "Opacity Fade Distance",
      "lbl-opacityRange": "Opacity Range",
      "lbl-shininess": "Shininess",
      "lbl-reflectivity": "Reflectivity",
      "lbl-foamColor": "Foam Color",
      "lbl-foamSpeed": "Foam Speed",
      "lbl-foamTiling": "Foam Tiling",
      "lbl-bigWaveTiling": "Big Wave Tiling",
      "lbl-bigWaveSpeed": "Big Wave Speed",
      "lbl-bigWaveHeight": "Big Wave Height",
      "lbl-waveSpeed": "Wave Speed",
      "lbl-waveScale": "Wave Scale",
      "lbl-waveTiling": "Wave Tiling",
      "lbl-waveDistortionSpeed": "Wave Distortion Speed",
      "lbl-waveDistortionTiling": "Wave Distortion Tiling",
      "error-url": "Error Loading From URL"
    },
    "water": {
      "name": "Water",
      "description": "Small water surface"
    },
    "interior": {
      "name": "Interior",
      "description": "A surface with mapped cube texture to emulate interior environments",
      "lbl-cubeMap": "Cube Map texture",
      "lbl-tiling": "Tiling amount",
      "lbl-size": "Surface size",
      "error-url": "Error Loading From URL"
    },
    "pointLight": {
      "description": "A light which emits in all directions from a single point.",
      "lbl-color": "Color",
      "lbl-intensity": "Intensity",
      "lbl-range": "Range",
      "lbl-decay": "Decay"
    },
    "instancing": {
      "name": "Instancing",
      "description": "Generates instanced geometry according to input",
      "count": "Instance Count",
      "lbl-surface": "Target Surface",
      "error-surface": "Error occurred finding target surface",
      "placeholder-surface": "No Target Selected",
      "lbl-mode": "Instancing Mode",
      "lbl-load": "Stage",
      "lbl-unload": "Unstage",
      "lbl-reload": "Restage",
      "lbl-options": "Options",
      "samplingMode": "Sampling Mode",
      "sampling": {
        "properties": "Sampling Properties",
        "heightMap": "Height Map",
        "heightMapStrength": "Height Map Strength",
        "densityMap": "Density Map",
        "densityMapStrength": "Density Map Strength",
        "root": "Root Node"
      },
      "grass": {
        "properties": "Grass Properties",
        "bladeHeight": "Blade Height",
        "bladeWidth": "Blade Width",
        "joints": "Blade Joint Count",
        "alphaMap": "Alpha Map",
        "texture": "Grass Texture",
        "ambientStrength": "Ambient Strength",
        "diffuseStrength": "Diffuse Strength",
        "shininess": "Shininess",
        "sunColor": "Sun Color"
      },
      "mesh": {
        "properties": "Mesh Instancing Properties",
        "instancedMesh": "Instanced Mesh",
        "error-instancedMesh": "Error loading instanced mesh",
        "placeholder-instancedMesh": "Select Mesh to Instance"
      }
    },
    "cameraSettings": {
      "name": "Camera",
      "description": "Change the camera settings for this scene."
    },
    "postprocessing": {
      "name": "Post Processing",
      "enabled": "Enabled",
      "description": "For applying Post Processing effects to you scene."
    },
    "mediaSettings": {
      "name": "Media Settings",
      "description": "Customise the scene media settings",
      "lbl-audioSettings": "Use Positional Audio",
      "lbl-avatarDistanceModel": "Avatar Distance Model",
      "lbl-avatarRolloffFactor": "Avatar Rolloff Factor",
      "lbl-avatarRefDistance": "Avatar Ref Distance",
      "lbl-avatarMaxDistance": "Avatar Max Distance",
      "lbl-mediaVolume": "Media Volume",
      "lbl-mediaDistanceModel": "Media Distance Model",
      "lbl-immersiveMedia": "Use Immersive Media",
      "lbl-mediaRolloffFactor": "Media Rolloff Factor",
      "lbl-mediaRefDistance": "Media Ref Distance",
      "lbl-mediaMaxDistance": "Media Max Distance",
      "lbl-mediaConeInnerAngle": "Media Cone Inner Angle",
      "lbl-mediaConeOuterAngle": "Media Cone Outer Angle",
      "lbl-mediaConeOuterGain": "Media Cone Outer Gain",
      "info-avatarDistanceModel": "The algorithim used to calculate audio rolloff.",
      "info-avatarRolloffFactor": "A double value describing how quickly the volume is reduced as the source moves away from the listener. 0 to 1",
      "info-avatarRolloffFactorInifinity": "A double value describing how quickly the volume is reduced as the source moves away from the listener. 0 to Infinity",
      "info-avatarRefDistance": "A double value representing the reference distance for reducing volume as the audio source moves further from the listener.",
      "info-avatarMaxDistance": "A double value representing the maximum distance between the audio source and the listener, after which the volume is not reduced any further.",
      "info-mediaDistanceModel": "The algorithim used to calculate audio rolloff.",
      "info-immersiveMedia": "Enable immersive media for non-immersive platforms.",
      "info-mediaRolloffFactor": "A double value describing how quickly the volume is reduced as the source moves away from the listener. 0 to 1",
      "info-mediaRolloffFactorInfinity": "A double value describing how quickly the volume is reduced as the source moves away from the listener. 0 to Infinity",
      "info-mediaRefDistance": "A double value representing the reference distance for reducing volume as the audio source moves further from the listener.",
      "info-mediaMaxDistance": "A double value representing the maximum distance between the audio source and the listener, after which the volume is not reduced any further.",
      "info-mediaConeInnerAngle": "A double value describing the angle, in degrees, of a cone inside of which there will be no volume reduction.",
      "info-mediaConeOuterAngle": "A double value describing the angle, in degrees, of a cone outside of which the volume will be reduced by a constant value, defined by the coneOuterGain attribute.",
      "info-mediaConeOuterGain": "A double value describing the amount of volume reduction outside the cone defined by the coneOuterAngle attribute. Its default value is 0, meaning that no sound can be heard."
    },
    "renderSettings": {
      "name": "Render Settings",
      "description": "Customise the scene renderer settings",
      "lbl-bgcolor": "Background Color",
      "lbl-lods": "LODs",
      "info-lods": "Sets the distances at which levels of detail change.",
      "lbl-rendererSettings": "Override Renderer Settings",
      "lbl-usePostProcessing": "Use Post Processing",
      "info-usePostProcessing": "Enables post processing",
      "lbl-useShadows": "Use Shadows",
      "info-useShadows": "Enables shadows",
      "lbl-csm": "Cascading Shadow Maps",
      "info-csm": "Enables cascading shadow maps.",
      "lbl-csm-cascades": "Cascades",
      "info-csm-cascades": "Smaller the size of the scene. More efficient to have less cascades.",
      "lbl-toneMapping": "Tone Mapping",
      "info-toneMapping": "Enables tone mapping on the scene renderer. Has no effect when a post processing is enabled.",
      "lbl-toneMappingExposure": "Tone Mapping Exposure",
      "info-toneMappingExposure": "Specifies the tone mapping exposure on the scene renderer. Has no effect when a post processing is enabled.",
      "lbl-shadowMapType": "Shadow Map Type",
      "info-shadowMapType": "Type of shadow map"
    },
    "sceneSettings": {
      "name": "Scene Settings",
      "description": "Customise the scene settings",
      "lbl-thumbnail": "Thumbnail",
      "info-thumbnail": "Change the thumbnail",
      "generate": "Generate",
      "save": "Save",
      "lbl-loading": "Loading Screen",
      "info-loading": "Change the loading screen",
      "lbl-colors": "Colors"
    },
    "scene": {
      "name": "Scene",
      "description": "The root object of the scene.",
      "error-url": "Error Loading From URL"
    },
    "sceneCamera": {
      "name": "Scene Preview Camera",
      "description": "The camera used to generate the thumbnail for your scene and the starting position for the preview camera.",
      "lbl-setFromViewPort": "Set From Viewport"
    },
    "skybox": {
      "name": "Skybox",
      "description": "",
      "lbl-timeOfDay": "Time of Day",
      "lbl-color": "Color",
      "lbl-latitude": "Latitude",
      "lbl-luminance": "Luminance",
      "lbl-scattering": "Scattering Amount",
      "lbl-scatteringDistance": "Scattering Distance",
      "lbl-horizonStart": "Horizon Start",
      "lbl-horizonEnd": "Horizon End",
      "lbl-texture": "Texture",
      "lbl-skyType": "Sky Type",
      "error-url": "Error Loading From URL"
    },
    "spawnPoint": {
      "name": "Spawn Point",
      "description": "A point where people will appear when they enter your scene.\nThe icon in the Viewport represents the actual size of an avatar."
    },
    "linkComp": {
      "title": "link Component",
      "lbl-url": "Link URL",
      "lbl-navigateScene": "Scene navigation",
      "lbl-locaiton": "Location Name",
      "description": "Adds an interactable that opens links or navigates scene"
    },
    "spotLight": {
      "description": "A light which emits along a direction, illuminating objects within a cone.",
      "lbl-color": "Color",
      "lbl-intensity": "Intensity",
      "lbl-penumbra": "Penumbra",
      "lbl-angle": "Angle",
      "lbl-range": "Range",
      "lbl-decay": "Decay"
    },
    "transform": {
      "title": "Transform",
      "lbl-position": "Position",
      "lbl-rotation": "Rotation",
      "lbl-scale": "Scale",
      "lbl-useGlobalTransform": "Use Global Transform"
    },
    "triggerVolume": {
      "description": "Sets a property on the target object on enter and leave.",
      "lbl-target": "Object",
      "lbl-onenter": "On Enter",
      "lbl-onexit": "On Exit",
      "lbl-showHelper": "Show Helper Mesh",
      "ph-errorNode": "Error missing node.",
      "ph-selectNode": "Select node..."
    },
    "video": {
      "name": "Video",
      "lbl-media": "Media Source",
      "lbl-size": "Canvas Size",
      "lbl-size-info": "The dimensions of the surface on which the video will be presented",
      "lbl-fit": "Video Fit",
      "lbl-fit-info": "How the video should be stretched within the given canvas size",
      "lbl-media-info": "An entity w/ a media component that should be sourced for display",
      "description": "Display a video"
    },
    "volumetric": {
      "name": "Volumetric",
      "description": "Dynamically loads a volumetric video.",
      "lbl-useLoadingEffect": "Use Loading Effect"
    },
    "spline": {
      "name": "Spline",
      "description": "Create and customize curves.",
      "lbl-addNode": "Add node to curve"
    },
    "splinetrack": {
      "name": "Spline Track",
      "description": "Have an entity follow a Spline",
      "lbl-spline": "Source Spline",
      "lbl-velocity": "Velocity",
      "lbl-enableRotation": "Enable Rotation",
      "lbl-lockXZ": "Lock To XZ Plane",
      "lbl-loop": "Loop"
    },
    "systemnode": {
      "description": "Attach script.",
      "lbl-filePath": "Url",
      "lbl-insertUUID": "Reference System",
      "lbl-insertOrder": "Insertion Order",
      "lbl-enableClient": "Client",
      "lbl-enableServer": "Server",
      "lbl-args": "Args",
      "error-url": "Error Loading Script From URL"
    },
    "primitiveGeometry": {
      "name": "Primitive Geometry",
      "description": "3D models of Basic Geometry shapes",
      "lbl-geometryType": "Geometry Type",
      "lbl-box": "Box",
      "lbl-sphere": "Sphere",
      "lbl-cylinder": "Cylinder",
      "lbl-capsule": "Capsule",
      "lbl-plane": "Plane",
      "lbl-circle": "Circle",
      "lbl-ring": "Ring",
      "lbl-torus": "Torus",
      "lbl-polyhedron": "Polyhedron",
      "lbl-torusknot": "Torus Knot"
    },
    "portal": {
      "lbl-portal": "Linked Portal",
      "lbl-redirect": "Use Page Redirect",
      "description": "A Portal to teleport players to specified location",
      "lbl-locationName": "Location",
      "lbl-modelUrl": "Model URL",
      "lbl-displayText": "Display Text",
      "lbl-effectType": "Loading Effect",
      "lbl-previewType": "Preview Type",
      "lbl-previewImageURL": "Preview Image URL",
      "lbl-savedImageURL": "Saved Image",
      "lbl-generateImage": "Generate Image",
      "lbl-saveImage": "Save Image",
      "lbl-spawnPosition": "Spawn Position",
      "lbl-spawnRotation": "Spawn Rotation",
      "lbl-triggerPosition": "Trigger Position",
      "lbl-triggerRotation": "Trigger Rotation",
      "lbl-triggerScale": "Trigger Scale"
    },
    "fog": {
      "name": "Fog",
      "description": "A universal fog",
      "lbl-fogType": "Fog Type",
      "lbl-fogColor": "Fog Color",
      "lbl-fogHeight": "Fog Height",
      "lbl-fogTimeScale": "Fog Time Scale",
      "lbl-forNearDistance": "Fog Near Distance",
      "lbl-fogFarDistance": "Fog Far Distance",
      "lbl-fogDensity": "Fog Density"
    },
    "xr": {
      "name": "XR Settings"
    },
    "mountPoint": {
      "name": "Mount point",
      "description": "An object with a pose to define interactable behaviors.",
      "lbl-type": "Type",
      "lbl-dismount": "Dismount point, offsets this transform"
    },
    "text": {
      "textGroup": "Text",
      "textOpacity": "opacity",
      "textWidth": "width",
      "textIndent": "indent",
      "textAlign": "align",
      "textWrap": "wrap",
      "textAnchor": "anchor",
      "textDepthOffset": "depthOffset",
      "textCurveRadius": "curveRadius",
      "letterSpacing": "letterSpacing",
      "lineHeightGroup": "lineHeight",
      "lineHeight": "height",
      "textDirection": "direction",
      "fontGroup": "Font",
      "fontFamily": "family",
      "fontSize": "size",
      "fontColor": "color",
      "fontMaterial": "material",
      "outlineGroup": "Outline",
      "outlineColor": "color",
      "outlineOpacity": "opacity",
      "outlineWidth": "width",
      "outlineBlur": "blur",
      "outlineOffset": "offset",
      "strokeGroup": "Stroke",
      "strokeColor": "color",
      "strokeOpacity": "opacity",
      "strokeWidth": "width",
      "advancedActive": "Show Advanced",
      "advancedGroup": "Advanced",
      "clippingActive": "clip.active",
      "clippingMin": "clip.min",
      "clippingMax": "clip.max",
      "glyphResolution": "glyph.resolution",
      "glyphDetail": "glyph.detail",
      "gpuAccelerated": "GPU Accelerated"
    }
  },
  "projects": {
    "createProject": {
      "header": "New Project",
      "backLink": "Back to projects",
      "featured": "Featured",
      "all": "All",
      "newProject": "New Empty Project",
      "ph-search": "Search scenes..."
    },
    "grid": {
      "loading": "Loading..."
    },
    "page": {
      "header": "Welcome",
      "headerMsg": "If you're new here we recommend going through the tutorial. Otherwise, jump right in and create a project from scratch or from one of our templates.",
      "lbl-startTutorial": "Start Tutorial",
      "projects": "Projects",
      "lbl-newProject": "New Project"
    }
  },
<<<<<<< HEAD
  "visualScript":{
    "panel": {
      "title": "Visual Script",
      "addVisualScript" : "Add Visual Script"
    },
    "picker":{
      "title" : "Add Node"
    },
    "modal": {
      "clear": {  
        "title":"Clear Visual Script",
        "confirm": "Are you sure?"
      },
      "help": {
        "title":"Help",
        "addNodeHelp":" Right click anywhere to add a new node.",
        "addConnectionHelp":"Drag from the output of one node to the input of another to create a connection or into empty space to add a new node and connect it",
        "deleteNodeHelp":"Left click to select individual or use Shift+Left click to box select nodes or connections, backspace to delete selected nodes or connections."
      },
      "load": {
        "title":"Load Visual Script",
        "examples":  "Select an example"
      },
      "save":"Save Visual Script",
      "buttons": {
        "clear": "Clear",
        "cancel": "Cancel",
        "load": "Load",
        "close": "Close",
        "copy": {
          "done": "Copied!",
          "begin": "Copy"
        }
      }
    }
    
  },
=======
  "graphPanel":{
    "addGraph" : "Add Behave Graph",
    "editorPanel":{
      "makeTemplate": "Make into template"
    },
    "sidePanel":{
      "node":{
        "name": "Nodes",
        "description": "Individual logic units connected together to create a graph"
        },
      "template":{
        "name": "Templates",
        "description": "Reusable graphs that can be added to other graphs."
        }
    }
  }
  ,
>>>>>>> a67ce023
  "layout": {
    "assetGrid": {
      "loading": "Loading...",
      "copyURL": "Copy URL",
      "openInNewTab": "Open URL in New Tab",
      "deleteAsset": "Delete Asset",
      "components": "Components",
      "components-search": "Search Components ...",
      "component-detail": {
        "gltf-model": "Creates objects in the hierarchy. Drag a model from the assets folder into the URL box or drag assets directly from project files into the hierarchy.",
        "volumetric": "Import volumetric files. Accepts DRCS, UVOL, or Manifest Files. Links to cloud hosting.",
        "video": "Imports a 2D plane that accepts .mp4, .mkv, .avi",
        "variant": "Add model variant for level of detail",
        "audio": "Import audio clips, .mp3, .flac, .ogg, .wav, .m4a",
        "image": "Imports an image into the scene",
        "ground-plane": "Create collision ground plane.",
        "group": "Collection of models or assets.",
        "collider": "Creates a collision ball, cuboid, capsule, or cylinder to be manually placement.",
        "spawn-point": "A point where people will appear when they enter your scene.",
        "portal": "A portal to teleport a player to a port in a different location.",
        "ambient-light": "A combination of direct and indirect light, provides general lighting to all assets.",
        "point-light": "A light which emits in all directions from a single point.",
        "spot-light": "Creates a light that shines in a specific direction.",
        "directional-light": "Creates a light that emits evenly in a single direction.",
        "hemisphere-light": "A light which illuminates the scene from directly overhead.",
        "particle-system": "Creates a particle emitter.",
        "system": "Inserts code into the scene by creating a new Entity Component System based on the provided .ts file",
        "visual-script": "Customizes state and behavior of entities through a visual node connections.",
        "envmapbake": "Add Env Mapbake to your scene.",
        "scene-preview-camera": "A preview camera which generates a scene thumbnail and the starting position.",
        "skybox": "Sets the area outside your map (skybox) with a specific sky type.",
        "spline-track": "Creates a spline track.",
        "spline": "Create and customize curves.",
        "envmap": "Add environment map to your scene",
        "postprocessing": "Add postprocessing effects to your scene",
        "primitive-geometry": "Add basic Geometry to the scene",
        "link": "Add clickable Link to entity to route to different webpage",
        "dynamic-load": "Load entities dynamically"
      },
      "placeObject": "Place Object",
      "placeObjectAtOrigin": "Place Object at Origin"
    },
    "filebrowser": {
      "tab-name": "Project Files",
      "addNewFolder": "Add New Folder",
      "cutAsset": "Cut",
      "copyAsset": "Copy",
      "pasteAsset": "Paste",
      "renameAsset": "Rename",
      "viewAssetProperties": "View Properties",
      "refresh": "Refresh",
      "back": "Back",
      "loadingFiles": "Loading files",
      "compress": "Compress",
      "convert": "Convert",
      "downloadProject": "Download Project",
      "uploadAsset": "Upload Asset",
      "search-placeholder": "Search files and folders ...",
      "fileProperties": {
        "name": "Name:",
        "type": "Type:",
        "size": "Size:",
        "url": "URL:",
        "attribution": "Attribution:",
        "licensing": "Licensing:",
        "tag": "Tag:",
        "addTag": "Add Tag",
        "save-changes": "Save Changes"
      },
      "view-mode": {
        "icons": "View: Icons",
        "list": "View: List",
        "settings": {
          "name": "View Options",
          "iconSize": "Icon Size",
          "select-listColumns": "Select List Columns",
          "fontSize": "Font Size"
        }
      },
      "table-list": {
        "headers": {
          "name": "Name",
          "type": "Type",
          "dateModified": "Date Modified",
          "size": "Size"
        }
      }
    },
    "scene-assets": {
      "no-category": "No category selected",
      "search-placeholder": "Search for an asset ...",
      "preview" : "Preview"
    }
  },
  "hierarchy": {
    "lbl": "Hierarchy",
    "info": "The scene Hierarchy contains all element currently in your scene (assets, lighting, items from the tool menu, etc).",
    "lbl-rename": "Rename",
    "lbl-duplicate": "Duplicate",
    "lbl-group": "Group",
    "lbl-copy": "Copy",
    "lbl-paste": "Paste",
    "lbl-delete": "Delete",
    "lbl-expandAll": "Expand All",
    "lbl-collapseAll": "Collapse All",
    "lbl-explode": "Explode Objects",
    "lbl-addEntity": "Add Entity",
    "issues": "Issues",
    "copy-paste": {
      "no-hierarchy-nodes": "No hierarchy nodes found"
    }
  },
  "materialLibrary": {
    "lbl": "Material Library",
    "info": "Location of an assets materials and where you can select and edit them."
  },
  "dnd": {
    "nodes": "{{count}} Nodes Selected",
    "models": "{{count}} Models Selected",
    "images": "{{count}} Images Selected",
    "videos": "{{count}} Videos Selected",
    "audio": "{{count}} Audio Sources Selected"
  },
  "dialog": {
    "title": "Editor",
    "lbl-confirm": "Ok",
    "lbl-cancel": "Cancel",
    "sure-confirm": "Are you sure?",
    "exportProject": {
      "title": "Export Project",
      "lbl-confirm": "Export Project",
      "lbl-combineMesh": "Combine Meshes",
      "lbl-removeUnused": "Remove Unused Objects"
    },
    "performance": {
      "title": "Performance Check",
      "lbl-confirm": "Publish Scene",
      "learnMore": "Learn More",
      "lbl-polycount": "Polygon Count",
      "lbl-material": "Materials",
      "lbl-texture": "Textures",
      "lbl-lights": "Lights",
      "lbl-fileSize": "File Size",
      "info-polycount": "We recommend your scene use no more than 50,000 triangles for mobile devices.",
      "info-material": "We recommend using no more than 25 unique materials in your scene to reduce draw calls on mobile devices.",
      "info-texture": "We recommend your textures use no more than 256MB of video RAM for mobile devices. We also recommend against using textures larger than 2048 x 2048.",
      "info-lights": "While dynamic lights are not enabled on mobile devices, we recommend using no more than 3 lights in your scene (excluding ambient and hemisphere lights) for your scene to run on low end PCs.",
      "info-fileSize": "We recommend a final file size of no more than 16MB for low bandwidth connections. Reducing the file size will reduce the time it takes to download your scene.",
      "txt-polycount": "{{count}} Triangles",
      "txt-material": "{{count}} Materials",
      "txt-ram": "~{{count}} Video RAM",
      "txt-texture": "{{count}} Large Textures",
      "txt-lights": "{{count}} Lights"
    },
    "progress": {
      "title": "Loading...",
      "msg": "Loading...",
      "lbl-cancel": "Cancel"
    },
    "publish": {
      "title": "Publish Scene",
      "lbl-confirm": "Save and Publish",
      "lbl-name": "Scene Name",
      "info-name": "Name must be between 4 and 64 characters and cannot contain underscores"
    },
    "published": {
      "title": "Scene Published",
      "header": "Your scene has been published.",
      "lbl-view": "View Your Scene"
    },
    "saveScene": {
      "title": "Save",
      "lbl-thumbnail": "Generate thumbnail & envmap",
      "lbl-confirm": "Save Scene"
    },
    "saveNewScene": {
      "title": "Save As",
      "lbl-name": "Scene Name",
      "info-name": "Name must be between 4 and 64 characters and cannot contain underscores",
      "lbl-confirm": "Save Scene"
    },
    "support": {
      "title": "Support",
      "header": "Need to report a problem?",
      "msg": "You can file a <1>GitHub Issue</1> or e-mail us for support at <3>{{mail}}</3>",
      "discord": "You can also find us on <1>Discord</1>"
    },
    "delete": {
      "confirm-content": "Do you want to delete {{content}}?",
      "not-allowed-local-dev": "To prevent accidental loss of data, projects cannot be deleted from this menu in a local dev environment. Use the file system instead."
    },
    "file": "file",
    "folder": "folder"
  },
  "sources": {
    "bingImage": {
      "name": "Bing Images",
      "search": "Search by Bing"
    },
    "bingVideo": {
      "name": "Bing Videos",
      "search": "Search by Bing"
    },
    "element": {
      "name": "Elements"
    },
    "myAssets": {
      "name": "My Assets"
    },
    "googlePoly": {
      "name": "Google Poly",
      "search": "Search by Google"
    },
    "tenor": {
      "name": "Tenor GIFs",
      "search": "Search by Tenor",
      "ph-search": "Search GIFs..."
    },
    "sketchfab": {
      "name": "Sketchfab",
      "search": "Search by Sketchfab"
    }
  },
  "asset": {
    "dropZone": {
      "title": "Upload Asset"
    },
    "imageSourcePanel": {
      "ph-search": "Search images..."
    },
    "videoSourcePanel": {
      "ph-search": "Search videos..."
    },
    "assetSourcePanel": {
      "ph-search": "Search assets..."
    },
    "modelSourcePanel": {
      "ph-search": "Search models..."
    },
    "useUpload": {
      "multipleFileError": "Input does not accept multiple files.",
      "mineTypeError": "\"{{name}}\" does not match the following mime types or extensions: {{types}}",
      "progressMsg": "Uploading files {{uploaded}} of {{total}}: {{percentage}}%",
      "uploadError": "Upload Error",
      "uploadErrorMsg": "Error uploading file: {{message}}",
      "uploadErrorDefaultMsg": "There was an unknown error"
    }
  },
  "openLink": {
    "description": "Please click the Open to navigate to the link.",
    "lbl-open": "Open"
  },
  "interactableModel": {
    "lbl-buy": "Buy",
    "lbl-learnMore": "Learn More"
  },
  "corsProxyButton": {
    "tooltip": "Use Cors Proxy Server"
  },
  "tabs": {
    "scene-assets": "Assets",
    "project-assets": "Project Assets"
  }
}<|MERGE_RESOLUTION|>--- conflicted
+++ resolved
@@ -912,11 +912,11 @@
       "lbl-newProject": "New Project"
     }
   },
-<<<<<<< HEAD
   "visualScript":{
     "panel": {
       "title": "Visual Script",
       "addVisualScript" : "Add Visual Script"
+    
     },
     "picker":{
       "title" : "Add Node"
@@ -947,14 +947,6 @@
           "begin": "Copy"
         }
       }
-    }
-    
-  },
-=======
-  "graphPanel":{
-    "addGraph" : "Add Behave Graph",
-    "editorPanel":{
-      "makeTemplate": "Make into template"
     },
     "sidePanel":{
       "node":{
@@ -965,10 +957,12 @@
         "name": "Templates",
         "description": "Reusable graphs that can be added to other graphs."
         }
+    },
+    "editorPanel":{
+      "makeTemplate": "Make into template"
     }
   }
   ,
->>>>>>> a67ce023
   "layout": {
     "assetGrid": {
       "loading": "Loading...",
