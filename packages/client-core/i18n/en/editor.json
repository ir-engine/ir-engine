{
  "loading": "Loading Project",
  "loadingError": "Error loading project",
  "loadingErrorMsg": "There was an error when loading the project.",
  "selectSceneMsg": "Select a Scene in the Project to Start",
  "error": "Error",
  "errorMsg": "There was an unknown error.",
  "generateScreenshot": "Generating Project Screenshot",
  "newScene": "Create Scene",
  "saving": "Saving Project",
  "savingError": "Error Saving Project",
  "savingErrorMsg": "There was an error when saving the project.",
  "savingSceneErrorMsg": "Scene is not loaded properly. Try reloading the scene.",
  "duplicating": "Duplicating Project",
  "exporting": "Exporting Project",
  "exportingError": "Error Exporting Project",
  "exportingErrorMsg": "There was an error when exporting the project.",
  "importLegacy": "Import Legacy World",
  "importLegacyMsg": "Warning! This will overwrite your existing scene! Are you sure you wish to continue?",
  "publishingError": "Error Publishing Project",
  "publishingErrorMsg": "There was an unknown error.",
  "publishingScene": "Publishing Scene",
  "publishingSceneMsg": "Publishing scene...",
  "uploadingThumbnailMsg": "Uploading thumbnail...",
  "uploadingSceneMsg": "Uploading scene: {{percentage}}%",
  "envMapError": "Error loading cubemap images {{files}}",
  "lbl-return": "Return",
  "loadingScenes": "Loading Scenes",
  "menubar": {
    "newScene": "New Scene",
    "saveSceneJSON": "Save Scene JSON",
    "saveSceneGLTF": "Save Scene GLTF",
    "saveAs": "Save As",
    "importAsset": "Import Asset",
    "importSettings": "Import Settings",
    "exportGLB": "Export as binary glTF (.glb) ...",
    "importScene": "Import scene",
    "exportScene": "Export scene",
    "quit": "Quit"
  },
  "errors": {
    "fileTypeNotSupported": "Unsupported file type for file: \"{{name}}\". File must be an image, video, or glb model.",
    "addObject": "addObject: before object not found",
    "removeObject": "removeObject: node not found. This is due to removing a node that is no longer in the scene.",
    "noParent": "{{node}} \"{{name}}\" has no parent. Reparent only works on objects that are currently in the scene.",
    "undefinedParent": "editor.reparent: newParent is undefined",
    "notAuthenticated": "Not authenticated",
    "fetchingProjectError": "Error fetching projects: {{error}}",
    "fetchingRouteError": "Error fetching routes: {{error}}",
    "unknownError": "Unknown error",
    "resolveURL": "Error resolving url \"{{url}}\":\n",
    "mediaSearchAborted": "Media search aborted",
    "methodNotImplemented": "Method not implemented.",
    "saveProjectAborted": "Save scene aborted",
    "unsavedChanges": "Unsaved Changes",
    "unsavedChangesMsg": "The scene has been modified. Please save your changes.",
    "projectCreationFail": "Project creation failed. {{reason}}",
    "projectDeletionFail": "Project deletion failed. {{reason}}",
    "savingProjectFail": "Saving Project failed. {{reason}}",
    "sceneTooLarge": "Scene is too large ({{size}} MB) to publish. Maximum size is {{maxSize}} MB.",
    "sceneCreationFail": "Scene creation failed. {{reason}}",
    "uploadAborted": "Upload aborted",
    "uploadFailed": "Upload failed {{reason}}",
    "assetDeletionFail": "Asset deletion failed. {{reason}}",
    "projectAssetDeletionFail": "Project Asset deletion failed. {{reason}}",
    "networkError": "Network Error: {{status}}. {{text}}",
    "unknownStatus": "Unknown Status",
    "CORS": "Possibly a CORS error",
    "urlFetchError": "Failed to fetch \"{{url}}\""
  },
  "viewport": {
    "title": "Viewport",
    "command": {
      "movecamera": "Move Camera",
      "flyFast": "Fly faster",
      "orbit": "Orbit / Select",
      "pan": "Pan",
      "fly": "Fly",
      "focus": "Focus",
      "rotateLeft": "Rotate Left",
      "rotateRight": "Rotate Right",
      "cancelPlacement": "Cancel Placement",
      "placeDuplicate": "Place Duplicate",
      "deselectAll": "Deselect All"
    },
    "state": {
      "header": "Stats",
      "memory": "Memory",
      "geometries": "Geometries",
      "textures": "Textures",
      "render": "Render",
      "FPS": "FPS",
      "frameTime": "Frame Time",
      "calls": "Calls",
      "triangles": "Triangles",
      "points": "Points",
      "lines": "Lines"
    }
  },
  "toolbar": {
    "lbl-publish": "Publish",
    "lbl-published": "Published",
    "gizmo": {
      "description": "Transform Gizmo",
      "translate": "[T] Translate",
      "rotate": "[R] Rotate",
      "scale": "[Y] Scale",
      "combined": "[U] Combined Transform"
    },
    "transformSpace": {
      "description": "Sets your transform control to be oriented to the object(selection) or world",
      "lbl-world": "World",
      "info-world": "World space relates to the entire scene’s orientation",
      "lbl-selection": "Object",
      "info-selection": "Object Space (your selection) relates to transforms made to a specific object in relationship to the world space",
      "lbl-toggleTransformSpace": "[Z] Toggle Transform Space"
    },
    "transformPivot": {
      "toggleTransformPivot": "[X] Toggle Transform Pivot",
      "lbl-selection": "Selection",
      "info-selection": "The center pivot of the final asset you selected in the sequence.",
      "lbl-center": "Center",
      "info-center": "A pivot that sits at an equal distance between all selections.",
      "lbl-bottom": "Bottom",
      "info-bottom": "A pivot that sits equally between all selections and at the bottom of your final selection in the sequence.",
      "lbl-origin": "Origin",
      "info-origin": "Sets pivot mode to the world origin (0,0,0)"
    },
    "transformSnapTool": {
      "toggleBBoxSnap": "[B] Toggle Bounding Box Snap",
      "toggleSnapMode": "[C] Toggle Grid Snap",
      "info-translate": "Translate objects by a unit of measurement.",
      "info-rotate": "Rotate objects by a specific degrees."
    },
    "command": {
      "translate": "Translate",
      "rotate": "Rotate",
      "scale": "Scale",
      "toggleSpace": "Toggle Transform Space",
      "togglePivot": "Toggle Transform Pivot",
      "toggleSnapMode": "Toggle Snap Mode",
      "toggleGrid": "Toggle Grid Visibility",
      "increaseGridSize": "Increase Grid Size",
      "descreaseGridSize": "Decrease Grid Size",
      "lbl-stopPreview": "Stop Previewing Scene",
      "info-stopPreview": "Remove your avatar from scene",
      "lbl-playPreview": "Preview Scene",
      "info-playPreview": "Spawns you into the scene"
    },
    "instance": {
      "none": "None",
      "users": "Users",
      "user": "User"
    },
    "render-settings": {
      "lbl": "Render Settings",
      "info": "How you view materials in the Engine",
      "lbl-usePostProcessing": "Use Post Processing",
      "info-usePostProcessing": "Enables post processing",
      "lbl-shadowMapResolution": "Shadow Map Resolution",
      "info-shadowMapResolution": "Set shadowmap resolution",
      "lbl-renderMode": "Render Mode",
      "info-renderMode": "Choose render mode"
    },
    "grid": {
      "info-toggleGridVisibility": "Toggle Grid Visibility",
      "info-gridSpacing": "Set grid spacing meters",
      "info-incrementHeight": "Increment Grid Height",
      "info-decrementHeight": "Decrement Grid Height"
    },
    "stats": {
      "lbl": "Toggle Stats",
      "info": "Show stats about the scene and gives you a clue as to how optimized your scene is."
    },
    "helpersToggle": {
      "lbl-helpers": "Toggle Helpers",
      "info-helpers": "View hidden information about your scene, ie: colliders",
      "lbl-nodeHelpers": "Toggle Node Helpers",
      "info-nodeHelpers": "Helper geometry that helps components have visibility in the scene when inactive."
    },
    "sceneScreenshot": {
      "lbl": "Screenshot",
      "info": "Takes a screenshot of your scene at the current view."
    },
    "publishLocation": {
      "title": "Publish",
      "lbl": "Publish Location",
      "info": "Publish location for the selected scene."
    }
  },
  "properties": {
    "title": "Properties",
    "info": "Propeties let you access and edit detailed information about objects in the scene.",
    "lbl-visible": "Visible",
    "lbl-preventBake": "Prevent Bake",
    "lbl-dynamicLoad": "Load Children Dynamically",
    "lbl-dynamicLoadDistance": "Distance",
    "lbl-addComponent": "Add Component",
    "multipleNodeSelected": "Multiple Nodes of different types selected",
    "noNodeSelected": "No node selected",
    "ambientLight": {
      "name": "Ambient Light",
      "description": "A light which illuminates all objects in your scene.",
      "lbl-intensity": "Intensity",
      "lbl-color": "Color"
    },
    "envmap": {
      "name": "Environment Map",
      "description": "environment map properties"
    },
    "prefab": {
      "name": "Prefab",
      "description": "A grouping of scene components which can be dynamically loaded and unloaded",
      "lbl-options": "Options",
      "lbl-prefabPath": "Prefab Path",
      "lbl-prefabName": "Export Name",
      "lbl-exportOptions": "Export Options",
      "lbl-export": "Export Prefab",
      "lbl-load": "Load Into Scene",
      "lbl-loadOptions": "Load Options",
      "lbl-unload": "Unload",
      "lbl-reload": "Reload"
    },
    "persistent-anchor": {
      "name": "Persistent Anchor",
      "description": "Anchors this entity to a real life reference",
      "lbl-name": "Anchor Name"
    },
    "media": {
      "name": "Media",
      "description": "Audio and video playback",
      "paths": "Source Paths",
      "playmode": "Play Mode",
      "playtitle": "Play",
      "pausetitle": "Pause",
      "resettitle": "Reset",
      "lbl-controls": "controls",
      "lbl-paused": "Paused",
      "info-paused": "Toggle media playback",
      "info-controls": "Toggle the visibility of the media controls.",
      "lbl-autoplay": "Autoplay",
      "info-autoplay": "Toggle whether this video autoplays",
      "lbl-synchronize": "Synchronize",
      "info-synchronize": "If true, the media will be synchronized on all the connected clients.",
      "lbl-volume": "Volume",
      "lbl-currentTime": "Current Time",
      "lbl-isMusic": "Is Music",
      "lbl-size": "Size",
      "seektime": "Start Time"
    },
    "mesh": {
      "name": "Mesh",
      "description": "A mesh is a collection of vertices, edges, and faces that describe the shape of a 3D object.",
      "geometryEditor": "Geometry Editor",
      "materialEditor": "Material Editor",
      "material": {
        "name": "Name",
        "source": "Source",
        "type": "Type:",
        "path": "Path:",
        "prototype": "Prototype",
        "loading": "Loading...",
        "addPlugin": "Add Plugin",
        "plugin": "Plugin"
      },
      "materialProperties": {
        "title": "Material",
        "info": "Access and edit detailed information about materials in the scene."
      }
    },
    "audio": {
      "name": "Positional Audio",
      "description": "Positional audio settings",
      "lbl-distanceModel": "Distance Model",
      "info-distanceModel": "The algorithim used to calculate audio rolloff.",
      "lbl-rolloffFactor": "Rolloff Factor",
      "info-rolloffFactor": "A double value describing how quickly the volume is reduced as the source moves away from the listener. 0 to 1",
      "info-rfInfinity": "A double value describing how quickly the volume is reduced as the source moves away from the listener. 0 to Infinity",
      "lbl-refDistance": "Ref Distance",
      "info-refDistance": "A double value representing the reference distance for reducing volume as the audio source moves further from the listener.",
      "lbl-maxDistance": "Max Distance",
      "info-maxDistance": "A double value representing the maximum distance between the audio source and the listener, after which the volume is not reduced any further.",
      "lbl-coneInnerAngle": "Cone Inner Angle",
      "info-coneInnerAngle": "A double value describing the angle, in degrees, of a cone inside of which there will be no volume reduction.",
      "lbl-coneOuterAngle": "Cone Outer Angle",
      "info-coneOuterAngle": "A double value describing the angle, in degrees, of a cone outside of which the volume will be reduced by a constant value, defined by the coneOuterGain attribute.",
      "lbl-coreOuterGain": "Cone Outer Gain",
      "info-coreOuterGain": "A double value describing the amount of volume reduction outside the cone defined by the coneOuterAngle attribute. Its default value is 0, meaning that no sound can be heard.",
      "lbl-play": "Play",
      "lbl-pause": "Pause",
      "error-url": "Error Loading From URL"
    },
    "collider": {
      "name": "Collider",
      "description": "An invisible box that objects will bounce off of or rest on top of.\nWithout colliders, objects will fall through floors and go through walls.",
      "lbl-isTrigger": "Trigger",
      "lbl-shape": "Shape",
      "lbl-type": "Body Type",
      "lbl-mass": "Mass",
      "lbl-massCenter":"Mass Center",
      "lbl-friction":"Friction",
      "lbl-restitution":"Restitution",
      "lbl-collisionLayer":"Collision Layer",
      "lbl-collisionMask":"Collision Mask"
    },
    "camera": {
      "name": "Camera",
      "description": "Camera settings.",
      "lbl-camera-raycast": "Camera Raycasting",
      "lbl-camera-raycast-toggle": "Enabled",
      "lbl-camera-raycast-frequency": "Frequency",
      "lbl-camera-raycast-count": "Ray Count",
      "lbl-camera-raycast-length": "Ray Length"
    },
    "directionalLight": {
      "name": "Directional Light",
      "description": "A light which illuminates the entire scene, but emits along a single direction.",
      "lbl-color": "Color",
      "lbl-intensity": "Intensity",
      "lbl-cameraFar": "Camera Far",
      "lbl-cameraNear": "Camera Near",
      "lbl-cameraTop": "Camera Top",
      "lbl-cameraBottom": "Camera Bottom",
      "lbl-cameraLeft": "Camera Left",
      "lbl-cameraRight": "Camera Right",
      "lbl-castShadow": "Cast Shadow",
      "lbl-disableForCSM": "Disabled when CSM is enabled",
      "lbl-shadowmapResolution": "Shadow Map Resolution",
      "lbl-shadowBias": "Shadow Bias",
      "lbl-shadowRadius": "Shadow Radius",
      "lbl-showCameraHelper": "Show Camera Helper",
      "lbl-castShadows": "Cast Shadows"
    },
    "groundPlane": {
      "name": "Ground Plane",
      "description": "A flat ground plane that extends into the distance.",
      "lbl-color": "Color",
      "lbl-visible": "Visible",
      "info-visible": "Toggle the visibility of the ground plane. Setting to false will still allow shadows to be received, rather than setting the entity visibility."
    },
    "loopAnimation": {
      "title": "Loop Animation",
      "description": "Looped animation associated with your 3d model, loaded from a GLTF URL or file.",
      "lbl-loopAnimation": "Loop Animation",
      "lbl-timeScale": "Time Scale"
    },
    "variant": {
      "name": "Variant",
      "description": "Load different assets based on heuristics",
      "device": "Device",
      "device-mobile": "Mobile",
      "device-desktop": "Desktop",
      "device-xr": "XR",
      "heuristic": "Heuristic",
      "heuristic-distance": "Distance",
      "heuristic-sceneScale": "Scene Scale",
      "heuristic-manual": "Manual",
      "heuristic-device": "Device",
      "heuristic-budget": "Budget",
      "useDistance": "Use Distance",
      "textureSize": "Texture Size: ",
      "vertexCount": "Vertices: ",
      "preview": "Preview",
      "minDistance": "Minimum Distance",
      "maxDistance": "Maximum Distance",
      "src": "Source"
    },
    "map": {
      "description": "3D geospatial map of e.g. a city."
    },
    "shadow": {
      "name": "Shadows",
      "description": "Shadow properties for the model",
      "lbl-castShadow": "Cast Shadow",
      "lbl-receiveShadow": "Receive Shadow"
    },
    "model": {
      "title": "Model",
      "description": "A 3D model in your scene, loaded from a GLTF URL or file.",
      "lbl-usingGPUInstancingFlag": "Use GPU Instancing",
      "lbl-modelurl": "Model Url",
      "lbl-envmapUrl": "Environment Map Url",
      "lbl-exportType": "File Extension",
      "lbl-textureOverride": "Override Texture",
      "lbl-materialOverride": "Material Overrides",
      "error-url": "Error Loading From URL",
      "lbl-loopAnimation": "Loop Animation",
      "lbl-animationSpeed": "Animation Speed",
      "lbl-convertToVRM": "Force VRM",
      "lbl-isGPUInstancing": "Is Using GPU Instancing",
      "lbl-cameraOcclusion": "Occlude Camera",
      "lbl-matrixAutoUpdate": "MatrixAutoUpdate",
      "lbl-name": "Name",
      "lbl-url": "Model Url",
      "lbl-buy": "Buy Url",
      "lbl-learnMore": "Learn More Url",
      "lbl-htmlContent": "Html Content",
      "lbl-interactionText": "Interaction Text",
      "lbl-interactionType": "Interaction Type",
      "transform": {
        "compress": "Compress",
        "useDraco": "Use DRACO Mesh Compression",
        "useMeshopt": "Use Meshoptimizer",
        "useQuantization": "Use Mesh Quantization",
        "textureFormat": "Image Format",
        "modelFormat": "Model Format",
        "resourceUri": "Resource URI",
        "dst": "File Name",
        "resampleAnimations": "Resample Animations",
        "maxTextureSize": "Max Texture Size",
        "simplifyRatio": "Simplify Ratio",
        "simplifyErrorThreshold": "Simplify Error Threshold",
        "flatten": "Flatten Scene Graph",
        "join": "Join Meshes",
        "palette": "Generate Palette Textures",
        "flipY": "Flip Y",
        "linear": "Linear Color Space",
        "flipYTooltip": "If checked, the source images will be Y flipped before compression",
        "instance": "Instance Identical Meshes",
        "srgb": "Linear Color Space",
        "srgbTooltip": "If checked, the provided map is assumed to be in sRGB space",
        "textureCompressionType": "Texture Compression Type",
        "ktx2Quality": "Compression Quality",
        "weldVertices": "Weld Vertices",
        "weldThreshold": "Weld Threshold",
        "split": "Split Multi-Material Meshes",
        "combineMaterials": "Combine Duplicate Materials",
        "removeDuplicates": "Remove Duplicates",
        "pruneUnused": "Prune Unused",
        "reorder": "Reorder",
        "resourceOverrides": "Resource Overrides",
        "quality": "Quality",
        "qualityTooltip": "Sets the ETC1S encoder's quality level, which controls the file size vs. quality tradeoff",
        "mode": "Mode",
        "modeTooltip": "If checked, the encoder will output a UASTC texture, otherwise a ETC1S texture",
        "mipmaps": "Mipmaps",
        "mipmapsTooltip": "If checked, the encoder will generate mipmaps",
        "compressionLevel": "Compression Level",
        "compressionLevelTooltip": "The compression level parameter controls the encoder perf vs. file size tradeoff for ETC1S files. It does not directly control file size vs. quality (see Quality)",
        "uastcFlags": "UASTC Flags",
        "uastcFlagsTooltip": "Sets the UASTC encoding performance vs. quality tradeoff, and other lesser used UASTC encoder flags. This is a combination of flags",
        "normalMap": "Normal Map",
        "normalMapTooltip": "Tunes several codec parameters so compression works better on normal maps",
        "uastcZstandard": "UASTC Zstandard",
        "uastcZstandardTooltip": "Use UASTC Zstandard supercompression",
        "useMeshoptimizer": "Use Meshoptimizer",
        "maxCodebooks": "Max Codebooks"
      },
      "lods": {
        "label": "Level of Detail",
        "serialize": "Serialize",
        "generate": "Generate LODs"
      },
      "lbl-export": "Export Settings"
    },
    "materialAssignment": {
      "lbl-materialID": "Material",
      "error-materialID": "Error finding Material",
      "placeholder-materialID": "Select Material",
      "lbl-patternTarget": "Pattern Match",
      "lbl-pattern": "Pattern",
      "lbl-isRegex": "Regex"
    },
    "object3d": {
      "name": "Object3D",
      "description": "Scene Object Properties"
    },
    "interaction": {
      "type": "Interaction Type",
      "text": "Interaction Text",
      "distance": "Interaction Distance",
      "theme": "Interaction Theme",
      "name": "Interaction Name",
      "description": "Interaction Description",
      "images": "Interaction Images",
      "videos": "Interaction Videos",
      "urls": "Interaction Urls",
      "models": "Interaction Models"
    },
    "group": {
      "name": "Group",
      "description": "A group of multiple objects that can be moved or duplicated together.\nDrag and drop objects into the Group in the Hierarchy."
    },
    "hemisphere": {
      "name": "Hemisphere Light",
      "description": "A light which illuminates the scene from directly overhead.",
      "lbl-skyColor": "Sky Color",
      "lbl-groundColor": "Ground Color",
      "lbl-intensity": "Intensity"
    },
    "image": {
      "name": "Image",
      "description": "Dynamically loads an image.",
      "lbl-imgURL": "Image URL",
      "lbl-transparency": "Transparency Mode",
      "lbl-alphaCutoff": "Alpha Cutoff",
      "lbl-projection": "Projection",
      "lbl-side": "Side",
      "info-controls": "Toggle the visibility of the media controls.",
      "info-transparency": "How to apply transparency:",
      "info-opaque": "'opaque' = no transparency",
      "info-blend": "'blend' = use the images alpha channel",
      "info-mask": "'mask' = Use a specified cutoff value for on/off transparency (more performant)",
      "info-alphaCutoff": "Pixels with alpha values lower than this will be transparent",
      "error-url": "Invalid URL"
    },
    "screenshare": {
      "name": "Screenshare Target",
      "description": "Allows this object to be a target for screen-share projection."
    },
    "name": {
      "lbl-name": "Name"
    },
    "particle-system": {
      "name": "Particle System",
      "description": "Particle emitter to create particles.",
      "looping": "Looping",
      "duration": "Duration",
      "prewarm": "Prewarm",
      "emitter-shape": "Emitter Shape",
      "emission-bursts": "Emission Bursts",
      "shape-mesh": "Emitter Shape Mesh",
      "start-life": "Start Life",
      "start-size": "Start Size",
      "start-speed": "Start Speed",
      "start-rotation": "Start Rotation",
      "start-color": "Start Color",
      "emission-over-time": "Emission Over Time",
      "render-mode": "Render Mode",
      "texture": "Particle Texture",
      "u-tiles": "U Tiles",
      "v-tiles": "V Tiles",
      "start-tile-index": "Starting Tile Index",
      "mesh": "Particle Mesh",
      "blending": "Blending",
      "transparent": "Transparent",
      "world-space": "Use World Space",
      "burst": {
        "time": "Burst Time",
        "count": "Burst Count",
        "cycle": "Burst Cycle",
        "interval": "Burst Interval",
        "probability": "Burst Probability"
      }
    },
    "clouds": {
      "name": "Cloud",
      "description": "Sprite based cloud volume.",
      "lbl-image": "Sprite Image",
      "lbl-wroldScale": "World Scale",
      "lbl-dimensions": "Dimensions",
      "lbl-noiseZoom": "Noise Zoom",
      "lbl-noiseOffset": "Noise Offset",
      "lbl-spriteScale": "Sprite Scale",
      "lbl-fogColor": "Fog Color",
      "lbl-fogRange": "Fog Range",
      "error-url": "Error Loading From URL"
    },
    "ocean": {
      "name": "Ocean",
      "description": "Ocean surface with waves and foam",
      "lbl-normalMap": "Normal Map",
      "lbl-distortionMap": "Distortion Map",
      "lbl-envMap": "Environment Map",
      "lbl-color": "Color",
      "lbl-shallowWaterColor": "Shallow Water Color",
      "lbl-shallowToDeepDistance": "Shallow to Deep Distance",
      "lbl-opacityFadeDistance": "Opacity Fade Distance",
      "lbl-opacityRange": "Opacity Range",
      "lbl-shininess": "Shininess",
      "lbl-reflectivity": "Reflectivity",
      "lbl-foamColor": "Foam Color",
      "lbl-foamSpeed": "Foam Speed",
      "lbl-foamTiling": "Foam Tiling",
      "lbl-bigWaveTiling": "Big Wave Tiling",
      "lbl-bigWaveSpeed": "Big Wave Speed",
      "lbl-bigWaveHeight": "Big Wave Height",
      "lbl-waveSpeed": "Wave Speed",
      "lbl-waveScale": "Wave Scale",
      "lbl-waveTiling": "Wave Tiling",
      "lbl-waveDistortionSpeed": "Wave Distortion Speed",
      "lbl-waveDistortionTiling": "Wave Distortion Tiling",
      "error-url": "Error Loading From URL"
    },
    "water": {
      "name": "Water",
      "description": "Small water surface"
    },
    "interior": {
      "name": "Interior",
      "description": "A surface with mapped cube texture to emulate interior environments",
      "lbl-cubeMap": "Cube Map texture",
      "lbl-tiling": "Tiling amount",
      "lbl-size": "Surface size",
      "error-url": "Error Loading From URL"
    },
    "pointLight": {
      "description": "A light which emits in all directions from a single point.",
      "lbl-color": "Color",
      "lbl-intensity": "Intensity",
      "lbl-range": "Range",
      "lbl-decay": "Decay"
    },
    "instancing": {
      "name": "Instancing",
      "description": "Generates instanced geometry according to input",
      "count": "Instance Count",
      "lbl-surface": "Target Surface",
      "error-surface": "Error occurred finding target surface",
      "placeholder-surface": "No Target Selected",
      "lbl-mode": "Instancing Mode",
      "lbl-load": "Stage",
      "lbl-unload": "Unstage",
      "lbl-reload": "Restage",
      "lbl-options": "Options",
      "samplingMode": "Sampling Mode",
      "sampling": {
        "properties": "Sampling Properties",
        "heightMap": "Height Map",
        "heightMapStrength": "Height Map Strength",
        "densityMap": "Density Map",
        "densityMapStrength": "Density Map Strength",
        "root": "Root Node"
      },
      "grass": {
        "properties": "Grass Properties",
        "bladeHeight": "Blade Height",
        "bladeWidth": "Blade Width",
        "joints": "Blade Joint Count",
        "alphaMap": "Alpha Map",
        "texture": "Grass Texture",
        "ambientStrength": "Ambient Strength",
        "diffuseStrength": "Diffuse Strength",
        "shininess": "Shininess",
        "sunColor": "Sun Color"
      },
      "mesh": {
        "properties": "Mesh Instancing Properties",
        "instancedMesh": "Instanced Mesh",
        "error-instancedMesh": "Error loading instanced mesh",
        "placeholder-instancedMesh": "Select Mesh to Instance"
      }
    },
    "cameraSettings": {
      "name": "Camera",
      "description": "Change the camera settings for this scene."
    },
    "postprocessing": {
      "name": "Post Processing",
      "enabled": "Enabled",
      "description": "For applying Post Processing effects to you scene."
    },
    "mediaSettings": {
      "name": "Media Settings",
      "description": "Customise the scene media settings",
      "lbl-audioSettings": "Use Positional Audio",
      "lbl-avatarDistanceModel": "Avatar Distance Model",
      "lbl-avatarRolloffFactor": "Avatar Rolloff Factor",
      "lbl-avatarRefDistance": "Avatar Ref Distance",
      "lbl-avatarMaxDistance": "Avatar Max Distance",
      "lbl-mediaVolume": "Media Volume",
      "lbl-mediaDistanceModel": "Media Distance Model",
      "lbl-immersiveMedia": "Use Immersive Media",
      "lbl-mediaRolloffFactor": "Media Rolloff Factor",
      "lbl-mediaRefDistance": "Media Ref Distance",
      "lbl-mediaMaxDistance": "Media Max Distance",
      "lbl-mediaConeInnerAngle": "Media Cone Inner Angle",
      "lbl-mediaConeOuterAngle": "Media Cone Outer Angle",
      "lbl-mediaConeOuterGain": "Media Cone Outer Gain",
      "info-avatarDistanceModel": "The algorithim used to calculate audio rolloff.",
      "info-avatarRolloffFactor": "A double value describing how quickly the volume is reduced as the source moves away from the listener. 0 to 1",
      "info-avatarRolloffFactorInifinity": "A double value describing how quickly the volume is reduced as the source moves away from the listener. 0 to Infinity",
      "info-avatarRefDistance": "A double value representing the reference distance for reducing volume as the audio source moves further from the listener.",
      "info-avatarMaxDistance": "A double value representing the maximum distance between the audio source and the listener, after which the volume is not reduced any further.",
      "info-mediaDistanceModel": "The algorithim used to calculate audio rolloff.",
      "info-immersiveMedia": "Enable immersive media for non-immersive platforms.",
      "info-mediaRolloffFactor": "A double value describing how quickly the volume is reduced as the source moves away from the listener. 0 to 1",
      "info-mediaRolloffFactorInfinity": "A double value describing how quickly the volume is reduced as the source moves away from the listener. 0 to Infinity",
      "info-mediaRefDistance": "A double value representing the reference distance for reducing volume as the audio source moves further from the listener.",
      "info-mediaMaxDistance": "A double value representing the maximum distance between the audio source and the listener, after which the volume is not reduced any further.",
      "info-mediaConeInnerAngle": "A double value describing the angle, in degrees, of a cone inside of which there will be no volume reduction.",
      "info-mediaConeOuterAngle": "A double value describing the angle, in degrees, of a cone outside of which the volume will be reduced by a constant value, defined by the coneOuterGain attribute.",
      "info-mediaConeOuterGain": "A double value describing the amount of volume reduction outside the cone defined by the coneOuterAngle attribute. Its default value is 0, meaning that no sound can be heard."
    },
    "audioAnalysis": {
      "name": "Audio Analysis",
      "lbl-bassEnabled": "Bass Enabled",
      "lbl-trebleEnabled": "Treble Enabled",
      "lbl-midEnabled": "Mid Enabled",
      "lbl-bassMultiplier": "Bass Multiplier",
      "lbl-trebleMultiplier": "Treble Multiplier",
      "lbl-midMultiplier": "Mid Multiplier"
    },
    "renderSettings": {
      "name": "Render Settings",
      "description": "Customise the scene renderer settings",
      "lbl-bgcolor": "Background Color",
      "lbl-lods": "LODs",
      "info-lods": "Sets the distances at which levels of detail change.",
      "lbl-rendererSettings": "Override Renderer Settings",
      "lbl-usePostProcessing": "Use Post Processing",
      "info-usePostProcessing": "Enables post processing",
      "lbl-useShadows": "Use Shadows",
      "info-useShadows": "Enables shadows",
      "lbl-primaryLight": "Primary Light",
      "info-primaryLight": "Set the primary light for the scene",
      "lbl-csm": "Cascading Shadow Maps",
      "info-csm": "Enables cascading shadow maps.",
      "lbl-csm-cascades": "Cascades",
      "info-csm-cascades": "Smaller the size of the scene. More efficient to have less cascades.",
      "lbl-toneMapping": "Tone Mapping",
      "info-toneMapping": "Enables tone mapping on the scene renderer. Has no effect when a post processing is enabled.",
      "lbl-toneMappingExposure": "Tone Mapping Exposure",
      "info-toneMappingExposure": "Specifies the tone mapping exposure on the scene renderer. Has no effect when a post processing is enabled.",
      "lbl-shadowMapType": "Shadow Map Type",
      "info-shadowMapType": "Type of shadow map"
    },
    "sceneSettings": {
      "name": "Scene Settings",
      "description": "Customise the scene settings",
      "lbl-thumbnail": "Thumbnail",
      "info-thumbnail": "Change the thumbnail",
      "generate": "Generate",
      "save": "Save",
      "lbl-loading": "Loading Screen",
      "info-loading": "Change the loading screen",
      "lbl-colors": "Colors",
      "lbl-killHeight": "Kill Height"
    },
    "scene": {
      "name": "Scene",
      "description": "The root object of the scene.",
      "error-url": "Error Loading From URL"
    },
    "sceneCamera": {
      "name": "Scene Preview Camera",
      "description": "The camera used to generate the thumbnail for your scene and the starting position for the preview camera.",
      "lbl-setFromViewPort": "Set From Viewport"
    },
    "skybox": {
      "name": "Skybox",
      "description": "",
      "lbl-timeOfDay": "Time of Day",
      "lbl-color": "Color",
      "lbl-latitude": "Latitude",
      "lbl-luminance": "Luminance",
      "lbl-scattering": "Scattering Amount",
      "lbl-scatteringDistance": "Scattering Distance",
      "lbl-horizonStart": "Horizon Start",
      "lbl-horizonEnd": "Horizon End",
      "lbl-texture": "Texture",
      "lbl-skyType": "Sky Type",
      "error-url": "Error Loading From URL"
    },
    "spawnPoint": {
      "name": "Spawn Point",
      "description": "A point where people will appear when they enter your scene.\nThe icon in the Viewport represents the actual size of an avatar."
    },
    "linkComp": {
      "title": "link Component",
      "lbl-url": "Link URL",
      "lbl-navigateScene": "Scene navigation",
      "lbl-locaiton": "Location Name",
      "description": "Adds an interactable that opens links or navigates scene"
    },
    "spotLight": {
      "description": "A light which emits along a direction, illuminating objects within a cone.",
      "lbl-color": "Color",
      "lbl-intensity": "Intensity",
      "lbl-penumbra": "Penumbra",
      "lbl-angle": "Angle",
      "lbl-range": "Range",
      "lbl-decay": "Decay"
    },
    "transform": {
      "title": "Transform",
      "lbl-position": "Position",
      "lbl-rotation": "Rotation",
      "lbl-scale": "Scale",
      "lbl-useGlobalTransform": "Use Global Transform"
    },
    "triggerVolume": {
      "description": "Sets a property on the target object on enter and leave.",
      "lbl-target": "Object",
      "lbl-onenter": "On Enter",
      "lbl-onexit": "On Exit",
      "lbl-showHelper": "Show Helper Mesh",
      "ph-errorNode": "Error missing node.",
      "ph-selectNode": "Select node..."
    },
    "video": {
      "name": "Video",
      "lbl-media": "Media Source",
      "lbl-size": "Canvas Size",
      "lbl-size-info": "The dimensions of the surface on which the video will be presented",
      "lbl-fit": "Video Fit",
      "lbl-fit-info": "How the video should be stretched within the given canvas size",
      "lbl-media-info": "An entity w/ a media component that should be sourced for display",
      "description": "Display a video",
      "lbl-projection": "Projection"
    },
    "volumetric": {
      "name": "Volumetric",
      "description": "Dynamically loads a volumetric video.",
      "lbl-useLoadingEffect": "Use Loading Effect"
    },
    "spline": {
      "name": "Spline",
      "description": "Create and customize curves.",
      "lbl-addNode": "Add node to curve"
    },
    "splinetrack": {
      "name": "Spline Track",
      "description": "Have an entity follow a Spline",
      "lbl-spline": "Source Spline",
      "lbl-velocity": "Velocity",
      "lbl-enableRotation": "Enable Rotation",
      "lbl-lockXZ": "Lock To XZ Plane",
      "lbl-loop": "Loop"
    },
    "systemnode": {
      "description": "Attach script.",
      "lbl-filePath": "Url",
      "lbl-insertUUID": "Reference System",
      "lbl-insertOrder": "Insertion Order",
      "lbl-enableClient": "Client",
      "lbl-enableServer": "Server",
      "lbl-args": "Args",
      "error-url": "Error Loading Script From URL"
    },
    "primitiveGeometry": {
      "name": "Primitive Geometry",
      "description": "3D models of Basic Geometry shapes",
      "lbl-geometryType": "Geometry Type",
      "lbl-box": "Box",
      "lbl-sphere": "Sphere",
      "lbl-cylinder": "Cylinder",
      "lbl-capsule": "Capsule",
      "lbl-plane": "Plane",
      "lbl-circle": "Circle",
      "lbl-ring": "Ring",
      "lbl-torus": "Torus",
      "lbl-polyhedron": "Polyhedron",
      "lbl-torusknot": "Torus Knot"
    },
    "portal": {
      "lbl-portal": "Linked Portal",
      "lbl-redirect": "Use Page Redirect",
      "description": "A Portal to teleport players to specified location",
      "lbl-locationName": "Location",
      "lbl-modelUrl": "Model URL",
      "lbl-displayText": "Display Text",
      "lbl-effectType": "Loading Effect",
      "lbl-previewType": "Preview Type",
      "lbl-previewImageURL": "Preview Image URL",
      "lbl-savedImageURL": "Saved Image",
      "lbl-generateImage": "Generate Image",
      "lbl-saveImage": "Save Image",
      "lbl-spawnPosition": "Spawn Position",
      "lbl-spawnRotation": "Spawn Rotation",
      "lbl-triggerPosition": "Trigger Position",
      "lbl-triggerRotation": "Trigger Rotation",
      "lbl-triggerScale": "Trigger Scale"
    },
    "fog": {
      "name": "Fog",
      "description": "A universal fog",
      "lbl-fogType": "Fog Type",
      "lbl-fogColor": "Fog Color",
      "lbl-fogHeight": "Fog Height",
      "lbl-fogTimeScale": "Fog Time Scale",
      "lbl-forNearDistance": "Fog Near Distance",
      "lbl-fogFarDistance": "Fog Far Distance",
      "lbl-fogDensity": "Fog Density"
    },
    "xr": {
      "name": "XR Settings"
    },
    "mountPoint": {
      "name": "Mount point",
      "description": "An object with a pose to define interactable behaviors.",
      "lbl-type": "Type",
      "lbl-dismount": "Dismount point, offsets this transform"
    },
    "text": {
      "textGroup": "Text",
      "textOpacity": "opacity",
      "textWidth": "width",
      "textIndent": "indent",
      "textAlign": "align",
      "textWrap": "wrap",
      "textAnchor": "anchor",
      "textDepthOffset": "depthOffset",
      "textCurveRadius": "curveRadius",
      "letterSpacing": "letterSpacing",
      "lineHeightGroup": "lineHeight",
      "lineHeight": "height",
      "textDirection": "direction",
      "fontGroup": "Font",
      "fontFamily": "family",
      "fontSize": "size",
      "fontColor": "color",
      "fontMaterial": "material",
      "outlineGroup": "Outline",
      "outlineColor": "color",
      "outlineOpacity": "opacity",
      "outlineWidth": "width",
      "outlineBlur": "blur",
      "outlineOffset": "offset",
      "strokeGroup": "Stroke",
      "strokeColor": "color",
      "strokeOpacity": "opacity",
      "strokeWidth": "width",
      "advancedActive": "Show Advanced",
      "advancedGroup": "Advanced",
      "clippingActive": "clip.active",
      "clippingMin": "clip.min",
      "clippingMax": "clip.max",
      "glyphResolution": "glyph.resolution",
      "glyphDetail": "glyph.detail",
      "gpuAccelerated": "GPU Accelerated"
    }
  },
  "projects": {
    "createProject": {
      "header": "New Project",
      "backLink": "Back to projects",
      "featured": "Featured",
      "all": "All",
      "newProject": "New Empty Project",
      "ph-search": "Search scenes..."
    },
    "grid": {
      "loading": "Loading..."
    },
    "page": {
      "header": "Welcome",
      "headerMsg": "If you're new here we recommend going through the tutorial. Otherwise, jump right in and create a project from scratch or from one of our templates.",
      "lbl-startTutorial": "Start Tutorial",
      "projects": "Projects",
      "lbl-newProject": "New Project"
    }
  },
  "visualScript":{
    "panel": {
      "title": "Visual Script",
      "addVisualScript" : "Add Visual Script"
    
    },
    "picker":{
      "title" : "Add Node"
    },
    "modal": {
      "clear": {  
        "title":"Clear Visual Script",
        "confirm": "Are you sure?"
      },
      "help": {
        "title":"Help",
        "addNodeHelp":" Right click anywhere to add a new node.",
        "addConnectionHelp":"Drag from the output of one node to the input of another to create a connection or into empty space to add a new node and connect it",
        "deleteNodeHelp":"Left click to select individual or use Shift+Left click to box select nodes or connections, backspace to delete selected nodes or connections."
      },
      "load": {
        "title":"Load Visual Script",
        "examples":  "Select an example"
      },
      "save":"Save Visual Script",
      "buttons": {
        "clear": "Clear",
        "cancel": "Cancel",
        "load": "Load",
        "close": "Close",
        "copy": {
          "done": "Copied!",
          "begin": "Copy"
        }
      }
    },
    "sidePanel":{
      "title": "Graph Utilities",
      "node":{
        "name": "Nodes",
        "description": "Individual logic units connected together to create a graph"
        },
      "template":{
        "name": "Templates",
        "description": "Reusable graphs that can be added to other graphs."
        },
      "variables":{
        "name": "Variables",
        "description": "Variables that can be used in the graph.",
        "add": "Add Variable"
        }
      },
    "editorPanel":{
      "makeTemplate": "Make into template"
    }
  },
  "layout": {
    "assetGrid": {
      "loading": "Loading...",
      "copyURL": "Copy URL",
      "openInNewTab": "Open URL in New Tab",
      "deleteAsset": "Delete Asset",
      "components": "Components",
      "components-search": "Search Components ...",
      "component-detail": {
        "gltf-model": "Creates objects in the hierarchy. Drag a model from the assets folder into the URL box or drag assets directly from project files into the hierarchy.",
        "volumetric": "Import volumetric files. Accepts DRCS, UVOL, or Manifest Files. Links to cloud hosting.",
        "video": "Imports a 2D plane that accepts .mp4, .mkv, .avi",
        "variant": "Add model variant for level of detail",
        "audio": "Import audio clips, .mp3, .flac, .ogg, .wav, .m4a",
        "image": "Imports an image into the scene",
        "ground-plane": "Create collision ground plane.",
        "group": "Collection of models or assets.",
        "collider": "Creates a collision ball, cuboid, capsule, or cylinder to be manually placement.",
        "spawn-point": "A point where people will appear when they enter your scene.",
        "portal": "A portal to teleport a player to a port in a different location.",
        "ambient-light": "A combination of direct and indirect light, provides general lighting to all assets.",
        "point-light": "A light which emits in all directions from a single point.",
        "spot-light": "Creates a light that shines in a specific direction.",
        "directional-light": "Creates a light that emits evenly in a single direction.",
        "hemisphere-light": "A light which illuminates the scene from directly overhead.",
        "particle-system": "Creates a particle emitter.",
        "system": "Inserts code into the scene by creating a new Entity Component System based on the provided .ts file",
        "visual-script": "Customizes state and behavior of entities through a visual node connections.",
        "envmapbake": "Add Env Mapbake to your scene.",
        "scene-preview-camera": "A preview camera which generates a scene thumbnail and the starting position.",
        "skybox": "Sets the area outside your map (skybox) with a specific sky type.",
        "spline-track": "Creates a spline track.",
        "spline": "Create and customize curves.",
        "envmap": "Add environment map to your scene",
        "postprocessing": "Add postprocessing effects to your scene",
        "primitive-geometry": "Add basic Geometry to the scene",
        "link": "Add clickable Link to entity to route to different webpage",
        "dynamic-load": "Load entities dynamically"
      },
      "placeObject": "Place Object",
      "placeObjectAtOrigin": "Place Object at Origin"
    },
    "filebrowser": {
      "tab-name": "Project Files",
      "addNewFolder": "Add New Folder",
      "cutAsset": "Cut",
      "copyAsset": "Copy",
      "pasteAsset": "Paste",
      "renameAsset": "Rename",
      "viewAssetProperties": "View Properties",
      "refresh": "Refresh",
      "back": "Back",
      "loadingFiles": "Loading files",
      "compress": "Compress",
      "convert": "Convert",
      "downloadProject": "Download Project",
      "uploadAsset": "Upload Asset",
      "search-placeholder": "Search files and folders ...",
      "fileProperties": {
        "name": "Name:",
        "type": "Type:",
        "size": "Size:",
        "url": "URL:",
        "attribution": "Attribution:",
        "licensing": "Licensing:",
        "tag": "Tag:",
        "addTag": "Add Tag",
        "save-changes": "Save Changes"
      },
      "view-mode": {
        "icons": "View: Icons",
        "list": "View: List",
        "settings": {
          "name": "View Options",
          "iconSize": "Icon Size",
          "select-listColumns": "Select List Columns",
          "fontSize": "Font Size"
        }
      },
      "table-list": {
        "headers": {
          "name": "Name",
          "type": "Type",
          "dateModified": "Date Modified",
          "size": "Size"
        }
      }
    },
    "scene-assets": {
      "no-category": "No category selected",
      "search-placeholder": "Search for an asset ...",
<<<<<<< HEAD
      "preview" : "Preview",
      "info-drag-drop": "Drag and Drop these items into the scene"
=======
      "preview": "Preview"
>>>>>>> e459f92e
    }
  },
  "hierarchy": {
    "lbl": "Hierarchy",
    "info": "The scene Hierarchy contains all element currently in your scene (assets, lighting, items from the tool menu, etc).",
    "lbl-rename": "Rename",
    "lbl-duplicate": "Duplicate",
    "lbl-group": "Group",
    "lbl-copy": "Copy",
    "lbl-paste": "Paste",
    "lbl-delete": "Delete",
    "lbl-expandAll": "Expand All",
    "lbl-collapseAll": "Collapse All",
    "lbl-explode": "Explode Objects",
    "lbl-addEntity": "Add Entity",
    "issues": "Issues",
    "copy-paste": {
      "no-hierarchy-nodes": "No hierarchy nodes found"
    }
  },
  "materialLibrary": {
    "lbl": "Material Library",
    "info": "Location of an assets materials and where you can select and edit them."
  },
  "dnd": {
    "nodes": "{{count}} Nodes Selected",
    "models": "{{count}} Models Selected",
    "images": "{{count}} Images Selected",
    "videos": "{{count}} Videos Selected",
    "audio": "{{count}} Audio Sources Selected"
  },
  "dialog": {
    "title": "Editor",
    "lbl-confirm": "Ok",
    "lbl-cancel": "Cancel",
    "sure-confirm": "Are you sure?",
    "exportProject": {
      "title": "Export Project",
      "lbl-confirm": "Export Project",
      "lbl-combineMesh": "Combine Meshes",
      "lbl-removeUnused": "Remove Unused Objects"
    },
    "performance": {
      "title": "Performance Check",
      "lbl-confirm": "Publish Scene",
      "learnMore": "Learn More",
      "lbl-polycount": "Polygon Count",
      "lbl-material": "Materials",
      "lbl-texture": "Textures",
      "lbl-lights": "Lights",
      "lbl-fileSize": "File Size",
      "info-polycount": "We recommend your scene use no more than 50,000 triangles for mobile devices.",
      "info-material": "We recommend using no more than 25 unique materials in your scene to reduce draw calls on mobile devices.",
      "info-texture": "We recommend your textures use no more than 256MB of video RAM for mobile devices. We also recommend against using textures larger than 2048 x 2048.",
      "info-lights": "While dynamic lights are not enabled on mobile devices, we recommend using no more than 3 lights in your scene (excluding ambient and hemisphere lights) for your scene to run on low end PCs.",
      "info-fileSize": "We recommend a final file size of no more than 16MB for low bandwidth connections. Reducing the file size will reduce the time it takes to download your scene.",
      "txt-polycount": "{{count}} Triangles",
      "txt-material": "{{count}} Materials",
      "txt-ram": "~{{count}} Video RAM",
      "txt-texture": "{{count}} Large Textures",
      "txt-lights": "{{count}} Lights"
    },
    "progress": {
      "title": "Loading...",
      "msg": "Loading...",
      "lbl-cancel": "Cancel"
    },
    "publish": {
      "title": "Publish Scene",
      "lbl-confirm": "Save and Publish",
      "lbl-name": "Scene Name",
      "info-name": "Name must be between 4 and 64 characters and cannot contain underscores"
    },
    "published": {
      "title": "Scene Published",
      "header": "Your scene has been published.",
      "lbl-view": "View Your Scene"
    },
    "saveScene": {
      "title": "Save",
      "lbl-thumbnail": "Generate thumbnail & envmap",
      "lbl-confirm": "Save Scene"
    },
    "saveNewScene": {
      "title": "Save As",
      "lbl-name": "Scene Name",
      "info-name": "Name must be between 4 and 64 characters and cannot contain underscores",
      "lbl-confirm": "Save Scene"
    },
    "support": {
      "title": "Support",
      "header": "Need to report a problem?",
      "msg": "You can file a <1>GitHub Issue</1> or e-mail us for support at <3>{{mail}}</3>",
      "discord": "You can also find us on <1>Discord</1>"
    },
    "delete": {
      "confirm-content": "Do you want to delete {{content}}?",
      "not-allowed-local-dev": "To prevent accidental loss of data, projects cannot be deleted from this menu in a local dev environment. Use the file system instead."
    },
    "file": "file",
    "folder": "folder"
  },
  "sources": {
    "bingImage": {
      "name": "Bing Images",
      "search": "Search by Bing"
    },
    "bingVideo": {
      "name": "Bing Videos",
      "search": "Search by Bing"
    },
    "element": {
      "name": "Elements"
    },
    "myAssets": {
      "name": "My Assets"
    },
    "googlePoly": {
      "name": "Google Poly",
      "search": "Search by Google"
    },
    "tenor": {
      "name": "Tenor GIFs",
      "search": "Search by Tenor",
      "ph-search": "Search GIFs..."
    },
    "sketchfab": {
      "name": "Sketchfab",
      "search": "Search by Sketchfab"
    }
  },
  "asset": {
    "dropZone": {
      "title": "Upload Asset"
    },
    "imageSourcePanel": {
      "ph-search": "Search images..."
    },
    "videoSourcePanel": {
      "ph-search": "Search videos..."
    },
    "assetSourcePanel": {
      "ph-search": "Search assets..."
    },
    "modelSourcePanel": {
      "ph-search": "Search models..."
    },
    "useUpload": {
      "multipleFileError": "Input does not accept multiple files.",
      "mineTypeError": "\"{{name}}\" does not match the following mime types or extensions: {{types}}",
      "progressMsg": "Uploading files {{uploaded}} of {{total}}: {{percentage}}%",
      "uploadError": "Upload Error",
      "uploadErrorMsg": "Error uploading file: {{message}}",
      "uploadErrorDefaultMsg": "There was an unknown error"
    }
  },
  "openLink": {
    "description": "Please click the Open to navigate to the link.",
    "lbl-open": "Open"
  },
  "interactableModel": {
    "lbl-buy": "Buy",
    "lbl-learnMore": "Learn More"
  },
  "corsProxyButton": {
    "tooltip": "Use Cors Proxy Server"
  },
  "tabs": {
    "scene-assets": "Assets",
    "project-assets": "Project Assets"
  }
}<|MERGE_RESOLUTION|>--- conflicted
+++ resolved
@@ -1088,12 +1088,8 @@
     "scene-assets": {
       "no-category": "No category selected",
       "search-placeholder": "Search for an asset ...",
-<<<<<<< HEAD
       "preview" : "Preview",
       "info-drag-drop": "Drag and Drop these items into the scene"
-=======
-      "preview": "Preview"
->>>>>>> e459f92e
     }
   },
   "hierarchy": {
