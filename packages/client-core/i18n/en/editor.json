{
  "loading": "Loading Project",
  "loadingError": "Error loading project",
  "loadingErrorMsg": "There was an error when loading the project.",
  "selectSceneMsg": "Select a Scene in the Project to Start",
  "error": "Error",
  "errorMsg": "There was an unknown error.",
  "generateScreenshot": "Generating Project Screenshot",
  "newScene": "Create Scene",
  "saving": "Saving Project",
  "savingError": "Error Saving Project",
  "savingErrorMsg": "There was an error when saving the project.",
  "savingSceneErrorMsg": "Scene is not loaded properly. Try reloading the scene.",
  "duplicating": "Duplicating Project",
  "exporting": "Exporting Project",
  "exportingError": "Error Exporting Project",
  "exportingErrorMsg": "There was an error when exporting the project.",
  "importLegacy": "Import Legacy World",
  "importLegacyMsg": "Warning! This will overwrite your existing scene! Are you sure you wish to continue?",
  "publishingError": "Error Publishing Project",
  "publishingErrorMsg": "There was an unknown error.",
  "publishingScene": "Publishing Scene",
  "publishingSceneMsg": "Publishing scene...",
  "uploadingThumbnailMsg": "Uploading thumbnail...",
  "uploadingSceneMsg": "Uploading scene: {{percentage}}%",
  "envMapError": "Error loading cubemap images {{files}}",
  "lbl-return": "Return",
  "loadingScenes": "Loading Scenes",
  "menubar": {
    "newScene": "New Scene",
    "saveScene": "Save Scene",
    "saveAs": "Save As",
    "importAsset": "Import Asset",
    "exportGLB": "Export as binary glTF (.glb) ...",
    "importScene": "Import scene",
    "exportScene": "Export scene",
    "quit": "Quit"
  },
  "errors": {
    "fileTypeNotSupported": "Unsupported file type for file: \"{{name}}\". File must be an image, video, or glb model.",
    "addObject": "addObject: before object not found",
    "removeObject": "removeObject: node not found. This is due to removing a node that is no longer in the scene.",
    "noParent": "{{node}} \"{{name}}\" has no parent. Reparent only works on objects that are currently in the scene.",
    "undefinedParent": "editor.reparent: newParent is undefined",
    "notAuthenticated": "Not authenticated",
    "fetchingProjectError": "Error fetching projects: {{error}}",
    "fetchingRouteError": "Error fetching routes: {{error}}",
    "unknownError": "Unknown error",
    "resolveURL": "Error resolving url \"{{url}}\":\n",
    "mediaSearchAborted": "Media search aborted",
    "methodNotImplemented": "Method not implemented.",
    "saveProjectAborted": "Save scene aborted",
    "unsavedChanges": "Unsaved Changes",
    "unsavedChangesMsg": "The scene has been modified. Please save your changes.",
    "projectCreationFail": "Project creation failed. {{reason}}",
    "projectDeletionFail": "Project deletion failed. {{reason}}",
    "savingProjectFail": "Saving Project failed. {{reason}}",
    "sceneTooLarge": "Scene is too large ({{size}} MB) to publish. Maximum size is {{maxSize}} MB.",
    "sceneCreationFail": "Scene creation failed. {{reason}}",
    "uploadAborted": "Upload aborted",
    "uploadFailed": "Upload failed {{reason}}",
    "assetDeletionFail": "Asset deletion failed. {{reason}}",
    "projectAssetDeletionFail": "Project Asset deletion failed. {{reason}}",
    "networkError": "Network Error: {{status}}. {{text}}",
    "unknownStatus": "Unknown Status",
    "CORS": "Possibly a CORS error",
    "urlFetchError": "Failed to fetch \"{{url}}\""
  },
  "viewport": {
    "title": "Viewport",
    "command": {
      "movecamera": "Move Camera",
      "flyFast": "Fly faster",
      "orbit": "Orbit / Select",
      "pan": "Pan",
      "fly": "Fly",
      "focus": "Focus",
      "rotateLeft": "Rotate Left",
      "rotateRight": "Rotate Right",
      "cancelPlacement": "Cancel Placement",
      "placeDuplicate": "Place Duplicate",
      "deselectAll": "Deselect All"
    },
    "state": {
      "header": "Stats",
      "memory": "Memory",
      "geometries": "Geometries",
      "textures": "Textures",
      "render": "Render",
      "FPS": "FPS",
      "frameTime": "Frame Time",
      "calls": "Calls",
      "triangles": "Triangles",
      "points": "Points",
      "lines": "Lines"
    }
  },
  "toolbar": {
    "lbl-publish": "Publish",
    "lbl-published": "Published",
    "gizmo": {
      "description": "Transform Gizmo",
      "translate": "[T] Translate",
      "rotate": "[R] Rotate",
      "scale": "[Y] Scale",
      "combined": "[U] Combined Transform"
    },
    "transformSpace": {
      "description": "Sets your transform control to be oriented to the object(selection) or world",
      "lbl-world": "World",
      "info-world": "World space relates to the entire scene’s orientation",
      "lbl-selection": "Object",
      "info-selection": "Object Space (your selection) relates to transforms made to a specific object in relationship to the world space",
      "lbl-toggleTransformSpace": "[Z] Toggle Transform Space"
    },
    "transformPivot": {
      "toggleTransformPivot": "[X] Toggle Transform Pivot",
      "lbl-selection": "Selection",
      "info-selection": "The center pivot of the final asset you selected in the sequence.",
      "lbl-center": "Center",
      "info-center": "A pivot that sits at an equal distance between all selections.",
      "lbl-bottom": "Bottom",
      "info-bottom": "A pivot that sits equally between all selections and at the bottom of your final selection in the sequence.",
      "lbl-origin": "Origin",
      "info-origin": "Sets pivot mode to the world origin (0,0,0)"
    },
    "transformSnapTool": {
      "toggleBBoxSnap": "[B] Toggle Bounding Box Snap",
      "toggleSnapMode": "[C] Toggle Grid Snap",
      "info-translate": "Translate objects by a unit of measurement.",
      "info-rotate": "Rotate objects by a specific degrees."
    },
    "command": {
      "translate": "Translate",
      "rotate": "Rotate",
      "scale": "Scale",
      "toggleSpace": "Toggle Transform Space",
      "togglePivot": "Toggle Transform Pivot",
      "toggleSnapMode": "Toggle Snap Mode",
      "toggleGrid": "Toggle Grid Visibility",
      "increaseGridSize": "Increase Grid Size",
      "descreaseGridSize": "Decrease Grid Size",
      "lbl-stopPreview": "Stop Previewing Scene",
      "info-stopPreview": "Remove your avatar from scene",
      "lbl-playPreview": "Preview Scene",
      "info-playPreview": "Spawns you into the scene"
    },
    "instance": {
      "none": "None",
      "users": "Users",
      "user": "User"
    },
    "render-settings": {
      "lbl": "Render Settings",
      "info": "How you view materials in the Engine",
      "lbl-usePostProcessing": "Use Post Processing",
      "info-usePostProcessing": "Enables post processing",
      "lbl-shadowMapResolution": "Shadow Map Resolution",
      "info-shadowMapResolution": "Set shadowmap resolution",
      "lbl-renderMode": "Render Mode",
      "info-renderMode": "Choose render mode"
    },
    "grid": {
      "info-toggleGridVisibility": "Toggle Grid Visibility",
      "info-gridSpacing": "Set grid spacing meters",
      "info-incrementHeight": "Increment Grid Height",
      "info-decrementHeight": "Decrement Grid Height"
    },
    "stats": {
      "lbl": "Toggle Stats",
      "info": "Show stats about the scene and gives you a clue as to how optimized your scene is."
    },
    "helpersToggle": {
      "lbl-helpers": "Toggle Helpers",
      "info-helpers": "View hidden information about your scene, ie: colliders",
      "lbl-nodeHelpers": "Toggle Node Helpers",
      "info-nodeHelpers": "Helper geometry that helps components have visibility in the scene when inactive."
    },
    "sceneScreenshot": {
      "lbl": "Screenshot",
      "info": "Takes a screenshot of your scene at the current view."
    },
    "publishLocation": {
      "title": "Publish",
      "lbl": "Publish Location",
      "info": "Publish location for the selected scene."
    }
  },
  "properties": {
    "title": "Properties",
    "info": "Propeties let you access and edit detailed information about objects in the scene.",
    "lbl-visible": "Visible",
    "lbl-preventBake": "Prevent Bake",
    "lbl-dynamicLoad": "Load Children Dynamically",
    "lbl-dynamicLoadDistance": "Distance",
    "lbl-addComponent": "Add Component",
    "multipleNodeSelected": "Multiple Nodes of different types selected",
    "noNodeSelected": "No node selected",
    "ambientLight": {
      "name": "Ambient Light",
      "description": "A light which illuminates all objects in your scene.",
      "lbl-intensity": "Intensity",
      "lbl-color": "Color"
    },
    "envmap": {
      "name": "Environment Map",
      "description": "environment map properties"
    },
    "prefab": {
      "name": "Prefab",
      "description": "A grouping of scene components which can be dynamically loaded and unloaded",
      "lbl-options": "Options",
      "lbl-prefabPath": "Prefab Path",
      "lbl-prefabName": "Export Name",
      "lbl-exportOptions": "Export Options",
      "lbl-export": "Export Prefab",
      "lbl-load": "Load Into Scene",
      "lbl-loadOptions": "Load Options",
      "lbl-unload": "Unload",
      "lbl-reload": "Reload"
    },
    "persistent-anchor": {
      "name": "Persistent Anchor",
      "description": "Anchors this entity to a real life reference",
      "lbl-name": "Anchor Name"
    },
    "media": {
      "name": "Media",
      "description": "Audio and video playback",
      "paths": "Source Paths",
      "playmode": "Play Mode",
      "playtitle": "Play",
      "pausetitle": "Pause",
      "resettitle": "Reset",
      "lbl-controls": "controls",
      "lbl-paused": "Paused",
      "info-paused": "Toggle media playback",
      "info-controls": "Toggle the visibility of the media controls.",
      "lbl-autoplay": "Autoplay",
      "info-autoplay": "Toggle whether this video autoplays",
      "lbl-synchronize": "Synchronize",
      "info-synchronize": "If true, the media will be synchronized on all the connected clients.",
      "lbl-volume": "Volume",
      "lbl-currentTime": "Current Time",
      "lbl-isMusic": "Is Music",
      "lbl-size": "Size",
      "seektime": "Start Time"
    },
    "mesh": {
      "name": "Mesh",
      "description": "A mesh is a collection of vertices, edges, and faces that describe the shape of a 3D object.",
      "geometryEditor": "Geometry Editor",
      "materialEditor": "Material Editor",
      "material": {
        "name": "Name",
        "source": "Source",
        "type": "Type:",
        "path": "Path:",
        "prototype": "Prototype",
        "loading": "Loading...",
        "addPlugin": "Add Plugin",
        "plugin": "Plugin"
      },
      "materialProperties": {
        "title": "Material",
        "info": "Access and edit detailed information about materials in the scene."
      }
    },
    "audio": {
      "name": "Positional Audio",
      "description": "Positional audio settings",
      "lbl-distanceModel": "Distance Model",
      "info-distanceModel": "The algorithim used to calculate audio rolloff.",
      "lbl-rolloffFactor": "Rolloff Factor",
      "info-rolloffFactor": "A double value describing how quickly the volume is reduced as the source moves away from the listener. 0 to 1",
      "info-rfInfinity": "A double value describing how quickly the volume is reduced as the source moves away from the listener. 0 to Infinity",
      "lbl-refDistance": "Ref Distance",
      "info-refDistance": "A double value representing the reference distance for reducing volume as the audio source moves further from the listener.",
      "lbl-maxDistance": "Max Distance",
      "info-maxDistance": "A double value representing the maximum distance between the audio source and the listener, after which the volume is not reduced any further.",
      "lbl-coneInnerAngle": "Cone Inner Angle",
      "info-coneInnerAngle": "A double value describing the angle, in degrees, of a cone inside of which there will be no volume reduction.",
      "lbl-coneOuterAngle": "Cone Outer Angle",
      "info-coneOuterAngle": "A double value describing the angle, in degrees, of a cone outside of which the volume will be reduced by a constant value, defined by the coneOuterGain attribute.",
      "lbl-coreOuterGain": "Cone Outer Gain",
      "info-coreOuterGain": "A double value describing the amount of volume reduction outside the cone defined by the coneOuterAngle attribute. Its default value is 0, meaning that no sound can be heard.",
      "lbl-play": "Play",
      "lbl-pause": "Pause",
      "error-url": "Error Loading From URL"
    },
    "collider": {
      "name": "Collider",
      "description": "An invisible box that objects will bounce off of or rest on top of.\nWithout colliders, objects will fall through floors and go through walls.",
      "lbl-isTrigger": "Trigger",
      "lbl-shape": "Shape",
      "lbl-type": "Body Type"
    },
    "camera": {
      "name": "Camera",
      "description": "Camera settings.",
      "lbl-camera-raycast": "Camera Raycasting",
      "lbl-camera-raycast-toggle": "Enabled",
      "lbl-camera-raycast-frequency": "Frequency",
      "lbl-camera-raycast-count": "Ray Count",
      "lbl-camera-raycast-length": "Ray Length"
    },
    "directionalLight": {
      "name": "Directional Light",
      "description": "A light which illuminates the entire scene, but emits along a single direction.",
      "lbl-color": "Color",
      "lbl-intensity": "Intensity",
      "lbl-cameraFar": "Camera Far",
      "lbl-cameraNear": "Camera Near",
      "lbl-cameraTop": "Camera Top",
      "lbl-cameraBottom": "Camera Bottom",
      "lbl-cameraLeft": "Camera Left",
      "lbl-cameraRight": "Camera Right",
      "lbl-useInCSM": "Use in CSM",
      "lbl-castShadow": "Cast Shadow",
      "lbl-disableForCSM": "Disabled when CSM is enabled",
      "lbl-shadowmapResolution": "Shadow Map Resolution",
      "lbl-shadowBias": "Shadow Bias",
      "lbl-shadowRadius": "Shadow Radius",
      "lbl-showCameraHelper": "Show Camera Helper",
      "lbl-castShadows": "Cast Shadows"
    },
    "groundPlane": {
      "name": "Ground Plane",
      "description": "A flat ground plane that extends into the distance.",
      "lbl-color": "Color",
      "lbl-visible": "Visible",
      "info-visible": "Toggle the visibility of the ground plane. Setting to false will still allow shadows to be received, rather than setting the entity visibility."
    },
    "loopAnimation": {
      "title": "Loop Animation",
      "description": "Looped animation associated with your 3d model, loaded from a GLTF URL or file.",
      "lbl-loopAnimation": "Loop Animation",
      "lbl-timeScale": "Time Scale"
    },
    "variant": {
      "name": "Variant",
      "description": "Load different assets based on heuristics",
      "device": "Device",
      "device-mobile": "Mobile",
      "device-desktop": "Desktop",
      "heuristic": "Heuristic",
      "heuristic-distance": "Distance",
      "heuristic-sceneScale": "Scene Scale",
      "heuristic-manual": "Manual",
      "heuristic-device": "Device",
      "minDistance": "Minimum Distance",
      "maxDistance": "Maximum Distance",
      "src": "Source"
    },
    "map": {
      "description": "3D geospatial map of e.g. a city."
    },
    "shadow": {
      "name": "Shadows",
      "description": "Shadow properties for the model",
      "lbl-castShadow": "Cast Shadow",
      "lbl-receiveShadow": "Receive Shadow"
    },
    "model": {
      "title": "Model",
      "description": "A 3D model in your scene, loaded from a GLTF URL or file.",
      "lbl-usingGPUInstancingFlag": "Use GPU Instancing",
      "lbl-modelurl": "Model Url",
      "lbl-envmapUrl": "Environment Map Url",
      "lbl-exportType": "File Extension",
      "lbl-textureOverride": "Override Texture",
      "lbl-materialOverride": "Material Overrides",
      "error-url": "Error Loading From URL",
      "lbl-loopAnimation": "Loop Animation",
      "lbl-animationSpeed": "Animation Speed",
      "lbl-convertToVRM": "Use VRM",
      "lbl-isGPUInstancing": "Is Using GPU Instancing",
      "lbl-cameraOcclusion": "Occlude Camera",
      "lbl-matrixAutoUpdate": "MatrixAutoUpdate",
      "lbl-name": "Name",
      "lbl-url": "Model Url",
      "lbl-buy": "Buy Url",
      "lbl-learnMore": "Learn More Url",
      "lbl-htmlContent": "Html Content",
      "lbl-interactionText": "Interaction Text",
      "lbl-interactionType": "Interaction Type",
      "transform": {
        "compress": "Compress",
        "useDraco": "Use DRACO Mesh Compression",
        "useMeshopt": "Use Meshoptimizer",
        "useQuantization": "Use Mesh Quantization",
        "textureFormat": "Image Format",
        "modelFormat": "Model Format",
        "resourceUri": "Resource URI",
        "dst": "File Name",
        "resampleAnimations": "Resample Animations",
        "maxTextureSize": "Max Texture Size",
        "flatten": "Flatten Scene Graph",
        "join": "Join Meshes",
        "palette": "Generate Palette Textures",
        "flipY": "Flip Y",
        "flipYTooltip": "If checked, the source images will be Y flipped before compression",
        "instance": "Instance Identical Meshes",
        "srgb": "Linear Color Space",
        "srgbTooltip": "If checked, the provided map is assumed to be in sRGB space",
        "textureCompressionType": "Texture Compression Type",
        "ktx2Quality": "Compression Quality",
        "weldVertices": "Weld Vertices",
        "weldThreshold": "Weld Threshold",
        "split": "Split Multi-Material Meshes",
        "combineMaterials": "Combine Duplicate Materials",
        "removeDuplicates": "Remove Duplicates",
        "pruneUnused": "Prune Unused",
        "reorder": "Reorder",
        "resourceOverrides": "Resource Overrides",
        "quality": "Quality",
        "qualityTooltip": "Sets the ETC1S encoder's quality level, which controls the file size vs. quality tradeoff",
        "mode": "Mode",
        "modeTooltip": "If checked, the encoder will output a UASTC texture, otherwise a ETC1S texture",
        "mipmaps": "Mipmaps",
        "mipmapsTooltip": "If checked, the encoder will generate mipmaps",
        "compressionLevel": "Compression Level",
        "compressionLevelTooltip": "The compression level parameter controls the encoder perf vs. file size tradeoff for ETC1S files. It does not directly control file size vs. quality (see Quality)",
        "uastcFlags": "UASTC Flags",
        "uastcFlagsTooltip": "Sets the UASTC encoding performance vs. quality tradeoff, and other lesser used UASTC encoder flags. This is a combination of flags",
        "normalMap": "Normal Map",
        "normalMapTooltip": "Tunes several codec parameters so compression works better on normal maps",
        "uastcZstandard": "UASTC Zstandard",
        "uastcZstandardTooltip": "Use UASTC Zstandard supercompression",
        "useMeshoptimizer": "Use Meshoptimizer",
        "maxCodebooks": "Max Codebooks"
      },
      "lods": {
        "label": "Level of Detail",
        "serialize": "Serialize",
        "generate": "Generate LODs"
      },
      "lbl-export": "Export Settings"
    },
    "materialAssignment": {
      "lbl-materialID": "Material",
      "error-materialID": "Error finding Material",
      "placeholder-materialID": "Select Material",
      "lbl-patternTarget": "Pattern Match",
      "lbl-pattern": "Pattern",
      "lbl-isRegex": "Regex"
    },
    "object3d": {
      "name": "Object3D",
      "description": "Scene Object Properties"
    },
    "interaction": {
      "type": "Interaction Type",
      "text": "Interaction Text",
      "distance": "Interaction Distance",
      "theme": "Interaction Theme",
      "name": "Interaction Name",
      "description": "Interaction Description",
      "images": "Interaction Images",
      "videos": "Interaction Videos",
      "urls": "Interaction Urls",
      "models": "Interaction Models"
    },
    "group": {
      "name": "Group",
      "description": "A group of multiple objects that can be moved or duplicated together.\nDrag and drop objects into the Group in the Hierarchy."
    },
    "hemisphere": {
      "name": "Hemisphere Light",
      "description": "A light which illuminates the scene from directly overhead.",
      "lbl-skyColor": "Sky Color",
      "lbl-groundColor": "Ground Color",
      "lbl-intensity": "Intensity"
    },
    "image": {
      "name": "Image",
      "description": "Dynamically loads an image.",
      "lbl-imgURL": "Image URL",
      "lbl-transparency": "Transparency Mode",
      "lbl-alphaCutoff": "Alpha Cutoff",
      "lbl-projection": "Projection",
      "lbl-side": "Side",
      "info-controls": "Toggle the visibility of the media controls.",
      "info-transparency": "How to apply transparency:",
      "info-opaque": "'opaque' = no transparency",
      "info-blend": "'blend' = use the images alpha channel",
      "info-mask": "'mask' = Use a specified cutoff value for on/off transparency (more performant)",
      "info-alphaCutoff": "Pixels with alpha values lower than this will be transparent",
      "error-url": "Invalid URL"
    },
    "screenshare": {
      "name": "Screenshare Target",
      "description": "Allows this object to be a target for screen-share projection."
    },
    "name": {
      "lbl-name": "Name"
    },
    "particle-system": {
      "name": "Particle System",
      "description": "Particle emitter to create particles.",
      "looping": "Looping",
      "duration": "Duration",
      "prewarm": "Prewarm",
      "emitter-shape": "Emitter Shape",
      "emission-bursts": "Emission Bursts",
      "shape-mesh": "Emitter Shape Mesh",
      "start-life": "Start Life",
      "start-size": "Start Size",
      "start-speed": "Start Speed",
      "start-rotation": "Start Rotation",
      "start-color": "Start Color",
      "emission-over-time": "Emission Over Time",
      "render-mode": "Render Mode",
      "texture": "Particle Texture",
      "u-tiles": "U Tiles",
      "v-tiles": "V Tiles",
      "start-tile-index": "Starting Tile Index",
      "mesh": "Particle Mesh",
      "blending": "Blending",
      "transparent": "Transparent",
      "world-space": "Use World Space",
      "burst": {
        "time": "Burst Time",
        "count": "Burst Count",
        "cycle": "Burst Cycle",
        "interval": "Burst Interval",
        "probability": "Burst Probability"
      }
    },
    "clouds": {
      "name": "Cloud",
      "description": "Sprite based cloud volume.",
      "lbl-image": "Sprite Image",
      "lbl-wroldScale": "World Scale",
      "lbl-dimensions": "Dimensions",
      "lbl-noiseZoom": "Noise Zoom",
      "lbl-noiseOffset": "Noise Offset",
      "lbl-spriteScale": "Sprite Scale",
      "lbl-fogColor": "Fog Color",
      "lbl-fogRange": "Fog Range",
      "error-url": "Error Loading From URL"
    },
    "ocean": {
      "name": "Ocean",
      "description": "Ocean surface with waves and foam",
      "lbl-normalMap": "Normal Map",
      "lbl-distortionMap": "Distortion Map",
      "lbl-envMap": "Environment Map",
      "lbl-color": "Color",
      "lbl-shallowWaterColor": "Shallow Water Color",
      "lbl-shallowToDeepDistance": "Shallow to Deep Distance",
      "lbl-opacityFadeDistance": "Opacity Fade Distance",
      "lbl-opacityRange": "Opacity Range",
      "lbl-shininess": "Shininess",
      "lbl-reflectivity": "Reflectivity",
      "lbl-foamColor": "Foam Color",
      "lbl-foamSpeed": "Foam Speed",
      "lbl-foamTiling": "Foam Tiling",
      "lbl-bigWaveTiling": "Big Wave Tiling",
      "lbl-bigWaveSpeed": "Big Wave Speed",
      "lbl-bigWaveHeight": "Big Wave Height",
      "lbl-waveSpeed": "Wave Speed",
      "lbl-waveScale": "Wave Scale",
      "lbl-waveTiling": "Wave Tiling",
      "lbl-waveDistortionSpeed": "Wave Distortion Speed",
      "lbl-waveDistortionTiling": "Wave Distortion Tiling",
      "error-url": "Error Loading From URL"
    },
    "water": {
      "name": "Water",
      "description": "Small water surface"
    },
    "interior": {
      "name": "Interior",
      "description": "A surface with mapped cube texture to emulate interior environments",
      "lbl-cubeMap": "Cube Map texture",
      "lbl-tiling": "Tiling amount",
      "lbl-size": "Surface size",
      "error-url": "Error Loading From URL"
    },
    "pointLight": {
      "description": "A light which emits in all directions from a single point.",
      "lbl-color": "Color",
      "lbl-intensity": "Intensity",
      "lbl-range": "Range",
      "lbl-decay": "Decay"
    },
    "instancing": {
      "name": "Instancing",
      "description": "Generates instanced geometry according to input",
      "count": "Instance Count",
      "lbl-surface": "Target Surface",
      "error-surface": "Error occurred finding target surface",
      "placeholder-surface": "No Target Selected",
      "lbl-mode": "Instancing Mode",
      "lbl-load": "Stage",
      "lbl-unload": "Unstage",
      "lbl-reload": "Restage",
      "lbl-options": "Options",
      "samplingMode": "Sampling Mode",
      "sampling": {
        "properties": "Sampling Properties",
        "heightMap": "Height Map",
        "heightMapStrength": "Height Map Strength",
        "densityMap": "Density Map",
        "densityMapStrength": "Density Map Strength",
        "root": "Root Node"
      },
      "grass": {
        "properties": "Grass Properties",
        "bladeHeight": "Blade Height",
        "bladeWidth": "Blade Width",
        "joints": "Blade Joint Count",
        "alphaMap": "Alpha Map",
        "texture": "Grass Texture",
        "ambientStrength": "Ambient Strength",
        "diffuseStrength": "Diffuse Strength",
        "shininess": "Shininess",
        "sunColor": "Sun Color"
      },
      "mesh": {
        "properties": "Mesh Instancing Properties",
        "instancedMesh": "Instanced Mesh",
        "error-instancedMesh": "Error loading instanced mesh",
        "placeholder-instancedMesh": "Select Mesh to Instance"
      }
    },
    "cameraSettings": {
      "name": "Camera",
      "description": "Change the camera settings for this scene."
    },
    "postprocessing": {
      "name": "Post Processing",
      "enabled": "Enabled",
      "description": "For applying Post Processing effects to you scene."
    },
    "mediaSettings": {
      "name": "Media Settings",
      "description": "Customise the scene media settings",
      "lbl-audioSettings": "Use Positional Audio",
      "lbl-avatarDistanceModel": "Avatar Distance Model",
      "lbl-avatarRolloffFactor": "Avatar Rolloff Factor",
      "lbl-avatarRefDistance": "Avatar Ref Distance",
      "lbl-avatarMaxDistance": "Avatar Max Distance",
      "lbl-mediaVolume": "Media Volume",
      "lbl-mediaDistanceModel": "Media Distance Model",
      "lbl-immersiveMedia": "Use Immersive Media",
      "lbl-mediaRolloffFactor": "Media Rolloff Factor",
      "lbl-mediaRefDistance": "Media Ref Distance",
      "lbl-mediaMaxDistance": "Media Max Distance",
      "lbl-mediaConeInnerAngle": "Media Cone Inner Angle",
      "lbl-mediaConeOuterAngle": "Media Cone Outer Angle",
      "lbl-mediaConeOuterGain": "Media Cone Outer Gain",
      "info-avatarDistanceModel": "The algorithim used to calculate audio rolloff.",
      "info-avatarRolloffFactor": "A double value describing how quickly the volume is reduced as the source moves away from the listener. 0 to 1",
      "info-avatarRolloffFactorInifinity": "A double value describing how quickly the volume is reduced as the source moves away from the listener. 0 to Infinity",
      "info-avatarRefDistance": "A double value representing the reference distance for reducing volume as the audio source moves further from the listener.",
      "info-avatarMaxDistance": "A double value representing the maximum distance between the audio source and the listener, after which the volume is not reduced any further.",
      "info-mediaDistanceModel": "The algorithim used to calculate audio rolloff.",
      "info-immersiveMedia": "Enable immersive media for non-immersive platforms.",
      "info-mediaRolloffFactor": "A double value describing how quickly the volume is reduced as the source moves away from the listener. 0 to 1",
      "info-mediaRolloffFactorInfinity": "A double value describing how quickly the volume is reduced as the source moves away from the listener. 0 to Infinity",
      "info-mediaRefDistance": "A double value representing the reference distance for reducing volume as the audio source moves further from the listener.",
      "info-mediaMaxDistance": "A double value representing the maximum distance between the audio source and the listener, after which the volume is not reduced any further.",
      "info-mediaConeInnerAngle": "A double value describing the angle, in degrees, of a cone inside of which there will be no volume reduction.",
      "info-mediaConeOuterAngle": "A double value describing the angle, in degrees, of a cone outside of which the volume will be reduced by a constant value, defined by the coneOuterGain attribute.",
      "info-mediaConeOuterGain": "A double value describing the amount of volume reduction outside the cone defined by the coneOuterAngle attribute. Its default value is 0, meaning that no sound can be heard."
    },
    "audioAnalysis": {
      "name": "Audio Analysis",
      "lbl-bassEnabled": "Bass Enabled",
      "lbl-trebleEnabled": "Treble Enabled",
      "lbl-midEnabled": "Mid Enabled",
      "lbl-bassMultiplier": "Bass Multiplier",
      "lbl-trebleMultiplier": "Treble Multiplier",
      "lbl-midMultiplier": "Mid Multiplier"
    },
    "renderSettings": {
      "name": "Render Settings",
      "description": "Customise the scene renderer settings",
      "lbl-bgcolor": "Background Color",
      "lbl-lods": "LODs",
      "info-lods": "Sets the distances at which levels of detail change.",
      "lbl-rendererSettings": "Override Renderer Settings",
      "lbl-usePostProcessing": "Use Post Processing",
      "info-usePostProcessing": "Enables post processing",
      "lbl-useShadows": "Use Shadows",
      "info-useShadows": "Enables shadows",
      "lbl-csm": "Cascading Shadow Maps",
      "info-csm": "Enables cascading shadow maps.",
      "lbl-csm-cascades": "Cascades",
      "info-csm-cascades": "Smaller the size of the scene. More efficient to have less cascades.",
      "lbl-toneMapping": "Tone Mapping",
      "info-toneMapping": "Enables tone mapping on the scene renderer. Has no effect when a post processing is enabled.",
      "lbl-toneMappingExposure": "Tone Mapping Exposure",
      "info-toneMappingExposure": "Specifies the tone mapping exposure on the scene renderer. Has no effect when a post processing is enabled.",
      "lbl-shadowMapType": "Shadow Map Type",
      "info-shadowMapType": "Type of shadow map"
    },
    "sceneSettings": {
      "name": "Scene Settings",
      "description": "Customise the scene settings",
      "lbl-thumbnail": "Thumbnail",
      "info-thumbnail": "Change the thumbnail",
      "generate": "Generate",
      "save": "Save",
      "lbl-loading": "Loading Screen",
      "info-loading": "Change the loading screen",
      "lbl-colors": "Colors"
    },
    "scene": {
      "name": "Scene",
      "description": "The root object of the scene.",
      "error-url": "Error Loading From URL"
    },
    "sceneCamera": {
      "name": "Scene Preview Camera",
      "description": "The camera used to generate the thumbnail for your scene and the starting position for the preview camera.",
      "lbl-setFromViewPort": "Set From Viewport"
    },
    "skybox": {
      "name": "Skybox",
      "description": "",
      "lbl-timeOfDay": "Time of Day",
      "lbl-color": "Color",
      "lbl-latitude": "Latitude",
      "lbl-luminance": "Luminance",
      "lbl-scattering": "Scattering Amount",
      "lbl-scatteringDistance": "Scattering Distance",
      "lbl-horizonStart": "Horizon Start",
      "lbl-horizonEnd": "Horizon End",
      "lbl-texture": "Texture",
      "lbl-skyType": "Sky Type",
      "error-url": "Error Loading From URL"
    },
    "spawnPoint": {
      "name": "Spawn Point",
      "description": "A point where people will appear when they enter your scene.\nThe icon in the Viewport represents the actual size of an avatar."
    },
    "linkComp": {
      "title": "link Component",
      "lbl-url": "Link URL",
      "lbl-navigateScene": "Scene navigation",
      "lbl-locaiton": "Location Name",
      "description": "Adds an interactable that opens links or navigates scene"
    },
    "spotLight": {
      "description": "A light which emits along a direction, illuminating objects within a cone.",
      "lbl-color": "Color",
      "lbl-intensity": "Intensity",
      "lbl-penumbra": "Penumbra",
      "lbl-angle": "Angle",
      "lbl-range": "Range",
      "lbl-decay": "Decay"
    },
    "transform": {
      "title": "Transform",
      "lbl-position": "Position",
      "lbl-rotation": "Rotation",
      "lbl-scale": "Scale",
      "lbl-useGlobalTransform": "Use Global Transform"
    },
    "triggerVolume": {
      "description": "Sets a property on the target object on enter and leave.",
      "lbl-target": "Object",
      "lbl-onenter": "On Enter",
      "lbl-onexit": "On Exit",
      "lbl-showHelper": "Show Helper Mesh",
      "ph-errorNode": "Error missing node.",
      "ph-selectNode": "Select node..."
    },
    "video": {
      "name": "Video",
      "lbl-media": "Media Source",
      "lbl-size": "Canvas Size",
      "lbl-size-info": "The dimensions of the surface on which the video will be presented",
      "lbl-fit": "Video Fit",
      "lbl-fit-info": "How the video should be stretched within the given canvas size",
      "lbl-media-info": "An entity w/ a media component that should be sourced for display",
      "description": "Display a video"
    },
    "volumetric": {
      "name": "Volumetric",
      "description": "Dynamically loads a volumetric video.",
      "lbl-useLoadingEffect": "Use Loading Effect"
    },
    "spline": {
      "name": "Spline",
      "description": "Create and customize curves.",
      "lbl-addNode": "Add node to curve"
    },
    "splinetrack": {
      "name": "Spline Track",
      "description": "Have an entity follow a Spline",
      "lbl-spline": "Source Spline",
      "lbl-velocity": "Velocity",
      "lbl-enableRotation": "Enable Rotation",
      "lbl-lockXZ": "Lock To XZ Plane",
      "lbl-loop": "Loop"
    },
    "systemnode": {
      "description": "Attach script.",
      "lbl-filePath": "Url",
      "lbl-insertUUID": "Reference System",
      "lbl-insertOrder": "Insertion Order",
      "lbl-enableClient": "Client",
      "lbl-enableServer": "Server",
      "lbl-args": "Args",
      "error-url": "Error Loading Script From URL"
    },
    "primitiveGeometry": {
      "name": "Primitive Geometry",
      "description": "3D models of Basic Geometry shapes",
      "lbl-geometryType": "Geometry Type",
      "lbl-box": "Box",
      "lbl-sphere": "Sphere",
      "lbl-cylinder": "Cylinder",
      "lbl-capsule": "Capsule",
      "lbl-plane": "Plane",
      "lbl-circle": "Circle",
      "lbl-ring": "Ring",
      "lbl-torus": "Torus",
      "lbl-polyhedron": "Polyhedron",
      "lbl-torusknot": "Torus Knot"
    },
    "portal": {
      "lbl-portal": "Linked Portal",
      "lbl-redirect": "Use Page Redirect",
      "description": "A Portal to teleport players to specified location",
      "lbl-locationName": "Location",
      "lbl-modelUrl": "Model URL",
      "lbl-displayText": "Display Text",
      "lbl-effectType": "Loading Effect",
      "lbl-previewType": "Preview Type",
      "lbl-previewImageURL": "Preview Image URL",
      "lbl-savedImageURL": "Saved Image",
      "lbl-generateImage": "Generate Image",
      "lbl-saveImage": "Save Image",
      "lbl-spawnPosition": "Spawn Position",
      "lbl-spawnRotation": "Spawn Rotation",
      "lbl-triggerPosition": "Trigger Position",
      "lbl-triggerRotation": "Trigger Rotation",
      "lbl-triggerScale": "Trigger Scale"
    },
    "fog": {
      "name": "Fog",
      "description": "A universal fog",
      "lbl-fogType": "Fog Type",
      "lbl-fogColor": "Fog Color",
      "lbl-fogHeight": "Fog Height",
      "lbl-fogTimeScale": "Fog Time Scale",
      "lbl-forNearDistance": "Fog Near Distance",
      "lbl-fogFarDistance": "Fog Far Distance",
      "lbl-fogDensity": "Fog Density"
    },
    "xr": {
      "name": "XR Settings"
    },
    "mountPoint": {
      "name": "Mount point",
      "description": "An object with a pose to define interactable behaviors.",
      "lbl-type": "Type",
      "lbl-dismount": "Dismount point, offsets this transform"
    },
    "text": {
      "textGroup": "Text",
      "textOpacity": "opacity",
      "textWidth": "width",
      "textIndent": "indent",
      "textAlign": "align",
      "textWrap": "wrap",
      "textAnchor": "anchor",
      "textDepthOffset": "depthOffset",
      "textCurveRadius": "curveRadius",
      "letterSpacing": "letterSpacing",
      "lineHeightGroup": "lineHeight",
      "lineHeight": "height",
      "textDirection": "direction",
      "fontGroup": "Font",
      "fontFamily": "family",
      "fontSize": "size",
      "fontColor": "color",
      "fontMaterial": "material",
      "outlineGroup": "Outline",
      "outlineColor": "color",
      "outlineOpacity": "opacity",
      "outlineWidth": "width",
      "outlineBlur": "blur",
      "outlineOffset": "offset",
      "strokeGroup": "Stroke",
      "strokeColor": "color",
      "strokeOpacity": "opacity",
      "strokeWidth": "width",
      "advancedActive": "Show Advanced",
      "advancedGroup": "Advanced",
      "clippingActive": "clip.active",
      "clippingMin": "clip.min",
      "clippingMax": "clip.max",
      "glyphResolution": "glyph.resolution",
      "glyphDetail": "glyph.detail",
      "gpuAccelerated": "GPU Accelerated"
    }
  },
  "projects": {
    "createProject": {
      "header": "New Project",
      "backLink": "Back to projects",
      "featured": "Featured",
      "all": "All",
      "newProject": "New Empty Project",
      "ph-search": "Search scenes..."
    },
    "grid": {
      "loading": "Loading..."
    },
    "page": {
      "header": "Welcome",
      "headerMsg": "If you're new here we recommend going through the tutorial. Otherwise, jump right in and create a project from scratch or from one of our templates.",
      "lbl-startTutorial": "Start Tutorial",
      "projects": "Projects",
      "lbl-newProject": "New Project"
    }
  },
<<<<<<< HEAD
  "visualScript":{
    "panel": {
      "title": "Visual Script",
      "addVisualScript" : "Add Visual Script"
    
    },
    "picker":{
      "title" : "Add Node"
    },
    "modal": {
      "clear": {  
        "title":"Clear Visual Script",
        "confirm": "Are you sure?"
      },
      "help": {
        "title":"Help",
        "addNodeHelp":" Right click anywhere to add a new node.",
        "addConnectionHelp":"Drag from the output of one node to the input of another to create a connection or into empty space to add a new node and connect it",
        "deleteNodeHelp":"Left click to select individual or use Shift+Left click to box select nodes or connections, backspace to delete selected nodes or connections."
      },
      "load": {
        "title":"Load Visual Script",
        "examples":  "Select an example"
      },
      "save":"Save Visual Script",
      "buttons": {
        "clear": "Clear",
        "cancel": "Cancel",
        "load": "Load",
        "close": "Close",
        "copy": {
          "done": "Copied!",
          "begin": "Copy"
        }
      }
    },
    "sidePanel":{
      "title": "Graph Utilities",
      "node":{
        "name": "Nodes",
        "description": "Individual logic units connected together to create a graph"
        },
      "template":{
        "name": "Templates",
        "description": "Reusable graphs that can be added to other graphs."
        },
      "variables":{
        "name": "Variables",
        "description": "Variables that can be used in the graph.",
        "add": "Add Variable"
        }
      },
    "editorPanel":{
      "makeTemplate": "Make into template"
    }
=======
  "graphPanel": {
    "addGraph": "Add Behave Graph"
>>>>>>> a87fa08f
  },
  "layout": {
    "assetGrid": {
      "loading": "Loading...",
      "copyURL": "Copy URL",
      "openInNewTab": "Open URL in New Tab",
      "deleteAsset": "Delete Asset",
      "components": "Components",
      "components-search": "Search Components ...",
      "component-detail": {
        "gltf-model": "Creates objects in the hierarchy. Drag a model from the assets folder into the URL box or drag assets directly from project files into the hierarchy.",
        "volumetric": "Import volumetric files. Accepts DRCS, UVOL, or Manifest Files. Links to cloud hosting.",
        "video": "Imports a 2D plane that accepts .mp4, .mkv, .avi",
        "variant": "Add model variant for level of detail",
        "audio": "Import audio clips, .mp3, .flac, .ogg, .wav, .m4a",
        "image": "Imports an image into the scene",
        "ground-plane": "Create collision ground plane.",
        "group": "Collection of models or assets.",
        "collider": "Creates a collision ball, cuboid, capsule, or cylinder to be manually placement.",
        "spawn-point": "A point where people will appear when they enter your scene.",
        "portal": "A portal to teleport a player to a port in a different location.",
        "ambient-light": "A combination of direct and indirect light, provides general lighting to all assets.",
        "point-light": "A light which emits in all directions from a single point.",
        "spot-light": "Creates a light that shines in a specific direction.",
        "directional-light": "Creates a light that emits evenly in a single direction.",
        "hemisphere-light": "A light which illuminates the scene from directly overhead.",
        "particle-system": "Creates a particle emitter.",
        "system": "Inserts code into the scene by creating a new Entity Component System based on the provided .ts file",
        "visual-script": "Customizes state and behavior of entities through a visual node connections.",
        "envmapbake": "Add Env Mapbake to your scene.",
        "scene-preview-camera": "A preview camera which generates a scene thumbnail and the starting position.",
        "skybox": "Sets the area outside your map (skybox) with a specific sky type.",
        "spline-track": "Creates a spline track.",
        "spline": "Create and customize curves.",
        "envmap": "Add environment map to your scene",
        "postprocessing": "Add postprocessing effects to your scene",
        "primitive-geometry": "Add basic Geometry to the scene",
        "link": "Add clickable Link to entity to route to different webpage",
        "dynamic-load": "Load entities dynamically"
      },
      "placeObject": "Place Object",
      "placeObjectAtOrigin": "Place Object at Origin"
    },
    "filebrowser": {
      "tab-name": "Project Files",
      "addNewFolder": "Add New Folder",
      "cutAsset": "Cut",
      "copyAsset": "Copy",
      "pasteAsset": "Paste",
      "renameAsset": "Rename",
      "viewAssetProperties": "View Properties",
      "refresh": "Refresh",
      "back": "Back",
      "loadingFiles": "Loading files",
      "compress": "Compress",
      "convert": "Convert",
      "downloadProject": "Download Project",
      "uploadAsset": "Upload Asset",
      "search-placeholder": "Search files and folders ...",
      "fileProperties": {
        "name": "Name:",
        "type": "Type:",
        "size": "Size:",
        "url": "URL:",
        "attribution": "Attribution:",
        "licensing": "Licensing:",
        "tag": "Tag:",
        "addTag": "Add Tag",
        "save-changes": "Save Changes"
      },
      "view-mode": {
        "icons": "View: Icons",
        "list": "View: List",
        "settings": {
          "name": "View Options",
          "iconSize": "Icon Size",
          "select-listColumns": "Select List Columns",
          "fontSize": "Font Size"
        }
      },
      "table-list": {
        "headers": {
          "name": "Name",
          "type": "Type",
          "dateModified": "Date Modified",
          "size": "Size"
        }
      }
    },
    "scene-assets": {
      "no-category": "No category selected",
      "search-placeholder": "Search for an asset ...",
      "preview": "Preview"
    }
  },
  "hierarchy": {
    "lbl": "Hierarchy",
    "info": "The scene Hierarchy contains all element currently in your scene (assets, lighting, items from the tool menu, etc).",
    "lbl-rename": "Rename",
    "lbl-duplicate": "Duplicate",
    "lbl-group": "Group",
    "lbl-copy": "Copy",
    "lbl-paste": "Paste",
    "lbl-delete": "Delete",
    "lbl-expandAll": "Expand All",
    "lbl-collapseAll": "Collapse All",
    "lbl-explode": "Explode Objects",
    "lbl-addEntity": "Add Entity",
    "issues": "Issues",
    "copy-paste": {
      "no-hierarchy-nodes": "No hierarchy nodes found"
    }
  },
  "materialLibrary": {
    "lbl": "Material Library",
    "info": "Location of an assets materials and where you can select and edit them."
  },
  "dnd": {
    "nodes": "{{count}} Nodes Selected",
    "models": "{{count}} Models Selected",
    "images": "{{count}} Images Selected",
    "videos": "{{count}} Videos Selected",
    "audio": "{{count}} Audio Sources Selected"
  },
  "dialog": {
    "title": "Editor",
    "lbl-confirm": "Ok",
    "lbl-cancel": "Cancel",
    "sure-confirm": "Are you sure?",
    "exportProject": {
      "title": "Export Project",
      "lbl-confirm": "Export Project",
      "lbl-combineMesh": "Combine Meshes",
      "lbl-removeUnused": "Remove Unused Objects"
    },
    "performance": {
      "title": "Performance Check",
      "lbl-confirm": "Publish Scene",
      "learnMore": "Learn More",
      "lbl-polycount": "Polygon Count",
      "lbl-material": "Materials",
      "lbl-texture": "Textures",
      "lbl-lights": "Lights",
      "lbl-fileSize": "File Size",
      "info-polycount": "We recommend your scene use no more than 50,000 triangles for mobile devices.",
      "info-material": "We recommend using no more than 25 unique materials in your scene to reduce draw calls on mobile devices.",
      "info-texture": "We recommend your textures use no more than 256MB of video RAM for mobile devices. We also recommend against using textures larger than 2048 x 2048.",
      "info-lights": "While dynamic lights are not enabled on mobile devices, we recommend using no more than 3 lights in your scene (excluding ambient and hemisphere lights) for your scene to run on low end PCs.",
      "info-fileSize": "We recommend a final file size of no more than 16MB for low bandwidth connections. Reducing the file size will reduce the time it takes to download your scene.",
      "txt-polycount": "{{count}} Triangles",
      "txt-material": "{{count}} Materials",
      "txt-ram": "~{{count}} Video RAM",
      "txt-texture": "{{count}} Large Textures",
      "txt-lights": "{{count}} Lights"
    },
    "progress": {
      "title": "Loading...",
      "msg": "Loading...",
      "lbl-cancel": "Cancel"
    },
    "publish": {
      "title": "Publish Scene",
      "lbl-confirm": "Save and Publish",
      "lbl-name": "Scene Name",
      "info-name": "Name must be between 4 and 64 characters and cannot contain underscores"
    },
    "published": {
      "title": "Scene Published",
      "header": "Your scene has been published.",
      "lbl-view": "View Your Scene"
    },
    "saveScene": {
      "title": "Save",
      "lbl-thumbnail": "Generate thumbnail & envmap",
      "lbl-confirm": "Save Scene"
    },
    "saveNewScene": {
      "title": "Save As",
      "lbl-name": "Scene Name",
      "info-name": "Name must be between 4 and 64 characters and cannot contain underscores",
      "lbl-confirm": "Save Scene"
    },
    "support": {
      "title": "Support",
      "header": "Need to report a problem?",
      "msg": "You can file a <1>GitHub Issue</1> or e-mail us for support at <3>{{mail}}</3>",
      "discord": "You can also find us on <1>Discord</1>"
    },
    "delete": {
      "confirm-content": "Do you want to delete {{content}}?",
      "not-allowed-local-dev": "To prevent accidental loss of data, projects cannot be deleted from this menu in a local dev environment. Use the file system instead."
    },
    "file": "file",
    "folder": "folder"
  },
  "sources": {
    "bingImage": {
      "name": "Bing Images",
      "search": "Search by Bing"
    },
    "bingVideo": {
      "name": "Bing Videos",
      "search": "Search by Bing"
    },
    "element": {
      "name": "Elements"
    },
    "myAssets": {
      "name": "My Assets"
    },
    "googlePoly": {
      "name": "Google Poly",
      "search": "Search by Google"
    },
    "tenor": {
      "name": "Tenor GIFs",
      "search": "Search by Tenor",
      "ph-search": "Search GIFs..."
    },
    "sketchfab": {
      "name": "Sketchfab",
      "search": "Search by Sketchfab"
    }
  },
  "asset": {
    "dropZone": {
      "title": "Upload Asset"
    },
    "imageSourcePanel": {
      "ph-search": "Search images..."
    },
    "videoSourcePanel": {
      "ph-search": "Search videos..."
    },
    "assetSourcePanel": {
      "ph-search": "Search assets..."
    },
    "modelSourcePanel": {
      "ph-search": "Search models..."
    },
    "useUpload": {
      "multipleFileError": "Input does not accept multiple files.",
      "mineTypeError": "\"{{name}}\" does not match the following mime types or extensions: {{types}}",
      "progressMsg": "Uploading files {{uploaded}} of {{total}}: {{percentage}}%",
      "uploadError": "Upload Error",
      "uploadErrorMsg": "Error uploading file: {{message}}",
      "uploadErrorDefaultMsg": "There was an unknown error"
    }
  },
  "openLink": {
    "description": "Please click the Open to navigate to the link.",
    "lbl-open": "Open"
  },
  "interactableModel": {
    "lbl-buy": "Buy",
    "lbl-learnMore": "Learn More"
  },
  "corsProxyButton": {
    "tooltip": "Use Cors Proxy Server"
  },
  "tabs": {
    "scene-assets": "Assets",
    "project-assets": "Project Assets"
  }
}<|MERGE_RESOLUTION|>--- conflicted
+++ resolved
@@ -921,7 +921,6 @@
       "lbl-newProject": "New Project"
     }
   },
-<<<<<<< HEAD
   "visualScript":{
     "panel": {
       "title": "Visual Script",
@@ -977,10 +976,6 @@
     "editorPanel":{
       "makeTemplate": "Make into template"
     }
-=======
-  "graphPanel": {
-    "addGraph": "Add Behave Graph"
->>>>>>> a87fa08f
   },
   "layout": {
     "assetGrid": {
