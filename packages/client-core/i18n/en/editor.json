{
  "loading": "Loading Project",
  "loadingNode": "Loading {{name}} Editor...",
  "loadingError": "Error loading project",
  "loadingErrorMsg": "There was an error when loading the project.",
  "selectSceneMsg": "Select a Scene in the Project to Start",
  "error": "Error",
  "errorMsg": "There was an unknown error.",
  "generateScreenshot": "Generating Project Screenshot",
  "newScene": "Add Scene",
  "saving": "Saving Project",
  "savingError": "Error Saving Project",
  "savingErrorMsg": "There was an error when saving the project.",
  "savingSceneErrorMsg": "Scene is not loaded properly. Try reloading the scene.",
  "duplicating": "Duplicating Project",
  "exporting": "Exporting Project",
  "exportingError": "Error Exporting Project",
  "exportingErrorMsg": "There was an error when exporting the project.",
  "importLegacy": "Import Legacy World",
  "importLegacyMsg": "Warning! This will overwrite your existing scene! Are you sure you wish to continue?",
  "publishingError": "Error Publishing Project",
  "publishingErrorMsg": "There was an unknown error.",
  "publishingScene": "Publishing Scene",
  "publishingSceneMsg": "Publishing scene...",
  "uploadingThumbnailMsg": "Uploading thumbnail...",
  "uploadingSceneMsg": "Uploading scene: {{percentage}}%",
  "envMapError": "Error loading cubemap images {{files}}",
  "lbl-return": "Return",
  "loadingAssets": "Loading Assets",
  "loadingScenes": "Loading Scenes",
  "loadingScenesWithProgress": "Scene Loading... {{progress}}% ({{assetsLeft}} assets left)",
  "help": "Customer Service Live Chat",
  "menubar": {
    "newScene": "New Scene",
    "newEmptyScene": "New Empty Scene",
    "saveScene": "Save Scene",
    "saveAs": "Save As",
    "importAsset": "Import Asset",
    "importSettings": "Import Settings",
    "exportGLB": "Export as binary glTF (.glb) ...",
    "importScene": "Import scene",
    "exportScene": "Export scene",
    "quit": "Quit to Dashboard"
  },
  "errors": {
    "fileTypeNotSupported": "Unsupported file type for file: \"{{name}}\". File must be an image, video, or glb model.",
    "addObject": "addObject: before object not found",
    "removeObject": "removeObject: node not found. This is due to removing a node that is no longer in the scene.",
    "noParent": "{{node}} \"{{name}}\" has no parent. Reparent only works on objects that are currently in the scene.",
    "undefinedParent": "editor.reparent: newParent is undefined",
    "notAuthenticated": "Not authenticated",
    "fetchingProjectError": "Error fetching projects: {{error}}",
    "fetchingRouteError": "Error fetching routes: {{error}}",
    "unknownError": "Unknown error",
    "resolveURL": "Error resolving url \"{{url}}\":\n",
    "mediaSearchAborted": "Media search aborted",
    "methodNotImplemented": "Method not implemented.",
    "saveProjectAborted": "Save scene aborted",
    "sceneAlreadyExists": "Scene already exists with this name.",
    "unsavedChanges": "Unsaved Changes",
    "unsavedChangesMsg": "The scene has been modified. Please save your changes.",
    "projectCreationFail": "Project creation failed. {{reason}}",
    "projectDeletionFail": "Project deletion failed. {{reason}}",
    "savingProjectFail": "Saving Project failed. {{reason}}",
    "sceneTooLarge": "Scene is too large ({{size}} MB) to publish. Maximum size is {{maxSize}} MB.",
    "sceneCreationFail": "Scene creation failed. {{reason}}",
    "uploadAborted": "Upload aborted",
    "uploadFailed": "Upload failed {{reason}}",
    "assetDeletionFail": "Asset deletion failed. {{reason}}",
    "projectAssetDeletionFail": "Project Asset deletion failed. {{reason}}",
    "networkError": "Network Error: {{status}}. {{text}}",
    "unknownStatus": "Unknown Status",
    "CORS": "Possibly a CORS error",
    "urlFetchError": "Failed to fetch \"{{url}}\"",
    "invalidSceneName": "Scene name must be 4-64 characters long, using only alphanumeric characters and hyphens, and begin and end with an alphanumeric."
  },
  "viewport": {
    "title": "Viewport",
    "command": {
      "movecamera": "Move Camera",
      "flyFast": "Fly faster",
      "orbit": "Orbit / Select",
      "pan": "Pan",
      "fly": "Fly",
      "focus": "Focus",
      "rotateLeft": "Rotate Left",
      "rotateRight": "Rotate Right",
      "cancelPlacement": "Cancel Placement",
      "placeDuplicate": "Place Duplicate",
      "deselectAll": "Deselect All"
    },
    "state": {
      "header": "Stats",
      "memory": "Memory",
      "geometries": "Geometries",
      "textures": "Textures",
      "render": "Render",
      "FPS": "FPS",
      "frameTime": "Frame Time",
      "calls": "Calls",
      "triangles": "Triangles",
      "points": "Points",
      "lines": "Lines"
    }
  },
  "toolbar": {
    "lbl-publish": "Publish",
    "lbl-published": "Published",
    "lbl-simple": "Simple",
    "lbl-advanced": "Advanced",
    "gizmo": {
      "pointer": "Pointer",
      "description": "Transform Gizmo",
      "translate": "[W] Translate",
      "rotate": "[E] Rotate",
      "scale": "[R] Scale",
      "combined": "[U] Combined Transform"
    },
    "transformSpace": {
      "description": "Sets your transform control to be oriented to the object(selection) or world",
      "lbl-world": "World",
      "info-world": "World space relates to the entire scene’s orientation",
      "lbl-selection": "Object",
      "info-selection": "Object Space (your selection) relates to transforms made to a specific object in relationship to the world space",
      "lbl-toggleTransformSpace": "[Z] Toggle Transform Space"
    },
    "transformPivot": {
      "toggleTransformPivot": "[X] Toggle Transform Pivot",
      "lbl-selection": "Selection",
      "info-selection": "The center pivot of the final asset you selected in the sequence.",
      "lbl-center": "Center",
      "info-center": "A pivot that sits at an equal distance between all selections (centroid).",
      "lbl-bbox": "BoundingBox",
      "info-bbox": "A pivot that uses the center point of a bounding box containing all selected entities' positions.",
      "lbl-bbox-bottom": "BBoxBottom",
      "info-bbox-bottom": "A pivot that sits at the center of the bottom face of a bounding box containing all selected entities' positions.",
      "lbl-origin": "Origin",
      "info-origin": "Sets pivot mode to the world origin (0,0,0)"
    },
    "transformSnapTool": {
      "toggleBBoxSnap": "[B] Toggle Bounding Box Snap",
      "toggleSnapMode": "[C] Toggle Grid Snap",
      "info-translate": "Grid and translation snap size (meters).",
      "info-rotate": "Snap rotation angle"
    },
    "placement": {
      "click": "Point & Click Placement",
      "drag": "Drag & Drop Placement"
    },
    "command": {
      "translate": "Translate",
      "rotate": "Rotate",
      "scale": "Scale",
      "toggleSpace": "Toggle Transform Space",
      "togglePivot": "Toggle Transform Pivot",
      "toggleSnapMode": "Toggle Snap Mode",
      "toggleGrid": "Toggle Grid Visibility",
      "increaseGridSize": "Increase Grid Size",
      "descreaseGridSize": "Decrease Grid Size",
      "lbl-stopPreview": "Stop Previewing Scene",
      "info-stopPreview": "Remove your avatar from scene",
      "lbl-playPreview": "Preview Scene",
      "info-playPreview": "Spawns you into the scene"
    },
    "instance": {
      "none": "None",
      "users": "Users",
      "user": "User"
    },
    "render-settings": {
      "lbl": "Render Settings",
      "info": "How you view materials in the Engine",
      "lbl-usePostProcessing": "Use Post Processing",
      "info-usePostProcessing": "Enables post processing",
      "lbl-shadowMapResolution": "Shadow Map Resolution",
      "info-shadowMapResolution": "Set shadowmap resolution",
      "lbl-renderMode": "Render Mode",
      "info-renderMode": "Choose render mode"
    },
    "grid": {
      "info-toggleGridVisibility": "Toggle Grid Visibility",
      "info-gridSpacing": "Set grid spacing (meters)",
      "info-gridHeight": "Set grid height (meters)",
      "info-incrementHeight": "Increment Grid Height",
      "info-decrementHeight": "Decrement Grid Height"
    },
    "stats": {
      "lbl": "Toggle Stats",
      "info": "Show stats about the scene and gives you a clue as to how optimized your scene is."
    },
    "helpersToggle": {
      "lbl-helpers": "Toggle Helpers",
      "info-helpers": "View hidden information about your scene, ie: colliders",
      "lbl-nodeHelpers": "Toggle Node Helpers",
      "info-nodeHelpers": "Helper geometry that helps components have visibility in the scene when inactive."
    },
    "sceneScreenshot": {
      "lbl": "Screenshot",
      "info": "Takes a screenshot of your scene at the current view."
    },
    "publishLocation": {
      "title": "Publish",
      "create": "Publish Location",
      "update": "Update Published Location",
      "unpublish": "Unpublish Location",
      "saveAndPublish": "Save and Publish",
      "locationLinkCopied": "Location link copied"
    }
  },
  "properties": {
    "title": "Properties",
    "info": "Properties let you access and edit detailed information about objects in the scene.",
    "lbl-visible": "Visible",
    "lbl-preventBake": "Prevent Bake",
    "lbl-dynamicLoad": "Load Children Dynamically",
    "lbl-dynamicLoadDistance": "Distance",
    "lbl-addComponent": "Add Component",
    "multipleNodeSelected": "Multiple Nodes of different types selected",
    "noNodeSelected": "No node selected",
    "ambientLight": {
      "name": "Ambient Light",
      "description": "A light which illuminates all objects in your scene.",
      "lbl-intensity": "Intensity",
      "lbl-color": "Color"
    },
    "envmap": {
      "name": "Environment Map",
      "description": "Environment Map properties",
      "lbl-source": "Environment Map Source",
      "lbl-color": "Environment Map Color",
      "lbl-bake": "Environment Map Bake",
      "lbl-textureType": "Texture Type",
      "lbl-textureUrl": "Texture URL",
      "lbl-intensity": "Envmap Intensity",
      "bake-reflection-probes": "Bake Probes"
    },
    "trigger": {
      "name": "Trigger",
      "description": "A trigger component fires callbacks on the target when a collider enters and exits the trigger volume collider.",
      "lbl-target": "Target",
      "lbl-onenter": "On Enter",
      "lbl-onexit": "On Exit"
    },
    "rigidbody": {
      "name": "Rigidbody",
      "description": "A rigidbody component that allows the entity to be affected by physics.",
      "lbl-type": "Body Type",
      "duplicateError": "A rigidbody component already exists in the current entity hierarchy, removing it from entity {{entity}} with name {{name}}"
    },
    "prefab": {
      "name": "Prefab",
      "description": "A grouping of scene components which can be dynamically loaded and unloaded",
      "lbl-options": "Options",
      "lbl-prefabPath": "Prefab Path",
      "lbl-prefabName": "Export Name",
      "lbl-exportOptions": "Export Options",
      "lbl-export": "Export Prefab",
      "lbl-load": "Load Into Scene",
      "lbl-loadOptions": "Load Options",
      "lbl-unload": "Unload",
      "lbl-reload": "Reload",
      "lbl-confimation": "Prefab Created"
    },
    "persistent-anchor": {
      "name": "Persistent Anchor",
      "description": "Anchors this entity to a real life reference",
      "lbl-name": "Anchor Name"
    },
    "input": {
      "name": "Input Component",
      "description": "Input component that listens for input events and passes them to InputSink components",
      "lbl-activationDistance": "Proximity focus distance",
      "lbl-sinkTarget": "Sink Target",
      "lbl-addSinkTarget": "Add Sink Target",
      "lbl-removeSinkTarget": "Remove Sink Target"
    },
    "interactable": {
      "name": "Interactable",
      "description": "An interactable component with an optional XRUI with text of Label that can trigger callbacks",
      "lbl-label": "Label",
      "lbl-activationDistance": "Activation Distance",
      "lbl-addcallback": "Add Callback",
      "lbl-removecallback": "Remove Callback",
      "lbl-clickInteract": "Click to Interact",
      "info-clickInteract": "Enables clicking to interact with the object",
      "callbacks": {
        "lbl-target": "Target",
        "lbl-callbackID": "Callback ID"
      }
    },
    "lookAt": {
      "name": "LookAt",
      "description": "A component that makes the entity always face the user, or another entity",
      "target": "Target Entity",
      "xAxis": "X Axis",
      "yAxis": "Y Axis"
    },
    "grabbable": {
      "name": "Grabbable",
      "description": "A grabbable component that can be picked up and manipulated by the user"
    },
    "media": {
      "name": "Media",
      "description": "Audio and video playback",
      "path": "Path",
      "paths": "Source Paths",
      "playmode": "Play Mode",
      "playtitle": "Play",
      "pausetitle": "Pause",
      "resettitle": "Reset",
      "lbl-ui-offset": "UI Offset",
      "lbl-controls": "controls",
      "lbl-paused": "Paused",
      "info-paused": "Toggle media playback",
      "info-controls": "Toggle the visibility of the media controls.",
      "lbl-autoplay": "Autoplay",
      "info-autoplay": "Toggle whether this video autoplays",
      "lbl-synchronize": "Synchronize",
      "info-synchronize": "If true, the media will be synchronized on all the connected clients.",
      "lbl-volume": "Volume",
      "lbl-currentTime": "Current Time",
      "lbl-isMusic": "Is Music",
      "lbl-size": "Size",
      "seektime": "Start Time",
      "lbl-mediaControls": "Media Controls"
    },
    "mesh": {
      "name": "Mesh",
      "description": "A mesh is a collection of vertices, edges, and faces that describe the shape of a 3D object.",
      "geometryEditor": "Geometry Editor",
      "materialEditor": "Material Editor",
      "geometry": {
        "name": "Name:",
        "count": "Count:",
        "itemSize": "Item Size:",
        "recalculateNormals": "Recalculate Normals"
      },
      "material": {
        "name": "Name",
        "source": "Source",
        "type": "Type:",
        "path": "Path:",
        "prototype": "Prototype",
        "loading": "Loading...",
        "setPlugin": "Set Plugin",
        "plugin": "Plugin"
      },
      "materialProperties": {
        "title": "Material",
        "info": "Access and edit detailed information about materials in the scene."
      }
    },
    "audio": {
      "name": "Positional Audio",
      "description": "Positional audio settings",
      "lbl-distanceModel": "Distance Model",
      "info-distanceModel": "The algorithim used to calculate audio rolloff.",
      "lbl-rolloffFactor": "Rolloff Factor",
      "info-rolloffFactor": "A double value describing how quickly the volume is reduced as the source moves away from the listener. 0 to 1",
      "info-rfInfinity": "A double value describing how quickly the volume is reduced as the source moves away from the listener. 0 to Infinity",
      "lbl-refDistance": "Ref Distance",
      "info-refDistance": "A double value representing the reference distance for reducing volume as the audio source moves further from the listener.",
      "lbl-maxDistance": "Max Distance",
      "info-maxDistance": "A double value representing the maximum distance between the audio source and the listener, after which the volume is not reduced any further.",
      "info-maxDistanceDisabled": "Only supported with the Linear Distance Model.",
      "lbl-coneInnerAngle": "Cone Inner Angle",
      "info-coneInnerAngle": "A double value describing the angle, in degrees, of a cone inside of which there will be no volume reduction.",
      "lbl-coneOuterAngle": "Cone Outer Angle",
      "info-coneOuterAngle": "A double value describing the angle, in degrees, of a cone outside of which the volume will be reduced by a constant value, defined by the coneOuterGain attribute.",
      "lbl-coreOuterGain": "Cone Outer Gain",
      "info-coreOuterGain": "A double value describing the amount of volume reduction outside the cone defined by the coneOuterAngle attribute. Its default value is 0, meaning that no sound can be heard.",
      "lbl-play": "Play",
      "lbl-pause": "Pause",
      "error-url": "Error Loading From URL"
    },
    "collider": {
      "name": "Collider",
      "description": "An invisible box that objects will bounce off of or rest on top of.\nWithout colliders, objects will fall through floors and go through walls.",
      "lbl-isTrigger": "Trigger",
      "lbl-shape": "Shape",
      "lbl-type": "Body Type",
      "lbl-mass": "Mass",
      "lbl-massCenter": "Mass Center",
      "lbl-friction": "Friction",
      "lbl-restitution": "Restitution",
      "lbl-collisionLayer": "Collision Layer",
      "lbl-collisionMask": "Collision Mask",
      "lbl-removeMesh": "Remove Mesh"
    },
    "camera": {
      "name": "Camera",
      "description": "Camera settings.",
      "lbl-camera-raycast": "Camera Raycasting",
      "lbl-camera-raycast-toggle": "Enabled",
      "lbl-camera-raycast-frequency": "Frequency",
      "lbl-camera-raycast-count": "Ray Count",
      "lbl-camera-raycast-length": "Ray Length"
    },
    "directionalLight": {
      "name": "Directional Light",
      "description": "A light which illuminates the entire scene, but emits along a single direction.",
      "lbl-color": "Color",
      "lbl-intensity": "Intensity",
      "lbl-cameraFar": "Camera Far",
      "lbl-cameraNear": "Camera Near",
      "lbl-cameraTop": "Camera Top",
      "lbl-cameraBottom": "Camera Bottom",
      "lbl-cameraLeft": "Camera Left",
      "lbl-cameraRight": "Camera Right",
      "lbl-castShadow": "Cast Shadow",
      "lbl-disableForCSM": "Disabled when CSM is enabled",
      "lbl-shadowmapResolution": "Shadow Map Resolution",
      "lbl-shadowBias": "Shadow Bias",
      "lbl-shadowRadius": "Shadow Radius",
      "lbl-showCameraHelper": "Show Camera Helper",
      "lbl-castShadows": "Cast Shadows"
    },
    "groundPlane": {
      "name": "Ground Plane",
      "description": "A flat ground plane that extends into the distance.",
      "lbl-color": "Color",
      "lbl-visible": "Visible",
      "info-visible": "Toggle the visibility of the ground plane. Setting to false will still allow shadows to be received, rather than setting the entity visibility."
    },
    "loopAnimation": {
      "title": "Loop Animation",
      "description": "Looped animation associated with your 3d model, loaded from a GLTF URL or file.",
      "lbl-loopAnimation": "Loop Animation",
      "lbl-timeScale": "Time Scale",
      "lbl-animationPack": "Animation Pack (via Mixamo Rig)"
    },
    "variant": {
      "name": "Variant",
      "description": "Load different assets based on heuristics",
      "device": "Device",
      "device-mobile": "Mobile",
      "device-desktop": "Desktop",
      "device-xr": "XR",
      "heuristic": "Heuristic",
      "heuristic-distance": "Distance",
      "heuristic-sceneScale": "Scene Scale",
      "heuristic-manual": "Manual",
      "heuristic-device": "Device",
      "heuristic-budget": "Budget",
      "useDistance": "Use Distance",
      "textureSize": "Texture Size: ",
      "vertexCount": "Vertices: ",
      "preview": "Preview",
      "minDistance": "Minimum Distance",
      "maxDistance": "Maximum Distance",
      "src": "Source"
    },
    "map": {
      "description": "3D geospatial map of e.g. a city."
    },
    "shadow": {
      "name": "Shadows",
      "description": "Configure ability for the model to cast or receive shadows for improved visual realism.",
      "lbl-castShadow": "Cast Shadow",
      "lbl-receiveShadow": "Receive Shadow"
    },
    "model": {
      "title": "Model",
      "description": "A 3D model in your scene, loaded from a GLTF URL or file.",
      "lbl-usingGPUInstancingFlag": "Use GPU Instancing",
      "lbl-modelurl": "Model Url",
      "lbl-envmapUrl": "Environment Map Url",
      "lbl-exportType": "File Extension",
      "lbl-textureOverride": "Override Texture",
      "lbl-materialOverride": "Material Overrides",
      "error-url": "Error Loading From URL",
      "lbl-loopAnimation": "Loop Animation",
      "lbl-animationSpeed": "Animation Speed",
      "lbl-convertToVRM": "Force VRM",
      "lbl-isGPUInstancing": "Is Using GPU Instancing",
      "lbl-cameraOcclusion": "Occlude Camera",
      "lbl-matrixAutoUpdate": "MatrixAutoUpdate",
      "lbl-name": "Name",
      "lbl-url": "Model Url",
      "lbl-buy": "Buy Url",
      "lbl-learnMore": "Learn More Url",
      "lbl-htmlContent": "Html Content",
      "lbl-interactionText": "Interaction Text",
      "lbl-interactionType": "Interaction Type",
      "saveChanges": "Save Changes",
      "transform": {
        "lodLevels": "LOD Levels",
        "lodLevelNumber": "LOD Level {{index}}",
        "compress": "Compress",
        "compressImage": "Compress Image",
        "applyPresetConfirmation": "Would you like to apply this preset?",
        "savePreset": "Save Preset",
        "useDraco": "Use DRACO Mesh Compression",
        "useMeshopt": "Use Meshoptimizer",
        "useQuantization": "Use Mesh Quantization",
        "textureFormat": "Image Format",
        "modelFormat": "Model Format",
        "resourceUri": "Resource URL",
        "dst": "File name",
        "resampleAnimations": "Resample Animations",
        "maxTextureSize": "Max Texture Size",
        "simplifyRatio": "Simplify Ratio",
        "simplifyErrorThreshold": "Simplify Error Threshold",
        "flatten": "Flatten Scene Graph",
        "join": "Join Meshes",
        "palette": "Generate Palette Textures",
        "flipY": "Flip Y",
        "linear": "Linear Color Space",
        "flipYTooltip": "If checked, the source images will be Y flipped before compression",
        "instance": "Instance Identical Meshes",
        "srgb": "Linear Color Space",
        "srgbTooltip": "If checked, the provided map is assumed to be in sRGB space",
        "textureCompressionType": "Texture Compression Type",
        "ktx2Quality": "Compression Quality",
        "weldVertices": "Weld Vertices",
        "weldThreshold": "Weld Threshold",
        "split": "Split Multi-Material Meshes",
        "combineMaterials": "Combine Duplicate Materials",
        "removeDuplicates": "Remove Duplicates",
        "pruneUnused": "Prune Unused",
        "reorder": "Reorder",
        "resourceOverrides": "Resource Overrides",
        "quality": "Quality",
        "qualityTooltip": "Sets the ETC1S encoder's quality level, which controls the file size vs. quality tradeoff",
        "mode": "Mode",
        "modeTooltip": "If checked, the encoder will output a UASTC texture, otherwise a ETC1S texture",
        "mipmaps": "Mipmaps",
        "mipmapsTooltip": "If checked, the encoder will generate mipmaps",
        "compressionLevel": "Compression Level",
        "compressionLevelTooltip": "The compression level parameter controls the encoder perf vs. file size tradeoff for ETC1S files. It does not directly control file size vs. quality (see Quality)",
        "uastcFlags": "UASTC Flags",
        "uastcFlagsTooltip": "Sets the UASTC encoding performance vs. quality tradeoff, and other lesser used UASTC encoder flags. This is a combination of flags",
        "normalMap": "Normal Map",
        "normalMapTooltip": "Tunes several codec parameters so compression works better on normal maps",
        "uastcZstandard": "UASTC Zstandard",
        "uastcZstandardTooltip": "Use UASTC Zstandard supercompression",
        "useMeshoptimizer": "Use Meshoptimizer",
        "maxCodebooks": "Max Codebooks",
        "status": {
          "transformingmodels": "Transforming models...",
          "processingtexture": "Processing texture {{numerator}} of {{denominator}}...",
          "writingfiles": "Writing files...",
          "complete": "Complete."
        },
        "progress": "LOD {{currentLOD}} of {{totalLODs}}: {{caption}}"
      },
      "lods": {
        "label": "Level of Detail",
        "serialize": "Serialize",
        "generate": "Generate LODs"
      },
      "lbl-export": "Export Settings"
    },
    "materialAssignment": {
      "lbl-materialID": "Material",
      "error-materialID": "Error finding Material",
      "placeholder-materialID": "Select Material",
      "lbl-patternTarget": "Pattern Match",
      "lbl-pattern": "Pattern",
      "lbl-isRegex": "Regex"
    },
    "object3d": {
      "name": "Object3D",
      "description": "Scene Object Properties"
    },
    "interaction": {
      "type": "Interaction Type",
      "text": "Interaction Text",
      "distance": "Interaction Distance",
      "theme": "Interaction Theme",
      "name": "Interaction Name",
      "description": "Interaction Description",
      "images": "Interaction Images",
      "videos": "Interaction Videos",
      "urls": "Interaction Urls",
      "models": "Interaction Models"
    },
    "group": {
      "name": "Group",
      "description": "A group of multiple objects that can be moved or duplicated together.\nDrag and drop objects into the Group in the Hierarchy."
    },
    "hemisphere": {
      "name": "Hemisphere Light",
      "description": "A light which illuminates the scene with a sky color from above and a ground color from below.",
      "lbl-skyColor": "Sky Color",
      "lbl-groundColor": "Ground Color",
      "lbl-intensity": "Intensity"
    },
    "image": {
      "name": "Image",
      "description": "Dynamically loads an image.",
      "lbl-imgURL": "Image URL",
      "lbl-transparency": "Transparency",
      "lbl-alphaCutoff": "Alpha Cutoff",
      "lbl-projection": "Projection",
      "lbl-side": "Side",
      "info-controls": "Toggle the visibility of the media controls.",
      "info-transparency": "How to apply transparency:",
      "info-opaque": "'opaque' = no transparency",
      "info-blend": "'blend' = use the images alpha channel",
      "info-mask": "'mask' = Use a specified cutoff value for on/off transparency (more performant)",
      "info-alphaCutoff": "Pixels with alpha values lower than this will be transparent",
      "error-url": "Invalid URL"
    },
    "screenshare": {
      "name": "Screenshare Target",
      "description": "Allows this object to be a target for screen-share projection."
    },
    "name": {
      "lbl-name": "Name"
    },
    "particle-system": {
      "name": "Particle System",
      "description": "Particle emitter to create particles.",
      "looping": "Looping",
      "duration": "Duration",
      "prewarm": "Prewarm",
      "emitter-shape": "Emitter Shape",
      "emission-bursts": "Emission Bursts",
      "shape-mesh": "Emitter Shape Mesh",
      "shape-mesh-info": "Drag Gltf or Glb file here (or paste it's file asset url) to set the mesh to use as the emitter shape",
      "start-life": "Start Life",
      "start-size": "Start Size",
      "start-speed": "Start Speed",
      "start-rotation": "Start Rotation",
      "start-color": "Start Color",
      "emission-over-time": "Emission Over Time",
      "render-mode": "Render Mode",
      "texture": "Particle Texture",
      "u-tiles": "U Tiles",
      "v-tiles": "V Tiles",
      "start-tile-index": "Starting Tile Index",
      "mesh": "Particle Mesh",
      "blending": "Blending",
      "transparent": "Transparent",
      "world-space": "Use World Space",
      "burst": {
        "time": "Burst Time",
        "count": "Burst Count",
        "cycle": "Burst Cycle",
        "interval": "Burst Interval",
        "probability": "Burst Probability"
      },
      "addBehavior": "Add Behavior"
    },
    "clouds": {
      "name": "Cloud",
      "description": "Sprite based cloud volume.",
      "lbl-image": "Sprite Image",
      "lbl-wroldScale": "World Scale",
      "lbl-dimensions": "Dimensions",
      "lbl-noiseZoom": "Noise Zoom",
      "lbl-noiseOffset": "Noise Offset",
      "lbl-spriteScale": "Sprite Scale",
      "lbl-fogColor": "Fog Color",
      "lbl-fogRange": "Fog Range",
      "error-url": "Error Loading From URL"
    },
    "ocean": {
      "name": "Ocean",
      "description": "Ocean surface with waves and foam",
      "lbl-normalMap": "Normal Map",
      "lbl-distortionMap": "Distortion Map",
      "lbl-envMap": "Environment Map",
      "lbl-color": "Color",
      "lbl-shallowWaterColor": "Shallow Water Color",
      "lbl-shallowToDeepDistance": "Shallow to Deep Distance",
      "lbl-opacityFadeDistance": "Opacity Fade Distance",
      "lbl-opacityRange": "Opacity Range",
      "lbl-shininess": "Shininess",
      "lbl-reflectivity": "Reflectivity",
      "lbl-foamColor": "Foam Color",
      "lbl-foamSpeed": "Foam Speed",
      "lbl-foamTiling": "Foam Tiling",
      "lbl-bigWaveTiling": "Big Wave Tiling",
      "lbl-bigWaveSpeed": "Big Wave Speed",
      "lbl-bigWaveHeight": "Big Wave Height",
      "lbl-waveSpeed": "Wave Speed",
      "lbl-waveScale": "Wave Scale",
      "lbl-waveTiling": "Wave Tiling",
      "lbl-waveDistortionSpeed": "Wave Distortion Speed",
      "lbl-waveDistortionTiling": "Wave Distortion Tiling",
      "error-url": "Error Loading From URL"
    },
    "water": {
      "name": "Water",
      "description": "Small water surface"
    },
    "interior": {
      "name": "Interior",
      "description": "A surface with mapped cube texture to emulate interior environments",
      "lbl-cubeMap": "Cube Map texture",
      "lbl-tiling": "Tiling amount",
      "lbl-size": "Surface size",
      "error-url": "Error Loading From URL"
    },
    "pointLight": {
      "name": "Point Light",
      "description": "A light which emits in all directions from a single point.",
      "lbl-color": "Color",
      "lbl-intensity": "Intensity",
      "lbl-range": "Range",
      "lbl-decay": "Decay"
    },
    "instancing": {
      "name": "Instancing",
      "description": "Generates instanced geometry according to input",
      "count": "Instance Count",
      "lbl-surface": "Target Surface",
      "error-surface": "Error occurred finding target surface",
      "placeholder-surface": "No Target Selected",
      "lbl-mode": "Instancing Mode",
      "lbl-load": "Stage",
      "lbl-unload": "Unstage",
      "lbl-reload": "Restage",
      "lbl-options": "Options",
      "samplingMode": "Sampling Mode",
      "sampling": {
        "properties": "Sampling Properties",
        "heightMap": "Height Map",
        "heightMapStrength": "Height Map Strength",
        "densityMap": "Density Map",
        "densityMapStrength": "Density Map Strength",
        "root": "Root Node"
      },
      "grass": {
        "properties": "Grass Properties",
        "bladeHeight": "Blade Height",
        "bladeWidth": "Blade Width",
        "joints": "Blade Joint Count",
        "alphaMap": "Alpha Map",
        "texture": "Grass Texture",
        "ambientStrength": "Ambient Strength",
        "diffuseStrength": "Diffuse Strength",
        "shininess": "Shininess",
        "sunColor": "Sun Color"
      },
      "mesh": {
        "properties": "Mesh Instancing Properties",
        "instancedMesh": "Instanced Mesh",
        "error-instancedMesh": "Error loading instanced mesh",
        "placeholder-instancedMesh": "Select Mesh to Instance"
      }
    },
    "cameraSettings": {
      "name": "Camera Settings",
      "description": "Adjust camera settings to optimize scene visualization, including projection type, field of view, and distance parameters.",
      "lbl-projectionType" : "Projection Type",
      "lbl-fov": "Field of View",
      "lbl-calcClippingPlanes": "Calculate Clipping Planes",
      "lbl-projectionDistance": "Projection Distance",
      "lbl-cameraDistance": "Camera Distance",
      "lbl-startCameraDistance": "Start Camera Distance",
      "lbl-phi": "Phi"
    },
    "cameraComponent": {
      "name": "Camera",
      "description": "Configure camera parameters for optimal scene rendering.",
      "lbl-fov": "FOV",
      "lbl-aspect": "Aspect",
      "lbl-near": "Near",
      "lbl-far": "Far"
    },
    "postprocessing": {
      "name": "Post Processing Effect",
      "enabled": "Enabled",
      "description": "For applying Post Processing effects to you scene."
    },
    "mediaSettings": {
      "name": "Media Settings",
      "description": "Enhance immersion by adjusting media settings, including positional audio, distance-based sound, and immersive media for a more dynamic auditory experience.",
      "lbl-audioSettings": "Use Positional Audio",
      "lbl-avatarDistanceModel": "Avatar Distance Model",
      "lbl-avatarRolloffFactor": "Avatar Rolloff Factor",
      "lbl-avatarRefDistance": "Avatar Ref Distance",
      "lbl-avatarMaxDistance": "Avatar Max Distance",
      "lbl-mediaVolume": "Media Volume",
      "lbl-mediaDistanceModel": "Media Distance Model",
      "lbl-immersiveMedia": "Use Immersive Media",
      "lbl-mediaRolloffFactor": "Media Rolloff Factor",
      "lbl-mediaRefDistance": "Media Ref Distance",
      "lbl-mediaMaxDistance": "Media Max Distance",
      "lbl-mediaConeInnerAngle": "Media Cone Inner Angle",
      "lbl-mediaConeOuterAngle": "Media Cone Outer Angle",
      "lbl-mediaConeOuterGain": "Media Cone Outer Gain",
      "info-avatarDistanceModel": "The algorithim used to calculate audio rolloff.",
      "info-avatarRolloffFactor": "A double value describing how quickly the volume is reduced as the source moves away from the listener. 0 to 1",
      "info-avatarRolloffFactorInifinity": "A double value describing how quickly the volume is reduced as the source moves away from the listener. 0 to Infinity",
      "info-avatarRefDistance": "A double value representing the reference distance for reducing volume as the audio source moves further from the listener.",
      "info-avatarMaxDistance": "A double value representing the maximum distance between the audio source and the listener, after which the volume is not reduced any further.",
      "info-mediaDistanceModel": "The algorithim used to calculate audio rolloff.",
      "info-immersiveMedia": "Enable immersive media for non-immersive platforms.",
      "info-mediaRolloffFactor": "A double value describing how quickly the volume is reduced as the source moves away from the listener. 0 to 1",
      "info-mediaRolloffFactorInfinity": "A double value describing how quickly the volume is reduced as the source moves away from the listener. 0 to Infinity",
      "info-mediaRefDistance": "A double value representing the reference distance for reducing volume as the audio source moves further from the listener.",
      "info-mediaMaxDistance": "A double value representing the maximum distance between the audio source and the listener, after which the volume is not reduced any further.",
      "info-mediaConeInnerAngle": "A double value describing the angle, in degrees, of a cone inside of which there will be no volume reduction.",
      "info-mediaConeOuterAngle": "A double value describing the angle, in degrees, of a cone outside of which the volume will be reduced by a constant value, defined by the coneOuterGain attribute.",
      "info-mediaConeOuterGain": "A double value describing the amount of volume reduction outside the cone defined by the coneOuterAngle attribute. Its default value is 0, meaning that no sound can be heard."
    },
    "audioAnalysis": {
      "name": "Audio Analysis",
      "description": "Adjust advanced audio settings with options to enable and fine-tune bass, treble, and mid frequencies using configurable multipliers for precise sound control.",
      "lbl-bassEnabled": "Bass Enabled",
      "lbl-trebleEnabled": "Treble Enabled",
      "lbl-midEnabled": "Mid Enabled",
      "lbl-bassMultiplier": "Bass Multiplier",
      "lbl-trebleMultiplier": "Treble Multiplier",
      "lbl-midMultiplier": "Mid Multiplier"
    },
    "reflectionProbe": {
      "name": "Reflection Probe",
      "description": "A reflection probe that captures the environment and uses it for reflection.",
      "src": "Source"
    },
    "renderSettings": {
      "name": "Render Settings",
      "description": "Configure various rendering settings for the scene, including lighting, shadows, post-processing effects, tone mapping, and level of detail adjustments.",
      "lbl-bgcolor": "Background Color",
      "lbl-lods": "LODs",
      "info-lods": "Sets the distances at which levels of detail change.",
      "lbl-rendererSettings": "Override Renderer Settings",
      "lbl-usePostProcessing": "Use Post Processing",
      "info-usePostProcessing": "Enables post processing",
      "lbl-useShadows": "Use Shadows",
      "info-useShadows": "Enables shadows",
      "lbl-primaryLight": "Primary Light",
      "info-primaryLight": "Set the primary light for the scene",
      "lbl-csm": "Cascading Shadow Maps",
      "info-csm": "Enables cascading shadow maps.",
      "lbl-csm-cascades": "Cascades",
      "info-csm-cascades": "Smaller the size of the scene. More efficient to have less cascades.",
      "lbl-toneMapping": "Tone Mapping",
      "info-toneMapping": "Enables tone mapping on the scene renderer. Has no effect when a post processing is enabled.",
      "lbl-toneMappingExposure": "Tone Mapping Exposure",
      "info-toneMappingExposure": "Specifies the tone mapping exposure on the scene renderer. Has no effect when a post processing is enabled.",
      "lbl-shadowMapType": "Shadow Map Type",
      "info-shadowMapType": "Type of shadow map"
    },
    "sceneSettings": {
      "name": "Scene Settings",
      "description": "Enhance user experience by customizing thumbnails, loading screens, colors, and spectating options.",
      "lbl-thumbnail": "Thumbnail",
      "info-thumbnail": "Change the thumbnail",
      "generate": "Generate",
      "save": "Save",
      "lbl-loading": "Loading Screen",
      "info-loading": "Change the loading screen",
      "lbl-colors": "Colors",
      "lbl-killHeight": "Kill Height",
      "lbl-spectate": "Force Spectator",
      "info-spectate": "Disable avatars and force the user to spectate the scene",
      "lbl-uuid": "Spectate Entity",
      "info-uuid": "Optional entity to spectate"
    },
    "scene": {
      "name": "Scene",
      "description": "The root object of the scene.",
      "error-url": "Error Loading From URL"
    },
    "sceneCamera": {
      "name": "Scene Preview Camera",
      "description": "The camera used to generate the thumbnail for your scene and the starting position for the preview camera.",
      "lbl-setFromViewPort": "Set From Viewport"
    },
    "skybox": {
      "name": "Skybox",
      "description": "",
      "lbl-timeOfDay": "Time of Day",
      "lbl-color": "Color",
      "lbl-latitude": "Latitude",
      "lbl-luminance": "Luminance",
      "lbl-scattering": "Scattering Amount",
      "lbl-scatteringDistance": "Scattering Distance",
      "lbl-horizonStart": "Horizon Start",
      "lbl-horizonEnd": "Horizon End",
      "lbl-texture": "Texture",
      "lbl-skyType": "Sky Type",
      "error-url": "Error Loading From URL"
    },
    "spawnPoint": {
      "name": "Spawn Point",
      "description": "A point where people will appear when they enter your scene.\nThe icon in the Viewport represents the actual size of an avatar."
    },
    "linkComp": {
      "title": "link Component",
      "lbl-url": "Link URL",
      "lbl-navigateScene": "Scene navigation",
      "lbl-locaiton": "Location Name",
      "description": "Adds an interactable that opens links or navigates scene"
    },
    "spotLight": {
      "name": "Spot Light",
      "description": "A light which emits along a direction, illuminating objects within a cone.",
      "lbl-color": "Color",
      "lbl-intensity": "Intensity",
      "lbl-penumbra": "Penumbra",
      "lbl-angle": "Angle",
      "lbl-range": "Range",
      "lbl-decay": "Decay",
      "lbl-shadowBias": "Shadow Bias",
      "lbl-shadowRadius": "Shadow Radius",
      "lbl-castShadow": "Cast Shadow"
    },
    "transform": {
      "title": "Transform",
      "description": "Change transform of an entity",
      "lbl-position": "Position",
      "lbl-rotation": "Rotation",
      "lbl-scale": "Scale",
      "lbl-useGlobalTransform": "Use Global Transform"
    },
    "triggerVolume": {
      "name": "Trigger",
      "description": "Sets a property on the target object on enter and leave.",
      "lbl-addTrigger": "Add Trigger",
      "lbl-removeTrigger": "Remove Trigger",
      "lbl-target": "Object",
      "lbl-onenter": "On Enter",
      "lbl-onexit": "On Exit",
      "lbl-showHelper": "Show Helper Mesh",
      "ph-errorNode": "Error missing node.",
      "ph-selectNode": "Select node...",
      "lbl-addRigidBody": "Add RigidBody"
    },
    "video": {
      "name": "Video",
      "lbl-media": "Media Source",
      "lbl-size": "Canvas Size",
      "lbl-size-info": "The dimensions of the surface on which the video will be presented",
      "lbl-fit": "Video Fit",
      "lbl-fit-info": "How the video should be stretched within the given canvas size",
      "lbl-media-info": "An entity w/ a media component that should be sourced for display",
      "description": "Display a video",
      "lbl-projection": "Projection",
      "lbl-side": "Side",
      "lbl-side-info": "The side of the video to display",
      "lbl-use-alpha": "Use Alpha",
      "lbl-use-alpha-info": "If true, the video will be rendered with an alpha channel",
      "lbl-alpha-threshold": "Alpha Threshold",
      "lbl-alpha-threshold-info": "The alpha value below which the video will be considered transparent",
      "lbl-uv-offset": "UV Offset",
      "lbl-uv-offset-info": "The offset of the video texture in UV space",
      "lbl-uv-scale": "UV Scale",
      "lbl-uv-scale-info": "The scale of the video texture in UV space",
      "lbl-wrap-s": "Wrap S",
      "lbl-wrap-s-info": "The wrap mode of the video texture in the S direction",
      "lbl-wrap-t": "Wrap T",
      "lbl-wrap-t-info": "The wrap mode of the video texture in the T direction",
      "lbl-use-alpha-uv-transform": "Use Alpha UV Transform",
      "lbl-use-alpha-uv-transform-info": "If true, the alpha channel will be transformed by its own UV transform",
      "lbl-alpha-uv-offset": "Alpha UV Offset",
      "lbl-alpha-uv-offset-info": "The offset of the alpha channel in UV space",
      "lbl-alpha-uv-scale": "Alpha UV Scale",
      "lbl-alpha-uv-scale-info": "The scale of the alpha channel in UV space"
    },
    "volumetric": {
      "name": "Volumetric",
      "description": "Dynamically loads a volumetric video.",
      "lbl-useLoadingEffect": "Use Loading Effect"
    },
    "spline": {
      "name": "Spline",
      "description": "Create and customize curves.",
      "lbl-addNode": "Nodes"
    },
    "splinetrack": {
      "name": "Spline Track",
      "description": "Have an entity follow a Spline",
      "lbl-spline": "Source Spline",
      "lbl-velocity": "Velocity",
      "lbl-enableRotation": "Enable Rotation",
      "lbl-lockXZ": "Lock To XZ Plane",
      "lbl-loop": "Loop"
    },
    "systemnode": {
      "name": "System Node",
      "description": "Attach script.",
      "lbl-filePath": "Url",
      "lbl-insertUUID": "Reference System",
      "lbl-insertOrder": "Insertion Order",
      "lbl-enableClient": "Client",
      "lbl-enableServer": "Server",
      "lbl-args": "Args",
      "error-url": "Error Loading Script From URL"
    },
    "primitiveGeometry": {
      "name": "Primitive Geometry",
      "description": "3D models of Basic Geometry shapes",
      "lbl-geometryType": "Geometry Type",
      "lbl-box": "Box",
      "lbl-sphere": "Sphere",
      "lbl-cylinder": "Cylinder",
      "lbl-capsule": "Capsule",
      "lbl-plane": "Plane",
      "lbl-circle": "Circle",
      "lbl-ring": "Ring",
      "lbl-torus": "Torus",
      "lbl-polyhedron": "Polyhedron",
      "lbl-torusknot": "Torus Knot"
    },
    "portal": {
      "name": "Portal",
      "lbl-portal": "Linked Portal",
      "lbl-redirect": "Use Page Redirect",
      "description": "A Portal to teleport players to specified location",
      "lbl-locationName": "Location",
      "lbl-modelUrl": "Model URL",
      "lbl-displayText": "Display Text",
      "lbl-effectType": "Loading Effect",
      "lbl-previewType": "Preview Type",
      "lbl-previewImageURL": "Preview Image URL",
      "lbl-savedImageURL": "Saved Image",
      "lbl-generateImage": "Generate Image",
      "lbl-saveImage": "Save Image",
      "lbl-spawnPosition": "Spawn Position",
      "lbl-spawnRotation": "Spawn Rotation",
      "lbl-triggerPosition": "Trigger Position",
      "lbl-triggerRotation": "Trigger Rotation",
      "lbl-triggerScale": "Trigger Scale"
    },
    "fog": {
      "name": "Fog",
      "description": "A universal fog",
      "lbl-fogType": "Fog Type",
      "lbl-fogColor": "Fog Color",
      "lbl-fogHeight": "Fog Height",
      "lbl-fogTimeScale": "Fog Time Scale",
      "lbl-forNearDistance": "Fog Near Distance",
      "lbl-fogFarDistance": "Fog Far Distance",
      "lbl-fogDensity": "Fog Density"
    },
    "xr": {
      "name": "XR Settings"
    },
    "mountPoint": {
      "name": "Mount point",
      "description": "An object with a pose to define interactable behaviors.",
      "lbl-type": "Type",
      "lbl-dismount": "Dismount point, offsets this transform"
    },
    "text": {
      "name": "3D Text",
      "description": "A 3D text object.",
      "textGroup": "Text",
      "textOpacity": "Opacity",
      "textWidth": "Width",
      "textIndent": "Indent",
      "textAlign": "Align",
      "textWrap": "Wrap",
      "textAnchor": "Anchor",
      "textDepthOffset": "Depth offset",
      "textCurveRadius": "Curve radius",
      "letterSpacing": "Letter spacing",
      "lineHeight": "Line Height",
      "textDirection": "Direction",
      "fontGroup": "Font",
      "fontFamily": "Family",
      "fontSize": "Size",
      "fontColor": "Color",
      "fontMaterial": "Material",
      "outlineGroup": "Outline",
      "outlineColor": "Color",
      "outlineOpacity": "Opacity",
      "outlineWidth": "Width",
      "outlineBlur": "Blur",
      "outlineOffset": "Offset",
      "strokeGroup": "Stroke",
      "strokeColor": "Color",
      "strokeOpacity": "Opacity",
      "strokeWidth": "Width",
      "advancedActive": "Show Advanced",
      "advancedGroup": "Advanced",
      "clippingActive": "clip.active",
      "clippingMin": "clip.min",
      "clippingMax": "clip.max",
      "glyphResolution": "glyph.resolution",
      "glyphDetail": "glyph.detail",
      "gpuAccelerated": "GPU Accelerated"
    },
    "textBox": {
      "name": "Textbox Component",
      "description": "An XRUI text box component",
      "lbl-text": "Text",
      "lbl-family": "Family",
      "lbl-size": "Size",
      "lbl-fontStroke": "Font Stroke",
      "lbl-fontColor": "Font Color",
      "lbl-cornerRadius": "Corner Radius",
      "lbl-backgroundColor": "Background Color",
      "lbl-opacity": "Opacity",
      "lbl-padding": "Padding"
    },
    "gallery": {
      "name": "Gallery Component",
      "description": "XRUI Gallery Component",
      "lbl-imageGrid": "ImageGrid Component",
      "lbl-thumbnail": "Thumbnail",
      "lbl-outfitURL": "Outfit URL",
      "lbl-performerURL": "Performer URL",
      "lbl-asset": "Asset",
      "assets": "Assets"
    }
  },
  "projects": {
    "createProject": {
      "header": "New Project",
      "backLink": "Back to projects",
      "featured": "Featured",
      "all": "All",
      "newProject": "New Empty Project",
      "ph-search": "Search scenes..."
    },
    "grid": {
      "loading": "Loading..."
    },
    "page": {
      "header": "Welcome",
      "headerMsg": "If you're new here we recommend going through the tutorial. Otherwise, jump right in and create a project from scratch or from one of our templates.",
      "lbl-startTutorial": "Start Tutorial",
      "projects": "Projects",
      "lbl-newProject": "New Project"
    }
  },
  "visualScript": {
    "panel": {
      "title": "Visual Script",
      "addVisualScript": "Add Visual Script"
    },
    "picker": {
      "title": "Add Node"
    },
    "modal": {
      "clear": {
        "title": "Clear Visual Script",
        "confirm": "Are you sure?"
      },
      "help": {
        "title": "Help",
        "addNodeHelp": " Right click anywhere to add a new node.",
        "addConnectionHelp": "Drag from the output of one node to the input of another to create a connection or into empty space to add a new node and connect it",
        "deleteNodeHelp": "Left click to select individual or use Shift+Left click to box select nodes or connections, backspace to delete selected nodes or connections."
      },
      "load": {
        "title": "Load Visual Script",
        "examples": "Select an example"
      },
      "save": "Save Visual Script",
      "buttons": {
        "clear": "Clear",
        "cancel": "Cancel",
        "load": "Load",
        "close": "Close",
        "copy": {
          "done": "Copied!",
          "begin": "Copy"
        }
      }
    },
    "sidePanel": {
      "title": "Graph Utilities",
      "node": {
        "name": "Nodes",
        "description": "Individual logic units connected together to create a graph"
      },
      "template": {
        "name": "Templates",
        "description": "Reusable graphs that can be added to other graphs."
      },
      "variables": {
        "name": "Variables",
        "description": "Variables that can be used in the graph.",
        "add": "Add Variable"
      }
    },
    "editorPanel": {
      "makeTemplate": "Make into template"
    }
  },
  "layout": {
    "assetGrid": {
      "loading": "Loading...",
      "copyURL": "Copy URL",
      "openInNewTab": "Open URL in New Tab",
      "deleteAsset": "Delete Asset",
      "prefab": "Prefab",
      "prefabs": "Prefabs",
      "prefabs-search": "Search Prefabs ...",
      "components": "Components",
      "components-search": "Search Components ...",
      "component-detail": {
        "model": "Creates objects in the hierarchy. Drag a model from the assets folder into the URL box or drag assets directly from project files into the hierarchy.",
        "volumetric": "Import volumetric files. Accepts DRCS, UVOL, or Manifest Files. Links to cloud hosting.",
        "video": "Imports a 2D plane that accepts .mp4, .mkv, .avi",
        "variant": "Add model variant for level of detail",
        "audio": "Import audio clips, .mp3, .flac, .ogg, .wav, .m4a",
        "image": "Imports an image into the scene",
        "ground-plane": "Create collision ground plane.",
        "group": "Collection of models or assets.",
        "collider": "Creates a collision ball, cuboid, capsule, or cylinder to be manually placement.",
        "spawn-point": "A point where people will appear when they enter your scene.",
        "portal": "A portal to teleport a player to a port in a different location.",
        "ambient-light": "A combination of direct and indirect light, provides general lighting to all assets.",
        "point-light": "A light which emits in all directions from a single point.",
        "spot-light": "Creates a light that shines in a specific direction.",
        "directional-light": "Creates a light that emits evenly in a single direction.",
        "hemisphere-light": "A light which illuminates the scene with a sky color from above and a ground color from below.",
        "particle-system": "Creates a particle emitter.",
        "system": "Inserts code into the scene by creating a new Entity Component System based on the provided .ts file",
        "visual-script": "Customizes state and behavior of entities through a visual node connections.",
        "envmapbake": "Add Env Mapbake to your scene.",
        "scene-preview-camera": "A preview camera which generates a scene thumbnail and the starting position.",
        "skybox": "Sets the area outside your map (skybox) with a specific sky type.",
        "spline-track": "Creates a spline track.",
        "spline": "Create and customize curves.",
        "envmap": "Add environment map to your scene",
        "postprocessing": "Add postprocessing effects to your scene",
        "primitive-geometry": "Add basic Geometry to the scene",
        "link": "Add clickable Link to entity to route to different webpage",
        "dynamic-load": "Load entities dynamically"
      },
      "placeObject": "Place Object",
      "placeObjectAtOrigin": "Place Object at Origin"
    },
    "filebrowser": {
      "tab-name": "Files",
      "addNewFolder": "Add New Folder",
      "cutAsset": "Cut",
      "copyAsset": "Copy",
      "pasteAsset": "Paste",
      "renameAsset": "Rename",
      "renameFile": "Rename File",
      "renameFileError": "Not a valid file name",
      "deleteFile": "Delete File",
      "viewAssetProperties": "View Properties",
      "refresh": "Refresh",
      "back": "Back",
      "loadingFiles": "Loading Files",
      "loadingProjects": "Loading Projects",
      "compress": "Compress",
      "convert": "Convert",
      "downloadProject": "Download Project",
      "downloadProjectUnavailable": "Cannot Download From Project Directory",
      "uploadAssets": "Upload Assets",
      "uploadFiles": "Upload Files",
      "uploadFolder": "Upload Folder",
      "uploadingFiles": "Uploading Files ({{completed}}/{{total}})",
      "fetchingProject": "Fetching Project",
      "downloadingProject": "Downloading Project ({{completed}}/{{total}})",
      "search-placeholder": "Search",
      "generatingThumbnails": "Generating Thumbnails ({{count}} remaining)",
      "file": "File",
      "directory": "Directory",
      "fileNameLengthError": "File name must be between 4 and 64 characters.",
      "fileProperties": {
        "header": "Info for {{fileName}}",
        "header-plural": "Info for {{itemCount}} Items",
        "regenerateThumbnail": "Regenerate Thumbnail",
        "name": "Name",
        "fileName": "File Name",
        "type": "Type",
        "size": "Size",
        "url": "URL",
        "author": "Author",
        "attribution": "Attribution",
        "licensing": "Licensing",
        "description": "Description",
        "tag": "Tag",
        "addTag": "Add New Tag",
        "add": "Add",
        "save-changes": "Save Changes",
        "discard": "Discard",
        "mixedValues": "Mixed",
        "uploadThumbnail": "Upload Thumbnail"
      },
      "view-mode": {
        "icons": "View: Icons",
        "list": "View: List",
        "settings": {
          "name": "View Options",
          "iconSize": "Icon Size",
          "select-listColumns": "Select List Columns",
          "fontSize": "Font Size"
        }
      },
      "table-list": {
        "headers": {
          "name": "Name",
          "type": "Type",
          "dateModified": "Date Modified",
          "size": "Size"
        }
      },
      "image-convert": {
        "format": "Format",
        "resize": "Resize",
        "width": "Width",
        "height": "Height"
      }
    },
    "scene-assets": {
      "no-category": "No category selected",
      "search-placeholder": "Search",
      "preview": "Preview",
      "info-drag-drop": "Drag and Drop these items into the scene",
      "settings": "Settings",
      "no-search-results": "No results found"
    }
  },
  "hierarchy": {
    "lbl": "Hierarchy",
    "info": "The scene Hierarchy contains all element currently in your scene (assets, lighting, items from the tool menu, etc).",
    "lbl-rename": "Rename",
    "lbl-renameScene": "Rename Scene",
    "lbl-edited": "Edited",
    "lbl-duplicate": "Duplicate",
    "lbl-group": "Group",
    "lbl-copy": "Copy",
    "lbl-paste": "Paste",
    "lbl-delete": "Delete",
    "lbl-deleteScene": "Delete Scene",
    "lbl-deleteSceneDescription": "Are you sure you want to delete '{{sceneName}}' scene?",
    "lbl-expandAll": "Expand All",
    "lbl-collapseAll": "Collapse All",
    "lbl-explode": "Explode Objects",
    "lbl-addEntity": "Add Entity",
    "lbl-createPrefab": "Create Prefab",
    "issues": "Issues",
    "copy-paste": {
      "no-hierarchy-nodes": "No hierarchy nodes found"
    }
  },
  "materialLibrary": {
    "lbl": "Material Library",
    "tab-materials": "Materials",
    "info": "Location of an assets materials and where you can select and edit them."
  },
  "dnd": {
    "nodes": "{{count}} Nodes Selected",
    "models": "{{count}} Models Selected",
    "images": "{{count}} Images Selected",
    "videos": "{{count}} Videos Selected",
    "audio": "{{count}} Audio Sources Selected"
  },
  "dialog": {
    "title": "Editor",
    "lbl-confirm": "Ok",
    "lbl-cancel": "Cancel",
    "sure-confirm": "Are you sure?",
    "exportProject": {
      "title": "Export Project",
      "lbl-confirm": "Export Project",
      "lbl-combineMesh": "Combine Meshes",
      "lbl-removeUnused": "Remove Unused Objects"
    },
    "performance": {
      "title": "Performance Check",
      "lbl-confirm": "Publish Scene",
      "learnMore": "Learn More",
      "lbl-polycount": "Polygon Count",
      "lbl-material": "Materials",
      "lbl-texture": "Textures",
      "lbl-lights": "Lights",
      "lbl-fileSize": "File Size",
      "info-polycount": "We recommend your scene use no more than 50,000 triangles for mobile devices.",
      "info-material": "We recommend using no more than 25 unique materials in your scene to reduce draw calls on mobile devices.",
      "info-texture": "We recommend your textures use no more than 256MB of video RAM for mobile devices. We also recommend against using textures larger than 2048 x 2048.",
      "info-lights": "While dynamic lights are not enabled on mobile devices, we recommend using no more than 3 lights in your scene (excluding ambient and hemisphere lights) for your scene to run on low end PCs.",
      "info-fileSize": "We recommend a final file size of no more than 16MB for low bandwidth connections. Reducing the file size will reduce the time it takes to download your scene.",
      "txt-polycount": "{{count}} Triangles",
      "txt-material": "{{count}} Materials",
      "txt-ram": "~{{count}} Video RAM",
      "txt-texture": "{{count}} Large Textures",
      "txt-lights": "{{count}} Lights"
    },
    "progress": {
      "title": "Loading...",
      "msg": "Loading...",
      "lbl-cancel": "Cancel"
    },
    "publish": {
      "title": "Publish Scene",
      "lbl-confirm": "Save and Publish",
      "lbl-name": "Scene Name",
      "info-name": "Name must be between 4 and 64 characters and cannot contain underscores"
    },
    "published": {
      "title": "Scene Published",
      "header": "Your scene has been published.",
      "lbl-view": "View Your Scene"
    },
    "saveScene": {
      "title": "Save",
      "lbl-thumbnail": "Generate thumbnail & envmap",
      "lbl-confirm": "Save Scene",
      "info-confirm": "Are you sure you want to save the scene?",
      "info-question": "Do you want to save the current scene?",
      "info-save-success": "Scene saved successfully!",
      "unsavedChanges": {
        "title": "Unsaved Changes"
      }
    },
    "saveNewScene": {
      "title": "Save As",
      "lbl-name": "Scene Name",
      "info-name": "Name must be between 4 and 64 characters (with only alphabets, numbers, dashes allowed)",
      "lbl-confirm": "Save Scene"
    },
    "saveModel": {
      "title": "Save Changes",
      "text": "Are you sure you want to save changes to this file?"
    },
    "revertModel": {
      "lbl-name": "Revert",
      "title": "Revert Changes",
      "text": "Are you sure you want to revert changes to this file?"
    },
    "support": {
      "title": "Support",
      "header": "Need to report a problem?",
      "msg": "You can file a <1>GitHub Issue</1> or e-mail us for support at <3>{{mail}}</3>",
      "discord": "You can also find us on <1>Discord</1>"
    },
    "delete": {
      "confirm-content": "Do you want to delete {{content}}?",
      "confirm-multiple": "Do you want to delete {{first}}, and {{count}} others?",
      "not-allowed-local-dev": "To prevent accidental loss of data, projects cannot be deleted from this menu in a local dev environment. Use the file system instead."
    },
    "createScene": {
      "title": "New Scene",
      "create": "New Empty Scene"
    },
    "file": "file",
    "folder": "folder"
  },
  "sources": {
    "bingImage": {
      "name": "Bing Images",
      "search": "Search by Bing"
    },
    "bingVideo": {
      "name": "Bing Videos",
      "search": "Search by Bing"
    },
    "element": {
      "name": "Elements"
    },
    "myAssets": {
      "name": "My Assets"
    },
    "googlePoly": {
      "name": "Google Poly",
      "search": "Search by Google"
    },
    "tenor": {
      "name": "Tenor GIFs",
      "search": "Search by Tenor",
      "ph-search": "Search GIFs..."
    },
    "sketchfab": {
      "name": "Sketchfab",
      "search": "Search by Sketchfab"
    }
  },
  "asset": {
    "dropZone": {
      "title": "Upload Asset"
    },
    "imageSourcePanel": {
      "ph-search": "Search images..."
    },
    "videoSourcePanel": {
      "ph-search": "Search videos..."
    },
    "assetSourcePanel": {
      "ph-search": "Search assets..."
    },
    "modelSourcePanel": {
      "ph-search": "Search models..."
    },
    "useUpload": {
      "multipleFileError": "Input does not accept multiple files.",
      "mineTypeError": "\"{{name}}\" does not match the following mime types or extensions: {{types}}",
      "progressMsg": "Uploading files {{uploaded}} of {{total}}: {{percentage}}%",
      "uploadError": "Upload Error",
      "uploadErrorMsg": "Error uploading file: {{message}}",
      "uploadErrorDefaultMsg": "There was an unknown error"
    }
  },
  "openLink": {
    "description": "Please click the Open to navigate to the link.",
    "lbl-open": "Open"
  },
  "interactableModel": {
    "lbl-buy": "Buy",
    "lbl-learnMore": "Learn More"
  },
  "corsProxyButton": {
    "tooltip": "Use Cors Proxy Server"
  },
  "tabs": {
    "scene-assets": "Assets",
    "project-assets": "Project Assets"
  },
  "generatingThumbnails": {
    "title": "Generating Thumbnails",
    "amountRemaining": "{{count}} remaining"
  },
  "assetMetadata": {
    "name": "Name",
    "path": "Path",
    "type": "Type",
    "tags": "Tags"
  },
  "unsupportedBrowser": {
    "title": "Browser Not Supported!",
    "description": "Please use Google Chrome for the best experience with the iR Studio.",
    "downloadChrome": "Download Chrome",
    "continue": "Continue Anyway"
  },
<<<<<<< HEAD
  "unsupportedFile": {
    "title": "Unsupported File Type!",
    "okay": "Okay"
=======
  "unsupportedDevice": {
    "title": "Unsupported Device Type!",
    "description": "We have detected you are using an unsupported device. You may experience errors using this device. If you want to have the best experience with IR Studio, please use a desktop running the latest version of Google Chrome. Thank you!",
    "continue": "Continue Anyway"
>>>>>>> 95a2769b
  }
}<|MERGE_RESOLUTION|>--- conflicted
+++ resolved
@@ -1518,15 +1518,13 @@
     "downloadChrome": "Download Chrome",
     "continue": "Continue Anyway"
   },
-<<<<<<< HEAD
   "unsupportedFile": {
     "title": "Unsupported File Type!",
     "okay": "Okay"
-=======
+  },
   "unsupportedDevice": {
     "title": "Unsupported Device Type!",
     "description": "We have detected you are using an unsupported device. You may experience errors using this device. If you want to have the best experience with IR Studio, please use a desktop running the latest version of Google Chrome. Thank you!",
     "continue": "Continue Anyway"
->>>>>>> 95a2769b
   }
 }