{
  "loading": "Loading Project",
  "loadingNode": "Loading {{name}} Editor...",
  "loadingError": "Error loading project",
  "loadingErrorMsg": "There was an error when loading the project.",
  "selectSceneMsg": "Select a Scene in the Project to Start",
  "error": "Error",
  "errorMsg": "There was an unknown error.",
  "generateScreenshot": "Generating Project Screenshot",
  "newScene": "Add Scene",
  "saving": "Saving Project",
  "savingError": "Error Saving Project",
  "savingErrorMsg": "There was an error when saving the project.",
  "savingSceneErrorMsg": "Scene is not loaded properly. Try reloading the scene.",
  "duplicating": "Duplicating Project",
  "exporting": "Exporting Project",
  "exportingError": "Error Exporting Project",
  "exportingErrorMsg": "There was an error when exporting the project.",
  "importLegacy": "Import Legacy World",
  "importLegacyMsg": "Warning! This will overwrite your existing scene! Are you sure you wish to continue?",
  "publishingError": "Error Publishing Project",
  "publishingErrorMsg": "There was an unknown error.",
  "publishingScene": "Publishing Scene",
  "publishingSceneMsg": "Publishing scene...",
  "uploadingThumbnailMsg": "Uploading thumbnail...",
  "uploadingSceneMsg": "Uploading scene: {{percentage}}%",
  "envMapError": "Error loading cubemap images {{files}}",
  "lbl-return": "Return",
  "loadingAssets": "Loading Assets",
  "loadingScenes": "Loading Scenes",
  "loadingScenesWithProgress": "Scene Loading... {{progress}}% ({{assetsLeft}} assets left)",
  "help": "Help",
  "menubar": {
    "newScene": "New Scene",
    "newEmptyScene": "New Empty Scene",
    "saveScene": "Save Scene",
    "saveAs": "Save As",
    "importAsset": "Import Asset",
    "importSettings": "Import Settings",
    "exportGLB": "Export as binary glTF (.glb) ...",
    "importScene": "Import scene",
    "exportScene": "Export scene",
    "quit": "Quit to Dashboard"
  },
  "errors": {
    "fileTypeNotSupported": "Unsupported file type for file: \"{{name}}\". File must be an image, video, or glb model.",
    "addObject": "addObject: before object not found",
    "removeObject": "removeObject: node not found. This is due to removing a node that is no longer in the scene.",
    "noParent": "{{node}} \"{{name}}\" has no parent. Reparent only works on objects that are currently in the scene.",
    "undefinedParent": "editor.reparent: newParent is undefined",
    "notAuthenticated": "Not authenticated",
    "fetchingProjectError": "Error fetching projects: {{error}}",
    "fetchingRouteError": "Error fetching routes: {{error}}",
    "unknownError": "Unknown error",
    "resolveURL": "Error resolving url \"{{url}}\":\n",
    "mediaSearchAborted": "Media search aborted",
    "methodNotImplemented": "Method not implemented.",
    "saveProjectAborted": "Save scene aborted",
    "sceneAlreadyExists": "Scene already exists with this name.",
    "unsavedChanges": "Unsaved Changes",
    "unsavedChangesMsg": "The scene has been modified. Please save your changes.",
    "projectCreationFail": "Project creation failed. {{reason}}",
    "projectDeletionFail": "Project deletion failed. {{reason}}",
    "savingProjectFail": "Saving Project failed. {{reason}}",
    "sceneTooLarge": "Scene is too large ({{size}} MB) to publish. Maximum size is {{maxSize}} MB.",
    "sceneCreationFail": "Scene creation failed. {{reason}}",
    "uploadAborted": "Upload aborted",
    "uploadFailed": "Upload failed {{reason}}",
    "assetDeletionFail": "Asset deletion failed. {{reason}}",
    "projectAssetDeletionFail": "Project Asset deletion failed. {{reason}}",
    "networkError": "Network Error: {{status}}. {{text}}",
    "unknownStatus": "Unknown Status",
    "CORS": "Possibly a CORS error",
    "urlFetchError": "Failed to fetch \"{{url}}\"",
    "invalidSceneName": "Invalid input: Only alphanumeric characters, hyphens, and underscores are allowed."
  },
  "viewport": {
    "title": "Viewport",
    "command": {
      "movecamera": "Move Camera",
      "flyFast": "Fly faster",
      "orbit": "Orbit / Select",
      "pan": "Pan",
      "fly": "Fly",
      "focus": "Focus",
      "rotateLeft": "Rotate Left",
      "rotateRight": "Rotate Right",
      "cancelPlacement": "Cancel Placement",
      "placeDuplicate": "Place Duplicate",
      "deselectAll": "Deselect All"
    },
    "state": {
      "header": "Stats",
      "memory": "Memory",
      "geometries": "Geometries",
      "textures": "Textures",
      "render": "Render",
      "FPS": "FPS",
      "frameTime": "Frame Time",
      "calls": "Calls",
      "triangles": "Triangles",
      "points": "Points",
      "lines": "Lines"
    }
  },
  "toolbar": {
    "lbl-publish": "Publish",
    "lbl-published": "Published",
    "lbl-simple": "Simple",
    "lbl-advanced": "Advanced",
    "gizmo": {
      "pointer": "Pointer",
      "description": "Transform Gizmo",
      "translate": "[W] Translate",
      "rotate": "[E] Rotate",
      "scale": "[R] Scale",
      "combined": "[U] Combined Transform"
    },
    "transformSpace": {
      "description": "Sets your transform control to be oriented to the object(selection) or world",
      "lbl-world": "World",
      "info-world": "World space relates to the entire scene’s orientation",
      "lbl-selection": "Object",
      "info-selection": "Object Space (your selection) relates to transforms made to a specific object in relationship to the world space",
      "lbl-toggleTransformSpace": "[Z] Toggle Transform Space"
    },
    "transformPivot": {
      "toggleTransformPivot": "[X] Toggle Transform Pivot",
      "lbl-selection": "Selection",
      "info-selection": "The center pivot of the final asset you selected in the sequence.",
      "lbl-center": "Center",
      "info-center": "A pivot that sits at an equal distance between all selections.",
      "lbl-bottom": "Bottom",
      "info-bottom": "A pivot that sits equally between all selections and at the bottom of your final selection in the sequence.",
      "lbl-origin": "Origin",
      "info-origin": "Sets pivot mode to the world origin (0,0,0)"
    },
    "transformSnapTool": {
      "toggleBBoxSnap": "[B] Toggle Bounding Box Snap",
      "toggleSnapMode": "[C] Toggle Grid Snap",
      "info-translate": "Translate objects by a unit of measurement.",
      "info-rotate": "Snap rotation angle"
    },
    "placement": {
      "click": "Point & Click Placement",
      "drag": "Drag & Drop Placement"
    },
    "command": {
      "translate": "Translate",
      "rotate": "Rotate",
      "scale": "Scale",
      "toggleSpace": "Toggle Transform Space",
      "togglePivot": "Toggle Transform Pivot",
      "toggleSnapMode": "Toggle Snap Mode",
      "toggleGrid": "Toggle Grid Visibility",
      "increaseGridSize": "Increase Grid Size",
      "descreaseGridSize": "Decrease Grid Size",
      "lbl-stopPreview": "Stop Previewing Scene",
      "info-stopPreview": "Remove your avatar from scene",
      "lbl-playPreview": "Preview Scene",
      "info-playPreview": "Spawns you into the scene"
    },
    "instance": {
      "none": "None",
      "users": "Users",
      "user": "User"
    },
    "render-settings": {
      "lbl": "Render Settings",
      "info": "How you view materials in the Engine",
      "lbl-usePostProcessing": "Use Post Processing",
      "info-usePostProcessing": "Enables post processing",
      "lbl-shadowMapResolution": "Shadow Map Resolution",
      "info-shadowMapResolution": "Set shadowmap resolution",
      "lbl-renderMode": "Render Mode",
      "info-renderMode": "Choose render mode"
    },
    "grid": {
      "info-toggleGridVisibility": "Toggle Grid Visibility",
      "info-gridSpacing": "Set grid spacing meters",
      "info-incrementHeight": "Increment Grid Height",
      "info-decrementHeight": "Decrement Grid Height"
    },
    "stats": {
      "lbl": "Toggle Stats",
      "info": "Show stats about the scene and gives you a clue as to how optimized your scene is."
    },
    "helpersToggle": {
      "lbl-helpers": "Toggle Helpers",
      "info-helpers": "View hidden information about your scene, ie: colliders",
      "lbl-nodeHelpers": "Toggle Node Helpers",
      "info-nodeHelpers": "Helper geometry that helps components have visibility in the scene when inactive."
    },
    "sceneScreenshot": {
      "lbl": "Screenshot",
      "info": "Takes a screenshot of your scene at the current view."
    },
    "publishLocation": {
      "title": "Publish",
      "create": "Publish Location",
      "update": "Update Published Location",
      "unpublish": "Unpublish Location",
      "saveAndPublish": "Save and Publish",
      "locationLinkCopied": "Location link copied"
    }
  },
  "properties": {
    "title": "Properties",
    "info": "Properties let you access and edit detailed information about objects in the scene.",
    "lbl-visible": "Visible",
    "lbl-preventBake": "Prevent Bake",
    "lbl-dynamicLoad": "Load Children Dynamically",
    "lbl-dynamicLoadDistance": "Distance",
    "lbl-addComponent": "Add Component",
    "multipleNodeSelected": "Multiple Nodes of different types selected",
    "noNodeSelected": "No node selected",
    "ambientLight": {
      "name": "Ambient Light",
      "description": "A light which illuminates all objects in your scene.",
      "lbl-intensity": "Intensity",
      "lbl-color": "Color"
    },
    "envmap": {
      "name": "Environment Map",
      "description": "Environment Map properties",
      "lbl-source": "Environment Map Source",
      "lbl-color": "Environment Map Color",
      "lbl-bake": "Environment Map Bake",
      "lbl-textureType": "Texture Type",
      "lbl-textureUrl": "Texture URL",
      "lbl-intensity": "Envmap Intensity",
      "bake-reflection-probes": "Bake Probes"
    },
    "trigger": {
      "name": "Trigger",
      "description": "A trigger component fires callbacks on the target when a collider enters and exits the trigger volume collider.",
      "lbl-target": "Target",
      "lbl-onenter": "On Enter",
      "lbl-onexit": "On Exit"
    },
    "rigidbody": {
      "name": "Rigidbody",
      "description": "A rigidbody component that allows the entity to be affected by physics.",
      "lbl-type": "Body Type"
    },
    "prefab": {
      "name": "Prefab",
      "description": "A grouping of scene components which can be dynamically loaded and unloaded",
      "lbl-options": "Options",
      "lbl-prefabPath": "Prefab Path",
      "lbl-prefabName": "Export Name",
      "lbl-exportOptions": "Export Options",
      "lbl-export": "Export Prefab",
      "lbl-load": "Load Into Scene",
      "lbl-loadOptions": "Load Options",
      "lbl-unload": "Unload",
      "lbl-reload": "Reload"
    },
    "persistent-anchor": {
      "name": "Persistent Anchor",
      "description": "Anchors this entity to a real life reference",
      "lbl-name": "Anchor Name"
    },
    "input": {
      "name": "Input Component",
      "description": "Input component that listens for input events and passes them to InputSink components",
      "lbl-activationDistance": "Proximity focus distance",
      "lbl-sinkTarget": "Sink Target",
      "lbl-addSinkTarget": "Add Sink Target",
      "lbl-removeSinkTarget": "Remove Sink Target"
    },
    "interactable": {
      "name": "Interactable",
      "description": "An interactable component with an optional XRUI with text of Label that can trigger callbacks",
      "lbl-label": "Label",
      "lbl-activationDistance": "Activation Distance",
      "lbl-addcallback": "Add Callback",
      "lbl-removecallback": "Remove Callback",
      "lbl-clickInteract": "Click to Interact",
      "info-clickInteract": "Enables clicking to interact with the object",
      "callbacks": {
        "lbl-target": "Target",
        "lbl-callbackID": "Callback ID"
      }
    },
    "lookAt": {
      "name": "LookAt",
      "description": "A component that makes the entity always face the user, or another entity",
      "target": "Target Entity",
      "xAxis": "X Axis",
      "yAxis": "Y Axis"
    },
    "grabbable": {
      "name": "Grabbable",
      "description": "A grabbable component that can be picked up and manipulated by the user"
    },
    "media": {
      "name": "Media",
      "description": "Audio and video playback",
      "path": "Path",
      "paths": "Source Paths",
      "playmode": "Play Mode",
      "playtitle": "Play",
      "pausetitle": "Pause",
      "resettitle": "Reset",
      "lbl-ui-offset": "UI Offset",
      "lbl-controls": "controls",
      "lbl-paused": "Paused",
      "info-paused": "Toggle media playback",
      "info-controls": "Toggle the visibility of the media controls.",
      "lbl-autoplay": "Autoplay",
      "info-autoplay": "Toggle whether this video autoplays",
      "lbl-synchronize": "Synchronize",
      "info-synchronize": "If true, the media will be synchronized on all the connected clients.",
      "lbl-volume": "Volume",
      "lbl-currentTime": "Current Time",
      "lbl-isMusic": "Is Music",
      "lbl-size": "Size",
      "seektime": "Start Time",
      "lbl-mediaControls": "Media Controls"
    },
    "mesh": {
      "name": "Mesh",
      "description": "A mesh is a collection of vertices, edges, and faces that describe the shape of a 3D object.",
      "geometryEditor": "Geometry Editor",
      "materialEditor": "Material Editor",
      "geometry": {
        "name": "Name:",
        "count": "Count:",
        "itemSize": "Item Size:",
        "recalculateNormals": "Recalculate Normals"
      },
      "material": {
        "name": "Name",
        "source": "Source",
        "type": "Type:",
        "path": "Path:",
        "prototype": "Prototype",
        "loading": "Loading...",
        "setPlugin": "Set Plugin",
        "plugin": "Plugin"
      },
      "materialProperties": {
        "title": "Material",
        "info": "Access and edit detailed information about materials in the scene."
      }
    },
    "audio": {
      "name": "Positional Audio",
      "description": "Positional audio settings",
      "lbl-distanceModel": "Distance Model",
      "info-distanceModel": "The algorithim used to calculate audio rolloff.",
      "lbl-rolloffFactor": "Rolloff Factor",
      "info-rolloffFactor": "A double value describing how quickly the volume is reduced as the source moves away from the listener. 0 to 1",
      "info-rfInfinity": "A double value describing how quickly the volume is reduced as the source moves away from the listener. 0 to Infinity",
      "lbl-refDistance": "Ref Distance",
      "info-refDistance": "A double value representing the reference distance for reducing volume as the audio source moves further from the listener.",
      "lbl-maxDistance": "Max Distance",
      "info-maxDistance": "A double value representing the maximum distance between the audio source and the listener, after which the volume is not reduced any further.",
      "lbl-coneInnerAngle": "Cone Inner Angle",
      "info-coneInnerAngle": "A double value describing the angle, in degrees, of a cone inside of which there will be no volume reduction.",
      "lbl-coneOuterAngle": "Cone Outer Angle",
      "info-coneOuterAngle": "A double value describing the angle, in degrees, of a cone outside of which the volume will be reduced by a constant value, defined by the coneOuterGain attribute.",
      "lbl-coreOuterGain": "Cone Outer Gain",
      "info-coreOuterGain": "A double value describing the amount of volume reduction outside the cone defined by the coneOuterAngle attribute. Its default value is 0, meaning that no sound can be heard.",
      "lbl-play": "Play",
      "lbl-pause": "Pause",
      "error-url": "Error Loading From URL"
    },
    "collider": {
      "name": "Collider",
      "description": "An invisible box that objects will bounce off of or rest on top of.\nWithout colliders, objects will fall through floors and go through walls.",
      "lbl-isTrigger": "Trigger",
      "lbl-shape": "Shape",
      "lbl-type": "Body Type",
      "lbl-mass": "Mass",
      "lbl-massCenter": "Mass Center",
      "lbl-friction": "Friction",
      "lbl-restitution": "Restitution",
      "lbl-collisionLayer": "Collision Layer",
      "lbl-collisionMask": "Collision Mask",
      "lbl-removeMesh": "Remove Mesh"
    },
    "camera": {
      "name": "Camera",
      "description": "Camera settings.",
      "lbl-camera-raycast": "Camera Raycasting",
      "lbl-camera-raycast-toggle": "Enabled",
      "lbl-camera-raycast-frequency": "Frequency",
      "lbl-camera-raycast-count": "Ray Count",
      "lbl-camera-raycast-length": "Ray Length"
    },
    "directionalLight": {
      "name": "Directional Light",
      "description": "A light which illuminates the entire scene, but emits along a single direction.",
      "lbl-color": "Color",
      "lbl-intensity": "Intensity",
      "lbl-cameraFar": "Camera Far",
      "lbl-cameraNear": "Camera Near",
      "lbl-cameraTop": "Camera Top",
      "lbl-cameraBottom": "Camera Bottom",
      "lbl-cameraLeft": "Camera Left",
      "lbl-cameraRight": "Camera Right",
      "lbl-castShadow": "Cast Shadow",
      "lbl-disableForCSM": "Disabled when CSM is enabled",
      "lbl-shadowmapResolution": "Shadow Map Resolution",
      "lbl-shadowBias": "Shadow Bias",
      "lbl-shadowRadius": "Shadow Radius",
      "lbl-showCameraHelper": "Show Camera Helper",
      "lbl-castShadows": "Cast Shadows"
    },
    "groundPlane": {
      "name": "Ground Plane",
      "description": "A flat ground plane that extends into the distance.",
      "lbl-color": "Color",
      "lbl-visible": "Visible",
      "info-visible": "Toggle the visibility of the ground plane. Setting to false will still allow shadows to be received, rather than setting the entity visibility."
    },
    "loopAnimation": {
      "title": "Loop Animation",
      "description": "Looped animation associated with your 3d model, loaded from a GLTF URL or file.",
      "lbl-loopAnimation": "Loop Animation",
      "lbl-timeScale": "Time Scale",
      "lbl-animationPack": "Animation Pack (via Mixamo Rig)"
    },
    "variant": {
      "name": "Variant",
      "description": "Load different assets based on heuristics",
      "device": "Device",
      "device-mobile": "Mobile",
      "device-desktop": "Desktop",
      "device-xr": "XR",
      "heuristic": "Heuristic",
      "heuristic-distance": "Distance",
      "heuristic-sceneScale": "Scene Scale",
      "heuristic-manual": "Manual",
      "heuristic-device": "Device",
      "heuristic-budget": "Budget",
      "useDistance": "Use Distance",
      "textureSize": "Texture Size: ",
      "vertexCount": "Vertices: ",
      "preview": "Preview",
      "minDistance": "Minimum Distance",
      "maxDistance": "Maximum Distance",
      "src": "Source"
    },
    "map": {
      "description": "3D geospatial map of e.g. a city."
    },
    "shadow": {
      "name": "Shadows",
      "description": "Shadow properties for the model",
      "lbl-castShadow": "Cast Shadow",
      "lbl-receiveShadow": "Receive Shadow"
    },
    "model": {
      "title": "Model",
      "description": "A 3D model in your scene, loaded from a GLTF URL or file.",
      "lbl-usingGPUInstancingFlag": "Use GPU Instancing",
      "lbl-modelurl": "Model Url",
      "lbl-envmapUrl": "Environment Map Url",
      "lbl-exportType": "File Extension",
      "lbl-textureOverride": "Override Texture",
      "lbl-materialOverride": "Material Overrides",
      "error-url": "Error Loading From URL",
      "lbl-loopAnimation": "Loop Animation",
      "lbl-animationSpeed": "Animation Speed",
      "lbl-convertToVRM": "Force VRM",
      "lbl-isGPUInstancing": "Is Using GPU Instancing",
      "lbl-cameraOcclusion": "Occlude Camera",
      "lbl-matrixAutoUpdate": "MatrixAutoUpdate",
      "lbl-name": "Name",
      "lbl-url": "Model Url",
      "lbl-buy": "Buy Url",
      "lbl-learnMore": "Learn More Url",
      "lbl-htmlContent": "Html Content",
      "lbl-interactionText": "Interaction Text",
      "lbl-interactionType": "Interaction Type",
      "saveChanges": "Save Changes",
      "transform": {
        "lodLevels": "LOD Levels",
        "lodLevelNumber": "LOD Level {{index}}",
        "compress": "Compress",
        "compressImage": "Compress Image",
        "applyPresetConfirmation": "Would you like to apply this preset?",
        "savePreset": "Save Preset",
        "useDraco": "Use DRACO Mesh Compression",
        "useMeshopt": "Use Meshoptimizer",
        "useQuantization": "Use Mesh Quantization",
        "textureFormat": "Image Format",
        "modelFormat": "Model Format",
        "resourceUri": "Resource URL",
        "dst": "File name",
        "resampleAnimations": "Resample Animations",
        "maxTextureSize": "Max Texture Size",
        "simplifyRatio": "Simplify Ratio",
        "simplifyErrorThreshold": "Simplify Error Threshold",
        "flatten": "Flatten Scene Graph",
        "join": "Join Meshes",
        "palette": "Generate Palette Textures",
        "flipY": "Flip Y",
        "linear": "Linear Color Space",
        "flipYTooltip": "If checked, the source images will be Y flipped before compression",
        "instance": "Instance Identical Meshes",
        "srgb": "Linear Color Space",
        "srgbTooltip": "If checked, the provided map is assumed to be in sRGB space",
        "textureCompressionType": "Texture Compression Type",
        "ktx2Quality": "Compression Quality",
        "weldVertices": "Weld Vertices",
        "weldThreshold": "Weld Threshold",
        "split": "Split Multi-Material Meshes",
        "combineMaterials": "Combine Duplicate Materials",
        "removeDuplicates": "Remove Duplicates",
        "pruneUnused": "Prune Unused",
        "reorder": "Reorder",
        "resourceOverrides": "Resource Overrides",
        "quality": "Quality",
        "qualityTooltip": "Sets the ETC1S encoder's quality level, which controls the file size vs. quality tradeoff",
        "mode": "Mode",
        "modeTooltip": "If checked, the encoder will output a UASTC texture, otherwise a ETC1S texture",
        "mipmaps": "Mipmaps",
        "mipmapsTooltip": "If checked, the encoder will generate mipmaps",
        "compressionLevel": "Compression Level",
        "compressionLevelTooltip": "The compression level parameter controls the encoder perf vs. file size tradeoff for ETC1S files. It does not directly control file size vs. quality (see Quality)",
        "uastcFlags": "UASTC Flags",
        "uastcFlagsTooltip": "Sets the UASTC encoding performance vs. quality tradeoff, and other lesser used UASTC encoder flags. This is a combination of flags",
        "normalMap": "Normal Map",
        "normalMapTooltip": "Tunes several codec parameters so compression works better on normal maps",
        "uastcZstandard": "UASTC Zstandard",
        "uastcZstandardTooltip": "Use UASTC Zstandard supercompression",
        "useMeshoptimizer": "Use Meshoptimizer",
        "maxCodebooks": "Max Codebooks"
      },
      "lods": {
        "label": "Level of Detail",
        "serialize": "Serialize",
        "generate": "Generate LODs"
      },
      "lbl-export": "Export Settings"
    },
    "materialAssignment": {
      "lbl-materialID": "Material",
      "error-materialID": "Error finding Material",
      "placeholder-materialID": "Select Material",
      "lbl-patternTarget": "Pattern Match",
      "lbl-pattern": "Pattern",
      "lbl-isRegex": "Regex"
    },
    "object3d": {
      "name": "Object3D",
      "description": "Scene Object Properties"
    },
    "interaction": {
      "type": "Interaction Type",
      "text": "Interaction Text",
      "distance": "Interaction Distance",
      "theme": "Interaction Theme",
      "name": "Interaction Name",
      "description": "Interaction Description",
      "images": "Interaction Images",
      "videos": "Interaction Videos",
      "urls": "Interaction Urls",
      "models": "Interaction Models"
    },
    "group": {
      "name": "Group",
      "description": "A group of multiple objects that can be moved or duplicated together.\nDrag and drop objects into the Group in the Hierarchy."
    },
    "hemisphere": {
      "name": "Hemisphere Light",
      "description": "A light which illuminates the scene from directly overhead.",
      "lbl-skyColor": "Sky Color",
      "lbl-groundColor": "Ground Color",
      "lbl-intensity": "Intensity"
    },
    "image": {
      "name": "Image",
      "description": "Dynamically loads an image.",
      "lbl-imgURL": "Image URL",
      "lbl-transparency": "Transparency",
      "lbl-alphaCutoff": "Alpha Cutoff",
      "lbl-projection": "Projection",
      "lbl-side": "Side",
      "info-controls": "Toggle the visibility of the media controls.",
      "info-transparency": "How to apply transparency:",
      "info-opaque": "'opaque' = no transparency",
      "info-blend": "'blend' = use the images alpha channel",
      "info-mask": "'mask' = Use a specified cutoff value for on/off transparency (more performant)",
      "info-alphaCutoff": "Pixels with alpha values lower than this will be transparent",
      "error-url": "Invalid URL"
    },
    "screenshare": {
      "name": "Screenshare Target",
      "description": "Allows this object to be a target for screen-share projection."
    },
    "name": {
      "lbl-name": "Name"
    },
    "particle-system": {
      "name": "Particle System",
      "description": "Particle emitter to create particles.",
      "looping": "Looping",
      "duration": "Duration",
      "prewarm": "Prewarm",
      "emitter-shape": "Emitter Shape",
      "emission-bursts": "Emission Bursts",
      "shape-mesh": "Emitter Shape Mesh",
      "start-life": "Start Life",
      "start-size": "Start Size",
      "start-speed": "Start Speed",
      "start-rotation": "Start Rotation",
      "start-color": "Start Color",
      "emission-over-time": "Emission Over Time",
      "render-mode": "Render Mode",
      "texture": "Particle Texture",
      "u-tiles": "U Tiles",
      "v-tiles": "V Tiles",
      "start-tile-index": "Starting Tile Index",
      "mesh": "Particle Mesh",
      "blending": "Blending",
      "transparent": "Transparent",
      "world-space": "Use World Space",
      "burst": {
        "time": "Burst Time",
        "count": "Burst Count",
        "cycle": "Burst Cycle",
        "interval": "Burst Interval",
        "probability": "Burst Probability"
      },
      "addBehavior": "Add Behavior"
    },
    "clouds": {
      "name": "Cloud",
      "description": "Sprite based cloud volume.",
      "lbl-image": "Sprite Image",
      "lbl-wroldScale": "World Scale",
      "lbl-dimensions": "Dimensions",
      "lbl-noiseZoom": "Noise Zoom",
      "lbl-noiseOffset": "Noise Offset",
      "lbl-spriteScale": "Sprite Scale",
      "lbl-fogColor": "Fog Color",
      "lbl-fogRange": "Fog Range",
      "error-url": "Error Loading From URL"
    },
    "ocean": {
      "name": "Ocean",
      "description": "Ocean surface with waves and foam",
      "lbl-normalMap": "Normal Map",
      "lbl-distortionMap": "Distortion Map",
      "lbl-envMap": "Environment Map",
      "lbl-color": "Color",
      "lbl-shallowWaterColor": "Shallow Water Color",
      "lbl-shallowToDeepDistance": "Shallow to Deep Distance",
      "lbl-opacityFadeDistance": "Opacity Fade Distance",
      "lbl-opacityRange": "Opacity Range",
      "lbl-shininess": "Shininess",
      "lbl-reflectivity": "Reflectivity",
      "lbl-foamColor": "Foam Color",
      "lbl-foamSpeed": "Foam Speed",
      "lbl-foamTiling": "Foam Tiling",
      "lbl-bigWaveTiling": "Big Wave Tiling",
      "lbl-bigWaveSpeed": "Big Wave Speed",
      "lbl-bigWaveHeight": "Big Wave Height",
      "lbl-waveSpeed": "Wave Speed",
      "lbl-waveScale": "Wave Scale",
      "lbl-waveTiling": "Wave Tiling",
      "lbl-waveDistortionSpeed": "Wave Distortion Speed",
      "lbl-waveDistortionTiling": "Wave Distortion Tiling",
      "error-url": "Error Loading From URL"
    },
    "water": {
      "name": "Water",
      "description": "Small water surface"
    },
    "interior": {
      "name": "Interior",
      "description": "A surface with mapped cube texture to emulate interior environments",
      "lbl-cubeMap": "Cube Map texture",
      "lbl-tiling": "Tiling amount",
      "lbl-size": "Surface size",
      "error-url": "Error Loading From URL"
    },
    "pointLight": {
      "name": "Point Light",
      "description": "A light which emits in all directions from a single point.",
      "lbl-color": "Color",
      "lbl-intensity": "Intensity",
      "lbl-range": "Range",
      "lbl-decay": "Decay"
    },
    "instancing": {
      "name": "Instancing",
      "description": "Generates instanced geometry according to input",
      "count": "Instance Count",
      "lbl-surface": "Target Surface",
      "error-surface": "Error occurred finding target surface",
      "placeholder-surface": "No Target Selected",
      "lbl-mode": "Instancing Mode",
      "lbl-load": "Stage",
      "lbl-unload": "Unstage",
      "lbl-reload": "Restage",
      "lbl-options": "Options",
      "samplingMode": "Sampling Mode",
      "sampling": {
        "properties": "Sampling Properties",
        "heightMap": "Height Map",
        "heightMapStrength": "Height Map Strength",
        "densityMap": "Density Map",
        "densityMapStrength": "Density Map Strength",
        "root": "Root Node"
      },
      "grass": {
        "properties": "Grass Properties",
        "bladeHeight": "Blade Height",
        "bladeWidth": "Blade Width",
        "joints": "Blade Joint Count",
        "alphaMap": "Alpha Map",
        "texture": "Grass Texture",
        "ambientStrength": "Ambient Strength",
        "diffuseStrength": "Diffuse Strength",
        "shininess": "Shininess",
        "sunColor": "Sun Color"
      },
      "mesh": {
        "properties": "Mesh Instancing Properties",
        "instancedMesh": "Instanced Mesh",
        "error-instancedMesh": "Error loading instanced mesh",
        "placeholder-instancedMesh": "Select Mesh to Instance"
      }
    },
    "cameraSettings": {
      "name": "Camera Settings",
      "description": "Change the camera settings for this scene."
    },
    "cameraComponent": {
      "name": "Camera",
      "description": "Camera Component",
      "lbl-fov": "FOV",
      "lbl-aspect": "Aspect",
      "lbl-near": "Near",
      "lbl-far": "Far"
    },
    "postprocessing": {
      "name": "Post Processing Effect",
      "enabled": "Enabled",
      "description": "For applying Post Processing effects to you scene."
    },
    "mediaSettings": {
      "name": "Media Settings",
      "description": "Customise the scene media settings",
      "lbl-audioSettings": "Use Positional Audio",
      "lbl-avatarDistanceModel": "Avatar Distance Model",
      "lbl-avatarRolloffFactor": "Avatar Rolloff Factor",
      "lbl-avatarRefDistance": "Avatar Ref Distance",
      "lbl-avatarMaxDistance": "Avatar Max Distance",
      "lbl-mediaVolume": "Media Volume",
      "lbl-mediaDistanceModel": "Media Distance Model",
      "lbl-immersiveMedia": "Use Immersive Media",
      "lbl-mediaRolloffFactor": "Media Rolloff Factor",
      "lbl-mediaRefDistance": "Media Ref Distance",
      "lbl-mediaMaxDistance": "Media Max Distance",
      "lbl-mediaConeInnerAngle": "Media Cone Inner Angle",
      "lbl-mediaConeOuterAngle": "Media Cone Outer Angle",
      "lbl-mediaConeOuterGain": "Media Cone Outer Gain",
      "info-avatarDistanceModel": "The algorithim used to calculate audio rolloff.",
      "info-avatarRolloffFactor": "A double value describing how quickly the volume is reduced as the source moves away from the listener. 0 to 1",
      "info-avatarRolloffFactorInifinity": "A double value describing how quickly the volume is reduced as the source moves away from the listener. 0 to Infinity",
      "info-avatarRefDistance": "A double value representing the reference distance for reducing volume as the audio source moves further from the listener.",
      "info-avatarMaxDistance": "A double value representing the maximum distance between the audio source and the listener, after which the volume is not reduced any further.",
      "info-mediaDistanceModel": "The algorithim used to calculate audio rolloff.",
      "info-immersiveMedia": "Enable immersive media for non-immersive platforms.",
      "info-mediaRolloffFactor": "A double value describing how quickly the volume is reduced as the source moves away from the listener. 0 to 1",
      "info-mediaRolloffFactorInfinity": "A double value describing how quickly the volume is reduced as the source moves away from the listener. 0 to Infinity",
      "info-mediaRefDistance": "A double value representing the reference distance for reducing volume as the audio source moves further from the listener.",
      "info-mediaMaxDistance": "A double value representing the maximum distance between the audio source and the listener, after which the volume is not reduced any further.",
      "info-mediaConeInnerAngle": "A double value describing the angle, in degrees, of a cone inside of which there will be no volume reduction.",
      "info-mediaConeOuterAngle": "A double value describing the angle, in degrees, of a cone outside of which the volume will be reduced by a constant value, defined by the coneOuterGain attribute.",
      "info-mediaConeOuterGain": "A double value describing the amount of volume reduction outside the cone defined by the coneOuterAngle attribute. Its default value is 0, meaning that no sound can be heard."
    },
    "audioAnalysis": {
      "name": "Audio Analysis",
      "lbl-bassEnabled": "Bass Enabled",
      "lbl-trebleEnabled": "Treble Enabled",
      "lbl-midEnabled": "Mid Enabled",
      "lbl-bassMultiplier": "Bass Multiplier",
      "lbl-trebleMultiplier": "Treble Multiplier",
      "lbl-midMultiplier": "Mid Multiplier"
    },
    "reflectionProbe": {
      "name": "Reflection Probe",
      "description": "A reflection probe that captures the environment and uses it for reflection.",
      "src": "Source"
    },
    "renderSettings": {
      "name": "Render Settings",
      "description": "Customise the scene renderer settings",
      "lbl-bgcolor": "Background Color",
      "lbl-lods": "LODs",
      "info-lods": "Sets the distances at which levels of detail change.",
      "lbl-rendererSettings": "Override Renderer Settings",
      "lbl-usePostProcessing": "Use Post Processing",
      "info-usePostProcessing": "Enables post processing",
      "lbl-useShadows": "Use Shadows",
      "info-useShadows": "Enables shadows",
      "lbl-primaryLight": "Primary Light",
      "info-primaryLight": "Set the primary light for the scene",
      "lbl-csm": "Cascading Shadow Maps",
      "info-csm": "Enables cascading shadow maps.",
      "lbl-csm-cascades": "Cascades",
      "info-csm-cascades": "Smaller the size of the scene. More efficient to have less cascades.",
      "lbl-toneMapping": "Tone Mapping",
      "info-toneMapping": "Enables tone mapping on the scene renderer. Has no effect when a post processing is enabled.",
      "lbl-toneMappingExposure": "Tone Mapping Exposure",
      "info-toneMappingExposure": "Specifies the tone mapping exposure on the scene renderer. Has no effect when a post processing is enabled.",
      "lbl-shadowMapType": "Shadow Map Type",
      "info-shadowMapType": "Type of shadow map"
    },
    "sceneSettings": {
      "name": "Scene Settings",
      "description": "Customise the scene settings",
      "lbl-thumbnail": "Thumbnail",
      "info-thumbnail": "Change the thumbnail",
      "generate": "Generate",
      "save": "Save",
      "lbl-loading": "Loading Screen",
      "info-loading": "Change the loading screen",
      "lbl-colors": "Colors",
      "lbl-killHeight": "Kill Height"
    },
    "scene": {
      "name": "Scene",
      "description": "The root object of the scene.",
      "error-url": "Error Loading From URL"
    },
    "sceneCamera": {
      "name": "Scene Preview Camera",
      "description": "The camera used to generate the thumbnail for your scene and the starting position for the preview camera.",
      "lbl-setFromViewPort": "Set From Viewport"
    },
    "skybox": {
      "name": "Skybox",
      "description": "",
      "lbl-timeOfDay": "Time of Day",
      "lbl-color": "Color",
      "lbl-latitude": "Latitude",
      "lbl-luminance": "Luminance",
      "lbl-scattering": "Scattering Amount",
      "lbl-scatteringDistance": "Scattering Distance",
      "lbl-horizonStart": "Horizon Start",
      "lbl-horizonEnd": "Horizon End",
      "lbl-texture": "Texture",
      "lbl-skyType": "Sky Type",
      "error-url": "Error Loading From URL"
    },
    "spawnPoint": {
      "name": "Spawn Point",
      "description": "A point where people will appear when they enter your scene.\nThe icon in the Viewport represents the actual size of an avatar."
    },
    "linkComp": {
      "title": "link Component",
      "lbl-url": "Link URL",
      "lbl-navigateScene": "Scene navigation",
      "lbl-locaiton": "Location Name",
      "description": "Adds an interactable that opens links or navigates scene"
    },
    "spotLight": {
      "name": "Spot Light",
      "description": "A light which emits along a direction, illuminating objects within a cone.",
      "lbl-color": "Color",
      "lbl-intensity": "Intensity",
      "lbl-penumbra": "Penumbra",
      "lbl-angle": "Angle",
      "lbl-range": "Range",
      "lbl-decay": "Decay"
    },
    "transform": {
      "title": "Transform",
      "description": "Change transform of an entity",
      "lbl-position": "Position",
      "lbl-rotation": "Rotation",
      "lbl-scale": "Scale",
      "lbl-useGlobalTransform": "Use Global Transform"
    },
    "triggerVolume": {
      "name": "Trigger",
      "description": "Sets a property on the target object on enter and leave.",
      "lbl-addTrigger": "Add Trigger",
      "lbl-removeTrigger": "Remove Trigger",
      "lbl-target": "Object",
      "lbl-onenter": "On Enter",
      "lbl-onexit": "On Exit",
      "lbl-showHelper": "Show Helper Mesh",
      "ph-errorNode": "Error missing node.",
      "ph-selectNode": "Select node...",
      "lbl-addRigidBody": "Add RigidBody..."
    },
    "video": {
      "name": "Video",
      "lbl-media": "Media Source",
      "lbl-size": "Canvas Size",
      "lbl-size-info": "The dimensions of the surface on which the video will be presented",
      "lbl-fit": "Video Fit",
      "lbl-fit-info": "How the video should be stretched within the given canvas size",
      "lbl-media-info": "An entity w/ a media component that should be sourced for display",
      "description": "Display a video",
      "lbl-projection": "Projection",
      "lbl-side": "Side",
      "lbl-side-info": "The side of the video to display",
      "lbl-use-alpha": "Use Alpha",
      "lbl-use-alpha-info": "If true, the video will be rendered with an alpha channel",
      "lbl-alpha-threshold": "Alpha Threshold",
      "lbl-alpha-threshold-info": "The alpha value below which the video will be considered transparent",
      "lbl-uv-offset": "UV Offset",
      "lbl-uv-offset-info": "The offset of the video texture in UV space",
      "lbl-uv-scale": "UV Scale",
      "lbl-uv-scale-info": "The scale of the video texture in UV space",
      "lbl-wrap-s": "Wrap S",
      "lbl-wrap-s-info": "The wrap mode of the video texture in the S direction",
      "lbl-wrap-t": "Wrap T",
      "lbl-wrap-t-info": "The wrap mode of the video texture in the T direction",
      "lbl-use-alpha-uv-transform": "Use Alpha UV Transform",
      "lbl-use-alpha-uv-transform-info": "If true, the alpha channel will be transformed by its own UV transform",
      "lbl-alpha-uv-offset": "Alpha UV Offset",
      "lbl-alpha-uv-offset-info": "The offset of the alpha channel in UV space",
      "lbl-alpha-uv-scale": "Alpha UV Scale",
      "lbl-alpha-uv-scale-info": "The scale of the alpha channel in UV space"
    },
    "volumetric": {
      "name": "Volumetric",
      "description": "Dynamically loads a volumetric video.",
      "lbl-useLoadingEffect": "Use Loading Effect"
    },
    "spline": {
      "name": "Spline",
      "description": "Create and customize curves.",
      "lbl-addNode": "Nodes"
    },
    "splinetrack": {
      "name": "Spline Track",
      "description": "Have an entity follow a Spline",
      "lbl-spline": "Source Spline",
      "lbl-velocity": "Velocity",
      "lbl-enableRotation": "Enable Rotation",
      "lbl-lockXZ": "Lock To XZ Plane",
      "lbl-loop": "Loop"
    },
    "systemnode": {
      "name": "System Node",
      "description": "Attach script.",
      "lbl-filePath": "Url",
      "lbl-insertUUID": "Reference System",
      "lbl-insertOrder": "Insertion Order",
      "lbl-enableClient": "Client",
      "lbl-enableServer": "Server",
      "lbl-args": "Args",
      "error-url": "Error Loading Script From URL"
    },
    "primitiveGeometry": {
      "name": "Primitive Geometry",
      "description": "3D models of Basic Geometry shapes",
      "lbl-geometryType": "Geometry Type",
      "lbl-box": "Box",
      "lbl-sphere": "Sphere",
      "lbl-cylinder": "Cylinder",
      "lbl-capsule": "Capsule",
      "lbl-plane": "Plane",
      "lbl-circle": "Circle",
      "lbl-ring": "Ring",
      "lbl-torus": "Torus",
      "lbl-polyhedron": "Polyhedron",
      "lbl-torusknot": "Torus Knot"
    },
    "portal": {
      "name": "Portal",
      "lbl-portal": "Linked Portal",
      "lbl-redirect": "Use Page Redirect",
      "description": "A Portal to teleport players to specified location",
      "lbl-locationName": "Location",
      "lbl-modelUrl": "Model URL",
      "lbl-displayText": "Display Text",
      "lbl-effectType": "Loading Effect",
      "lbl-previewType": "Preview Type",
      "lbl-previewImageURL": "Preview Image URL",
      "lbl-savedImageURL": "Saved Image",
      "lbl-generateImage": "Generate Image",
      "lbl-saveImage": "Save Image",
      "lbl-spawnPosition": "Spawn Position",
      "lbl-spawnRotation": "Spawn Rotation",
      "lbl-triggerPosition": "Trigger Position",
      "lbl-triggerRotation": "Trigger Rotation",
      "lbl-triggerScale": "Trigger Scale"
    },
    "fog": {
      "name": "Fog",
      "description": "A universal fog",
      "lbl-fogType": "Fog Type",
      "lbl-fogColor": "Fog Color",
      "lbl-fogHeight": "Fog Height",
      "lbl-fogTimeScale": "Fog Time Scale",
      "lbl-forNearDistance": "Fog Near Distance",
      "lbl-fogFarDistance": "Fog Far Distance",
      "lbl-fogDensity": "Fog Density"
    },
    "xr": {
      "name": "XR Settings"
    },
    "mountPoint": {
      "name": "Mount point",
      "description": "An object with a pose to define interactable behaviors.",
      "lbl-type": "Type",
      "lbl-dismount": "Dismount point, offsets this transform"
    },
    "text": {
      "textGroup": "Text",
      "textOpacity": "Opacity",
      "textWidth": "Width",
      "textIndent": "Indent",
      "textAlign": "Align",
      "textWrap": "Wrap",
      "textAnchor": "Anchor",
      "textDepthOffset": "Depth offset",
      "textCurveRadius": "Curve radius",
      "letterSpacing": "Letter spacing",
      "lineHeight": "Line Height",
      "textDirection": "Direction",
      "fontGroup": "Font",
      "fontFamily": "Family",
      "fontSize": "Size",
      "fontColor": "Color",
      "fontMaterial": "Material",
      "outlineGroup": "Outline",
      "outlineColor": "Color",
      "outlineOpacity": "Opacity",
      "outlineWidth": "Width",
      "outlineBlur": "Blur",
      "outlineOffset": "Offset",
      "strokeGroup": "Stroke",
      "strokeColor": "Color",
      "strokeOpacity": "Opacity",
      "strokeWidth": "Width",
      "advancedActive": "Show Advanced",
      "advancedGroup": "Advanced",
      "clippingActive": "clip.active",
      "clippingMin": "clip.min",
      "clippingMax": "clip.max",
      "glyphResolution": "glyph.resolution",
      "glyphDetail": "glyph.detail",
      "gpuAccelerated": "GPU Accelerated"
    },
    "textBox": {
      "name": "Textbox Component",
      "description": "An XRUI text box component",
      "lbl-text": "Text",
      "lbl-family": "Family",
      "lbl-size": "Size",
      "lbl-fontStroke": "Font Stroke",
      "lbl-fontColor": "Font Color",
      "lbl-cornerRadius": "Corner Radius",
      "lbl-backgroundColor": "Background Color",
      "lbl-opacity": "Opacity",
      "lbl-padding": "Padding"
    },
    "gallery": {
      "name": "Gallery Component",
      "description": "XRUI Gallery Component",
      "lbl-imageGrid": "ImageGrid Component",
      "lbl-thumbnail": "Thumbnail",
      "lbl-outfitURL": "Outfit URL",
      "lbl-performerURL": "Performer URL",
      "lbl-asset": "Asset",
      "assets": "Assets"
    }
  },
  "projects": {
    "createProject": {
      "header": "New Project",
      "backLink": "Back to projects",
      "featured": "Featured",
      "all": "All",
      "newProject": "New Empty Project",
      "ph-search": "Search scenes..."
    },
    "grid": {
      "loading": "Loading..."
    },
    "page": {
      "header": "Welcome",
      "headerMsg": "If you're new here we recommend going through the tutorial. Otherwise, jump right in and create a project from scratch or from one of our templates.",
      "lbl-startTutorial": "Start Tutorial",
      "projects": "Projects",
      "lbl-newProject": "New Project"
    }
  },
  "visualScript": {
    "panel": {
      "title": "Visual Script",
      "addVisualScript": "Add Visual Script"
    },
    "picker": {
      "title": "Add Node"
    },
    "modal": {
      "clear": {
        "title": "Clear Visual Script",
        "confirm": "Are you sure?"
      },
      "help": {
        "title": "Help",
        "addNodeHelp": " Right click anywhere to add a new node.",
        "addConnectionHelp": "Drag from the output of one node to the input of another to create a connection or into empty space to add a new node and connect it",
        "deleteNodeHelp": "Left click to select individual or use Shift+Left click to box select nodes or connections, backspace to delete selected nodes or connections."
      },
      "load": {
        "title": "Load Visual Script",
        "examples": "Select an example"
      },
      "save": "Save Visual Script",
      "buttons": {
        "clear": "Clear",
        "cancel": "Cancel",
        "load": "Load",
        "close": "Close",
        "copy": {
          "done": "Copied!",
          "begin": "Copy"
        }
      }
    },
    "sidePanel": {
      "title": "Graph Utilities",
      "node": {
        "name": "Nodes",
        "description": "Individual logic units connected together to create a graph"
      },
      "template": {
        "name": "Templates",
        "description": "Reusable graphs that can be added to other graphs."
      },
      "variables": {
        "name": "Variables",
        "description": "Variables that can be used in the graph.",
        "add": "Add Variable"
      }
    },
    "editorPanel": {
      "makeTemplate": "Make into template"
    }
  },
  "layout": {
    "assetGrid": {
      "loading": "Loading...",
      "copyURL": "Copy URL",
      "openInNewTab": "Open URL in New Tab",
      "deleteAsset": "Delete Asset",
      "prefab": "Prefab",
      "prefabs": "Prefabs",
      "prefabs-search": "Search Prefabs ...",
      "components": "Components",
      "components-search": "Search Components ...",
      "component-detail": {
        "model": "Creates objects in the hierarchy. Drag a model from the assets folder into the URL box or drag assets directly from project files into the hierarchy.",
        "volumetric": "Import volumetric files. Accepts DRCS, UVOL, or Manifest Files. Links to cloud hosting.",
        "video": "Imports a 2D plane that accepts .mp4, .mkv, .avi",
        "variant": "Add model variant for level of detail",
        "audio": "Import audio clips, .mp3, .flac, .ogg, .wav, .m4a",
        "image": "Imports an image into the scene",
        "ground-plane": "Create collision ground plane.",
        "group": "Collection of models or assets.",
        "collider": "Creates a collision ball, cuboid, capsule, or cylinder to be manually placement.",
        "spawn-point": "A point where people will appear when they enter your scene.",
        "portal": "A portal to teleport a player to a port in a different location.",
        "ambient-light": "A combination of direct and indirect light, provides general lighting to all assets.",
        "point-light": "A light which emits in all directions from a single point.",
        "spot-light": "Creates a light that shines in a specific direction.",
        "directional-light": "Creates a light that emits evenly in a single direction.",
        "hemisphere-light": "A light which illuminates the scene from directly overhead.",
        "particle-system": "Creates a particle emitter.",
        "system": "Inserts code into the scene by creating a new Entity Component System based on the provided .ts file",
        "visual-script": "Customizes state and behavior of entities through a visual node connections.",
        "envmapbake": "Add Env Mapbake to your scene.",
        "scene-preview-camera": "A preview camera which generates a scene thumbnail and the starting position.",
        "skybox": "Sets the area outside your map (skybox) with a specific sky type.",
        "spline-track": "Creates a spline track.",
        "spline": "Create and customize curves.",
        "envmap": "Add environment map to your scene",
        "postprocessing": "Add postprocessing effects to your scene",
        "primitive-geometry": "Add basic Geometry to the scene",
        "link": "Add clickable Link to entity to route to different webpage",
        "dynamic-load": "Load entities dynamically"
      },
      "placeObject": "Place Object",
      "placeObjectAtOrigin": "Place Object at Origin"
    },
    "filebrowser": {
      "tab-name": "Project Files",
      "addNewFolder": "Add New Folder",
      "cutAsset": "Cut",
      "copyAsset": "Copy",
      "pasteAsset": "Paste",
      "renameAsset": "Rename",
      "renameFile": "Rename File",
      "renameFileError": "Not a valid file name",
      "deleteFile": "Delete File",
      "viewAssetProperties": "View Properties",
      "refresh": "Refresh",
      "back": "Back",
      "loadingFiles": "Loading Files",
      "loadingProjects": "Loading Projects",
      "compress": "Compress",
      "convert": "Convert",
      "downloadProject": "Download Project",
      "uploadAssets": "Upload Assets",
      "uploadFiles": "Upload Files",
      "uploadFolder": "Upload Folder",
<<<<<<< HEAD
      "uploadingFiles": "Uploading Files ({{completed}}/{{total}})",
      "search-placeholder": "Search folders",
=======
      "search-placeholder": "Search",
>>>>>>> 6da082d9
      "generatingThumbnails": "Generating Thumbnails ({{count}} remaining)",
      "file": "File",
      "directory": "Directory",
      "fileProperties": {
        "header": "Info for {{fileName}}",
        "header-plural": "Info for {{itemCount}} Items",
        "regenerateThumbnail": "Regenerate Thumbnail",
        "name": "Name",
        "type": "Type",
        "size": "Size",
        "url": "URL",
        "author": "Author",
        "attribution": "Attribution",
        "licensing": "Licensing",
        "tag": "Tag",
        "addTag": "Add New Tag",
        "add": "Add",
        "save-changes": "Save Changes",
        "discard": "Discard",
        "mixedValues": "Mixed"
      },
      "view-mode": {
        "icons": "View: Icons",
        "list": "View: List",
        "settings": {
          "name": "View Options",
          "iconSize": "Icon Size",
          "select-listColumns": "Select List Columns",
          "fontSize": "Font Size"
        }
      },
      "table-list": {
        "headers": {
          "name": "Name",
          "type": "Type",
          "dateModified": "Date Modified",
          "size": "Size"
        }
      },
      "image-convert": {
        "format": "Format",
        "resize": "Resize",
        "width": "Width",
        "height": "Height"
      }
    },
    "scene-assets": {
      "no-category": "No category selected",
      "search-placeholder": "Search",
      "preview": "Preview",
      "info-drag-drop": "Drag and Drop these items into the scene",
      "settings": "Settings",
      "no-search-results": "No results found"
    }
  },
  "hierarchy": {
    "lbl": "Hierarchy",
    "info": "The scene Hierarchy contains all element currently in your scene (assets, lighting, items from the tool menu, etc).",
    "lbl-rename": "Rename",
    "lbl-renameScene": "Rename Scene",
    "lbl-edited": "Edited",
    "lbl-duplicate": "Duplicate",
    "lbl-group": "Group",
    "lbl-copy": "Copy",
    "lbl-paste": "Paste",
    "lbl-delete": "Delete",
    "lbl-deleteScene": "Delete Scene",
    "lbl-deleteSceneDescription": "Are you sure you want to delete '{{sceneName}}' scene?",
    "lbl-expandAll": "Expand All",
    "lbl-collapseAll": "Collapse All",
    "lbl-explode": "Explode Objects",
    "lbl-addEntity": "Add Entity",
    "lbl-createPrefab": "Create Prefab",
    "issues": "Issues",
    "copy-paste": {
      "no-hierarchy-nodes": "No hierarchy nodes found"
    }
  },
  "materialLibrary": {
    "lbl": "Material Library",
    "tab-materials": "Materials",
    "info": "Location of an assets materials and where you can select and edit them."
  },
  "dnd": {
    "nodes": "{{count}} Nodes Selected",
    "models": "{{count}} Models Selected",
    "images": "{{count}} Images Selected",
    "videos": "{{count}} Videos Selected",
    "audio": "{{count}} Audio Sources Selected"
  },
  "dialog": {
    "title": "Editor",
    "lbl-confirm": "Ok",
    "lbl-cancel": "Cancel",
    "sure-confirm": "Are you sure?",
    "exportProject": {
      "title": "Export Project",
      "lbl-confirm": "Export Project",
      "lbl-combineMesh": "Combine Meshes",
      "lbl-removeUnused": "Remove Unused Objects"
    },
    "performance": {
      "title": "Performance Check",
      "lbl-confirm": "Publish Scene",
      "learnMore": "Learn More",
      "lbl-polycount": "Polygon Count",
      "lbl-material": "Materials",
      "lbl-texture": "Textures",
      "lbl-lights": "Lights",
      "lbl-fileSize": "File Size",
      "info-polycount": "We recommend your scene use no more than 50,000 triangles for mobile devices.",
      "info-material": "We recommend using no more than 25 unique materials in your scene to reduce draw calls on mobile devices.",
      "info-texture": "We recommend your textures use no more than 256MB of video RAM for mobile devices. We also recommend against using textures larger than 2048 x 2048.",
      "info-lights": "While dynamic lights are not enabled on mobile devices, we recommend using no more than 3 lights in your scene (excluding ambient and hemisphere lights) for your scene to run on low end PCs.",
      "info-fileSize": "We recommend a final file size of no more than 16MB for low bandwidth connections. Reducing the file size will reduce the time it takes to download your scene.",
      "txt-polycount": "{{count}} Triangles",
      "txt-material": "{{count}} Materials",
      "txt-ram": "~{{count}} Video RAM",
      "txt-texture": "{{count}} Large Textures",
      "txt-lights": "{{count}} Lights"
    },
    "progress": {
      "title": "Loading...",
      "msg": "Loading...",
      "lbl-cancel": "Cancel"
    },
    "publish": {
      "title": "Publish Scene",
      "lbl-confirm": "Save and Publish",
      "lbl-name": "Scene Name",
      "info-name": "Name must be between 4 and 64 characters and cannot contain underscores"
    },
    "published": {
      "title": "Scene Published",
      "header": "Your scene has been published.",
      "lbl-view": "View Your Scene"
    },
    "saveScene": {
      "title": "Save",
      "lbl-thumbnail": "Generate thumbnail & envmap",
      "lbl-confirm": "Save Scene",
      "info-confirm": "Are you sure you want to save the scene?",
      "info-question": "Do you want to save the current scene?"
    },
    "saveNewScene": {
      "title": "Save As",
      "lbl-name": "Scene Name",
      "info-name": "Name must be between 4 and 64 characters (with only alphabets, numbers, dashes allowed)",
      "lbl-confirm": "Save Scene"
    },
    "support": {
      "title": "Support",
      "header": "Need to report a problem?",
      "msg": "You can file a <1>GitHub Issue</1> or e-mail us for support at <3>{{mail}}</3>",
      "discord": "You can also find us on <1>Discord</1>"
    },
    "delete": {
      "confirm-content": "Do you want to delete {{content}}?",
      "confirm-multiple": "Do you want to delete {{first}}, and {{count}} others?",
      "not-allowed-local-dev": "To prevent accidental loss of data, projects cannot be deleted from this menu in a local dev environment. Use the file system instead."
    },
    "createScene": {
      "title": "New Scene",
      "create": "New Empty Scene"
    },
    "file": "file",
    "folder": "folder"
  },
  "sources": {
    "bingImage": {
      "name": "Bing Images",
      "search": "Search by Bing"
    },
    "bingVideo": {
      "name": "Bing Videos",
      "search": "Search by Bing"
    },
    "element": {
      "name": "Elements"
    },
    "myAssets": {
      "name": "My Assets"
    },
    "googlePoly": {
      "name": "Google Poly",
      "search": "Search by Google"
    },
    "tenor": {
      "name": "Tenor GIFs",
      "search": "Search by Tenor",
      "ph-search": "Search GIFs..."
    },
    "sketchfab": {
      "name": "Sketchfab",
      "search": "Search by Sketchfab"
    }
  },
  "asset": {
    "dropZone": {
      "title": "Upload Asset"
    },
    "imageSourcePanel": {
      "ph-search": "Search images..."
    },
    "videoSourcePanel": {
      "ph-search": "Search videos..."
    },
    "assetSourcePanel": {
      "ph-search": "Search assets..."
    },
    "modelSourcePanel": {
      "ph-search": "Search models..."
    },
    "useUpload": {
      "multipleFileError": "Input does not accept multiple files.",
      "mineTypeError": "\"{{name}}\" does not match the following mime types or extensions: {{types}}",
      "progressMsg": "Uploading files {{uploaded}} of {{total}}: {{percentage}}%",
      "uploadError": "Upload Error",
      "uploadErrorMsg": "Error uploading file: {{message}}",
      "uploadErrorDefaultMsg": "There was an unknown error"
    }
  },
  "openLink": {
    "description": "Please click the Open to navigate to the link.",
    "lbl-open": "Open"
  },
  "interactableModel": {
    "lbl-buy": "Buy",
    "lbl-learnMore": "Learn More"
  },
  "corsProxyButton": {
    "tooltip": "Use Cors Proxy Server"
  },
  "tabs": {
    "scene-assets": "Assets",
    "project-assets": "Project Assets"
  },
  "generatingThumbnails": {
    "title": "Generating Thumbnails",
    "amountRemaining": "{{count}} remaining"
  },
  "assetMetadata": {
    "name": "Name",
    "path": "Path",
    "type": "Type",
    "tags": "Tags"
  }
}<|MERGE_RESOLUTION|>--- conflicted
+++ resolved
@@ -1212,12 +1212,8 @@
       "uploadAssets": "Upload Assets",
       "uploadFiles": "Upload Files",
       "uploadFolder": "Upload Folder",
-<<<<<<< HEAD
       "uploadingFiles": "Uploading Files ({{completed}}/{{total}})",
-      "search-placeholder": "Search folders",
-=======
       "search-placeholder": "Search",
->>>>>>> 6da082d9
       "generatingThumbnails": "Generating Thumbnails ({{count}} remaining)",
       "file": "File",
       "directory": "Directory",
