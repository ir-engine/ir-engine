{
  "name": "@xrengine/client-core",
  "version": "0.4.9",
  "repository": {
    "type": "git",
    "url": "git://github.com/XRFoundation/XREngine.git"
  },
  "engines": {
    "node": ">= 16.3.0"
  },
  "publishConfig": {
    "access": "public"
  },
  "main": "lib/client-core.umd.js",
  "module": "lib/client-core.es.js",
  "types": "lib/index.d.ts",
  "npmClient": "npm",
  "jest": "ts-jest",
  "scripts": {
    "check-errors": "tsc --noemit",
    "build-publish": "rimraf lib && cti entrypoint ./src -o index.ts && cross-env NODE_OPTIONS=--max_old_space_size=8192 APP_ENV=production vite build --config vite.build.js",
    "test": "exit 0",
    "update-name-gh-package": "node scripts/update-name-gh-package.js"
  },
  "resolutions": {
    "@types/react": "17.0.30",
    "react": "17.0.2"
  },
  "peerDependencies": {
    "@types/react": "^17.0.0",
    "react": "^17.0.0"
  },
  "dependencies": {
    "@feathersjs/client": "5.0.0-pre.14",
    "@google/model-viewer": "1.8.0",
    "@hookstate/core": "3.0.13",
    "@material-ui/core": "4.12.3",
    "@material-ui/icons": "4.11.2",
    "@material-ui/lab": "4.0.0-alpha.60",
    "@nivo/core": "0.74.0",
    "@nivo/line": "0.74.0",
    "@styled-icons/bootstrap": "10.34.0",
    "@styled-icons/boxicons-regular": "10.38.0",
    "@styled-icons/fa-regular": "10.34.0",
    "@styled-icons/fa-solid": "10.34.0",
    "@styled-icons/material": "10.34.0",
    "@types/react-infinite-scroller": "1.2.2",
    "@types/react-redux": "7.1.19",
    "@types/react-router-dom": "5.3.1",
    "@types/styled-components": "5.1.15",
    "@typescript-eslint/eslint-plugin": "5.0.0",
    "@typescript-eslint/parser": "5.0.0",
    "@xrengine/social": "^0.4.8",
    "@xrengine/common": "^0.4.9",
    "@xrengine/engine": "^0.4.9",
    "@xrengine/client": "^0.4.9",
    "apexcharts": "^3.28.3",
    "app-root-path": "3.0.0",
    "autobind-decorator": "2.4.0",
    "autoprefixer": "10.3.7",
    "axios": "0.23.0",
    "classnames": "2.3.1",
    "credential-handler-polyfill": "2.2.1",
    "cross-env": "7.0.3",
    "device-detector-js": "2.2.10",
    "dompurify": "2.3.3",
    "emailjs-com": "3.2.0",
    "esbuild-plugin-sass": "0.6.0",
    "eventemitter3": "4.0.7",
    "formik": "2.2.9",
    "fuse.js": "6.4.6",
    "i18next": "21.3.1",
    "immutable": "4.0.0",
    "jwt-decode": "3.1.2",
    "lodash": "4.17.21",
    "material-ui-audio-player": "1.7.0",
    "material-ui-confirm": "3.0.1",
    "moment": "2.29.1",
    "nipplejs": "0.9.0",
    "rc-dock": "3.2.2",
    "rc-slider": "9.7.4",
    "react": "17.0.2",
    "react-apexcharts": "^1.3.9",
    "react-color": "2.19.3",
    "react-contextmenu": "2.14.0",
    "react-dnd": "14.0.4",
    "react-dnd-html5-backend": "14.0.2",
    "react-dom": "17.0.2",
    "react-i18next": "11.12.0",
    "react-infinite-scroll-component": "6.1.0",
    "react-infinite-scroller": "1.2.4",
    "react-material-ui-form-validator": "3.0.0",
    "react-modal": "3.14.3",
    "react-redux": "7.2.5",
    "react-router-dom": "5.3.0",
    "react-select": "5.1.0",
    "react-virtualized-auto-sizer": "1.0.6",
    "react-window": "1.8.6",
    "redux": "4.1.1",
    "redux-devtools-extension": "2.13.9",
    "redux-thunk": "2.3.0",
    "reselect": "4.0.0",
    "semantic-ui-react": "2.0.4",
    "socket.io-client": "4.3.0",
    "styled-components": "5.3.1",
    "url-toolkit": "2.2.3",
    "use-debounce": "7.0.0",
    "use-http": "1.0.26",
    "uuid": "8.3.2",
    "video-react": "0.14.1",
    "volumetric": "0.2.28",
    "yup": "0.32.11",
    "react-ga4": "1.1.2",
    "react-lottie": "1.2.3"
  },
  "devDependencies": {
    "@iconify/react": "3.0.1",
    "@rollup/plugin-alias": "3.1.5",
    "@rollup/plugin-commonjs": "21.0.0",
    "@rollup/plugin-json": "4.1.0",
    "@rollup/plugin-node-resolve": "13.0.5",
    "@rollup/plugin-replace": "3.0.0",
    "@types/node": "14.17.27",
    "@types/react": "17.0.30",
    "@types/react-dom": "17.0.9",
    "@types/three": "0.133.1",
    "create-ts-index": "1.13.6",
    "cross-env": "7.0.3",
<<<<<<< HEAD
    "esbuild": "0.13.5",
    "eslint": "8.0.1",
=======
    "esbuild": "0.13.6",
    "eslint": "8.0.0",
>>>>>>> abe6f843
    "mocha": "9.1.2",
    "rimraf": "3.0.2",
    "rollup": "2.58.0",
    "rollup-plugin-css-only": "3.1.0",
    "rollup-plugin-livereload": "2.0.5",
    "rollup-plugin-node-polyfills": "0.2.1",
    "rollup-plugin-sass": "1.2.9",
    "rollup-plugin-terser": "7.0.2",
    "rollup-plugin-typescript2": "0.30.0",
    "typescript": "4.4.4"
  },
  "license": "MIT",
  "gitHead": "2313453697ca7c6b8d36b3b166b5a6445fe1c851"
}<|MERGE_RESOLUTION|>--- conflicted
+++ resolved
@@ -126,13 +126,8 @@
     "@types/three": "0.133.1",
     "create-ts-index": "1.13.6",
     "cross-env": "7.0.3",
-<<<<<<< HEAD
-    "esbuild": "0.13.5",
+    "esbuild": "0.13.6",
     "eslint": "8.0.1",
-=======
-    "esbuild": "0.13.6",
-    "eslint": "8.0.0",
->>>>>>> abe6f843
     "mocha": "9.1.2",
     "rimraf": "3.0.2",
     "rollup": "2.58.0",
