--- conflicted
+++ resolved
@@ -43,13 +43,8 @@
     "@styled-icons/fa-regular": "10.34.0",
     "@styled-icons/fa-solid": "10.34.0",
     "@styled-icons/material": "10.34.0",
-<<<<<<< HEAD
     "@types/react-infinite-scroller": "1.2.2",
-    "@types/react-redux": "7.1.16",
-=======
-    "@types/react-infinite-scroller": "1.2.1",
     "@types/react-redux": "7.1.17",
->>>>>>> c742b030
     "@types/styled-components": "5.1.11",
     "@typescript-eslint/eslint-plugin": "4.28.2",
     "@typescript-eslint/parser": "4.28.2",
