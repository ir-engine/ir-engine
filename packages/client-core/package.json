{
<<<<<<< HEAD
  "name": "@etherealengine/client-core",
  "version": "1.1.2",
=======
  "name": "@xrengine/client-core",
  "version": "1.1.3",
>>>>>>> 29f0fa96
  "repository": {
    "type": "git",
    "url": "git://github.com/etherealengine/etherealengine.git"
  },
  "engines": {
    "node": ">= 18.12.0"
  },
  "publishConfig": {
    "access": "public"
  },
  "main": "lib/client-core.umd.js",
  "module": "lib/client-core.es.js",
  "types": "lib/index.d.ts",
  "npmClient": "npm",
  "scripts": {
    "check-errors": "tsc --noemit",
    "test": "mocha --config .mocharc.js"
  },
  "resolutions": {
    "@types/react": "18.0.19",
    "react": "18.2.0"
  },
  "peerDependencies": {
    "@types/react": "18.0.19",
    "react": "18.2.0"
  },
  "dependencies": {
    "@digitalcredentials/ed25519-signature-2020": "^3.0.2",
    "@feathersjs/authentication-client": "5.0.0-pre.29",
    "@feathersjs/client": "5.0.0-pre.29",
    "@feathersjs/primus-client": "4.5.15",
    "@feathersjs/rest-client": "5.0.0-pre.29",
    "@hookstate/core": "4.0.0-rc21",
    "@hookstate/localstored": "^4.0.0-rc21",
    "@iconify/react": "3.2.0",
    "@mui/icons-material": "5.11.0",
    "@mui/lab": "5.0.0-alpha.94",
    "@mui/material": "5.11.0",
    "@mui/styled-engine-sc": "5.11.0",
    "@mui/x-date-pickers": "5.0.0-beta.4",
<<<<<<< HEAD
    "@etherealengine/common": "^1.1.2",
    "@etherealengine/engine": "^1.1.2",
    "@etherealengine/hyperflux": "^1.1.2",
=======
    "@xrengine/common": "^1.1.3",
    "@xrengine/engine": "^1.1.3",
    "@xrengine/hyperflux": "^1.1.3",
>>>>>>> 29f0fa96
    "apexcharts": "^3.28.3",
    "axios": "0.26.1",
    "classnames": "2.3.1",
    "credential-handler-polyfill": "2.3.0",
    "cross-env": "7.0.3",
    "demolish": "^1.0.2",
    "hark": "^1.2.3",
    "i18next": "21.6.16",
    "image-palette-core": "0.2.2",
    "javascript-time-ago": "^2.5.7",
    "lodash": "4.17.21",
    "material-ui-confirm": "3.0.5",
    "mediasoup-client": "3.6.57",
    "moment": "2.29.2",
    "notistack": "^2.0.5",
    "primus": "^8.0.6",
    "primus-client": "^7.3.4",
    "react": "18.2.0",
    "react-apexcharts": "^1.3.9",
    "react-color": "^2.19.3",
    "react-ga4": "1.4.1",
    "react-i18next": "11.16.6",
    "react-joystick-component": "4.0.0",
    "react-reflex": "^4.0.9",
    "react-router-dom": "6.8.1",
    "recovery": "^0.2.6",
    "styled-components": "5.3.3",
    "tick-tock": "^1.0.0",
    "typescript": "4.9.5",
    "util": "^0.12.5",
    "uuid": "8.3.2"
  },
  "devDependencies": {
    "@emotion/react": "11.9.0",
    "@emotion/styled": "11.8.1",
    "@types/node": "18.11.18",
    "@types/react": "18.0.19",
    "@types/react-router-dom": "5.3.3",
    "@types/styled-components": "5.1.24",
    "@types/three": "0.148.0",
    "css-modules-require-hook": "4.2.3",
    "esbuild": "0.16.9",
    "mocha": "10.0.0",
    "react-dom": "18.2.0",
    "rimraf": "3.0.2",
    "sass": "^1.52.3",
    "trace-unhandled": "2.0.1"
  },
  "license": "MIT",
  "gitHead": "2313453697ca7c6b8d36b3b166b5a6445fe1c851"
}<|MERGE_RESOLUTION|>--- conflicted
+++ resolved
@@ -1,11 +1,6 @@
 {
-<<<<<<< HEAD
   "name": "@etherealengine/client-core",
-  "version": "1.1.2",
-=======
-  "name": "@xrengine/client-core",
   "version": "1.1.3",
->>>>>>> 29f0fa96
   "repository": {
     "type": "git",
     "url": "git://github.com/etherealengine/etherealengine.git"
@@ -46,15 +41,9 @@
     "@mui/material": "5.11.0",
     "@mui/styled-engine-sc": "5.11.0",
     "@mui/x-date-pickers": "5.0.0-beta.4",
-<<<<<<< HEAD
-    "@etherealengine/common": "^1.1.2",
-    "@etherealengine/engine": "^1.1.2",
-    "@etherealengine/hyperflux": "^1.1.2",
-=======
-    "@xrengine/common": "^1.1.3",
-    "@xrengine/engine": "^1.1.3",
-    "@xrengine/hyperflux": "^1.1.3",
->>>>>>> 29f0fa96
+    "@etherealengine/common": "^1.1.3",
+    "@etherealengine/engine": "^1.1.3",
+    "@etherealengine/hyperflux": "^1.1.3",
     "apexcharts": "^3.28.3",
     "axios": "0.26.1",
     "classnames": "2.3.1",
