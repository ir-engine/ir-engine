--- conflicted
+++ resolved
@@ -39,11 +39,7 @@
     "@hookstate/core": "npm:@speigg/hookstate@4.0.1-fix-111-106.2",
     "@hookstate/localstored": "4.0.0-rc21",
     "@iconify/react": "4.1.0",
-<<<<<<< HEAD
-    "@mui/icons-material": "5.15.6",
-=======
     "@mui/icons-material": "5.15.15",
->>>>>>> aedf20e3
     "@mui/lab": "5.0.0-alpha.94",
     "@mui/material": "5.11.13",
     "@mui/x-date-pickers": "6.9.2",
