import assert from 'assert'
<<<<<<< HEAD
import { createApp } from '@xrengine/server/src/app'
=======
>>>>>>> 75bb5068
import nock from 'nock'

import { FRONTEND_SERVICE_URL } from '@xrengine/matchmaking/src/functions'
import type { OpenMatchTicket } from '@xrengine/matchmaking/src/interfaces'
<<<<<<< HEAD
import { Application } from '../../../declarations'
=======
import app from '@xrengine/server/src/app'
>>>>>>> 75bb5068

interface User {
  id: string
}

interface ticketsTestData {
  id: string
  ticket: OpenMatchTicket
  connection: string
  user: User
}

describe('matchmaking match-instance service', () => {
  let scope: nock.Scope
  const ticketsNumber = 3
  const users: User[] = []
  const tickets: ticketsTestData[] = []
  const gamemode = 'msa-private-test'
  const tier = 'bronze'

  const commonLocationSettings = {
    locationType: 'public',
    videoEnabled: false,
    instanceMediaChatEnabled: false
  }

  let location

  const connections = [Math.random().toString(16), Math.random().toString(16)]
  const emptyAssignmentReplyBody = {
    result: {
      assignment: {
        connection: ''
      }
    }
  }

  let app: Application
  before(async () => {
    app = createApp()

    scope = nock(FRONTEND_SERVICE_URL)

    const ticketsService = app.service('match-ticket')

    scope
      .post('/tickets')
      .times(connections.length * ticketsNumber)
      .reply(200, () => {
        return { id: 'tst' + Math.random().toString() }
      })

    await app.service('location').Model.destroy({
      where: {
        slugifiedName: `game-${gamemode}`
      }
    })

    location = await app.service('location').create(
      {
        name: `game-${gamemode}`,
        slugifiedName: `game-${gamemode}`,
        maxUsersPerInstance: 30,
        sceneId: `msa/game-${gamemode}`,
        location_settings: commonLocationSettings as any,
        isLobby: false,
        isFeatured: false
      } as any,
      {}
    )

    const usersPromises: Promise<any>[] = []
    const ticketsPromises: Promise<any>[] = []
    connections.forEach((connection) => {
      for (let i = 0; i < ticketsNumber; i++) {
        const userPromise = app.service('user').create({
          name: 'Test #' + Math.random(),
          userRole: 'guest'
        })
        usersPromises.push(userPromise)

        userPromise.then((user) => {
          ticketsPromises.push(
            ticketsService.create({ gamemode, attributes: { tier } }, { user }).then((ticketResponse) => {
              const ticket = Array.isArray(ticketResponse) ? ticketResponse[0] : ticketResponse
              return {
                id: ticket.id,
                ticket: ticket,
                connection: connection,
                user: user
              }
            })
          )
        })
      }
    })
    users.push(...(await Promise.all(usersPromises)))

    // apiKey = await app.service('user-api-key').create({
    //     userId: user.id
    // })
    //
    // apiKey = await app.service('user-api-key').find({
    //   query: {
    //     userId: user.id
    //   }
    // })
    // console.log('api key', apiKey)
    // params.headers = { authorization: apiKey + ' ' + user.id }

    tickets.push(...(await Promise.all(ticketsPromises)))
  })

  after(async () => {
    const cleanupPromises: Promise<any>[] = []

    // delete tickets
    tickets.forEach((ticket) => {
      if (!ticket?.id) return
      scope.delete('/tickets/' + ticket.id).reply(200, { id: ticket.id })
      cleanupPromises.push(app.service('match-ticket').remove(ticket.id))
    })
    tickets.length = 0

    users.map((user) => {
      cleanupPromises.push(app.service('user').remove(user.id))
    })
    users.length = 0

    cleanupPromises.push(app.service('location').remove(location.id, {}))

    await Promise.all(cleanupPromises)
  })

  afterEach(() => {
    nock.cleanAll()
  })

  it('assigns players to one server', async () => {
    const assignmentService = app.service('match-ticket-assignment')
    const connection = connections[0]
    const connectionTickets = tickets.filter((t) => t.connection === connection)

    connectionTickets.forEach((ticket) => {
      scope
        .get(`/tickets/${ticket.id}/assignments`)
        .reply(200, { result: { assignment: { connection: ticket.connection } } })
    })

    // made with promise all to make all request work asynchronous
    const assignments = await Promise.all(
      connectionTickets.map((ticket, index) => {
        return assignmentService.get(ticket.id, { 'identity-provider': { userId: ticket.user.id } })
      })
    )

    const matchInstance = await app.service('match-instance').find({
      query: {
        connection: connection
        // ended: false
      }
    })
    assert(Array.isArray(matchInstance))
    assert(matchInstance.length === 1)

    // test cleanup
    await app.service('match-instance').remove(matchInstance[0].id)

    const gameServerInstance = await app.service('instance').get(matchInstance[0].gameserver)
    assert(gameServerInstance)
    assert(!gameServerInstance.ended)

    // just in case, check that assignments have instance id and location name
    // it should be set in one of hooks
    assert((assignments[0] as any).instanceId)
    assert((assignments[0] as any).locationName)

    // cleanup created instance
    await app.service('instance').remove(gameServerInstance.id)
  })

  // it will create null:null instance server on localhost for second match
  it('assigns two packs of players to different servers', async () => {
    const assignmentService = app.service('match-ticket-assignment')

    tickets.forEach((ticket) => {
      scope
        .get(`/tickets/${ticket.id}/assignments`)
        .reply(200, { result: { assignment: { connection: ticket.connection } } })
    })

    // made with promise all to make all request work asynchronous
    await Promise.all(
      tickets.map((ticket, index) => {
        return assignmentService.get(ticket.id, { 'identity-provider': { userId: ticket.user.id } })
      })
    )

    const matchInstance = await app.service('match-instance').find({
      query: {
        connection: {
          $in: connections
        }
      }
    })
    assert(Array.isArray(matchInstance))
    assert(matchInstance.length === connections.length)

    // test cleanup
    await Promise.all(matchInstance.map((mi) => app.service('match-instance').remove(mi.id)))
    await Promise.all(matchInstance.map((mi) => app.service('instance').remove(mi.gameserver)))
  })

  it('does not assign players if match is not found', async () => {
    const assignmentService = app.service('match-ticket-assignment')

    tickets.forEach((ticket) => {
      scope.get(`/tickets/${ticket.id}/assignments`).reply(200, emptyAssignmentReplyBody)
    })

    // made with promise all to make all request work asynchronous
    await Promise.all(
      tickets.map((ticket, index) => {
        return assignmentService.get(ticket.id, { 'identity-provider': { userId: users[index].id } })
      })
    )

    const matchInstance = await app.service('match-instance').find({
      query: {
        connection: ''
      }
    })
    assert(Array.isArray(matchInstance))
    assert(matchInstance.length === 0)
  })
})<|MERGE_RESOLUTION|>--- conflicted
+++ resolved
@@ -1,17 +1,11 @@
 import assert from 'assert'
-<<<<<<< HEAD
-import { createApp } from '@xrengine/server/src/app'
-=======
->>>>>>> 75bb5068
 import nock from 'nock'
 
 import { FRONTEND_SERVICE_URL } from '@xrengine/matchmaking/src/functions'
 import type { OpenMatchTicket } from '@xrengine/matchmaking/src/interfaces'
-<<<<<<< HEAD
+import { createApp } from '@xrengine/server/src/app'
+
 import { Application } from '../../../declarations'
-=======
-import app from '@xrengine/server/src/app'
->>>>>>> 75bb5068
 
 interface User {
   id: string
