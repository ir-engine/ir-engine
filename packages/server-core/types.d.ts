declare module 'feathers-authentication-management'

declare module 'feathers-mailer'

declare module 'bento4-installer'

<<<<<<< HEAD
declare module 'fluent-bento4'
=======
declare module 'fluent-bento4'

declare module '*!frag'

declare module '*!vert'
>>>>>>> 982d8331
<|MERGE_RESOLUTION|>--- conflicted
+++ resolved
@@ -4,12 +4,8 @@
 
 declare module 'bento4-installer'
 
-<<<<<<< HEAD
-declare module 'fluent-bento4'
-=======
 declare module 'fluent-bento4'
 
 declare module '*!frag'
 
-declare module '*!vert'
->>>>>>> 982d8331
+declare module '*!vert'