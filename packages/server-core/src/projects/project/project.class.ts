import { Service, SequelizeServiceOptions } from 'feathers-sequelize'
import { Application } from '../../../declarations'
import { Id, Params } from '@feathersjs/feathers'
import { ProjectInterface, ProjectPackageInterface } from '@xrengine/common/src/interfaces/ProjectInterface'
import fs from 'fs'
import path from 'path'
import { isDev } from '@xrengine/common/src/utils/isDev'
import { useStorageProvider } from '../../media/storageprovider/storageprovider'
import { getGitData } from '../../util/getGitData'
import { useGit } from '../../util/gitHelperFunctions'
import { copyFolderRecursiveSync, deleteFolderRecursive, getFilesRecursive } from '../../util/fsHelperFunctions'
import appRootPath from 'app-root-path'
import templateProjectJson from './template-project.json'
import { cleanString } from '../../util/cleanString'
import { getContentType } from '../../util/fileUtils'
import { getFileKeysRecursive } from '../../media/storageprovider/storageProviderUtils'
import config from '../../appconfig'
import { getCachedAsset } from '../../media/storageprovider/getCachedAsset'

export const copyDefaultProject = () => {
  const seedPath = path.resolve(appRootPath.path, `packages/projects/projects`)
  deleteFolderRecursive(path.resolve(seedPath, `default-project`))
  copyFolderRecursiveSync(path.resolve(appRootPath.path, `packages/projects/default-project`), seedPath)
}

const getRemoteURLFromGitData = (project) => {
  const data = getGitData(path.resolve(__dirname, `../../../../projects/projects/${project}/.git/config`))
  if (!data?.remote) return null
  return data.remote.origin.url
}

const storageProvider = useStorageProvider()
export const getStorageProviderPath = (projectName: string) =>
  `https://${storageProvider.cacheDomain}/projects/${projectName}/`

/**
 * Updates the local storage provider with the project's current files
 * @param projectName
 */
export const uploadLocalProjectToProvider = async (projectName, remove = true, exclusionList: RegExp[] = []) => {
  // remove exiting storage provider files
  if (remove) {
    try {
      const existingFiles = await getFileKeysRecursive(`projects/${projectName}`)
      if (existingFiles.length) {
        await Promise.all([
          storageProvider.deleteResources(existingFiles.filter((file) => exclusionList.find((exc) => exc.test(file)))),
          storageProvider.createInvalidation([`projects/${projectName}*`])
        ])
      }
    } catch (e) {}
  }
  // upload new files to storage provider
  const projectPath = path.resolve(appRootPath.path, 'packages/projects/projects/', projectName)
  const files = getFilesRecursive(projectPath)
  const results = await Promise.all(
    files.map((file: string) => {
      if (exclusionList.find((exc) => exc.test(file))) return Promise.resolve()
      return new Promise(async (resolve) => {
        try {
          const fileResult = fs.readFileSync(file)
          const filePathRelative = file.slice(projectPath.length)
          await storageProvider.putObject({
            Body: fileResult,
            ContentType: getContentType(file),
            Key: `projects/${projectName}${filePathRelative}`
          })
          resolve(getCachedAsset(`projects/${projectName}${filePathRelative}`, storageProvider.cacheDomain))
        } catch (e) {
          resolve(null)
        }
      })
    })
  )
  // console.log('uploadLocalProjectToProvider', results)
  return results.filter((success) => !!success) as string[]
}

export class Project extends Service {
  app: Application
  docs: any

  constructor(options: Partial<SequelizeServiceOptions>, app: Application) {
    super(options)
    this.app = app

    // copy default project if it doesn't exist
    if (!fs.existsSync(path.resolve(appRootPath.path, `packages/projects/projects/default-project`)))
      copyDefaultProject()

    if (isDev && !config.db.forceRefresh) {
      this._fetchDevLocalProjects()
    }
  }

  /**
   * On dev, sync the db with any projects installed locally
   */
  private async _fetchDevLocalProjects() {
    const dbEntries = (await super.find()) as any
    const data: ProjectInterface[] = dbEntries.data
    console.log(dbEntries)

    const projectsRootFolder = path.resolve(appRootPath.path, 'packages/projects/projects/')

    if (!fs.existsSync(projectsRootFolder)) {
      fs.mkdirSync(projectsRootFolder, { recursive: true })
    }

    const locallyInstalledProjects = fs
      .readdirSync(projectsRootFolder, { withFileTypes: true })
      .filter((dirent) => dirent.isDirectory())
      .map((dirent) => dirent.name)

    const promises: Promise<any>[] = []

    for (const projectName of locallyInstalledProjects) {
      const projectPath = path.resolve(appRootPath.path, 'packages/projects/projects/', projectName)
      if (!data.find((e) => e.name === projectName)) {
        try {
          const packageData = JSON.parse(fs.readFileSync(path.resolve(projectPath, 'package.json'), 'utf8'))
            .xrengine as ProjectPackageInterface

          if (!packageData) {
            console.warn(`[Projects]: No 'xrengine' data found in package.json for project ${projectName}, aborting.`)
            continue
          }

          const dbEntryData: ProjectInterface = {
            ...packageData,
            name: projectName,
            storageProviderPath: getStorageProviderPath(projectName),
            repositoryPath: getRemoteURLFromGitData(projectName)
          }

          console.warn('[Projects]: Found new locally installed project', projectName)
          await super.create(dbEntryData)
        } catch (e) {
          console.log(e)
        }
      }

      promises.push(uploadLocalProjectToProvider(projectName))
    }

    await Promise.all(promises)

    for (const { name, id } of data) {
      if (!locallyInstalledProjects.includes(name)) {
        console.warn(`[Projects]: Project ${name} not found, assuming removed`)
        await super.remove(id)
      }
    }
  }

<<<<<<< HEAD
  async create(data: { name: string }, params?: Params) {
    // make alphanumeric period, underscore, dash
=======
  async create(data: { name: string }, params: Params) {
>>>>>>> 69199208
    const projectName = cleanString(data.name)

    const projectLocalDirectory = path.resolve(appRootPath.path, `packages/projects/projects/${projectName}/`)

    fs.mkdirSync(path.resolve(projectLocalDirectory, '.git'), { recursive: true })
    console.log(path.resolve(projectLocalDirectory, '.git'))

    const git = useGit(path.resolve(projectLocalDirectory, '.git'))
    try {
      await git.init(true)
    } catch (e) {
      console.warn(e)
    }

    const packageData = Object.assign({}, templateProjectJson) as any
    packageData.name = projectName
    fs.writeFileSync(path.resolve(projectLocalDirectory, 'package.json'), JSON.stringify(packageData, null, 2))

    const dbEntryData: ProjectInterface = {
      ...packageData,
      repositoryPath: null
    }

    await super.create(dbEntryData)
  }

  /**
   * 1. Clones the repo to the local FS
   * 2. If in production mode, uploads it to the storage provider
   * 3. Creates a database entry
   * @param app
   * @returns
   */
  // @ts-ignore
  async update(data: { url: string }, params: Params) {
    const urlParts = data.url.split('/')
    let projectName = urlParts.pop()
    if (!projectName) throw new Error('Git repo must be plain URL')
    if (projectName.substr(-4) === '.git') projectName = projectName.slice(0, -4)
    if (projectName.substr(-1) === '/') projectName = projectName.slice(0, -1)

    const projectLocalDirectory = path.resolve(appRootPath.path, `packages/projects/projects/${projectName}/`)

    // remove existing files in fs
    if (fs.existsSync(projectLocalDirectory)) {
      // disable accidental deletion of projects for local development
      if (isDev) throw new Error('Cannot create project - already exists')
      deleteFolderRecursive(projectLocalDirectory)
    }

    const existingPackResult = await this.Model.findOne({
      where: {
        name: projectName
      }
    })
    if (existingPackResult != null) await super.remove(existingPackResult.id, params)

    const git = useGit()
    await git.clone(data.url, projectLocalDirectory)

    await uploadLocalProjectToProvider(projectName)

    // TODO: populate avatars & scenes

    const packageData = JSON.parse(fs.readFileSync(path.resolve(projectLocalDirectory, 'package.json'), 'utf8'))
      .xrengine as ProjectPackageInterface

    // Add to DB
    const dbEntryData: ProjectInterface = {
      ...packageData,
      name: projectName,
      storageProviderPath: getStorageProviderPath(projectName),
      repositoryPath: data.url
    }

    await super.create(dbEntryData, params || {})
  }

  /**
   * downloads file from storage provider to project
   *   OR
   * uploads project to the storage provider
   * @param app
   * @returns
   */
  async patch(projectName: string, data: { files: string[] }, params: Params) {
    if (data?.files?.length) {
      const promises: Promise<any>[] = []
      for (const filePath of data.files) {
        promises.push(
          new Promise<string>(async (resolve) => {
            const fileResult = await storageProvider.getObject(filePath)
            const metadataPath = path.resolve(appRootPath.path, `packages/projects/`, filePath)
            if (!fs.existsSync(path.dirname(metadataPath)))
              fs.mkdirSync(path.dirname(metadataPath), { recursive: true })
            fs.writeFileSync(metadataPath, fileResult.Body)
            resolve(getCachedAsset(filePath, storageProvider.cacheDomain))
          })
        )
      }
      return Promise.all(promises)
    } else {
      return uploadLocalProjectToProvider(projectName)
    }
  }

<<<<<<< HEAD
  async remove(id: Id, params?: Params) {
    console.log('remove', id)
=======
  async remove(id: Id, params: Params) {
>>>>>>> 69199208
    try {
      await super.remove(id, params)
    } catch (e) {
      console.log(`[Projects]: failed to remove project ${id}`, e)
      return e
    }
  }

<<<<<<< HEAD
  /**
   * Gets the metadata from the local fs
   *
   * @param id
   * @param params
   * @returns
   */
  // TODO: remove this entire function when nodes reference file browser
  async get(name: string, params?: Params): Promise<{ data: ProjectInterface }> {
    const data: ProjectInterface[] = ((await super.find(params)) as any).data
    const entry = data.find((e) => e.name === name)
    if (!entry) return

    const metadataPath = path.resolve(appRootPath.path, `packages/projects/projects/${name}/package.json`)
    if (fs.existsSync(metadataPath)) {
      try {
        const json: ProjectPackageInterface = JSON.parse(fs.readFileSync(metadataPath, 'utf8')).xrengine
        return {
          data: {
            ...json,
            ...entry
          }
        }
      } catch (e) {
        console.warn('[getProjects]: Failed to read package.json for project', name, 'with error', e)
      }
    }
=======
  async get(name: string, params: Params): Promise<{ data: ProjectInterface }> {
    const data: ProjectInterface[] = ((await super.find(params)) as any).data
    const project = data.find((e) => e.name === name)
    if (!project) return null!
>>>>>>> 69199208
    return {
      data: entry
    }
  }

  /**
   * Gets the metadata from the local fs
   *
   * @param params
   * @returns
   */
  // TODO: remove this entire function when nodes reference file browser
  //@ts-ignore
  async find(params: Params): Promise<{ data: ProjectInterface[] }> {
<<<<<<< HEAD
    const entries = (await super.find(params)) as any
    entries.data = entries.data
      .map((entry) => {
        try {
          const json: ProjectPackageInterface = JSON.parse(
            fs.readFileSync(
              path.resolve(appRootPath.path, `packages/projects/projects/${entry.name}/package.json`),
              'utf8'
            )
          ).xrengine
          return {
            ...json,
            ...entry
          }
        } catch (e) {
          console.warn('[getProjects]: Failed to read package.json for project', entry.name, 'with error', e)
          return entry
        }
      })
      .filter((entry) => !!entry)
    return entries
=======
    const data: ProjectInterface[] = ((await super.find(params)) as any).data
    return {
      data
    }
>>>>>>> 69199208
  }
}<|MERGE_RESOLUTION|>--- conflicted
+++ resolved
@@ -1,7 +1,8 @@
 import { Service, SequelizeServiceOptions } from 'feathers-sequelize'
 import { Application } from '../../../declarations'
 import { Id, Params } from '@feathersjs/feathers'
-import { ProjectInterface, ProjectPackageInterface } from '@xrengine/common/src/interfaces/ProjectInterface'
+import { ProjectInterface } from '@xrengine/common/src/interfaces/ProjectInterface'
+import { ProjectConfigInterface } from '@xrengine/projects/ProjectConfigInterface'
 import fs from 'fs'
 import path from 'path'
 import { isDev } from '@xrengine/common/src/utils/isDev'
@@ -10,17 +11,20 @@
 import { useGit } from '../../util/gitHelperFunctions'
 import { copyFolderRecursiveSync, deleteFolderRecursive, getFilesRecursive } from '../../util/fsHelperFunctions'
 import appRootPath from 'app-root-path'
-import templateProjectJson from './template-project.json'
+import templateProjectJson from '@xrengine/projects/template-project/package.json'
 import { cleanString } from '../../util/cleanString'
 import { getContentType } from '../../util/fileUtils'
 import { getFileKeysRecursive } from '../../media/storageprovider/storageProviderUtils'
 import config from '../../appconfig'
 import { getCachedAsset } from '../../media/storageprovider/getCachedAsset'
 
+const templateFolderDirectory = path.join(appRootPath.path, `packages/projects/template-project/`)
+
+const projectsRootFolder = path.join(appRootPath.path, 'packages/projects/projects/')
+
 export const copyDefaultProject = () => {
-  const seedPath = path.resolve(appRootPath.path, `packages/projects/projects`)
-  deleteFolderRecursive(path.resolve(seedPath, `default-project`))
-  copyFolderRecursiveSync(path.resolve(appRootPath.path, `packages/projects/default-project`), seedPath)
+  deleteFolderRecursive(path.join(projectsRootFolder, `default-project`))
+  copyFolderRecursiveSync(path.join(appRootPath.path, 'packages/projects/default-project'), projectsRootFolder)
 }
 
 const getRemoteURLFromGitData = (project) => {
@@ -33,29 +37,32 @@
 export const getStorageProviderPath = (projectName: string) =>
   `https://${storageProvider.cacheDomain}/projects/${projectName}/`
 
+export const deleteProjectFilesInStorageProvider = async (projectName: string) => {
+  try {
+    const existingFiles = await getFileKeysRecursive(`projects/${projectName}`)
+    if (existingFiles.length) {
+      await Promise.all([
+        storageProvider.deleteResources(existingFiles),
+        storageProvider.createInvalidation([`projects/${projectName}*`])
+      ])
+    }
+  } catch (e) {}
+}
+
 /**
  * Updates the local storage provider with the project's current files
  * @param projectName
  */
-export const uploadLocalProjectToProvider = async (projectName, remove = true, exclusionList: RegExp[] = []) => {
+export const uploadLocalProjectToProvider = async (projectName, remove = true) => {
   // remove exiting storage provider files
   if (remove) {
-    try {
-      const existingFiles = await getFileKeysRecursive(`projects/${projectName}`)
-      if (existingFiles.length) {
-        await Promise.all([
-          storageProvider.deleteResources(existingFiles.filter((file) => exclusionList.find((exc) => exc.test(file)))),
-          storageProvider.createInvalidation([`projects/${projectName}*`])
-        ])
-      }
-    } catch (e) {}
+    await deleteProjectFilesInStorageProvider(projectName)
   }
   // upload new files to storage provider
-  const projectPath = path.resolve(appRootPath.path, 'packages/projects/projects/', projectName)
+  const projectPath = path.resolve(projectsRootFolder, projectName)
   const files = getFilesRecursive(projectPath)
   const results = await Promise.all(
     files.map((file: string) => {
-      if (exclusionList.find((exc) => exc.test(file))) return Promise.resolve()
       return new Promise(async (resolve) => {
         try {
           const fileResult = fs.readFileSync(file)
@@ -85,8 +92,7 @@
     this.app = app
 
     // copy default project if it doesn't exist
-    if (!fs.existsSync(path.resolve(appRootPath.path, `packages/projects/projects/default-project`)))
-      copyDefaultProject()
+    if (!fs.existsSync(path.resolve(projectsRootFolder, 'default-project'))) copyDefaultProject()
 
     if (isDev && !config.db.forceRefresh) {
       this._fetchDevLocalProjects()
@@ -99,9 +105,6 @@
   private async _fetchDevLocalProjects() {
     const dbEntries = (await super.find()) as any
     const data: ProjectInterface[] = dbEntries.data
-    console.log(dbEntries)
-
-    const projectsRootFolder = path.resolve(appRootPath.path, 'packages/projects/projects/')
 
     if (!fs.existsSync(projectsRootFolder)) {
       fs.mkdirSync(projectsRootFolder, { recursive: true })
@@ -115,26 +118,18 @@
     const promises: Promise<any>[] = []
 
     for (const projectName of locallyInstalledProjects) {
-      const projectPath = path.resolve(appRootPath.path, 'packages/projects/projects/', projectName)
       if (!data.find((e) => e.name === projectName)) {
         try {
-          const packageData = JSON.parse(fs.readFileSync(path.resolve(projectPath, 'package.json'), 'utf8'))
-            .xrengine as ProjectPackageInterface
-
-          if (!packageData) {
-            console.warn(`[Projects]: No 'xrengine' data found in package.json for project ${projectName}, aborting.`)
-            continue
-          }
-
-          const dbEntryData: ProjectInterface = {
-            ...packageData,
+          console.warn('[Projects]: Found new locally installed project', projectName)
+          const projectConfig: ProjectConfigInterface = (
+            await import(`@xrengine/projects/projects/${projectName}/xrengine.config.ts`)
+          ).default
+          await super.create({
+            thumbnail: projectConfig.thumbnail,
             name: projectName,
             storageProviderPath: getStorageProviderPath(projectName),
             repositoryPath: getRemoteURLFromGitData(projectName)
-          }
-
-          console.warn('[Projects]: Found new locally installed project', projectName)
-          await super.create(dbEntryData)
+          })
         } catch (e) {
           console.log(e)
         }
@@ -153,18 +148,21 @@
     }
   }
 
-<<<<<<< HEAD
-  async create(data: { name: string }, params?: Params) {
-    // make alphanumeric period, underscore, dash
-=======
   async create(data: { name: string }, params: Params) {
->>>>>>> 69199208
     const projectName = cleanString(data.name)
 
-    const projectLocalDirectory = path.resolve(appRootPath.path, `packages/projects/projects/${projectName}/`)
+    if (fs.existsSync(path.resolve(projectsRootFolder, projectName)))
+      throw new Error(`[Projects]: Project with name ${projectName} already exists`)
+
+    if (projectName === 'default-project' || projectName === 'template-project')
+      throw new Error(`[Projects]: Project name ${projectName} not allowed`)
+
+    const projectLocalDirectory = path.resolve(projectsRootFolder, projectName)
+
+    copyFolderRecursiveSync(templateFolderDirectory, projectsRootFolder)
+    fs.renameSync(path.resolve(projectsRootFolder, 'template-project'), path.resolve(projectsRootFolder, projectName))
 
     fs.mkdirSync(path.resolve(projectLocalDirectory, '.git'), { recursive: true })
-    console.log(path.resolve(projectLocalDirectory, '.git'))
 
     const git = useGit(path.resolve(projectLocalDirectory, '.git'))
     try {
@@ -177,12 +175,15 @@
     packageData.name = projectName
     fs.writeFileSync(path.resolve(projectLocalDirectory, 'package.json'), JSON.stringify(packageData, null, 2))
 
-    const dbEntryData: ProjectInterface = {
-      ...packageData,
-      repositoryPath: null
-    }
-
-    await super.create(dbEntryData)
+    await super.create(
+      {
+        thumbnail: packageData.thumbnail,
+        name: projectName,
+        storageProviderPath: getStorageProviderPath(projectName),
+        repositoryPath: null
+      },
+      params
+    )
   }
 
   /**
@@ -209,32 +210,37 @@
       deleteFolderRecursive(projectLocalDirectory)
     }
 
-    const existingPackResult = await this.Model.findOne({
+    const existingProjectResult = await this.Model.findOne({
       where: {
         name: projectName
       }
     })
-    if (existingPackResult != null) await super.remove(existingPackResult.id, params)
+    if (existingProjectResult != null) await super.remove(existingProjectResult.id, params)
 
     const git = useGit()
     await git.clone(data.url, projectLocalDirectory)
 
     await uploadLocalProjectToProvider(projectName)
 
-    // TODO: populate avatars & scenes
-
-    const packageData = JSON.parse(fs.readFileSync(path.resolve(projectLocalDirectory, 'package.json'), 'utf8'))
-      .xrengine as ProjectPackageInterface
+    let projectConfig: ProjectConfigInterface = {}
+    try {
+      projectConfig = (await import(`../../../../projects/projects/${projectName}/xrengine.config.ts`)).default
+    } catch (e) {
+      console.log(
+        `[Projects]: WARNING project with name ${projectName} has no xrengine.config.ts file - this is not recommended`
+      )
+    }
 
     // Add to DB
-    const dbEntryData: ProjectInterface = {
-      ...packageData,
-      name: projectName,
-      storageProviderPath: getStorageProviderPath(projectName),
-      repositoryPath: data.url
-    }
-
-    await super.create(dbEntryData, params || {})
+    await super.create(
+      {
+        thumbnail: projectConfig.thumbnail,
+        name: projectName,
+        storageProviderPath: getStorageProviderPath(projectName),
+        repositoryPath: data.url
+      },
+      params || {}
+    )
   }
 
   /**
@@ -265,13 +271,11 @@
     }
   }
 
-<<<<<<< HEAD
-  async remove(id: Id, params?: Params) {
-    console.log('remove', id)
-=======
   async remove(id: Id, params: Params) {
->>>>>>> 69199208
     try {
+      const { name } = await super.get(id, params)
+      console.log('[Projects]: removing project', id, name)
+      await deleteProjectFilesInStorageProvider(name)
       await super.remove(id, params)
     } catch (e) {
       console.log(`[Projects]: failed to remove project ${id}`, e)
@@ -279,81 +283,20 @@
     }
   }
 
-<<<<<<< HEAD
-  /**
-   * Gets the metadata from the local fs
-   *
-   * @param id
-   * @param params
-   * @returns
-   */
-  // TODO: remove this entire function when nodes reference file browser
-  async get(name: string, params?: Params): Promise<{ data: ProjectInterface }> {
-    const data: ProjectInterface[] = ((await super.find(params)) as any).data
-    const entry = data.find((e) => e.name === name)
-    if (!entry) return
-
-    const metadataPath = path.resolve(appRootPath.path, `packages/projects/projects/${name}/package.json`)
-    if (fs.existsSync(metadataPath)) {
-      try {
-        const json: ProjectPackageInterface = JSON.parse(fs.readFileSync(metadataPath, 'utf8')).xrengine
-        return {
-          data: {
-            ...json,
-            ...entry
-          }
-        }
-      } catch (e) {
-        console.warn('[getProjects]: Failed to read package.json for project', name, 'with error', e)
-      }
-    }
-=======
   async get(name: string, params: Params): Promise<{ data: ProjectInterface }> {
     const data: ProjectInterface[] = ((await super.find(params)) as any).data
     const project = data.find((e) => e.name === name)
     if (!project) return null!
->>>>>>> 69199208
     return {
-      data: entry
-    }
-  }
-
-  /**
-   * Gets the metadata from the local fs
-   *
-   * @param params
-   * @returns
-   */
-  // TODO: remove this entire function when nodes reference file browser
+      data: project
+    }
+  }
+
   //@ts-ignore
   async find(params: Params): Promise<{ data: ProjectInterface[] }> {
-<<<<<<< HEAD
-    const entries = (await super.find(params)) as any
-    entries.data = entries.data
-      .map((entry) => {
-        try {
-          const json: ProjectPackageInterface = JSON.parse(
-            fs.readFileSync(
-              path.resolve(appRootPath.path, `packages/projects/projects/${entry.name}/package.json`),
-              'utf8'
-            )
-          ).xrengine
-          return {
-            ...json,
-            ...entry
-          }
-        } catch (e) {
-          console.warn('[getProjects]: Failed to read package.json for project', entry.name, 'with error', e)
-          return entry
-        }
-      })
-      .filter((entry) => !!entry)
-    return entries
-=======
     const data: ProjectInterface[] = ((await super.find(params)) as any).data
     return {
       data
     }
->>>>>>> 69199208
   }
 }