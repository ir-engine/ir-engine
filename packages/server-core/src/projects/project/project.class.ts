/*
CPAL-1.0 License

The contents of this file are subject to the Common Public Attribution License
Version 1.0. (the "License"); you may not use this file except in compliance
with the License. You may obtain a copy of the License at
https://github.com/EtherealEngine/etherealengine/blob/dev/LICENSE.
The License is based on the Mozilla Public License Version 1.1, but Sections 14
and 15 have been added to cover use of software over a computer network and 
provide for limited attribution for the Original Developer. In addition, 
Exhibit A has been modified to be consistent with Exhibit B.

Software distributed under the License is distributed on an "AS IS" basis,
WITHOUT WARRANTY OF ANY KIND, either express or implied. See the License for the
specific language governing rights and limitations under the License.

The Original Code is Ethereal Engine.

The Original Developer is the Initial Developer. The Initial Developer of the
Original Code is the Ethereal Engine team.

All portions of the code written by the Ethereal Engine team are Copyright © 2021-2023 
Ethereal Engine. All Rights Reserved.
*/

import { BadRequest, Forbidden } from '@feathersjs/errors'
import { Id, NullableId, Paginated, Params } from '@feathersjs/feathers'
import appRootPath from 'app-root-path'
import fs from 'fs'
import path from 'path'

import { GITHUB_URL_REGEX } from '@etherealengine/common/src/constants/GitHubConstants'
import { DefaultUpdateSchedule, ProjectUpdateType } from '@etherealengine/common/src/interfaces/ProjectInterface'
import { routePath } from '@etherealengine/engine/src/schemas/route/route.schema'
import { locationPath } from '@etherealengine/engine/src/schemas/social/location.schema'
import { AvatarType, avatarPath } from '@etherealengine/engine/src/schemas/user/avatar.schema'
import {
  GithubRepoAccessType,
  githubRepoAccessPath
} from '@etherealengine/engine/src/schemas/user/github-repo-access.schema'
import templateProjectJson from '@etherealengine/projects/template-project/package.json'

import { StaticResourceType, staticResourcePath } from '@etherealengine/engine/src/schemas/media/static-resource.schema'
import { projectPermissionPath } from '@etherealengine/engine/src/schemas/projects/project-permission.schema'
import {
  ProjectData,
  ProjectPatch,
  ProjectQuery,
  ProjectType,
  projectPath
} from '@etherealengine/engine/src/schemas/projects/project.schema'
import {
  IdentityProviderType,
  identityProviderPath
} from '@etherealengine/engine/src/schemas/user/identity-provider.schema'
import { UserType } from '@etherealengine/engine/src/schemas/user/user.schema'
import { KnexAdapter, KnexAdapterOptions } from '@feathersjs/knex'
import { Knex } from 'knex'
import { Application } from '../../../declarations'
import logger from '../../ServerLogger'
import { RootParams } from '../../api/root-params'
import config from '../../appconfig'
import { cleanString } from '../../util/cleanString'
import { copyFolderRecursiveSync } from '../../util/fsHelperFunctions'
import { useGit } from '../../util/gitHelperFunctions'
import { checkAppOrgStatus, checkUserOrgWriteStatus, checkUserRepoWriteStatus } from './github-helper'
import {
  createExecutorJob,
  deleteProjectFilesInStorageProvider,
  getCommitSHADate,
  getEnginePackageJson,
  getGitProjectData,
  getProjectConfig,
  getProjectPackageJson,
  getProjectUpdateJobBody,
  onProjectEvent,
  removeProjectUpdateJob,
  updateProject,
  uploadLocalProjectToProvider
} from './project-helper'

const UPDATE_JOB_TIMEOUT = 60 * 5 //5 minute timeout on project update jobs completing or failing

const templateFolderDirectory = path.join(appRootPath.path, `packages/projects/template-project/`)

const projectsRootFolder = path.join(appRootPath.path, 'packages/projects/projects/')

export interface ProjectParams extends RootParams<ProjectQuery> {}

export type ProjectUpdateParams = {
  user?: UserType
  isJob?: boolean
}

export type ProjectParamsClient = Omit<ProjectParams, 'user'>

export class ProjectService<T = ProjectType, ServiceParams extends Params = ProjectParams> extends KnexAdapter<
  ProjectType,
  ProjectData,
  ProjectParams,
  ProjectPatch
> {
  app: Application

  constructor(options: KnexAdapterOptions, app: Application) {
    super(options)
    this.app = app

    this.app.isSetup.then(() => this._callOnLoad())
  }

  async create(data: ProjectData, params?: ProjectParams) {
    const projectName = cleanString(data.name!)
    const projectLocalDirectory = path.resolve(projectsRootFolder, projectName)

    const projectExists = (await this._find({ query: { name: projectName, $limit: 1 } })) as Paginated<ProjectType>

    if (projectExists.total > 0) throw new Error(`[Projects]: Project with name ${projectName} already exists`)

    if ((!config.db.forceRefresh && projectName === 'default-project') || projectName === 'template-project')
      throw new Error(`[Projects]: Project name ${projectName} not allowed`)

    copyFolderRecursiveSync(templateFolderDirectory, projectsRootFolder)
    fs.renameSync(path.resolve(projectsRootFolder, 'template-project'), projectLocalDirectory)

    fs.mkdirSync(path.resolve(projectLocalDirectory, '.git'), { recursive: true })

    const git = useGit(path.resolve(projectLocalDirectory, '.git'))
    try {
      await git.init(true)
    } catch (e) {
      logger.warn(e)
    }

    const packageData = Object.assign({}, templateProjectJson) as any
    packageData.name = projectName
    packageData.etherealEngine.version = getEnginePackageJson().version
    fs.writeFileSync(path.resolve(projectLocalDirectory, 'package.json'), JSON.stringify(packageData, null, 2))

    await uploadLocalProjectToProvider(this.app, projectName, false)

    return super._create(
      {
        thumbnail: packageData.thumbnail,
        name: projectName,
        needsRebuild: true
      },
      params
    )
  }

  /**
   * 1. Clones the repo to the local FS
   * 2. If in production mode, uploads it to the storage provider
   * 3. Creates a database entry
   * @param data
   * @param placeholder This is where data normally goes, but we've put data as the first parameter
   * @param params
   * @returns
   */
  // @ts-ignore
  async update(
    data: {
      sourceURL: string
      destinationURL: string
      name: string
      needsRebuild?: boolean
      reset?: boolean
      commitSHA?: string
      sourceBranch: string
      updateType: ProjectUpdateType
      updateSchedule: string
    },
    placeholder?: null,
    params?: ProjectUpdateParams
  ) {
    if (!config.kubernetes.enabled || params?.isJob) return updateProject(this.app, data, params)
    else {
      const urlParts = data.sourceURL.split('/')
      let projectName = data.name || urlParts.pop()
      if (!projectName) throw new Error('Git repo must be plain URL')
      projectName = projectName.toLowerCase()
      if (projectName.substring(projectName.length - 4) === '.git') projectName = projectName.slice(0, -4)
      if (projectName.substring(projectName.length - 1) === '/') projectName = projectName.slice(0, -1)
      const jobBody = await getProjectUpdateJobBody(data, this.app, params!.user!.id)
      const jobLabelSelector = `etherealengine/projectField=${data.name},etherealengine/release=${process.env.RELEASE_NAME},etherealengine/autoUpdate=false`
      const jobFinishedPromise = createExecutorJob(this.app, jobBody, jobLabelSelector, 1000)
      try {
        await jobFinishedPromise
        const result = (await super._find({
          query: {
            name: {
              $like: `${projectName}%`
            }
          }
        })) as Paginated<ProjectType>
        let returned = {} as ProjectType
        if (result.total > 0) returned = result.data[0]
        else throw new BadRequest('Project did not exist after update')
        returned.needsRebuild = typeof data.needsRebuild === 'boolean' ? data.needsRebuild : true
        return returned
      } catch (err) {
        console.log('Error: project did not exist after completing update', projectName, err)
        throw err
      }
    }
  }

  async get(id: Id, params?: ProjectParams) {
    return super._get(id, params)
  }

  async updateSettings(id: NullableId, data: ProjectPatch) {
    return super._patch(id, data)
  }

  async patch(id: NullableId, data: ProjectPatch, params?: ProjectParams) {
    if (data.repositoryPath) {
      const repoPath = data.repositoryPath
      const user = params!.user!

      const githubIdentityProvider = (await this.app.service(identityProviderPath).find({
        query: {
          userId: user.id,
          type: 'github',
          $limit: 1
        }
      })) as Paginated<IdentityProviderType>

      const githubPathRegexExec = GITHUB_URL_REGEX.exec(repoPath)
      if (!githubPathRegexExec) throw new BadRequest('Invalid Github URL')
      if (githubIdentityProvider.data.length === 0)
        throw new Error('Must be logged in with GitHub to link a project to a GitHub repo')
      const split = githubPathRegexExec[2].split('/')
      const org = split[0]
      const repo = split[1].replace('.git', '')
      const appOrgAccess = await checkAppOrgStatus(org, githubIdentityProvider.data[0].oauthToken)
      if (!appOrgAccess)
        throw new Forbidden(
          `The organization ${org} needs to install the GitHub OAuth app ${config.authentication.oauth.github.key} in order to push code to its repositories`
        )
      const repoWriteStatus = await checkUserRepoWriteStatus(org, repo, githubIdentityProvider.data[0].oauthToken)
      if (repoWriteStatus !== 200) {
        if (repoWriteStatus === 404) {
          const orgWriteStatus = await checkUserOrgWriteStatus(org, githubIdentityProvider.data[0].oauthToken)
          if (orgWriteStatus !== 200) throw new Forbidden('You do not have write access to that organization')
        } else {
          throw new Forbidden('You do not have write access to that repo')
        }
      }
    }
    return super._patch(id, data, params)
  }

  async remove(id: Id, params?: ProjectParams) {
    if (!id) return
    const { name } = await super._get(id, params)

    const projectConfig = getProjectConfig(name)

    // run project uninstall script
    if (projectConfig?.onEvent) {
      await onProjectEvent(this.app, name, projectConfig.onEvent, 'onUninstall')
    }

    if (fs.existsSync(path.resolve(projectsRootFolder, name))) {
      fs.rmSync(path.resolve(projectsRootFolder, name), { recursive: true })
    }

    logger.info(`[Projects]: removing project id "${id}", name: "${name}".`)
    await deleteProjectFilesInStorageProvider(name)

    await this.app.service(locationPath).remove(null, {
      query: {
        sceneId: {
          $like: `${name}/%`
        }
      }
    })

    await this.app.service(routePath).remove(null, {
      query: {
        $and: [{ project: { $ne: undefined } }, { project: name }]
      }
    })

    const avatarItems = (await this.app.service(avatarPath).find({
      query: {
        $and: [
          {
            project: name
          },
          {
            project: {
              $ne: undefined
            }
          }
        ]
      },
      paginate: false
    })) as AvatarType[]

    await Promise.all(
      avatarItems.map(async (avatar) => {
        await this.app.service(avatarPath).remove(avatar.id)
      })
    )

    const staticResourceItems = (await this.app.service(staticResourcePath).find({
      query: {
        $and: [
          {
            project: name
          },
          {
            project: {
              $ne: undefined
            }
          }
        ]
      },
      paginate: false
    })) as StaticResourceType[]
    staticResourceItems.length &&
      staticResourceItems.forEach(async (staticResource) => {
        await this.app.service(staticResourcePath).remove(staticResource.id)
      })

    await removeProjectUpdateJob(this.app, name)

    return super._remove(id, params)
  }

  async find(params?: ProjectParams) {
    let projectPushIds: string[] = []
    let populateProjectPermissions = false
    const errors = [] as any
    if (params?.query?.allowed != null) {
      // See if the user has a GitHub identity-provider, and if they do, also determine which GitHub repos they personally
      // can push to.

      const githubIdentityProvider = (await this.app.service(identityProviderPath).find({
        query: {
          userId: params.user!.id,
          type: 'github',
          $limit: 1
        }
      })) as Paginated<IdentityProviderType>

      // Get all of the projects that this user has permissions for, then calculate push status by whether the user
      // can push to it. This will make sure no one tries to push to a repo that they do not have write access to.
      const knexClient: Knex = this.app.get('knexClient')
      const projectPermissions = await knexClient
        .from(projectPermissionPath)
<<<<<<< HEAD
        .join(projectPath, `${projectPath}.projectId`, `${projectPermissionPath}.projectId`)
        .where({ userId: params.user!.id })
=======
        .join('project', 'project.id', `${projectPermissionPath}.projectId`)
        .where(`${projectPermissionPath}.userId`, params.user!.id)
>>>>>>> 89edc552
        .select()
        .options({ nestTables: true })

      const allowedProjects = await projectPermissions.map((permission) => permission.project)
      const repoAccess =
        githubIdentityProvider.data.length > 0
          ? ((await this.app.service(githubRepoAccessPath).find({
              query: {
                identityProviderId: githubIdentityProvider.data[0].id
              },
              paginate: false
            })) as any as GithubRepoAccessType[])
          : []
      const pushRepoPaths = repoAccess.filter((repo) => repo.hasWriteAccess).map((item) => item.repo.toLowerCase())
      let allowedProjectGithubRepos = allowedProjects.filter((project) => project.repositoryPath != null)
      allowedProjectGithubRepos = await Promise.all(
        allowedProjectGithubRepos.map(async (project) => {
          const regexExec = GITHUB_URL_REGEX.exec(project.repositoryPath)
          if (!regexExec) return { repositoryPath: '', name: '' }
          const split = regexExec[2].split('/')
          project.repositoryPath = `https://github.com/${split[0]}/${split[1]}`
          return project
        })
      )
      const pushableAllowedProjects = allowedProjectGithubRepos.filter(
        (project) => pushRepoPaths.indexOf(project.repositoryPath.toLowerCase().replace(/.git$/, '')) > -1
      )
      projectPushIds = projectPushIds.concat(pushableAllowedProjects.map((project) => project.id))

      if (githubIdentityProvider) {
        const repositoryPaths: string[] = []
        repoAccess.forEach((item) => {
          if (item.hasWriteAccess) {
            const url = item.repo.toLowerCase()
            repositoryPaths.push(url)
            repositoryPaths.push(`${url}.git`)
            const regexExec = GITHUB_URL_REGEX.exec(url)
            if (regexExec) {
              const split = regexExec[2].split('/')
              repositoryPaths.push(`git@github.com:${split[0]}/${split[1]}`)
              repositoryPaths.push(`git@github.com:${split[0]}/${split[1]}.git`)
            }
          }
        })

        const matchingAllowedRepos = (await super._find({
          query: { repositoryPath: { $in: repositoryPaths } },
          paginate: false
        })) as ProjectType[]

        projectPushIds = projectPushIds.concat(matchingAllowedRepos.map((repo) => repo.id))
      }

      if (!params.user!.scopes?.find((scope) => scope.type === 'admin:admin'))
        params.query.id = { $in: [...new Set(allowedProjects.map((project) => project.id))] }
      delete params.query.allowed

      populateProjectPermissions = true
    }

    params = {
      ...params,
      query: {
        ...params?.query,
        $limit: params?.query?.$limit || 1000
      }
    }

    const data = ((await super._find(params)) as Paginated<ProjectType>).data
    for (const item of data) {
      try {
        const packageJson = getProjectPackageJson(item.name)
        const config = getProjectConfig(item.name)
        item.thumbnail = config.thumbnail!
        item.version = packageJson.version
        item.engineVersion = packageJson.etherealEngine?.version
        item.description = packageJson.description
        item.hasWriteAccess = projectPushIds.indexOf(item.id) > -1
      } catch (err) {
        //
      }
    }

    return {
      data,
      errors
    }
  }

  async _callOnLoad() {
    const projects = (
      (await super._find({
        query: { $select: ['name'] }
      })) as Paginated<ProjectType>
    ).data as Array<{ name }>
    await Promise.all(
      projects.map(async ({ name }) => {
        if (!fs.existsSync(path.join(projectsRootFolder, name, 'xrengine.config.ts'))) return
        const config = getProjectConfig(name)
        if (config?.onEvent) return onProjectEvent(this.app, name, config.onEvent, 'onLoad')
      })
    )
  }

  async _seedProject(projectName: string): Promise<any> {
    logger.warn('[Projects]: Found new locally installed project: ' + projectName)
    const projectConfig = getProjectConfig(projectName) ?? {}

    const gitData = getGitProjectData(projectName)
    const { commitSHA, commitDate } = await getCommitSHADate(projectName)
    const commitDateISO = commitDate.toISOString()

    await super._create({
      thumbnail: projectConfig.thumbnail,
      name: projectName,
      repositoryPath: gitData.repositoryPath,
      sourceRepo: gitData.sourceRepo,
      sourceBranch: gitData.sourceBranch,
      commitSHA,
      commitDate: commitDateISO,
      needsRebuild: true,
      updateType: 'none' as ProjectType['updateType'],
      updateSchedule: DefaultUpdateSchedule
    })
    // run project install script
    if (projectConfig.onEvent) {
      return onProjectEvent(this.app, projectName, projectConfig.onEvent, 'onInstall')
    }

    return Promise.resolve()
  }

  /**
   * On dev, sync the db with any projects installed locally
   */
  async _fetchDevLocalProjects() {
    const data = (await super._find({ paginate: false })) as ProjectType[]

    if (!fs.existsSync(projectsRootFolder)) {
      fs.mkdirSync(projectsRootFolder, { recursive: true })
    }

    const locallyInstalledProjects = fs
      .readdirSync(projectsRootFolder, { withFileTypes: true })
      .filter((dirent) => dirent.isDirectory())
      .map((dirent) => dirent.name)

    const promises: Promise<any>[] = []

    for (const projectName of locallyInstalledProjects) {
      if (!data.find((e) => e.name === projectName)) {
        try {
          promises.push(this._seedProject(projectName))
        } catch (e) {
          logger.error(e)
        }
      }

      const { commitSHA, commitDate } = await getCommitSHADate(projectName)

      const trx = await (this.app.get('knexClient') as Knex).transaction()

      await trx
        .from<ProjectType>(projectPath)
        .update({
          commitSHA: commitSHA,
          commitDate: commitDate.toISOString()
        })
        .where({ name: projectName })

      promises.push(uploadLocalProjectToProvider(this.app, projectName))
    }

    await Promise.all(promises)
    await this._callOnLoad()

    for (const { name, id } of data) {
      if (!locallyInstalledProjects.includes(name)) {
        await deleteProjectFilesInStorageProvider(name)
        logger.warn(`[Projects]: Project ${name} not found, assuming removed`)
        await super._remove(id)
      }
    }
  }
}<|MERGE_RESOLUTION|>--- conflicted
+++ resolved
@@ -352,13 +352,8 @@
       const knexClient: Knex = this.app.get('knexClient')
       const projectPermissions = await knexClient
         .from(projectPermissionPath)
-<<<<<<< HEAD
         .join(projectPath, `${projectPath}.projectId`, `${projectPermissionPath}.projectId`)
-        .where({ userId: params.user!.id })
-=======
-        .join('project', 'project.id', `${projectPermissionPath}.projectId`)
         .where(`${projectPermissionPath}.userId`, params.user!.id)
->>>>>>> 89edc552
         .select()
         .options({ nestTables: true })
 
