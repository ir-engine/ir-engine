--- conflicted
+++ resolved
@@ -782,15 +782,10 @@
         values.engineVersion = packageJson.etherealEngine?.version
         values.description = packageJson.description
         values.hasWriteAccess = projectPushIds.indexOf(item.id) > -1
-<<<<<<< HEAD
-      } catch (err) {}
-    }
-=======
       } catch (err) {
         //
       }
-    })
->>>>>>> c0bd6875
+    }
 
     return {
       data,
