/*
CPAL-1.0 License

The contents of this file are subject to the Common Public Attribution License
Version 1.0. (the "License"); you may not use this file except in compliance
with the License. You may obtain a copy of the License at
https://github.com/EtherealEngine/etherealengine/blob/dev/LICENSE.
The License is based on the Mozilla Public License Version 1.1, but Sections 14
and 15 have been added to cover use of software over a computer network and 
provide for limited attribution for the Original Developer. In addition, 
Exhibit A has been modified to be consistent with Exhibit B.

Software distributed under the License is distributed on an "AS IS" basis,
WITHOUT WARRANTY OF ANY KIND, either express or implied. See the License for the
specific language governing rights and limitations under the License.

The Original Code is Ethereal Engine.

The Original Developer is the Initial Developer. The Initial Developer of the
Original Code is the Ethereal Engine team.

All portions of the code written by the Ethereal Engine team are Copyright © 2021-2023 
Ethereal Engine. All Rights Reserved.
*/

import {
  DescribeImagesCommand as DescribePrivateImagesCommand,
  ECRClient,
  TagStatus as TagStatusPrivate
} from '@aws-sdk/client-ecr'
import { DescribeImagesCommand, ECRPUBLICClient } from '@aws-sdk/client-ecr-public'
import { fromIni } from '@aws-sdk/credential-providers'
import { BadRequest, Forbidden } from '@feathersjs/errors'
import { Paginated } from '@feathersjs/feathers'
import * as k8s from '@kubernetes/client-node'
import { RestEndpointMethodTypes } from '@octokit/rest'
import appRootPath from 'app-root-path'
import { exec } from 'child_process'
import { compareVersions } from 'compare-versions'
import fs from 'fs'
import fetch from 'node-fetch'
import path from 'path'
import semver from 'semver'
import { promisify } from 'util'
import { v4 as uuidv4 } from 'uuid'

import { AssetType } from '@etherealengine/common/src/constants/AssetType'
import { PUBLIC_SIGNED_REGEX } from '@etherealengine/common/src/constants/GitHubConstants'
import { ManifestJson } from '@etherealengine/common/src/interfaces/ManifestJson'
import { ProjectPackageJsonType } from '@etherealengine/common/src/interfaces/ProjectPackageJsonType'
import { ResourcesJson } from '@etherealengine/common/src/interfaces/ResourcesJson'
import { apiJobPath } from '@etherealengine/common/src/schemas/cluster/api-job.schema'
import { invalidationPath } from '@etherealengine/common/src/schemas/media/invalidation.schema'
import { staticResourcePath, StaticResourceType } from '@etherealengine/common/src/schemas/media/static-resource.schema'
import { ProjectBuilderTagsType } from '@etherealengine/common/src/schemas/projects/project-builder-tags.schema'
import { ProjectCheckSourceDestinationMatchType } from '@etherealengine/common/src/schemas/projects/project-check-source-destination-match.schema'
import { ProjectCheckUnfetchedCommitType } from '@etherealengine/common/src/schemas/projects/project-check-unfetched-commit.schema'
import { ProjectCommitType } from '@etherealengine/common/src/schemas/projects/project-commits.schema'
import { ProjectDestinationCheckType } from '@etherealengine/common/src/schemas/projects/project-destination-check.schema'
import {
  projectPath,
  ProjectSettingType,
  ProjectType
} from '@etherealengine/common/src/schemas/projects/project.schema'
import { helmSettingPath } from '@etherealengine/common/src/schemas/setting/helm-setting.schema'
import {
  identityProviderPath,
  IdentityProviderType
} from '@etherealengine/common/src/schemas/user/identity-provider.schema'
import { userPath, UserType } from '@etherealengine/common/src/schemas/user/user.schema'
import { getDateTimeSql, toDateTimeSql } from '@etherealengine/common/src/utils/datetime-sql'
import {
  copyFolderRecursiveSync,
  deleteFolderRecursive,
  getFilesRecursive
} from '@etherealengine/common/src/utils/fsHelperFunctions'
import { processFileName } from '@etherealengine/common/src/utils/processFileName'
import { AssetLoader } from '@etherealengine/engine/src/assets/classes/AssetLoader'
import { getState } from '@etherealengine/hyperflux'
import { ProjectConfigInterface, ProjectEventHooks } from '@etherealengine/projects/ProjectConfigInterface'

import { fileBrowserPath } from '@etherealengine/common/src/schema.type.module'
import { Application } from '../../../declarations'
import config from '../../appconfig'
import { getPodsData } from '../../cluster/pods/pods-helper'
import { getStorageProvider } from '../../media/storageprovider/storageprovider'
import { getFileKeysRecursive } from '../../media/storageprovider/storageProviderUtils'
import { createStaticResourceHash } from '../../media/upload-asset/upload-asset.service'
import logger from '../../ServerLogger'
import { ServerState } from '../../ServerState'
import { BUILDER_CHART_REGEX } from '../../setting/helm-setting/helm-setting'
import { getContentType } from '../../util/fileUtils'
import { getGitConfigData, getGitHeadData, getGitOrigHeadData } from '../../util/getGitData'
import { useGit } from '../../util/gitHelperFunctions'
import { getAuthenticatedRepo, getOctokitForChecking, getUserRepos } from './github-helper'
import { ProjectParams } from './project.class'

export const dockerHubRegex = /^[\w\d\s\-_]+\/[\w\d\s\-_]+:([\w\d\s\-_.]+)$/
export const publicECRRepoRegex = /^public.ecr.aws\/[a-zA-Z0-9]+\/([a-z0-9\-_\\]+)$/
export const publicECRTagRegex = /^public.ecr.aws\/[a-zA-Z0-9]+\/[a-z0-9\-_\\]+:([\w\d\s\-_.]+?)$/
export const privateECRRepoRegex = /^[a-zA-Z0-9]+.dkr.ecr.([\w\d\s\-_]+).amazonaws.com\/([a-z0-9\-_\\]+)$/
export const privateECRTagRegex = /^[a-zA-Z0-9]+.dkr.ecr.([\w\d\s\-_]+).amazonaws.com\/[a-z0-9\-_\\]+:([\w\d\s\-_.]+)$/

const BRANCH_PER_PAGE = 100
const COMMIT_PER_PAGE = 10

const awsPath = './.aws/eks'
const credentialsPath = `${awsPath}/credentials`

const execAsync = promisify(exec)

interface GitHubFile {
  status: number
  url: string
  data: {
    name: string
    path: string
    sha: string
    size: number
    url: string
    html_url: string
    ssh_url: string
    git_url: string
    download_url: string
    type: string
    content: string
    encoding: string
    _links: {
      self: string
      git: string
      html: string
    }
  }
}

export const updateBuilder = async (
  app: Application,
  tag: string,
  data,
  params: ProjectParams,
  storageProviderName?: string
) => {
  try {
    // invalidate cache for all installed projects
    if (config.server.edgeCachingEnabled)
      await app.service(invalidationPath).create({
        path: 'projects*'
      })
  } catch (e) {
    logger.error(e, `[Project Rebuild]: Failed to invalidate cache with error: ${e.message}`)
  }

  if (data.updateProjects) {
    await Promise.all(data.projectsToUpdate.map((project) => app.service(projectPath).update('', project, params)))
  }

  const helmSettingsResult = await app.service(helmSettingPath).find()
  const helmSettings = helmSettingsResult.total > 0 ? helmSettingsResult.data[0] : null
  const builderDeploymentName = `${config.server.releaseName}-builder`
  const k8sAppsClient = getState(ServerState).k8AppsClient
  const k8BatchClient = getState(ServerState).k8BatchClient

  if (k8BatchClient && config.server.releaseName !== 'local') {
    try {
      const builderLabelSelector = `app.kubernetes.io/instance=${config.server.releaseName}-builder`

      const builderJob = await k8BatchClient.listNamespacedJob(
        'default',
        undefined,
        false,
        undefined,
        undefined,
        builderLabelSelector
      )

      const builderDeployments = await k8sAppsClient.listNamespacedDeployment(
        'default',
        undefined,
        false,
        undefined,
        undefined,
        builderLabelSelector
      )

      const isJob = builderJob && builderJob.body.items.length > 0
      const isDeployment = builderDeployments && builderDeployments.body.items.length > 0

      if (isJob)
        await execAsync(`kubectl delete job --ignore-not-found=true ${builderJob.body.items[0].metadata!.name}`)
      else if (isDeployment)
        await execAsync(
          `kubectl delete deployment --ignore-not-found=true ${builderDeployments.body.items[0].metadata!.name}`
        )

      if (helmSettings && helmSettings.builder && helmSettings.builder.length > 0)
        await execAsync(
          `helm repo update && helm upgrade --reuse-values --version ${helmSettings.builder} --set builder.image.tag=${tag} ${builderDeploymentName} etherealengine/etherealengine-builder`
        )
      else {
        const { stdout } = await execAsync(`helm history ${builderDeploymentName} | grep deployed`)
        const builderChartVersion = BUILDER_CHART_REGEX.exec(stdout)![1]
        if (builderChartVersion)
          await execAsync(
            `helm repo update && helm upgrade --reuse-values --version ${builderChartVersion} --set builder.image.tag=${tag} ${builderDeploymentName} etherealengine/etherealengine-builder`
          )
      }
    } catch (err) {
      logger.error(err)
      throw err
    }
  }
}

export const checkBuilderService = async (
  app: Application
): Promise<{ failed: boolean; succeeded: boolean; running: boolean }> => {
  const jobStatus = {
    failed: false,
    succeeded: !config.kubernetes.enabled, // if no k8s, assume success
    running: false
  }
  const k8DefaultClient = getState(ServerState).k8DefaultClient
  const k8BatchClient = getState(ServerState).k8BatchClient

  // check k8s to find the status of builder service
  if (k8DefaultClient && k8BatchClient && config.server.releaseName !== 'local') {
    try {
      logger.info('Attempting to check k8s build status')

      const builderLabelSelector = `app.kubernetes.io/instance=${config.server.releaseName}-builder`

      const builderJob = await k8BatchClient.listNamespacedJob(
        'default',
        undefined,
        false,
        undefined,
        undefined,
        builderLabelSelector
      )

      if (builderJob && builderJob.body.items.length > 0) {
        const succeeded = builderJob.body.items.filter((item) => item.status && item.status.succeeded === 1)
        const failed = builderJob.body.items.filter((item) => item.status && item.status.failed === 1)
        const running = builderJob.body.items.filter((item) => item.status && item.status.active === 1)
        jobStatus.succeeded = succeeded.length > 0
        jobStatus.failed = failed.length > 0
        jobStatus.running = running.length > 0
      } else {
        const containerName = 'etherealengine-builder'

        const builderPods = await k8DefaultClient.listNamespacedPod(
          'default',
          undefined,
          false,
          undefined,
          undefined,
          builderLabelSelector
        )

        const runningBuilderPods = builderPods.body.items.filter(
          (item) => item.status && item.status.phase === 'Running'
        )

        if (runningBuilderPods.length > 0) {
          const podName = runningBuilderPods[0].metadata?.name

          const builderLogs = await k8DefaultClient.readNamespacedPodLog(
            podName!,
            'default',
            containerName,
            undefined,
            false,
            undefined,
            undefined,
            undefined,
            undefined,
            undefined,
            undefined,
            undefined
          )

          jobStatus.succeeded = builderLogs.body.includes('sleep infinity')
          jobStatus.running = true
        }
      }
    } catch (e) {
      logger.error(e)
      return e
    }
  }

  return jobStatus
}

const projectsRootFolder = path.join(appRootPath.path, 'packages/projects/projects/')

export const onProjectEvent = async (
  app: Application,
  projectName: string,
  hookPath: string,
  eventType: keyof ProjectEventHooks,
  ...args
) => {
  const hooks = require(path.resolve(projectsRootFolder, projectName, hookPath)).default
  if (typeof hooks[eventType] === 'function') {
    if (args && args.length > 0) {
      return await hooks[eventType](app, ...args)
    }
    return await hooks[eventType](app)
  }
}

export const getProjectConfig = (projectName: string): ProjectConfigInterface => {
  try {
    return require(path.resolve(projectsRootFolder, projectName, 'xrengine.config.ts')).default
  } catch (e) {
    logger.error(
      e,
      '[Projects]: WARNING project with ' +
        `name ${projectName} has no xrengine.config.ts file - this is not recommended.`
    )
    return null!
  }
}
export const getProjectManifest = (projectName: string): ManifestJson => {
  const packageJsonPath = path.resolve(projectsRootFolder, projectName, 'package.json')
  const manifestJsonPath = path.resolve(projectsRootFolder, projectName, 'manifest.json')
  if (fs.existsSync(manifestJsonPath)) {
    const data = fs.readFileSync(manifestJsonPath)
    return JSON.parse(data.toString()) as ManifestJson
  }
  if (fs.existsSync(packageJsonPath)) {
    const data = fs.readFileSync(packageJsonPath)
    const packageJson = JSON.parse(data.toString()) as ProjectPackageJsonType
    return {
      name: packageJson.name!,
      version: packageJson.version!,
      engineVersion: packageJson.etherealEngine?.version,
      description: packageJson.description,
      thumbnail: packageJson.etherealEngine?.thumbnail
    }
  }
  throw new Error('No manifest.json or package.json found in project')
}

export const engineVersion = (
  require(path.resolve(appRootPath.path, 'packages/server-core/package.json')) as ProjectPackageJsonType
).version!

export const getProjectEnabled = (projectName: string) => {
  const matchesVersion = getProjectManifest(projectName).engineVersion === engineVersion
  return config.allowOutOfDateProjects ? true : matchesVersion
}

export const getProjectManifestFromRemote = async (
  octoKit: Awaited<ReturnType<typeof getOctokitForChecking>>['octoKit'],
  owner: string,
  repo: string,
  sha?: string
): Promise<ManifestJson> => {
  try {
    const blobResponse = await octoKit.rest.repos.getContent({
      owner,
      repo,
      path: 'manifest.json',
      ref: sha
    })
    return JSON.parse(
      Buffer.from((blobResponse.data as { content: string }).content, 'base64').toString()
    ) as ManifestJson
  } catch (err) {
    logger.warn("Error getting commit's package.json %s/%s %s", owner, repo, err.toString())

    try {
      const blobResponse = await octoKit.rest.repos.getContent({
        owner,
        repo,
        path: 'package.json',
        ref: sha
      })
      const packageJson = JSON.parse(
        Buffer.from((blobResponse.data as { content: string }).content, 'base64').toString()
      ) as ProjectPackageJsonType
      return {
        name: packageJson.name,
        version: packageJson.version,
        engineVersion: packageJson.etherealEngine?.version,
        description: packageJson.description,
        thumbnail: packageJson.etherealEngine?.thumbnail
      } as ManifestJson
    } catch (err) {
      logger.error("Error getting commit's package.json %s/%s %s", owner, repo, err.toString())
      return Promise.reject(err)
    }
  }
}

//DO NOT REMOVE!
//Even though an IDE may say that it's not used in the codebase, projects may use this.
export const getProjectEnv = async (app: Application, projectName: string) => {
  const project = (await app.service(projectPath).find({
    query: {
      $limit: 1,
      action: 'admin',
      name: projectName
    }
  })) as Paginated<ProjectType>

  const projectSetting = project.data?.[0]?.settings || []

  const settings: ProjectSettingType[] = []
  Object.values(projectSetting).map(({ key, value }) => (settings[key] = value))
  return settings
}

export const checkUnfetchedSourceCommit = async (app: Application, sourceURL: string, params: ProjectParams) => {
  const { selectedSHA } = params.query!

  const { owner, repo, octoKit: sourceOctoKit } = await getOctokitForChecking(app, sourceURL!, params)

  if (!sourceOctoKit)
    return {
      error: 'invalidSourceOctokit',
      text: 'You do not have access to the source GitHub repo'
    }
  if (!owner || !repo)
    return {
      error: 'invalidSourceURL',
      text: 'The source URL is not valid, or you do not have access to it'
    }
  let commit: RestEndpointMethodTypes['repos']['getCommit']['response']
  try {
    commit = await sourceOctoKit.rest.repos.getCommit({
      owner,
      repo,
      ref: selectedSHA || '',
      per_page: 1
    })
  } catch (err) {
    logger.error(err)
    if (err.status === 422) {
      return {
        error: 'commitInvalid',
        text: 'That commit does not appear to exist'
      }
    } else return Promise.reject(err)
  }

  try {
    const content = await getProjectManifestFromRemote(sourceOctoKit, owner, repo, commit.data.sha)
    return {
      projectName: content.name,
      projectVersion: content.version,
      engineVersion: content.engineVersion,
      commitSHA: commit.data.sha,
      error: '',
      text: '',
      datetime: commit.data.commit.committer?.date,
      matchesEngineVersion: content.engineVersion
        ? compareVersions(content.engineVersion, engineVersion || '0.0.0') === 0
        : false
    } as ProjectCheckUnfetchedCommitType
  } catch (err) {
    logger.error("Error getting commit's manifest.json %s/%s %s", owner, repo, err.toString())
    return Promise.reject(err)
  }
}

export const checkProjectDestinationMatch = async (
  app: Application,
  params: ProjectParams
): Promise<ProjectCheckSourceDestinationMatchType> => {
  const { sourceURL, selectedSHA, destinationURL, existingProject } = params.query!
  const {
    owner: destinationOwner,
    repo: destinationRepo,
    octoKit: destinationOctoKit
  } = await getOctokitForChecking(app, destinationURL!, params)
  const {
    owner: sourceOwner,
    repo: sourceRepo,
    octoKit: sourceOctoKit
  } = await getOctokitForChecking(app, sourceURL!, params)

  if (!sourceOctoKit)
    return {
      error: 'invalidSourceOctokit',
      text: 'You do not have access to the source GitHub repo'
    }
  if (!destinationOctoKit)
    return {
      error: 'invalidDestinationOctokit',
      text: 'You do not have access to the destination GitHub repo'
    }
  if (!sourceOwner || !sourceRepo)
    return {
      error: 'invalidSourceURL',
      text: 'The source URL is not valid, or you do not have access to it'
    }
  if (!destinationOwner || !destinationRepo)
    return {
      error: 'invalidDestinationURL',
      text: 'The destination URL is not valid, or you do not have access to it'
    }
  const [sourceContent, destinationContent] = await Promise.all([
    new Promise<ManifestJson | { error: string; text: string }>(async (resolve, reject) => {
      try {
        const sourceManifest = await getProjectManifestFromRemote(sourceOctoKit, sourceOwner, sourceRepo, selectedSHA)
        resolve(sourceManifest)
      } catch (err) {
        logger.error(err)
        if (err.status === 404) {
          resolve({
            error: 'sourceManifestMissing',
            text: 'There is no manifest.json in the source repo'
          })
        } else reject(err)
      }
    }),
    new Promise<ManifestJson | { error: string; text: string }>(async (resolve, reject) => {
      try {
        const destinationPackage = await getProjectManifestFromRemote(
          destinationOctoKit,
          destinationOwner,
          destinationRepo
        )
        resolve(destinationPackage)
      } catch (err) {
        logger.error('destination package fetch error %o', err)
        if (err.status === 404) {
          resolve({
            error: 'destinationManifestMissing',
            text: 'There is no manifest.json or package.json in the destination repo'
          })
        } else reject(err)
      }
    })
  ])

  if ('error' in sourceContent) return sourceContent

  if (!sourceContent.engineVersion)
    return {
      sourceProjectMatchesDestination: false,
      error: 'noEngineVersion',
      text: `The source repo's manifest.json does not have an 'engineVersion' key, suggesting it is not a project`
    }
  if (!existingProject) {
    const projectExists = (await app.service(projectPath).find({
      query: {
        action: 'admin',
        name: {
          $like: sourceContent.name
        },
        $limit: 1
      }
    })) as Paginated<ProjectType>

    if (projectExists.data.length > 0)
      return {
        sourceProjectMatchesDestination: false,
        error: 'projectExists',
        text: `The source project, ${sourceContent.name}, is already installed`
      }
  }

  if (sourceContent.engineVersion !== engineVersion)
    return {
      sourceProjectMatchesDestination: false,
      error: 'engineVersionMismatch',
      text: `The source project's engine version, ${sourceContent.engineVersion}, does not match the server's engine version, ${engineVersion}`
    }

  if ('error' in destinationContent && destinationContent.error !== 'destinationManifestMissing')
    return destinationContent
  if ('error' in destinationContent && destinationContent.error === 'destinationManifestMissing')
    return { sourceProjectMatchesDestination: true, projectName: sourceContent.name }

  const destinationManifest = destinationContent as ManifestJson
  if (sourceContent.name.toLowerCase() !== destinationManifest.name.toLowerCase())
    return {
      error: 'invalidRepoProjectName',
      text: 'The repository you are attempting to update from contains a different project than the one you are updating'
    }
  else return { sourceProjectMatchesDestination: true, projectName: sourceContent.name }
}

export const checkDestination = async (app: Application, url: string, params?: ProjectParams) => {
  const inputProjectURL = params!.query!.inputProjectURL!
  const octokitResponse = await getOctokitForChecking(app, url, params!)
  const { owner, repo, octoKit, token } = octokitResponse

  const returned = {} as ProjectDestinationCheckType
  if (!owner || !repo)
    return {
      error: 'invalidUrl',
      text: 'Project URL is not a valid GitHub URL, or the GitHub repo is private'
    }

  if (!octoKit)
    return {
      error: 'invalidDestinationOctokit',
      text: 'You do not have access to the destination GitHub repo'
    }

  try {
    const [authUser, repos] = await Promise.all([octoKit.rest.users.getAuthenticated(), getUserRepos(token)])
    const matchingRepo = repos.find(
      (repo) =>
        repo.html_url.toLowerCase() === url.toLowerCase() ||
        `${repo.html_url.toLowerCase()}.git` === url.toLowerCase() ||
        repo.ssh_url.toLowerCase() === url.toLowerCase() ||
        `${repo.ssh_url.toLowerCase()}.git` === url.toLowerCase()
    )
    if (!matchingRepo)
      return {
        error: 'invalidDestinationURL',
        text: 'The destination URL is not valid, or you do not have access to it'
      }
    const repoAccessible = owner === authUser.data.login || matchingRepo

    if (!repoAccessible) {
      returned.error = 'invalidDestinationURL'
      returned.text = `You do not appear to have access to this repository. If this seems wrong, click the button 
      "Refresh GitHub Repo Access" and try again. If you are only in the organization that owns this repo, make sure that the
      organization has installed the OAuth app associated with this installation, and that your personal GitHub account
      has granted access to the organization: https://docs.github.com/en/account-and-profile/setting-up-and-managing-your-personal-account-on-github/managing-your-membership-in-organizations/requesting-organization-approval-for-oauth-apps`
    }
    returned.destinationValid =
      matchingRepo.permissions?.push || matchingRepo.permissions?.admin || matchingRepo.permissions?.maintain || false
    if (!returned.destinationValid)
      return {
        error: 'invalidPermission',
        text: 'You do not have personal push, maintain, or admin access to this repo.'
      }
    let destinationManifest: ManifestJson | undefined
    try {
      destinationManifest = await getProjectManifestFromRemote(octoKit, owner, repo)
    } catch (err) {
      logger.error('destination package fetch error %o', err)
      if (err.status !== 404) throw err
    }
    if (destinationManifest) returned.projectName = destinationManifest.name
    else returned.repoEmpty = true

    if (inputProjectURL?.length > 0) {
      const projectOctokitResponse = await getOctokitForChecking(app, inputProjectURL, params!)
      const { owner: existingOwner, repo: existingRepo, octoKit: projectOctoKit } = projectOctokitResponse
      if (!projectOctoKit)
        return {
          error: 'invalidDestinationOctokit',
          text: 'You do not have access to the new GitHub repo'
        }
      if (!existingOwner || !existingRepo)
        return {
          error: 'invalidDestinationURL',
          text: 'The destination URL is not valid, or you do not have access to it'
        }
      let existingProjectManifest: ManifestJson
      try {
        existingProjectManifest = await getProjectManifestFromRemote(projectOctoKit, existingOwner, existingRepo)
        const existingProjectName = existingProjectManifest.name
        if (!returned.repoEmpty && existingProjectName.toLowerCase() !== returned.projectName?.toLowerCase()) {
          returned.error = 'mismatchedProjects'
          returned.text = `The new destination repo contains project '${returned.projectName}', which is different than the current project '${existingProjectName}'`
        }
      } catch (err) {
        logger.error('destination package fetch error %o', err)
        if (err.status !== 404) throw err
      }
    }
    return returned
  } catch (err) {
    logger.error('error checking destination URL %o', err)
    if (err.status === 404)
      return {
        error: 'invalidUrl',
        text: 'Project URL is not a valid GitHub URL, or the GitHub repo is private'
      }
    throw err
  }
}

export const getBranches = async (app: Application, url: string, params?: ProjectParams) => {
  const octokitResponse = await getOctokitForChecking(app, url, params!)
  const { owner, repo, octoKit } = octokitResponse

  if (!owner || !repo)
    return {
      error: 'invalidUrl',
      text: 'Project URL is not a valid GitHub URL, or the GitHub repo is private'
    }

  if (!octoKit)
    return {
      error: 'invalidSourceOctokit',
      text: 'You do not have access to the source GitHub repo'
    }

  try {
    const repoResponse = await octoKit.rest.repos.get({ owner, repo })
    let returnedBranches = [] as { name: string; branchType: string }[]
    let endPagination = false
    let page = 1
    while (!endPagination) {
      const branches = (
        await octoKit.rest.repos.listBranches({
          owner,
          repo,
          per_page: BRANCH_PER_PAGE,
          page
        })
      ).data
      page++
      if (branches.length < BRANCH_PER_PAGE || branches.length === 0) endPagination = true
      returnedBranches = returnedBranches.concat(
        branches.map((branch) => {
          return {
            name: branch.name,
            branchType:
              branch.name === repoResponse.data.default_branch
                ? 'main'
                : branch.name === `${config.server.releaseName}-deployment`
                ? 'deployment'
                : 'generic'
          }
        })
      )
    }
    return returnedBranches
  } catch (err) {
    logger.error('error getting branches for project %o', err)
    if (err.status === 404)
      return {
        error: 'invalidUrl',
        text: 'Project URL is not a valid GitHub URL, or the GitHub repo is private'
      }
    throw err
  }
}

export const getProjectCommits = async (
  app: Application,
  url: string,
  params?: ProjectParams
): Promise<ProjectCommitType[] | { error: string; text: string }> => {
  try {
    const octokitResponse = await getOctokitForChecking(app, url, params!)
    const { owner, repo, octoKit } = octokitResponse

    if (!owner || !repo)
      return {
        error: 'invalidUrl',
        text: 'Project URL is not a valid GitHub URL, or the GitHub repo is private'
      }

    if (!octoKit)
      return {
        error: 'invalidDestinationOctokit',
        text: 'You does not have access to the destination GitHub repo'
      }

    const repoResponse = await octoKit.rest.repos.get({ owner, repo })
    const branchName = params!.query!.sourceBranch || (repoResponse as any).default_branch
    const headResponse = await octoKit.rest.repos.listCommits({
      owner,
      repo,
      sha: branchName,
      per_page: COMMIT_PER_PAGE
    })
    const commits = headResponse.data
    return (await Promise.all(
      commits.map(
        (commit) =>
          new Promise(async (resolve, reject) => {
            try {
              const content = await getProjectManifestFromRemote(octoKit, owner, repo, commit.sha)
              resolve({
                projectName: content.name,
                projectVersion: content.version,
                engineVersion: content.engineVersion,
                commitSHA: commit.sha,
                datetime: commit?.commit?.committer?.date || new Date().toString(),
                matchesEngineVersion: content.engineVersion
                  ? compareVersions(content.engineVersion, engineVersion || '0.0.0') === 0
                  : false
              })
            } catch (err) {
              logger.error("Error getting commit's manifest.json %s/%s:%s %s", owner, repo, branchName, err.toString())
              resolve({
                projectName: undefined,
                projectVersion: undefined,
                engineVersion: undefined,
                commitSHA: commit.sha,
                datetime: commit?.commit?.committer?.date || new Date().toString(),
                matchesEngineVersion: false
              })
            }
          })
      )
    )) as ProjectCommitType[]
  } catch (err) {
    logger.error('error getting repo commits %o', err)
    if (err.status === 404)
      return {
        error: 'invalidUrl',
        text: 'Project URL is not a valid GitHub URL, or the GitHub repo is private'
      }
    else if (err.status === 409)
      return {
        error: 'repoEmpty',
        text: 'This repo is empty'
      }
    throw err
  }
}

export const findBuilderTags = async (): Promise<Array<ProjectBuilderTagsType>> => {
  const builderRepo = `${process.env.SOURCE_REPO_URL}/${process.env.SOURCE_REPO_NAME_STEM}-builder` || ''
  const publicECRExec = publicECRRepoRegex.exec(builderRepo)
  const privateECRExec = privateECRRepoRegex.exec(builderRepo)
  if (publicECRExec) {
    const awsCredentials = `[default]\naws_access_key_id=${config.aws.eks.accessKeyId}\naws_secret_access_key=${config.aws.eks.secretAccessKey}\n[role]\nrole_arn = ${config.aws.eks.roleArn}\nsource_profile = default`

    if (!fs.existsSync(awsPath)) fs.mkdirSync(awsPath, { recursive: true })
    if (!fs.existsSync(credentialsPath)) fs.writeFileSync(credentialsPath, Buffer.from(awsCredentials))

    const ecr = new ECRPUBLICClient({
      credentials: fromIni({
        profile: config.aws.eks.roleArn ? 'role' : 'default',
        filepath: credentialsPath
      }),
      region: 'us-east-1'
    })
    const command = {
      repositoryName: publicECRExec[1]
    }
    const result = new DescribeImagesCommand(command)
    try {
      const response = await ecr.send(result)
      if (!response || !response.imageDetails) return []
      return response.imageDetails
        .sort((a, b) => b.imagePushedAt!.getTime() - a!.imagePushedAt!.getTime())
        .map((imageDetails) => {
          const tag = imageDetails.imageTags!.find((tag) => !/latest/.test(tag))!
          const tagSplit = tag ? tag.split('_') : ''
          return {
            tag,
            commitSHA: tagSplit.length === 1 ? tagSplit[0] : tagSplit[1],
            engineVersion: tagSplit.length === 1 ? 'unknown' : tagSplit[0],
            pushedAt: imageDetails.imagePushedAt!.toJSON()
          }
        })
    } catch (err) {
      logger.error('Failure to get public ECR images')
      logger.error('Command that was sent', result)
      logger.error(err)
      return []
    }
  } else if (privateECRExec) {
    const awsCredentials = `[default]\naws_access_key_id=${config.aws.eks.accessKeyId}\naws_secret_access_key=${config.aws.eks.secretAccessKey}\n[role]\nrole_arn = ${config.aws.eks.roleArn}\nsource_profile = default`

    if (!fs.existsSync(awsPath)) fs.mkdirSync(awsPath, { recursive: true })
    if (!fs.existsSync(credentialsPath)) fs.writeFileSync(credentialsPath, Buffer.from(awsCredentials))

    const ecr = new ECRClient({
      credentials: fromIni({
        profile: config.aws.eks.roleArn ? 'role' : 'default',
        filepath: credentialsPath
      }),
      region: privateECRExec[1]
    })
    const command = {
      repositoryName: privateECRExec[2],
      filter: {
        tagStatus: TagStatusPrivate.TAGGED
      }
    }
    const result = new DescribePrivateImagesCommand(command)
    try {
      const response = await ecr.send(result)
      if (!response || !response.imageDetails) return []
      return response.imageDetails
        .filter(
          (imageDetails) => imageDetails.imageTags && imageDetails.imageTags.length > 0 && imageDetails.imagePushedAt
        )
        .sort((a, b) => b.imagePushedAt!.getTime() - a.imagePushedAt!.getTime())
        .map((imageDetails) => {
          const tag = imageDetails.imageTags!.find((tag) => !/latest/.test(tag))!
          const tagSplit = tag ? tag.split('_') : ''
          return {
            tag,
            commitSHA: tagSplit.length === 1 ? tagSplit[0] : tagSplit[1],
            engineVersion: tagSplit.length === 1 ? 'unknown' : tagSplit[0],
            pushedAt: imageDetails.imagePushedAt!.toJSON()
          }
        })
    } catch (err) {
      logger.error('Failure to get private ECR images')
      logger.error('Command that was sent %o', result)
      logger.error(err)
      return []
    }
  } else {
    const registry = /docker.io\//.test(process.env.SOURCE_REPO_URL!)
      ? process.env.SOURCE_REPO_URL!.split('/')[1]
      : process.env.SOURCE_REPO_URL
    try {
      const result = await fetch(
        `https://registry.hub.docker.com/v2/repositories/${registry}/${process.env.SOURCE_REPO_NAME_STEM}-builder/tags?page_size=100`
      )
      const body = JSON.parse(Buffer.from(await result.arrayBuffer()).toString())
      return body.results.map((imageDetails) => {
        const tag = imageDetails.name
        const tagSplit = tag.split('_')
        return {
          tag,
          commitSHA: tagSplit.length === 1 ? tagSplit[0] : tagSplit[1],
          engineVersion: tagSplit.length === 1 ? 'unknown' : tagSplit[0],
          pushedAt: new Date(imageDetails.tag_last_pushed).toJSON()
        }
      })
    } catch (e) {
      logger.error('Failure to get Docker Hub images')
      logger.error(e)
      return []
    }
  }
}

export const getLatestProjectTaggedCommitInBranch = async (
  app: Application,
  url: string,
  branchName: string,
  params: ProjectParams
): Promise<string | { error: string; text: string }> => {
  const octokitResponse = await getOctokitForChecking(app, url, params!)
  const { owner, repo, octoKit } = octokitResponse

  if (!owner || !repo)
    return {
      error: 'invalidUrl',
      text: 'Project URL is not a valid GitHub URL, or the GitHub repo is private'
    }

  if (!octoKit)
    return {
      error: 'invalidDestinationOctokit',
      text: 'You does not have access to the destination GitHub repo'
    }

  const tagResponse = await octoKit.rest.repos.listTags({
    owner,
    repo,
    per_page: BRANCH_PER_PAGE
  })

  const commitResponse = await octoKit.rest.repos.listCommits({
    owner,
    repo,
    sha: branchName,
    per_page: COMMIT_PER_PAGE
  })

  let latestTaggedCommitInBranch = ''
  const sortedTags = semver.rsort(tagResponse.data.map((item) => item.name))
  const taggedCommits = [] as string[]
  sortedTags.forEach((tag) => taggedCommits.push(tagResponse.data.find((item) => item.name === tag)!.commit.sha))
  const branchCommits = commitResponse.data.map((response) => response.sha)
  for (const commit of taggedCommits) {
    if (branchCommits.indexOf(commit) > -1) {
      latestTaggedCommitInBranch = commit
      break
    }
  }

  return latestTaggedCommitInBranch
}

export async function getProjectUpdateJobBody(
  data: {
    sourceURL: string
    destinationURL: string
    name: string
    needsRebuild?: boolean
    reset?: boolean
    commitSHA?: string
    sourceBranch: string
    updateType: ProjectType['updateType']
    updateSchedule: string
  },
  app: Application,
  userId: string,
  jobId: string
): Promise<k8s.V1Job> {
  const apiPods = await getPodsData(
    `app.kubernetes.io/instance=${config.server.releaseName},app.kubernetes.io/component=api`,
    'api',
    'Api',
    app
  )

  const image = apiPods.pods[0].containers.find((container) => container.name === 'etherealengine')!.image

  const command = [
    'npx',
    'cross-env',
    'ts-node',
    '--swc',
    'scripts/update-project.ts',
    `--userId`,
    userId,
    '--sourceURL',
    data.sourceURL,
    '--destinationURL',
    data.destinationURL,
    '--name',
    data.name,
    '--sourceBranch',
    data.sourceBranch,
    '--updateType',
    data.updateType,
    '--updateSchedule',
    data.updateSchedule,
    '--jobId',
    jobId
  ]
  if (data.commitSHA) {
    command.push('--commitSHA')
    command.push(data.commitSHA)
  }
  if (data.needsRebuild) {
    command.push('--needsRebuild')
    command.push(data.needsRebuild.toString())
  }
  if (data.reset) {
    command.push('--reset')
    command.push(data.reset.toString())
  }
  return {
    metadata: {
      name: `${process.env.RELEASE_NAME}-${data.name}-update`,
      labels: {
        'etherealengine/projectUpdater': 'true',
        'etherealengine/autoUpdate': 'false',
        'etherealengine/projectField': data.name,
        'etherealengine/release': process.env.RELEASE_NAME!
      }
    },
    spec: {
      template: {
        metadata: {
          labels: {
            'etherealengine/projectUpdater': 'true',
            'etherealengine/autoUpdate': 'false',
            'etherealengine/projectField': data.name,
            'etherealengine/release': process.env.RELEASE_NAME!
          }
        },
        spec: {
          serviceAccountName: `${process.env.RELEASE_NAME}-etherealengine-api`,
          containers: [
            {
              name: `${process.env.RELEASE_NAME}-${data.name}-update`,
              image,
              imagePullPolicy: 'IfNotPresent',
              command,
              env: Object.entries(process.env).map(([key, value]) => {
                return { name: key, value: value }
              })
            }
          ],
          restartPolicy: 'Never'
        }
      }
    }
  }
}
export async function getProjectPushJobBody(
  app: Application,
  project: ProjectType,
  user: UserType,
  reset = false,
  jobId: string,
  commitSHA?: string,
  storageProviderName?: string
): Promise<k8s.V1Job> {
  const apiPods = await getPodsData(
    `app.kubernetes.io/instance=${config.server.releaseName},app.kubernetes.io/component=api`,
    'api',
    'Api',
    app
  )

  const image = apiPods.pods[0].containers.find((container) => container.name === 'etherealengine')!.image

  const command = [
    'npx',
    'cross-env',
    'ts-node',
    '--swc',
    'scripts/push-project.ts',
    `--userId`,
    user.id,
    '--projectId',
    project.id,
    '--jobId',
    jobId
  ]
  if (commitSHA) {
    command.push('--commitSHA')
    command.push(commitSHA)
  }
  if (reset) {
    command.push('--reset')
    command.push(reset.toString())
  }
  if (storageProviderName) {
    command.push('--storageProviderName')
    command.push(storageProviderName)
  }
  return {
    metadata: {
      name: `${process.env.RELEASE_NAME}-${project.name.toLowerCase()}-gh-push`,
      labels: {
        'etherealengine/projectPusher': 'true',
        'etherealengine/projectField': project.name,
        'etherealengine/release': process.env.RELEASE_NAME!
      }
    },
    spec: {
      template: {
        metadata: {
          labels: {
            'etherealengine/projectPusher': 'true',
            'etherealengine/projectField': project.name,
            'etherealengine/release': process.env.RELEASE_NAME!
          }
        },
        spec: {
          serviceAccountName: `${process.env.RELEASE_NAME}-etherealengine-api`,
          containers: [
            {
              name: `${process.env.RELEASE_NAME}-${project.name.toLowerCase()}-push`,
              image,
              imagePullPolicy: 'IfNotPresent',
              command,
              env: Object.entries(process.env).map(([key, value]) => {
                return { name: key, value: value }
              })
            }
          ],
          restartPolicy: 'Never'
        }
      }
    }
  }
}

export const getCronJobBody = (project: ProjectType, image: string): object => {
  return {
    metadata: {
      name: `${process.env.RELEASE_NAME}-${project.name.toLowerCase()}-auto-update`,
      labels: {
        'etherealengine/projectUpdater': 'true',
        'etherealengine/autoUpdate': 'true',
        'etherealengine/projectField': project.name,
        'etherealengine/projectId': project.id,
        'etherealengine/release': process.env.RELEASE_NAME
      }
    },
    spec: {
      schedule: project.updateSchedule,
      concurrencyPolicy: 'Replace',
      successfulJobsHistoryLimit: 1,
      failedJobsHistoryLimit: 2,
      jobTemplate: {
        spec: {
          template: {
            metadata: {
              labels: {
                'etherealengine/projectUpdater': 'true',
                'etherealengine/autoUpdate': 'true',
                'etherealengine/projectField': project.name,
                'etherealengine/projectId': project.id,
                'etherealengine/release': process.env.RELEASE_NAME
              }
            },
            spec: {
              serviceAccountName: `${process.env.RELEASE_NAME}-etherealengine-api`,
              containers: [
                {
                  name: `${process.env.RELEASE_NAME}-${project.name.toLowerCase()}-auto-update`,
                  image,
                  imagePullPolicy: 'IfNotPresent',
                  command: [
                    'npx',
                    'cross-env',
                    'ts-node',
                    '--swc',
                    'scripts/auto-update-project.ts',
                    '--projectName',
                    project.name
                  ],
                  env: Object.entries(process.env).map(([key, value]) => {
                    return { name: key, value: value }
                  })
                }
              ],
              restartPolicy: 'OnFailure'
            }
          }
        }
      }
    }
  }
}

export async function getDirectoryArchiveJobBody(
  app: Application,
  directory: string,
  projectName: string,
  jobId: string,
  storageProviderName?: string
): Promise<k8s.V1Job> {
  const apiPods = await getPodsData(
    `app.kubernetes.io/instance=${config.server.releaseName},app.kubernetes.io/component=api`,
    'api',
    'Api',
    app
  )

  const image = apiPods.pods[0].containers.find((container) => container.name === 'etherealengine')!.image

  const command = [
    'npx',
    'cross-env',
    'ts-node',
    '--swc',
    'scripts/archive-directory.ts',
    `--directory`,
    directory,
    '--jobId',
    jobId
  ]
  if (storageProviderName) {
    command.push('--storageProviderName')
    command.push(storageProviderName)
  }
  return {
    metadata: {
      name: `${process.env.RELEASE_NAME}-${projectName}-archive`,
      labels: {
        'etherealengine/directoryArchiver': 'true',
        'etherealengine/directoryField': projectName,
        'etherealengine/release': process.env.RELEASE_NAME || ''
      }
    },
    spec: {
      template: {
        metadata: {
          labels: {
            'etherealengine/directoryArchiver': 'true',
            'etherealengine/directoryField': projectName,
            'etherealengine/release': process.env.RELEASE_NAME || ''
          }
        },
        spec: {
          serviceAccountName: `${process.env.RELEASE_NAME}-etherealengine-api`,
          containers: [
            {
              name: `${process.env.RELEASE_NAME}-${projectName}-archive`,
              image,
              imagePullPolicy: 'IfNotPresent',
              command,
              env: Object.entries(process.env).map(([key, value]) => {
                return { name: key, value: value }
              })
            }
          ],
          restartPolicy: 'Never'
        }
      }
    }
  }
}

export const createOrUpdateProjectUpdateJob = async (app: Application, projectName: string): Promise<void> => {
  const projectData = (await app.service(projectPath).find({
    query: {
      action: 'admin',
      name: projectName,
      $limit: 1
    }
  })) as Paginated<ProjectType>

  const project = projectData.data[0]

  const apiPods = await getPodsData(
    `app.kubernetes.io/instance=${config.server.releaseName},app.kubernetes.io/component=api`,
    'api',
    'Api',
    app
  )

  const image = apiPods.pods[0].containers.find((container) => container.name === 'etherealengine')!.image

  const k8BatchClient = getState(ServerState).k8BatchClient

  if (k8BatchClient) {
    try {
      await k8BatchClient.patchNamespacedCronJob(
        `${process.env.RELEASE_NAME}-${projectName}-auto-update`,
        'default',
        getCronJobBody(project, image),
        undefined,
        undefined,
        undefined,
        undefined,
        undefined,
        {
          headers: {
            'content-type': k8s.PatchUtils.PATCH_FORMAT_JSON_MERGE_PATCH
          }
        }
      )
    } catch (err) {
      logger.error('Could not find cronjob %o', err)
      await k8BatchClient.createNamespacedCronJob('default', getCronJobBody(project, image))
    }
  }
}

export const removeProjectUpdateJob = async (app: Application, projectName: string): Promise<void> => {
  try {
    const k8BatchClient = getState(ServerState).k8BatchClient
    if (k8BatchClient)
      await k8BatchClient.deleteNamespacedCronJob(`${process.env.RELEASE_NAME}-${projectName}-auto-update`, 'default')
  } catch (err) {
    logger.error('Failed to remove project update cronjob %o', err)
  }
}

export const checkProjectAutoUpdate = async (app: Application, projectName: string): Promise<void> => {
  let commitSHA
  const projectData = (await app.service(projectPath).find({
    query: {
      action: 'admin',
      name: projectName,
      $limit: 1
    }
  })) as Paginated<ProjectType>

  const project = projectData.data[0]

  const user = await app.service(userPath)._get(project.updateUserId!)
  if (project.updateType === 'tag') {
    const latestTaggedCommit = await getLatestProjectTaggedCommitInBranch(
      app,
      project.sourceRepo!,
      project.sourceBranch!,
      { user }
    )

    if (typeof latestTaggedCommit === 'string' && latestTaggedCommit !== project.commitSHA!)
      commitSHA = latestTaggedCommit
  } else if (project.updateType === 'commit') {
    const commits = await getProjectCommits(app, project.sourceRepo!, {
      user,
      query: { sourceBranch: project.sourceBranch! }
    })
    if (commits && commits[0].commitSHA !== project.commitSHA) commitSHA = commits[0].commitSHA
  }
  if (commitSHA && !project.hasLocalChanges)
    await app.service(projectPath).update(
      '',
      {
        sourceURL: project.sourceRepo!,
        destinationURL: project.repositoryPath,
        name: projectName,
        reset: true,
        commitSHA,
        sourceBranch: project.sourceBranch!,
        updateType: project.updateType,
        updateSchedule: project.updateSchedule!
      },
      { user: user }
    )
}

export const createExecutorJob = async (
  app: Application,
  jobBody: k8s.V1Job,
  jobLabelSelector: string,
  timeout: number,
  jobId: string
) => {
  const k8BatchClient = getState(ServerState).k8BatchClient

  const name = jobBody.metadata!.name!
  try {
    await k8BatchClient.deleteNamespacedJob(name, 'default', undefined, undefined, 0, undefined, 'Background')
  } catch (err) {
    console.log('Old job did not exist, continuing...')
  }

  await k8BatchClient.createNamespacedJob('default', jobBody)
  let counter = 0
  return new Promise((resolve, reject) => {
    const interval = setInterval(async () => {
      counter++

      const job = await app.service(apiJobPath).get(jobId)
      console.log('job to be checked on', job, job.status)
      if (job.status !== 'pending') clearInterval(interval)
      if (job.status === 'succeeded') resolve(job.returnData)
      if (job.status === 'failed') reject()
      if (counter >= timeout) {
        clearInterval(interval)
        const date = await getDateTimeSql()
        await app.service(apiJobPath).patch(jobId, {
          status: 'failed',
          endTime: date
        })
        reject('Job timed out; try again later or check error logs of job')
      }
    }, 1000)
  })
}

export const copyDefaultProject = () => {
  deleteFolderRecursive(path.join(projectsRootFolder, `default-project`))
  copyFolderRecursiveSync(path.join(appRootPath.path, 'packages/projects/default-project'), projectsRootFolder)
}

export const getGitProjectData = (project) => {
  const response = {
    repositoryPath: '',
    sourceRepo: '',
    sourceBranch: '',
    commitSHA: ''
  }

  //TODO: We can use simpleGit instead of manually accessing files.
  const projectGitDir = path.resolve(__dirname, `../../../../projects/projects/${project}/.git`)

  const config = getGitConfigData(projectGitDir)
  if (config?.remote?.origin?.url) {
    response.repositoryPath = config?.remote?.origin?.url
    response.sourceRepo = config?.remote?.origin?.url
  }

  const branch = getGitHeadData(projectGitDir)
  if (branch) {
    response.sourceBranch = branch
  }

  const sha = getGitOrigHeadData(projectGitDir, branch)
  if (sha) {
    response.commitSHA = sha
  }

  return response
}

export const updateProject = async (
  app: Application,
  data: {
    sourceURL: string
    destinationURL: string
    name?: string
    needsRebuild?: boolean
    reset?: boolean
    commitSHA?: string
    sourceBranch: string
    updateType: ProjectType['updateType']
    updateSchedule: string
  },
  params?: ProjectParams
) => {
  if (data.sourceURL === 'default-project') {
    copyDefaultProject()
    await uploadLocalProjectToProvider(app, 'default-project')
    if (params?.jobId) {
      const date = await getDateTimeSql()
      await app.service(apiJobPath).patch(params.jobId as string, {
        status: 'succeeded',
        endTime: date
      })
    }
    return (
      (await app.service(projectPath).find({
        query: {
          action: 'admin',
          name: 'default-project',
          $limit: 1
        }
      })) as Paginated<ProjectType>
    ).data[0]
  }

  const urlParts = data.sourceURL.split('/')
  let projectName = data.name || urlParts.pop()
  if (!projectName) throw new Error('Git repo must be plain URL')
  projectName = projectName.toLowerCase()
  if (projectName.substring(projectName.length - 4) === '.git') projectName = projectName.slice(0, -4)
  if (projectName.substring(projectName.length - 1) === '/') projectName = projectName.slice(0, -1)

  const projectLocalDirectory = path.resolve(appRootPath.path, `packages/projects/projects/`)
  const projectDirectory = path.resolve(appRootPath.path, `packages/projects/projects/${projectName}/`)

  // if project exists already, remove it and re-clone it
  if (fs.existsSync(projectDirectory)) {
    // if (isDev) throw new Error('Cannot create project - already exists')
    deleteFolderRecursive(projectDirectory)
  }

  const projectResult = (await app.service(projectPath).find({
    query: {
      action: 'admin',
      name: projectName
    }
  })) as Paginated<ProjectType>

  let project
  if (projectResult.data.length > 0) project = projectResult.data[0]

  const userId = params!.user?.id || project?.updateUserId
  if (!userId) throw new BadRequest('No user ID from call or existing project owner')

  const githubIdentityProvider = (await app.service(identityProviderPath).find({
    query: {
      userId: userId,
      type: 'github',
      $limit: 1
    }
  })) as Paginated<IdentityProviderType>

  if (githubIdentityProvider.data.length === 0) throw new Forbidden('You are not authorized to access this project')

  let repoPath = await getAuthenticatedRepo(githubIdentityProvider.data[0].oauthToken!, data.sourceURL)
  if (!repoPath) repoPath = data.sourceURL //public repo

  const gitCloner = useGit(projectLocalDirectory)
  await gitCloner.clone(repoPath, projectDirectory)
  const git = useGit(projectDirectory)
  const branchName = `${config.server.releaseName}-deployment`
  try {
    const branchExists = await git.raw(['ls-remote', '--heads', repoPath, `${branchName}`])
    if (data.commitSHA) await git.checkout(data.commitSHA)
    if (branchExists.length === 0 || data.reset) {
      try {
        await git.deleteLocalBranch(branchName)
      } catch (err) {
        //
      }
      await git.checkoutLocalBranch(branchName)
    } else await git.checkout(branchName)
  } catch (err) {
    if (params?.jobId) {
      const date = await getDateTimeSql()
      await app.service(apiJobPath).patch(params.jobId as string, {
        status: 'failed',
        returnData: err.toString(),
        endTime: date
      })
    }
    logger.error(err)
    throw err
  }

  const { assetsOnly } = await uploadLocalProjectToProvider(app, projectName)

  const projectConfig = getProjectConfig(projectName) ?? {}

  const enabled = getProjectEnabled(projectName)

  // when we have successfully re-installed the project, remove the database entry if it already exists
  const existingProjectResult = (await app.service(projectPath).find({
    query: {
      action: 'admin',
      name: {
        $like: projectName
      }
    }
  })) as Paginated<ProjectType>
  const existingProject = existingProjectResult.total > 0 ? existingProjectResult.data[0] : null
  let repositoryPath = data.destinationURL || data.sourceURL
  const publicSignedExec = PUBLIC_SIGNED_REGEX.exec(repositoryPath)
  //In testing, intermittently the signed URL was being entered into the database, which made matching impossible.
  //Stripping the signed portion out if it's about to be inserted.
  if (publicSignedExec) repositoryPath = `https://github.com/${publicSignedExec[1]}/${publicSignedExec[2]}`
  const { commitSHA, commitDate } = await getCommitSHADate(projectName)

  const returned = !existingProject
    ? // Add to DB
      await app.service(projectPath).create(
        {
          id: uuidv4(),
          name: projectName,
          enabled,
          repositoryPath,
          needsRebuild: data.needsRebuild ? data.needsRebuild : true,
          hasLocalChanges: false,
          sourceRepo: data.sourceURL,
          sourceBranch: data.sourceBranch,
          updateType: data.updateType,
          updateSchedule: data.updateSchedule,
          updateUserId: userId,
          commitSHA,
          commitDate: toDateTimeSql(commitDate),
          assetsOnly: assetsOnly,
          createdAt: await getDateTimeSql(),
          updatedAt: await getDateTimeSql()
        },
        params || {}
      )
    : await app.service(projectPath).patch(
        existingProject.id,
        {
          enabled,
          commitSHA,
          hasLocalChanges: false,
          commitDate: toDateTimeSql(commitDate),
          assetsOnly: assetsOnly,
          sourceRepo: data.sourceURL,
          sourceBranch: data.sourceBranch,
          updateType: data.updateType,
          updateSchedule: data.updateSchedule,
          updateUserId: userId
        },
        params
      )

  returned.needsRebuild = typeof data.needsRebuild === 'boolean' ? data.needsRebuild : true

  if (returned.name !== projectName)
    await app.service(projectPath).patch(existingProject!.id, {
      name: projectName
    })

  if (data.reset) {
    let repoPath = await getAuthenticatedRepo(githubIdentityProvider.data[0].oauthToken!, data.destinationURL)
    if (!repoPath) repoPath = data.destinationURL //public repo
    await git.addRemote('destination', repoPath)
    await git.raw(['lfs', 'fetch', '--all'])
    await git.push('destination', branchName, ['-f', '--tags'])
    const { commitSHA, commitDate } = await getCommitSHADate(projectName)
    await app.service(projectPath).patch(
      returned.id,
      {
        commitSHA,
        commitDate: toDateTimeSql(commitDate)
      },
      params
    )
  }
  // run project install script
  if (projectConfig.onEvent) {
    await onProjectEvent(app, projectName, projectConfig.onEvent, existingProject ? 'onUpdate' : 'onInstall')
  }

  const k8BatchClient = getState(ServerState).k8BatchClient

  if (k8BatchClient && (data.updateType === 'tag' || data.updateType === 'commit'))
    await createOrUpdateProjectUpdateJob(app, projectName)
  else if (k8BatchClient && (data.updateType === 'none' || data.updateType == null))
    await removeProjectUpdateJob(app, projectName)

  if (params?.jobId) {
    const date = await getDateTimeSql()
    await app.service(apiJobPath).patch(params.jobId as string, {
      status: 'succeeded',
      endTime: date
    })
  }

  return returned
}

export const getCommitSHADate = async (projectName: string): Promise<{ commitSHA: string; commitDate: Date }> => {
  const projectDirectory = path.resolve(appRootPath.path, `packages/projects/projects/${projectName}/`)
  const git = useGit(projectDirectory)
  let commitSHA = ''
  let commitDate = new Date()
  try {
    commitSHA = await git.revparse(['HEAD'])
    const commit = await git.log(['-1'])
    commitDate = commit?.latest?.date ? new Date(commit.latest.date) : new Date()
  } catch (err) {
    console.error('Error in getCommitSHADate', err)
  }
  return {
    commitSHA,
    commitDate
  }
}

export const deleteProjectFilesInStorageProvider = async (
  app: Application,
  projectName: string,
  storageProviderName?: string
) => {
  const storageProvider = getStorageProvider(storageProviderName)
  try {
    const existingFiles = await getFileKeysRecursive(`projects/${projectName}`)
    if (existingFiles.length) {
      await storageProvider.deleteResources(existingFiles)
      if (config.server.edgeCachingEnabled)
        await app.service(invalidationPath).create({
          path: `projects/${projectName}*`
        })
    }
  } catch (e) {
    logger.error(e, '[ERROR deleteProjectFilesInStorageProvider]:')
  }
}

const migrateResourcesJson = (resourceJsonPath: string) => {
  //if we have a resources.sql file, use it to populate static-resource table
  const manifest: StaticResourceType[] | ResourcesJson = JSON.parse(fs.readFileSync(resourceJsonPath).toString())
  if (!Array.isArray(manifest)) return
  const newManifest = Object.fromEntries(
    manifest.map((item) => {
      return [
        item.key,
        {
          hash: item.hash,
          type: item.type ?? item.tags ? 'asset' : 'file', // assume if it has already been given tag metadata that it is an asset
          thumbnailURL: item.thumbnailURL,
          thumbnailMode: item.thumbnailMode,
          tags: item.tags,
          dependencies: item.dependencies,
          licensing: item.licensing,
          description: item.description,
          attribution: item.attribution
        }
      ]
    })
  ) as ResourcesJson
  fs.writeFileSync(resourceJsonPath, JSON.stringify(newManifest, null, 2))
}

//otherwise, upload the files into static resources individually
const staticResourceClasses = [
  AssetClass.Audio,
  AssetClass.Image,
  AssetClass.Model,
  AssetClass.Video,
  AssetClass.Volumetric,
  AssetClass.Material,
  AssetClass.Prefab
]

export const isStaticResourceAsset = (key: string) =>
  (key.startsWith('/public/') || key.includes('/assets/')) &&
  staticResourceClasses.includes(AssetLoader.getAssetClass(key))

/**
 * Updates the local storage provider with the project's current files
 * @param app Application object
 * @param projectName
 * @param storageProviderName
 * @param remove
 */
export const uploadLocalProjectToProvider = async (
  app: Application,
  projectName: string,
  remove = true,
  storageProviderName?: string
) => {
  const storageProvider = getStorageProvider(storageProviderName)

  // remove exiting storage provider files
  logger.info(`uploadLocalProjectToProvider for project "${projectName}" started at "${new Date()}".`)
  if (remove) {
    await deleteProjectFilesInStorageProvider(app, projectName)
  }

  // upload new files to storage provider
  const projectRootPath = path.resolve(projectsRootFolder, projectName)
  const resourcesJsonPath = path.join(projectRootPath, 'resources.json')
  const hasResourceJson = fs.existsSync(resourcesJsonPath)

  // migrate resources.json if needed

  if (hasResourceJson) {
    migrateResourcesJson(resourcesJsonPath)
  }

<<<<<<< HEAD
  const files = getFilesRecursive(projectRootPath)
  const filteredFilesInProjectFolder = files.filter((file) => !file.includes(`projects/${projectName}/.git/`))
=======
  const files = getFilesRecursive(projectRootPath, false, [path.join(projectRootPath, 'thumbnails')])
  const filtered = files.filter((file) => !file.includes(`projects/${projectName}/.git/`))
>>>>>>> 38f170e2
  const results = [] as (string | null)[]
  const resourceKey = (key, hash) => `${key}#${hash}`
  const existingResources = await app.service(staticResourcePath).find({
    query: {
      project: projectName
    },
    paginate: false
  })
  const existingContentSet = new Set<string>()
  const existingKeySet = new Set<string>()
  for (const item of existingResources) {
    existingContentSet.add(resourceKey(item.key, item.hash))
    existingKeySet.add(item.key)
  }
  if (hasResourceJson) {
    const manifest: ResourcesJson = JSON.parse(fs.readFileSync(resourcesJsonPath).toString())

    for (const [key, item] of Object.entries(manifest)) {
      if (existingKeySet.has(key)) {
        // logger.info(`Skipping upload of static resource: "${key}"`)
        continue
      }
<<<<<<< HEAD
=======
      const url = getCachedURL(item.key, cacheDomain)
      //remove userId if exists
      if (item.userId) delete (item as any).userId

      //resolve thumbnail URL
      if (item.thumbnailURL) {
        item.thumbnailURL = getCachedURL(item.thumbnailURL, cacheDomain)
      }

      const newResource: Partial<StaticResourceType> = {}

      const validFields: (keyof StaticResourceType)[] = [
        'attribution',
        'createdAt',
        'hash',
        'key',
        'licensing',
        'metadata',
        'mimeType',
        'project',
        'sid',
        'stats',
        'tags',
        'updatedAt',
        'thumbnailType',
        'thumbnailURL'
      ]
>>>>>>> 38f170e2

      const contentType = getContentType(key)

      await app.service(staticResourcePath).create({
        key,
        mimeType: contentType,
        hash: item.hash,
        type: item.type,
        tags: item.tags,
        dependencies: item.dependencies,
        licensing: item.licensing,
        description: item.description,
        attribution: item.attribution,
        thumbnailURL: item.thumbnailURL,
        thumbnailMode: item.thumbnailMode
      })
      // logger.info(`Uploaded static resource ${key} from resources.json`)
    }
  }

  for (const file of filteredFilesInProjectFolder) {
    try {
      const fileResult = fs.readFileSync(file)
      const filePathRelative = processFileName(file.slice(projectRootPath.length))
      const contentType = getContentType(file)
      const key = `projects/${projectName}${filePathRelative}`

      await storageProvider.putObject(
        {
          Body: fileResult,
          ContentType: contentType,
          Key: key
        },
        { isDirectory: false }
      )
<<<<<<< HEAD
      if (!hasResourceJson && isStaticResourceAsset(filePathRelative)) {
=======
      if (!hasResourceDB) {
        //otherwise, upload the files into static resources individually
        const staticResourceClasses = [
          AssetType.Audio,
          AssetType.Image,
          AssetType.Model,
          AssetType.Video,
          AssetType.Volumetric,
          AssetType.Material,
          AssetType.Prefab
        ]
>>>>>>> 38f170e2
        const thisFileClass = AssetLoader.getAssetClass(file)
        const hash = createStaticResourceHash(fileResult)
        if (existingKeySet.has(key)) {
          // logger.info(`Updating static resource of class ${thisFileClass}: "${key}"`)
          await app.service(staticResourcePath).patch(
            null,
            {
              hash,
              mimeType: contentType,
              // type: 'asset',
              tags: [thisFileClass]
            },
            {
              query: {
                key,
                project: projectName
              }
            }
          )
        } else {
          // logger.info(`Creating static resource of class ${thisFileClass}: "${key}"`)
          await app.service(staticResourcePath).create({
            key: `projects/${projectName}${filePathRelative}`,
            project: projectName,
            hash,
            // type: 'asset',
            mimeType: contentType,
            tags: [thisFileClass]
          })
        }
        logger.info(`Uploaded static resource of class ${thisFileClass}: "${key}"`)
      }

      results.push(storageProvider.getCachedURL(`projects/${projectName}${filePathRelative}`, true))
    } catch (e) {
      logger.error(e)
      results.push(null)
    }
  }
  if (!hasResourceJson) {
    await updateProjectResourcesJson(app, projectName)
  }
  logger.info(`uploadLocalProjectToProvider for project "${projectName}" ended at "${new Date()}".`)
  const assetsOnly = !fs.existsSync(path.join(projectRootPath, 'xrengine.config.ts'))
  return { files: results.filter((success) => !!success) as string[], assetsOnly }
}

const updateProjectResourcesJson = async (app: Application, projectName: string) => {
  const resources: StaticResourceType[] = await app.service(staticResourcePath).find({
    query: { project: projectName },
    paginate: false
  })
  if (resources.length === 0) {
    return
  }
  const resourcesJson = Object.fromEntries(
    resources.map((resource) => [
      resource.key,
      {
        hash: resource.hash,
        type: resource.tags ? 'asset' : 'file',
        tags: resource.tags ?? undefined,
        dependencies: resource.dependencies ?? undefined,
        licensing: resource.licensing ?? undefined,
        description: resource.description ?? undefined,
        attribution: resource.attribution ?? undefined,
        thumbnailURL: resource.thumbnailURL ?? undefined,
        thumbnailMode: resource.thumbnailMode ?? undefined
      }
    ])
  )
  const key = `projects/${projectName}/resources.json`
  await app.service(fileBrowserPath).patch(null, {
    fileName: 'resources.json',
    path: `projects/${projectName}`,
    body: Buffer.from(JSON.stringify(resourcesJson, null, 2)),
    contentType: 'application/json'
  })
}<|MERGE_RESOLUTION|>--- conflicted
+++ resolved
@@ -1743,13 +1743,13 @@
 
 //otherwise, upload the files into static resources individually
 const staticResourceClasses = [
-  AssetClass.Audio,
-  AssetClass.Image,
-  AssetClass.Model,
-  AssetClass.Video,
-  AssetClass.Volumetric,
-  AssetClass.Material,
-  AssetClass.Prefab
+  AssetType.Audio,
+  AssetType.Image,
+  AssetType.Model,
+  AssetType.Video,
+  AssetType.Volumetric,
+  AssetType.Material,
+  AssetType.Prefab
 ]
 
 export const isStaticResourceAsset = (key: string) =>
@@ -1788,13 +1788,10 @@
     migrateResourcesJson(resourcesJsonPath)
   }
 
-<<<<<<< HEAD
-  const files = getFilesRecursive(projectRootPath)
-  const filteredFilesInProjectFolder = files.filter((file) => !file.includes(`projects/${projectName}/.git/`))
-=======
-  const files = getFilesRecursive(projectRootPath, false, [path.join(projectRootPath, 'thumbnails')])
-  const filtered = files.filter((file) => !file.includes(`projects/${projectName}/.git/`))
->>>>>>> 38f170e2
+  const filteredFilesInProjectFolder = getFilesRecursive(projectRootPath).filter(
+    (file) => !file.includes(`projects/${projectName}/.git/`) && !file.includes(`projects/${projectName}/thumbnails/`)
+  )
+
   const results = [] as (string | null)[]
   const resourceKey = (key, hash) => `${key}#${hash}`
   const existingResources = await app.service(staticResourcePath).find({
@@ -1817,36 +1814,6 @@
         // logger.info(`Skipping upload of static resource: "${key}"`)
         continue
       }
-<<<<<<< HEAD
-=======
-      const url = getCachedURL(item.key, cacheDomain)
-      //remove userId if exists
-      if (item.userId) delete (item as any).userId
-
-      //resolve thumbnail URL
-      if (item.thumbnailURL) {
-        item.thumbnailURL = getCachedURL(item.thumbnailURL, cacheDomain)
-      }
-
-      const newResource: Partial<StaticResourceType> = {}
-
-      const validFields: (keyof StaticResourceType)[] = [
-        'attribution',
-        'createdAt',
-        'hash',
-        'key',
-        'licensing',
-        'metadata',
-        'mimeType',
-        'project',
-        'sid',
-        'stats',
-        'tags',
-        'updatedAt',
-        'thumbnailType',
-        'thumbnailURL'
-      ]
->>>>>>> 38f170e2
 
       const contentType = getContentType(key)
 
@@ -1882,21 +1849,7 @@
         },
         { isDirectory: false }
       )
-<<<<<<< HEAD
       if (!hasResourceJson && isStaticResourceAsset(filePathRelative)) {
-=======
-      if (!hasResourceDB) {
-        //otherwise, upload the files into static resources individually
-        const staticResourceClasses = [
-          AssetType.Audio,
-          AssetType.Image,
-          AssetType.Model,
-          AssetType.Video,
-          AssetType.Volumetric,
-          AssetType.Material,
-          AssetType.Prefab
-        ]
->>>>>>> 38f170e2
         const thisFileClass = AssetLoader.getAssetClass(file)
         const hash = createStaticResourceHash(fileResult)
         if (existingKeySet.has(key)) {
