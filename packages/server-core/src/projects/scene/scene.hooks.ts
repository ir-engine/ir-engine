--- conflicted
+++ resolved
@@ -279,36 +279,12 @@
 export default {
   before: {
     all: [],
-<<<<<<< HEAD
-    find: [persistPaginate],
-    get: [getSceneDataById],
-    create: [
-      iff(isProvider('external'), verifyScope('editor', 'write') as any, projectPermissionAuthenticate(false)),
-      ensureSceneDoesnotExist,
-      createNewSceneFiles,
-      setCreateData
-    ],
-    update: [
-      iff(isProvider('external'), verifyScope('editor', 'write') as any, projectPermissionAuthenticate(false)),
-      uploadSceneToStorage,
-      createScene
-    ],
-    patch: [
-      iff(isProvider('external'), verifyScope('editor', 'write') as any, projectPermissionAuthenticate(false)),
-      renameScene
-    ],
-    remove: [
-      iff(isProvider('external'), verifyScope('editor', 'write') as any, projectPermissionAuthenticate(false)),
-      deleteSceneResources
-    ]
-=======
     find: [],
     get: [],
     create: [iff(isProvider('external'), verifyScope('editor', 'write'), projectPermissionAuthenticate(false))],
     update: [iff(isProvider('external'), verifyScope('editor', 'write'), projectPermissionAuthenticate(false))],
     patch: [iff(isProvider('external'), verifyScope('editor', 'write'), projectPermissionAuthenticate(false))],
     remove: [iff(isProvider('external'), verifyScope('editor', 'write'), projectPermissionAuthenticate(false))]
->>>>>>> b4409f28
   },
 
   after: {
