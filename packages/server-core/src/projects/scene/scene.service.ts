--- conflicted
+++ resolved
@@ -27,11 +27,7 @@
 }
 
 export const getScenesForProject = (app: Application) => {
-<<<<<<< HEAD
-  return async function ({ projectName, metadataOnly }, params?: Params): Promise<{ data: SceneDetailInterface[] }> {
-=======
   return async function ({ projectName, metadataOnly }, params: Params): Promise<{ data: SceneData[] }> {
->>>>>>> 540d514a
     try {
       const project = await app.service('project').get(projectName, params)
       if (!project || !project.data) throw new Error(`No project named ${projectName} exists`)
