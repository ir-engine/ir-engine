import { Application } from '../declarations'
import AnalyticsServices from './analytics/services'
import EntityServices from './projects/services'
import MediaServices from './media/services'
import NetworkingServices from './networking/services'
// import PaymentServices from './payments/services';
import SocialServices from './social/services'
import SocialMediaServices from './socialmedia/services'
import UserServices from './user/services'
import WorldServices from './world/services'
import BotService from './bot/services'
import ScopeService from './scope/service'
import SettingService from './setting/service'
import RouteService from './route/service'
import MatchMakingServices from './matchmaking/services'

import fs from 'fs'
import path from 'path'

const installedProjects = fs.existsSync(path.resolve(__dirname, '../../projects/projects'))
  ? fs
      .readdirSync(path.resolve(__dirname, '../../projects/projects'), { withFileTypes: true })
      .filter((dirent) => dirent.isDirectory())
      .map((dirent) => {
        console.log(dirent)
        if (fs.existsSync(path.resolve(__dirname, '../../projects/projects', dirent.name, 'services/services.ts')))
          return dirent.name
      })
      .filter((hasServices) => !!hasServices)
      .map((name) => require(`../../projects/projects/${name}/services/services.ts`).default)
      .flat()
  : []

export default (app: Application): void => {
  ;[
    ...AnalyticsServices,
    ...UserServices,
    ...MediaServices,
    ...WorldServices,
    ...EntityServices,
    ...NetworkingServices,
    // ...PaymentServices,
    ...SocialServices,
    ...SocialMediaServices,
    ...BotService,
    ...ScopeService,
    ...SettingService,
    ...RouteService,
<<<<<<< HEAD
    ...MatchMakingServices
=======
    ...installedProjects
>>>>>>> dd48ae36
  ].forEach((service) => {
    app.configure(service)
  })
}<|MERGE_RESOLUTION|>--- conflicted
+++ resolved
@@ -46,11 +46,8 @@
     ...ScopeService,
     ...SettingService,
     ...RouteService,
-<<<<<<< HEAD
+    ...installedProjects,
     ...MatchMakingServices
-=======
-    ...installedProjects
->>>>>>> dd48ae36
   ].forEach((service) => {
     app.configure(service)
   })
