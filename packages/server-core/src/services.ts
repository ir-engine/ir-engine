import { Application } from '../declarations'
import AnalyticsServices from './analytics/services'
import EntityServices from './projects/services'
import MediaServices from './media/services'
import NetworkingServices from './networking/services'
// import PaymentServices from './payments/services';
import SocialServices from './social/services'
import SocialMediaServices from './socialmedia/services'
import UserServices from './user/services'
import WorldServices from './world/services'
import BotService from './bot/services'
import ScopeService from './scope/service'
import SettingService from './setting/service'
import RouteService from './route/service'
import MatchMakingServices from './matchmaking/services'

export default (app: Application): void => {
  ;[
    ...AnalyticsServices,
    ...UserServices,
    ...MediaServices,
    ...WorldServices,
    ...EntityServices,
    ...NetworkingServices,
    // ...PaymentServices,
    ...SocialServices,
    ...SocialMediaServices,
    ...BotService,
    ...ScopeService,
    ...SettingService,
<<<<<<< HEAD
    ...RouteService
=======
    ...RouteService,
    ...installedProjects,
    ...MatchMakingServices
>>>>>>> 6408d096
  ].forEach((service) => {
    app.configure(service)
  })
}<|MERGE_RESOLUTION|>--- conflicted
+++ resolved
@@ -28,13 +28,9 @@
     ...BotService,
     ...ScopeService,
     ...SettingService,
-<<<<<<< HEAD
-    ...RouteService
-=======
     ...RouteService,
     ...installedProjects,
     ...MatchMakingServices
->>>>>>> 6408d096
   ].forEach((service) => {
     app.configure(service)
   })
