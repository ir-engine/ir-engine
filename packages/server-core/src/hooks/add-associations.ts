/*
CPAL-1.0 License

The contents of this file are subject to the Common Public Attribution License
Version 1.0. (the "License"); you may not use this file except in compliance
with the License. You may obtain a copy of the License at
https://github.com/EtherealEngine/etherealengine/blob/dev/LICENSE.
The License is based on the Mozilla Public License Version 1.1, but Sections 14
and 15 have been added to cover use of software over a computer network and 
provide for limited attribution for the Original Developer. In addition, 
Exhibit A has been modified to be consistent with Exhibit B.

Software distributed under the License is distributed on an "AS IS" basis,
WITHOUT WARRANTY OF ANY KIND, either express or implied. See the License for the
specific language governing rights and limitations under the License.

The Original Code is Ethereal Engine.

The Original Developer is the Initial Developer. The Initial Developer of the
Original Code is the Ethereal Engine team.

All portions of the code written by the Ethereal Engine team are Copyright © 2021-2023 
Ethereal Engine. All Rights Reserved.
*/

import { Hook, HookContext } from '@feathersjs/feathers'

import { Application } from '@etherealengine/server-core/declarations'

import logger from '../ServerLogger'
import {
  createAvatarModel,
<<<<<<< HEAD
  createIdentityProviderModel,
=======
  createInstanceAttendanceModel,
>>>>>>> 58c57ba9
  createLocationAdminModel,
  createLocationBanModel,
  createLocationModel,
  createUserApiKeyModel
} from '../user/user/user.model'

const getMigratedModels = (app: Application) => {
  return {
    avatar: createAvatarModel(app),
    location: createLocationModel(app),
    'location-ban': createLocationBanModel(app),
<<<<<<< HEAD
    'location-admin': createLocationAdminModel(app),
    'user-api-key': createUserApiKeyModel(app),
    'identity-provider': createIdentityProviderModel(app)
=======
    'user-api-key': createUserApiKeyModel(app),
    'instance-attendance': createInstanceAttendanceModel(app),
    'location-admin': createLocationAdminModel(app)
>>>>>>> 58c57ba9
  }
}

function processInclude(context: HookContext, includeCollection?: ModelType[]) {
  if (!includeCollection) {
    return
  }
  includeCollection = includeCollection?.map((model: ModelType) => {
    const newModel = { ...model, ...processInclude(context, model.include) } as ModelType
    newModel.model = context.app.services[model.model].Model
    return newModel
  })
  return { include: includeCollection }
}

type ModelType = {
  model: string
  include?: ModelType[]
  where?: any
  required?: boolean
  as?: string
}

type ModelAssociationsType = {
  models: ModelType[]
}

export default (options: ModelAssociationsType): Hook => {
  return (context: HookContext<Application>): HookContext => {
    if (!context.params) context.params = {}

    try {
      const sequelize = context.params.sequelize || {}
      const include: ModelType[] = sequelize.include || []
      sequelize.include = include.concat(
        options.models.map((model: ModelType) => {
          const newModel = { ...model, ...processInclude(context, model.include) } as ModelType
          if (context.app.services[model.model].Model.name !== 'knex') {
            newModel.model = context.app.services[model.model].Model
          } else {
            const migratedModels = getMigratedModels(context.app)
            newModel.model = migratedModels[model.model]
          }
          return newModel
        })
      )
      sequelize.raw = false
      context.params.sequelize = sequelize
    } catch (err) {
      context.params = {}
      logger.error(err, `Add association error: ${err.message}`)
    }
    return context
  }
}<|MERGE_RESOLUTION|>--- conflicted
+++ resolved
@@ -30,11 +30,8 @@
 import logger from '../ServerLogger'
 import {
   createAvatarModel,
-<<<<<<< HEAD
   createIdentityProviderModel,
-=======
   createInstanceAttendanceModel,
->>>>>>> 58c57ba9
   createLocationAdminModel,
   createLocationBanModel,
   createLocationModel,
@@ -46,15 +43,10 @@
     avatar: createAvatarModel(app),
     location: createLocationModel(app),
     'location-ban': createLocationBanModel(app),
-<<<<<<< HEAD
-    'location-admin': createLocationAdminModel(app),
-    'user-api-key': createUserApiKeyModel(app),
-    'identity-provider': createIdentityProviderModel(app)
-=======
     'user-api-key': createUserApiKeyModel(app),
     'instance-attendance': createInstanceAttendanceModel(app),
-    'location-admin': createLocationAdminModel(app)
->>>>>>> 58c57ba9
+    'location-admin': createLocationAdminModel(app),
+    'identity-provider': createIdentityProviderModel(app)
   }
 }
 
