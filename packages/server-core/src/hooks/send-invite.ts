--- conflicted
+++ resolved
@@ -70,11 +70,7 @@
 
   if (inviteType === 'instance') {
     const instance = await app.service('instance').get(targetObjectId!)
-<<<<<<< HEAD
-    const location = await app.service(locationPath).get(instance.locationId)
-=======
-    const location = await app.service('location').get(instance.locationId!)
->>>>>>> c43b98eb
+    const location = await app.service(locationPath).get(instance.locationId!)
     locationName = location.name
   }
 
@@ -119,11 +115,7 @@
 
   if (inviteType === 'instance') {
     const instance = await app.service('instance').get(targetObjectId!)
-<<<<<<< HEAD
-    const location = await app.service(locationPath).get(instance.locationId)
-=======
-    const location = await app.service('location').get(instance.locationId!)
->>>>>>> c43b98eb
+    const location = await app.service(locationPath).get(instance.locationId!)
     locationName = location.name
   }
   const templatePath = path.join(emailAccountTemplatesPath, `magiclink-sms-invite-${inviteType}.pug`)
