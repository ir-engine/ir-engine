/*
CPAL-1.0 License

The contents of this file are subject to the Common Public Attribution License
Version 1.0. (the "License"); you may not use this file except in compliance
with the License. You may obtain a copy of the License at
https://github.com/EtherealEngine/etherealengine/blob/dev/LICENSE.
The License is based on the Mozilla Public License Version 1.1, but Sections 14
and 15 have been added to cover use of software over a computer network and 
provide for limited attribution for the Original Developer. In addition, 
Exhibit A has been modified to be consistent with Exhibit B.

Software distributed under the License is distributed on an "AS IS" basis,
WITHOUT WARRANTY OF ANY KIND, either express or implied. See the License for the
specific language governing rights and limitations under the License.

The Original Code is Ethereal Engine.

The Original Developer is the Initial Developer. The Initial Developer of the
Original Code is the Ethereal Engine team.

All portions of the code written by the Ethereal Engine team are Copyright © 2021-2023 
Ethereal Engine. All Rights Reserved.
*/

import appRootPath from 'app-root-path'
import * as path from 'path'
import * as pug from 'pug'

import { IdentityProviderInterface } from '@etherealengine/common/src/dbmodels/IdentityProvider'
import { Invite as InviteType } from '@etherealengine/engine/src/schemas/interfaces/Invite'
import { locationPath } from '@etherealengine/engine/src/schemas/social/location.schema'

<<<<<<< HEAD
import { userRelationshipPath } from '@etherealengine/engine/src/schemas/user/user-relationship.schema'
import { Application } from '../../declarations'
import logger from '../ServerLogger'
import config from '../appconfig'
import Page from '../types/PageObject'
import { getInviteLink, sendEmail, sendSms } from '../user/auth-management/auth-management.utils'
import { UserParams } from '../user/user/user.class'
=======
import { ChannelID } from '@etherealengine/common/src/dbmodels/Channel'
import { UserType } from '@etherealengine/engine/src/schemas/user/user.schema'
import { Application } from '../../declarations'
import logger from '../ServerLogger'
import { UserParams } from '../api/root-params'
import config from '../appconfig'
import Page from '../types/PageObject'
import { getInviteLink, sendEmail, sendSms } from '../user/auth-management/auth-management.utils'
import { UserRelationshipDataType } from '../user/user-relationship/user-relationship.class'
>>>>>>> 6cff4fed

export type InviteDataType = InviteType

const emailAccountTemplatesPath = path.join(appRootPath.path, 'packages', 'server-core', 'email-templates', 'invite')

async function generateEmail(
  app: Application,
  result: InviteDataType,
  toEmail: string,
  inviteType: string,
  inviterUsername: string,
  targetObjectId?: string
): Promise<void> {
  let channelName, locationName
  const hashLink = getInviteLink(inviteType, result.id, result.passcode)

  const templatePath = path.join(emailAccountTemplatesPath, `magiclink-email-invite-${inviteType}.pug`)

  if (inviteType === 'channel') {
    const channel = await app.service('channel').get(targetObjectId! as ChannelID)
    channelName = channel.name
  }

  if (inviteType === 'location') {
    const location = await app.service(locationPath).get(targetObjectId!)
    locationName = location.name
  }

  if (inviteType === 'instance') {
    const instance = await app.service('instance').get(targetObjectId!)
    const location = await app.service(locationPath).get(instance.locationId!)
    locationName = location.name
  }

  const compiledHTML = pug.compileFile(templatePath)({
    logo: config.client.logo,
    title: config.client.title,
    channelName: channelName,
    locationName: locationName,
    inviterUsername: inviterUsername,
    hashLink
  })
  const mailSender = config.email.from
  const email = {
    from: mailSender,
    to: toEmail,
    subject: config.client.title + ' ' + (config.email.subject[inviteType] || 'Invitation'),
    html: compiledHTML
  }

  return await sendEmail(app, email)
}

async function generateSMS(
  app: Application,
  result: InviteDataType,
  mobile: string,
  inviteType: string,
  inviterUsername: string,
  targetObjectId?: string
): Promise<void> {
  let channelName, locationName
  const hashLink = getInviteLink(inviteType, result.id, result.passcode)
  if (inviteType === 'channel') {
    const channel = await app.service('channel').get(targetObjectId! as ChannelID)
    channelName = channel.name
  }

  if (inviteType === 'location') {
    const location = await app.service(locationPath).get(targetObjectId!)
    locationName = location.name
  }

  if (inviteType === 'instance') {
    const instance = await app.service('instance').get(targetObjectId!)
    const location = await app.service(locationPath).get(instance.locationId!)
    locationName = location.name
  }
  const templatePath = path.join(emailAccountTemplatesPath, `magiclink-sms-invite-${inviteType}.pug`)
  const compiledHTML = pug
    .compileFile(templatePath)({
      title: config.client.title,
      inviterUsername: inviterUsername,
      channelName: channelName,
      locationName: locationName,
      hashLink
    })
    .replace(/&amp;/g, '&') // Text message links can't have HTML escaped ampersands.

  const sms = {
    mobile,
    text: compiledHTML
  }
  return await sendSms(app, sms)
}

// This will attach the owner ID in the contact while creating/updating list item
export const sendInvite = async (app: Application, result: InviteDataType, params: UserParams) => {
  try {
    let token = ''
    if (result.identityProviderType === 'email' || (result.identityProviderType === 'sms' && result.token)) {
      token = result.token as string
    } else {
      token = result.inviteeId as string
    }
    const inviteType = result.inviteType
    const targetObjectId = result.targetObjectId

    const authUser = params.user as UserType

    if (result.identityProviderType === 'email') {
      await generateEmail(app, result, token, inviteType, authUser.name, targetObjectId)
    } else if (result.identityProviderType === 'sms') {
      await generateSMS(app, result, token, inviteType, authUser.name, targetObjectId)
    } else if (result.inviteeId != null) {
      if (inviteType === 'friend') {
        const existingRelationshipStatus = await app.service(userRelationshipPath)._find({
          query: {
            $or: [
              {
                userRelationshipType: 'friend'
              },
              {
                userRelationshipType: 'requested'
              }
            ],
            userId: result.userId,
            relatedUserId: result.inviteeId
          }
        })
        if (existingRelationshipStatus.total === 0) {
          await app.service(userRelationshipPath).create(
            {
              userRelationshipType: 'requested',
              userId: result.userId,
              relatedUserId: result.inviteeId
            },
            {}
          )
        }
      }

      const emailIdentityProviderResult = (await app.service('identity-provider').find({
        query: {
          userId: result.inviteeId,
          type: 'email'
        }
      })) as Page<IdentityProviderInterface>

      if (emailIdentityProviderResult.total > 0) {
        await generateEmail(
          app,
          result,
          emailIdentityProviderResult.data[0].token,
          inviteType,
          authUser.name,
          targetObjectId
        )
      } else {
        const SMSIdentityProviderResult = (await app.service('identity-provider').find({
          query: {
            userId: result.inviteeId,
            type: 'sms'
          }
        })) as Page<IdentityProviderInterface>

        if (SMSIdentityProviderResult.total > 0) {
          await generateSMS(
            app,
            result,
            SMSIdentityProviderResult.data[0].token,
            inviteType,
            authUser.name,
            targetObjectId
          )
        }
      }
    }
  } catch (err) {
    logger.error(err)
    return null!
  }
}<|MERGE_RESOLUTION|>--- conflicted
+++ resolved
@@ -31,25 +31,15 @@
 import { Invite as InviteType } from '@etherealengine/engine/src/schemas/interfaces/Invite'
 import { locationPath } from '@etherealengine/engine/src/schemas/social/location.schema'
 
-<<<<<<< HEAD
+import { ChannelID } from '@etherealengine/common/src/dbmodels/Channel'
 import { userRelationshipPath } from '@etherealengine/engine/src/schemas/user/user-relationship.schema'
-import { Application } from '../../declarations'
-import logger from '../ServerLogger'
-import config from '../appconfig'
-import Page from '../types/PageObject'
-import { getInviteLink, sendEmail, sendSms } from '../user/auth-management/auth-management.utils'
-import { UserParams } from '../user/user/user.class'
-=======
-import { ChannelID } from '@etherealengine/common/src/dbmodels/Channel'
 import { UserType } from '@etherealengine/engine/src/schemas/user/user.schema'
+import { Paginated } from '@feathersjs/feathers'
 import { Application } from '../../declarations'
 import logger from '../ServerLogger'
 import { UserParams } from '../api/root-params'
 import config from '../appconfig'
-import Page from '../types/PageObject'
 import { getInviteLink, sendEmail, sendSms } from '../user/auth-management/auth-management.utils'
-import { UserRelationshipDataType } from '../user/user-relationship/user-relationship.class'
->>>>>>> 6cff4fed
 
 export type InviteDataType = InviteType
 
@@ -197,7 +187,7 @@
           userId: result.inviteeId,
           type: 'email'
         }
-      })) as Page<IdentityProviderInterface>
+      })) as Paginated<IdentityProviderInterface>
 
       if (emailIdentityProviderResult.total > 0) {
         await generateEmail(
@@ -214,7 +204,7 @@
             userId: result.inviteeId,
             type: 'sms'
           }
-        })) as Page<IdentityProviderInterface>
+        })) as Paginated<IdentityProviderInterface>
 
         if (SMSIdentityProviderResult.total > 0) {
           await generateSMS(
