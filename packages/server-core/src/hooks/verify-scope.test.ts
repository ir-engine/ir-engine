/*
CPAL-1.0 License

The contents of this file are subject to the Common Public Attribution License
Version 1.0. (the "License"); you may not use this file except in compliance
with the License. You may obtain a copy of the License at
https://github.com/EtherealEngine/etherealengine/blob/dev/LICENSE.
The License is based on the Mozilla Public License Version 1.1, but Sections 14
and 15 have been added to cover use of software over a computer network and 
provide for limited attribution for the Original Developer. In addition, 
Exhibit A has been modified to be consistent with Exhibit B.

Software distributed under the License is distributed on an "AS IS" basis,
WITHOUT WARRANTY OF ANY KIND, either express or implied. See the License for the
specific language governing rights and limitations under the License.

The Original Code is Ethereal Engine.

The Original Developer is the Initial Developer. The Initial Developer of the
Original Code is the Ethereal Engine team.

All portions of the code written by the Ethereal Engine team are Copyright © 2021-2023 
Ethereal Engine. All Rights Reserved.
*/

import { HookContext, Paginated } from '@feathersjs/feathers/lib'
import assert from 'assert'

import { destroyEngine } from '@etherealengine/engine/src/ecs/classes/Engine'

import { scopePath } from '@etherealengine/engine/src/schemas/scope/scope.schema'
import { AvatarID } from '@etherealengine/engine/src/schemas/user/avatar.schema'
import { userApiKeyPath, UserApiKeyType } from '@etherealengine/engine/src/schemas/user/user-api-key.schema'
import { InviteCode, userPath, UserType } from '@etherealengine/engine/src/schemas/user/user.schema'
import { Forbidden } from '@feathersjs/errors'
import { Application } from '../../declarations'
import { createFeathersKoaApp } from '../createApp'
import verifyScope from './verify-scope'

const mockUserHookContext = (user: UserType, app: Application) => {
  return {
    app,
    params: {
      user
    }
  } as unknown as HookContext<Application>
}

describe('verify-scope', () => {
  let app: Application
  before(async () => {
    app = createFeathersKoaApp()
    await app.setup()
  })

  after(() => {
    return destroyEngine()
  })

  it('should fail if user does not have scope', async () => {
    const name = `Test #${Math.random()}`
    const isGuest = true

    let user = await app.service(userPath).create({
      name,
      isGuest,
      avatarId: '' as AvatarID,
      inviteCode: '' as InviteCode,
      scopes: []
    })

    user = await app.service(userPath).get(user.id, { user })

    const user1ApiKeys = (await app.service(userApiKeyPath).find({
      query: {
        userId: user.id
      }
    })) as Paginated<UserApiKeyType>

    user.apiKey = user1ApiKeys.data.length > 0 ? user1ApiKeys.data[0] : user.apiKey

    const verifyLocationReadScope = verifyScope('location', 'read')
    const hookContext = mockUserHookContext(user, app)

    assert.rejects(() => verifyLocationReadScope(hookContext), Forbidden)

    // cleanup
    await app.service(userPath).remove(user.id!)
  })

  it('should verify guest has scope', async () => {
    const name = `Test #${Math.random()}`
    const isGuest = true

    let user = await app.service(userPath).create({
      name,
      isGuest,
      avatarId: '' as AvatarID,
      inviteCode: '' as InviteCode,
      scopes: []
    })

    await app.service(scopePath).create({
      type: 'location:read',
      userId: user.id
    })

    user = await app.service(userPath).get(user.id, { user })

    const verifyLocationReadScope = verifyScope('location', 'read')
    const hookContext = mockUserHookContext(user, app)

    assert.doesNotThrow(() => verifyLocationReadScope(hookContext))

    // cleanup
    await app.service(userPath).remove(user.id!)
  })

  it('should verify user has scope', async () => {
    const name = `Test #${Math.random()}`
    const isGuest = false

    let user = await app.service(userPath).create({
      name,
      isGuest,
      avatarId: '' as AvatarID,
      inviteCode: '' as InviteCode,
      scopes: []
    })

    await app.service(scopePath).create({
      type: 'location:read',
      userId: user.id
    })

    user = await app.service(userPath).get(user.id, { user })

    const user1ApiKeys = (await app.service(userApiKeyPath).find({
      query: {
        userId: user.id
      }
    })) as Paginated<UserApiKeyType>

    user.apiKey = user1ApiKeys.data.length > 0 ? user1ApiKeys.data[0] : user.apiKey

    const verifyLocationReadScope = verifyScope('location', 'read')
    const hookContext = mockUserHookContext(user, app)

    assert.doesNotThrow(() => verifyLocationReadScope(hookContext))

    // cleanup
    await app.service(userPath).remove(user.id!)
  })

  it('should verify admin', async () => {
    const name = `Test #${Math.random()}`
    const isGuest = false

    let user = await app.service(userPath).create({
      name,
      isGuest,
      avatarId: '' as AvatarID,
      inviteCode: '' as InviteCode,
<<<<<<< HEAD
      scopes: []
    })

    await app.service(scopePath).create({
      type: 'location:read',
      userId: user.id
    })

    await app.service(scopePath).create({
      type: 'admin:admin',
      userId: user.id
    })

    user = await app.service(userPath).get(user.id, { user })

    const user1ApiKeys = (await app.service(userApiKeyPath).find({
      query: {
        userId: user.id
      }
    })) as Paginated<UserApiKeyType>

    user.apiKey = user1ApiKeys.data.length > 0 ? user1ApiKeys.data[0] : user.apiKey

    const verifyLocationReadScope = verifyScope('location', 'read')
    const hookContext = mockUserHookContext(user, app)

    assert.doesNotThrow(() => verifyLocationReadScope(hookContext))

    // cleanup
    await app.service(userPath).remove(user.id!)
  })

  it('should verify if isInternal', () => {
    const verifyLocationReadScope = verifyScope('location', 'read')
    const hookContext = mockUserHookContext(null!, app)
    hookContext.params.isInternal = true

    assert.doesNotThrow(() => verifyLocationReadScope(hookContext))
  })
})

/*
CPAL-1.0 License

The contents of this file are subject to the Common Public Attribution License
Version 1.0. (the "License"); you may not use this file except in compliance
with the License. You may obtain a copy of the License at
https://github.com/EtherealEngine/etherealengine/blob/dev/LICENSE.
The License is based on the Mozilla Public License Version 1.1, but Sections 14
and 15 have been added to cover use of software over a computer network and 
provide for limited attribution for the Original Developer. In addition, 
Exhibit A has been modified to be consistent with Exhibit B.

Software distributed under the License is distributed on an "AS IS" basis,
WITHOUT WARRANTY OF ANY KIND, either express or implied. See the License for the
specific language governing rights and limitations under the License.

The Original Code is Ethereal Engine.

The Original Developer is the Initial Developer. The Initial Developer of the
Original Code is the Ethereal Engine team.

All portions of the code written by the Ethereal Engine team are Copyright © 2021-2023 
Ethereal Engine. All Rights Reserved.
*/

import { HookContext, Paginated } from '@feathersjs/feathers/lib'
import assert from 'assert'

import { destroyEngine } from '@etherealengine/engine/src/ecs/classes/Engine'

import { scopePath } from '@etherealengine/engine/src/schemas/scope/scope.schema'
import { AvatarID } from '@etherealengine/engine/src/schemas/user/avatar.schema'
import { userApiKeyPath, UserApiKeyType } from '@etherealengine/engine/src/schemas/user/user-api-key.schema'
import { UserName, userPath, UserType } from '@etherealengine/engine/src/schemas/user/user.schema'
import { Forbidden } from '@feathersjs/errors'
import { Application } from '../../declarations'
import { createFeathersKoaApp } from '../createApp'
import verifyScope from './verify-scope'

const mockUserHookContext = (user: UserType, app: Application) => {
  return {
    app,
    params: {
      user
    }
  } as unknown as HookContext<Application>
}

describe('verify-scope', () => {
  let app: Application
  before(async () => {
    app = createFeathersKoaApp()
    await app.setup()
  })

  after(() => {
    return destroyEngine()
  })

  it('should fail if user does not have scope', async () => {
    const name = `Test #${Math.random()}` as UserName
    const isGuest = true

    let user = await app.service(userPath).create({
      name,
      isGuest,
      avatarId: '' as AvatarID,
      inviteCode: '',
      scopes: []
    })

    user = await app.service(userPath).get(user.id, { user })

    const user1ApiKeys = (await app.service(userApiKeyPath).find({
      query: {
        userId: user.id
      }
    })) as Paginated<UserApiKeyType>

    user.apiKey = user1ApiKeys.data.length > 0 ? user1ApiKeys.data[0] : user.apiKey

    const verifyLocationReadScope = verifyScope('location', 'read')
    const hookContext = mockUserHookContext(user, app)

    assert.rejects(() => verifyLocationReadScope(hookContext), Forbidden)

    // cleanup
    await app.service(userPath).remove(user.id!)
  })

  it('should verify guest has scope', async () => {
    const name = `Test #${Math.random()}` as UserName
    const isGuest = true

    let user = await app.service(userPath).create({
      name,
      isGuest,
      avatarId: '' as AvatarID,
      inviteCode: '',
      scopes: []
    })

    await app.service(scopePath).create({
      type: 'location:read',
      userId: user.id
    })

    user = await app.service(userPath).get(user.id, { user })

    const verifyLocationReadScope = verifyScope('location', 'read')
    const hookContext = mockUserHookContext(user, app)

    assert.doesNotThrow(() => verifyLocationReadScope(hookContext))

    // cleanup
    await app.service(userPath).remove(user.id!)
  })

  it('should verify user has scope', async () => {
    const name = `Test #${Math.random()}` as UserName
    const isGuest = false

    let user = await app.service(userPath).create({
      name,
      isGuest,
      avatarId: '' as AvatarID,
      inviteCode: '',
      scopes: []
    })

    await app.service(scopePath).create({
      type: 'location:read',
      userId: user.id
    })

    user = await app.service(userPath).get(user.id, { user })

    const user1ApiKeys = (await app.service(userApiKeyPath).find({
      query: {
        userId: user.id
      }
    })) as Paginated<UserApiKeyType>

    user.apiKey = user1ApiKeys.data.length > 0 ? user1ApiKeys.data[0] : user.apiKey

    const verifyLocationReadScope = verifyScope('location', 'read')
    const hookContext = mockUserHookContext(user, app)

    assert.doesNotThrow(() => verifyLocationReadScope(hookContext))

    // cleanup
    await app.service(userPath).remove(user.id!)
  })

  it('should verify admin', async () => {
    const name = `Test #${Math.random()}` as UserName
    const isGuest = false

    let user = await app.service(userPath).create({
      name,
      isGuest,
      avatarId: '' as AvatarID,
      inviteCode: '',
=======
>>>>>>> d2658533
      scopes: []
    })

    await app.service(scopePath).create({
      type: 'location:read',
      userId: user.id
    })

    await app.service(scopePath).create({
      type: 'admin:admin',
      userId: user.id
    })

    user = await app.service(userPath).get(user.id, { user })

    const user1ApiKeys = (await app.service(userApiKeyPath).find({
      query: {
        userId: user.id
      }
    })) as Paginated<UserApiKeyType>

    user.apiKey = user1ApiKeys.data.length > 0 ? user1ApiKeys.data[0] : user.apiKey

    const verifyLocationReadScope = verifyScope('location', 'read')
    const hookContext = mockUserHookContext(user, app)

    assert.doesNotThrow(() => verifyLocationReadScope(hookContext))

    // cleanup
    await app.service(userPath).remove(user.id!)
  })

  it('should verify if isInternal', () => {
    const verifyLocationReadScope = verifyScope('location', 'read')
    const hookContext = mockUserHookContext(null!, app)
    hookContext.params.isInternal = true

    assert.doesNotThrow(() => verifyLocationReadScope(hookContext))
  })
})<|MERGE_RESOLUTION|>--- conflicted
+++ resolved
@@ -161,7 +161,6 @@
       isGuest,
       avatarId: '' as AvatarID,
       inviteCode: '' as InviteCode,
-<<<<<<< HEAD
       scopes: []
     })
 
@@ -201,210 +200,4 @@
 
     assert.doesNotThrow(() => verifyLocationReadScope(hookContext))
   })
-})
-
-/*
-CPAL-1.0 License
-
-The contents of this file are subject to the Common Public Attribution License
-Version 1.0. (the "License"); you may not use this file except in compliance
-with the License. You may obtain a copy of the License at
-https://github.com/EtherealEngine/etherealengine/blob/dev/LICENSE.
-The License is based on the Mozilla Public License Version 1.1, but Sections 14
-and 15 have been added to cover use of software over a computer network and 
-provide for limited attribution for the Original Developer. In addition, 
-Exhibit A has been modified to be consistent with Exhibit B.
-
-Software distributed under the License is distributed on an "AS IS" basis,
-WITHOUT WARRANTY OF ANY KIND, either express or implied. See the License for the
-specific language governing rights and limitations under the License.
-
-The Original Code is Ethereal Engine.
-
-The Original Developer is the Initial Developer. The Initial Developer of the
-Original Code is the Ethereal Engine team.
-
-All portions of the code written by the Ethereal Engine team are Copyright © 2021-2023 
-Ethereal Engine. All Rights Reserved.
-*/
-
-import { HookContext, Paginated } from '@feathersjs/feathers/lib'
-import assert from 'assert'
-
-import { destroyEngine } from '@etherealengine/engine/src/ecs/classes/Engine'
-
-import { scopePath } from '@etherealengine/engine/src/schemas/scope/scope.schema'
-import { AvatarID } from '@etherealengine/engine/src/schemas/user/avatar.schema'
-import { userApiKeyPath, UserApiKeyType } from '@etherealengine/engine/src/schemas/user/user-api-key.schema'
-import { UserName, userPath, UserType } from '@etherealengine/engine/src/schemas/user/user.schema'
-import { Forbidden } from '@feathersjs/errors'
-import { Application } from '../../declarations'
-import { createFeathersKoaApp } from '../createApp'
-import verifyScope from './verify-scope'
-
-const mockUserHookContext = (user: UserType, app: Application) => {
-  return {
-    app,
-    params: {
-      user
-    }
-  } as unknown as HookContext<Application>
-}
-
-describe('verify-scope', () => {
-  let app: Application
-  before(async () => {
-    app = createFeathersKoaApp()
-    await app.setup()
-  })
-
-  after(() => {
-    return destroyEngine()
-  })
-
-  it('should fail if user does not have scope', async () => {
-    const name = `Test #${Math.random()}` as UserName
-    const isGuest = true
-
-    let user = await app.service(userPath).create({
-      name,
-      isGuest,
-      avatarId: '' as AvatarID,
-      inviteCode: '',
-      scopes: []
-    })
-
-    user = await app.service(userPath).get(user.id, { user })
-
-    const user1ApiKeys = (await app.service(userApiKeyPath).find({
-      query: {
-        userId: user.id
-      }
-    })) as Paginated<UserApiKeyType>
-
-    user.apiKey = user1ApiKeys.data.length > 0 ? user1ApiKeys.data[0] : user.apiKey
-
-    const verifyLocationReadScope = verifyScope('location', 'read')
-    const hookContext = mockUserHookContext(user, app)
-
-    assert.rejects(() => verifyLocationReadScope(hookContext), Forbidden)
-
-    // cleanup
-    await app.service(userPath).remove(user.id!)
-  })
-
-  it('should verify guest has scope', async () => {
-    const name = `Test #${Math.random()}` as UserName
-    const isGuest = true
-
-    let user = await app.service(userPath).create({
-      name,
-      isGuest,
-      avatarId: '' as AvatarID,
-      inviteCode: '',
-      scopes: []
-    })
-
-    await app.service(scopePath).create({
-      type: 'location:read',
-      userId: user.id
-    })
-
-    user = await app.service(userPath).get(user.id, { user })
-
-    const verifyLocationReadScope = verifyScope('location', 'read')
-    const hookContext = mockUserHookContext(user, app)
-
-    assert.doesNotThrow(() => verifyLocationReadScope(hookContext))
-
-    // cleanup
-    await app.service(userPath).remove(user.id!)
-  })
-
-  it('should verify user has scope', async () => {
-    const name = `Test #${Math.random()}` as UserName
-    const isGuest = false
-
-    let user = await app.service(userPath).create({
-      name,
-      isGuest,
-      avatarId: '' as AvatarID,
-      inviteCode: '',
-      scopes: []
-    })
-
-    await app.service(scopePath).create({
-      type: 'location:read',
-      userId: user.id
-    })
-
-    user = await app.service(userPath).get(user.id, { user })
-
-    const user1ApiKeys = (await app.service(userApiKeyPath).find({
-      query: {
-        userId: user.id
-      }
-    })) as Paginated<UserApiKeyType>
-
-    user.apiKey = user1ApiKeys.data.length > 0 ? user1ApiKeys.data[0] : user.apiKey
-
-    const verifyLocationReadScope = verifyScope('location', 'read')
-    const hookContext = mockUserHookContext(user, app)
-
-    assert.doesNotThrow(() => verifyLocationReadScope(hookContext))
-
-    // cleanup
-    await app.service(userPath).remove(user.id!)
-  })
-
-  it('should verify admin', async () => {
-    const name = `Test #${Math.random()}` as UserName
-    const isGuest = false
-
-    let user = await app.service(userPath).create({
-      name,
-      isGuest,
-      avatarId: '' as AvatarID,
-      inviteCode: '',
-=======
->>>>>>> d2658533
-      scopes: []
-    })
-
-    await app.service(scopePath).create({
-      type: 'location:read',
-      userId: user.id
-    })
-
-    await app.service(scopePath).create({
-      type: 'admin:admin',
-      userId: user.id
-    })
-
-    user = await app.service(userPath).get(user.id, { user })
-
-    const user1ApiKeys = (await app.service(userApiKeyPath).find({
-      query: {
-        userId: user.id
-      }
-    })) as Paginated<UserApiKeyType>
-
-    user.apiKey = user1ApiKeys.data.length > 0 ? user1ApiKeys.data[0] : user.apiKey
-
-    const verifyLocationReadScope = verifyScope('location', 'read')
-    const hookContext = mockUserHookContext(user, app)
-
-    assert.doesNotThrow(() => verifyLocationReadScope(hookContext))
-
-    // cleanup
-    await app.service(userPath).remove(user.id!)
-  })
-
-  it('should verify if isInternal', () => {
-    const verifyLocationReadScope = verifyScope('location', 'read')
-    const hookContext = mockUserHookContext(null!, app)
-    hookContext.params.isInternal = true
-
-    assert.doesNotThrow(() => verifyLocationReadScope(hookContext))
-  })
 })