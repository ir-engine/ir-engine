/*
CPAL-1.0 License

The contents of this file are subject to the Common Public Attribution License
Version 1.0. (the "License"); you may not use this file except in compliance
with the License. You may obtain a copy of the License at
https://github.com/EtherealEngine/etherealengine/blob/dev/LICENSE.
The License is based on the Mozilla Public License Version 1.1, but Sections 14
and 15 have been added to cover use of software over a computer network and 
provide for limited attribution for the Original Developer. In addition, 
Exhibit A has been modified to be consistent with Exhibit B.

Software distributed under the License is distributed on an "AS IS" basis,
WITHOUT WARRANTY OF ANY KIND, either express or implied. See the License for the
specific language governing rights and limitations under the License.

The Original Code is Ethereal Engine.

The Original Developer is the Initial Developer. The Initial Developer of the
Original Code is the Ethereal Engine team.

All portions of the code written by the Ethereal Engine team are Copyright © 2021-2023 
Ethereal Engine. All Rights Reserved.
*/

import { BadRequest, Forbidden, NotAuthenticated } from '@feathersjs/errors'
import { HookContext } from '@feathersjs/feathers'

import { UserType } from '@etherealengine/engine/src/schemas/user/user.schema'
import { Application } from '../../declarations'

export default () => {
  return async (context: HookContext<Application>) => {
    if (context.params.isInternal) return context
<<<<<<< HEAD
    const loggedInUser = context.params.user as UserType
    if (!loggedInUser) throw new UnauthenticatedException('No logged in user')
=======
    const loggedInUser = context.params.user as UserInterface
    if (!loggedInUser) throw new NotAuthenticated('No logged in user')
>>>>>>> bfbfd3b1
    if (loggedInUser.scopes && loggedInUser.scopes.find((scope) => scope.type === 'admin:admin')) return context
    const app = context.app
    const projectId =
      context.service === 'project'
        ? context.id
        : context.id && typeof context.id === 'string'
        ? (
            await app.service('project-permission').Model.findOne({
              where: {
                id: context.id
              }
            })
          ).projectId
        : context.data.id || context.data.projectId
    const project = await app.service('project').Model.findOne({
      where: {
        id: projectId
      }
    })
    if (!project) throw new BadRequest('Invalid project ID')
    const projectPermission = await app.service('project-permission').Model.findOne({
      where: {
        userId: loggedInUser.id,
        projectId: projectId
      }
    })

    if (!projectPermission || projectPermission.type !== 'owner')
      throw new Forbidden('You are not an owner of this project')

    return context
  }
}<|MERGE_RESOLUTION|>--- conflicted
+++ resolved
@@ -32,13 +32,8 @@
 export default () => {
   return async (context: HookContext<Application>) => {
     if (context.params.isInternal) return context
-<<<<<<< HEAD
     const loggedInUser = context.params.user as UserType
-    if (!loggedInUser) throw new UnauthenticatedException('No logged in user')
-=======
-    const loggedInUser = context.params.user as UserInterface
     if (!loggedInUser) throw new NotAuthenticated('No logged in user')
->>>>>>> bfbfd3b1
     if (loggedInUser.scopes && loggedInUser.scopes.find((scope) => scope.type === 'admin:admin')) return context
     const app = context.app
     const projectId =
