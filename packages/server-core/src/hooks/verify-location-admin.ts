--- conflicted
+++ resolved
@@ -26,27 +26,16 @@
 import { Forbidden } from '@feathersjs/errors'
 import { HookContext, Paginated } from '@feathersjs/feathers'
 
-<<<<<<< HEAD
-import { LocationAdmin } from '@etherealengine/common/src/interfaces/LocationAdmin'
-
 import { UserType } from '@etherealengine/engine/src/schemas/user/user.schema'
-=======
-import { UserInterface } from '@etherealengine/common/src/interfaces/User'
 
 import { LocationAdminType, locationAdminPath } from '@etherealengine/engine/src/schemas/social/location-admin.schema'
->>>>>>> 593ec2a1
 import { Application } from '../../declarations'
 
 export default () => {
   return async (context: HookContext<Application>) => {
     const { app, data, params } = context
-<<<<<<< HEAD
     const loggedInUser = params.user as UserType
-    const locationAdmins = (await app.service('location-admin').find({
-=======
-    const loggedInUser = params.user as UserInterface
     const locationAdmins = (await app.service(locationAdminPath).find({
->>>>>>> 593ec2a1
       query: {
         locationId: data.locationId,
         userId: loggedInUser.id
