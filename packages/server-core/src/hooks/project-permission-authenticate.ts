--- conflicted
+++ resolved
@@ -29,15 +29,13 @@
 import { GITHUB_URL_REGEX } from '@etherealengine/common/src/constants/GitHubConstants'
 
 import {
-<<<<<<< HEAD
   ProjectPermissionType,
   projectPermissionPath
 } from '@etherealengine/engine/src/schemas/projects/project-permission.schema'
-=======
+import {
   IdentityProviderType,
   identityProviderPath
 } from '@etherealengine/engine/src/schemas/user/identity-provider.schema'
->>>>>>> fa2994fc
 import { UserType } from '@etherealengine/engine/src/schemas/user/user.schema'
 import { checkUserRepoWriteStatus } from '../projects/project/github-helper'
 
@@ -71,17 +69,10 @@
         userId: loggedInUser.id,
         $limit: 1
       }
-<<<<<<< HEAD
     })) as Paginated<ProjectPermissionType>
-    if (projectPermissionResult.data.length === 0) {
-      const githubIdentityProvider = await (app.service('identity-provider') as any).Model.findOne({
-        where: {
-=======
-    })
     if (projectPermissionResult == null) {
       const githubIdentityProvider = (await app.service(identityProviderPath).find({
         query: {
->>>>>>> fa2994fc
           userId: params.user.id,
           type: 'github',
           $limit: 1
