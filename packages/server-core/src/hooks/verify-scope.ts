--- conflicted
+++ resolved
@@ -25,25 +25,16 @@
 
 import { HookContext } from '@feathersjs/feathers'
 
-<<<<<<< HEAD
 import { UserType } from '@etherealengine/engine/src/schemas/user/user.schema'
-=======
-import { UserInterface } from '@etherealengine/common/src/interfaces/User'
 
 import { Forbidden, NotAuthenticated, NotFound } from '@feathersjs/errors'
->>>>>>> bfbfd3b1
 import { Application } from '../../declarations'
 
 export default (currentType: string, scopeToVerify: string) => {
   return async (context: HookContext<Application>) => {
     if (context.params.isInternal) return context
-<<<<<<< HEAD
     const loggedInUser = context.params.user as UserType
-    if (!loggedInUser || !loggedInUser.id) throw new UnauthenticatedException('No logged in user')
-=======
-    const loggedInUser = context.params.user as UserInterface
     if (!loggedInUser || !loggedInUser.id) throw new NotAuthenticated('No logged in user')
->>>>>>> bfbfd3b1
     const scopes = await context.app.service('scope').Model.findAll({
       where: {
         userId: loggedInUser.id
