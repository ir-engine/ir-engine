--- conflicted
+++ resolved
@@ -45,11 +45,7 @@
   botQueryResolver,
   botResolver
 } from '../../bot/bot/bot.resolvers'
-<<<<<<< HEAD
-import authenticate from '../../hooks/authenticate'
 import persistData from '../../hooks/persist-data'
-=======
->>>>>>> e2befce3
 import verifyScope from '../../hooks/verify-scope'
 import { BotService } from './bot.class'
 
