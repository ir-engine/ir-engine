/*
CPAL-1.0 License

The contents of this file are subject to the Common Public Attribution License
Version 1.0. (the "License"); you may not use this file except in compliance
with the License. You may obtain a copy of the License at
https://github.com/EtherealEngine/etherealengine/blob/dev/LICENSE.
The License is based on the Mozilla Public License Version 1.1, but Sections 14
and 15 have been added to cover use of software over a computer network and 
provide for limited attribution for the Original Developer. In addition, 
Exhibit A has been modified to be consistent with Exhibit B.

Software distributed under the License is distributed on an "AS IS" basis,
WITHOUT WARRANTY OF ANY KIND, either express or implied. See the License for the
specific language governing rights and limitations under the License.

The Original Code is Ethereal Engine.

The Original Developer is the Initial Developer. The Initial Developer of the
Original Code is the Ethereal Engine team.

All portions of the code written by the Ethereal Engine team are Copyright © 2021-2023 
Ethereal Engine. All Rights Reserved.
*/

import assert from 'assert'
import { v4 as uuidv4 } from 'uuid'

import { avatarPath } from '@etherealengine/common/src/schemas/user/avatar.schema'
import { destroyEngine } from '@etherealengine/ecs/src/Engine'

import { BotType, botPath } from '@etherealengine/common/src/schemas/bot/bot.schema'
import { InstanceType, instancePath } from '@etherealengine/common/src/schemas/networking/instance.schema'
import {
  LocationID,
  LocationType,
  RoomCode,
  locationPath
} from '@etherealengine/common/src/schemas/social/location.schema'
import { UserName, UserType, userPath } from '@etherealengine/common/src/schemas/user/user.schema'
import { Application } from '../../../declarations'
import { createFeathersKoaApp } from '../../createApp'

describe('bot.service', () => {
  let app: Application
  let testInstance: InstanceType
  let testLocation: LocationType
  let testUser: UserType
  let testBot: BotType

  const params = { isInternal: true }

  before(async () => {
    app = createFeathersKoaApp()
    await app.setup()
  })
  after(() => {
    return destroyEngine()
  })

  before(async () => {
    testLocation = await app.service(locationPath).create(
      {
        name: 'test-bot-location-' + uuidv4(),
        slugifiedName: '',
<<<<<<< HEAD
        sceneId: 'test-bot-scene-id-' + v1(),
=======
        sceneId: ('test-bot-scene-id-' + uuidv4()) as SceneID,
>>>>>>> 24c94061
        maxUsersPerInstance: 20,
        locationSetting: {
          id: '',
          locationType: 'public',
          audioEnabled: true,
          videoEnabled: true,
          faceStreamingEnabled: false,
          screenSharingEnabled: false,
          locationId: '' as LocationID,
          createdAt: '',
          updatedAt: ''
        },
        isLobby: false,
        isFeatured: false
      },
      { ...params }
    )

    testInstance = await app
      .service(instancePath)
      .create({ locationId: testLocation.id as LocationID, roomCode: '' as RoomCode, currentUsers: 0 })
  })

  before(async () => {
    const name = ('test-bot-user-name-' + uuidv4()) as UserName
    const avatarName = 'test-bot-avatar-name-' + uuidv4()

    const avatar = await app.service(avatarPath).create({
      name: avatarName
    })

    testUser = await app.service(userPath).create({
      name,
      avatarId: avatar.id,
      isGuest: false,
      scopes: []
    })
  })

  it('should create bot', async () => {
    const name = 'test-bot-' + uuidv4()
    const description = uuidv4() + '-' + uuidv4()
    testBot = await app.service(botPath).create({
      name,
      instanceId: testInstance.id,
      userId: testUser.id,
      botCommands: [],
      description,
      locationId: testLocation.id as LocationID
    })

    assert.ok(testBot.id)
    assert.equal(testBot.name, name)
    assert.equal(testBot.description, description)
    assert.equal(testBot.instanceId, testInstance.id)
    assert.equal(testBot.userId, testUser.id)
    assert.equal(testBot.locationId, testLocation.id)
  })

  it('should create bot with botCommands', async () => {
    const name = 'test-bot-' + uuidv4()
    const description = uuidv4() + '-' + uuidv4()

    const botCommands = [
      { name: 'test-bot-command-' + uuidv4(), description: 'bot-command-description-' + uuidv4() },
      { name: 'test-bot-command-' + uuidv4(), description: 'bot-command-description-' + uuidv4() }
    ]

    const createdBot = await app.service(botPath).create({
      name,
      instanceId: testInstance.id,
      userId: testUser.id,
      botCommands,
      description,
      locationId: testLocation.id as LocationID
    })

    assert.ok(createdBot.id)
    createdBot.botCommands.forEach((botCommand, idx) => {
      assert.equal(botCommand.botId, createdBot.id)
      assert.equal(botCommand.name, botCommands[idx].name)
      assert.equal(botCommand.description, botCommands[idx].description)
    })
  })

  it('should find the bot', async () => {
    const foundBots = await app.service(botPath).find({ isInternal: true })
    assert.ok(foundBots.data.find((bot) => bot.id === testBot.id))
  })

  it('should patch the bot', async () => {
    const name = 'test-bot-' + uuidv4()
    const patchedBot = await app.service(botPath).patch(testBot.id, { name }, { isInternal: true })
    assert.equal(patchedBot.name, name)
    testBot = patchedBot
  })

  it('should remove bot', async () => {
    await app.service(botPath).remove(testBot.id, { isInternal: true })
    const foundBots = await app.service(botPath).find({ isInternal: true })
    assert.ok(!foundBots.data.find((bot) => bot.id === testBot.id))
  })
})<|MERGE_RESOLUTION|>--- conflicted
+++ resolved
@@ -63,11 +63,7 @@
       {
         name: 'test-bot-location-' + uuidv4(),
         slugifiedName: '',
-<<<<<<< HEAD
-        sceneId: 'test-bot-scene-id-' + v1(),
-=======
-        sceneId: ('test-bot-scene-id-' + uuidv4()) as SceneID,
->>>>>>> 24c94061
+        sceneId: 'test-bot-scene-id-' + uuidv4(),
         maxUsersPerInstance: 20,
         locationSetting: {
           id: '',
