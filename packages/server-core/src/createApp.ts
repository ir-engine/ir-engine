/*
CPAL-1.0 License

The contents of this file are subject to the Common Public Attribution License
Version 1.0. (the "License"); you may not use this file except in compliance
with the License. You may obtain a copy of the License at
https://github.com/EtherealEngine/etherealengine/blob/dev/LICENSE.
The License is based on the Mozilla Public License Version 1.1, but Sections 14
and 15 have been added to cover use of software over a computer network and 
provide for limited attribution for the Original Developer. In addition, 
Exhibit A has been modified to be consistent with Exhibit B.

Software distributed under the License is distributed on an "AS IS" basis,
WITHOUT WARRANTY OF ANY KIND, either express or implied. See the License for the
specific language governing rights and limitations under the License.

The Original Code is Ethereal Engine.

The Original Developer is the Initial Developer. The Initial Developer of the
Original Code is the Ethereal Engine team.

All portions of the code written by the Ethereal Engine team are Copyright © 2021-2023 
Ethereal Engine. All Rights Reserved.
*/

// Do not delete json and urlencoded, they are used even if some IDEs show them as unused

import { feathers } from '@feathersjs/feathers'
import { bodyParser, errorHandler, koa, rest } from '@feathersjs/koa'
import * as k8s from '@kubernetes/client-node'
import { EventEmitter } from 'events'
// Do not delete, this is used even if some IDEs show it as unused
import swagger from 'feathers-swagger'
import sync from 'feathers-sync'
import { parse, stringify } from 'flatted'
import compress from 'koa-compress'
import cors from 'koa-cors'
import helmet from 'koa-helmet'
import healthcheck from 'koa-simple-healthcheck'

import { pipe } from '@etherealengine/common/src/utils/pipe'
import { Engine } from '@etherealengine/engine/src/ecs/classes/Engine'
import { EngineState } from '@etherealengine/engine/src/ecs/classes/EngineState'
import { createEngine } from '@etherealengine/engine/src/initializeEngine'
import { initializeNode } from '@etherealengine/engine/src/initializeNode'
import { getMutableState } from '@etherealengine/hyperflux'

import { Application } from '../declarations'
import { default as appConfig, default as config } from './appconfig'
import { createDefaultStorageProvider, createIPFSStorageProvider } from './media/storageprovider/storageprovider'
import mysql from './mysql'
import sequelize from './sequelize'
import { logger } from './ServerLogger'
import { ServerMode, ServerState, ServerTypeMode } from './ServerState'
import services from './services'
import authentication from './user/authentication'
import primus from './util/primus'

// eslint-disable-next-line @typescript-eslint/no-var-requires
require('fix-esm').register()

export const configureOpenAPI = () => (app: Application) => {
  logger.info('configuring OpenAPI.')
  app.configure(
    swagger({
      ui: swagger.swaggerUI({
        docsPath: '/openapi'
        // docsJsonPath: '/openapi.json',
        // indexFile: path.join(process.cwd() + '/openapi.html')
      }),
      specs: {
        info: {
          title: 'Ethereal Engine API Surface',
          description: 'APIs for the Ethereal Engine application',
          version: '1.0.0'
        },
        schemes: ['https'],
        securityDefinitions: {
          bearer: {
            type: 'apiKey',
            in: 'header',
            name: 'authorization'
          }
        },
        security: [{ bearer: [] }]
      }
    })
  )
  return app
}

export const configurePrimus =
  (instanceserver = false) =>
  (app: Application) => {
    const origin = [
      'https://' + appConfig.server.clientHost,
      'capacitor://' + appConfig.server.clientHost,
      'ionic://' + appConfig.server.clientHost
    ]
<<<<<<< HEAD
    if (!instanceserver) origin.push('https://localhost:3001')
    logger.info('Configuring Primus with the following option:')
    logger.info('Instanceserver: %s', instanceserver)
    logger.info('Origins: %o', origin)
=======
    if (!instanceserver) origin.push('https://localhost:3001') //
    logger.info('Configuring Primus with the following option.')
    logger.info('Instanceserver: %s', instanceserver)
    logger.info('Origin: %o', origin)
>>>>>>> b1bf9b77
    app.configure(
      primus(
        {
          transformer: 'websockets',
          origins: origin,
          methods: ['OPTIONS', 'GET', 'POST'],
          headers: '*',
          credentials: true
        },
        (primus) => {
          primus.use((message, socket, next) => {
            ;(message as any).feathers.socketQuery = message.query
            ;(message as any).socketQuery = message.query
            next()
          })
        }
      )
    )
    return app
  }

export const configureRedis = () => (app: Application) => {
  if (appConfig.redis.enabled) {
    // https://github.com/feathersjs-ecosystem/feathers-sync/issues/140#issuecomment-810144263
    app.configure(
      sync({
        uri: appConfig.redis.password
          ? `redis://:${appConfig.redis.password}@${appConfig.redis.address}:${appConfig.redis.port}`
          : `redis://${appConfig.redis.address}:${appConfig.redis.port}`,
        serialize: stringify,
        deserialize: parse
      })
    )
    app.sync.ready.then(() => {
      logger.info('Feathers-sync started.')
    })
  }
  return app
}

export const configureK8s = () => (app: Application) => {
  if (appConfig.kubernetes.enabled) {
    const kc = new k8s.KubeConfig()
    kc.loadFromDefault()
    const serverState = getMutableState(ServerState)

    const k8AgonesClient = kc.makeApiClient(k8s.CustomObjectsApi)
    const k8DefaultClient = kc.makeApiClient(k8s.CoreV1Api)
    const k8AppsClient = kc.makeApiClient(k8s.AppsV1Api)
    const k8BatchClient = kc.makeApiClient(k8s.BatchV1Api)

    serverState.merge({
      k8AppsClient,
      k8BatchClient,
      k8DefaultClient,
      k8AgonesClient
    })
    logger.info('kubernetes configuration completed.')
    logger.info('K8s API Server URL: %s', kc.getCurrentCluster()?.server)
  }
  return app
}

export const serverPipe = pipe(configureOpenAPI(), configurePrimus(), configureRedis(), configureK8s()) as (
  app: Application
) => Application

export const createFeathersKoaApp = (
  serverMode: ServerTypeMode = ServerMode.API,
  configurationPipe = serverPipe
): Application => {
  createDefaultStorageProvider()

  if (appConfig.ipfs.enabled) {
    createIPFSStorageProvider()
  }

  createEngine()
  getMutableState(EngineState).publicPath.set(config.client.dist)
  logger.info('Feathers Koa app created.')
  logger.info('Creating Feathers Koa app with server mode: %s', serverMode)
  if (!appConfig.db.forceRefresh) {
    logger.info('Creating Feathers Koa app with server mode: %s', serverMode)
    initializeNode()
  }

  const app = koa(feathers()) as Application
  Engine.instance.api = app

  const serverState = getMutableState(ServerState)
  serverState.serverMode.set(serverMode)

  app.set('nextReadyEmitter', new EventEmitter())

  // Feathers authentication-oauth will only append the port in production, but then it will also
  // hard-code http as the protocol, so manually mashing host + port together if in local.
  app.set(
    'host',
    appConfig.server.local ? appConfig.server.hostname + ':' + appConfig.server.port : appConfig.server.hostname
  )
  app.set('port', appConfig.server.port)

  app.set('paginate', appConfig.server.paginate)
  app.set('authentication', appConfig.authentication)
  app.use(healthcheck())
  app.use(
    cors({
      origin: '*',
      credentials: true
    })
  )
  logger.info('Feathers Koa app configured with the following option.')
  logger.info('Paginate: %o', appConfig.server.paginate)

  configurationPipe(app)
  logger.info('Feathers Koa app configured with the following options:')
  logger.info('Paginate: %o', appConfig.server.paginate) // Log an object
  logger.info('Authentication: %o', appConfig.authentication)
  // Feathers authentication-oauth will use http for its redirect_uri if this is 'dev'.
  // Doesn't appear anything else uses it.
  app.set('env', 'production')

  app.configure(sequelize)

  // Enable security, CORS, compression, favicon and body parsing
  app.use(errorHandler()) // in koa no option to pass logger object its a async function instead and must be set first
  app.use(helmet())

  app.use(compress())
  app.use(bodyParser())

  app.configure(rest())
  // app.use(function (req, res, next) {
  //   ;(req as any).feathers.req = req
  //   ;(req as any).feathers.res = res
  //   next()
  // })

  app.configure(mysql)

  // Configure other middleware (see `middleware/index.js`)
  app.configure(authentication)

  logger.info('Feather Koa app configured.')

  // Set up our services (see `services/index.js`)
  app.configure(services)

  return app
}<|MERGE_RESOLUTION|>--- conflicted
+++ resolved
@@ -97,17 +97,10 @@
       'capacitor://' + appConfig.server.clientHost,
       'ionic://' + appConfig.server.clientHost
     ]
-<<<<<<< HEAD
     if (!instanceserver) origin.push('https://localhost:3001')
     logger.info('Configuring Primus with the following option:')
     logger.info('Instanceserver: %s', instanceserver)
     logger.info('Origins: %o', origin)
-=======
-    if (!instanceserver) origin.push('https://localhost:3001') //
-    logger.info('Configuring Primus with the following option.')
-    logger.info('Instanceserver: %s', instanceserver)
-    logger.info('Origin: %o', origin)
->>>>>>> b1bf9b77
     app.configure(
       primus(
         {
