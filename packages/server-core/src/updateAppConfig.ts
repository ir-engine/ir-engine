--- conflicted
+++ resolved
@@ -133,39 +133,6 @@
       logger.error(e, `[updateAppConfig]: Failed to read ${awsSettingPath}: ${e.message}`)
     })
   promises.push(awsSettingPromise)
-
-<<<<<<< HEAD
-  const chargebeeSettingPromise = knexClient
-    .select()
-    .from<ChargebeeSettingType>(chargebeeSettingPath)
-    .then(([dbChargebee]) => {
-      if (dbChargebee) {
-        appConfig.chargebee = {
-          ...appConfig.chargebee,
-          ...dbChargebee
-=======
-  const coilSettingPromise = knexClient
-    .select()
-    .from<CoilSettingType>(coilSettingPath)
-    .then(([dbCoil]) => {
-      if (dbCoil) {
-        appConfig.coil = {
-          ...appConfig.coil,
-          ...dbCoil
->>>>>>> fc4e6fea
-        }
-      }
-    })
-    .catch((e) => {
-<<<<<<< HEAD
-      logger.error(e, `[updateAppConfig]: Failed to read chargebeeSetting: ${e.message}`)
-    })
-  promises.push(chargebeeSettingPromise)
-=======
-      logger.error(e, `[updateAppConfig]: Failed to read coilSetting: ${e.message}`)
-    })
-  promises.push(coilSettingPromise)
->>>>>>> fc4e6fea
 
   const clientSettingPromise = knexClient
     .select()
