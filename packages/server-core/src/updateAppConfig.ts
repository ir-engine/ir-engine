--- conflicted
+++ resolved
@@ -36,23 +36,18 @@
 } from '@ir-engine/common/src/schemas/setting/client-setting.schema'
 import { EmailSettingDatabaseType, emailSettingPath } from '@ir-engine/common/src/schemas/setting/email-setting.schema'
 import {
-  instanceServerSettingPath,
-  InstanceServerSettingType
+  InstanceServerSettingType,
+  instanceServerSettingPath
 } from '@ir-engine/common/src/schemas/setting/instance-server-setting.schema'
-import { redisSettingPath, RedisSettingType } from '@ir-engine/common/src/schemas/setting/redis-setting.schema'
+import { RedisSettingType, redisSettingPath } from '@ir-engine/common/src/schemas/setting/redis-setting.schema'
 import {
   ServerSettingDatabaseType,
   serverSettingPath
 } from '@ir-engine/common/src/schemas/setting/server-setting.schema'
 
-<<<<<<< HEAD
-import { zendeskSettingPath, ZendeskSettingType } from '@ir-engine/common/src/schemas/setting/zendesk-setting.schema'
-=======
-import { mailchimpSettingPath, MailchimpSettingType } from '@ir-engine/common/src/schema.type.module'
->>>>>>> 28712b21
 import { createHash } from 'crypto'
+import logger from './ServerLogger'
 import appConfig from './appconfig'
-import logger from './ServerLogger'
 import { authenticationDbToSchema } from './setting/authentication-setting/authentication-setting.resolvers'
 import { awsDbToSchema } from './setting/aws-setting/aws-setting.resolvers'
 import { clientDbToSchema } from './setting/client-setting/client-setting.resolvers'
@@ -240,38 +235,5 @@
     })
   promises.push(serverSettingPromise)
 
-<<<<<<< HEAD
-  const zendeskSettingPromise = knexClient
-    .select()
-    .from<ZendeskSettingType>(zendeskSettingPath)
-    .then(([dbZendesk]) => {
-      if (dbZendesk) {
-        appConfig.zendesk = {
-          ...appConfig.zendesk,
-          ...dbZendesk
-=======
-  const mailchimpSettingPromise = knexClient
-    .select()
-    .from<MailchimpSettingType>(mailchimpSettingPath)
-    .then(([dbMailchimp]) => {
-      if (dbMailchimp) {
-        appConfig.mailchimp = {
-          ...appConfig.mailchimp,
-          ...dbMailchimp
->>>>>>> 28712b21
-        }
-      }
-    })
-    .catch((e) => {
-<<<<<<< HEAD
-      logger.error(e, `[updateAppConfig]: Failed to read zendesk setting: ${e.message}`)
-    })
-  promises.push(zendeskSettingPromise)
-=======
-      logger.error(e, `[updateAppConfig]: Failed to read mailchimp setting: ${e.message}`)
-    })
-  promises.push(mailchimpSettingPromise)
->>>>>>> 28712b21
-
   await Promise.all(promises)
 }