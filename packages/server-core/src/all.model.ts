/*
CPAL-1.0 License

The contents of this file are subject to the Common Public Attribution License
Version 1.0. (the "License"); you may not use this file except in compliance
with the License. You may obtain a copy of the License at
https://github.com/EtherealEngine/etherealengine/blob/dev/LICENSE.
The License is based on the Mozilla Public License Version 1.1, but Sections 14
and 15 have been added to cover use of software over a computer network and 
provide for limited attribution for the Original Developer. In addition, 
Exhibit A has been modified to be consistent with Exhibit B.

Software distributed under the License is distributed on an "AS IS" basis,
WITHOUT WARRANTY OF ANY KIND, either express or implied. See the License for the
specific language governing rights and limitations under the License.

The Original Code is Ethereal Engine.

The Original Developer is the Initial Developer. The Initial Developer of the
Original Code is the Ethereal Engine team.

All portions of the code written by the Ethereal Engine team are Copyright © 2021-2023 
Ethereal Engine. All Rights Reserved.
*/

// TODO: Remove this file after feathers 5 migration

import { DataTypes, Model, Sequelize } from 'sequelize'
import { HookReturn } from 'sequelize/types/hooks'

import {
  AvatarInterface,
  ChannelUserInterface,
  IdentityProviderInterface,
  InstanceAttendanceInterface,
  LocationAdminInterface,
  LocationAuthorizedUserInterface,
  LocationBanInterface,
  LocationInterface,
  LocationSettingsInterface,
  LocationTypeInterface,
  UserApiKeyInterface,
  UserInterface,
  UserKick,
  UserRelationshipInterface,
  UserRelationshipTypeInterface,
  UserSetting
} from '@etherealengine/common/src/dbmodels/UserInterface'

import { Application } from '../declarations'
import { createInstanceAuthorizedUserModel } from './networking/instance/instance.model'

/**
 * This model contain users information
 */
export const createUserModel = (app: Application) => {
  const sequelizeClient: Sequelize = app.get('sequelizeClient')
  const User = sequelizeClient.define<Model<UserInterface>>(
    'user',
    {
      id: {
        type: DataTypes.UUID,
        defaultValue: DataTypes.UUIDV1,
        allowNull: false,
        primaryKey: true
      },
      name: {
        type: DataTypes.STRING,
        defaultValue: (): string => 'Guest #' + Math.floor(Math.random() * (999 - 100 + 1) + 100),
        allowNull: false
      },
      isGuest: {
        type: DataTypes.BOOLEAN,
        defaultValue: true,
        allowNull: false
      },
      inviteCode: {
        type: DataTypes.STRING,
        unique: true
      },
      did: {
        type: DataTypes.STRING,
        allowNull: true
      }
    },
    {
      hooks: {
        beforeCount(options: any): void {
          options.raw = true
        }
      }
    }
  )

  ;(User as any).associate = (models: any): void => {
    ;(User as any).hasMany(createInstanceAttendanceModel(app), { as: 'instanceAttendance' })
    ;(User as any).hasOne(createUserSettingModel(app))
    ;(User as any).belongsToMany(createUserModel(app), {
      as: 'relatedUser',
      through: createUserRelationshipModel(app)
    })
    ;(User as any).hasMany(createUserRelationshipModel(app), { onDelete: 'cascade' })
    ;(User as any).hasMany(createIdentityProviderModel(app), { onDelete: 'cascade' })
    ;(User as any).hasMany(models.channel)
    ;(User as any).belongsToMany(createLocationModel(app), { through: 'location-admin' })
    ;(User as any).hasMany(createLocationAdminModel(app), { unique: false })
    ;(User as any).hasMany(createLocationBanModel(app), { as: 'locationBans' })
    ;(User as any).hasMany(models.bot, { foreignKey: 'userId' })
    ;(User as any).hasMany(models.scope, { foreignKey: 'userId', onDelete: 'cascade' })
    ;(User as any).belongsToMany(models.instance, { through: 'instance-authorized-user' })
    ;(User as any).hasMany(createInstanceAuthorizedUserModel(app), { foreignKey: { allowNull: false } })
    ;(User as any).hasOne(createUserApiKeyModel(app))
    ;(User as any).belongsTo(createAvatarModel(app))
    ;(User as any).hasMany(createUserKickModel(app), { onDelete: 'cascade' })
  }

  return User
}

export const createUserApiKeyModel = (app: Application) => {
  const sequelizeClient: Sequelize = app.get('sequelizeClient')
  const UserApiKey = sequelizeClient.define<Model<UserApiKeyInterface>>(
    'user-api-key',
    {
      id: {
        type: DataTypes.UUID,
        defaultValue: DataTypes.UUIDV1,
        allowNull: false,
        primaryKey: true
      },
      token: {
        type: DataTypes.UUID,
        defaultValue: DataTypes.UUIDV1,
        allowNull: false,
        unique: true
      }
    },
    {
      hooks: {
        beforeCount(options: any): void {
          options.raw = true
        }
      }
    }
  )

  ;(UserApiKey as any).associate = (models: any): void => {
    ;(UserApiKey as any).belongsTo(createUserModel(app), {
      foreignKey: { allowNull: false, onDelete: 'cascade', unique: true }
    })
  }

  return UserApiKey
}

export const createAvatarModel = (app: Application) => {
  const sequelizeClient: Sequelize = app.get('sequelizeClient')
  const Avatar = sequelizeClient.define<Model<AvatarInterface>>(
    'avatar',
    {
      id: {
        type: DataTypes.UUID,
        defaultValue: DataTypes.UUIDV1,
        allowNull: false,
        primaryKey: true
      },
      name: {
        type: DataTypes.STRING,
        allowNull: true
      },
      identifierName: {
        type: DataTypes.STRING,
        unique: true
      },
      modelResourceId: {
        type: DataTypes.STRING
      },
      thumbnailResourceId: {
        type: DataTypes.STRING
      },
      isPublic: {
        type: DataTypes.BOOLEAN,
        defaultValue: true
      },
      userId: {
        type: DataTypes.UUID
      },
      project: {
        type: DataTypes.STRING,
        allowNull: true
      }
    },
    {
      hooks: {
        beforeCount(options: any): void {
          options.raw = true
        }
      }
    }
  )

  ;(Avatar as any).associate = (models: any): void => {
    ;(Avatar as any).hasMany(createUserModel(app))
  }

  return Avatar
}

export const createLocationModel = (app: Application) => {
  const sequelizeClient: Sequelize = app.get('sequelizeClient')
  const location = sequelizeClient.define<Model<LocationInterface>>(
    'location',
    {
      id: {
        type: DataTypes.UUID,
        defaultValue: DataTypes.UUIDV1,
        allowNull: false,
        primaryKey: true
      },
      name: {
        type: DataTypes.STRING,
        allowNull: false
      },
      sceneId: {
        type: DataTypes.STRING,
        allowNull: true
      },
      slugifiedName: {
        type: DataTypes.STRING,
        allowNull: false,
        unique: true
      },
      isLobby: {
        type: DataTypes.BOOLEAN,
        allowNull: true,
        defaultValue: false
      },
      isFeatured: {
        type: DataTypes.BOOLEAN,
        allowNull: true,
        defaultValue: false
      },
      maxUsersPerInstance: {
        type: DataTypes.INTEGER,
        allowNull: false,
        defaultValue: 50
      }
    },
    {
      hooks: {
        beforeCount(options: any): void {
          options.raw = true
        }
      }
    }
  )

  ;(location as any).associate = (models: any): void => {
    ;(location as any).hasMany(models.instance)
    ;(location as any).hasMany(createLocationAdminModel(app))
    // (location as any).belongsTo(models.scene, { foreignKey: 'sceneId' }); // scene
    ;(location as any).belongsToMany(createUserModel(app), { through: 'location-admin' })
    ;(location as any).hasOne(createLocationSettingsModel(app), { onDelete: 'cascade' })
    ;(location as any).hasMany(createLocationBanModel(app), { as: 'locationBans' })
    ;(location as any).hasMany(models.bot, { foreignKey: 'locationId' })
    ;(location as any).hasMany(createLocationAuthorizedUserModel(app), { onDelete: 'cascade' })
  }

  return location
}

export const createLocationSettingsModel = (app: Application) => {
  const sequelizeClient: Sequelize = app.get('sequelizeClient')
  const LocationSettings = sequelizeClient.define<Model<LocationSettingsInterface>>(
    'location-setting',
    {
      id: {
        type: DataTypes.UUID,
        defaultValue: DataTypes.UUIDV1,
        allowNull: false,
        primaryKey: true
      },
      videoEnabled: {
        type: DataTypes.BOOLEAN,
        defaultValue: false
      },
      audioEnabled: {
        type: DataTypes.BOOLEAN,
        defaultValue: false
      },
      screenSharingEnabled: {
        type: DataTypes.BOOLEAN,
        defaultValue: false
      },
      faceStreamingEnabled: {
        type: DataTypes.BOOLEAN,
        defaultValue: false
      }
    },
    {
      hooks: {
        beforeCount(options: any): HookReturn {
          options.raw = true
        }
      }
    }
  )

  ;(LocationSettings as any).associate = function (models: any): void {
    ;(LocationSettings as any).belongsTo(createLocationModel(app), { required: true, allowNull: false })
    ;(LocationSettings as any).belongsTo(createLocationTypeModel(app), {
      foreignKey: 'locationType',
      defaultValue: 'private'
    })
  }

  return LocationSettings
}

export const createLocationTypeModel = (app: Application) => {
  const sequelizeClient: Sequelize = app.get('sequelizeClient')
  const locationType = sequelizeClient.define<Model<LocationTypeInterface>>(
    'location-type',
    {
      type: {
        type: DataTypes.STRING,
        allowNull: false,
        primaryKey: true,
        unique: true
      }
    },
    {
      hooks: {
        beforeCount(options: any): HookReturn {
          options.raw = true
        },
        beforeUpdate(instance: any, options: any): void {
          throw new Error("Can't update a type!")
        }
      },
      timestamps: false
    }
  )

  // eslint-disable-next-line @typescript-eslint/no-unused-vars
  ;(locationType as any).associate = (models: any): void => {
    ;(locationType as any).hasMany(createLocationSettingsModel(app), { foreignKey: 'locationType' })
  }

  return locationType
}

export const createLocationBanModel = (app: Application) => {
  const sequelizeClient: Sequelize = app.get('sequelizeClient')
  const locationBan = sequelizeClient.define<Model<LocationBanInterface>>(
    'location-ban',
    {
      id: {
        type: DataTypes.UUID,
        defaultValue: DataTypes.UUIDV1,
        allowNull: false,
        primaryKey: true
      }
    },
    {
      hooks: {
        beforeCount(options: any): HookReturn {
          options.raw = true
        }
      }
    }
  )

  // eslint-disable-next-line @typescript-eslint/no-unused-vars
  ;(locationBan as any).associate = function (models: any): void {
    ;(locationBan as any).belongsTo(createLocationModel(app))
    ;(locationBan as any).belongsTo(createUserModel(app))
  }

  return locationBan
}

export const createLocationAuthorizedUserModel = (app: Application) => {
  const sequelizeClient: Sequelize = app.get('sequelizeClient')
  const locationAuthorizedUser = sequelizeClient.define<Model<LocationAuthorizedUserInterface>>(
    'location-authorized-user',
    {
      id: {
        type: DataTypes.UUID,
        defaultValue: DataTypes.UUIDV1,
        allowNull: false,
        primaryKey: true
      }
    },
    {
      hooks: {
        beforeCount(options: any): void {
          options.raw = true
        }
      }
    }
  )

  ;(locationAuthorizedUser as any).associate = (models: any): void => {
    ;(locationAuthorizedUser as any).belongsTo(createLocationModel(app), {
      required: true,
      foreignKey: { allowNull: true },
      onDelete: 'cascade'
    })
    ;(locationAuthorizedUser as any).belongsTo(createUserModel(app), {
      required: true,
      foreignKey: { allowNull: true },
      onDelete: 'cascade'
    })
  }
  return locationAuthorizedUser
}

export const createLocationAdminModel = (app: Application) => {
  const sequelizeClient: Sequelize = app.get('sequelizeClient')
  const locationAdmin = sequelizeClient.define<Model<LocationAdminInterface>>(
    'location-admin',
    {
      id: {
        type: DataTypes.UUID,
        defaultValue: DataTypes.UUIDV1,
        allowNull: false,
        primaryKey: true
      }
    },
    {
      hooks: {
        beforeCount(options: any): HookReturn {
          options.raw = true
        }
      }
    }
  )
  // eslint-disable-next-line @typescript-eslint/no-unused-vars
  ;(locationAdmin as any).associate = function (models: any): void {
    ;(locationAdmin as any).belongsTo(createLocationModel(app), { required: true, allowNull: false })
    ;(locationAdmin as any).belongsTo(createUserModel(app), { required: true, allowNull: false })
  }

  return locationAdmin
}

export const createInstanceAttendanceModel = (app: Application) => {
  const sequelizeClient: Sequelize = app.get('sequelizeClient')
  const instanceAttendance = sequelizeClient.define<Model<InstanceAttendanceInterface>>(
    'instance-attendance',
    {
      id: {
        type: DataTypes.UUID,
        defaultValue: DataTypes.UUIDV1,
        allowNull: false,
        primaryKey: true
      },
      sceneId: {
        type: DataTypes.STRING
      },
      isChannel: {
        type: DataTypes.BOOLEAN
      },
      ended: {
        type: DataTypes.BOOLEAN,
        defaultValue: false
      }
    },
    {
      hooks: {
        beforeCount(options: any): void {
          options.raw = true
        }
      }
    }
  )
  ;(instanceAttendance as any).associate = (models: any): void => {
    ;(instanceAttendance as any).belongsTo(models.instance)
    ;(instanceAttendance as any).belongsTo(createUserModel(app))
  }
  return instanceAttendance
}
export const createUserKickModel = (app: Application) => {
  const sequelizeClient: Sequelize = app.get('sequelizeClient')
  const userKick = sequelizeClient.define<Model<UserKick>>(
    'user-kick',
    {
      id: {
        type: DataTypes.UUID,
        defaultValue: DataTypes.UUIDV1,
        allowNull: false,
        primaryKey: true
      },
      duration: {
        type: DataTypes.DATE,
        allowNull: false
      }
    },
    {
      hooks: {
        beforeCount(options: any): any {
          options.raw = true
        }
      },
      indexes: [
        {
          unique: true,
          fields: ['id']
        }
      ]
    }
  )

  ;(userKick as any).associate = (models: any): void => {
    ;(userKick as any).belongsTo(createUserModel(app), { as: 'user' })
    ;(userKick as any).belongsTo(models.instance, { as: 'instance' })
  }

  return userKick
}

export const createUserSettingModel = (app: Application) => {
  const sequelizeClient: Sequelize = app.get('sequelizeClient')
  const UserSettings = sequelizeClient.define<Model<UserSetting>>(
    'user-setting',
    {
      id: {
        type: DataTypes.UUID,
        defaultValue: DataTypes.UUIDV1,
        allowNull: false,
        primaryKey: true
      },
      themeModes: {
        type: DataTypes.JSON,
        allowNull: true
      }
    },
    {
      hooks: {
        beforeCount(options: any): void {
          options.raw = true
        }
      }
    }
  )

  ;(UserSettings as any).associate = (models: any): void => {
    ;(UserSettings as any).belongsTo(createUserModel(app), { primaryKey: true, required: true, allowNull: false })
  }

  return UserSettings
}

export const createIdentityProviderModel = (app: Application) => {
  const sequelizeClient: Sequelize = app.get('sequelizeClient')
  const identityProvider = sequelizeClient.define<Model<IdentityProviderInterface>>(
    'identity-provider',
    {
      id: {
        type: DataTypes.UUID,
        defaultValue: DataTypes.UUIDV1,
        allowNull: false,
        primaryKey: true
      },
      token: { type: DataTypes.STRING, unique: true },
      accountIdentifier: { type: DataTypes.STRING },
      // password: { type: DataTypes.STRING },
      // isVerified: { type: DataTypes.BOOLEAN },
      // verifyToken: { type: DataTypes.STRING },
      // verifyShortToken: { type: DataTypes.STRING },
      // verifyExpires: { type: DataTypes.DATE },
      // verifyChanges: { type: DataTypes.JSON },
      // resetToken: { type: DataTypes.STRING },
      // resetExpires: { type: DataTypes.DATE },
      oauthToken: { type: DataTypes.STRING },
      type: {
        type: DataTypes.STRING,
        allowNull: false,
        values: ['email', 'sms', 'password', 'discord', 'github', 'google', 'facebook', 'twitter', 'linkedin', 'auth0']
      }
    } as any as IdentityProviderInterface,
    {
      hooks: {
        beforeCount(options: any): void {
          options.raw = true
        }
      },
      indexes: [
        {
          fields: ['id']
        },
        {
          unique: true,
          fields: ['userId', 'token']
        },
        {
          unique: true,
          fields: ['userId', 'type']
        }
      ]
    }
  )
  ;(identityProvider as any).associate = (models: any): void => {
    ;(identityProvider as any).belongsTo(models.user, { required: true, onDelete: 'cascade' })
    ;(identityProvider as any).hasMany(models.login_token)
  }

  return identityProvider
}

<<<<<<< HEAD
export const createChannelUserModel = (app: Application) => {
  const sequelizeClient: Sequelize = app.get('sequelizeClient')
  const channelUser = sequelizeClient.define<Model<ChannelUserInterface>>(
    'channel-user',
=======
const createUserRelationshipTypeModel = (app: Application) => {
  const sequelizeClient: Sequelize = app.get('sequelizeClient')
  const userRelationshipType = sequelizeClient.define<Model<UserRelationshipTypeInterface>>(
    'user-relationship-type',
    {
      type: {
        type: DataTypes.STRING,
        allowNull: false,
        primaryKey: true,
        unique: true
      }
    },
    {
      hooks: {
        beforeCount(options: any): void {
          options.raw = true
        },
        beforeUpdate(instance: any, options: any): void {
          throw new Error("Can't update a type!")
        }
      },
      timestamps: false
    }
  )

  ;(userRelationshipType as any).associate = (models: any): void => {
    ;(userRelationshipType as any).hasMany(createUserRelationshipModel(app), { foreignKey: 'userRelationshipType' })
  }

  return userRelationshipType
}

export const createUserRelationshipModel = (app: Application) => {
  const sequelizeClient: Sequelize = app.get('sequelizeClient')
  const userRelationship = sequelizeClient.define<Model<UserRelationshipInterface>>(
    'user-relationship',
>>>>>>> dd62ada0
    {
      id: {
        type: DataTypes.UUID,
        defaultValue: DataTypes.UUIDV1,
        allowNull: false,
        primaryKey: true
<<<<<<< HEAD
      },
      isOwner: {
        type: DataTypes.BOOLEAN,
        allowNull: false,
        defaultValue: false
      }
    },
    {
      hooks: {
        beforeCount(options: any): void {
          options.raw = true
        }
      }
    }
  )

  ;(channelUser as any).associate = (models: any): void => {
    ;(channelUser as any).belongsTo(models.channel, { required: true, allowNull: false })
    ;(channelUser as any).belongsTo(createUserModel(app), { required: true, allowNull: false })
  }

  return channelUser
=======
      }
    } as any,
    {
      hooks: {
        beforeCount(options: any): any {
          options.raw = true
        }
      },
      indexes: [
        {
          unique: true,
          fields: ['id']
        }
      ]
    }
  )

  ;(userRelationship as any).associate = (models: any): void => {
    ;(userRelationship as any).belongsTo(createUserModel(app), { as: 'user', constraints: false })
    ;(userRelationship as any).belongsTo(createUserModel(app), { as: 'relatedUser', constraints: false })
    ;(userRelationship as any).belongsTo(createUserRelationshipTypeModel(app), { foreignKey: 'userRelationshipType' })
  }

  return userRelationship
>>>>>>> dd62ada0
}<|MERGE_RESOLUTION|>--- conflicted
+++ resolved
@@ -609,12 +609,6 @@
   return identityProvider
 }
 
-<<<<<<< HEAD
-export const createChannelUserModel = (app: Application) => {
-  const sequelizeClient: Sequelize = app.get('sequelizeClient')
-  const channelUser = sequelizeClient.define<Model<ChannelUserInterface>>(
-    'channel-user',
-=======
 const createUserRelationshipTypeModel = (app: Application) => {
   const sequelizeClient: Sequelize = app.get('sequelizeClient')
   const userRelationshipType = sequelizeClient.define<Model<UserRelationshipTypeInterface>>(
@@ -651,37 +645,12 @@
   const sequelizeClient: Sequelize = app.get('sequelizeClient')
   const userRelationship = sequelizeClient.define<Model<UserRelationshipInterface>>(
     'user-relationship',
->>>>>>> dd62ada0
-    {
-      id: {
-        type: DataTypes.UUID,
-        defaultValue: DataTypes.UUIDV1,
-        allowNull: false,
-        primaryKey: true
-<<<<<<< HEAD
-      },
-      isOwner: {
-        type: DataTypes.BOOLEAN,
-        allowNull: false,
-        defaultValue: false
-      }
-    },
-    {
-      hooks: {
-        beforeCount(options: any): void {
-          options.raw = true
-        }
-      }
-    }
-  )
-
-  ;(channelUser as any).associate = (models: any): void => {
-    ;(channelUser as any).belongsTo(models.channel, { required: true, allowNull: false })
-    ;(channelUser as any).belongsTo(createUserModel(app), { required: true, allowNull: false })
-  }
-
-  return channelUser
-=======
+    {
+      id: {
+        type: DataTypes.UUID,
+        defaultValue: DataTypes.UUIDV1,
+        allowNull: false,
+        primaryKey: true
       }
     } as any,
     {
@@ -706,5 +675,38 @@
   }
 
   return userRelationship
->>>>>>> dd62ada0
+}
+
+export const createChannelUserModel = (app: Application) => {
+  const sequelizeClient: Sequelize = app.get('sequelizeClient')
+  const channelUser = sequelizeClient.define<Model<ChannelUserInterface>>(
+    'channel-user',
+    {
+      id: {
+        type: DataTypes.UUID,
+        defaultValue: DataTypes.UUIDV1,
+        allowNull: false,
+        primaryKey: true
+      },
+      isOwner: {
+        type: DataTypes.BOOLEAN,
+        allowNull: false,
+        defaultValue: false
+      }
+    },
+    {
+      hooks: {
+        beforeCount(options: any): void {
+          options.raw = true
+        }
+      }
+    }
+  )
+
+  ;(channelUser as any).associate = (models: any): void => {
+    ;(channelUser as any).belongsTo(models.channel, { required: true, allowNull: false })
+    ;(channelUser as any).belongsTo(createUserModel(app), { required: true, allowNull: false })
+  }
+
+  return channelUser
 }