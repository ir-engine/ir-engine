--- conflicted
+++ resolved
@@ -551,24 +551,73 @@
   return UserSettings
 }
 
-<<<<<<< HEAD
+export const createIdentityProviderModel = (app: Application) => {
+  const sequelizeClient: Sequelize = app.get('sequelizeClient')
+  const identityProvider = sequelizeClient.define<Model<IdentityProviderInterface>>(
+    'identity-provider',
+    {
+      id: {
+        type: DataTypes.UUID,
+        defaultValue: DataTypes.UUIDV1,
+        allowNull: false,
+        primaryKey: true
+      },
+      token: { type: DataTypes.STRING, unique: true },
+      accountIdentifier: { type: DataTypes.STRING },
+      // password: { type: DataTypes.STRING },
+      // isVerified: { type: DataTypes.BOOLEAN },
+      // verifyToken: { type: DataTypes.STRING },
+      // verifyShortToken: { type: DataTypes.STRING },
+      // verifyExpires: { type: DataTypes.DATE },
+      // verifyChanges: { type: DataTypes.JSON },
+      // resetToken: { type: DataTypes.STRING },
+      // resetExpires: { type: DataTypes.DATE },
+      oauthToken: { type: DataTypes.STRING },
+      type: {
+        type: DataTypes.STRING,
+        allowNull: false,
+        values: ['email', 'sms', 'password', 'discord', 'github', 'google', 'facebook', 'twitter', 'linkedin', 'auth0']
+      }
+    } as any as IdentityProviderInterface,
+    {
+      hooks: {
+        beforeCount(options: any): void {
+          options.raw = true
+        }
+      },
+      indexes: [
+        {
+          fields: ['id']
+        },
+        {
+          unique: true,
+          fields: ['userId', 'token']
+        },
+        {
+          unique: true,
+          fields: ['userId', 'type']
+        }
+      ]
+    }
+  )
+  ;(identityProvider as any).associate = (models: any): void => {
+    ;(identityProvider as any).belongsTo(models.user, { required: true, onDelete: 'cascade' })
+    ;(identityProvider as any).hasMany(models.login_token)
+  }
+
+  return identityProvider
+}
+
 export const createProjectPermissionModel = (app: Application) => {
   const sequelizeClient: Sequelize = app.get('sequelizeClient')
   const ProjectPermission = sequelizeClient.define<Model<ProjectPermissionInterface>>(
     'project-permission',
-=======
-export const createIdentityProviderModel = (app: Application) => {
-  const sequelizeClient: Sequelize = app.get('sequelizeClient')
-  const identityProvider = sequelizeClient.define<Model<IdentityProviderInterface>>(
-    'identity-provider',
->>>>>>> fa2994fc
-    {
-      id: {
-        type: DataTypes.UUID,
-        defaultValue: DataTypes.UUIDV1,
-        allowNull: false,
-        primaryKey: true
-<<<<<<< HEAD
+    {
+      id: {
+        type: DataTypes.UUID,
+        defaultValue: DataTypes.UUIDV1,
+        allowNull: false,
+        primaryKey: true
       }
     },
     {
@@ -609,33 +658,12 @@
         unique: true
       }
     },
-=======
-      },
-      token: { type: DataTypes.STRING, unique: true },
-      accountIdentifier: { type: DataTypes.STRING },
-      // password: { type: DataTypes.STRING },
-      // isVerified: { type: DataTypes.BOOLEAN },
-      // verifyToken: { type: DataTypes.STRING },
-      // verifyShortToken: { type: DataTypes.STRING },
-      // verifyExpires: { type: DataTypes.DATE },
-      // verifyChanges: { type: DataTypes.JSON },
-      // resetToken: { type: DataTypes.STRING },
-      // resetExpires: { type: DataTypes.DATE },
-      oauthToken: { type: DataTypes.STRING },
-      type: {
-        type: DataTypes.STRING,
-        allowNull: false,
-        values: ['email', 'sms', 'password', 'discord', 'github', 'google', 'facebook', 'twitter', 'linkedin', 'auth0']
-      }
-    } as any as IdentityProviderInterface,
->>>>>>> fa2994fc
-    {
-      hooks: {
-        beforeCount(options: any): void {
-          options.raw = true
-        }
-      },
-<<<<<<< HEAD
+    {
+      hooks: {
+        beforeCount(options: any): void {
+          options.raw = true
+        }
+      },
       timestamps: false
     }
   )
@@ -644,27 +672,4 @@
   }
 
   return ProjectPermissionType
-=======
-      indexes: [
-        {
-          fields: ['id']
-        },
-        {
-          unique: true,
-          fields: ['userId', 'token']
-        },
-        {
-          unique: true,
-          fields: ['userId', 'type']
-        }
-      ]
-    }
-  )
-  ;(identityProvider as any).associate = (models: any): void => {
-    ;(identityProvider as any).belongsTo(models.user, { required: true, onDelete: 'cascade' })
-    ;(identityProvider as any).hasMany(models.login_token)
-  }
-
-  return identityProvider
->>>>>>> fa2994fc
 }