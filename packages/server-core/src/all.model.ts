/*
CPAL-1.0 License

The contents of this file are subject to the Common Public Attribution License
Version 1.0. (the "License"); you may not use this file except in compliance
with the License. You may obtain a copy of the License at
https://github.com/EtherealEngine/etherealengine/blob/dev/LICENSE.
The License is based on the Mozilla Public License Version 1.1, but Sections 14
and 15 have been added to cover use of software over a computer network and 
provide for limited attribution for the Original Developer. In addition, 
Exhibit A has been modified to be consistent with Exhibit B.

Software distributed under the License is distributed on an "AS IS" basis,
WITHOUT WARRANTY OF ANY KIND, either express or implied. See the License for the
specific language governing rights and limitations under the License.

The Original Code is Ethereal Engine.

The Original Developer is the Initial Developer. The Initial Developer of the
Original Code is the Ethereal Engine team.

All portions of the code written by the Ethereal Engine team are Copyright © 2021-2023 
Ethereal Engine. All Rights Reserved.
*/

// TODO: Remove this file after feathers 5 migration

import { DataTypes, Model, Sequelize } from 'sequelize'
import { HookReturn } from 'sequelize/types/hooks'

import {
  AvatarInterface,
  InstanceAttendanceInterface,
  LocationAdminInterface,
  LocationAuthorizedUserInterface,
  LocationBanInterface,
  LocationInterface,
  LocationSettingsInterface,
  LocationTypeInterface,
  UserApiKeyInterface,
  UserInterface,
<<<<<<< HEAD
  UserRelationshipInterface
=======
  UserKick,
  UserSetting
>>>>>>> fb6709b7
} from '@etherealengine/common/src/dbmodels/UserInterface'

import { Application } from '../declarations'
import { createInstanceAuthorizedUserModel } from './networking/instance/instance.model'

/**
 * This model contain users information
 */
export const createUserModel = (app: Application) => {
  const sequelizeClient: Sequelize = app.get('sequelizeClient')
  const User = sequelizeClient.define<Model<UserInterface>>(
    'user',
    {
      id: {
        type: DataTypes.UUID,
        defaultValue: DataTypes.UUIDV1,
        allowNull: false,
        primaryKey: true
      },
      name: {
        type: DataTypes.STRING,
        defaultValue: (): string => 'Guest #' + Math.floor(Math.random() * (999 - 100 + 1) + 100),
        allowNull: false
      },
      isGuest: {
        type: DataTypes.BOOLEAN,
        defaultValue: true,
        allowNull: false
      },
      inviteCode: {
        type: DataTypes.STRING,
        unique: true
      },
      did: {
        type: DataTypes.STRING,
        allowNull: true
      }
    },
    {
      hooks: {
        beforeCount(options: any): void {
          options.raw = true
        }
      }
    }
  )

  ;(User as any).associate = (models: any): void => {
    ;(User as any).hasMany(createInstanceAttendanceModel(app), { as: 'instanceAttendance' })
    ;(User as any).hasOne(createUserSettingModel(app))
    ;(User as any).belongsToMany(createUserModel(app), {
      as: 'relatedUser',
      through: createUserRelationshipModel(app)
    })
    ;(User as any).hasMany(createUserRelationshipModel(app), { onDelete: 'cascade' })
    ;(User as any).hasMany(models.identity_provider, { onDelete: 'cascade' })
    ;(User as any).hasMany(models.channel)
    ;(User as any).belongsToMany(createLocationModel(app), { through: 'location-admin' })
    ;(User as any).hasMany(createLocationAdminModel(app), { unique: false })
    ;(User as any).hasMany(createLocationBanModel(app), { as: 'locationBans' })
    ;(User as any).hasMany(models.bot, { foreignKey: 'userId' })
    ;(User as any).hasMany(models.scope, { foreignKey: 'userId', onDelete: 'cascade' })
    ;(User as any).belongsToMany(models.instance, { through: 'instance-authorized-user' })
    ;(User as any).hasMany(createInstanceAuthorizedUserModel(app), { foreignKey: { allowNull: false } })
    ;(User as any).hasOne(createUserApiKeyModel(app))
    ;(User as any).belongsTo(createAvatarModel(app))
    ;(User as any).hasMany(createUserKickModel(app), { onDelete: 'cascade' })
  }

  return User
}

export const createUserApiKeyModel = (app: Application) => {
  const sequelizeClient: Sequelize = app.get('sequelizeClient')
  const UserApiKey = sequelizeClient.define<Model<UserApiKeyInterface>>(
    'user-api-key',
    {
      id: {
        type: DataTypes.UUID,
        defaultValue: DataTypes.UUIDV1,
        allowNull: false,
        primaryKey: true
      },
      token: {
        type: DataTypes.UUID,
        defaultValue: DataTypes.UUIDV1,
        allowNull: false,
        unique: true
      }
    },
    {
      hooks: {
        beforeCount(options: any): void {
          options.raw = true
        }
      }
    }
  )

  ;(UserApiKey as any).associate = (models: any): void => {
    ;(UserApiKey as any).belongsTo(createUserModel(app), {
      foreignKey: { allowNull: false, onDelete: 'cascade', unique: true }
    })
  }

  return UserApiKey
}

export const createAvatarModel = (app: Application) => {
  const sequelizeClient: Sequelize = app.get('sequelizeClient')
  const Avatar = sequelizeClient.define<Model<AvatarInterface>>(
    'avatar',
    {
      id: {
        type: DataTypes.UUID,
        defaultValue: DataTypes.UUIDV1,
        allowNull: false,
        primaryKey: true
      },
      name: {
        type: DataTypes.STRING,
        allowNull: true
      },
      identifierName: {
        type: DataTypes.STRING,
        unique: true
      },
      modelResourceId: {
        type: DataTypes.STRING
      },
      thumbnailResourceId: {
        type: DataTypes.STRING
      },
      isPublic: {
        type: DataTypes.BOOLEAN,
        defaultValue: true
      },
      userId: {
        type: DataTypes.UUID
      },
      project: {
        type: DataTypes.STRING,
        allowNull: true
      }
    },
    {
      hooks: {
        beforeCount(options: any): void {
          options.raw = true
        }
      }
    }
  )

  ;(Avatar as any).associate = (models: any): void => {
    ;(Avatar as any).hasMany(createUserModel(app))
  }

  return Avatar
}

export const createLocationModel = (app: Application) => {
  const sequelizeClient: Sequelize = app.get('sequelizeClient')
  const location = sequelizeClient.define<Model<LocationInterface>>(
    'location',
    {
      id: {
        type: DataTypes.UUID,
        defaultValue: DataTypes.UUIDV1,
        allowNull: false,
        primaryKey: true
      },
      name: {
        type: DataTypes.STRING,
        allowNull: false
      },
      sceneId: {
        type: DataTypes.STRING,
        allowNull: true
      },
      slugifiedName: {
        type: DataTypes.STRING,
        allowNull: false,
        unique: true
      },
      isLobby: {
        type: DataTypes.BOOLEAN,
        allowNull: true,
        defaultValue: false
      },
      isFeatured: {
        type: DataTypes.BOOLEAN,
        allowNull: true,
        defaultValue: false
      },
      maxUsersPerInstance: {
        type: DataTypes.INTEGER,
        allowNull: false,
        defaultValue: 50
      }
    },
    {
      hooks: {
        beforeCount(options: any): void {
          options.raw = true
        }
      }
    }
  )

  ;(location as any).associate = (models: any): void => {
    ;(location as any).hasMany(models.instance)
    ;(location as any).hasMany(createLocationAdminModel(app))
    // (location as any).belongsTo(models.scene, { foreignKey: 'sceneId' }); // scene
    ;(location as any).belongsToMany(createUserModel(app), { through: 'location-admin' })
    ;(location as any).hasOne(createLocationSettingsModel(app), { onDelete: 'cascade' })
    ;(location as any).hasMany(createLocationBanModel(app), { as: 'locationBans' })
    ;(location as any).hasMany(models.bot, { foreignKey: 'locationId' })
    ;(location as any).hasMany(createLocationAuthorizedUserModel(app), { onDelete: 'cascade' })
  }

  return location
}

export const createLocationSettingsModel = (app: Application) => {
  const sequelizeClient: Sequelize = app.get('sequelizeClient')
  const LocationSettings = sequelizeClient.define<Model<LocationSettingsInterface>>(
    'location-setting',
    {
      id: {
        type: DataTypes.UUID,
        defaultValue: DataTypes.UUIDV1,
        allowNull: false,
        primaryKey: true
      },
      videoEnabled: {
        type: DataTypes.BOOLEAN,
        defaultValue: false
      },
      audioEnabled: {
        type: DataTypes.BOOLEAN,
        defaultValue: false
      },
      screenSharingEnabled: {
        type: DataTypes.BOOLEAN,
        defaultValue: false
      },
      faceStreamingEnabled: {
        type: DataTypes.BOOLEAN,
        defaultValue: false
      }
    },
    {
      hooks: {
        beforeCount(options: any): HookReturn {
          options.raw = true
        }
      }
    }
  )

  ;(LocationSettings as any).associate = function (models: any): void {
    ;(LocationSettings as any).belongsTo(createLocationModel(app), { required: true, allowNull: false })
    ;(LocationSettings as any).belongsTo(createLocationTypeModel(app), {
      foreignKey: 'locationType',
      defaultValue: 'private'
    })
  }

  return LocationSettings
}

export const createLocationTypeModel = (app: Application) => {
  const sequelizeClient: Sequelize = app.get('sequelizeClient')
  const locationType = sequelizeClient.define<Model<LocationTypeInterface>>(
    'location-type',
    {
      type: {
        type: DataTypes.STRING,
        allowNull: false,
        primaryKey: true,
        unique: true
      }
    },
    {
      hooks: {
        beforeCount(options: any): HookReturn {
          options.raw = true
        },
        beforeUpdate(instance: any, options: any): void {
          throw new Error("Can't update a type!")
        }
      },
      timestamps: false
    }
  )

  // eslint-disable-next-line @typescript-eslint/no-unused-vars
  ;(locationType as any).associate = (models: any): void => {
    ;(locationType as any).hasMany(createLocationSettingsModel(app), { foreignKey: 'locationType' })
  }

  return locationType
}

export const createLocationBanModel = (app: Application) => {
  const sequelizeClient: Sequelize = app.get('sequelizeClient')
  const locationBan = sequelizeClient.define<Model<LocationBanInterface>>(
    'location-ban',
    {
      id: {
        type: DataTypes.UUID,
        defaultValue: DataTypes.UUIDV1,
        allowNull: false,
        primaryKey: true
      }
    },
    {
      hooks: {
        beforeCount(options: any): HookReturn {
          options.raw = true
        }
      }
    }
  )

  // eslint-disable-next-line @typescript-eslint/no-unused-vars
  ;(locationBan as any).associate = function (models: any): void {
    ;(locationBan as any).belongsTo(createLocationModel(app))
    ;(locationBan as any).belongsTo(createUserModel(app))
  }

  return locationBan
}

export const createLocationAuthorizedUserModel = (app: Application) => {
  const sequelizeClient: Sequelize = app.get('sequelizeClient')
  const locationAuthorizedUser = sequelizeClient.define<Model<LocationAuthorizedUserInterface>>(
    'location-authorized-user',
    {
      id: {
        type: DataTypes.UUID,
        defaultValue: DataTypes.UUIDV1,
        allowNull: false,
        primaryKey: true
      }
    },
    {
      hooks: {
        beforeCount(options: any): void {
          options.raw = true
        }
      }
    }
  )

  ;(locationAuthorizedUser as any).associate = (models: any): void => {
    ;(locationAuthorizedUser as any).belongsTo(createLocationModel(app), {
      required: true,
      foreignKey: { allowNull: true },
      onDelete: 'cascade'
    })
    ;(locationAuthorizedUser as any).belongsTo(createUserModel(app), {
      required: true,
      foreignKey: { allowNull: true },
      onDelete: 'cascade'
    })
  }
  return locationAuthorizedUser
}

export const createLocationAdminModel = (app: Application) => {
  const sequelizeClient: Sequelize = app.get('sequelizeClient')
  const locationAdmin = sequelizeClient.define<Model<LocationAdminInterface>>(
    'location-admin',
    {
      id: {
        type: DataTypes.UUID,
        defaultValue: DataTypes.UUIDV1,
        allowNull: false,
        primaryKey: true
      }
    },
    {
      hooks: {
        beforeCount(options: any): HookReturn {
          options.raw = true
        }
      }
    }
  )
  // eslint-disable-next-line @typescript-eslint/no-unused-vars
  ;(locationAdmin as any).associate = function (models: any): void {
    ;(locationAdmin as any).belongsTo(createLocationModel(app), { required: true, allowNull: false })
    ;(locationAdmin as any).belongsTo(createUserModel(app), { required: true, allowNull: false })
  }

  return locationAdmin
}

export const createInstanceAttendanceModel = (app: Application) => {
  const sequelizeClient: Sequelize = app.get('sequelizeClient')
  const instanceAttendance = sequelizeClient.define<Model<InstanceAttendanceInterface>>(
    'instance-attendance',
    {
      id: {
        type: DataTypes.UUID,
        defaultValue: DataTypes.UUIDV1,
        allowNull: false,
        primaryKey: true
      },
      sceneId: {
        type: DataTypes.STRING
      },
      isChannel: {
        type: DataTypes.BOOLEAN
      },
      ended: {
        type: DataTypes.BOOLEAN,
        defaultValue: false
      }
    },
    {
      hooks: {
        beforeCount(options: any): void {
          options.raw = true
        }
      }
    }
  )
  ;(instanceAttendance as any).associate = (models: any): void => {
    ;(instanceAttendance as any).belongsTo(models.instance)
    ;(instanceAttendance as any).belongsTo(createUserModel(app))
  }
  return instanceAttendance
}
<<<<<<< HEAD

export const createUserRelationshipModel = (app: Application) => {
  const sequelizeClient: Sequelize = app.get('sequelizeClient')
  const userRelationship = sequelizeClient.define<Model<UserRelationshipInterface>>(
    'user-relationship',
=======
export const createUserKickModel = (app: Application) => {
  const sequelizeClient: Sequelize = app.get('sequelizeClient')
  const userKick = sequelizeClient.define<Model<UserKick>>(
    'user-kick',
>>>>>>> fb6709b7
    {
      id: {
        type: DataTypes.UUID,
        defaultValue: DataTypes.UUIDV1,
        allowNull: false,
        primaryKey: true
<<<<<<< HEAD
      }
    } as any,
=======
      },
      duration: {
        type: DataTypes.DATE,
        allowNull: false
      }
    },
>>>>>>> fb6709b7
    {
      hooks: {
        beforeCount(options: any): any {
          options.raw = true
        }
      },
      indexes: [
        {
          unique: true,
          fields: ['id']
        }
      ]
    }
  )

<<<<<<< HEAD
  ;(userRelationship as any).associate = (models: any): void => {
    ;(userRelationship as any).belongsTo(createUserModel(app), { as: 'user', constraints: false })
    ;(userRelationship as any).belongsTo(createUserModel(app), { as: 'relatedUser', constraints: false })
    ;(userRelationship as any).belongsTo(models.user_relationship_type, { foreignKey: 'type' })
  }

  return userRelationship
=======
  ;(userKick as any).associate = (models: any): void => {
    ;(userKick as any).belongsTo(createUserModel(app), { as: 'user' })
    ;(userKick as any).belongsTo(models.instance, { as: 'instance' })
  }

  return userKick
}

export const createUserSettingModel = (app: Application) => {
  const sequelizeClient: Sequelize = app.get('sequelizeClient')
  const UserSettings = sequelizeClient.define<Model<UserSetting>>(
    'user-setting',
    {
      id: {
        type: DataTypes.UUID,
        defaultValue: DataTypes.UUIDV1,
        allowNull: false,
        primaryKey: true
      },
      themeModes: {
        type: DataTypes.JSON,
        allowNull: true
      }
    },
    {
      hooks: {
        beforeCount(options: any): void {
          options.raw = true
        }
      }
    }
  )

  ;(UserSettings as any).associate = (models: any): void => {
    ;(UserSettings as any).belongsTo(createUserModel(app), { primaryKey: true, required: true, allowNull: false })
  }

  return UserSettings
>>>>>>> fb6709b7
}<|MERGE_RESOLUTION|>--- conflicted
+++ resolved
@@ -39,12 +39,9 @@
   LocationTypeInterface,
   UserApiKeyInterface,
   UserInterface,
-<<<<<<< HEAD
-  UserRelationshipInterface
-=======
   UserKick,
+  UserRelationshipInterface,
   UserSetting
->>>>>>> fb6709b7
 } from '@etherealengine/common/src/dbmodels/UserInterface'
 
 import { Application } from '../declarations'
@@ -481,35 +478,22 @@
   }
   return instanceAttendance
 }
-<<<<<<< HEAD
-
-export const createUserRelationshipModel = (app: Application) => {
-  const sequelizeClient: Sequelize = app.get('sequelizeClient')
-  const userRelationship = sequelizeClient.define<Model<UserRelationshipInterface>>(
-    'user-relationship',
-=======
 export const createUserKickModel = (app: Application) => {
   const sequelizeClient: Sequelize = app.get('sequelizeClient')
   const userKick = sequelizeClient.define<Model<UserKick>>(
     'user-kick',
->>>>>>> fb6709b7
-    {
-      id: {
-        type: DataTypes.UUID,
-        defaultValue: DataTypes.UUIDV1,
-        allowNull: false,
-        primaryKey: true
-<<<<<<< HEAD
-      }
-    } as any,
-=======
+    {
+      id: {
+        type: DataTypes.UUID,
+        defaultValue: DataTypes.UUIDV1,
+        allowNull: false,
+        primaryKey: true
       },
       duration: {
         type: DataTypes.DATE,
         allowNull: false
       }
     },
->>>>>>> fb6709b7
     {
       hooks: {
         beforeCount(options: any): any {
@@ -525,7 +509,73 @@
     }
   )
 
-<<<<<<< HEAD
+  ;(userKick as any).associate = (models: any): void => {
+    ;(userKick as any).belongsTo(createUserModel(app), { as: 'user' })
+    ;(userKick as any).belongsTo(models.instance, { as: 'instance' })
+  }
+
+  return userKick
+}
+
+export const createUserSettingModel = (app: Application) => {
+  const sequelizeClient: Sequelize = app.get('sequelizeClient')
+  const UserSettings = sequelizeClient.define<Model<UserSetting>>(
+    'user-setting',
+    {
+      id: {
+        type: DataTypes.UUID,
+        defaultValue: DataTypes.UUIDV1,
+        allowNull: false,
+        primaryKey: true
+      },
+      themeModes: {
+        type: DataTypes.JSON,
+        allowNull: true
+      }
+    },
+    {
+      hooks: {
+        beforeCount(options: any): void {
+          options.raw = true
+        }
+      }
+    }
+  )
+
+  ;(UserSettings as any).associate = (models: any): void => {
+    ;(UserSettings as any).belongsTo(createUserModel(app), { primaryKey: true, required: true, allowNull: false })
+  }
+
+  return UserSettings
+}
+
+export const createUserRelationshipModel = (app: Application) => {
+  const sequelizeClient: Sequelize = app.get('sequelizeClient')
+  const userRelationship = sequelizeClient.define<Model<UserRelationshipInterface>>(
+    'user-relationship',
+    {
+      id: {
+        type: DataTypes.UUID,
+        defaultValue: DataTypes.UUIDV1,
+        allowNull: false,
+        primaryKey: true
+      }
+    } as any,
+    {
+      hooks: {
+        beforeCount(options: any): any {
+          options.raw = true
+        }
+      },
+      indexes: [
+        {
+          unique: true,
+          fields: ['id']
+        }
+      ]
+    }
+  )
+
   ;(userRelationship as any).associate = (models: any): void => {
     ;(userRelationship as any).belongsTo(createUserModel(app), { as: 'user', constraints: false })
     ;(userRelationship as any).belongsTo(createUserModel(app), { as: 'relatedUser', constraints: false })
@@ -533,44 +583,4 @@
   }
 
   return userRelationship
-=======
-  ;(userKick as any).associate = (models: any): void => {
-    ;(userKick as any).belongsTo(createUserModel(app), { as: 'user' })
-    ;(userKick as any).belongsTo(models.instance, { as: 'instance' })
-  }
-
-  return userKick
-}
-
-export const createUserSettingModel = (app: Application) => {
-  const sequelizeClient: Sequelize = app.get('sequelizeClient')
-  const UserSettings = sequelizeClient.define<Model<UserSetting>>(
-    'user-setting',
-    {
-      id: {
-        type: DataTypes.UUID,
-        defaultValue: DataTypes.UUIDV1,
-        allowNull: false,
-        primaryKey: true
-      },
-      themeModes: {
-        type: DataTypes.JSON,
-        allowNull: true
-      }
-    },
-    {
-      hooks: {
-        beforeCount(options: any): void {
-          options.raw = true
-        }
-      }
-    }
-  )
-
-  ;(UserSettings as any).associate = (models: any): void => {
-    ;(UserSettings as any).belongsTo(createUserModel(app), { primaryKey: true, required: true, allowNull: false })
-  }
-
-  return UserSettings
->>>>>>> fb6709b7
 }