--- conflicted
+++ resolved
@@ -861,25 +861,51 @@
   return message
 }
 
-<<<<<<< HEAD
+export const createChannelUserModel = (app: Application) => {
+  const sequelizeClient: Sequelize = app.get('sequelizeClient')
+  const channelUser = sequelizeClient.define<Model<ChannelUserInterface>>(
+    'channel-user',
+    {
+      id: {
+        type: DataTypes.UUID,
+        defaultValue: DataTypes.UUIDV1,
+        allowNull: false,
+        primaryKey: true
+      },
+      isOwner: {
+        type: DataTypes.BOOLEAN,
+        allowNull: false,
+        defaultValue: false
+      }
+    },
+    {
+      hooks: {
+        beforeCount(options: any): void {
+          options.raw = true
+        }
+      }
+    }
+  )
+
+  ;(channelUser as any).associate = (models: any): void => {
+    ;(channelUser as any).belongsTo(models.channel, { required: true, allowNull: false })
+    ;(channelUser as any).belongsTo(createUserModel(app), { required: true, allowNull: false })
+  }
+
+  return channelUser
+}
+
 export const createInstanceModel = (app: Application) => {
   const sequelizeClient: Sequelize = app.get('sequelizeClient')
   const instance = sequelizeClient.define<Model<InstanceInterface>>(
     'instance',
-=======
-export const createChannelUserModel = (app: Application) => {
-  const sequelizeClient: Sequelize = app.get('sequelizeClient')
-  const channelUser = sequelizeClient.define<Model<ChannelUserInterface>>(
-    'channel-user',
->>>>>>> 2db0789c
-    {
-      id: {
-        type: DataTypes.UUID,
-        defaultValue: DataTypes.UUIDV1,
-        allowNull: false,
-        primaryKey: true
-      },
-<<<<<<< HEAD
+    {
+      id: {
+        type: DataTypes.UUID,
+        defaultValue: DataTypes.UUIDV1,
+        allowNull: false,
+        primaryKey: true
+      },
       roomCode: {
         type: DataTypes.STRING,
         allowNull: false
@@ -907,24 +933,16 @@
       },
       assignedAt: {
         type: DataTypes.DATE
-=======
-      isOwner: {
-        type: DataTypes.BOOLEAN,
-        allowNull: false,
-        defaultValue: false
->>>>>>> 2db0789c
-      }
-    },
-    {
-      hooks: {
-        beforeCount(options: any): void {
-          options.raw = true
-        }
-      }
-    }
-  )
-
-<<<<<<< HEAD
+      }
+    },
+    {
+      hooks: {
+        beforeCount(options: any): void {
+          options.raw = true
+        }
+      }
+    }
+  )
   ;(instance as any).associate = (models: any): void => {
     ;(instance as any).belongsTo(createLocationModel(app), { foreignKey: { allowNull: true } })
     ;(instance as any).hasMany(createBotModel(app), { foreignKey: { allowNull: true } })
@@ -967,12 +985,4 @@
     })
   }
   return instanceAuthorizedUser
-=======
-  ;(channelUser as any).associate = (models: any): void => {
-    ;(channelUser as any).belongsTo(models.channel, { required: true, allowNull: false })
-    ;(channelUser as any).belongsTo(createUserModel(app), { required: true, allowNull: false })
-  }
-
-  return channelUser
->>>>>>> 2db0789c
 }