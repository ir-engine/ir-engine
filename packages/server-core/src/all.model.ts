/*
CPAL-1.0 License

The contents of this file are subject to the Common Public Attribution License
Version 1.0. (the "License"); you may not use this file except in compliance
with the License. You may obtain a copy of the License at
https://github.com/EtherealEngine/etherealengine/blob/dev/LICENSE.
The License is based on the Mozilla Public License Version 1.1, but Sections 14
and 15 have been added to cover use of software over a computer network and 
provide for limited attribution for the Original Developer. In addition, 
Exhibit A has been modified to be consistent with Exhibit B.

Software distributed under the License is distributed on an "AS IS" basis,
WITHOUT WARRANTY OF ANY KIND, either express or implied. See the License for the
specific language governing rights and limitations under the License.

The Original Code is Ethereal Engine.

The Original Developer is the Initial Developer. The Initial Developer of the
Original Code is the Ethereal Engine team.

All portions of the code written by the Ethereal Engine team are Copyright © 2021-2023 
Ethereal Engine. All Rights Reserved.
*/

// TODO: Remove this file after feathers 5 migration

import { DataTypes, Model, Sequelize } from 'sequelize'
import { HookReturn } from 'sequelize/types/hooks'

import {
  AvatarInterface,
  IdentityProviderInterface,
  InstanceAttendanceInterface,
  LocationAdminInterface,
  LocationAuthorizedUserInterface,
  LocationBanInterface,
  LocationInterface,
  LocationSettingsInterface,
  LocationTypeInterface,
  ProjectPermissionInterface,
  UserApiKeyInterface,
  UserInterface,
  UserKick,
  UserRelationshipInterface,
  UserRelationshipTypeInterface,
  UserSetting
} from '@etherealengine/common/src/dbmodels/UserInterface'

import { ProjectPermissionTypeData } from '@etherealengine/engine/src/schemas/projects/project-permission-type.schema'
import { Application } from '../declarations'
import { createInstanceAuthorizedUserModel } from './networking/instance/instance.model'

/**
 * This model contain users information
 */
export const createUserModel = (app: Application) => {
  const sequelizeClient: Sequelize = app.get('sequelizeClient')
  const User = sequelizeClient.define<Model<UserInterface>>(
    'user',
    {
      id: {
        type: DataTypes.UUID,
        defaultValue: DataTypes.UUIDV1,
        allowNull: false,
        primaryKey: true
      },
      name: {
        type: DataTypes.STRING,
        defaultValue: (): string => 'Guest #' + Math.floor(Math.random() * (999 - 100 + 1) + 100),
        allowNull: false
      },
      isGuest: {
        type: DataTypes.BOOLEAN,
        defaultValue: true,
        allowNull: false
      },
      inviteCode: {
        type: DataTypes.STRING,
        unique: true
      },
      did: {
        type: DataTypes.STRING,
        allowNull: true
      }
    },
    {
      hooks: {
        beforeCount(options: any): void {
          options.raw = true
        }
      }
    }
  )

  ;(User as any).associate = (models: any): void => {
    ;(User as any).hasMany(createInstanceAttendanceModel(app), { as: 'instanceAttendance' })
    ;(User as any).hasOne(createUserSettingModel(app))
    ;(User as any).belongsToMany(createUserModel(app), {
      as: 'relatedUser',
      through: createUserRelationshipModel(app)
    })
    ;(User as any).hasMany(createUserRelationshipModel(app), { onDelete: 'cascade' })
    ;(User as any).hasMany(createIdentityProviderModel(app), { onDelete: 'cascade' })
    ;(User as any).hasMany(models.channel)
    ;(User as any).belongsToMany(createLocationModel(app), { through: 'location-admin' })
    ;(User as any).hasMany(createLocationAdminModel(app), { unique: false })
    ;(User as any).hasMany(createLocationBanModel(app), { as: 'locationBans' })
    ;(User as any).hasMany(models.bot, { foreignKey: 'userId' })
    ;(User as any).hasMany(models.scope, { foreignKey: 'userId', onDelete: 'cascade' })
    ;(User as any).belongsToMany(models.instance, { through: 'instance-authorized-user' })
    ;(User as any).hasMany(createInstanceAuthorizedUserModel(app), { foreignKey: { allowNull: false } })
    ;(User as any).hasOne(createUserApiKeyModel(app))
    ;(User as any).belongsTo(createAvatarModel(app))
    ;(User as any).hasMany(createUserKickModel(app), { onDelete: 'cascade' })
  }

  return User
}

export const createUserApiKeyModel = (app: Application) => {
  const sequelizeClient: Sequelize = app.get('sequelizeClient')
  const UserApiKey = sequelizeClient.define<Model<UserApiKeyInterface>>(
    'user-api-key',
    {
      id: {
        type: DataTypes.UUID,
        defaultValue: DataTypes.UUIDV1,
        allowNull: false,
        primaryKey: true
      },
      token: {
        type: DataTypes.UUID,
        defaultValue: DataTypes.UUIDV1,
        allowNull: false,
        unique: true
      }
    },
    {
      hooks: {
        beforeCount(options: any): void {
          options.raw = true
        }
      }
    }
  )

  ;(UserApiKey as any).associate = (models: any): void => {
    ;(UserApiKey as any).belongsTo(createUserModel(app), {
      foreignKey: { allowNull: false, onDelete: 'cascade', unique: true }
    })
  }

  return UserApiKey
}

export const createAvatarModel = (app: Application) => {
  const sequelizeClient: Sequelize = app.get('sequelizeClient')
  const Avatar = sequelizeClient.define<Model<AvatarInterface>>(
    'avatar',
    {
      id: {
        type: DataTypes.UUID,
        defaultValue: DataTypes.UUIDV1,
        allowNull: false,
        primaryKey: true
      },
      name: {
        type: DataTypes.STRING,
        allowNull: true
      },
      identifierName: {
        type: DataTypes.STRING,
        unique: true
      },
      modelResourceId: {
        type: DataTypes.STRING
      },
      thumbnailResourceId: {
        type: DataTypes.STRING
      },
      isPublic: {
        type: DataTypes.BOOLEAN,
        defaultValue: true
      },
      userId: {
        type: DataTypes.UUID
      },
      project: {
        type: DataTypes.STRING,
        allowNull: true
      }
    },
    {
      hooks: {
        beforeCount(options: any): void {
          options.raw = true
        }
      }
    }
  )

  ;(Avatar as any).associate = (models: any): void => {
    ;(Avatar as any).hasMany(createUserModel(app))
  }

  return Avatar
}

export const createLocationModel = (app: Application) => {
  const sequelizeClient: Sequelize = app.get('sequelizeClient')
  const location = sequelizeClient.define<Model<LocationInterface>>(
    'location',
    {
      id: {
        type: DataTypes.UUID,
        defaultValue: DataTypes.UUIDV1,
        allowNull: false,
        primaryKey: true
      },
      name: {
        type: DataTypes.STRING,
        allowNull: false
      },
      sceneId: {
        type: DataTypes.STRING,
        allowNull: true
      },
      slugifiedName: {
        type: DataTypes.STRING,
        allowNull: false,
        unique: true
      },
      isLobby: {
        type: DataTypes.BOOLEAN,
        allowNull: true,
        defaultValue: false
      },
      isFeatured: {
        type: DataTypes.BOOLEAN,
        allowNull: true,
        defaultValue: false
      },
      maxUsersPerInstance: {
        type: DataTypes.INTEGER,
        allowNull: false,
        defaultValue: 50
      }
    },
    {
      hooks: {
        beforeCount(options: any): void {
          options.raw = true
        }
      }
    }
  )

  ;(location as any).associate = (models: any): void => {
    ;(location as any).hasMany(models.instance)
    ;(location as any).hasMany(createLocationAdminModel(app))
    // (location as any).belongsTo(models.scene, { foreignKey: 'sceneId' }); // scene
    ;(location as any).belongsToMany(createUserModel(app), { through: 'location-admin' })
    ;(location as any).hasOne(createLocationSettingsModel(app), { onDelete: 'cascade' })
    ;(location as any).hasMany(createLocationBanModel(app), { as: 'locationBans' })
    ;(location as any).hasMany(models.bot, { foreignKey: 'locationId' })
    ;(location as any).hasMany(createLocationAuthorizedUserModel(app), { onDelete: 'cascade' })
  }

  return location
}

export const createLocationSettingsModel = (app: Application) => {
  const sequelizeClient: Sequelize = app.get('sequelizeClient')
  const LocationSettings = sequelizeClient.define<Model<LocationSettingsInterface>>(
    'location-setting',
    {
      id: {
        type: DataTypes.UUID,
        defaultValue: DataTypes.UUIDV1,
        allowNull: false,
        primaryKey: true
      },
      videoEnabled: {
        type: DataTypes.BOOLEAN,
        defaultValue: false
      },
      audioEnabled: {
        type: DataTypes.BOOLEAN,
        defaultValue: false
      },
      screenSharingEnabled: {
        type: DataTypes.BOOLEAN,
        defaultValue: false
      },
      faceStreamingEnabled: {
        type: DataTypes.BOOLEAN,
        defaultValue: false
      }
    },
    {
      hooks: {
        beforeCount(options: any): HookReturn {
          options.raw = true
        }
      }
    }
  )

  ;(LocationSettings as any).associate = function (models: any): void {
    ;(LocationSettings as any).belongsTo(createLocationModel(app), { required: true, allowNull: false })
    ;(LocationSettings as any).belongsTo(createLocationTypeModel(app), {
      foreignKey: 'locationType',
      defaultValue: 'private'
    })
  }

  return LocationSettings
}

export const createLocationTypeModel = (app: Application) => {
  const sequelizeClient: Sequelize = app.get('sequelizeClient')
  const locationType = sequelizeClient.define<Model<LocationTypeInterface>>(
    'location-type',
    {
      type: {
        type: DataTypes.STRING,
        allowNull: false,
        primaryKey: true,
        unique: true
      }
    },
    {
      hooks: {
        beforeCount(options: any): HookReturn {
          options.raw = true
        },
        beforeUpdate(instance: any, options: any): void {
          throw new Error("Can't update a type!")
        }
      },
      timestamps: false
    }
  )

  // eslint-disable-next-line @typescript-eslint/no-unused-vars
  ;(locationType as any).associate = (models: any): void => {
    ;(locationType as any).hasMany(createLocationSettingsModel(app), { foreignKey: 'locationType' })
  }

  return locationType
}

export const createLocationBanModel = (app: Application) => {
  const sequelizeClient: Sequelize = app.get('sequelizeClient')
  const locationBan = sequelizeClient.define<Model<LocationBanInterface>>(
    'location-ban',
    {
      id: {
        type: DataTypes.UUID,
        defaultValue: DataTypes.UUIDV1,
        allowNull: false,
        primaryKey: true
      }
    },
    {
      hooks: {
        beforeCount(options: any): HookReturn {
          options.raw = true
        }
      }
    }
  )

  // eslint-disable-next-line @typescript-eslint/no-unused-vars
  ;(locationBan as any).associate = function (models: any): void {
    ;(locationBan as any).belongsTo(createLocationModel(app))
    ;(locationBan as any).belongsTo(createUserModel(app))
  }

  return locationBan
}

export const createLocationAuthorizedUserModel = (app: Application) => {
  const sequelizeClient: Sequelize = app.get('sequelizeClient')
  const locationAuthorizedUser = sequelizeClient.define<Model<LocationAuthorizedUserInterface>>(
    'location-authorized-user',
    {
      id: {
        type: DataTypes.UUID,
        defaultValue: DataTypes.UUIDV1,
        allowNull: false,
        primaryKey: true
      }
    },
    {
      hooks: {
        beforeCount(options: any): void {
          options.raw = true
        }
      }
    }
  )

  ;(locationAuthorizedUser as any).associate = (models: any): void => {
    ;(locationAuthorizedUser as any).belongsTo(createLocationModel(app), {
      required: true,
      foreignKey: { allowNull: true },
      onDelete: 'cascade'
    })
    ;(locationAuthorizedUser as any).belongsTo(createUserModel(app), {
      required: true,
      foreignKey: { allowNull: true },
      onDelete: 'cascade'
    })
  }
  return locationAuthorizedUser
}

export const createLocationAdminModel = (app: Application) => {
  const sequelizeClient: Sequelize = app.get('sequelizeClient')
  const locationAdmin = sequelizeClient.define<Model<LocationAdminInterface>>(
    'location-admin',
    {
      id: {
        type: DataTypes.UUID,
        defaultValue: DataTypes.UUIDV1,
        allowNull: false,
        primaryKey: true
      }
    },
    {
      hooks: {
        beforeCount(options: any): HookReturn {
          options.raw = true
        }
      }
    }
  )
  // eslint-disable-next-line @typescript-eslint/no-unused-vars
  ;(locationAdmin as any).associate = function (models: any): void {
    ;(locationAdmin as any).belongsTo(createLocationModel(app), { required: true, allowNull: false })
    ;(locationAdmin as any).belongsTo(createUserModel(app), { required: true, allowNull: false })
  }

  return locationAdmin
}

export const createInstanceAttendanceModel = (app: Application) => {
  const sequelizeClient: Sequelize = app.get('sequelizeClient')
  const instanceAttendance = sequelizeClient.define<Model<InstanceAttendanceInterface>>(
    'instance-attendance',
    {
      id: {
        type: DataTypes.UUID,
        defaultValue: DataTypes.UUIDV1,
        allowNull: false,
        primaryKey: true
      },
      sceneId: {
        type: DataTypes.STRING
      },
      isChannel: {
        type: DataTypes.BOOLEAN
      },
      ended: {
        type: DataTypes.BOOLEAN,
        defaultValue: false
      }
    },
    {
      hooks: {
        beforeCount(options: any): void {
          options.raw = true
        }
      }
    }
  )
  ;(instanceAttendance as any).associate = (models: any): void => {
    ;(instanceAttendance as any).belongsTo(models.instance)
    ;(instanceAttendance as any).belongsTo(createUserModel(app))
  }
  return instanceAttendance
}
export const createUserKickModel = (app: Application) => {
  const sequelizeClient: Sequelize = app.get('sequelizeClient')
  const userKick = sequelizeClient.define<Model<UserKick>>(
    'user-kick',
    {
      id: {
        type: DataTypes.UUID,
        defaultValue: DataTypes.UUIDV1,
        allowNull: false,
        primaryKey: true
      },
      duration: {
        type: DataTypes.DATE,
        allowNull: false
      }
    },
    {
      hooks: {
        beforeCount(options: any): any {
          options.raw = true
        }
      },
      indexes: [
        {
          unique: true,
          fields: ['id']
        }
      ]
    }
  )

  ;(userKick as any).associate = (models: any): void => {
    ;(userKick as any).belongsTo(createUserModel(app), { as: 'user' })
    ;(userKick as any).belongsTo(models.instance, { as: 'instance' })
  }

  return userKick
}

export const createUserSettingModel = (app: Application) => {
  const sequelizeClient: Sequelize = app.get('sequelizeClient')
  const UserSettings = sequelizeClient.define<Model<UserSetting>>(
    'user-setting',
    {
      id: {
        type: DataTypes.UUID,
        defaultValue: DataTypes.UUIDV1,
        allowNull: false,
        primaryKey: true
      },
      themeModes: {
        type: DataTypes.JSON,
        allowNull: true
      }
    },
    {
      hooks: {
        beforeCount(options: any): void {
          options.raw = true
        }
      }
    }
  )

  ;(UserSettings as any).associate = (models: any): void => {
    ;(UserSettings as any).belongsTo(createUserModel(app), { primaryKey: true, required: true, allowNull: false })
  }

  return UserSettings
}

export const createIdentityProviderModel = (app: Application) => {
  const sequelizeClient: Sequelize = app.get('sequelizeClient')
  const identityProvider = sequelizeClient.define<Model<IdentityProviderInterface>>(
    'identity-provider',
    {
      id: {
        type: DataTypes.UUID,
        defaultValue: DataTypes.UUIDV1,
        allowNull: false,
        primaryKey: true
      },
      token: { type: DataTypes.STRING, unique: true },
      accountIdentifier: { type: DataTypes.STRING },
      // password: { type: DataTypes.STRING },
      // isVerified: { type: DataTypes.BOOLEAN },
      // verifyToken: { type: DataTypes.STRING },
      // verifyShortToken: { type: DataTypes.STRING },
      // verifyExpires: { type: DataTypes.DATE },
      // verifyChanges: { type: DataTypes.JSON },
      // resetToken: { type: DataTypes.STRING },
      // resetExpires: { type: DataTypes.DATE },
      oauthToken: { type: DataTypes.STRING },
      type: {
        type: DataTypes.STRING,
        allowNull: false,
        values: ['email', 'sms', 'password', 'discord', 'github', 'google', 'facebook', 'twitter', 'linkedin', 'auth0']
      }
    } as any as IdentityProviderInterface,
    {
      hooks: {
        beforeCount(options: any): void {
          options.raw = true
        }
      },
      indexes: [
        {
          fields: ['id']
        },
        {
          unique: true,
          fields: ['userId', 'token']
        },
        {
          unique: true,
          fields: ['userId', 'type']
        }
      ]
    }
  )
  ;(identityProvider as any).associate = (models: any): void => {
    ;(identityProvider as any).belongsTo(models.user, { required: true, onDelete: 'cascade' })
    ;(identityProvider as any).hasMany(models.login_token)
  }

  return identityProvider
}

<<<<<<< HEAD
export const createProjectPermissionModel = (app: Application) => {
  const sequelizeClient: Sequelize = app.get('sequelizeClient')
  const ProjectPermission = sequelizeClient.define<Model<ProjectPermissionInterface>>(
    'project-permission',
    {
      id: {
        type: DataTypes.UUID,
        defaultValue: DataTypes.UUIDV1,
        allowNull: false,
        primaryKey: true
=======
const createUserRelationshipTypeModel = (app: Application) => {
  const sequelizeClient: Sequelize = app.get('sequelizeClient')
  const userRelationshipType = sequelizeClient.define<Model<UserRelationshipTypeInterface>>(
    'user-relationship-type',
    {
      type: {
        type: DataTypes.STRING,
        allowNull: false,
        primaryKey: true,
        unique: true
>>>>>>> dd62ada0
      }
    },
    {
      hooks: {
        beforeCount(options: any): void {
          options.raw = true
<<<<<<< HEAD
        }
      }
    }
  )

  ;(ProjectPermission as any).associate = (models: any): void => {
    ;(ProjectPermission as any).belongsTo(createUserModel(app), {
      foreignKey: 'userId',
      allowNull: false,
      onDelete: 'cascade'
    })
    ;(ProjectPermission as any).belongsTo(models.project, {
      foreignKey: 'projectId',
      allowNull: false,
      onDelete: 'cascade'
    })
    ;(ProjectPermission as any).belongsTo(createProjectPermissionTypeModel(app), { foreignKey: 'type' })
  }

  return ProjectPermission
}

export const createProjectPermissionTypeModel = (app: Application) => {
  const sequelizeClient: Sequelize = app.get('sequelizeClient')
  const ProjectPermissionType = sequelizeClient.define<Model<ProjectPermissionTypeData>>(
    'project-permission-type',
    {
      type: {
        type: DataTypes.STRING,
        allowNull: false,
        primaryKey: true,
        unique: true
      }
    },
    {
      hooks: {
        beforeCount(options: any): void {
          options.raw = true
        }
      },
      timestamps: false
    }
  )
  ;(ProjectPermissionType as any).associate = (models: any): void => {
    ;(ProjectPermissionType as any).hasMany(createProjectPermissionModel(app), { foreignKey: 'type' })
  }

  return ProjectPermissionType
=======
        },
        beforeUpdate(instance: any, options: any): void {
          throw new Error("Can't update a type!")
        }
      },
      timestamps: false
    }
  )

  ;(userRelationshipType as any).associate = (models: any): void => {
    ;(userRelationshipType as any).hasMany(createUserRelationshipModel(app), { foreignKey: 'userRelationshipType' })
  }

  return userRelationshipType
}

export const createUserRelationshipModel = (app: Application) => {
  const sequelizeClient: Sequelize = app.get('sequelizeClient')
  const userRelationship = sequelizeClient.define<Model<UserRelationshipInterface>>(
    'user-relationship',
    {
      id: {
        type: DataTypes.UUID,
        defaultValue: DataTypes.UUIDV1,
        allowNull: false,
        primaryKey: true
      }
    } as any,
    {
      hooks: {
        beforeCount(options: any): any {
          options.raw = true
        }
      },
      indexes: [
        {
          unique: true,
          fields: ['id']
        }
      ]
    }
  )

  ;(userRelationship as any).associate = (models: any): void => {
    ;(userRelationship as any).belongsTo(createUserModel(app), { as: 'user', constraints: false })
    ;(userRelationship as any).belongsTo(createUserModel(app), { as: 'relatedUser', constraints: false })
    ;(userRelationship as any).belongsTo(createUserRelationshipTypeModel(app), { foreignKey: 'userRelationshipType' })
  }

  return userRelationship
>>>>>>> dd62ada0
}<|MERGE_RESOLUTION|>--- conflicted
+++ resolved
@@ -610,7 +610,74 @@
   return identityProvider
 }
 
-<<<<<<< HEAD
+const createUserRelationshipTypeModel = (app: Application) => {
+  const sequelizeClient: Sequelize = app.get('sequelizeClient')
+  const userRelationshipType = sequelizeClient.define<Model<UserRelationshipTypeInterface>>(
+    'user-relationship-type',
+    {
+      type: {
+        type: DataTypes.STRING,
+        allowNull: false,
+        primaryKey: true,
+        unique: true
+      }
+    },
+    {
+      hooks: {
+        beforeCount(options: any): void {
+          options.raw = true
+        },
+        beforeUpdate(instance: any, options: any): void {
+          throw new Error("Can't update a type!")
+        }
+      },
+      timestamps: false
+    }
+  )
+
+  ;(userRelationshipType as any).associate = (models: any): void => {
+    ;(userRelationshipType as any).hasMany(createUserRelationshipModel(app), { foreignKey: 'userRelationshipType' })
+  }
+
+  return userRelationshipType
+}
+
+export const createUserRelationshipModel = (app: Application) => {
+  const sequelizeClient: Sequelize = app.get('sequelizeClient')
+  const userRelationship = sequelizeClient.define<Model<UserRelationshipInterface>>(
+    'user-relationship',
+    {
+      id: {
+        type: DataTypes.UUID,
+        defaultValue: DataTypes.UUIDV1,
+        allowNull: false,
+        primaryKey: true
+      }
+    } as any,
+    {
+      hooks: {
+        beforeCount(options: any): any {
+          options.raw = true
+        }
+      },
+      indexes: [
+        {
+          unique: true,
+          fields: ['id']
+        }
+      ]
+    }
+  )
+
+  ;(userRelationship as any).associate = (models: any): void => {
+    ;(userRelationship as any).belongsTo(createUserModel(app), { as: 'user', constraints: false })
+    ;(userRelationship as any).belongsTo(createUserModel(app), { as: 'relatedUser', constraints: false })
+    ;(userRelationship as any).belongsTo(createUserRelationshipTypeModel(app), { foreignKey: 'userRelationshipType' })
+  }
+
+  return userRelationship
+}
+
 export const createProjectPermissionModel = (app: Application) => {
   const sequelizeClient: Sequelize = app.get('sequelizeClient')
   const ProjectPermission = sequelizeClient.define<Model<ProjectPermissionInterface>>(
@@ -621,25 +688,12 @@
         defaultValue: DataTypes.UUIDV1,
         allowNull: false,
         primaryKey: true
-=======
-const createUserRelationshipTypeModel = (app: Application) => {
-  const sequelizeClient: Sequelize = app.get('sequelizeClient')
-  const userRelationshipType = sequelizeClient.define<Model<UserRelationshipTypeInterface>>(
-    'user-relationship-type',
-    {
-      type: {
-        type: DataTypes.STRING,
-        allowNull: false,
-        primaryKey: true,
-        unique: true
->>>>>>> dd62ada0
-      }
-    },
-    {
-      hooks: {
-        beforeCount(options: any): void {
-          options.raw = true
-<<<<<<< HEAD
+      }
+    },
+    {
+      hooks: {
+        beforeCount(options: any): void {
+          options.raw = true
         }
       }
     }
@@ -688,56 +742,4 @@
   }
 
   return ProjectPermissionType
-=======
-        },
-        beforeUpdate(instance: any, options: any): void {
-          throw new Error("Can't update a type!")
-        }
-      },
-      timestamps: false
-    }
-  )
-
-  ;(userRelationshipType as any).associate = (models: any): void => {
-    ;(userRelationshipType as any).hasMany(createUserRelationshipModel(app), { foreignKey: 'userRelationshipType' })
-  }
-
-  return userRelationshipType
-}
-
-export const createUserRelationshipModel = (app: Application) => {
-  const sequelizeClient: Sequelize = app.get('sequelizeClient')
-  const userRelationship = sequelizeClient.define<Model<UserRelationshipInterface>>(
-    'user-relationship',
-    {
-      id: {
-        type: DataTypes.UUID,
-        defaultValue: DataTypes.UUIDV1,
-        allowNull: false,
-        primaryKey: true
-      }
-    } as any,
-    {
-      hooks: {
-        beforeCount(options: any): any {
-          options.raw = true
-        }
-      },
-      indexes: [
-        {
-          unique: true,
-          fields: ['id']
-        }
-      ]
-    }
-  )
-
-  ;(userRelationship as any).associate = (models: any): void => {
-    ;(userRelationship as any).belongsTo(createUserModel(app), { as: 'user', constraints: false })
-    ;(userRelationship as any).belongsTo(createUserModel(app), { as: 'relatedUser', constraints: false })
-    ;(userRelationship as any).belongsTo(createUserRelationshipTypeModel(app), { foreignKey: 'userRelationshipType' })
-  }
-
-  return userRelationship
->>>>>>> dd62ada0
 }