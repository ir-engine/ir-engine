--- conflicted
+++ resolved
@@ -30,11 +30,8 @@
 
 import {
   AvatarInterface,
-<<<<<<< HEAD
+  BotCommandInterface,
   ChannelUserInterface,
-=======
-  BotCommandInterface,
->>>>>>> 4a141aee
   IdentityProviderInterface,
   InstanceAttendanceInterface,
   LocationAdminInterface,
@@ -749,30 +746,17 @@
   return ProjectPermissionType
 }
 
-<<<<<<< HEAD
-export const createChannelUserModel = (app: Application) => {
-  const sequelizeClient: Sequelize = app.get('sequelizeClient')
-  const channelUser = sequelizeClient.define<Model<ChannelUserInterface>>(
-    'channel-user',
-=======
 export const createBotModel = (app: Application) => {
   const sequelizeClient: Sequelize = app.get('sequelizeClient')
   const Bot = sequelizeClient.define(
     'bot',
->>>>>>> 4a141aee
-    {
-      id: {
-        type: DataTypes.UUID,
-        defaultValue: DataTypes.UUIDV1,
-        allowNull: false,
-        primaryKey: true
-      },
-<<<<<<< HEAD
-      isOwner: {
-        type: DataTypes.BOOLEAN,
-        allowNull: false,
-        defaultValue: false
-=======
+    {
+      id: {
+        type: DataTypes.UUID,
+        defaultValue: DataTypes.UUIDV1,
+        allowNull: false,
+        primaryKey: true
+      },
       name: {
         type: DataTypes.STRING,
         defaultValue: (): string => 'etherealengine bot' + Math.floor(Math.random() * (999 - 100 + 1) + 100),
@@ -781,26 +765,17 @@
       description: {
         type: DataTypes.STRING,
         allowNull: true
->>>>>>> 4a141aee
-      }
-    },
-    {
-      hooks: {
-        beforeCount(options: any): void {
-          options.raw = true
-        }
-      }
-    }
-  )
-
-<<<<<<< HEAD
-  ;(channelUser as any).associate = (models: any): void => {
-    ;(channelUser as any).belongsTo(models.channel, { required: true, allowNull: false })
-    ;(channelUser as any).belongsTo(createUserModel(app), { required: true, allowNull: false })
-  }
-
-  return channelUser
-=======
+      }
+    },
+    {
+      hooks: {
+        beforeCount(options: any): void {
+          options.raw = true
+        }
+      }
+    }
+  )
+
   ;(Bot as any).associate = (models: any): void => {
     ;(Bot as any).belongsTo(createLocationModel(app), { foreignKey: 'locationId' })
     ;(Bot as any).belongsTo(models.instance, { foreignKey: { allowNull: true } })
@@ -844,5 +819,38 @@
   }
 
   return BotCommand
->>>>>>> 4a141aee
+}
+
+export const createChannelUserModel = (app: Application) => {
+  const sequelizeClient: Sequelize = app.get('sequelizeClient')
+  const channelUser = sequelizeClient.define<Model<ChannelUserInterface>>(
+    'channel-user',
+    {
+      id: {
+        type: DataTypes.UUID,
+        defaultValue: DataTypes.UUIDV1,
+        allowNull: false,
+        primaryKey: true
+      },
+      isOwner: {
+        type: DataTypes.BOOLEAN,
+        allowNull: false,
+        defaultValue: false
+      }
+    },
+    {
+      hooks: {
+        beforeCount(options: any): void {
+          options.raw = true
+        }
+      }
+    }
+  )
+
+  ;(channelUser as any).associate = (models: any): void => {
+    ;(channelUser as any).belongsTo(models.channel, { required: true, allowNull: false })
+    ;(channelUser as any).belongsTo(createUserModel(app), { required: true, allowNull: false })
+  }
+
+  return channelUser
 }