--- conflicted
+++ resolved
@@ -679,50 +679,27 @@
   return userRelationship
 }
 
-<<<<<<< HEAD
-export const createChannelUserModel = (app: Application) => {
-  const sequelizeClient: Sequelize = app.get('sequelizeClient')
-  const channelUser = sequelizeClient.define<Model<ChannelUserInterface>>(
-    'channel-user',
-=======
 export const createProjectPermissionModel = (app: Application) => {
   const sequelizeClient: Sequelize = app.get('sequelizeClient')
   const ProjectPermission = sequelizeClient.define<Model<ProjectPermissionInterface>>(
     'project-permission',
->>>>>>> e3b196d7
-    {
-      id: {
-        type: DataTypes.UUID,
-        defaultValue: DataTypes.UUIDV1,
-        allowNull: false,
-        primaryKey: true
-<<<<<<< HEAD
-      },
-      isOwner: {
-        type: DataTypes.BOOLEAN,
-        allowNull: false,
-        defaultValue: false
-=======
->>>>>>> e3b196d7
-      }
-    },
-    {
-      hooks: {
-        beforeCount(options: any): void {
-          options.raw = true
-        }
-      }
-    }
-  )
-
-<<<<<<< HEAD
-  ;(channelUser as any).associate = (models: any): void => {
-    ;(channelUser as any).belongsTo(models.channel, { required: true, allowNull: false })
-    ;(channelUser as any).belongsTo(createUserModel(app), { required: true, allowNull: false })
-  }
-
-  return channelUser
-=======
+    {
+      id: {
+        type: DataTypes.UUID,
+        defaultValue: DataTypes.UUIDV1,
+        allowNull: false,
+        primaryKey: true
+      }
+    },
+    {
+      hooks: {
+        beforeCount(options: any): void {
+          options.raw = true
+        }
+      }
+    }
+  )
+
   ;(ProjectPermission as any).associate = (models: any): void => {
     ;(ProjectPermission as any).belongsTo(createUserModel(app), {
       foreignKey: 'userId',
@@ -766,5 +743,38 @@
   }
 
   return ProjectPermissionType
->>>>>>> e3b196d7
+}
+
+export const createChannelUserModel = (app: Application) => {
+  const sequelizeClient: Sequelize = app.get('sequelizeClient')
+  const channelUser = sequelizeClient.define<Model<ChannelUserInterface>>(
+    'channel-user',
+    {
+      id: {
+        type: DataTypes.UUID,
+        defaultValue: DataTypes.UUIDV1,
+        allowNull: false,
+        primaryKey: true
+      },
+      isOwner: {
+        type: DataTypes.BOOLEAN,
+        allowNull: false,
+        defaultValue: false
+      }
+    },
+    {
+      hooks: {
+        beforeCount(options: any): void {
+          options.raw = true
+        }
+      }
+    }
+  )
+
+  ;(channelUser as any).associate = (models: any): void => {
+    ;(channelUser as any).belongsTo(models.channel, { required: true, allowNull: false })
+    ;(channelUser as any).belongsTo(createUserModel(app), { required: true, allowNull: false })
+  }
+
+  return channelUser
 }