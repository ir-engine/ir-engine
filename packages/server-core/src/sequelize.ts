--- conflicted
+++ resolved
@@ -27,10 +27,7 @@
           .then(() => {
             // Sync to the database
             for (const model of Object.keys(sequelize.models)) {
-<<<<<<< HEAD
-=======
               if (forceRefresh) console.log('creating associations for =>', sequelize.models[model]);
->>>>>>> 982d8331
               if (typeof ((sequelize.models[model] as any).associate) === 'function') {
                 (sequelize.models[model] as any).associate(sequelize.models);
               }
