import { Application } from '../../../declarations'
import config from '../../appconfig'
import axios, { AxiosRequestConfig } from 'axios'
import mimeType from 'mime-types'
import StorageProvider from '../../media/storageprovider/storageprovider'
import { Agent } from 'https'
import { Params } from '@feathersjs/feathers'
import { RealityPackInterface } from '@xrengine/common/src/interfaces/RealityPack'

const storageProvider = new StorageProvider()
const urlRegex = /^https?:\/\/(www\.)?[-a-zA-Z0-9@:%._~#=]{2,256}\.[a-z]{2,6}\b([-a-zA-Z0-9@:%_.~#?&//=]*)$/
const thumbnailRegex = /([a-zA-Z0-9_-]+).jpeg/
const avatarRegex = /avatars\/([a-zA-Z0-9_-]+).([a-zA-Z0-9_-]+)/

const getAssetKey = (value: string, packName: string) => `content-pack/${packName}/assets/${value}`
const getAssetS3Key = (value: string) => value.replace('/assets', '')

const getAvatarKey = (packName: string, key: string) => `content-pack/${packName}/${key}`
const getAvatarThumbnailKey = (packName: string, key: string) => `content-pack/${packName}/${key}`

const getThumbnailKey = (value: string) => {
  const regexExec = thumbnailRegex.exec(value)
  return `${regexExec[0]}`
}

const getAvatarLinkKey = (value: string) => {
  const regexExec = avatarRegex.exec(value)
  return `${regexExec[0]}`
}

const getContentType = (url: string) => {
  if (/.glb$/.test(url) === true) return 'glb'
  if (/.jpeg$/.test(url) === true) return 'jpeg'
  if (/.json$/.test(url) === true) return 'json'
  if (/.ts$/.test(url) === true) return 'ts'
  if (/.tsx$/.test(url) === true) return 'tsx'
  return 'octet-stream'
}

export function getAxiosConfig(responseType?: string): AxiosRequestConfig {
  const axiosConfig = {
    responseType: responseType === 'json' ? 'json' : 'arraybuffer'
  } as AxiosRequestConfig

  if (config.server.mode === 'local') axiosConfig.httpsAgent = new Agent({ rejectUnauthorized: false })
  return axiosConfig
}

export function assembleScene(scene: any, contentPack: string): any {
  const uploadPromises = []
  const worldFile = {
    version: 4,
    root: scene.entities[0].entityId,
    metadata: JSON.parse(scene.metadata),
    entities: {}
  }
  for (const index in scene.entities) {
    const entity = scene.entities[index] as any
    const patchedComponents = []
    for (const index in entity.components) {
      const component = entity.components[index]
      // eslint-disable-next-line prefer-const
      for (let [key, value] of Object.entries(component.props) as [string, any]) {
        if (typeof value === 'string' && key !== 'link') {
          const regexExec = urlRegex.exec(value)
          if (regexExec != null) {
            const promise = new Promise(async (resolve, reject) => {
              value = regexExec[2] as string
              component.props[key] = `/assets${value}`
              if (value[0] === '/') value = value.slice(1)
              const file = await storageProvider.getObject(value)
              await storageProvider.putObject({
                ACL: 'public-read',
                Body: file.Body,
                ContentType: file.ContentType,
                Key: getAssetKey(value as string, contentPack)
              })

              resolve(null)
            })
            uploadPromises.push(promise)
          }
        }
      }
      const toBePushed = {
        name: component.name,
        props: component.props
      }
      patchedComponents.push(toBePushed)
    }
    worldFile.entities[entity.entityId] = {
      name: entity.name,
      parent: entity.parent,
      index: entity.index,
      components: patchedComponents
    }
  }
  return {
    worldFile,
    uploadPromises
  }
}

export function assembleRealityPack(realityPack: any, contentPack: string): Promise<any> {
  console.log('assembleRealityPack', realityPack, contentPack)
  return new Promise(async (resolve, reject) => {
    try {
      const manifest = await axios.get(realityPack.storageProviderManifest, getAxiosConfig())
      const data = JSON.parse(manifest.data.toString())
      const files = data.files
      const uploadPromises = []
      uploadPromises.push(
        storageProvider.putObject({
          ACL: 'public-read',
          Body: manifest.data,
          ContentType: getContentType(realityPack.storageProviderManifest),
          Key: `content-pack/${contentPack}/reality-pack/${realityPack.name}/manifest.json`
        })
      )
      files.forEach((file) => {
        const path = file.replace('./', '')
        const subFileLink = realityPack.storageProviderManifest.replace('manifest.json', path)
        uploadPromises.push(
          new Promise(async (resolve) => {
            const fileResult = await axios.get(subFileLink, getAxiosConfig())
            await storageProvider.putObject({
              ACL: 'public-read',
              Body: fileResult.data,
              ContentType: getContentType(path),
              Key: `content-pack/${contentPack}/reality-pack/${realityPack.name}/${path}`
            })
            resolve(true)
          })
        )
      })
      resolve({
        uploadPromises
      })
    } catch (err) {
      reject(err)
    }
  })
}

export async function populateScene(
  sceneId: string,
  scene: any,
  manifestUrl: any,
  app: Application,
  thumbnailUrl?: string
): Promise<any> {
  const promises = []
  const rootPackUrl = manifestUrl.replace('/manifest.json', '')
  const existingSceneResult = await (app.service('collection') as any).Model.findOne({
    where: {
      sid: sceneId
    }
  })
  if (existingSceneResult != null) {
    if (existingSceneResult.thumbnailOwnedFileId != null)
      await app.service('static-resource').remove(existingSceneResult.thumbnailOwnedFileId)
    const entityResult = await app.service('entity').find({
      query: {
        collectionId: existingSceneResult.id
      }
    })
    await Promise.all(
      entityResult.data.map(async (entity) => {
        await app.service('component').remove(null, {
          where: {
            entityId: entity.id
          }
        })
        return app.service('entity').remove(entity.id)
      })
    )
    await app.service('collection').remove(existingSceneResult.id)
  }
  const collection = await app.service('collection').create({
    sid: sceneId,
    name: scene.metadata.name,
    metadata: scene.metadata,
    version: scene.version,
    isPublic: true,
    type: 'project'
  })
  if (thumbnailUrl != null) {
    const thumbnailResult = await axios.get(thumbnailUrl, getAxiosConfig())
    const thumbnailKey = getThumbnailKey(thumbnailUrl)
    await storageProvider.putObject({
      ACL: 'public-read',
      Body: thumbnailResult.data,
      ContentType: 'jpeg',
      Key: thumbnailKey
    })
    await app.service('static-resource').create({
      sid: collection.sid,
      url: `https://${storageProvider.provider.cacheDomain}/${thumbnailKey}`,
      mimeType: 'image/jpeg'
    })
    const newStaticResource = await app.service('static-resource').find({
      query: {
        sid: collection.sid,
        mimeType: 'image/jpeg'
      }
    })
    await app.service('static-resource').patch(newStaticResource.data[0].id, {
      key: `${newStaticResource.data[0].id}.jpeg`
    })
    await app.service('collection').patch(collection.id, {
      thumbnailOwnedFileId: newStaticResource.data[0].id
    })
  }
  for (const [key, value] of Object.entries(scene.entities) as [string, any]) {
    const entityResult = await app.service('entity').create({
      entityId: key,
      name: value.name,
      parent: value.parent,
      collectionId: collection.id,
      index: value.index
    })
    value.components.forEach(async (component) => {
      for (const [key, value] of Object.entries(component.props)) {
        if (typeof value === 'string' && /^\/assets/.test(value) === true) {
          component.props[key] = rootPackUrl + value
          // Insert Download/S3 upload
          const contentType = getContentType(component.props[key])
          const downloadResult = await axios.get(component.props[key], getAxiosConfig('json'))
          await storageProvider.putObject({
            ACL: 'public-read',
            Body: downloadResult.data,
            ContentType: contentType,
            Key: getAssetS3Key(value as string)
          })
        }
      }
      await app.service('component').create({
        data: component.props,
        entityId: entityResult.id,
        type: component.name
      })
    })
  }
  return Promise.all(promises)
}

export async function populateAvatar(avatar: any, app: Application): Promise<any> {
  const avatarPromise = new Promise(async (resolve) => {
    const avatarResult = await axios.get(avatar.avatar, getAxiosConfig())
    const avatarKey = getAvatarLinkKey(avatar.avatar)
    await storageProvider.putObject({
      ACL: 'public-read',
      Body: avatarResult.data,
      ContentType: mimeType.lookup(avatarKey),
      Key: avatarKey
    })
    const existingAvatarResult = await (app.service('static-resource') as any).Model.findOne({
      where: {
        name: avatar.name,
        staticResourceType: 'avatar'
      }
    })
    if (existingAvatarResult != null) await app.service('static-resource').remove(existingAvatarResult.id)
    await app.service('static-resource').create({
      name: avatar.name,
      url: `https://${storageProvider.provider.cacheDomain}/${avatarKey}`,
      key: avatarKey,
      staticResourceType: 'avatar'
    })
    resolve(true)
  })
  const thumbnailPromise = new Promise(async (resolve) => {
    const thumbnailResult = await axios.get(avatar.thumbnail, getAxiosConfig())
    const thumbnailKey = getAvatarLinkKey(avatar.thumbnail)
    await storageProvider.putObject({
      ACL: 'public-read',
      Body: thumbnailResult.data,
      ContentType: mimeType.lookup(thumbnailKey),
      Key: thumbnailKey
    })
    const existingThumbnailResult = await (app.service('static-resource') as any).Model.findOne({
      where: {
        name: avatar.name,
        staticResourceType: 'user-thumbnail'
      }
    })
    if (existingThumbnailResult != null) await app.service('static-resource').remove(existingThumbnailResult.id)
    await app.service('static-resource').create({
      name: avatar.name,
      url: `https://${storageProvider.provider.cacheDomain}/${thumbnailKey}`,
      key: thumbnailKey,
      staticResourceType: 'user-thumbnail'
    })
    resolve(true)
  })
  return Promise.all([avatarPromise, thumbnailPromise])
}

export async function uploadAvatar(avatar: any, thumbnail: any, contentPack: string): Promise<any> {
  if (avatar.url[0] === '/') {
    const protocol = config.noSSL === true ? 'http://' : 'https://'
    const domain = 'localhost:3000'
    avatar.url = new URL(avatar.url, protocol + domain).href
  }
  if (thumbnail.url[0] === '/') {
    const protocol = config.noSSL === true ? 'http://' : 'https://'
    const domain = 'localhost:3000'
    thumbnail.url = new URL(thumbnail.url, protocol + domain).href
  }
  const avatarUploadPromise = new Promise(async (resolve, reject) => {
    try {
      const avatarResult = await axios.get(avatar.url, getAxiosConfig())
      await storageProvider.putObject({
        ACL: 'public-read',
        Body: avatarResult.data,
        ContentType: mimeType.lookup(avatar.url),
        Key: getAvatarKey(contentPack, avatar.key)
      })
      resolve(true)
    } catch (err) {
      console.error(err)
      reject(err)
    }
  })
  const avatarThumbnailUploadPromise = new Promise(async (resolve, reject) => {
    try {
      const avatarThumbnailResult = await axios.get(thumbnail.url, getAxiosConfig())
      await storageProvider.putObject({
        ACL: 'public-read',
        Body: avatarThumbnailResult.data,
        ContentType: mimeType.lookup(thumbnail.url),
        Key: getAvatarThumbnailKey(contentPack, thumbnail.key)
      })
      resolve(true)
    } catch (err) {
      console.error(err)
      reject(err)
    }
  })
  return Promise.all([avatarUploadPromise, avatarThumbnailUploadPromise])
}

/**
 *
 * @param realityPack
 * @param realityPack.name name of the reality pack
 * @param realityPack.manifest manifest.json URL
 * @param app
 * @param params
 */

export async function populateRealityPack(
  realityPack: { name: string; manifest: string },
  app: Application,
  params: Params
): Promise<any> {
  const uploadPromises = []
  const existingPackResult = await (app.service('reality-pack') as any).Model.findOne({
    where: {
      name: realityPack.name
    }
  })
  if (existingPackResult != null) await app.service('reality-pack').remove(existingPackResult.id, params)
  const manifestStream = await axios.get(realityPack.manifest, getAxiosConfig())
  const manifestData = JSON.parse(manifestStream.data.toString()) as RealityPackInterface
  console.log('Installing reality pack from ', realityPack.manifest, 'with manifest.json', manifestData)
  const files = manifestData.files
  uploadPromises.push(
    storageProvider.putObject({
      ACL: 'public-read',
      Body: manifestStream.data,
      ContentType: getContentType(realityPack.manifest),
      Key: `reality-pack/${manifestData.name}/manifest.json`
    })
  )
  files.forEach((file) => {
    const path = file.replace('./', '')
    const subFileLink = realityPack.manifest.replace('manifest.json', path)
    uploadPromises.push(
      new Promise(async (resolve) => {
        const fileResult = await axios.get(subFileLink, getAxiosConfig())
        await storageProvider.putObject({
          ACL: 'public-read',
          Body: fileResult.data,
          ContentType: getContentType(path),
          Key: `reality-pack/${manifestData.name}/${path}`
        })
        resolve(true)
      })
    )
  })
  await app.service('reality-pack').create(
    {
      storageProviderManifest: `https://${storageProvider.provider.cacheDomain}/reality-pack/${manifestData.name}/manifest.json`,
      localManifest: `/reality-packs/packs/${manifestData.name}/manifest.json`,
      global: false,
      name: manifestData.name
    },
    params
  )
  await Promise.all(uploadPromises)
<<<<<<< HEAD
  if (typeof app.k8DefaultClient !== 'undefined') {
=======
  if ((app as any).k8DefaultClient) {
>>>>>>> cdd58047
    try {
      console.log('Attempting to reload k8s clients!')
      const restartClientsResponse = await app.k8DefaultClient.patch(
        `deployment/${config.server.releaseName}-xrengine-client`,
        {
          spec: {
            template: {
              metadata: {
                annotations: {
                  'kubectl.kubernetes.io/restartedAt': new Date().toISOString()
                }
              }
            }
          }
        }
      )
      console.log('restartClientsResponse', restartClientsResponse)
    } catch (e) {
      console.log(e)
    }
  }
}<|MERGE_RESOLUTION|>--- conflicted
+++ resolved
@@ -399,11 +399,7 @@
     params
   )
   await Promise.all(uploadPromises)
-<<<<<<< HEAD
-  if (typeof app.k8DefaultClient !== 'undefined') {
-=======
-  if ((app as any).k8DefaultClient) {
->>>>>>> cdd58047
+  if (app.k8DefaultClient) {
     try {
       console.log('Attempting to reload k8s clients!')
       const restartClientsResponse = await app.k8DefaultClient.patch(
