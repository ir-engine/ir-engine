import { Application } from '../../../declarations'
import config from '../../appconfig'
import axios, { AxiosRequestConfig } from 'axios'
import mimeType from 'mime-types'
import StorageProvider from '../../media/storageprovider/storageprovider'
import { Agent } from 'https'
import { Params } from '@feathersjs/feathers'
import { RealityPackInterface } from '@xrengine/common/src/interfaces/RealityPack'

const storageProvider = new StorageProvider()
const urlRegex = /^https?:\/\/(www\.)?[-a-zA-Z0-9@:%._~#=]{2,256}\.[a-z]{2,6}\b([-a-zA-Z0-9@:%_.~#?&//=]*)$/
const thumbnailRegex = /([a-zA-Z0-9_-]+).jpeg/
const avatarRegex = /avatars\/([a-zA-Z0-9_-]+).([a-zA-Z0-9_-]+)/

const getAssetKey = (value: string, packName: string) => `content-pack/${packName}/assets/${value}`
const getAssetS3Key = (value: string) => value.replace('/assets', '')

const getAvatarKey = (packName: string, key: string) => `content-pack/${packName}/${key}`
const getAvatarThumbnailKey = (packName: string, key: string) => `content-pack/${packName}/${key}`

const getThumbnailKey = (value: string) => {
  const regexExec = thumbnailRegex.exec(value)
  return `${regexExec[0]}`
}

const getAvatarLinkKey = (value: string) => {
  const regexExec = avatarRegex.exec(value)
  return `${regexExec[0]}`
}

const getContentType = (url: string) => {
  if (/.glb$/.test(url) === true) return 'glb'
  if (/.jpeg$/.test(url) === true) return 'jpeg'
  if (/.json$/.test(url) === true) return 'json'
  if (/.ts$/.test(url) === true) return 'ts'
  if (/.tsx$/.test(url) === true) return 'tsx'
  return 'octet-stream'
}

export function getAxiosConfig(responseType?: string): AxiosRequestConfig {
  const axiosConfig = {
    responseType: responseType === 'json' ? 'json' : 'arraybuffer'
  } as AxiosRequestConfig

  if (config.server.mode === 'local') axiosConfig.httpsAgent = new Agent({ rejectUnauthorized: false })
  return axiosConfig
}

export function assembleScene(scene: any, contentPack: string): any {
  const uploadPromises = []
  const worldFile = {
    version: 4,
    root: scene.entities[0].entityId,
    metadata: JSON.parse(scene.metadata),
    entities: {}
  }
  for (const index in scene.entities) {
    const entity = scene.entities[index] as any
    const patchedComponents = []
    for (const index in entity.components) {
      const component = entity.components[index]
      // eslint-disable-next-line prefer-const
      for (let [key, value] of Object.entries(component.props) as [string, any]) {
        if (typeof value === 'string' && key !== 'link') {
          const regexExec = urlRegex.exec(value)
          if (regexExec != null) {
            const promise = new Promise(async (resolve, reject) => {
              value = regexExec[2] as string
              component.props[key] = `/assets${value}`
              if (value[0] === '/') value = value.slice(1)
              const file = await storageProvider.getObject(value)
              await storageProvider.putObject({
                ACL: 'public-read',
                Body: file.Body,
                ContentType: file.ContentType,
                Key: getAssetKey(value as string, contentPack)
              })

              resolve(null)
            })
            uploadPromises.push(promise)
          }
        }
      }
      const toBePushed = {
        name: component.name,
        props: component.props
      }
      patchedComponents.push(toBePushed)
    }
    worldFile.entities[entity.entityId] = {
      name: entity.name,
      parent: entity.parent,
      index: entity.index,
      components: patchedComponents
    }
  }
  return {
    worldFile,
    uploadPromises
  }
}

export function assembleRealityPack(realityPack: any, contentPack: string): Promise<any> {
  console.log('assembleRealityPack', realityPack, contentPack)
  return new Promise(async (resolve, reject) => {
    try {
      const manifest = await axios.get(realityPack.storageProviderManifest, getAxiosConfig())
      const data = JSON.parse(manifest.data.toString())
      const files = data.files
      const uploadPromises = []
      uploadPromises.push(
        storageProvider.putObject({
          ACL: 'public-read',
          Body: manifest.data,
          ContentType: getContentType(realityPack.storageProviderManifest),
          Key: `content-pack/${contentPack}/reality-pack/${realityPack.name}/manifest.json`
        })
      )
      files.forEach((file) => {
        const path = file.replace('./', '')
        const subFileLink = realityPack.storageProviderManifest.replace('manifest.json', path)
        uploadPromises.push(
          new Promise(async (resolve) => {
            const fileResult = await axios.get(subFileLink, getAxiosConfig())
            await storageProvider.putObject({
              ACL: 'public-read',
              Body: fileResult.data,
              ContentType: getContentType(path),
              Key: `content-pack/${contentPack}/reality-pack/${realityPack.name}/${path}`
            })
            resolve(true)
          })
        )
      })
      resolve({
        uploadPromises
      })
    } catch (err) {
      reject(err)
    }
  })
}

export async function populateScene(
  sceneId: string,
  scene: any,
  manifestUrl: any,
  app: Application,
  thumbnailUrl?: string
): Promise<any> {
  const promises = []
  const rootPackUrl = manifestUrl.replace('/manifest.json', '')
  const existingSceneResult = await (app.service('collection') as any).Model.findOne({
    where: {
      sid: sceneId
    }
  })
  if (existingSceneResult != null) {
    if (existingSceneResult.thumbnailOwnedFileId != null)
      await app.service('static-resource').remove(existingSceneResult.thumbnailOwnedFileId)
    const entityResult = await app.service('entity').find({
      query: {
        collectionId: existingSceneResult.id
      }
    })
    await Promise.all(
      entityResult.data.map(async (entity) => {
        await app.service('component').remove(null, {
          where: {
            entityId: entity.id
          }
        })
        return app.service('entity').remove(entity.id)
      })
    )
    await app.service('collection').remove(existingSceneResult.id)
  }
  const collection = await app.service('collection').create({
    sid: sceneId,
    name: scene.metadata.name,
    metadata: scene.metadata,
    version: scene.version,
    isPublic: true,
    type: 'project'
  })
  if (thumbnailUrl != null) {
    const thumbnailResult = await axios.get(thumbnailUrl, getAxiosConfig())
    const thumbnailKey = getThumbnailKey(thumbnailUrl)
    await storageProvider.putObject({
      ACL: 'public-read',
      Body: thumbnailResult.data,
      ContentType: 'jpeg',
      Key: thumbnailKey
    })
    await app.service('static-resource').create({
      sid: collection.sid,
      url: `https://${storageProvider.provider.cacheDomain}/${thumbnailKey}`,
      mimeType: 'image/jpeg'
    })
    const newStaticResource = await app.service('static-resource').find({
      query: {
        sid: collection.sid,
        mimeType: 'image/jpeg'
      }
    })
    await app.service('static-resource').patch(newStaticResource.data[0].id, {
      key: `${newStaticResource.data[0].id}.jpeg`
    })
    await app.service('collection').patch(collection.id, {
      thumbnailOwnedFileId: newStaticResource.data[0].id
    })
  }
  for (const [key, value] of Object.entries(scene.entities) as [string, any]) {
    const entityResult = await app.service('entity').create({
      entityId: key,
      name: value.name,
      parent: value.parent,
      collectionId: collection.id,
      index: value.index
    })
    value.components.forEach(async (component) => {
      for (const [key, value] of Object.entries(component.props)) {
        if (typeof value === 'string' && /^\/assets/.test(value) === true) {
          component.props[key] = rootPackUrl + value
          // Insert Download/S3 upload
          const contentType = getContentType(component.props[key])
          const downloadResult = await axios.get(component.props[key], getAxiosConfig('json'))
          await storageProvider.putObject({
            ACL: 'public-read',
            Body: downloadResult.data,
            ContentType: contentType,
            Key: getAssetS3Key(value as string)
          })
        }
      }
      await app.service('component').create({
        data: component.props,
        entityId: entityResult.id,
        type: component.name
      })
    })
  }
  return Promise.all(promises)
}

export async function populateAvatar(avatar: any, app: Application): Promise<any> {
  const avatarPromise = new Promise(async (resolve) => {
    const avatarResult = await axios.get(avatar.avatar, getAxiosConfig())
    const avatarKey = getAvatarLinkKey(avatar.avatar)
    await storageProvider.putObject({
      ACL: 'public-read',
      Body: avatarResult.data,
      ContentType: mimeType.lookup(avatarKey),
      Key: avatarKey
    })
    const existingAvatarResult = await (app.service('static-resource') as any).Model.findOne({
      where: {
        name: avatar.name,
        staticResourceType: 'avatar'
      }
    })
    if (existingAvatarResult != null) await app.service('static-resource').remove(existingAvatarResult.id)
    await app.service('static-resource').create({
      name: avatar.name,
      url: `https://${storageProvider.provider.cacheDomain}/${avatarKey}`,
      key: avatarKey,
      staticResourceType: 'avatar'
    })
    resolve(true)
  })
  const thumbnailPromise = new Promise(async (resolve) => {
    const thumbnailResult = await axios.get(avatar.thumbnail, getAxiosConfig())
    const thumbnailKey = getAvatarLinkKey(avatar.thumbnail)
    await storageProvider.putObject({
      ACL: 'public-read',
      Body: thumbnailResult.data,
      ContentType: mimeType.lookup(thumbnailKey),
      Key: thumbnailKey
    })
    const existingThumbnailResult = await (app.service('static-resource') as any).Model.findOne({
      where: {
        name: avatar.name,
        staticResourceType: 'user-thumbnail'
      }
    })
    if (existingThumbnailResult != null) await app.service('static-resource').remove(existingThumbnailResult.id)
    await app.service('static-resource').create({
      name: avatar.name,
      url: `https://${storageProvider.provider.cacheDomain}/${thumbnailKey}`,
      key: thumbnailKey,
      staticResourceType: 'user-thumbnail'
    })
    resolve(true)
  })
  return Promise.all([avatarPromise, thumbnailPromise])
}

export async function uploadAvatar(avatar: any, thumbnail: any, contentPack: string): Promise<any> {
  if (avatar.url[0] === '/') {
    const protocol = config.noSSL === true ? 'http://' : 'https://'
    const domain = 'localhost:3000'
    avatar.url = new URL(avatar.url, protocol + domain).href
  }
  if (thumbnail.url[0] === '/') {
    const protocol = config.noSSL === true ? 'http://' : 'https://'
    const domain = 'localhost:3000'
    thumbnail.url = new URL(thumbnail.url, protocol + domain).href
  }
  const avatarUploadPromise = new Promise(async (resolve, reject) => {
    try {
      const avatarResult = await axios.get(avatar.url, getAxiosConfig())
      await storageProvider.putObject({
        ACL: 'public-read',
        Body: avatarResult.data,
        ContentType: mimeType.lookup(avatar.url),
        Key: getAvatarKey(contentPack, avatar.key)
      })
      resolve(true)
    } catch (err) {
      console.error(err)
      reject(err)
    }
  })
  const avatarThumbnailUploadPromise = new Promise(async (resolve, reject) => {
    try {
      const avatarThumbnailResult = await axios.get(thumbnail.url, getAxiosConfig())
      await storageProvider.putObject({
        ACL: 'public-read',
        Body: avatarThumbnailResult.data,
        ContentType: mimeType.lookup(thumbnail.url),
        Key: getAvatarThumbnailKey(contentPack, thumbnail.key)
      })
      resolve(true)
    } catch (err) {
      console.error(err)
      reject(err)
    }
  })
  return Promise.all([avatarUploadPromise, avatarThumbnailUploadPromise])
}

/**
 *
 * @param realityPack
 * @param realityPack.name name of the reality pack
 * @param realityPack.manifest manifest.json URL
 * @param app
 * @param params
 */

export async function populateRealityPack(
  realityPack: { name: string; manifest: string },
  app: Application,
  params: Params
): Promise<any> {
  const uploadPromises = []
  const existingPackResult = await (app.service('reality-pack') as any).Model.findOne({
    where: {
      name: realityPack.name
    }
  })
  if (existingPackResult != null) await app.service('reality-pack').remove(existingPackResult.id, params)
  const manifestStream = await axios.get(realityPack.manifest, getAxiosConfig())
  const manifestData = JSON.parse(manifestStream.data.toString()) as RealityPackInterface
  console.log('Installing reality pack from ', realityPack.manifest, 'with manifest.json', manifestData)
  const files = manifestData.files
  uploadPromises.push(
    storageProvider.putObject({
      ACL: 'public-read',
      Body: manifestStream.data,
      ContentType: getContentType(realityPack.manifest),
      Key: `reality-pack/${manifestData.name}/manifest.json`
    })
  )
  files.forEach((file) => {
    const path = file.replace('./', '')
    const subFileLink = realityPack.manifest.replace('manifest.json', path)
    uploadPromises.push(
      new Promise(async (resolve) => {
        const fileResult = await axios.get(subFileLink, getAxiosConfig())
        await storageProvider.putObject({
          ACL: 'public-read',
          Body: fileResult.data,
          ContentType: getContentType(path),
          Key: `reality-pack/${manifestData.name}/${path}`
        })
        resolve(true)
      })
    )
  })
  await app.service('reality-pack').create(
    {
      storageProviderManifest: `https://${storageProvider.provider.cacheDomain}/reality-pack/${manifestData.name}/manifest.json`,
      localManifest: `/reality-packs/packs/${manifestData.name}/manifest.json`,
      global: false,
      name: manifestData.name
    },
    params
  )
  await Promise.all(uploadPromises)
<<<<<<< HEAD
  // if (typeof app.k8DefaultClient! == 'undefined') {
  //   try {
  //     console.log('Attempting to reload k8s clients!')
  //     const restartClientsResponse = await app.k8DefaultClient.patch(
  //       `deployment/${config.server.releaseName}-xrengine-client`,
  //       {
  //         spec: {
  //           template: {
  //             metadata: {
  //               annotations: {
  //                 'kubectl.kubernetes.io/restartedAt': new Date().toISOString()
  //               }
  //             }
  //           }
  //         }
  //       }
  //     )
  //     console.log('restartClientsResponse', restartClientsResponse)
  //   } catch (e) {
  //     console.log(e)
  //   }
  // }
=======
  if (typeof (app as any).k8DefaultClient! == 'undefined') {
    try {
      console.log('Attempting to reload k8s clients!')
      const restartClientsResponse = await (app as any).k8DefaultClient.patch(
        `deployment/${config.server.releaseName}-xrengine-client`,
        {
          spec: {
            template: {
              metadata: {
                annotations: {
                  'kubectl.kubernetes.io/restartedAt': new Date().toISOString()
                }
              }
            }
          }
        }
      )
      console.log('restartClientsResponse', restartClientsResponse)
    } catch (e) {
      console.log(e)
    }
  }
>>>>>>> eb3d505c
}<|MERGE_RESOLUTION|>--- conflicted
+++ resolved
@@ -399,34 +399,10 @@
     params
   )
   await Promise.all(uploadPromises)
-<<<<<<< HEAD
-  // if (typeof app.k8DefaultClient! == 'undefined') {
-  //   try {
-  //     console.log('Attempting to reload k8s clients!')
-  //     const restartClientsResponse = await app.k8DefaultClient.patch(
-  //       `deployment/${config.server.releaseName}-xrengine-client`,
-  //       {
-  //         spec: {
-  //           template: {
-  //             metadata: {
-  //               annotations: {
-  //                 'kubectl.kubernetes.io/restartedAt': new Date().toISOString()
-  //               }
-  //             }
-  //           }
-  //         }
-  //       }
-  //     )
-  //     console.log('restartClientsResponse', restartClientsResponse)
-  //   } catch (e) {
-  //     console.log(e)
-  //   }
-  // }
-=======
-  if (typeof (app as any).k8DefaultClient! == 'undefined') {
+  if (typeof app.k8DefaultClient !== 'undefined') {
     try {
       console.log('Attempting to reload k8s clients!')
-      const restartClientsResponse = await (app as any).k8DefaultClient.patch(
+      const restartClientsResponse = await app.k8DefaultClient.patch(
         `deployment/${config.server.releaseName}-xrengine-client`,
         {
           spec: {
@@ -445,5 +421,4 @@
       console.log(e)
     }
   }
->>>>>>> eb3d505c
 }