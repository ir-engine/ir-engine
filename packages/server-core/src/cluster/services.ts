--- conflicted
+++ resolved
@@ -24,14 +24,10 @@
 */
 
 import BuildStatus from './build-status/build-status'
-<<<<<<< HEAD
 import LogsApi from './logs-api/logs-api'
 import ServerInfo from './server-info/server-info'
 import ServerLogs from './server-logs/server-logs'
-
-export default [LogsApi, BuildStatus, ServerInfo, ServerLogs]
-=======
 import Pods from './pods/pods'
 
-export default [BuildStatus, Pods]
->>>>>>> d47292ac
+
+export default [LogsApi, BuildStatus, ServerInfo, ServerLogs, Pods]