--- conflicted
+++ resolved
@@ -221,7 +221,6 @@
       }
     )
 
-<<<<<<< HEAD
     const hash = createStaticResourceHash(data.body, { assetURL: key })
     const cacheDomain = getCacheDomain(storageProvider, params && params.provider == null)
     const url = getCachedURL(key, cacheDomain)
@@ -235,9 +234,7 @@
       },
       { isInternal: true }
     )
-=======
     await storageProvider.createInvalidation([key])
->>>>>>> dc6f589a
 
     const filePath = path.join(projectsRootFolder, key)
     const parentDirPath = path.dirname(filePath)
