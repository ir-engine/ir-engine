/*
CPAL-1.0 License

The contents of this file are subject to the Common Public Attribution License
Version 1.0. (the "License"); you may not use this file except in compliance
with the License. You may obtain a copy of the License at
https://github.com/EtherealEngine/etherealengine/blob/dev/LICENSE.
The License is based on the Mozilla Public License Version 1.1, but Sections 14
and 15 have been added to cover use of software over a computer network and 
provide for limited attribution for the Original Developer. In addition, 
Exhibit A has been modified to be consistent with Exhibit B.

Software distributed under the License is distributed on an "AS IS" basis,
WITHOUT WARRANTY OF ANY KIND, either express or implied. See the License for the
specific language governing rights and limitations under the License.

The Original Code is Ethereal Engine.

The Original Developer is the Initial Developer. The Initial Developer of the
Original Code is the Ethereal Engine team.

All portions of the code written by the Ethereal Engine team are Copyright © 2021-2023 
Ethereal Engine. All Rights Reserved.
*/

import assert from 'assert'

import { destroyEngine } from '@etherealengine/engine/src/ecs/classes/Engine'

import { Application } from '../../../declarations'
import { createFeathersKoaApp } from '../../createApp'

const getRandomizedName = (name: string, suffix = '', prefix = 'test') =>
  `${prefix}-${name}-${(Math.random() + 1).toString(36).substring(7)}${suffix}`

/**appends trailing `/` for directory paths */
const getDirectoryPath = (name: string) => name + '/'

describe('file browser service', () => {
<<<<<<< HEAD
  let app: Application
  before(async () => {
    app = createFeathersKoaApp()
    await app.setup()
  })
  after(() => {
    return destroyEngine()
  })
=======
  describe('s3 storage provider', () => {
    let app: Application
    before(async () => {
      config.server.storageProvider = 's3'
      app = createFeathersKoaApp()
      await app.setup()
    })
    after(() => {
      return destroyEngine()
    })

    it('should register the service', () => {
      const service = app.service('file-browser')
      assert.ok(service, 'Registered the service')
    })

    it('find service', () => {
      assert.doesNotThrow(async () => await app.service('file-browser').find())
    })

    let testDirectoryName: string
    it('creates a directory', async () => {
      testDirectoryName = getRandomizedName('directory')

      const createdDirectory = await app.service('file-browser').create(testDirectoryName)
      assert.ok(createdDirectory)
    })

    it('gets the directory', async () => {
      const foundDirectories = await app.service('file-browser').get(getDirectoryPath(testDirectoryName))
      assert.equal(foundDirectories.total, 0)
    })
>>>>>>> c5801522

  it('should register the service', () => {
    const service = app.service('file-browser')
    assert.ok(service, 'Registered the service')
  })

  it('find service', () => {
    assert.doesNotThrow(async () => await app.service('file-browser').find())
  })

  let testDirectoryName: string
  it('creates a directory', async () => {
    testDirectoryName = getRandomizedName('directory')

<<<<<<< HEAD
    const createdDirectory = await app.service('file-browser').create(testDirectoryName)
    assert.ok(createdDirectory)
  })

  it('gets the directory', async () => {
    const foundDirectories = await app.service('file-browser').get(getDirectoryPath(testDirectoryName))
    assert.equal(foundDirectories.total, 0)
  })

  let testFileFullName: string
  let testFileName: string
  it('creates a file', async () => {
    testFileFullName = getRandomizedName('file', '.txt')
    testFileName = testFileFullName.split('.')[0]
=======
      assert.ok(createdURL)
    })
>>>>>>> c5801522

    const newData = getRandomizedName('new data')

    const createdURL = await app.service('file-browser').patch(null, {
      fileName: testFileFullName,
      path: testDirectoryName,
      body: Buffer.from(newData, 'utf-8'),
      contentType: 'any'
    })

    assert.ok(createdURL)

    const fileContentsResponse = await fetch(createdURL)
    const fileContents = await fileContentsResponse.text()

    assert.equal(fileContents, newData)
  })

  it('gets the file', async () => {
    const directoryContents = await app.service('file-browser').get(getDirectoryPath(testDirectoryName))
    const foundFile = directoryContents.data.find((file) => file.key.match(testFileFullName))

    assert.ok(foundFile)
  })

  describe('update service', () => {
    let testDirectoryName2: string
    let testFileName2: string
    let testFileName3: string
    before(async () => {
      testDirectoryName2 = getRandomizedName('directory2')

      testFileName2 = getRandomizedName('file2', '.md')
      const newData2 = getRandomizedName('new data 2')

      await app.service('file-browser').patch(null, {
        fileName: testFileName2,
        path: testDirectoryName2,
        body: Buffer.from(newData2, 'utf-8'),
        contentType: 'any'
      })

      testFileName3 = getRandomizedName('file3', '.mdx')
      const newData3 = getRandomizedName('new data 3')

<<<<<<< HEAD
      await app.service('file-browser').patch(null, {
        fileName: testFileName3,
        path: testDirectoryName2,
        body: Buffer.from(newData3, 'utf-8'),
        contentType: 'any'
=======
        assert.equal(foundIncrementedFile.length, 1)
      })

      it('updates file with new content', async () => {
        const newData = getRandomizedName('new data 2 updated')
        const updateResult = await app.service('file-browser').patch(null, {
          fileName: testFileName2,
          path: testDirectoryName,
          body: Buffer.from(newData, 'utf-8'),
          contentType: 'any'
        })
        assert.ok(updateResult)

        const testDirectoryContents = await app.service('file-browser').get(getDirectoryPath(testDirectoryName))
        const updatedFile = testDirectoryContents.data.find((file) => file.key.match(testFileName2))
        assert.ok(updatedFile)
>>>>>>> c5801522
      })
    })

    it('copies file', async () => {
      const copyFileResult = await app.service('file-browser').update(null, {
        oldName: testFileName2,
        newName: testFileName2,
        oldPath: getDirectoryPath(testDirectoryName2),
        newPath: getDirectoryPath(testDirectoryName),
        isCopy: true
      })

      assert.ok(Array.isArray(copyFileResult) ? copyFileResult.length > 0 : copyFileResult)

      const directoryContents = await app.service('file-browser').get(getDirectoryPath(testDirectoryName))
      const foundFile = directoryContents.data.find((file) => file.key.match(testFileName2))

      assert.ok(foundFile)
    })

    it('copies directory', async () => {
      const copyDirectoryResult = await app.service('file-browser').update(null, {
        oldName: testDirectoryName,
        newName: testDirectoryName,
        oldPath: '',
        newPath: testDirectoryName2,
        isCopy: true
      })

      assert.ok(Array.isArray(copyDirectoryResult) ? copyDirectoryResult.length > 0 : copyDirectoryResult)

      const directoryContents = await app.service('file-browser').get(getDirectoryPath(testDirectoryName2))
      const foundDirectory = directoryContents.data.find((dir) => dir.name.match(testDirectoryName))
      assert.ok(foundDirectory)
    })

    it('moves file', async () => {
      const moveFileResult = await app.service('file-browser').update(null, {
        oldName: testFileName3,
        newName: testFileName3,
        oldPath: getDirectoryPath(testDirectoryName2),
        newPath: getDirectoryPath(testDirectoryName)
      })

      assert.ok(Array.isArray(moveFileResult) ? moveFileResult.length > 0 : moveFileResult)

      const toMovedDirectoryContents = await app.service('file-browser').get(getDirectoryPath(testDirectoryName))
      const foundFile = toMovedDirectoryContents.data.find((file) => file.key.match(testFileName3))

      assert.ok(foundFile)

      const fromMovedDirectoryContents = await app.service('file-browser').get(getDirectoryPath(testDirectoryName2))
      const notFoundFile = fromMovedDirectoryContents.data.find((file) => file.key.match(testFileName3))
      assert.ok(!notFoundFile)
    })

    it('moves directory', async () => {
      const copyDirectoryResult = await app.service('file-browser').update(null, {
        oldName: testDirectoryName2,
        newName: testDirectoryName2,
        oldPath: '',
        newPath: testDirectoryName
      })

      assert.ok(Array.isArray(copyDirectoryResult) ? copyDirectoryResult.length > 0 : copyDirectoryResult)

      const directoryContents = await app.service('file-browser').get(getDirectoryPath(testDirectoryName))
      const toMovedDirectoryContents = directoryContents.data.find((dir) => dir.name.match(testDirectoryName2))
      assert.ok(toMovedDirectoryContents)

      const fromMovedDirectoryContents = await app.service('file-browser').get('/')
      const notFoundDirectory = fromMovedDirectoryContents.data.find((dir) => dir.name.match(testDirectoryName2))
      assert.ok(!notFoundDirectory)
    })

    it('increment file name if file already exists', async () => {
      const copyDirectoryResult = await app.service('file-browser').update(null, {
        oldName: testFileFullName,
        newName: testFileFullName,
        oldPath: testDirectoryName,
        newPath: testDirectoryName,
        isCopy: true
      })

      assert.ok(Array.isArray(copyDirectoryResult) ? copyDirectoryResult.length > 0 : copyDirectoryResult)

      const directoryContents = await app.service('file-browser').get(getDirectoryPath(testDirectoryName))
      const foundIncrementedFile = directoryContents.data.filter(
        (file) => file.name.match(testFileName) && file.name.match('(1)')
      )

      assert.equal(foundIncrementedFile.length, 1)
    })

    it('updates file with new content', async () => {
      const newData = getRandomizedName('new data 2 updated')
      const updateResult = await app.service('file-browser').patch(null, {
        fileName: testFileName2,
        path: testDirectoryName,
        body: Buffer.from(newData, 'utf-8'),
        contentType: 'any'
      })
      assert.ok(updateResult)

      const testDirectoryContents = await app.service('file-browser').get(getDirectoryPath(testDirectoryName))
      const updatedFile = testDirectoryContents.data.find((file) => file.key.match(testFileName2))
      assert.ok(updatedFile)

      const updatedFileContents = await (await fetch(updatedFile.url)).text()
      assert.equal(updatedFileContents, newData)
    })
  })

  describe('remove service', () => {
    it('removes file', async () => {
      let directoryContents = await app.service('file-browser').get(getDirectoryPath(testDirectoryName))
      let foundFile = directoryContents.data.find((file) => file.key.match(testFileFullName))
      assert.ok(foundFile)
      const removeResult = await app.service('file-browser').remove(foundFile.key)
      assert.ok(removeResult)

      directoryContents = await app.service('file-browser').get(getDirectoryPath(testDirectoryName))
      foundFile = directoryContents.data.find((file) => file.key.match(testFileFullName))
      assert.ok(!foundFile)
    })

    it('removes directory', async () => {
      let directoryContents = await app.service('file-browser').get('/')
      let foundDirectory = directoryContents.data.find((dir) => dir.key.match(testDirectoryName))
      assert.ok(foundDirectory)

      const removeResult = await app.service('file-browser').remove(testDirectoryName)
      assert.ok(removeResult)

      directoryContents = await app.service('file-browser').get('/')
      foundDirectory = directoryContents.data.find((dir) => dir.key.match(testDirectoryName))
      assert.ok(!foundDirectory)
    })
  })
})<|MERGE_RESOLUTION|>--- conflicted
+++ resolved
@@ -24,11 +24,18 @@
 */
 
 import assert from 'assert'
+import path from 'path/posix'
 
 import { destroyEngine } from '@etherealengine/engine/src/ecs/classes/Engine'
 
 import { Application } from '../../../declarations'
 import { createFeathersKoaApp } from '../../createApp'
+import { projectsRootFolder } from './file-browser.class'
+
+const TEST_PROJECT = 'test-project'
+const PROJECT_PATH = path.join(projectsRootFolder, TEST_PROJECT)
+let STORAGE_PATH = ''
+let STORAGE_ROOT = ''
 
 const getRandomizedName = (name: string, suffix = '', prefix = 'test') =>
   `${prefix}-${name}-${(Math.random() + 1).toString(36).substring(7)}${suffix}`
@@ -37,7 +44,6 @@
 const getDirectoryPath = (name: string) => name + '/'
 
 describe('file browser service', () => {
-<<<<<<< HEAD
   let app: Application
   before(async () => {
     app = createFeathersKoaApp()
@@ -46,40 +52,6 @@
   after(() => {
     return destroyEngine()
   })
-=======
-  describe('s3 storage provider', () => {
-    let app: Application
-    before(async () => {
-      config.server.storageProvider = 's3'
-      app = createFeathersKoaApp()
-      await app.setup()
-    })
-    after(() => {
-      return destroyEngine()
-    })
-
-    it('should register the service', () => {
-      const service = app.service('file-browser')
-      assert.ok(service, 'Registered the service')
-    })
-
-    it('find service', () => {
-      assert.doesNotThrow(async () => await app.service('file-browser').find())
-    })
-
-    let testDirectoryName: string
-    it('creates a directory', async () => {
-      testDirectoryName = getRandomizedName('directory')
-
-      const createdDirectory = await app.service('file-browser').create(testDirectoryName)
-      assert.ok(createdDirectory)
-    })
-
-    it('gets the directory', async () => {
-      const foundDirectories = await app.service('file-browser').get(getDirectoryPath(testDirectoryName))
-      assert.equal(foundDirectories.total, 0)
-    })
->>>>>>> c5801522
 
   it('should register the service', () => {
     const service = app.service('file-browser')
@@ -94,7 +66,6 @@
   it('creates a directory', async () => {
     testDirectoryName = getRandomizedName('directory')
 
-<<<<<<< HEAD
     const createdDirectory = await app.service('file-browser').create(testDirectoryName)
     assert.ok(createdDirectory)
   })
@@ -109,10 +80,6 @@
   it('creates a file', async () => {
     testFileFullName = getRandomizedName('file', '.txt')
     testFileName = testFileFullName.split('.')[0]
-=======
-      assert.ok(createdURL)
-    })
->>>>>>> c5801522
 
     const newData = getRandomizedName('new data')
 
@@ -124,11 +91,6 @@
     })
 
     assert.ok(createdURL)
-
-    const fileContentsResponse = await fetch(createdURL)
-    const fileContents = await fileContentsResponse.text()
-
-    assert.equal(fileContents, newData)
   })
 
   it('gets the file', async () => {
@@ -158,30 +120,11 @@
       testFileName3 = getRandomizedName('file3', '.mdx')
       const newData3 = getRandomizedName('new data 3')
 
-<<<<<<< HEAD
       await app.service('file-browser').patch(null, {
         fileName: testFileName3,
         path: testDirectoryName2,
         body: Buffer.from(newData3, 'utf-8'),
         contentType: 'any'
-=======
-        assert.equal(foundIncrementedFile.length, 1)
-      })
-
-      it('updates file with new content', async () => {
-        const newData = getRandomizedName('new data 2 updated')
-        const updateResult = await app.service('file-browser').patch(null, {
-          fileName: testFileName2,
-          path: testDirectoryName,
-          body: Buffer.from(newData, 'utf-8'),
-          contentType: 'any'
-        })
-        assert.ok(updateResult)
-
-        const testDirectoryContents = await app.service('file-browser').get(getDirectoryPath(testDirectoryName))
-        const updatedFile = testDirectoryContents.data.find((file) => file.key.match(testFileName2))
-        assert.ok(updatedFile)
->>>>>>> c5801522
       })
     })
 
@@ -289,9 +232,6 @@
       const testDirectoryContents = await app.service('file-browser').get(getDirectoryPath(testDirectoryName))
       const updatedFile = testDirectoryContents.data.find((file) => file.key.match(testFileName2))
       assert.ok(updatedFile)
-
-      const updatedFileContents = await (await fetch(updatedFile.url)).text()
-      assert.equal(updatedFileContents, newData)
     })
   })
 
