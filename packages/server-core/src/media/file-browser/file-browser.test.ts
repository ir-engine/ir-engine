--- conflicted
+++ resolved
@@ -75,20 +75,6 @@
       assert.ok(createdDirectory)
     })
 
-<<<<<<< HEAD
-  it('get service', () => {
-    assert.doesNotThrow(async () => await app.service('file-browser').get(''))
-  })
-
-  it('should have "total" in find method', async () => {
-    const item = await app.service('user').find({})
-    assert.ok('total' in item)
-  })
-
-  it('finds directory content list', async () => {
-    const dirName = 'Get_Dir_Content_Test_' + Math.round(Math.random() * 100)
-    const dirStoragePath = path.join(STORAGE_PATH, dirName)
-=======
     it('gets the directory', async () => {
       const foundDirectories = await app.service('file-browser').get(getDirectoryPath(testDirectoryName))
       assert.equal(foundDirectories.total, 0)
@@ -99,7 +85,6 @@
     it('creates a file', async () => {
       testFileFullName = getRandomizedName('file', '.txt')
       testFileName = testFileFullName.split('.')[0]
->>>>>>> 335a4713
 
       const newData = getRandomizedName('new data')
 
@@ -110,19 +95,10 @@
         contentType: 'any'
       })
 
-<<<<<<< HEAD
-    let result = await app.service('file-browser').find({ query: { directory: path.join(TEST_PROJECT, dirName) } })
-    result.data.forEach((r, i) => assert(r && r.key === path.join(TEST_PROJECT, dirName, fileNames[i])))
-
-    // If name starts with '/'
-    result = await app.service('file-browser').find({ query: { directory: '/' + path.join(TEST_PROJECT, dirName) } })
-    result.data.forEach((r, i) => assert(r && r.key === path.join(TEST_PROJECT, dirName, fileNames[i])))
-=======
       assert.ok(createdURL)
 
       const fileContentsResponse = await fetch(createdURL)
       const fileContents = await fileContentsResponse.text()
->>>>>>> 335a4713
 
       assert.equal(fileContents, newData)
     })
