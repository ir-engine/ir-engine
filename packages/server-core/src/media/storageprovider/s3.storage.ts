import { CloudFrontClient, CreateInvalidationCommand } from '@aws-sdk/client-cloudfront'
import {
  CopyObjectCommand,
  DeleteObjectsCommand,
  GetObjectCommand,
  HeadObjectCommand,
  ListObjectsV2Command,
  ObjectIdentifier,
  PutObjectCommand,
  S3Client
} from '@aws-sdk/client-s3'
import { Options, Upload } from '@aws-sdk/lib-storage'
import { createPresignedPost } from '@aws-sdk/s3-presigned-post'
import { reject } from 'lodash'
import fetch from 'node-fetch'
import { buffer } from 'node:stream/consumers'
import path from 'path/posix'
import S3BlobStore from 's3-blob-store'
import { Readable } from 'stream'
import { PassThrough } from 'stream'

import { FileContentType } from '@etherealengine/common/src/interfaces/FileContentType'

import config from '../../appconfig'
import { getCacheDomain } from './getCacheDomain'
import { getCachedURL } from './getCachedURL'
import {
  PutObjectParams,
  SignedURLResponse,
  StorageListObjectInterface,
  StorageObjectInterface,
  StorageObjectPutInterface,
  StorageProviderInterface
} from './storageprovider.interface'

/**
 * Storage provide class to communicate with AWS S3 API.
 */
export class S3Provider implements StorageProviderInterface {
  /**
   * Name of S3 bucket.
   */
  bucket = config.aws.s3.staticResourceBucket

  /**
   * Instance of S3 service object. This object has one method for each API operation.
   */
<<<<<<< HEAD
  provider: AWS.S3 = new AWS.S3({
    accessKeyId: config.aws.keys.accessKeyId,
    secretAccessKey: config.aws.keys.secretAccessKey,
    endpoint: config.server.storageProviderExternalEndpoint
      ? config.server.storageProviderExternalEndpoint
      : config.aws.s3.endpoint,
    region: config.aws.s3.region,
    s3ForcePathStyle: true,
    sslEnabled: config.aws.s3.s3DevMode === 'local' ? false : undefined,
    maxRetries: 5
=======
  provider: S3Client = new S3Client({
    credentials: {
      accessKeyId: config.aws.keys.accessKeyId,
      secretAccessKey: config.aws.keys.secretAccessKey
    },
    endpoint: config.aws.s3.endpoint,
    region: config.aws.s3.region,
    forcePathStyle: true,
    maxAttempts: 5
>>>>>>> d8be8f98
  })

  /**
   * Domain address of S3 cache.
   */
  cacheDomain =
    config.server.storageProvider === 'aws'
      ? config.aws.s3.endpoint
        ? `${config.aws.s3.endpoint.replace('http://', '').replace('https://', '')}/${this.bucket}`
        : config.aws.cloudfront.domain
      : `${config.aws.cloudfront.domain}/${this.bucket}`

  private bucketAssetURL =
    config.server.storageProvider === 'aws'
      ? config.aws.s3.endpoint
        ? `${config.aws.s3.endpoint}/${this.bucket}`
        : `https://${this.bucket}.s3.${config.aws.s3.region}.amazonaws.com`
      : `https://${config.aws.cloudfront.domain}/${this.bucket}`

  private blob: typeof S3BlobStore = new S3BlobStore({
    client: this.provider,
    bucket: config.aws.s3.staticResourceBucket,
    ACL: 'public-read'
  })

  private cloudfront: CloudFrontClient = new CloudFrontClient({
    region: config.aws.cloudfront.region,
    credentials: {
      accessKeyId: config.aws.keys.accessKeyId,
      secretAccessKey: config.aws.keys.secretAccessKey
    }
  })

  /**
   * Get the instance of S3 storage provider.
   */
  getProvider(): StorageProviderInterface {
    return this
  }

  /**
   * Check if an object exists in the S3 storage.
   * @param fileName Name of file in the storage.
   * @param directoryPath Directory of file in the storage.
   */
  async doesExist(fileName: string, directoryPath: string): Promise<boolean> {
    // have to use listOBjectsV2 since other object related methods does not check existance of a folder on S3
    const command = new ListObjectsV2Command({
      Bucket: this.bucket,
      Prefix: path.join(directoryPath, fileName),
      MaxKeys: 1
    })
    try {
      const response = await this.provider.send(command)
      return (response.Contents && response.Contents.length > 0) || false
    } catch {
      return false
    }
  }
  /**
   * Check if an object is directory or not.
   * @param fileName Name of file in the storage.
   * @param directoryPath Directory of file in the storage.
   */
  async isDirectory(fileName: string, directoryPath: string): Promise<boolean> {
    // last character of the key of directory is '/'
    // https://docs.aws.amazon.com/AmazonS3/latest/userguide/using-folders.htmlhow to
    const command = new ListObjectsV2Command({
      Bucket: this.bucket,
      Prefix: path.join(directoryPath, fileName),
      MaxKeys: 1
    })
    try {
      const response = await this.provider.send(command)
      return response?.Contents?.[0]?.Key?.endsWith('/') || false
    } catch {
      return false
    }
  }

  /**
   * Get the S3 storage object.
   * @param key Key of object.
   */
  async getObject(key: string): Promise<StorageObjectInterface> {
    const data = new GetObjectCommand({ Bucket: this.bucket, Key: key })
    const response = await this.provider.send(data)
    const body = await buffer(response.Body as Readable)
    return { Body: body, ContentType: response.ContentType! }
  }

  /**
   * Get the object from cache.
   * @param key Key of object.
   */
  async getCachedObject(key: string): Promise<StorageObjectInterface> {
    const cacheDomain = getCacheDomain(this, true)
    const data = await fetch(getCachedURL(key, cacheDomain))
    return { Body: Buffer.from(await data.arrayBuffer()), ContentType: (await data.headers.get('content-type')) || '' }
  }

  /**
   * Get the content type of storage object.
   * @param key Key of object.
   */
  async getObjectContentType(key: string): Promise<any> {
    const data = new HeadObjectCommand({ Bucket: this.bucket, Key: key })
    const response = await this.provider.send(data)
    return response.ContentType
  }

  /**
   * Get a list of keys under a path.
   * @param prefix Path relative to root in order to list objects.
   * @param recursive If true it will list content from sub folders as well. Default is true.
   * @param continuationToken It indicates that the list is being continued with a token. Used for certain providers like S3.
   * @returns {Promise<StorageListObjectInterface>}
   */
  async listObjects(prefix: string, recursive = true, continuationToken?: string): Promise<StorageListObjectInterface> {
    const command = new ListObjectsV2Command({
      Bucket: this.bucket,
      ContinuationToken: continuationToken,
      Prefix: prefix,
      Delimiter: recursive ? undefined : '/'
    })
    const response = await this.provider.send(command)
    if (!response.Contents) response.Contents = []
    if (!response.CommonPrefixes) response.CommonPrefixes = []

    if (response.IsTruncated) {
      const _data = await this.listObjects(prefix, recursive, response.NextContinuationToken)
      response.Contents = response.Contents.concat(_data.Contents)
      if (_data.CommonPrefixes) response.CommonPrefixes = response.CommonPrefixes.concat(_data.CommonPrefixes)
    }

    return response as StorageListObjectInterface
  }

  /**
   * Adds an object into the S3 storage.
   * @param object Storage object to be added.
   * @param params Parameters of the add request.
   */
  async putObject(data: StorageObjectPutInterface, params: PutObjectParams = {}): Promise<any> {
    if (!data.Key) return
    // key should not contain '/' at the begining
    let key = data.Key[0] === '/' ? data.Key.substring(1) : data.Key

    const args = params.isDirectory
      ? {
          ACL: 'public-read',
          Body: Buffer.alloc(0),
          Bucket: this.bucket,
          ContentType: 'application/x-empty',
          Key: key + '/'
        }
      : {
          ACL: 'public-read',
          Body: data.Body,
          Bucket: this.bucket,
          ContentType: data.ContentType,
          Key: key
        }

    if (data.ContentEncoding) (args as StorageObjectInterface).ContentEncoding = data.ContentEncoding

    if (data.Metadata) (args as StorageObjectInterface).Metadata = data.Metadata

    if (data.Body instanceof PassThrough) {
      try {
        const upload = new Upload(args as unknown as Options)
        upload.on('httpUploadProgress', (progress) => {
          console.log(progress)
          // if (params.onProgress) params.onProgress(progress.loaded, progress.total)
        })
        return upload.done()
      } catch (err) {
        reject(err)
      }
    } else {
      const command = new PutObjectCommand(args)
      const response = await this.provider.send(command)
      return response
    }
  }

  /**
   * Invalidate items in the S3 storage.
   * @param invalidationItems List of keys.
   */
  async createInvalidation(invalidationItems: any[]) {
    // for non-standard s3 setups, we don't use cloudfront
<<<<<<< HEAD
    if (config.server.storageProvider !== 'aws' || config.aws.s3.s3DevMode === 'local') return
    return this.cloudfront
      .createInvalidation({
        DistributionId: config.aws.cloudfront.distributionId,
        InvalidationBatch: {
          CallerReference: Date.now().toString(),
          Paths: {
            Quantity: invalidationItems.length,
            Items: invalidationItems.map((item) => (item[0] !== '/' ? `/${item}` : item))
          }
=======
    if (config.server.storageProvider !== 'aws') return
    const params = {
      DistributionId: config.aws.cloudfront.distributionId,
      InvalidationBatch: {
        CallerReference: Date.now().toString(),
        Paths: {
          Quantity: invalidationItems.length,
          Items: invalidationItems.map((item) => (item[0] !== '/' ? `/${item}` : item))
>>>>>>> d8be8f98
        }
      }
    }
    const command = new CreateInvalidationCommand(params)
    return await this.cloudfront.send(command)
  }

  /**
   * Get the BlobStore object for S3 storage.
   */
  getStorage(): typeof S3BlobStore {
    this.blob
  }

  /**
   * Get the form fields and target URL for direct POST uploading.
   * @param key Key of object.
   * @param expiresAfter The number of seconds for which signed policy should be valid. Defaults to 3600 (one hour).
   * @param conditions An array of conditions that must be met for the form upload to be accepted by S3..
   */
  async getSignedUrl(key: string, expiresAfter: number, conditions): Promise<SignedURLResponse> {
    const Bucket = this.bucket
    const Key = key
    const Conditions = conditions
    const client = this.provider
    const result = await createPresignedPost(client, {
      Bucket,
      Conditions,
      Key,
      Expires: expiresAfter
    })

    await this.createInvalidation([key])
    return {
      fields: result.fields,
      cacheDomain: this.cacheDomain,
      url: result.url,
      local: false
    }
  }

  /**
   * Delete resources in the S3 storage.
   * @param keys List of keys.
   */
  async deleteResources(keys: string[]) {
    // Create batches of 1000 since S3 supports deletion of 1000 object max per request
    const batches = [] as ObjectIdentifier[][]

    let index = 0
    for (let i = 0; i < keys.length; i++) {
      index = Math.floor(i / 1000)
      if (!batches[index]) batches[index] = []
      batches[index].push({ Key: keys[i] })
    }

    const data = await Promise.all(
      batches.map(async (batch) => {
        const input = {
          Bucket: this.bucket,
          Delete: { Objects: batch }
        }
        const command = new DeleteObjectsCommand(input)
        const response = await this.provider.send(command)
        return response
      })
    )
    return data
  }

  /**
   * List all the files/folders in the directory.
   * @param folderName Name of folder in the storage.
   * @param recursive If true it will list content from sub folders as well.
   */
  async listFolderContent(folderName: string, recursive = false): Promise<FileContentType[]> {
    const folderContent = await this.listObjects(folderName, recursive)

    const promises: Promise<FileContentType>[] = []

    // Folders
    for (let i = 0; i < folderContent.CommonPrefixes!.length; i++) {
      promises.push(
        new Promise(async (resolve) => {
          const key = folderContent.CommonPrefixes![i].Prefix.slice(0, -1)
          const cont: FileContentType = {
            key,
            url: `${this.bucketAssetURL}/${key}`,
            name: key.split('/').pop()!,
            type: 'folder'
          }
          resolve(cont)
        })
      )
    }

    // Files
    for (let i = 0; i < folderContent.Contents.length; i++) {
      const key = folderContent.Contents[i].Key
      const regexx = /(?:.*)\/(?<name>.*)\.(?<extension>.*)/g
      const query = regexx.exec(key)
      if (query) {
        promises.push(
          new Promise(async (resolve) => {
            const cont: FileContentType = {
              key,
              url: `${this.bucketAssetURL}/${key}`,
              name: query!.groups!.name,
              type: query!.groups!.extension
            }
            resolve(cont)
          })
        )
      }
    }

    return await Promise.all(promises)
  }

  /**
   * Move or copy object from one place to another in the S3 storage.
   * @param oldName Name of the old object.
   * @param newName Name of the new object.
   * @param oldPath Path of the old object.
   * @param newPath Path of the new object.
   * @param isCopy If true it will create a copy of object.
   */
  async moveObject(oldName: string, newName: string, oldPath: string, newPath: string, isCopy = false) {
    const oldFilePath = path.join(oldPath, oldName)
    const newFilePath = path.join(newPath, newName)
    const listResponse = await this.listObjects(oldFilePath, true)

    const result = await Promise.all([
      ...listResponse.Contents.map(async (file) => {
        const input = {
          ACL: 'public-read',
          Bucket: this.bucket,
          CopySource: `/${this.bucket}/${file.Key}`,
          Key: path.join(newFilePath, file.Key.replace(oldFilePath, ''))
        }
        const command = new CopyObjectCommand(input)
        const response = await this.provider.send(command)
        return response
      })
    ])

    if (!isCopy) await this.deleteResources(listResponse.Contents.map((file) => file.Key))

    return result
  }
}

export default S3Provider<|MERGE_RESOLUTION|>--- conflicted
+++ resolved
@@ -45,28 +45,18 @@
   /**
    * Instance of S3 service object. This object has one method for each API operation.
    */
-<<<<<<< HEAD
-  provider: AWS.S3 = new AWS.S3({
-    accessKeyId: config.aws.keys.accessKeyId,
-    secretAccessKey: config.aws.keys.secretAccessKey,
-    endpoint: config.server.storageProviderExternalEndpoint
-      ? config.server.storageProviderExternalEndpoint
-      : config.aws.s3.endpoint,
-    region: config.aws.s3.region,
-    s3ForcePathStyle: true,
-    sslEnabled: config.aws.s3.s3DevMode === 'local' ? false : undefined,
-    maxRetries: 5
-=======
   provider: S3Client = new S3Client({
     credentials: {
       accessKeyId: config.aws.keys.accessKeyId,
       secretAccessKey: config.aws.keys.secretAccessKey
     },
-    endpoint: config.aws.s3.endpoint,
+    endpoint: config.server.storageProviderExternalEndpoint
+      ? config.server.storageProviderExternalEndpoint
+      : config.aws.s3.endpoint,
     region: config.aws.s3.region,
     forcePathStyle: true,
+    sslEnabled: config.aws.s3.s3DevMode === 'local' ? false : undefined,
     maxAttempts: 5
->>>>>>> d8be8f98
   })
 
   /**
@@ -259,19 +249,7 @@
    */
   async createInvalidation(invalidationItems: any[]) {
     // for non-standard s3 setups, we don't use cloudfront
-<<<<<<< HEAD
     if (config.server.storageProvider !== 'aws' || config.aws.s3.s3DevMode === 'local') return
-    return this.cloudfront
-      .createInvalidation({
-        DistributionId: config.aws.cloudfront.distributionId,
-        InvalidationBatch: {
-          CallerReference: Date.now().toString(),
-          Paths: {
-            Quantity: invalidationItems.length,
-            Items: invalidationItems.map((item) => (item[0] !== '/' ? `/${item}` : item))
-          }
-=======
-    if (config.server.storageProvider !== 'aws') return
     const params = {
       DistributionId: config.aws.cloudfront.distributionId,
       InvalidationBatch: {
@@ -279,7 +257,6 @@
         Paths: {
           Quantity: invalidationItems.length,
           Items: invalidationItems.map((item) => (item[0] !== '/' ? `/${item}` : item))
->>>>>>> d8be8f98
         }
       }
     }
