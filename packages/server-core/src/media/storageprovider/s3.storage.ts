--- conflicted
+++ resolved
@@ -216,12 +216,7 @@
   listFolderContent = async (folderName: string, recursive = false): Promise<FileContentType[]> => {
     const folderContent = await this.listObjects(folderName, recursive)
     // console.log('folderContent', folderContent)
-<<<<<<< HEAD
-    const np = new RegExp(`${folderName}${'(?<filename>.*)'}`)
-    const promises = []
-=======
     const promises: Promise<FileContentType>[] = []
->>>>>>> 69199208
     // Files
     for (let i = 0; i < folderContent.Contents.length; i++) {
       promises.push(
