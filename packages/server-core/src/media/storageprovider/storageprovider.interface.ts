--- conflicted
+++ resolved
@@ -55,14 +55,8 @@
    * @returns {any} Blob store
    */
   getStorage(): any
-<<<<<<< HEAD
   createDirectory(dir): Promise<boolean>
-  listObjects(prefix: string): Promise<any>
-  putObject(object: any): Promise<any>
-  deleteResources(keys: string[]): Promise<any>
-  createInvalidation(params: any): Promise<any>
   listFolderContent(folderName: string): Promise<any>
-=======
 
   /**
    * Get a list of keys under a path
@@ -89,5 +83,4 @@
    * @param invalidationItems list of keys
    */
   createInvalidation(invalidationItems: string[]): Promise<any>
->>>>>>> d1ad3183
 }