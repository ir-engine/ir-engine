import appRootPath from 'app-root-path'
import config from '../../appconfig'
import fs from 'fs'
import fsStore from 'fs-blob-store'
import glob from 'glob'
import path from 'path'
<<<<<<< HEAD
import { StorageProviderInterface } from './storageprovider.interface'
import { FileBrowserContentType } from '@xrengine/engine/src/common/types/FileBrowserContentType'
=======
import {
  StorageListObjectInterface,
  StorageObjectInterface,
  StorageProviderInterface
} from './storageprovider.interface'

>>>>>>> d1ad3183
const keyPathRegex = /([a-zA-Z0-9/_-]+)\/[a-zA-Z0-9]+.[a-zA-Z0-9]+/

export class LocalStorage implements StorageProviderInterface {
  path = './upload'
  cacheDomain = config.server.localStorageProvider

  getObject = async (key: string): Promise<any> => {
    const filePath = path.join(appRootPath.path, 'packages', 'server', this.path, key)
    const result = await fs.promises.readFile(filePath)
    return { Body: result }
  }

  listObjects = async (prefix: string, pattern?: string): Promise<StorageListObjectInterface> => {
    const filePath = path.join(appRootPath.path, 'packages', 'server', this.path, prefix)
    if (!fs.existsSync(filePath)) await fs.promises.mkdir(filePath, { recursive: true })
    const globResult = glob.sync(path.join(filePath, pattern || '**/*.*'))
    return {
      Contents: globResult.map((result) => {
        return { Key: result.replace(path.join(appRootPath.path, 'packages', 'server', this.path), '') }
      })
    }
  }
<<<<<<< HEAD
  putObject = async (params: any): Promise<any> => {
=======

  putObject = async (params: StorageObjectInterface): Promise<any> => {
>>>>>>> d1ad3183
    const filePath = path.join(appRootPath.path, 'packages', 'server', this.path, params.Key)
    const pathWithoutFileExec = keyPathRegex.exec(filePath)
    if (pathWithoutFileExec == null) throw new Error('Invalid file path in local putObject')
    const pathWithoutFile = pathWithoutFileExec[1]
    const pathWithoutFileExists = fs.existsSync(pathWithoutFile)
    if (!pathWithoutFileExists) await fs.promises.mkdir(pathWithoutFile, { recursive: true })
    return fs.promises.writeFile(filePath, params.Body)
  }

  createInvalidation = async (): Promise<any> => Promise.resolve()

  getProvider = (): StorageProviderInterface => this
  getStorage = (): any => fsStore(this.path)

  checkObjectExistence = (key: string): Promise<any> => {
    return new Promise((resolve, reject) => {
      const filePath = path.join(appRootPath.path, 'packages', 'server', this.path, key)
      const exists = fs.existsSync(filePath)
      if (exists) reject(new Error('Pack already exists'))
      else resolve(null)
    })
  }

  getSignedUrl = (key: string, expiresAfter: number, conditions): any => {
    return {
      fields: {
        Key: key
      },
      url: `https://${this.cacheDomain}`,
      local: true,
      cacheDomain: this.cacheDomain
    }
  }

  deleteResources(keys: string[]): Promise<any> {
    const blobs = this.getStorage()

    return Promise.all(
      keys.map((key) => {
        return new Promise((resolve) => {
          blobs.exists(key, (err, exists) => {
            if (err) {
              console.error(err)
              resolve(false)
              return
            }

            if (exists)
              blobs.remove(key, (err) => {
                if (err) {
                  console.error(err)
                  resolve(false)
                  return
                }

                resolve(true)
              })

            resolve(true)
          })
        })
      })
    )
  }

  /**
   * @author Abhishek Pathak
   * @param dir
   * @returns
   */
  createDirectory = async (dir: string) => {
    const folderPath = path.join(appRootPath.path, 'packages', 'server', this.path, dir)
    try {
      await fs.promises.mkdir(path.join(folderPath))
    } catch {
      return false
    }
    return true
  }

  /**
   * @author Abhishek Pathak
   * @param folderName
   * @returns
   */

  listFolderContent = async (folderName: string): Promise<any> => {
    const filePath = path.join(appRootPath.path, 'packages', 'server', this.path, folderName)
    const files = glob.sync(path.join(filePath, '*.*')).map((result) => {
      const key = result.replace(path.join(appRootPath.path, 'packages', 'server', this.path), '')
      const regexx = /(?<name>[0-9 a-z A-Z]*)\.((?<extension>[0-9 a-z A-Z]*))/g
      const query = regexx.exec(key)
      const res: FileBrowserContentType = {
        key,
        name: query.groups.name,
        type: query.groups.extension
      }
      return res
    })
    const folder = glob.sync(path.join(filePath, '*/')).map((result) => {
      const key = result.replace(path.join(appRootPath.path, 'packages', 'server', this.path), '')
      const name = key.replace(`${folderName}`, '').split('/')[0]
      const res: FileBrowserContentType = {
        key,
        name,
        type: 'folder'
      }
      return res
    })
    files.push(...folder)
    return files
  }

  move = () => {
    console.log('Moving the Project Files')
  }
}
export default LocalStorage<|MERGE_RESOLUTION|>--- conflicted
+++ resolved
@@ -4,17 +4,13 @@
 import fsStore from 'fs-blob-store'
 import glob from 'glob'
 import path from 'path'
-<<<<<<< HEAD
-import { StorageProviderInterface } from './storageprovider.interface'
-import { FileBrowserContentType } from '@xrengine/engine/src/common/types/FileBrowserContentType'
-=======
 import {
   StorageListObjectInterface,
   StorageObjectInterface,
   StorageProviderInterface
 } from './storageprovider.interface'
+import { FileBrowserContentType } from '@xrengine/engine/src/common/types/FileBrowserContentType'
 
->>>>>>> d1ad3183
 const keyPathRegex = /([a-zA-Z0-9/_-]+)\/[a-zA-Z0-9]+.[a-zA-Z0-9]+/
 
 export class LocalStorage implements StorageProviderInterface {
@@ -37,12 +33,8 @@
       })
     }
   }
-<<<<<<< HEAD
-  putObject = async (params: any): Promise<any> => {
-=======
 
   putObject = async (params: StorageObjectInterface): Promise<any> => {
->>>>>>> d1ad3183
     const filePath = path.join(appRootPath.path, 'packages', 'server', this.path, params.Key)
     const pathWithoutFileExec = keyPathRegex.exec(filePath)
     if (pathWithoutFileExec == null) throw new Error('Invalid file path in local putObject')
