--- conflicted
+++ resolved
@@ -111,10 +111,6 @@
     const filePath = path.join(this.PATH_PREFIX, prefix)
     if (!fs.existsSync(filePath)) return { Contents: [] }
     // glob all files and directories
-<<<<<<< HEAD
-    let globResult = glob?.sync(path.join(filePath, '**'))
-    globResult = globResult?.filter((item) => /[a-zA-Z0-9]+\.[a-zA-Z0-9]+$/.test(item))
-=======
     let globResult = glob.sync(path.join(filePath, '**'), {
       dot: true
     })
@@ -125,7 +121,6 @@
         /.gitattributes/.test(item) ||
         /.git\/workflows/.test(item)
     )
->>>>>>> ead0f938
     return {
       Contents: globResult?.map((result) => {
         return { Key: result?.replace(path.join(this.PATH_PREFIX), '') }
