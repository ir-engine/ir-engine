--- conflicted
+++ resolved
@@ -30,12 +30,8 @@
 import path from 'path/posix'
 
 import { Application } from '../../../declarations'
-<<<<<<< HEAD
+import logger from '../../ServerLogger'
 import { UserParams } from '../../api/root-params'
-=======
-import logger from '../../ServerLogger'
-import { UserParams } from '../../user/user/user.class'
->>>>>>> 593ec2a1
 import { getStorageProvider } from '../storageprovider/storageprovider'
 
 export const projectsRootFolder = path.join(appRootPath.path, 'packages/projects')
