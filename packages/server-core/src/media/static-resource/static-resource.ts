/*
CPAL-1.0 License

The contents of this file are subject to the Common Public Attribution License
Version 1.0. (the "License"); you may not use this file except in compliance
with the License. You may obtain a copy of the License at
https://github.com/ir-engine/ir-engine/blob/dev/LICENSE.
The License is based on the Mozilla Public License Version 1.1, but Sections 14
and 15 have been added to cover use of software over a computer network and 
provide for limited attribution for the Original Developer. In addition, 
Exhibit A has been modified to be consistent with Exhibit B.

Software distributed under the License is distributed on an "AS IS" basis,
WITHOUT WARRANTY OF ANY KIND, either express or implied. See the License for the
specific language governing rights and limitations under the License.

The Original Code is Infinite Reality Engine.

The Original Developer is the Initial Developer. The Initial Developer of the
Original Code is the Infinite Reality Engine team.

All portions of the code written by the Infinite Reality Engine team are Copyright © 2021-2023 
Infinite Reality Engine. All Rights Reserved.
*/

import {
  StaticResourceType,
  staticResourceMethods,
  staticResourcePath
} from '@ir-engine/common/src/schemas/media/static-resource.schema'

import { BadRequest } from '@feathersjs/errors'
import { Paginated } from '@feathersjs/feathers'
import { Channel } from '@feathersjs/transport-commons'
import {
  ScopeData,
  ScopeType,
  ScopeTypeInterface,
  UserID,
  projectPath,
  projectPermissionPath,
  scopePath
<<<<<<< HEAD
} from '@etherealengine/common/src/schema.type.module'
import { BadRequest } from '@feathersjs/errors'
import { Paginated } from '@feathersjs/feathers'
import { Channel } from '@feathersjs/transport-commons'
import _ from 'lodash-es'
=======
} from '@ir-engine/common/src/schema.type.module'
import _ from 'lodash'
>>>>>>> 296a846c
import { Application } from '../../../declarations'
import { StaticResourceService } from './static-resource.class'
import staticResourceDocs from './static-resource.docs'
import hooks from './static-resource.hooks'

declare module '@ir-engine/common/declarations' {
  interface ServiceTypes {
    [staticResourcePath]: StaticResourceService
  }
}

export default (app: Application): void => {
  const options = {
    name: staticResourcePath,
    paginate: app.get('paginate'),
    Model: app.get('knexClient'),
    multi: true
  }

  app.use(staticResourcePath, new StaticResourceService(options), {
    // A list of all methods this service exposes externally
    methods: staticResourceMethods,
    // You can add additional custom events to be sent to clients here
    events: [],
    docs: staticResourceDocs
  })

  const service = app.service(staticResourcePath)
  service.hooks(hooks)

  const onCRUD =
    (app: Application) => async (data: StaticResourceType | Paginated<StaticResourceType> | StaticResourceType[]) => {
      let userWithProjectReadScopes: (ScopeTypeInterface | ScopeData)[] = []

      const process = async (item: StaticResourceType, promises: Channel[]) => {
        // Only allow project scenes to be processed further
        if (!item.project || item.type !== 'scene') {
          return
        }

        // Populate user with project read scopes array if its not already populated
        if (userWithProjectReadScopes.length === 0) {
          userWithProjectReadScopes = await app.service(scopePath).find({
            query: {
              type: 'projects:read' as ScopeType
            },
            paginate: false
          })
        }

        // Get project id
        const project = await app.service(projectPath).find({
          query: {
            name: item.project,
            $select: ['id'],
            $limit: 1
          },
          paginate: false
        })

        if (project.length === 0) {
          throw new BadRequest(`Project not found. ${item.project}`)
        }

        // Get project owners from project-permission service
        const projectOwners = await app.service(projectPermissionPath).find({
          query: {
            projectId: project[0].id,
            type: 'owner'
          },
          paginate: false
        })

        const targetIds: string[] = []

        projectOwners.forEach((permission) => {
          targetIds.push(permission.userId)
        })

        userWithProjectReadScopes.forEach((scope) => {
          targetIds.push(scope.userId)
        })

        const uniqueUserIds = _.uniq(targetIds)

        // Publish to all users with project read scopes or project permission
        promises.push(...uniqueUserIds.map((userId: UserID) => app.channel(`userIds/${userId}`).send(item)))
      }

      const dataArr = Array.isArray(data) ? data : 'data' in data ? data.data : [data]

      const promises: Channel[] = []
      for (const item of dataArr) {
        await process(item, promises)
      }
      return promises
    }

  service.publish('created', onCRUD(app))
  service.publish('patched', onCRUD(app))
  service.publish('updated', onCRUD(app))
  service.publish('removed', onCRUD(app))
}<|MERGE_RESOLUTION|>--- conflicted
+++ resolved
@@ -40,16 +40,8 @@
   projectPath,
   projectPermissionPath,
   scopePath
-<<<<<<< HEAD
-} from '@etherealengine/common/src/schema.type.module'
-import { BadRequest } from '@feathersjs/errors'
-import { Paginated } from '@feathersjs/feathers'
-import { Channel } from '@feathersjs/transport-commons'
+} from '@ir-engine/common/src/schema.type.module'
 import _ from 'lodash-es'
-=======
-} from '@ir-engine/common/src/schema.type.module'
-import _ from 'lodash'
->>>>>>> 296a846c
 import { Application } from '../../../declarations'
 import { StaticResourceService } from './static-resource.class'
 import staticResourceDocs from './static-resource.docs'
