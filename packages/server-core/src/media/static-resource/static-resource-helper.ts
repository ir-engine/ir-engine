<<<<<<< HEAD
import * as ffprobe from '@ffprobe-installer/ffprobe'
import execa from 'execa'
=======
/*
CPAL-1.0 License

The contents of this file are subject to the Common Public Attribution License
Version 1.0. (the "License"); you may not use this file except in compliance
with the License. You may obtain a copy of the License at
https://github.com/EtherealEngine/etherealengine/blob/dev/LICENSE.
The License is based on the Mozilla Public License Version 1.1, but Sections 14
and 15 have been added to cover use of software over a computer network and 
provide for limited attribution for the Original Developer. In addition, 
Exhibit A has been modified to be consistent with Exhibit B.

Software distributed under the License is distributed on an "AS IS" basis,
WITHOUT WARRANTY OF ANY KIND, either express or implied. See the License for the
specific language governing rights and limitations under the License.

The Original Code is Ethereal Engine.

The Original Developer is the Initial Developer. The Initial Developer of the
Original Code is the Ethereal Engine team.

All portions of the code written by the Ethereal Engine team are Copyright © 2021-2023 
Ethereal Engine. All Rights Reserved.
*/

>>>>>>> f6501cb3
import fs from 'fs'
import mp3Duration from 'mp3-duration'
import path from 'path'
import probe from 'probe-image-size'
import { Readable } from 'stream'

import { UploadFile } from '@etherealengine/common/src/interfaces/UploadAssetInterface'
import multiLogger from '@etherealengine/common/src/logger'
import { CommonKnownContentTypes } from '@etherealengine/common/src/utils/CommonKnownContentTypes'
import { KTX2Loader } from '@etherealengine/engine/src/assets/loaders/gltf/KTX2Loader'

import { Application } from '../../../declarations'
import config from '../../appconfig'
import { getStorageProvider } from '../storageprovider/storageprovider'
import { addAssetAsStaticResource, getFileMetadata } from '../upload-asset/upload-asset.service'

const logger = multiLogger.child('static-resource-helper')

export type MediaUploadArguments = {
  media: Buffer
  thumbnail?: Buffer
  hash: string
  mediaId: string
  fileName: string
  mediaFileType: string
  parentType?: string
  parentId?: string
  LODNumber?: string
  stats?: any
}

/**
 * Get the files to upload for a given resource
 * @param data
 * @param download - if true, will download the file and return it as a buffer, otherwise will return the url
 * @returns
 */
export const downloadResourceAndMetadata = async (
  url: string,
  download = config.server.cloneProjectStaticResources
): Promise<UploadFile> => {
  console.log('getResourceFiles', url, download)
  if (/http(s)?:\/\//.test(url)) {
    // if configured to clone project static resources, we need to fetch the file and upload it
    if (download) {
      const file = await fetch(url)
      return {
        buffer: Buffer.from(await file.arrayBuffer()),
        originalname: url.split('/').pop()!,
        mimetype:
          file.headers.get('content-type') ||
          file.headers.get('Content-Type') ||
          CommonKnownContentTypes[url.split('.').pop()!],
        size: parseInt(file.headers.get('content-length') || file.headers.get('Content-Length') || '0')
      }
    } else {
      // otherwise we just return the url and let the client download it as needed
      const file = await fetch(url, { method: 'HEAD' })
      return {
        buffer: url,
        originalname: url.split('/').pop()!,
        mimetype:
          file.headers.get('content-type') ||
          file.headers.get('Content-Type') ||
          CommonKnownContentTypes[url.split('.').pop()!],
        size: parseInt(file.headers.get('content-length') || file.headers.get('Content-Length') || '0')
      }
    }
  } else {
    const file = fs.readFileSync(url)
    return {
      buffer: download ? file : url,
      originalname: url.split('/').pop()!,
      mimetype: CommonKnownContentTypes[url.split('.').pop()!],
      size: file.length
    }
  }
}

/**
 * install project
 * if external url and clone static resources, clone to /static-resources/project
 * if external url and not clone static resources, link new static resource
 * if internal url, link new static resource
 */
export const addAssetFromProject = async (
  app: Application,
  urls: string[],
  project: string,
  download = config.server.cloneProjectStaticResources
) => {
  const storageProvider = getStorageProvider()
  const mainURL = urls[0]
  const fromStorageProvider = mainURL.split(path.join(storageProvider.cacheDomain, 'projects/'))
  const isExternalToProject =
    !project || fromStorageProvider.length === 1 || project !== fromStorageProvider?.[1]?.split('/')?.[0]

  const { hash, mimeType } = await getFileMetadata({ file: mainURL })

  const whereQuery = {
    hash
  } as any
  if (project) whereQuery.project = project

  const existingResource = await app.service('static-resource').Model.findOne({
    where: {
      hash,
      project,
      mimeType
    }
  })

  if (existingResource) return existingResource

  const files = await Promise.all(
    urls.map((url) => downloadResourceAndMetadata(url, isExternalToProject ? download : false))
  )
  const stats = await getStats(files[0].buffer, mimeType)

  const key = isExternalToProject ? `static-resources/${project}/` : `projects/${project}/assets/`

  return addAssetAsStaticResource(app, files, {
    hash: hash,
    path: key,
    staticResourceType: 'audio',
    stats,
    project
  })
}

export const getStats = async (buffer: Buffer | string, mimeType: string) => {
  switch (mimeType) {
    case 'audio/mpeg':
    case 'audio/mp3':
    case 'audio/ogg':
    case 'audio/wav':
      return StatFunctions.audio(buffer, mimeType)
    case 'video/mp4':
    case 'video/webm':
      return StatFunctions.video(buffer, mimeType)
    case 'image/jpeg':
    case 'image/jpg':
    case 'image/png':
    case 'image/gif':
    case 'image/ktx2':
      return StatFunctions.image(buffer, mimeType)
    case 'model/gltf-binary':
    case 'model/gltf+json':
    case 'model/gltf':
    case 'model/glb':
      return StatFunctions.model(buffer, mimeType)
    case 'model/vox':
      return StatFunctions.volumetric(buffer, mimeType)
    default:
      return {}
  }
}

export const getMP3Duration = async (body): Promise<number> => {
  return new Promise((resolve, reject) =>
    mp3Duration(body, (err, duration) => {
      if (err) reject(err)
      resolve(duration * 1000)
    })
  )
}

export const getAudioStats = async (input: Buffer | string, mimeType: string) => {
  let out = ''
  if (typeof input === 'string') {
    const isHttp = input.startsWith('http')
    // todo - when not downloaded but still need stats, ignore of now
    if (!isHttp) out = (await execa(ffprobe.path, ['-v', 'error', '-show_format', '-show_streams', input])).stdout
  } else {
    const stream = new Readable()
    stream.push(input)
    stream.push(null)
    out = (
      await execa(ffprobe.path, ['-v', 'error', '-show_format', '-show_streams', '-i', 'pipe:0'], {
        reject: false,
        input: stream
      })
    ).stdout
  }
  let mp3Duration: number = 0
  const duration = /duration=(\d+)/.exec(out)
  const channels = /channels=(\d+)/.exec(out)
  const bitrate = /bit_rate=(\d+)/.exec(out)
  const samplerate = /sample_rate=(\d+)/.exec(out)
  const codecname = /codec_name=(\w+)/.exec(out)
  if (codecname && codecname[1] === 'mp3') mp3Duration = await getMP3Duration(input)
  return {
    duration: mp3Duration ? mp3Duration : duration ? parseInt(duration[1]) : 0,
    channels: channels ? parseInt(channels[1]) : 0,
    bitrate: bitrate ? parseInt(bitrate[1]) : 0,
    samplerate: samplerate ? parseInt(samplerate[1]) : 0
  }
}

export const getVideoStats = async (input: Buffer | string, mimeType: string) => {
  let out = ''
  if (typeof input === 'string') {
    const isHttp = input.startsWith('http')
    // todo - when not downloaded but still need stats, ignore of now
    if (!isHttp) out = (await execa(ffprobe.path, ['-v', 'error', '-show_format', '-show_streams', input])).stdout
  } else {
    const stream = new Readable()
    stream.push(input)
    stream.push(null)
    out = (
      await execa(ffprobe.path, ['-v', 'error', '-show_format', '-show_streams', '-i', 'pipe:0'], {
        reject: false,
        input: stream
      })
    ).stdout
  }
  const width = /width=(\d+)/.exec(out)
  const height = /height=(\d+)/.exec(out)
  const duration = /duration=(\d+)/.exec(out)
  const channels = /channels=(\d+)/.exec(out)
  const bitrate = /bit_rate=(\d+)/.exec(out)
  return {
    width: width ? parseInt(width[1]) : null,
    height: height ? parseInt(height[1]) : null,
    duration: duration ? parseInt(duration[1]) : 0,
    channels: channels ? parseInt(channels[1]) : null,
    bitrate: bitrate ? parseInt(bitrate[1]) : null
  }
}

export const getImageStats = async (file: Buffer | string, mimeType: string) => {
  if (mimeType === 'image/ktx2') {
    const loader = new KTX2Loader()
    return new Promise<{ width: number; height: number }>((resolve, reject) => {
      if (typeof file === 'string') {
        loader.load(
          file,
          (texture) => {
            const { width, height } = texture.source.data
            resolve({
              width,
              height
            })
          },
          () => {},
          (err) => {
            logger.error('error parsing ktx2')
            logger.error(err)
            reject(err)
          }
        )
      } else {
        loader.parse(
          file,
          (texture) => {
            const { width, height } = texture.source.data
            resolve({
              width,
              height
            })
          },
          (err) => {
            logger.error('error parsing ktx2')
            logger.error(err)
            reject(err)
          }
        )
      }
    })
  } else {
    if (typeof file === 'string') {
      file = (await (await fetch(file)).arrayBuffer()) as Buffer
    }
    const stream = new Readable()
    stream.push(file)
    stream.push(null)
    const imageDimensions = await probe(stream)
    return {
      width: imageDimensions.width as number,
      height: imageDimensions.height as number
    }
  }
}

export const getModelStats = async (file: Buffer | string, mimeType: string) => {
  return {}
}

export const getVolumetricStats = async (file: Buffer | string, mimeType: string) => {
  return {}
}

export const StatFunctions = {
  audio: getAudioStats,
  video: getVideoStats,
  image: getImageStats,
  model: getModelStats,
  volumetric: getVolumetricStats
}<|MERGE_RESOLUTION|>--- conflicted
+++ resolved
@@ -1,7 +1,3 @@
-<<<<<<< HEAD
-import * as ffprobe from '@ffprobe-installer/ffprobe'
-import execa from 'execa'
-=======
 /*
 CPAL-1.0 License
 
@@ -27,7 +23,8 @@
 Ethereal Engine. All Rights Reserved.
 */
 
->>>>>>> f6501cb3
+import * as ffprobe from '@ffprobe-installer/ffprobe'
+import execa from 'execa'
 import fs from 'fs'
 import mp3Duration from 'mp3-duration'
 import path from 'path'
