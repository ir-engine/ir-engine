import { HookContext } from '@feathersjs/feathers';
import { hooks } from '@feathersjs/authentication';
import dauria from 'dauria';
import removeRelatedResources from '@xr3ngine/server-core/src/hooks/remove-related-resources';
import collectAnalytics from '@xr3ngine/server-core/src/hooks/collect-analytics';
import addAssociations from '@xr3ngine/server-core/src/hooks/add-associations';
import replaceThumbnailLink from '@xr3ngine/server-core/src/hooks/replace-thumbnail-link';

const { authenticate } = hooks;

export default {
  before: {
    all: [],
    find: [
<<<<<<< HEAD
      collectAnalytics()
=======
      collectAnalytics(),
>>>>>>> c1960a0f
    ],
    get: [],
    create: [
      authenticate('jwt'),
      (context: HookContext): HookContext => {
        if (!context.data.uri && context.params.file) {
          const file = context.params.file;
          const uri = dauria.getBase64DataURI(file.buffer, file.mimetype);
          console.log("uri is", uri);
          const url = dauria.getBase64DataURI(file.buffer, file.mimetype);
          const mimeType = context.data.mimeType ?? file.mimetype;
          console.log("mimeType is", file.mimetype);
          const name = context.data.name ?? file.name;
          context.data = { uri: uri, mimeType: mimeType, name: name };
        }
        return context;
      }
    ],
    update: [
      authenticate('jwt')
    ],
    patch: [
      authenticate('jwt'),
      replaceThumbnailLink()
    ],
    remove: [
      authenticate('jwt'),
      removeRelatedResources()
    ]
  },

  after: {
    all: [],
    find: [],
    get: [],
    create: [],
    update: [],
    patch: [],
    remove: []
  },

  error: {
    all: [],
    find: [],
    get: [],
    create: [],
    update: [],
    patch: [],
    remove: []
  }
};<|MERGE_RESOLUTION|>--- conflicted
+++ resolved
@@ -12,11 +12,7 @@
   before: {
     all: [],
     find: [
-<<<<<<< HEAD
-      collectAnalytics()
-=======
       collectAnalytics(),
->>>>>>> c1960a0f
     ],
     get: [],
     create: [
