--- conflicted
+++ resolved
@@ -210,21 +210,8 @@
   }
 }
 
-<<<<<<< HEAD
-export const createStaticResourceHash = (
-  file: Buffer | string,
-  props: { mimeType: string; name?: string; assetURL?: string }
-) => {
-  if (typeof file === 'string') console.trace('\n\n\n\n\n\ncreateStaticResourceHash', file, props, '\n\n\n\n\n\n')
-  return createHash('sha3-256')
-    .update(typeof file === 'string' ? file : file.length.toString())
-    .update(props.name || props.assetURL!.split('/').pop()!)
-    .update(props.mimeType)
-    .digest('hex')
-=======
 export const createStaticResourceHash = (file: Buffer | string) => {
   return createHash('sha3-256').update(file).digest('hex')
->>>>>>> 2e52da9e
 }
 
 /**
