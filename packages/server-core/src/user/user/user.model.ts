--- conflicted
+++ resolved
@@ -88,17 +88,8 @@
     })
     ;(User as any).hasMany(models.user_relationship, { onDelete: 'cascade' })
     ;(User as any).hasMany(models.identity_provider, { onDelete: 'cascade' })
-<<<<<<< HEAD
-    // ;(User as any).hasMany(models.static_resource)
-    // (User as any).hasMany(models.subscription);
-    ;(User as any).hasMany(models.channel, { foreignKey: 'userId1', onDelete: 'cascade' })
-    ;(User as any).hasMany(models.channel, { foreignKey: 'userId2', onDelete: 'cascade' })
-    // (User as any).hasOne(models.seat, { foreignKey: 'userId' });
+    ;(User as any).hasMany(models.channel)
     ;(User as any).belongsToMany(createLocationModel(app), { through: 'location_admin' })
-=======
-    ;(User as any).hasMany(models.channel)
-    ;(User as any).belongsToMany(models.location, { through: 'location_admin' })
->>>>>>> c43b98eb
     ;(User as any).hasMany(models.location_admin, { unique: false })
     ;(User as any).hasMany(models.location_ban, { as: 'locationBans' })
     ;(User as any).hasMany(models.bot, { foreignKey: 'userId' })
