--- conflicted
+++ resolved
@@ -28,11 +28,8 @@
 
 import {
   AvatarInterface,
-<<<<<<< HEAD
   IdentityProviderInterface,
-=======
   InstanceAttendanceInterface,
->>>>>>> 58c57ba9
   LocationAdminInterface,
   LocationAuthorizedUserInterface,
   LocationBanInterface,
@@ -439,25 +436,54 @@
   return locationAdmin
 }
 
-<<<<<<< HEAD
+export const createInstanceAttendanceModel = (app: Application) => {
+  const sequelizeClient: Sequelize = app.get('sequelizeClient')
+  const instanceAttendance = sequelizeClient.define<Model<InstanceAttendanceInterface>>(
+    'instance-attendance',
+    {
+      id: {
+        type: DataTypes.UUID,
+        defaultValue: DataTypes.UUIDV1,
+        allowNull: false,
+        primaryKey: true
+      },
+      sceneId: {
+        type: DataTypes.STRING
+      },
+      isChannel: {
+        type: DataTypes.BOOLEAN
+      },
+      ended: {
+        type: DataTypes.BOOLEAN,
+        defaultValue: false
+      }
+    },
+    {
+      hooks: {
+        beforeCount(options: any): void {
+          options.raw = true
+        }
+      }
+    }
+  )
+  ;(instanceAttendance as any).associate = (models: any): void => {
+    ;(instanceAttendance as any).belongsTo(models.instance)
+    ;(instanceAttendance as any).belongsTo(models.user)
+  }
+  return instanceAttendance
+}
+
 export const createIdentityProviderModel = (app: Application) => {
   const sequelizeClient: Sequelize = app.get('sequelizeClient')
   const identityProvider = sequelizeClient.define<Model<IdentityProviderInterface>>(
     'identity-provider',
-=======
-export const createInstanceAttendanceModel = (app: Application) => {
-  const sequelizeClient: Sequelize = app.get('sequelizeClient')
-  const instanceAttendance = sequelizeClient.define<Model<InstanceAttendanceInterface>>(
-    'instance-attendance',
->>>>>>> 58c57ba9
-    {
-      id: {
-        type: DataTypes.UUID,
-        defaultValue: DataTypes.UUIDV1,
-        allowNull: false,
-        primaryKey: true
-      },
-<<<<<<< HEAD
+    {
+      id: {
+        type: DataTypes.UUID,
+        defaultValue: DataTypes.UUIDV1,
+        allowNull: false,
+        primaryKey: true
+      },
       token: { type: DataTypes.STRING, unique: true },
       accountIdentifier: { type: DataTypes.STRING },
       password: { type: DataTypes.STRING },
@@ -475,25 +501,11 @@
         values: ['email', 'sms', 'password', 'discord', 'github', 'google', 'facebook', 'twitter', 'linkedin', 'auth0']
       }
     } as any as IdentityProviderInterface,
-=======
-      sceneId: {
-        type: DataTypes.STRING
-      },
-      isChannel: {
-        type: DataTypes.BOOLEAN
-      },
-      ended: {
-        type: DataTypes.BOOLEAN,
-        defaultValue: false
-      }
-    },
->>>>>>> 58c57ba9
-    {
-      hooks: {
-        beforeCount(options: any): void {
-          options.raw = true
-        }
-<<<<<<< HEAD
+    {
+      hooks: {
+        beforeCount(options: any): void {
+          options.raw = true
+        }
       },
       indexes: [
         {
@@ -517,14 +529,4 @@
   }
 
   return identityProvider
-=======
-      }
-    }
-  )
-  ;(instanceAttendance as any).associate = (models: any): void => {
-    ;(instanceAttendance as any).belongsTo(models.instance)
-    ;(instanceAttendance as any).belongsTo(models.user)
-  }
-  return instanceAttendance
->>>>>>> 58c57ba9
 }