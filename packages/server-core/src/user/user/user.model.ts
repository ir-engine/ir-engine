--- conflicted
+++ resolved
@@ -98,11 +98,7 @@
     ;(User as any).hasMany(models.bot, { foreignKey: 'userId' })
     ;(User as any).hasMany(models.scope, { foreignKey: 'userId', onDelete: 'cascade' })
     ;(User as any).belongsToMany(models.instance, { through: 'instance-authorized-user' })
-<<<<<<< HEAD
     ;(User as any).hasMany(createInstanceAuthorizedUserModel(app), { foreignKey: { allowNull: false } })
-=======
-    ;(User as any).hasMany(models.instance_authorized_user, { foreignKey: { allowNull: false } })
->>>>>>> 71ab9ca5
     ;(User as any).hasOne(createUserApiKeyModel(app))
     ;(User as any).belongsTo(createAvatarModel(app))
     ;(User as any).hasMany(models.user_kick, { onDelete: 'cascade' })
