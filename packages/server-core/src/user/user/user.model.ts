--- conflicted
+++ resolved
@@ -26,17 +26,14 @@
 import { DataTypes, Model, Sequelize } from 'sequelize'
 import { HookReturn } from 'sequelize/types/hooks'
 
-<<<<<<< HEAD
 import {
   AvatarInterface,
   LocationInterface,
   LocationSettingsInterface,
   LocationTypeInterface,
+  UserApiKeyInterface,
   UserInterface
 } from '@etherealengine/common/src/dbmodels/UserInterface'
-=======
-import { AvatarInterface, UserApiKeyInterface, UserInterface } from '@etherealengine/common/src/dbmodels/UserInterface'
->>>>>>> 8dddd0fe
 
 import { Application } from '../../../declarations'
 
