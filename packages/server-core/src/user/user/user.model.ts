--- conflicted
+++ resolved
@@ -28,11 +28,8 @@
 
 import {
   AvatarInterface,
-<<<<<<< HEAD
   InstanceAttendanceInterface,
-=======
   LocationAdminInterface,
->>>>>>> ac5ed02c
   LocationAuthorizedUserInterface,
   LocationBanInterface,
   LocationInterface,
@@ -409,57 +406,26 @@
   return locationAuthorizedUser
 }
 
-<<<<<<< HEAD
-export const createInstanceAttendanceModel = (app: Application) => {
-  const sequelizeClient: Sequelize = app.get('sequelizeClient')
-  const instanceAttendance = sequelizeClient.define<Model<InstanceAttendanceInterface>>(
-    'instance-attendance',
-=======
 export const createLocationAdminModel = (app: Application) => {
   const sequelizeClient: Sequelize = app.get('sequelizeClient')
   const locationAdmin = sequelizeClient.define<Model<LocationAdminInterface>>(
     'location-admin',
->>>>>>> ac5ed02c
-    {
-      id: {
-        type: DataTypes.UUID,
-        defaultValue: DataTypes.UUIDV1,
-        allowNull: false,
-        primaryKey: true
-<<<<<<< HEAD
-      },
-      sceneId: {
-        type: DataTypes.STRING
-      },
-      isChannel: {
-        type: DataTypes.BOOLEAN
-      },
-      ended: {
-        type: DataTypes.BOOLEAN,
-        defaultValue: false
-=======
->>>>>>> ac5ed02c
-      }
-    },
-    {
-      hooks: {
-<<<<<<< HEAD
-        beforeCount(options: any): void {
-=======
+    {
+      id: {
+        type: DataTypes.UUID,
+        defaultValue: DataTypes.UUIDV1,
+        allowNull: false,
+        primaryKey: true
+      }
+    },
+    {
+      hooks: {
         beforeCount(options: any): HookReturn {
->>>>>>> ac5ed02c
-          options.raw = true
-        }
-      }
-    }
-  )
-<<<<<<< HEAD
-  ;(instanceAttendance as any).associate = (models: any): void => {
-    ;(instanceAttendance as any).belongsTo(models.instance)
-    ;(instanceAttendance as any).belongsTo(models.user)
-  }
-  return instanceAttendance
-=======
+          options.raw = true
+        }
+      }
+    }
+  )
   // eslint-disable-next-line @typescript-eslint/no-unused-vars
   ;(locationAdmin as any).associate = function (models: any): void {
     ;(locationAdmin as any).belongsTo(createLocationModel(app), { required: true, allowNull: false })
@@ -467,5 +433,41 @@
   }
 
   return locationAdmin
->>>>>>> ac5ed02c
+}
+
+export const createInstanceAttendanceModel = (app: Application) => {
+  const sequelizeClient: Sequelize = app.get('sequelizeClient')
+  const instanceAttendance = sequelizeClient.define<Model<InstanceAttendanceInterface>>(
+    'instance-attendance',
+    {
+      id: {
+        type: DataTypes.UUID,
+        defaultValue: DataTypes.UUIDV1,
+        allowNull: false,
+        primaryKey: true
+      },
+      sceneId: {
+        type: DataTypes.STRING
+      },
+      isChannel: {
+        type: DataTypes.BOOLEAN
+      },
+      ended: {
+        type: DataTypes.BOOLEAN,
+        defaultValue: false
+      }
+    },
+    {
+      hooks: {
+        beforeCount(options: any): void {
+          options.raw = true
+        }
+      }
+    }
+  )
+  ;(instanceAttendance as any).associate = (models: any): void => {
+    ;(instanceAttendance as any).belongsTo(models.instance)
+    ;(instanceAttendance as any).belongsTo(models.user)
+  }
+  return instanceAttendance
 }