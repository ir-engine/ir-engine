/*
CPAL-1.0 License

The contents of this file are subject to the Common Public Attribution License
Version 1.0. (the "License"); you may not use this file except in compliance
with the License. You may obtain a copy of the License at
https://github.com/EtherealEngine/etherealengine/blob/dev/LICENSE.
The License is based on the Mozilla Public License Version 1.1, but Sections 14
and 15 have been added to cover use of software over a computer network and 
provide for limited attribution for the Original Developer. In addition, 
Exhibit A has been modified to be consistent with Exhibit B.

Software distributed under the License is distributed on an "AS IS" basis,
WITHOUT WARRANTY OF ANY KIND, either express or implied. See the License for the
specific language governing rights and limitations under the License.

The Original Code is Ethereal Engine.

The Original Developer is the Initial Developer. The Initial Developer of the
Original Code is the Ethereal Engine team.

All portions of the code written by the Ethereal Engine team are Copyright © 2021-2023 
Ethereal Engine. All Rights Reserved.
*/

import {
  UserID,
  UserPatch,
  UserType,
  userDataValidator,
  userPatchValidator,
  userQueryValidator
} from '@etherealengine/engine/src/schemas/user/user.schema'
import { hooks as schemaHooks } from '@feathersjs/schema'

import { discard, discardQuery, iff, isProvider } from 'feathers-hooks-common'

import { checkScope } from '@etherealengine/engine/src/common/functions/checkScope'
import { scopePath } from '@etherealengine/engine/src/schemas/scope/scope.schema'
import {
  IdentityProviderType,
  identityProviderPath
} from '@etherealengine/engine/src/schemas/user/identity-provider.schema'
import { userApiKeyPath } from '@etherealengine/engine/src/schemas/user/user-api-key.schema'
import { userSettingPath } from '@etherealengine/engine/src/schemas/user/user-setting.schema'
import { HookContext } from '../../../declarations'
import { createSkippableHooks } from '../../hooks/createSkippableHooks'
import disallowNonId from '../../hooks/disallow-non-id'
import persistData from '../../hooks/persist-data'
import persistQuery from '../../hooks/persist-query'
import verifyScope from '../../hooks/verify-scope'
import getFreeInviteCode from '../../util/get-free-invite-code'
import { UserService } from './user.class'
import {
  userDataResolver,
  userExternalResolver,
  userPatchResolver,
  userQueryResolver,
  userResolver
} from './user.resolvers'

/**
 * Restricts patching of user data to admins and the user itself
 * @param context
 * @returns
 */
const restrictUserPatch = async (context: HookContext<UserService>) => {
  if (context.params.isInternal) return context

  const loggedInUser = context.params.user as UserType

  if (await checkScope(loggedInUser, 'user', 'write')) return

  // only allow a user to patch it's own data
  if (loggedInUser.id !== context.id)
    throw new Error("Must be an admin with user:write scope to patch another user's data")

  // If a user without admin and user:write scope is patching themself, only allow changes to avatarId and name
  const process = (item: UserType) => {
    const data = {} as UserPatch
    // selective define allowed props as not to accidentally pass an undefined value (which will be interpreted as NULL)
    if (typeof item.avatarId !== 'undefined') data.avatarId = item.avatarId
    if (typeof item.name !== 'undefined') data.name = item.name

    return data
  }

  context.data = Array.isArray(context.data) ? context.data.map(process) : process(context.data as UserType)
}

/**
 * Restricts removing of user data to admins and the user itself
 * @param context
 * @returns
 */
const restrictUserRemove = async (context: HookContext<UserService>) => {
  if (context.params.isInternal) return context

  const loggedInUser = context.params.user as UserType
  if (await checkScope(loggedInUser, 'user', 'write')) return

  // only allow a user to patch it's own data
  if (loggedInUser.id !== context.id) throw new Error('Must be an admin with user:write scope to delete another user')

  return context
}

/**
 * Removes the user's api key
 * @param context
 */
const removeApiKey = async (context: HookContext<UserService>) => {
  if (context.id) {
    await context.app.service(userApiKeyPath).remove(null, {
      query: {
        userId: context.id as UserID
      }
    })
  }
}

/**
 * Removes existing scopes of user
 * @param context
 */
const removeUserScopes = async (context: HookContext<UserService>) => {
  const data = Array.isArray(context.data) ? context.data : [context.data]

  for (const item of data) {
    if (item?.scopes) {
      await context.app.service(scopePath).remove(null, {
        query: {
          userId: context.id as UserID
        }
      })
    }
  }
}

/**
 * Adds new scopes to user
 * @param useActualData
 */
const addUserScopes = (useActualData = false) => {
  return async (context: HookContext<UserService>) => {
    const dataKey = useActualData ? 'actualData' : 'data'
    const data: UserType[] = Array.isArray(context[dataKey]) ? context[dataKey] : [context[dataKey]]

    for (const item of data) {
      if (item?.scopes) {
        const scopeData = item.scopes.map((el) => {
          return {
            ...el,
            userId: useActualData ? item.id : (context.id as UserID)
          }
        })
        if (scopeData.length > 0) await context.app.service(scopePath).create(scopeData)
      }
    }
  }
}

/**
 * Updates the user's invite code if they don't have one
 * @param context
 */
const updateInviteCode = async (context: HookContext<UserService>) => {
  const result = (Array.isArray(context.result) ? context.result : [context.result]) as UserType[]

  for (const item of result) {
    if (!item.isGuest && !item.inviteCode) {
      const code = await getFreeInviteCode(context.app)
      await context.service._patch(item.id, {
        inviteCode: code
      })
    }
  }
}

/**
 * Add the user's settings
 * @param context
 */
const addUserSettings = async (context: HookContext<UserService>) => {
  const result = (Array.isArray(context.result) ? context.result : [context.result]) as UserType[]

  for (const item of result) {
    await context.app.service(userSettingPath).create({
      userId: item.id
    })
  }
}

/**
 * Add the user's api key
 * @param context
 */
const addApiKey = async (context: HookContext<UserService>) => {
  const result = (Array.isArray(context.result) ? context.result : [context.result]) as UserType[]

  for (const item of result) {
    if (!item.isGuest) {
      await context.app.service(userApiKeyPath).create({
        userId: item.id
      })
    }
  }
}

/**
 * Handle search query in find
 * @param context
 */
const handleUserSearch = async (context: HookContext<UserService>) => {
  if (context.params.query?.search) {
    const search = context.params.query.search

    const searchedIdentityProviders = (await context.app.service(identityProviderPath).find({
      query: {
        accountIdentifier: {
          $like: `%${search}%`
        }
      },
      paginate: false
    })) as IdentityProviderType[]

    context.params.query = {
      ...context.params.query,
      $or: [
        ...(context.params?.query?.$or || []),
        {
          id: {
            $like: `%${search}%`
          }
        },
        {
          name: {
            $like: `%${search}%`
          }
        },
        {
          id: {
            $in: searchedIdentityProviders.map((ip) => ip.userId)
          }
        }
      ]
    }
  }
}

export default createSkippableHooks(
  {
    around: {
      all: [schemaHooks.resolveExternal(userExternalResolver), schemaHooks.resolveResult(userResolver)]
    },

    before: {
      all: [() => schemaHooks.validateQuery(userQueryValidator), schemaHooks.resolveQuery(userQueryResolver)],
      find: [
<<<<<<< HEAD
        iff(isProvider('external'), verifyScope('user', 'read'), handleUserSearch),
        iff(isProvider('external'), discardQuery('search', '$sort.accountIdentifier') as any)
=======
        iff(isProvider('external'), verifyScope('admin', 'admin'), verifyScope('user', 'read'), handleUserSearch),
        iff(isProvider('external'), discardQuery('search', '$sort.accountIdentifier') as any),
        persistQuery,
        discardQuery('skipAvatar')
>>>>>>> 7a5f5946
      ],
      get: [persistQuery, discardQuery('skipAvatar')],
      create: [
        iff(isProvider('external'), verifyScope('user', 'write')),
        () => schemaHooks.validateData(userDataValidator),
        schemaHooks.resolveData(userDataResolver),
        persistData,
        discard('scopes')
      ],
      update: [iff(isProvider('external'), verifyScope('user', 'write'))],
      patch: [
        iff(isProvider('external'), restrictUserPatch),
        () => schemaHooks.validateData(userPatchValidator),
        schemaHooks.resolveData(userPatchResolver),
        disallowNonId,
        removeUserScopes,
        addUserScopes(false),
        discard('scopes')
      ],
      remove: [iff(isProvider('external'), disallowNonId, restrictUserRemove), removeApiKey]
    },

    after: {
      all: [],
      find: [],
      get: [],
      create: [addUserSettings, addUserScopes(true), addApiKey, updateInviteCode],
      update: [],
      patch: [updateInviteCode],
      remove: []
    },

    error: {
      all: [],
      find: [],
      get: [],
      create: [],
      update: [],
      patch: [],
      remove: []
    }
  },
  ['find', 'remove']
)<|MERGE_RESOLUTION|>--- conflicted
+++ resolved
@@ -257,15 +257,14 @@
     before: {
       all: [() => schemaHooks.validateQuery(userQueryValidator), schemaHooks.resolveQuery(userQueryResolver)],
       find: [
-<<<<<<< HEAD
-        iff(isProvider('external'), verifyScope('user', 'read'), handleUserSearch),
-        iff(isProvider('external'), discardQuery('search', '$sort.accountIdentifier') as any)
-=======
-        iff(isProvider('external'), verifyScope('admin', 'admin'), verifyScope('user', 'read'), handleUserSearch),
-        iff(isProvider('external'), discardQuery('search', '$sort.accountIdentifier') as any),
+        iff(
+          isProvider('external'),
+          verifyScope('user', 'read'),
+          handleUserSearch,
+          discardQuery('search', '$sort.accountIdentifier') as any
+        ),
         persistQuery,
         discardQuery('skipAvatar')
->>>>>>> 7a5f5946
       ],
       get: [persistQuery, discardQuery('skipAvatar')],
       create: [
