import { HookContext } from '@feathersjs/feathers'
import { iff, isProvider } from 'feathers-hooks-common'

import { UserInterface } from '@xrengine/common/src/interfaces/User'
import addAssociations from '@xrengine/server-core/src/hooks/add-associations'

import addScopeToUser from '../../hooks/add-scope-to-user'
import authenticate from '../../hooks/authenticate'
import restrictUserRole from '../../hooks/restrict-user-role'

const restrictUserPatch = (context: HookContext) => {
  if (context.params.isInternal) return context

  // allow admins for all patch actions
  const loggedInUser = context.params.user as UserInterface
  if (loggedInUser.userRole === 'admin') return context

  // only allow a user to patch it's own data
  if (loggedInUser.id !== context.id) throw new Error('Must be an admin to patch another users data')

  // filter to only allowed
  const data = {} as any
  // selective define allowed props as not to accidentally pass an undefined value (which will be interpreted as NULL)
  if (typeof context.data.avatarId !== 'undefined') data.avatarId = context.data.avatarId
  if (typeof context.data.name !== 'undefined') data.name = context.data.name
  context.data = data
  return context
}

const restrictUserRemove = (context: HookContext) => {
  if (context.params.isInternal) return context

  // allow admins for all patch actions
  const loggedInUser = context.params.user as UserInterface
  if (loggedInUser.userRole === 'admin') return context

  // only allow a user to patch it's own data
  if (loggedInUser.id !== context.id) throw new Error('Must be an admin to delete another user')

  return context
}

const parseAllUserSettings = () => {
  return async (context: HookContext): Promise<HookContext> => {
    const { result } = context

    for (const index in result.data) {
      if (result.data[index].user_setting && result.data[index].user_setting.themeModes) {
        let themeModes = JSON.parse(result.data[index].user_setting.themeModes)

        if (typeof themeModes === 'string') themeModes = JSON.parse(themeModes)

        result.data[index].user_setting.themeModes = themeModes
      }
    }

    return context
  }
}

const parseUserSettings = () => {
  return async (context: HookContext): Promise<HookContext> => {
    const { result } = context

    if (result.user_setting && result.user_setting.themeModes) {
      let themeModes = JSON.parse(result.user_setting.themeModes)

      if (typeof themeModes === 'string') themeModes = JSON.parse(themeModes)

      result.user_setting.themeModes = themeModes
    }

    return context
  }
}

/**
 * This module used to declare and identify database relation
 * which will be used later in user service
 */

export default {
  before: {
    all: [authenticate()],
    find: [
      addAssociations({
        models: [
          {
            model: 'identity-provider'
          },
          {
            model: 'user-api-key'
          },
          // {
          //   model: 'subscription'
          // },
          {
            model: 'location-admin'
          },
          {
            model: 'location-ban'
          },
          {
            model: 'user-settings'
          },
          {
            model: 'instance'
          },
          {
            model: 'scope'
          },
          {
            model: 'party',
            include: [
              {
                model: 'location'
              }
            ]
          }
        ]
      })
    ],
    get: [
      addAssociations({
        models: [
          {
            model: 'identity-provider'
          },
          {
            model: 'user-api-key'
          },
          // {
          //   model: 'subscription'
          // },
          {
            model: 'location-admin'
          },
          {
            model: 'location-ban'
          },
          {
            model: 'user-settings'
          },
          {
            model: 'scope'
          },
          {
            model: 'party',
            include: [
              {
                model: 'location'
              }
            ]
          }
        ]
      })
    ],
    create: [iff(isProvider('external'), restrictUserRole('admin') as any)],
    update: [iff(isProvider('external'), restrictUserRole('admin') as any)],
    patch: [
      iff(isProvider('external'), restrictUserPatch as any),
      addAssociations({
        models: [
          {
            model: 'identity-provider'
          },
          {
            model: 'user-api-key'
          },
          // {
          //   model: 'subscription'
          // },
          {
            model: 'location-admin'
          },
          {
            model: 'location-ban'
          },
          {
            model: 'user-settings'
          },
          {
            model: 'scope'
          }
        ]
      }),
      addScopeToUser()
    ],
    remove: [iff(isProvider('external'), restrictUserRemove as any)]
  },

  after: {
    all: [],
    find: [
      parseAllUserSettings()
      // async (context: HookContext): Promise<HookContext> => {
      //   try {
      //     const { app, result } = context
      //
      //     result.data.forEach(async (item) => {
      //       if (item.subscriptions && item.subscriptions.length > 0) {
      //         await Promise.all(
      //           item.subscriptions.map(async (subscription: any) => {
      //             subscription.dataValues.subscriptionType = await context.app
      //               .service('subscription-type')
      //               .get(subscription.plan)
      //           })
      //         )
      //       }
      //
      //       // const userAvatarResult = await app.service('static-resource').find({
      //       //   query: {
      //       //     staticResourceType: 'user-thumbnail',
      //       //     userId: item.id
      //       //   }
      //       // });
      //       //
      //       // if (userAvatarResult.total > 0 && item.dataValues) {
      //       //   item.dataValues.avatarUrl = userAvatarResult.data[0].url;
      //       // }
      //     })
      //     return context
      //   } catch (err) {
      //     logger.error('USER AFTER FIND ERROR')
      //     logger.error(err)
      //   }
      // }
    ],
    get: [
      parseUserSettings()
      // async (context: HookContext): Promise<HookContext> => {
      //   try {
      //     if (context.result.subscriptions && context.result.subscriptions.length > 0) {
      //       await Promise.all(
      //         context.result.subscriptions.map(async (subscription: any) => {
      //           subscription.dataValues.subscriptionType = await context.app
      //             .service('subscription-type')
      //             .get(subscription.plan)
      //         })
      //       )
      //     }
      //
      //     // const { id, app, result } = context;
      //     //
      //     // const userAvatarResult = await app.service('static-resource').find({
      //     //   query: {
      //     //     staticResourceType: 'user-thumbnail',
      //     //     userId: id
      //     //   }
      //     // });
      //     // if (userAvatarResult.total > 0) {
      //     //   result.dataValues.avatarUrl = userAvatarResult.data[0].url;
      //     // }
      //
      //     return context
      //   } catch (err) {
      //     logger.error('USER AFTER GET ERROR')
      //     logger.error(err)
      //   }
      // }
    ],
<<<<<<< HEAD
    create: [
      async (context: HookContext): Promise<HookContext> => {
        try {
          await context.app.service('user-settings').create({
            userId: context.result.id
          })

          const data = context.arguments[0]?.scopes?.map((el) => {
            return {
              type: el.type,
              userId: context.result.id
            }
          })

          context.app.service('scope').create(data)

          const app = context.app
          let result = context.result
          if (Array.isArray(result)) result = result[0]
          if (result?.userRole !== 'guest')
            await app.service('user-api-key').create({
              userId: result.id
            })
          if (result?.userRole !== 'guest' && result?.inviteCode == null) {
            const code = await getFreeInviteCode(app)
            await app.service('user').patch(result.id, {
              inviteCode: code
            })
          }
          return context
        } catch (err) {
          logger.error(err, `USER AFTER CREATE ERROR: ${err.message}`)
        }
        return null!
      }
    ],
=======
    create: [],
>>>>>>> 58256465
    update: [],
    patch: [parseUserSettings()],
    remove: []
  },

  error: {
    all: [],
    find: [],
    get: [],
    create: [],
    update: [],
    patch: [],
    remove: []
  }
} as any<|MERGE_RESOLUTION|>--- conflicted
+++ resolved
@@ -259,46 +259,7 @@
       //   }
       // }
     ],
-<<<<<<< HEAD
-    create: [
-      async (context: HookContext): Promise<HookContext> => {
-        try {
-          await context.app.service('user-settings').create({
-            userId: context.result.id
-          })
-
-          const data = context.arguments[0]?.scopes?.map((el) => {
-            return {
-              type: el.type,
-              userId: context.result.id
-            }
-          })
-
-          context.app.service('scope').create(data)
-
-          const app = context.app
-          let result = context.result
-          if (Array.isArray(result)) result = result[0]
-          if (result?.userRole !== 'guest')
-            await app.service('user-api-key').create({
-              userId: result.id
-            })
-          if (result?.userRole !== 'guest' && result?.inviteCode == null) {
-            const code = await getFreeInviteCode(app)
-            await app.service('user').patch(result.id, {
-              inviteCode: code
-            })
-          }
-          return context
-        } catch (err) {
-          logger.error(err, `USER AFTER CREATE ERROR: ${err.message}`)
-        }
-        return null!
-      }
-    ],
-=======
     create: [],
->>>>>>> 58256465
     update: [],
     patch: [parseUserSettings()],
     remove: []
