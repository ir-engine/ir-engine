--- conflicted
+++ resolved
@@ -57,10 +57,6 @@
 
     for (const attendance of result.instanceAttendance || []) {
       attendance.instance = await context.app.service('instance').get(attendance.instanceId)
-<<<<<<< HEAD
-
-=======
->>>>>>> 58c57ba9
       if (attendance.instance && attendance.instance.locationId) {
         attendance.instance.location = await context.app.service(locationPath).get(attendance.instance.locationId)
       }
@@ -168,7 +164,6 @@
   },
 
   before: {
-<<<<<<< HEAD
     all: [
       authenticate(),
       () => schemaHooks.validateQuery(userQueryValidator),
@@ -180,91 +175,6 @@
       iff(isProvider('external'), verifyScope('admin', 'admin'), verifyScope('user', 'write')),
       () => schemaHooks.validateData(userDataValidator),
       schemaHooks.resolveData(userDataResolver)
-=======
-    all: [authenticate()],
-    find: [
-      addAssociations({
-        models: [
-          {
-            model: 'identity-provider'
-          },
-          {
-            model: 'user-api-key'
-          },
-          // {
-          //   model: 'subscription'
-          // },
-          {
-            model: 'location-admin'
-          },
-          {
-            model: 'location-ban',
-            as: 'locationBans'
-          },
-          {
-            model: 'user-settings'
-          },
-          {
-            model: 'instance-attendance',
-            as: 'instanceAttendance',
-            where: {
-              ended: false
-            },
-            required: false
-          },
-          {
-            model: 'scope'
-          },
-          {
-            model: 'avatar'
-          }
-        ]
-      })
-    ],
-    get: [
-      addAssociations({
-        models: [
-          {
-            model: 'identity-provider'
-          },
-          {
-            model: 'user-api-key'
-          },
-          // {
-          //   model: 'subscription'
-          // },
-          {
-            model: 'location-admin'
-          },
-          {
-            model: 'location-ban',
-            as: 'locationBans'
-          },
-          {
-            model: 'user-settings'
-          },
-          {
-            model: 'scope'
-          },
-          {
-            model: 'avatar'
-          }
-        ]
-      }),
-      iff(
-        (context: HookContext) => context.params.user?.id === context.arguments[0],
-        addAssociations({
-          models: [
-            {
-              model: 'instance-attendance',
-              as: 'instanceAttendance',
-              where: { ended: false },
-              required: false
-            }
-          ]
-        })
-      )
->>>>>>> 58c57ba9
     ],
     update: [iff(isProvider('external'), verifyScope('admin', 'admin'), verifyScope('user', 'write'))],
     patch: [
