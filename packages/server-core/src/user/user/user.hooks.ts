--- conflicted
+++ resolved
@@ -40,12 +40,9 @@
             model: 'scope'
           },
           {
-<<<<<<< HEAD
-=======
             model: 'user-wallet'
           },
           {
->>>>>>> 11d5b43c
             model: 'inventory-item',
             include: [
               {
@@ -78,12 +75,9 @@
             model: 'scope'
           },
           {
-<<<<<<< HEAD
-=======
             model: 'user-wallet'
           },
           {
->>>>>>> 11d5b43c
             model: 'inventory-item',
             include: [
               {
@@ -118,12 +112,9 @@
             model: 'scope'
           },
           {
-<<<<<<< HEAD
-=======
             model: 'user-wallet'
           },
           {
->>>>>>> 11d5b43c
             model: 'inventory-item',
             include: [
               {
