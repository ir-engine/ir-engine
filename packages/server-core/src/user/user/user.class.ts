--- conflicted
+++ resolved
@@ -26,109 +26,6 @@
    */
 
   async find(params: Params): Promise<any> {
-<<<<<<< HEAD
-    console.log(params)
-    const action = params.query?.action
-    const skip = params.query?.$skip ? params.query.$skip : 0
-    const limit = params.query?.$limit ? params.query.$limit : 10
-    const searchUser = params.query?.data
-    if (action === 'inventory') {
-      delete params.query?.action
-      // WARNING: we probably dont want to do this
-      return await super.find(params)
-    } else if (action === 'withRelation') {
-      const userId = params.query?.userId
-      const search = params.query?.search as string
-
-      delete params.query?.action
-      delete params.query?.userId
-      delete params.query?.search
-
-      const UserRelationshipModel = this.app.get('sequelizeClient').models.user_relationship
-      let foundUsers: any
-
-      // TODO: Clean up this inline raw SQL
-      if (search && search !== '') {
-        const where = `id <> :userId 
-          AND (name LIKE :search 
-          OR id IN 
-            (SELECT userId FROM identity_provider 
-            WHERE \`token\` LIKE :search))`
-        const countQuery = `SELECT COUNT(id) FROM \`user\` WHERE ${where}`
-        const dataQuery = `SELECT * FROM \`user\` WHERE ${where} LIMIT :skip, :limit`
-
-        const total = await this.app.get('sequelizeClient').query(countQuery, {
-          type: QueryTypes.SELECT,
-          raw: true,
-          replacements: {
-            userId,
-            search: `%${search}%`
-          }
-        })
-        foundUsers = await this.app.get('sequelizeClient').query(dataQuery, {
-          type: QueryTypes.SELECT,
-          model: this.getModel(params),
-          mapToModel: true,
-          replacements: {
-            userId,
-            search: `%${search}%`,
-            $skip: params.query?.$skip || 0,
-            $limit: params.query?.$limit || 10
-          }
-        })
-
-        foundUsers = {
-          total,
-          $limit: params.query?.$limit || 10,
-          $skip: params.query?.$skip || 0,
-          data: foundUsers
-        }
-      } else {
-        params.query = {
-          ...params.query,
-          id: {
-            $nin: [userId]
-          }
-        }
-
-        foundUsers = await super.find(params)
-      }
-
-      let users
-      if (!Array.isArray(foundUsers)) {
-        users = foundUsers.data
-      } else {
-        users = foundUsers
-      }
-
-      for (const user of users) {
-        const userRelation = await UserRelationshipModel.findOne({
-          where: {
-            userId,
-            relatedUserId: user.id
-          },
-          attributes: ['userRelationshipType']
-        })
-
-        const userInverseRelation = await UserRelationshipModel.findOne({
-          where: {
-            userId: user.id,
-            relatedUserId: userId
-          },
-          attributes: ['userRelationshipType']
-        })
-
-        if (userRelation) {
-          Object.assign(user, { relationType: userRelation.userRelationshipType })
-        }
-        if (userInverseRelation) {
-          Object.assign(user, { inverseRelationType: userInverseRelation.userRelationshipType })
-        }
-      }
-
-      return foundUsers
-    } else if (action === 'friends') {
-=======
     if (!params.query) params.query = {}
     const action = params.query.action
     const skip = params.query.$skip ? params.query.$skip : 0
@@ -141,7 +38,6 @@
     // } else
     if (action === 'friends') {
       delete params.query.action
->>>>>>> 11d5b43c
       const loggedInUser = extractLoggedInUserFromParams(params)
       const userResult = await (this.app.service('user') as any).Model.findAndCountAll({
         offset: skip,
