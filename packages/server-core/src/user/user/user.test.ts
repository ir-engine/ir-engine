--- conflicted
+++ resolved
@@ -144,25 +144,19 @@
 
   it('should not be able to patch user scopes without being admin', async () => {
     const userWriteUser = await app.service(userPath).create({
-<<<<<<< HEAD
+      name: `Test UserWrite #${Math.random()}` as UserName,
+      scopes: [{ type: 'user:write' }],
       name: `Test UserWrite #${Math.random()}`,
       scopes: [{ type: 'user:write' as ScopeType }],
-=======
-      name: `Test UserWrite #${Math.random()}` as UserName,
-      scopes: [{ type: 'user:write' }],
->>>>>>> d48591fc
       avatarId: avatar.id
     })
     const userWriteUserApiKey = await app.service(userApiKeyPath).create({ userId: userWriteUser.id })
 
     const userWithScopes = await app.service(userPath).create({
-<<<<<<< HEAD
+      name: `Test UserWithScopes #${Math.random()}` as UserName,
+      scopes: [{ type: 'editor:write' }],
       name: `Test UserWithScopes #${Math.random()}`,
       scopes: [{ type: 'editor:write' as ScopeType }],
-=======
-      name: `Test UserWithScopes #${Math.random()}` as UserName,
-      scopes: [{ type: 'editor:write' }],
->>>>>>> d48591fc
       avatarId: avatar.id
     })
 
@@ -188,23 +182,17 @@
 
   it('should not be able to remove admin users without being admin', async () => {
     const adminUser = await app.service(userPath).create({
-<<<<<<< HEAD
+      name: `Test Admin #${Math.random()}` as UserName,
+      scopes: [{ type: 'admin:admin' }],
       name: `Test Admin #${Math.random()}`,
       scopes: [{ type: 'admin:admin' as ScopeType }],
-      avatarId: avatar.id
-    })
-    const userWriteUser = await app.service(userPath).create({
-      name: `Test UserWrite #${Math.random()}`,
-      scopes: [{ type: 'admin:admin' as ScopeType }],
-=======
-      name: `Test Admin #${Math.random()}` as UserName,
-      scopes: [{ type: 'admin:admin' }],
       avatarId: avatar.id
     })
     const userWriteUser = await app.service(userPath).create({
       name: `Test UserWrite #${Math.random()}` as UserName,
       scopes: [{ type: 'admin:admin' }],
->>>>>>> d48591fc
+      name: `Test UserWrite #${Math.random()}`,
+      scopes: [{ type: 'admin:admin' as ScopeType }],
       avatarId: avatar.id
     })
 
