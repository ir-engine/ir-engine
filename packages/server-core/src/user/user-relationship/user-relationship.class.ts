--- conflicted
+++ resolved
@@ -25,14 +25,8 @@
 
 import { Id, Params } from '@feathersjs/feathers'
 
-<<<<<<< HEAD
 import { UserID, userPath } from '@etherealengine/engine/src/schemas/user/user.schema'
-=======
-import { UserRelationshipInterface } from '@etherealengine/common/src/dbmodels/UserRelationship'
-
-import { userRelationshipTypePath } from '@etherealengine/engine/src/schemas/user/user-relationship-type.schema'
-import { userPath } from '@etherealengine/engine/src/schemas/user/user.schema'
->>>>>>> e6d1148b
+
 import { Application } from '../../../declarations'
 import config from '../../appconfig'
 
@@ -71,19 +65,6 @@
 
   async find(params?: UserRelationshipParams) {
     if (!params) params = {}
-<<<<<<< HEAD
-=======
-    const UserRelationshipModel = this.getModel(params)
-    const userRelationshipTypes = await this.app.service(userRelationshipTypePath).find({
-      paginate: false
-    })
-
-    const userId = params.query?.userId
-
-    /** query relationships for the logged in user */
-    if (!userId) {
-      const loggedInUserId = (params as any).user.id
->>>>>>> e6d1148b
 
     const loggedInUserId = params.user?.id
 
