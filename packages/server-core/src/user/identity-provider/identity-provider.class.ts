import { Service, SequelizeServiceOptions } from 'feathers-sequelize'
import { DEFAULT_AVATARS } from '@xrengine/common/src/constants/AvatarConstants'
import { Application } from '../../../declarations'
import { Sequelize } from 'sequelize'
import { v1 as uuidv1 } from 'uuid'
import { random } from 'lodash'
import getFreeInviteCode from '../../util/get-free-invite-code'
import { AuthenticationService } from '@feathersjs/authentication'
import config from '../../appconfig'

/**
 * A class for identity-provider service
 *
 * @author Vyacheslav Solovjov
 */

export class IdentityProvider extends Service {
  public app: Application
  public docs: any

  constructor(options: Partial<SequelizeServiceOptions>, app: Application) {
    super(options)
    this.app = app
  }

  /**
   * A method used to create accessToken
   *
   * @param data which contains token and type
   * @param params
   * @returns accessToken
   */
  async create(data: any, params: any): Promise<any> {
    const { token, type, password } = data

    // if userId is in data, the we add this identity provider to the user with userId
    // if not, we create a new user
    let userId = data.userId
    let identityProvider: any

    switch (type) {
      case 'email':
        identityProvider = {
          token,
          type
        }
        break
      case 'sms':
        identityProvider = {
          token,
          type
        }
        break
      case 'password':
        identityProvider = {
          token,
          password,
          type
        }
        break
      case 'github':
        identityProvider = {
          token: token,
          type
        }
        break
      case 'facebook':
        identityProvider = {
          token: token,
          type
        }
        break
      case 'google':
        identityProvider = {
          token: token,
          type
        }
        break
      case 'twitter':
        identityProvider = {
          token: token,
          type
        }
        break
      case 'linkedin':
        identityProvider = {
          token: token,
          type
        }
        break
      case 'guest':
        identityProvider = {
          token: token,
          type: type
        }
        break
      case 'auth0':
        break
    }

    // if userId is not defined, then generate userId
    if (!userId) {
      userId = uuidv1()
    }

    const sequelizeClient: Sequelize = this.app.get('sequelizeClient')
    const userService = this.app.service('user')
    const User = sequelizeClient.model('user')

    // check if there is a user with userId
    let foundUser
    try {
      foundUser = await userService.get(userId)
    } catch (err) {}

    if (foundUser != null) {
      // if there is the user with userId, then we add the identity provider to the user
      return await super.create(
        {
          ...data,
          ...identityProvider,
          userId
        },
        params
      )
    }

    // create with user association
    params.sequelize = {
      include: [User]
    }

    const code = await getFreeInviteCode(this.app)
    // if there is no user with userId, then we create a user and a identity provider.
    const adminCount = await (this.app.service('user') as any).Model.count({
      where: {
        userRole: 'admin'
      }
    })
    const result = await super.create(
      {
        ...data,
        ...identityProvider,
        user: {
          id: userId,
          userRole: type === 'guest' ? 'guest' : type === 'admin' || adminCount === 0 ? 'admin' : 'user',
          inviteCode: type === 'guest' ? null : code,
          avatarId: DEFAULT_AVATARS[random(DEFAULT_AVATARS.length - 1)]
        }
      },
      params
    )

    // await this.app.service('user-settings').create({
    //   userId: result.userId
    // });
    if (config.scopes.guest.length) {
      config.scopes.guest.forEach(async (el) => {
        await this.app.service('scope').create({
          type: el,
          userId: userId
        })
      })
    }

    if (type === 'guest') {
      if (config.scopes.guest.length) {
        config.scopes.guest.forEach(async (el) => {
          await this.app.service('scope').create({
            type: el,
            userId: userId
          })
        })
      }

      const authService = new AuthenticationService(this.app, 'authentication')
      // this.app.service('authentication')
      result.accessToken = await authService.createAccessToken({}, { subject: result.id.toString() })
    }
    return result
  }
<<<<<<< HEAD
=======

  async find(params: Params): Promise<Data[] | Paginated<Data>> {
    if (params.provider) params.query!.userId = params['identity-provider'].userId
    return super.find(params)
  }
>>>>>>> 69199208
}<|MERGE_RESOLUTION|>--- conflicted
+++ resolved
@@ -7,6 +7,10 @@
 import getFreeInviteCode from '../../util/get-free-invite-code'
 import { AuthenticationService } from '@feathersjs/authentication'
 import config from '../../appconfig'
+import { Params } from '@feathersjs/feathers'
+import Paginated from '../../types/PageObject'
+
+interface Data {}
 
 /**
  * A class for identity-provider service
@@ -30,11 +34,10 @@
    * @param params
    * @returns accessToken
    */
-  async create(data: any, params: any): Promise<any> {
-    const { token, type, password } = data
+  async create(data: any, params: Params): Promise<any> {
+    let { token, type, password } = data
 
-    // if userId is in data, the we add this identity provider to the user with userId
-    // if not, we create a new user
+    if (params.provider && type !== 'password') type = 'guest' //Non-password create requests must always be for guests
     let userId = data.userId
     let identityProvider: any
 
@@ -179,12 +182,9 @@
     }
     return result
   }
-<<<<<<< HEAD
-=======
 
   async find(params: Params): Promise<Data[] | Paginated<Data>> {
     if (params.provider) params.query!.userId = params['identity-provider'].userId
     return super.find(params)
   }
->>>>>>> 69199208
 }