--- conflicted
+++ resolved
@@ -186,11 +186,7 @@
           ...identityProvider,
           user: {
             id: userId,
-<<<<<<< HEAD
-            userRole: params.bot ? 'bot' : type === 'guest' ? 'guest' : type === 'admin' || adminCount === 0 ? 'admin' : 'user',
-=======
             userRole: role,
->>>>>>> 0aad85cf
             inviteCode: type === 'guest' ? null : code,
             avatarId: avatars[random(avatars.length - 1)].avatarId
           }
