import { Service, SequelizeServiceOptions } from 'feathers-sequelize'
import { Application } from '../../../declarations'
import { Sequelize } from 'sequelize'
import { v1 as uuidv1 } from 'uuid'
import { random } from 'lodash'
import getFreeInviteCode from '../../util/get-free-invite-code'
import { AuthenticationService } from '@feathersjs/authentication'
import { isDev } from '@xrengine/common/src/utils/isDev'
import config from '../../appconfig'
import { Params } from '@feathersjs/feathers'
import Paginated from '../../types/PageObject'
import { extractLoggedInUserFromParams } from '../auth-management/auth-management.utils'
import { scopeTypeSeed } from '../../scope/scope-type/scope-type.seed'
<<<<<<< HEAD
import type { IdentityProviderModel } from './identity-provider.model'
=======
import type IdentityProviderModel from './identity-provider.model'

type Model = InstanceType<ReturnType<typeof IdentityProviderModel>>
>>>>>>> fcb5b55e

export type IdentityProviderDataType = IdentityProviderModel & { userId: string }

/**
 * A class for identity-provider service
 *
 * @author Vyacheslav Solovjov
 */

<<<<<<< HEAD
export class IdentityProvider<T = IdentityProviderDataType> extends Service<T> {
=======
export class IdentityProvider<T = Model> extends Service {
>>>>>>> fcb5b55e
  public app: Application
  public docs: any

  constructor(options: Partial<SequelizeServiceOptions>, app: Application) {
    super(options)
    this.app = app
  }

  /**
   * A method used to create accessToken
   *
   * @param data which contains token and type
   * @param params
   * @returns accessToken
   */
  async create(data: any, params: Params = {}): Promise<T & { accessToken?: string }> {
    let { token, type, password } = data
    let user

    if (params.authentication) {
      const authResult = await (this.app.service('authentication') as any).strategies.jwt.authenticate(
        { accessToken: params.authentication.accessToken },
        {}
      )
      if (authResult[config.authentication.entity]?.userId) {
        user = await this.app.service('user').get(authResult[config.authentication.entity]?.userId)
      }
    }
    if (
      (!user || user.userRole !== 'admin') &&
      params.provider &&
      type !== 'password' &&
      type !== 'email' &&
      type !== 'sms'
    )
      type = 'guest' //Non-password/magiclink create requests must always be for guests
    let userId = data.userId
    let identityProvider: any

    switch (type) {
      case 'email':
        identityProvider = {
          token,
          type
        }
        break
      case 'sms':
        identityProvider = {
          token,
          type
        }
        break
      case 'password':
        identityProvider = {
          token,
          password,
          type
        }
        break
      case 'github':
        identityProvider = {
          token: token,
          type
        }
        break
      case 'facebook':
        identityProvider = {
          token: token,
          type
        }
        break
      case 'google':
        identityProvider = {
          token: token,
          type
        }
        break
      case 'twitter':
        identityProvider = {
          token: token,
          type
        }
        break
      case 'linkedin':
        identityProvider = {
          token: token,
          type
        }
        break
      case 'discord':
        identityProvider = {
          token: token,
          type
        }
        break
      case 'guest':
        identityProvider = {
          token: token,
          type: type
        }
        break
      case 'auth0':
        break
    }

    // if userId is not defined, then generate userId
    if (!userId) {
      userId = uuidv1()
    }

    const sequelizeClient: Sequelize = this.app.get('sequelizeClient')
    const userService = this.app.service('user')
    const User = sequelizeClient.model('user')

    // check if there is a user with userId
    let foundUser
    try {
      foundUser = await userService.get(userId)
    } catch (err) {}

    if (foundUser != null) {
      // if there is the user with userId, then we add the identity provider to the user
      return (await super.create(
        {
          ...data,
          ...identityProvider,
          userId
        },
        params
      )) as T
    }

    // create with user association
    params.sequelize = {
      include: [User]
    }

    const code = await getFreeInviteCode(this.app)
    // if there is no user with userId, then we create a user and a identity provider.
    const adminCount = await (this.app.service('user') as any).Model.count({
      where: {
        userRole: 'admin'
      }
    })
    const avatars = await this.app.service('avatar').find({ isInternal: true })

    let role = type === 'guest' ? 'guest' : type === 'admin' || adminCount === 0 ? 'admin' : 'user'

    if (adminCount === 0) {
      // in dev mode make the first guest an admin
      // otherwise make the first logged in user an admin
      if (isDev || role === 'user') {
        type = 'admin'
        role = 'admin'
      }
    }

    let result
    try {
      result = await super.create(
        {
          ...data,
          ...identityProvider,
          user: {
            id: userId,
            userRole: role,
            inviteCode: type === 'guest' ? null : code,
            avatarId: avatars[random(avatars.length - 1)].avatarId
          }
        },
        params
      )
    } catch (err) {
      await this.app.service('user').remove(userId)
      throw err
    }
    // DRC

    if (config.scopes.guest.length) {
      config.scopes.guest.forEach(async (el) => {
        await this.app.service('scope').create({
          type: el,
          userId: userId
        })
      })
    }

    if (type === 'guest') {
      if (config.scopes.guest.length) {
        config.scopes.guest.forEach(async (el) => {
          await this.app.service('scope').create({
            type: el,
            userId: userId
          })
        })
      }

      const authService = new AuthenticationService(this.app, 'authentication')
      // this.app.service('authentication')
      result.accessToken = await authService.createAccessToken({}, { subject: result.id.toString() })
    } else if (isDev && type === 'admin') {
      // in dev mode, add all scopes to the first user made an admin

      for (const { type } of scopeTypeSeed.templates) {
        await this.app.service('scope').create({ userId: userId, type })
      }

      const authService = new AuthenticationService(this.app, 'authentication')
      // this.app.service('authentication')
      result.accessToken = await authService.createAccessToken({}, { subject: result.id.toString() })
    }
    return result
  }

<<<<<<< HEAD
  async find(params?: Params): Promise<T[] | Paginated<T>> {
    const loggedInUser = extractLoggedInUserFromParams(params!)
    if (params!.provider) params!.query!.userId = loggedInUser.id
=======
  async find(params?: Params): Promise<Data[] | Paginated<Data>> {
    if (params) {
      const loggedInUser = extractLoggedInUserFromParams(params)
      if (params.provider) params.query!.userId = loggedInUser.id
    }
>>>>>>> fcb5b55e
    return super.find(params)
  }
}<|MERGE_RESOLUTION|>--- conflicted
+++ resolved
@@ -11,27 +11,16 @@
 import Paginated from '../../types/PageObject'
 import { extractLoggedInUserFromParams } from '../auth-management/auth-management.utils'
 import { scopeTypeSeed } from '../../scope/scope-type/scope-type.seed'
-<<<<<<< HEAD
-import type { IdentityProviderModel } from './identity-provider.model'
-=======
-import type IdentityProviderModel from './identity-provider.model'
-
-type Model = InstanceType<ReturnType<typeof IdentityProviderModel>>
->>>>>>> fcb5b55e
-
-export type IdentityProviderDataType = IdentityProviderModel & { userId: string }
+import { IdentityProviderInterface } from '@xrengine/common/src/dbmodels/IdentityProvider'
+
+export type IdentityProviderDataType = IdentityProviderInterface & { userId: string }
 
 /**
  * A class for identity-provider service
  *
  * @author Vyacheslav Solovjov
  */
-
-<<<<<<< HEAD
 export class IdentityProvider<T = IdentityProviderDataType> extends Service<T> {
-=======
-export class IdentityProvider<T = Model> extends Service {
->>>>>>> fcb5b55e
   public app: Application
   public docs: any
 
@@ -246,17 +235,9 @@
     return result
   }
 
-<<<<<<< HEAD
   async find(params?: Params): Promise<T[] | Paginated<T>> {
     const loggedInUser = extractLoggedInUserFromParams(params!)
     if (params!.provider) params!.query!.userId = loggedInUser.id
-=======
-  async find(params?: Params): Promise<Data[] | Paginated<Data>> {
-    if (params) {
-      const loggedInUser = extractLoggedInUserFromParams(params)
-      if (params.provider) params.query!.userId = loggedInUser.id
-    }
->>>>>>> fcb5b55e
     return super.find(params)
   }
 }