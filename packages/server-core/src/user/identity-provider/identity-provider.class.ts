/*
CPAL-1.0 License

The contents of this file are subject to the Common Public Attribution License
Version 1.0. (the "License"); you may not use this file except in compliance
with the License. You may obtain a copy of the License at
https://github.com/EtherealEngine/etherealengine/blob/dev/LICENSE.
The License is based on the Mozilla Public License Version 1.1, but Sections 14
and 15 have been added to cover use of software over a computer network and 
provide for limited attribution for the Original Developer. In addition, 
Exhibit A has been modified to be consistent with Exhibit B.

Software distributed under the License is distributed on an "AS IS" basis,
WITHOUT WARRANTY OF ANY KIND, either express or implied. See the License for the
specific language governing rights and limitations under the License.

The Original Code is Ethereal Engine.

The Original Developer is the Initial Developer. The Initial Developer of the
Original Code is the Ethereal Engine team.

All portions of the code written by the Ethereal Engine team are Copyright © 2021-2023 
Ethereal Engine. All Rights Reserved.
*/

import type { Params } from '@feathersjs/feathers'
import { KnexService } from '@feathersjs/knex'

import {
  IdentityProviderData,
  IdentityProviderPatch,
  IdentityProviderQuery,
  IdentityProviderType
} from '@etherealengine/engine/src/schemas/user/identity-provider.schema'

import { scopeTypePath } from '@etherealengine/engine/src/schemas/scope/scope-type.schema'
import { KnexAdapterParams } from '@feathersjs/knex'
<<<<<<< HEAD
=======
import appConfig from '../../appconfig'
import getFreeInviteCode from '../../util/get-free-invite-code'
>>>>>>> 69c4786f

export interface IdentityProviderParams extends KnexAdapterParams<IdentityProviderQuery> {
  authentication?: any
}

/**
 * A class for IdentityProvider service
 */

export class IdentityProviderService<
  T = IdentityProviderType,
  ServiceParams extends Params = IdentityProviderParams
<<<<<<< HEAD
> extends KnexService<IdentityProviderType, IdentityProviderData, IdentityProviderParams, IdentityProviderPatch> {}
=======
> extends KnexAdapter<IdentityProviderType, IdentityProviderData, IdentityProviderParams, IdentityProviderPatch> {
  app: Application

  constructor(options: KnexAdapterOptions, app: Application) {
    super(options)
    this.app = app
  }

  async create(data: IdentityProviderData, params?: IdentityProviderParams) {
    if (!params) params = {}
    let { token, type } = data
    let user
    let authResult

    if (params?.authentication) {
      authResult = await (this.app.service('authentication') as any).strategies.jwt.authenticate(
        { accessToken: params?.authentication.accessToken },
        {}
      )
      if (authResult[appConfig.authentication.entity]?.userId) {
        user = await this.app.service(userPath).get(authResult[appConfig.authentication.entity]?.userId)
      }
    }
    if (
      (!user || !user.scopes || !user.scopes.find((scope) => scope.type === 'admin:admin')) &&
      params?.provider &&
      type !== 'password' &&
      type !== 'email' &&
      type !== 'sms'
    )
      type = 'guest' //Non-password/magiclink create requests must always be for guests

    let userId = data.userId || (authResult ? authResult[appConfig.authentication.entity]?.userId : null)
    let identityProvider: IdentityProviderData = { ...data }

    switch (type) {
      case 'email':
        identityProvider = {
          ...identityProvider,
          token,
          type
        }
        break
      case 'sms':
        identityProvider = {
          ...identityProvider,
          token,
          type
        }
        break
      case 'password':
        identityProvider = {
          ...identityProvider,
          token,
          type
        }
        break
      case 'github':
        identityProvider = {
          ...identityProvider,
          token: token,
          type
        }
        break
      case 'facebook':
        identityProvider = {
          ...identityProvider,
          token: token,
          type
        }
        break
      case 'google':
        identityProvider = {
          ...identityProvider,
          token: token,
          type
        }
        break
      case 'twitter':
        identityProvider = {
          ...identityProvider,
          token: token,
          type
        }
        break
      case 'linkedin':
        identityProvider = {
          ...identityProvider,
          token: token,
          type
        }
        break
      case 'discord':
        identityProvider = {
          ...identityProvider,
          token: token,
          type
        }
        break
      case 'guest':
        identityProvider = {
          ...identityProvider,
          token: token,
          type: type
        }
        break
      case 'auth0':
        break
    }

    // if userId is not defined, then generate userId
    if (!userId) {
      userId = uuidv1()
    }

    // check if there is a user with userId
    let foundUser
    try {
      foundUser = await this.app.service(userPath).get(userId)
    } catch (err) {
      //
    }

    if (foundUser != null) {
      // if there is the user with userId, then we add the identity provider to the user
      return await super._create(
        {
          ...identityProvider,
          userId
        },
        params
      )
    }

    const code = await getFreeInviteCode(this.app)
    // if there is no user with userId, then we create a user and a identity provider.
    const adminCount = (await this.app.service(scopePath).find({
      query: {
        type: 'admin:admin'
      }
    })) as Paginated<ScopeType>

    const avatars = (await this.app
      .service(avatarPath)
      .find({ isInternal: true, query: { $limit: 1000 } })) as Paginated<AvatarType>

    const isGuest = type === 'guest'

    if (adminCount.data.length === 0) {
      // in dev mode make the first guest an admin
      // otherwise make the first logged in user an admin
      if (isDev || !isGuest) {
        type = 'admin'
      }
    }

    let result: IdentityProviderType
    try {
      const newUser = (await this.app.service(userPath).create({
        id: userId,
        isGuest,
        inviteCode: type === 'guest' ? '' : code,
        avatarId: avatars.data[random(avatars.data.length - 1)].id
      })) as UserType

      result = await super._create(
        {
          ...identityProvider,
          userId: newUser.id
        },
        params
      )
    } catch (err) {
      console.error(err)
      await this.app.service(userPath).remove(userId)
      throw err
    }
    // DRC

    if (type === 'guest') {
      if (appConfig.scopes.guest.length) {
        const data = appConfig.scopes.guest.map((el) => {
          return {
            type: el,
            userId
          }
        })
        await this.app.service(scopePath).create(data)
      }

      result.accessToken = await this.app
        .service('authentication')
        .createAccessToken({}, { subject: result.id.toString() })
    } else if (isDev && type === 'admin') {
      // in dev mode, add all scopes to the first user made an admin
      const scopeTypes = await this.app.service(scopeTypePath).find({
        paginate: false
      })

      const data = scopeTypes.map(({ type }) => {
        return { userId, type }
      })
      await this.app.service(scopePath).create(data)

      result.accessToken = await this.app
        .service('authentication')
        .createAccessToken({}, { subject: result.id.toString() })
    }

    return result
  }

  async find(params?: IdentityProviderParams) {
    const loggedInUser = params!.user as UserType
    if (params!.provider) params!.query!.userId = loggedInUser.id
    return super._find(params)
  }

  async get(id: Id, params?: IdentityProviderParams) {
    return super._get(id, params)
  }

  async patch(id: Id, data: IdentityProviderData, params?: IdentityProviderParams) {
    return super._patch(id, data, params)
  }

  async remove(id: NullableId, params?: IdentityProviderParams) {
    return super._remove(id, params)
  }
}
>>>>>>> 69c4786f
<|MERGE_RESOLUTION|>--- conflicted
+++ resolved
@@ -33,13 +33,7 @@
   IdentityProviderType
 } from '@etherealengine/engine/src/schemas/user/identity-provider.schema'
 
-import { scopeTypePath } from '@etherealengine/engine/src/schemas/scope/scope-type.schema'
 import { KnexAdapterParams } from '@feathersjs/knex'
-<<<<<<< HEAD
-=======
-import appConfig from '../../appconfig'
-import getFreeInviteCode from '../../util/get-free-invite-code'
->>>>>>> 69c4786f
 
 export interface IdentityProviderParams extends KnexAdapterParams<IdentityProviderQuery> {
   authentication?: any
@@ -48,241 +42,7 @@
 /**
  * A class for IdentityProvider service
  */
-
 export class IdentityProviderService<
   T = IdentityProviderType,
   ServiceParams extends Params = IdentityProviderParams
-<<<<<<< HEAD
-> extends KnexService<IdentityProviderType, IdentityProviderData, IdentityProviderParams, IdentityProviderPatch> {}
-=======
-> extends KnexAdapter<IdentityProviderType, IdentityProviderData, IdentityProviderParams, IdentityProviderPatch> {
-  app: Application
-
-  constructor(options: KnexAdapterOptions, app: Application) {
-    super(options)
-    this.app = app
-  }
-
-  async create(data: IdentityProviderData, params?: IdentityProviderParams) {
-    if (!params) params = {}
-    let { token, type } = data
-    let user
-    let authResult
-
-    if (params?.authentication) {
-      authResult = await (this.app.service('authentication') as any).strategies.jwt.authenticate(
-        { accessToken: params?.authentication.accessToken },
-        {}
-      )
-      if (authResult[appConfig.authentication.entity]?.userId) {
-        user = await this.app.service(userPath).get(authResult[appConfig.authentication.entity]?.userId)
-      }
-    }
-    if (
-      (!user || !user.scopes || !user.scopes.find((scope) => scope.type === 'admin:admin')) &&
-      params?.provider &&
-      type !== 'password' &&
-      type !== 'email' &&
-      type !== 'sms'
-    )
-      type = 'guest' //Non-password/magiclink create requests must always be for guests
-
-    let userId = data.userId || (authResult ? authResult[appConfig.authentication.entity]?.userId : null)
-    let identityProvider: IdentityProviderData = { ...data }
-
-    switch (type) {
-      case 'email':
-        identityProvider = {
-          ...identityProvider,
-          token,
-          type
-        }
-        break
-      case 'sms':
-        identityProvider = {
-          ...identityProvider,
-          token,
-          type
-        }
-        break
-      case 'password':
-        identityProvider = {
-          ...identityProvider,
-          token,
-          type
-        }
-        break
-      case 'github':
-        identityProvider = {
-          ...identityProvider,
-          token: token,
-          type
-        }
-        break
-      case 'facebook':
-        identityProvider = {
-          ...identityProvider,
-          token: token,
-          type
-        }
-        break
-      case 'google':
-        identityProvider = {
-          ...identityProvider,
-          token: token,
-          type
-        }
-        break
-      case 'twitter':
-        identityProvider = {
-          ...identityProvider,
-          token: token,
-          type
-        }
-        break
-      case 'linkedin':
-        identityProvider = {
-          ...identityProvider,
-          token: token,
-          type
-        }
-        break
-      case 'discord':
-        identityProvider = {
-          ...identityProvider,
-          token: token,
-          type
-        }
-        break
-      case 'guest':
-        identityProvider = {
-          ...identityProvider,
-          token: token,
-          type: type
-        }
-        break
-      case 'auth0':
-        break
-    }
-
-    // if userId is not defined, then generate userId
-    if (!userId) {
-      userId = uuidv1()
-    }
-
-    // check if there is a user with userId
-    let foundUser
-    try {
-      foundUser = await this.app.service(userPath).get(userId)
-    } catch (err) {
-      //
-    }
-
-    if (foundUser != null) {
-      // if there is the user with userId, then we add the identity provider to the user
-      return await super._create(
-        {
-          ...identityProvider,
-          userId
-        },
-        params
-      )
-    }
-
-    const code = await getFreeInviteCode(this.app)
-    // if there is no user with userId, then we create a user and a identity provider.
-    const adminCount = (await this.app.service(scopePath).find({
-      query: {
-        type: 'admin:admin'
-      }
-    })) as Paginated<ScopeType>
-
-    const avatars = (await this.app
-      .service(avatarPath)
-      .find({ isInternal: true, query: { $limit: 1000 } })) as Paginated<AvatarType>
-
-    const isGuest = type === 'guest'
-
-    if (adminCount.data.length === 0) {
-      // in dev mode make the first guest an admin
-      // otherwise make the first logged in user an admin
-      if (isDev || !isGuest) {
-        type = 'admin'
-      }
-    }
-
-    let result: IdentityProviderType
-    try {
-      const newUser = (await this.app.service(userPath).create({
-        id: userId,
-        isGuest,
-        inviteCode: type === 'guest' ? '' : code,
-        avatarId: avatars.data[random(avatars.data.length - 1)].id
-      })) as UserType
-
-      result = await super._create(
-        {
-          ...identityProvider,
-          userId: newUser.id
-        },
-        params
-      )
-    } catch (err) {
-      console.error(err)
-      await this.app.service(userPath).remove(userId)
-      throw err
-    }
-    // DRC
-
-    if (type === 'guest') {
-      if (appConfig.scopes.guest.length) {
-        const data = appConfig.scopes.guest.map((el) => {
-          return {
-            type: el,
-            userId
-          }
-        })
-        await this.app.service(scopePath).create(data)
-      }
-
-      result.accessToken = await this.app
-        .service('authentication')
-        .createAccessToken({}, { subject: result.id.toString() })
-    } else if (isDev && type === 'admin') {
-      // in dev mode, add all scopes to the first user made an admin
-      const scopeTypes = await this.app.service(scopeTypePath).find({
-        paginate: false
-      })
-
-      const data = scopeTypes.map(({ type }) => {
-        return { userId, type }
-      })
-      await this.app.service(scopePath).create(data)
-
-      result.accessToken = await this.app
-        .service('authentication')
-        .createAccessToken({}, { subject: result.id.toString() })
-    }
-
-    return result
-  }
-
-  async find(params?: IdentityProviderParams) {
-    const loggedInUser = params!.user as UserType
-    if (params!.provider) params!.query!.userId = loggedInUser.id
-    return super._find(params)
-  }
-
-  async get(id: Id, params?: IdentityProviderParams) {
-    return super._get(id, params)
-  }
-
-  async patch(id: Id, data: IdentityProviderData, params?: IdentityProviderParams) {
-    return super._patch(id, data, params)
-  }
-
-  async remove(id: NullableId, params?: IdentityProviderParams) {
-    return super._remove(id, params)
-  }
-}
->>>>>>> 69c4786f
+> extends KnexService<IdentityProviderType, IdentityProviderData, IdentityProviderParams, IdentityProviderPatch> {}