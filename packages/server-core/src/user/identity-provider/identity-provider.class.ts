--- conflicted
+++ resolved
@@ -27,39 +27,25 @@
 import type { KnexAdapterOptions } from '@feathersjs/knex'
 import { KnexAdapter } from '@feathersjs/knex'
 
-import { UserInterface } from '@etherealengine/common/src/interfaces/User'
 import {
   IdentityProviderData,
   IdentityProviderPatch,
   IdentityProviderQuery,
   IdentityProviderType
 } from '@etherealengine/engine/src/schemas/user/identity.provider.schema'
-
-import { Application } from '../../../declarations'
-
 import { Paginated } from '@feathersjs/feathers'
-<<<<<<< HEAD
-
-import { isDev } from '@etherealengine/common/src/config'
-import { avatarPath, AvatarType } from '@etherealengine/engine/src/schemas/user/avatar.schema'
-
-import { random } from 'lodash'
-import { RootParams } from '../../api/root-params'
-=======
-import { SequelizeServiceOptions, Service } from 'feathers-sequelize'
 import { random } from 'lodash'
 import { v1 as uuidv1 } from 'uuid'
 
 import { isDev } from '@etherealengine/common/src/config'
-import { IdentityProviderInterface } from '@etherealengine/common/src/dbmodels/IdentityProvider'
 import { avatarPath, AvatarType } from '@etherealengine/engine/src/schemas/user/avatar.schema'
 
 import { AdminScope } from '@etherealengine/engine/src/schemas/interfaces/AdminScope'
 import { scopePath } from '@etherealengine/engine/src/schemas/scope/scope.schema'
 import { userPath, UserType } from '@etherealengine/engine/src/schemas/user/user.schema'
 import { Application } from '../../../declarations'
-import { UserParams } from '../../api/root-params'
->>>>>>> add967ad
+
+import { RootParams } from '../../api/root-params'
 import appConfig from '../../appconfig'
 import { scopeTypeSeed } from '../../scope/scope-type/scope-type.seed'
 import getFreeInviteCode from '../../util/get-free-invite-code'
@@ -107,7 +93,7 @@
     )
       type = 'guest' //Non-password/magiclink create requests must always be for guests
 
-    const userId = data.userId || (authResult ? authResult[appConfig.authentication.entity]?.userId : null)
+    let userId = data.userId || (authResult ? authResult[appConfig.authentication.entity]?.userId : null)
     let identityProvider: IdentityProviderData = { ...data }
 
     switch (type) {
@@ -185,16 +171,12 @@
         break
     }
 
-<<<<<<< HEAD
-    const userService = this.app.service('user')
-=======
     // if userId is not defined, then generate userId
     if (!userId) {
       userId = uuidv1()
     }
 
     const userService = this.app.service(userPath)
->>>>>>> add967ad
 
     // check if there is a user with userId
     let foundUser
@@ -212,11 +194,7 @@
           userId
         },
         params
-<<<<<<< HEAD
       )
-=======
-      )) as T & { accessToken?: string }
->>>>>>> add967ad
     }
 
     const code = await getFreeInviteCode(this.app)
@@ -243,31 +221,17 @@
 
     let result: IdentityProviderType
     try {
-<<<<<<< HEAD
-      const newUser = (await this.app.service('user')._create({
-        id: userId,
-        isGuest,
-        inviteCode: type === 'guest' ? null : code,
-        avatarId: avatars.data[random(avatars.data.length - 1)].id
-      })) as UserInterface
-
-      result = await super._create(
-=======
-      await this.app.service(userPath).create({
+      const newUser = (await this.app.service(userPath).create({
         id: userId,
         isGuest,
         inviteCode: type === 'guest' ? '' : code,
         avatarId: avatars.data[random(avatars.data.length - 1)].id
-      })
-      result = await super.create(
->>>>>>> add967ad
+      })) as UserType
+
+      result = await super._create(
         {
           ...identityProvider,
-<<<<<<< HEAD
           userId: newUser.id
-=======
-          userId
->>>>>>> add967ad
         },
         params
       )
@@ -304,21 +268,11 @@
         .createAccessToken({}, { subject: result.id.toString() })
     }
 
-    // TODO: Move this to hooks once move to feathers 5.
-    if (result.userId) {
-      result.user = await this.app.service(userPath)._get(result.userId)
-    }
-
     return result
   }
 
-<<<<<<< HEAD
   async find(params?: IdentityProviderParams) {
-    const loggedInUser = params!.user as UserInterface
-=======
-  async find(params?: UserParams): Promise<T[] | Paginated<T>> {
     const loggedInUser = params!.user as UserType
->>>>>>> add967ad
     if (params!.provider) params!.query!.userId = loggedInUser.id
     return super._find(params)
   }
