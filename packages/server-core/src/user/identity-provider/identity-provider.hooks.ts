--- conflicted
+++ resolved
@@ -23,29 +23,18 @@
 Ethereal Engine. All Rights Reserved.
 */
 
-<<<<<<< HEAD
 import { hooks as schemaHooks } from '@feathersjs/schema'
-import { getValidator } from '@feathersjs/typebox'
 import { iff, isProvider } from 'feathers-hooks-common'
 
 import {
   IdentityProviderType,
-  identityProviderDataSchema,
-  identityProviderPatchSchema,
+  identityProviderDataValidator,
+  identityProviderPatchValidator,
   identityProviderPath,
-  identityProviderQuerySchema,
-  identityProviderSchema
+  identityProviderQueryValidator
 } from '@etherealengine/engine/src/schemas/user/identity-provider.schema'
-import { dataValidator, queryValidator } from '@etherealengine/server-core/validators'
 import { Forbidden, MethodNotAllowed, NotFound } from '@feathersjs/errors'
 import { HookContext, Paginated } from '@feathersjs/feathers'
-=======
-import { MethodNotAllowed, NotFound } from '@feathersjs/errors'
-import { HookContext } from '@feathersjs/feathers'
-import { iff, isProvider } from 'feathers-hooks-common'
-
-import { IdentityProviderInterface } from '@etherealengine/common/src/dbmodels/IdentityProvider'
->>>>>>> fb6709b7
 
 import authenticate from '../../hooks/authenticate'
 
