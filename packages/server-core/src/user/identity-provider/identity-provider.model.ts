--- conflicted
+++ resolved
@@ -81,13 +81,8 @@
   )
 
   ;(identityProvider as any).associate = (models: any): void => {
-<<<<<<< HEAD
-    ;(identityProvider as any).belongsTo(models.user, { required: true, onDelete: 'cascade' })
+    ;(identityProvider as any).belongsTo(createUserModel(app), { required: true, onDelete: 'cascade' })
     ;(identityProvider as any).hasMany(createLoginTokenModel(app))
-=======
-    ;(identityProvider as any).belongsTo(createUserModel(app), { required: true, onDelete: 'cascade' })
-    ;(identityProvider as any).hasMany(models.login_token)
->>>>>>> 078b393f
   }
 
   return identityProvider
