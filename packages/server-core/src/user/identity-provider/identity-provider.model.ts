import { Sequelize, DataTypes, Model } from 'sequelize'
import { Application } from '../../../declarations'
import { IdentityProviderInterface } from '@xrengine/common/src/dbmodels/IdentityProvider'

export type IdentityProviderModel = {
  id: string
  token: string
  password: string
  isVerified: string
  verifyToken: string
  verifyShortToken: string
  verifyExpires: string
  verifyChanges: string
  resetToken: string
  resetExpires: string
  type: string
}

export default (app: Application) => {
  const sequelizeClient: Sequelize = app.get('sequelizeClient')
<<<<<<< HEAD
  const identityProvider = sequelizeClient.define<Model<IdentityProviderModel>>(
=======
  const identityProvider = sequelizeClient.define<Model<IdentityProviderInterface>>(
>>>>>>> fcb5b55e
    'identity_provider',
    {
      id: {
        type: DataTypes.UUID,
        defaultValue: DataTypes.UUIDV1,
        allowNull: false,
        primaryKey: true
      },
      token: { type: DataTypes.STRING, unique: true },
      password: { type: DataTypes.STRING },
      isVerified: { type: DataTypes.BOOLEAN },
      verifyToken: { type: DataTypes.STRING },
      verifyShortToken: { type: DataTypes.STRING },
      verifyExpires: { type: DataTypes.DATE },
      verifyChanges: { type: DataTypes.JSON },
      resetToken: { type: DataTypes.STRING },
      resetExpires: { type: DataTypes.DATE },
      type: {
        type: DataTypes.STRING,
        allowNull: false,
        values: ['email', 'sms', 'password', 'discord', 'github', 'google', 'facebook', 'twitter', 'linkedin', 'auth0']
      }
    },
    {
      hooks: {
        beforeCount(options: any): void {
          options.raw = true
        }
      },
      indexes: [
        {
          fields: ['id']
        },
        {
          unique: true,
          fields: ['userId', 'token']
        },
        {
          unique: true,
          fields: ['userId', 'type']
        }
      ]
    }
  )

  ;(identityProvider as any).associate = (models: any): void => {
    ;(identityProvider as any).belongsTo(models.user, { required: true })
    ;(identityProvider as any).hasMany(models.login_token)
  }

  return identityProvider
}<|MERGE_RESOLUTION|>--- conflicted
+++ resolved
@@ -2,27 +2,9 @@
 import { Application } from '../../../declarations'
 import { IdentityProviderInterface } from '@xrengine/common/src/dbmodels/IdentityProvider'
 
-export type IdentityProviderModel = {
-  id: string
-  token: string
-  password: string
-  isVerified: string
-  verifyToken: string
-  verifyShortToken: string
-  verifyExpires: string
-  verifyChanges: string
-  resetToken: string
-  resetExpires: string
-  type: string
-}
-
 export default (app: Application) => {
   const sequelizeClient: Sequelize = app.get('sequelizeClient')
-<<<<<<< HEAD
-  const identityProvider = sequelizeClient.define<Model<IdentityProviderModel>>(
-=======
   const identityProvider = sequelizeClient.define<Model<IdentityProviderInterface>>(
->>>>>>> fcb5b55e
     'identity_provider',
     {
       id: {
