--- conflicted
+++ resolved
@@ -82,13 +82,8 @@
         userId: newUser.id
       })
     }
-<<<<<<< HEAD
     const identityProvider = authResult[identityProviderPath]
-    const user = await this.app.service('user').get(entity.userId)
-=======
-    const identityProvider = authResult['identity-provider']
     const user = await this.app.service(userPath).get(entity.userId)
->>>>>>> add967ad
     await makeInitialAdmin(this.app, user.id)
     if (user.isGuest)
       await this.app.service(userPath).patch(entity.userId, {
@@ -104,13 +99,8 @@
         userId: entity.userId
       })
     if (entity.type !== 'guest' && identityProvider.type === 'guest') {
-<<<<<<< HEAD
       await this.app.service(identityProviderPath)._remove(identityProvider.id)
-      await this.app.service('user').remove(identityProvider.userId)
-=======
-      await this.app.service('identity-provider').remove(identityProvider.id)
       await this.app.service(userPath).remove(identityProvider.userId)
->>>>>>> add967ad
       return super.updateEntity(entity, profile, params)
     }
     const existingEntity = await super.findEntity(profile, params)
