--- conflicted
+++ resolved
@@ -90,13 +90,8 @@
         oauthToken: params.access_token
       })
     }
-<<<<<<< HEAD
     const identityProvider = authResult[identityProviderPath]
-    const user = await this.app.service('user').get(entity.userId)
-=======
-    const identityProvider = authResult['identity-provider']
     const user = await this.app.service(userPath).get(entity.userId)
->>>>>>> add967ad
     await makeInitialAdmin(this.app, user.id)
     if (user.isGuest)
       await this.app.service(userPath).patch(entity.userId, {
@@ -112,13 +107,8 @@
         userId: entity.userId
       })
     if (entity.type !== 'guest' && identityProvider.type === 'guest') {
-<<<<<<< HEAD
       await this.app.service(identityProviderPath)._remove(identityProvider.id)
-      await this.app.service('user').remove(identityProvider.userId)
-=======
-      await this.app.service('identity-provider').remove(identityProvider.id)
       await this.app.service(userPath).remove(identityProvider.userId)
->>>>>>> add967ad
       await this.app.service(githubRepoAccessRefreshPath).find(Object.assign({}, params, { user }))
       return super.updateEntity(entity, profile, params)
     }
