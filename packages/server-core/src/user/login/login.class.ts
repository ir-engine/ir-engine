/*
CPAL-1.0 License

The contents of this file are subject to the Common Public Attribution License
Version 1.0. (the "License"); you may not use this file except in compliance
with the License. You may obtain a copy of the License at
https://github.com/EtherealEngine/etherealengine/blob/dev/LICENSE.
The License is based on the Mozilla Public License Version 1.1, but Sections 14
and 15 have been added to cover use of software over a computer network and 
provide for limited attribution for the Original Developer. In addition, 
Exhibit A has been modified to be consistent with Exhibit B.

Software distributed under the License is distributed on an "AS IS" basis,
WITHOUT WARRANTY OF ANY KIND, either express or implied. See the License for the
specific language governing rights and limitations under the License.

The Original Code is Ethereal Engine.

The Original Developer is the Initial Developer. The Initial Developer of the
Original Code is the Ethereal Engine team.

All portions of the code written by the Ethereal Engine team are Copyright © 2021-2023 
Ethereal Engine. All Rights Reserved.
*/

<<<<<<< HEAD
import { Id, NullableId, Paginated, Params, ServiceMethods } from '@feathersjs/feathers'
import moment from 'moment'

import { identityProviderPath } from '@etherealengine/engine/src/schemas/user/identity-provider.schema'
=======
import { Id, NullableId, Params, ServiceMethods } from '@feathersjs/feathers'

import { loginTokenPath } from '@etherealengine/engine/src/schemas/user/login-token.schema'
>>>>>>> 8a788935
import { UserApiKeyType, userApiKeyPath } from '@etherealengine/engine/src/schemas/user/user-api-key.schema'
import { userPath } from '@etherealengine/engine/src/schemas/user/user.schema'
import { Application } from '../../../declarations'
import logger from '../../ServerLogger'
import makeInitialAdmin from '../../util/make-initial-admin'

// eslint-disable-next-line @typescript-eslint/no-empty-interface
interface Data {}

// eslint-disable-next-line @typescript-eslint/no-empty-interface
interface ServiceOptions {}
/**
 * A class for Login service
 */
export class Login implements ServiceMethods<Data> {
  app: Application
  options: ServiceOptions
  docs: any

  constructor(options: ServiceOptions = {}, app: Application) {
    this.options = options
    this.app = app
  }

  async setup() {}

  /**
   * A function which find login details and display it
   *
   * @param params
   * @returns {@Array} all login details
   */
  async find(params?: Params): Promise<Data[] | Paginated<Data>> {
    return []
  }

  /**
   * A function which find specific login details
   *
   * @param id of specific login detail
   * @param params
   * @returns {@token}
   */
  async get(id: Id, params?: Params): Promise<any> {
    try {
      const result = await this.app.service(loginTokenPath)._find({
        query: {
          token: id.toString()
        }
      })

      if (result.data.length === 0) {
        logger.info('Invalid login token')
        return {
          error: 'invalid login token'
        }
      }
      if (new Date() > new Date(result.data[0].expiresAt)) {
        logger.info('Login Token has expired')
        return { error: 'Login link has expired' }
      }
<<<<<<< HEAD
      const identityProvider = await this.app.service(identityProviderPath)._get(result.identityProviderId)
=======
      const identityProvider = await this.app.service('identity-provider').get(result.data[0].identityProviderId)
>>>>>>> 8a788935
      await makeInitialAdmin(this.app, identityProvider.userId)
      const apiKey = (await this.app.service(userApiKeyPath).find({
        query: {
          userId: identityProvider.userId
        }
      })) as Paginated<UserApiKeyType>
      if (apiKey.total === 0)
        await this.app.service(userApiKeyPath).create({
          userId: identityProvider.userId
        })
      const token = await this.app
        .service('authentication')
        .createAccessToken({}, { subject: identityProvider.id.toString() })
      await this.app.service(loginTokenPath)._remove(result.data[0].id)
      await this.app.service(userPath).patch(identityProvider.userId, {
        isGuest: false
      })
      return {
        token: token
      }
    } catch (err) {
      logger.error(err, `Error finding login token: ${err}`)
      throw err
    }
  }

  /**
   * A function which is used for login
   *
   * @param data of new login details
   * @param params contain user info
   * @returns created data
   */
  async create(data: Data, params?: Params): Promise<Data> {
    if (Array.isArray(data)) {
      return await Promise.all(data.map((current) => this.create(current, params)))
    }

    return data
  }

  /**
   * A function which is used to update login details
   *
   * @param id of login detail
   * @param data which will be used for updating login
   * @param params
   * @returns updated data
   */
  async update(id: NullableId, data: Data, params?: Params): Promise<Data> {
    return data
  }

  /**
   * A function which is used to update data
   *
   * @param id
   * @param data to be updated
   * @param params
   * @returns data
   */
  async patch(id: NullableId, data: Data, params?: Params): Promise<Data> {
    return data
  }

  /**
   * A function which is used to remove login details
   *
   * @param id of login to be removed
   * @param params
   * @returns id
   */

  async remove(id: NullableId, params?: Params): Promise<Data> {
    return { id }
  }
}<|MERGE_RESOLUTION|>--- conflicted
+++ resolved
@@ -23,16 +23,10 @@
 Ethereal Engine. All Rights Reserved.
 */
 
-<<<<<<< HEAD
 import { Id, NullableId, Paginated, Params, ServiceMethods } from '@feathersjs/feathers'
-import moment from 'moment'
 
 import { identityProviderPath } from '@etherealengine/engine/src/schemas/user/identity-provider.schema'
-=======
-import { Id, NullableId, Params, ServiceMethods } from '@feathersjs/feathers'
-
 import { loginTokenPath } from '@etherealengine/engine/src/schemas/user/login-token.schema'
->>>>>>> 8a788935
 import { UserApiKeyType, userApiKeyPath } from '@etherealengine/engine/src/schemas/user/user-api-key.schema'
 import { userPath } from '@etherealengine/engine/src/schemas/user/user.schema'
 import { Application } from '../../../declarations'
@@ -94,11 +88,7 @@
         logger.info('Login Token has expired')
         return { error: 'Login link has expired' }
       }
-<<<<<<< HEAD
-      const identityProvider = await this.app.service(identityProviderPath)._get(result.identityProviderId)
-=======
-      const identityProvider = await this.app.service('identity-provider').get(result.data[0].identityProviderId)
->>>>>>> 8a788935
+      const identityProvider = await this.app.service(identityProviderPath)._get(result.data[0].identityProviderId)
       await makeInitialAdmin(this.app, identityProvider.userId)
       const apiKey = (await this.app.service(userApiKeyPath).find({
         query: {
