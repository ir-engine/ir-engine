/*
CPAL-1.0 License

The contents of this file are subject to the Common Public Attribution License
Version 1.0. (the "License"); you may not use this file except in compliance
with the License. You may obtain a copy of the License at
https://github.com/EtherealEngine/etherealengine/blob/dev/LICENSE.
The License is based on the Mozilla Public License Version 1.1, but Sections 14
and 15 have been added to cover use of software over a computer network and 
provide for limited attribution for the Original Developer. In addition, 
Exhibit A has been modified to be consistent with Exhibit B.

Software distributed under the License is distributed on an "AS IS" basis,
WITHOUT WARRANTY OF ANY KIND, either express or implied. See the License for the
specific language governing rights and limitations under the License.

The Original Code is Ethereal Engine.

The Original Developer is the Initial Developer. The Initial Developer of the
Original Code is the Ethereal Engine team.

All portions of the code written by the Ethereal Engine team are Copyright © 2021-2023 
Ethereal Engine. All Rights Reserved.
*/

import { Id, NullableId, Params, ServiceMethods } from '@feathersjs/feathers'

import { loginTokenPath } from '@etherealengine/engine/src/schemas/user/login-token.schema'
import { UserApiKeyType, userApiKeyPath } from '@etherealengine/engine/src/schemas/user/user-api-key.schema'
import { userPath } from '@etherealengine/engine/src/schemas/user/user.schema'
import { Application } from '../../../declarations'
import logger from '../../ServerLogger'
import Paginated from '../../types/PageObject'
import makeInitialAdmin from '../../util/make-initial-admin'

// eslint-disable-next-line @typescript-eslint/no-empty-interface
interface Data {}

// eslint-disable-next-line @typescript-eslint/no-empty-interface
interface ServiceOptions {}
/**
 * A class for Login service
 */
export class Login implements ServiceMethods<Data> {
  app: Application
  options: ServiceOptions
  docs: any

  constructor(options: ServiceOptions = {}, app: Application) {
    this.options = options
    this.app = app
  }

  async setup() {}

  /**
   * A function which find login details and display it
   *
   * @param params
   * @returns {@Array} all login details
   */
  async find(params?: Params): Promise<Data[] | Paginated<Data>> {
    return []
  }

  /**
   * A function which find specific login details
   *
   * @param id of specific login detail
   * @param params
   * @returns {@token}
   */
  async get(id: Id, params?: Params): Promise<any> {
    try {
      const result = await this.app.service(loginTokenPath)._find({
        query: {
          token: id.toString()
        }
      })

      if (result.data.length === 0) {
        logger.info('Invalid login token')
        return {
          error: 'invalid login token'
        }
      }
      if (new Date() > new Date(result.data[0].expiresAt)) {
        logger.info('Login Token has expired')
        return { error: 'Login link has expired' }
      }
      const identityProvider = await this.app.service('identity-provider').get(result.data[0].identityProviderId)
      await makeInitialAdmin(this.app, identityProvider.userId)
      const apiKey = (await this.app.service(userApiKeyPath).find({
        query: {
          userId: identityProvider.userId
        }
      })) as Paginated<UserApiKeyType>
      if (apiKey.total === 0)
        await this.app.service(userApiKeyPath).create({
          userId: identityProvider.userId
        })
      const token = await this.app
        .service('authentication')
        .createAccessToken({}, { subject: identityProvider.id.toString() })
<<<<<<< HEAD
      await this.app.service(loginTokenPath)._remove(result.data[0].id)
      await this.app.service('user').patch(identityProvider.userId, {
=======
      await this.app.service('login-token').remove(result.id)
      await this.app.service(userPath).patch(identityProvider.userId, {
>>>>>>> 078b393f
        isGuest: false
      })
      return {
        token: token
      }
    } catch (err) {
      logger.error(err, `Error finding login token: ${err}`)
      throw err
    }
  }

  /**
   * A function which is used for login
   *
   * @param data of new login details
   * @param params contain user info
   * @returns created data
   */
  async create(data: Data, params?: Params): Promise<Data> {
    if (Array.isArray(data)) {
      return await Promise.all(data.map((current) => this.create(current, params)))
    }

    return data
  }

  /**
   * A function which is used to update login details
   *
   * @param id of login detail
   * @param data which will be used for updating login
   * @param params
   * @returns updated data
   */
  async update(id: NullableId, data: Data, params?: Params): Promise<Data> {
    return data
  }

  /**
   * A function which is used to update data
   *
   * @param id
   * @param data to be updated
   * @param params
   * @returns data
   */
  async patch(id: NullableId, data: Data, params?: Params): Promise<Data> {
    return data
  }

  /**
   * A function which is used to remove login details
   *
   * @param id of login to be removed
   * @param params
   * @returns id
   */

  async remove(id: NullableId, params?: Params): Promise<Data> {
    return { id }
  }
}<|MERGE_RESOLUTION|>--- conflicted
+++ resolved
@@ -102,13 +102,8 @@
       const token = await this.app
         .service('authentication')
         .createAccessToken({}, { subject: identityProvider.id.toString() })
-<<<<<<< HEAD
       await this.app.service(loginTokenPath)._remove(result.data[0].id)
-      await this.app.service('user').patch(identityProvider.userId, {
-=======
-      await this.app.service('login-token').remove(result.id)
       await this.app.service(userPath).patch(identityProvider.userId, {
->>>>>>> 078b393f
         isGuest: false
       })
       return {
