/*
CPAL-1.0 License

The contents of this file are subject to the Common Public Attribution License
Version 1.0. (the "License"); you may not use this file except in compliance
with the License. You may obtain a copy of the License at
https://github.com/ir-engine/ir-engine/blob/dev/LICENSE.
The License is based on the Mozilla Public License Version 1.1, but Sections 14
and 15 have been added to cover use of software over a computer network and 
provide for limited attribution for the Original Developer. In addition, 
Exhibit A has been modified to be consistent with Exhibit B.

Software distributed under the License is distributed on an "AS IS" basis,
WITHOUT WARRANTY OF ANY KIND, either express or implied. See the License for the
specific language governing rights and limitations under the License.

The Original Code is Infinite Reality Engine.

The Original Developer is the Initial Developer. The Initial Developer of the
Original Code is the Infinite Reality Engine team.

All portions of the code written by the Infinite Reality Engine team are Copyright © 2021-2023 
Infinite Reality Engine. All Rights Reserved.
*/

import { hooks as schemaHooks } from '@feathersjs/schema'
import { disallow, iff, isProvider } from 'feathers-hooks-common'

import {
  userKickDataValidator,
  userKickPatchValidator,
  userKickQueryValidator
} from '@ir-engine/common/src/schemas/user/user-kick.schema'

import verifyScope from '../../hooks/verify-scope'
import {
  userKickDataResolver,
  userKickExternalResolver,
  userKickPatchResolver,
  userKickQueryResolver,
  userKickResolver
} from './user-kick.resolvers'

export default {
  around: {
    all: [schemaHooks.resolveExternal(userKickExternalResolver), schemaHooks.resolveResult(userKickResolver)]
  },

  before: {
    all: [schemaHooks.validateQuery(userKickQueryValidator), schemaHooks.resolveQuery(userKickQueryResolver)],
    find: [],
    get: [disallow()],
    create: [schemaHooks.validateData(userKickDataValidator), schemaHooks.resolveData(userKickDataResolver)],
    update: [],
    patch: [schemaHooks.validateData(userKickPatchValidator), schemaHooks.resolveData(userKickPatchResolver)],
<<<<<<< HEAD
    remove: []
=======
    remove: [iff(isProvider('external'), verifyScope('admin', 'admin'))]
>>>>>>> b99a7f40
  },

  after: {
    all: [],
    find: [],
    get: [],
    create: [],
    update: [],
    patch: [],
    remove: []
  },

  error: {
    all: [],
    find: [],
    get: [],
    create: [],
    update: [],
    patch: [],
    remove: []
  }
} as any<|MERGE_RESOLUTION|>--- conflicted
+++ resolved
@@ -53,11 +53,7 @@
     create: [schemaHooks.validateData(userKickDataValidator), schemaHooks.resolveData(userKickDataResolver)],
     update: [],
     patch: [schemaHooks.validateData(userKickPatchValidator), schemaHooks.resolveData(userKickPatchResolver)],
-<<<<<<< HEAD
-    remove: []
-=======
     remove: [iff(isProvider('external'), verifyScope('admin', 'admin'))]
->>>>>>> b99a7f40
   },
 
   after: {
