/*
CPAL-1.0 License

The contents of this file are subject to the Common Public Attribution License
Version 1.0. (the "License"); you may not use this file except in compliance
with the License. You may obtain a copy of the License at
https://github.com/EtherealEngine/etherealengine/blob/dev/LICENSE.
The License is based on the Mozilla Public License Version 1.1, but Sections 14
and 15 have been added to cover use of software over a computer network and 
provide for limited attribution for the Original Developer. In addition, 
Exhibit A has been modified to be consistent with Exhibit B.

Software distributed under the License is distributed on an "AS IS" basis,
WITHOUT WARRANTY OF ANY KIND, either express or implied. See the License for the
specific language governing rights and limitations under the License.

The Original Code is Ethereal Engine.

The Original Developer is the Initial Developer. The Initial Developer of the
Original Code is the Ethereal Engine team.

All portions of the code written by the Ethereal Engine team are Copyright © 2021-2023 
Ethereal Engine. All Rights Reserved.
*/

import { BadRequest } from '@feathersjs/errors'
import { Id, NullableId, Paginated, Params, ServiceMethods } from '@feathersjs/feathers'

import { locationPath } from '@etherealengine/engine/src/schemas/social/location.schema'

import { locationAuthorizedUserPath } from '@etherealengine/engine/src/schemas/social/location-authorized-user.schema'
<<<<<<< HEAD
import { identityProviderPath } from '@etherealengine/engine/src/schemas/user/identity.provider.schema'
=======
import { userPath } from '@etherealengine/engine/src/schemas/user/user.schema'
>>>>>>> add967ad
import { Application } from '../../../declarations'
import logger from '../../ServerLogger'

// eslint-disable-next-line @typescript-eslint/no-empty-interface
interface Data {}

// eslint-disable-next-line @typescript-eslint/no-empty-interface
interface ServiceOptions {}

interface AcceptInviteParams extends Params {
  preventUserRelationshipRemoval?: boolean
}

/**
 * accept invite class for get, create, update and remove user invite
 *
 */
export class AcceptInvite implements ServiceMethods<Data> {
  app: Application
  options: ServiceOptions
  docs: any

  constructor(options: ServiceOptions = {}, app: Application) {
    this.options = options
    this.app = app
  }

  async setup() {}

  /**
   * A function which help to find all accept invite and display it
   *
   * @param params number of limit and skip for pagination
   * Number should be passed as query parmas
   * @returns {@Array} all listed invite
   */
  async find(params?: Params): Promise<Data[] | Paginated<Data>> {
    return []
  }

  /**
   * A funtion which display specific accept invite
   *
   * @param id of specific accept invite
   * @param params query which contain passcode
   * @returns {@Object} contains single invite
   */

  async get(id: Id, params?: AcceptInviteParams): Promise<Data> {
    let inviteeIdentityProvider
    const returned = {} as any
    if (!params) params = {}
    if (params.query?.t) {
      params.query.passcode = params.query.t
      delete params.query.t
    }
    try {
      params.provider = null!
      let invite
      try {
        invite = await this.app.service('invite').Model.findOne({
          where: {
            id: id
          }
        })
      } catch (err) {
        //
      }

      if (invite == null) {
        logger.info('INVALID INVITE ID')
        return {
          error: 'Invalid Invite ID'
        }
      }

      if (params.query!.passcode !== invite.passcode) {
        logger.info('INVALID INVITE PASSCODE')
        return {
          error: 'Invalid Invite Passcode'
        }
      }

      const dateNow = new Date()

      if (invite.timed && invite.startTime && dateNow < invite.startTime) {
        logger.info(`Invite ${invite.id} accessed before start time ${dateNow}`)
        return {
          error: 'Invite accessed too early'
        }
      }

      if (invite.timed && invite.endTime && dateNow > invite.endTime) {
        logger.info(`Invite ${invite.id} accessed after end time ${dateNow}`)
        return {
          error: 'Invite has expired'
        }
      }

      if (invite.identityProviderType != null) {
        const inviteeIdentityProviderResult = await this.app.service(identityProviderPath).find({
          query: {
            type: invite.identityProviderType,
            token: invite.token
          }
        })

        if (inviteeIdentityProviderResult.total === 0) {
          inviteeIdentityProvider = await this.app.service(identityProviderPath).create(
            {
              type: invite.identityProviderType,
              token: invite.token,
              userId: invite.userId
            },
            params
          )
        } else {
          inviteeIdentityProvider = inviteeIdentityProviderResult.data[0]
        }
      } else if (invite.inviteeId != null) {
        const invitee = await this.app.service(userPath).get(invite.inviteeId)

        if (invitee == null || invitee.identityProviders == null || invitee.identityProviders.length === 0) {
          throw new BadRequest('Invalid invitee ID')
        }

        inviteeIdentityProvider = invitee.identityProviders[0]
      }

      if (params[identityProviderPath] == null) params[identityProviderPath] = inviteeIdentityProvider

      if (invite.makeAdmin) {
        const existingAdminScope = await this.app.service('scope').find({
          query: {
            userId: inviteeIdentityProvider.userId,
            type: 'admin:admin'
          }
        })
        if (existingAdminScope.total === 0)
          await this.app.service('scope').create({
            userId: inviteeIdentityProvider.userId,
            type: 'admin:admin'
          })
      }

      if (invite.inviteType === 'friend') {
        const inviter = await this.app.service(userPath)._get(invite.userId)

        if (inviter == null) {
          await this.app.service('invite').remove(invite.id)
          throw new BadRequest('Invalid user ID')
        }

        const existingRelationshipResult = (await this.app.service('user-relationship').find({
          query: {
            $or: [
              {
                userRelationshipType: 'requested'
              },
              {
                userRelationshipType: 'friend'
              }
            ],
            userId: invite.userId,
            relatedUserId: inviteeIdentityProvider.userId
          }
        })) as any

        if (existingRelationshipResult.total === 0) {
          await this.app.service('user-relationship').create(
            {
              userRelationshipType: 'friend',
              userId: invite.userId,
              relatedUserId: inviteeIdentityProvider.userId
            },
            params
          )
        } else {
          await this.app.service('user-relationship').patch(
            existingRelationshipResult.data[0].id,
            {
              userRelationshipType: 'friend'
            },
            params
          )
        }

        const relationshipToPatch = (await this.app.service('user-relationship').find({
          query: {
            $or: [
              {
                userRelationshipType: 'requested'
              },
              {
                userRelationshipType: 'friend'
              }
            ],
            userId: inviteeIdentityProvider.userId,
            relatedUserId: invite.userId
          }
        })) as any

        if (relationshipToPatch.data.length > 0)
          await this.app.service('user-relationship').patch(
            relationshipToPatch.data[0].id,
            {
              userRelationshipType: 'friend'
            },
            params
          )
      } else if (invite.inviteType === 'channel') {
        const channel = await this.app.service('channel').Model.findOne({ where: { id: invite.targetObjectId } })

        if (channel == null) {
          await this.app.service('invite').remove(invite.id)
          throw new BadRequest('Invalid channel ID')
        }

        const existingChannelUser = (await this.app.service('channel-user').find({
          query: {
            userId: inviteeIdentityProvider.userId,
            channelId: invite.targetObjectId
          }
        })) as any

        if (existingChannelUser.total === 0) {
          await this.app.service('channel-user').create({
            userId: inviteeIdentityProvider.userId,
            channelId: invite.targetObjectId
          })
        }
      }

      params.preventUserRelationshipRemoval = true
      if (invite.deleteOnUse) await this.app.service('invite').remove(invite.id, params)

      returned.token = await this.app
        .service('authentication')
        .createAccessToken({}, { subject: params[identityProviderPath].id.toString() })

      if (invite.inviteType === 'location' || invite.inviteType === 'instance') {
        let instance =
          invite.inviteType === 'instance' ? await this.app.service('instance').get(invite.targetObjectId) : null
        const locationId = instance ? instance.locationId : invite.targetObjectId
        const location = await this.app.service(locationPath).get(locationId)
        returned.locationName = location.slugifiedName
        if (instance) returned.instanceId = instance.id

        if (location.locationSetting?.locationType === 'private') {
          const userId = inviteeIdentityProvider.userId
          if (!location.locationAuthorizedUsers.find((authUser) => authUser.userId === userId))
            await this.app.service(locationAuthorizedUserPath).create({
              locationId: location.id,
              userId: userId
            })
        }
        if (invite.spawnDetails) {
          const spawnDetails = JSON.parse(invite.spawnDetails)
          if (invite.spawnType === 'inviteCode') returned.inviteCode = spawnDetails.inviteCode
          if (invite.spawnType === 'spawnPoint') returned.spawnPoint = spawnDetails.spawnPoint
          if (invite.spawnType === 'spectate') returned.spectate = spawnDetails.spectate
        }
      }

      return returned
    } catch (err) {
      logger.error(err)
      throw err
    }
  }

  /**
   * A function for creating invite
   *
   * @param data which will be used for creating new accept invite
   * @param params
   */
  async create(data: Data, params?: Params): Promise<Data> {
    if (Array.isArray(data)) {
      return await Promise.all(data.map((current) => this.create(current, params)))
    }

    return data
  }

  /**
   * A function to update accept invite
   *
   * @param id of specific accept invite
   * @param data for updating accept invite
   * @param params
   * @returns Data
   */
  async update(id: NullableId, data: Data, params?: Params): Promise<Data> {
    return data
  }

  /**
   * A function for updating accept invite
   *
   * @param id of specific accept invite
   * @param data for updaing accept invite
   * @param params
   * @returns Data
   */
  async patch(id: NullableId, data: Data, params?: Params): Promise<Data> {
    return data
  }

  /**
   * A function for removing accept invite
   * @param id of specific accept invite
   * @param params
   * @returns id
   */
  async remove(id: NullableId, params?: Params): Promise<Data> {
    return { id }
  }
}<|MERGE_RESOLUTION|>--- conflicted
+++ resolved
@@ -29,11 +29,11 @@
 import { locationPath } from '@etherealengine/engine/src/schemas/social/location.schema'
 
 import { locationAuthorizedUserPath } from '@etherealengine/engine/src/schemas/social/location-authorized-user.schema'
-<<<<<<< HEAD
-import { identityProviderPath } from '@etherealengine/engine/src/schemas/user/identity.provider.schema'
-=======
+import {
+  IdentityProviderType,
+  identityProviderPath
+} from '@etherealengine/engine/src/schemas/user/identity.provider.schema'
 import { userPath } from '@etherealengine/engine/src/schemas/user/user.schema'
->>>>>>> add967ad
 import { Application } from '../../../declarations'
 import logger from '../../ServerLogger'
 
@@ -134,12 +134,12 @@
       }
 
       if (invite.identityProviderType != null) {
-        const inviteeIdentityProviderResult = await this.app.service(identityProviderPath).find({
+        const inviteeIdentityProviderResult = (await this.app.service(identityProviderPath).find({
           query: {
             type: invite.identityProviderType,
             token: invite.token
           }
-        })
+        })) as Paginated<IdentityProviderType>
 
         if (inviteeIdentityProviderResult.total === 0) {
           inviteeIdentityProvider = await this.app.service(identityProviderPath).create(
