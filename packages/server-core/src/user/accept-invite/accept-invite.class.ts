--- conflicted
+++ resolved
@@ -29,14 +29,11 @@
 import { locationPath } from '@etherealengine/engine/src/schemas/social/location.schema'
 
 import { locationAuthorizedUserPath } from '@etherealengine/engine/src/schemas/social/location-authorized-user.schema'
-<<<<<<< HEAD
-import { userRelationshipPath } from '@etherealengine/engine/src/schemas/user/user-relationship.schema'
-=======
 import {
   IdentityProviderType,
   identityProviderPath
 } from '@etherealengine/engine/src/schemas/user/identity-provider.schema'
->>>>>>> fa2994fc
+import { userRelationshipPath } from '@etherealengine/engine/src/schemas/user/user-relationship.schema'
 import { userPath } from '@etherealengine/engine/src/schemas/user/user.schema'
 import { Application } from '../../../declarations'
 import logger from '../../ServerLogger'
@@ -207,11 +204,7 @@
         })
 
         if (existingRelationshipResult.total === 0) {
-<<<<<<< HEAD
           await this.app.service(userRelationshipPath).create(
-=======
-          await this.app.service('user-relationship').create(
->>>>>>> fa2994fc
             {
               userRelationshipType: 'friend',
               userId: invite.userId,
