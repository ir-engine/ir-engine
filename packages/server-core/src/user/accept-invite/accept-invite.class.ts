--- conflicted
+++ resolved
@@ -252,69 +252,8 @@
         if (existingChannelUser.total === 0) {
           await this.app.service('channel-user').create({
             userId: inviteeIdentityProvider.userId,
-<<<<<<< HEAD
-            partyId: invite.targetObjectId,
-            isOwner: false
-          }
-        })
-
-        if (existingPartyUser === 0) {
-          paramsCopy.skipAuth = true
-          await this.app.service('party-user').create(
-            {
-              userId: inviteeIdentityProvider.userId,
-              partyId: invite.targetObjectId,
-              isOwner: false
-            },
-            paramsCopy
-          )
-        }
-
-        const ownerResult = await this.app.service('party-user').find({
-          query: {
-            partyId: invite.targetObjectId,
-            isOwner: true
-          },
-          sequelize: {
-            include: [
-              {
-                model: this.app.service('user').Model,
-                include: [
-                  {
-                    model: this.app.service('instance-attendance').Model,
-                    as: 'instanceAttendance',
-                    where: {
-                      isChannel: false,
-                      ended: false
-                    },
-                    required: false,
-                    include: [
-                      {
-                        model: this.app.service('instance').Model
-                      }
-                    ]
-                  }
-                ]
-              }
-            ]
-          }
-        })
-
-        const owner = ownerResult.data[0]
-        const ownerInstanceAttendance = owner?.user?.instanceAttendance
-
-        if (ownerInstanceAttendance && ownerInstanceAttendance[0]) {
-          if (ownerInstanceAttendance[0].instance.locationId) {
-            const location = await this.app.service(locationPath).get(ownerInstanceAttendance[0].instance.locationId)
-            returned.locationName = location.slugifiedName
-          }
-
-          returned.instanceId = ownerInstanceAttendance[0].instanceId
-          returned.inviteCode = owner.user.inviteCode
-=======
             channelId: invite.targetObjectId
           })
->>>>>>> c43b98eb
         }
       }
 
