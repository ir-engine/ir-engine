--- conflicted
+++ resolved
@@ -258,11 +258,7 @@
 
       if (invite.inviteType === 'location' || invite.inviteType === 'instance') {
         const instance =
-<<<<<<< HEAD
           invite.inviteType === 'instance' ? await this.app.service(instancePath)._get(invite.targetObjectId) : null
-=======
-          invite.inviteType === 'instance' ? await this.app.service('instance').get(invite.targetObjectId) : null
->>>>>>> 8e6845ae
         const locationId = instance ? instance.locationId : invite.targetObjectId
         const location = await this.app.service(locationPath).get(locationId)
         returned.locationName = location.slugifiedName
