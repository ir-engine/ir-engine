--- conflicted
+++ resolved
@@ -58,17 +58,11 @@
 
   async find(params?: GithubRepoAccessRefreshParams) {
     try {
-<<<<<<< HEAD
       const knexClient: Knex = this.app.get('knexClient')
       const githubIdentityProvider = await knexClient
         .from(identityProviderPath)
         .where({
-          userId: params?.user.id,
-=======
-      const githubIdentityProvider = await (this.app.service('identity-provider') as any).Model.findOne({
-        where: {
           userId: params?.user!.id,
->>>>>>> add967ad
           type: 'github'
         })
         .first()
