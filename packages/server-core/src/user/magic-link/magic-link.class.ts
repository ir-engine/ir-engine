--- conflicted
+++ resolved
@@ -29,11 +29,8 @@
 import * as path from 'path'
 import * as pug from 'pug'
 
-<<<<<<< HEAD
 import { loginTokenPath } from '@etherealengine/engine/src/schemas/user/login-token.schema'
-=======
 import { userPath } from '@etherealengine/engine/src/schemas/user/user.schema'
->>>>>>> 078b393f
 import { Application } from '../../../declarations'
 import config from '../../appconfig'
 import Paginated from '../../types/PageObject'
