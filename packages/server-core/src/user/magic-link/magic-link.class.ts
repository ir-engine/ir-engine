/*
CPAL-1.0 License

The contents of this file are subject to the Common Public Attribution License
Version 1.0. (the "License"); you may not use this file except in compliance
with the License. You may obtain a copy of the License at
https://github.com/EtherealEngine/etherealengine/blob/dev/LICENSE.
The License is based on the Mozilla Public License Version 1.1, but Sections 14
and 15 have been added to cover use of software over a computer network and 
provide for limited attribution for the Original Developer. In addition, 
Exhibit A has been modified to be consistent with Exhibit B.

Software distributed under the License is distributed on an "AS IS" basis,
WITHOUT WARRANTY OF ANY KIND, either express or implied. See the License for the
specific language governing rights and limitations under the License.

The Original Code is Ethereal Engine.

The Original Developer is the Initial Developer. The Initial Developer of the
Original Code is the Ethereal Engine team.

All portions of the code written by the Ethereal Engine team are Copyright © 2021-2023 
Ethereal Engine. All Rights Reserved.
*/

import { BadRequest } from '@feathersjs/errors'
import { Id, NullableId, Paginated, Params, ServiceMethods } from '@feathersjs/feathers'
import appRootPath from 'app-root-path'
import * as path from 'path'
import * as pug from 'pug'

<<<<<<< HEAD
import { identityProviderPath } from '@etherealengine/engine/src/schemas/user/identity.provider.schema'
=======
import { userPath } from '@etherealengine/engine/src/schemas/user/user.schema'
>>>>>>> add967ad
import { Application } from '../../../declarations'
import config from '../../appconfig'
import { getLink, sendEmail, sendSms } from '../auth-management/auth-management.utils'
import { IdentityProviderService } from '../identity-provider/identity-provider.class'

// eslint-disable-next-line @typescript-eslint/no-empty-interface
interface Data {}

// eslint-disable-next-line @typescript-eslint/no-empty-interface
interface ServiceOptions {}

const emailAccountTemplatesPath = path.join(appRootPath.path, 'packages', 'server-core', 'email-templates', 'account')
export class Magiclink implements ServiceMethods<Data> {
  app: Application
  options: ServiceOptions
  docs: any

  constructor(options: ServiceOptions = {}, app: Application) {
    this.options = options
    this.app = app
  }

  async setup() {}

  /**
   * A function which find magic link  and display it
   *
   * @param params
   * @returns {@Array} all magic link
   */
  async find(params?: Params): Promise<Data[] | Paginated<Data>> {
    return []
  }

  /**
   * A function which find specific magic link by id
   *
   * @param id of specific magic link
   * @param params
   * @returns {@Object} contains id of magic link and message
   */
  async get(id: Id, params?: Params): Promise<Data> {
    return {
      id,
      text: `A new message with ID: ${id}!`
    }
  }
  /**
   * A function which is used to update magic link
   *
   * @param id
   * @param data which will be used for updating magic link
   * @param params
   * @returns updated data
   */
  async update(id: NullableId, data: Data, params?: Params): Promise<Data> {
    return data
  }

  /**
   * A function which is used to update magic link
   *
   * @param id
   * @param data used to update
   * @param params
   * @returns data
   */
  async patch(id: NullableId, data: Data, params?: Params): Promise<Data> {
    return data
  }
  /**
   * A function which is used to remove magic link
   *
   * @param id of magic link used to remove data
   * @param params
   * @returns id
   */
  async remove(id: NullableId, params?: Params): Promise<Data> {
    return { id }
  }

  /**
   * A function used to sent an email
   *
   * @param toEmail email of reciever
   * @param token generated token
   * @param type of login
   * @param identityProvider of user
   * @param subscriptionId optional subscription ID
   * @returns {@function} sent email
   */
  async sendEmail(
    toEmail: string,
    token: string,
    type: 'connection' | 'login',
    identityProvider: IdentityProviderService,
    subscriptionId?: string
  ): Promise<void> {
    const hashLink = getLink(type, token, subscriptionId ?? '')
    let subscription
    let username
    if (subscriptionId != null) {
      subscription = await this.app.service('subscription' as any).find({
        id: subscriptionId
      })

      if (subscription.total === 0) {
        throw new BadRequest('Invalid subscription')
      }

      const subscriptionUser = await this.app.service(userPath).get(subscription.data[0].userId)

      username = subscriptionUser.name
    }
    const templatePath =
      subscriptionId == null
        ? path.join(emailAccountTemplatesPath, 'magiclink-email.pug')
        : path.join(emailAccountTemplatesPath, 'magiclink-email-subscription.pug')

    const compiledHTML = pug.compileFile(templatePath)({
      logo: config.client.logo,
      title: config.client.title,
      hashLink,
      username: username
    })
    const mailSender = config.email.from
    const email = {
      from: mailSender,
      to: toEmail,
      subject: config.email.subject.login,
      html: compiledHTML
    }

    return await sendEmail(this.app, email)
  }

  /**
   * A function which used to send sms
   *
   * @param mobile of receiver user
   * @param token generated token
   * @param type of login
   * @returns {@function}  send sms
   */

  async sendSms(mobile: string, token: string, type: 'connection' | 'login'): Promise<void> {
    const hashLink = getLink(type, token, '')
    const templatePath = path.join(emailAccountTemplatesPath, 'magiclink-sms.pug')
    const compiledHTML = pug
      .compileFile(templatePath)({
        title: config.client.title,
        hashLink
      })
      .replace(/&amp;/g, '&') // Text message links can't have HTML escaped ampersands.

    const sms = {
      mobile,
      text: compiledHTML
    }
    return await sendSms(this.app, sms)
  }
  /**
   * A function which is used to create magic link
   *
   * @param data used create magic link
   * @param params contain user info
   * @returns creted data
   */

  async create(data: any, params?: Params): Promise<Data> {
    const identityProviderService = this.app.service(identityProviderPath)

    // check magiclink type
    let token = ''
    if (data.type === 'email') token = data.email
    else if (data.type === 'sms') token = data.mobile

    let identityProvider
    const identityProviders = (
      (await identityProviderService.find({
        query: {
          token: token,
          type: data.type
        }
      })) as any
    ).data

    if (identityProviders.length === 0) {
      identityProvider = await identityProviderService.create(
        {
          token: token,
          type: data.type,
          accountIdentifier: token,
          userId: data.userId
        },
        params
      )
    } else {
      identityProvider = identityProviders[0]
    }

    if (identityProvider) {
      const loginToken = await this.app.service('login-token').create({
        identityProviderId: identityProvider.id
      })

      if (data.type === 'email') {
        await this.sendEmail(
          data.email,
          loginToken.token,
          data.userId ? 'connection' : 'login',
          identityProvider,
          data.subscriptionId
        )
      } else if (data.type === 'sms') {
        await this.sendSms(data.mobile, loginToken.token, data.userId ? 'connection' : 'login')
      }
    }
    return data
  }
}<|MERGE_RESOLUTION|>--- conflicted
+++ resolved
@@ -29,11 +29,8 @@
 import * as path from 'path'
 import * as pug from 'pug'
 
-<<<<<<< HEAD
 import { identityProviderPath } from '@etherealengine/engine/src/schemas/user/identity.provider.schema'
-=======
 import { userPath } from '@etherealengine/engine/src/schemas/user/user.schema'
->>>>>>> add967ad
 import { Application } from '../../../declarations'
 import config from '../../appconfig'
 import { getLink, sendEmail, sendSms } from '../auth-management/auth-management.utils'
