--- conflicted
+++ resolved
@@ -179,12 +179,8 @@
   before: {
     all: [() => schemaHooks.validateQuery(avatarQueryValidator), schemaHooks.resolveQuery(avatarQueryResolver)],
     find: [
-<<<<<<< HEAD
       iffElse(isAction('admin'), verifyScope('globalAvatars', 'read'), ensureUserAccessibleAvatars),
-=======
-      iffElse(isAction('admin'), verifyScope('admin', 'admin'), ensureUserAccessibleAvatars),
       persistQuery,
->>>>>>> 7a5f5946
       discardQuery('action'),
       discardQuery('skipUser'),
       sortByUserName
