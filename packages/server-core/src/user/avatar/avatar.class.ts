--- conflicted
+++ resolved
@@ -24,12 +24,7 @@
 */
 
 import { Id, Params } from '@feathersjs/feathers'
-import type { KnexAdapterOptions, KnexAdapterParams } from '@feathersjs/knex'
-<<<<<<< HEAD
-=======
-import { KnexAdapter } from '@feathersjs/knex'
-import { Knex } from 'knex'
->>>>>>> dfcebf0e
+import { KnexAdapter, type KnexAdapterOptions, type KnexAdapterParams } from '@feathersjs/knex'
 
 import { UserInterface } from '@etherealengine/common/src/interfaces/User'
 import { staticResourcePath } from '@etherealengine/engine/src/schemas/media/static-resource.schema'
