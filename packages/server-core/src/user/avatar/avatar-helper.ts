import fs from 'fs'
import path from 'path'

import { CommonKnownContentTypes } from '@xrengine/common/src/utils/CommonKnownContentTypes'

import { Application } from '../../../declarations'
import { addGenericAssetToS3AndStaticResources } from '../../media/upload-asset/upload-asset.service'
import { getProjectPackageJson } from '../../projects/project/project-helper'
import logger from '../../ServerLogger'
import { UserParams } from '../user/user.class'

export type AvatarCreateArguments = {
  modelResourceId?: string
  thumbnailResourceId?: string
  identifierName?: string
  name: string
  isPublic?: boolean
  project?: string
}

export type AvatarPatchArguments = {
  modelResourceId?: string
  thumbnailResourceId?: string
  identifierName?: string
  name?: string
}

export type AvatarUploadArguments = {
  avatar: Buffer
  thumbnail: Buffer
  avatarName: string
  isPublic: boolean
  avatarFileType?: string
  avatarId?: string
  project?: string
}

// todo: move this somewhere else
const supportedAvatars = ['glb', 'gltf', 'vrm', 'fbx']
const PROJECT_NAME_REGEX = /projects\/([a-zA-Z0-9-_.]+)\/public\/avatars$/

export const installAvatarsFromProject = async (app: Application, avatarsFolder: string) => {
  const avatarsToInstall = fs
    .readdirSync(avatarsFolder, { withFileTypes: true })
    .filter((dirent) => supportedAvatars.includes(dirent.name.split('.').pop()!))
    .map((dirent) => {
      const avatarName = dirent.name.substring(0, dirent.name.lastIndexOf('.')) // remove extension
      const avatarFileType = dirent.name.substring(dirent.name.lastIndexOf('.') + 1, dirent.name.length) // just extension
      const pngPath = path.join(avatarsFolder, avatarName + '.png')
      const thumbnail = fs.existsSync(pngPath) ? fs.readFileSync(pngPath) : Buffer.from([])

      return {
        avatar: fs.readFileSync(path.join(avatarsFolder, dirent.name)),
        thumbnail,
        avatarName,
        avatarFileType,
        isPublic: true
      } as AvatarUploadArguments
    })
  const promises: Promise<any>[] = []
  const projectNameExec = PROJECT_NAME_REGEX.exec(avatarsFolder)
  let projectJSON
  if (projectNameExec) projectJSON = getProjectPackageJson(projectNameExec[1])
  let projectName
  if (projectJSON) projectName = projectJSON.name
  for (const avatar of avatarsToInstall) {
    promises.push(
      new Promise(async (resolve, reject) => {
        try {
          const existingAvatar = await app.service('avatar').Model.findOne({
            where: {
              name: avatar.avatarName,
              isPublic: avatar.isPublic,
<<<<<<< HEAD
              project: projectName
=======
              project: projectName || null
>>>>>>> 16ecaebe
            }
          })
          let selectedAvatar
          if (!existingAvatar) {
            selectedAvatar = await app.service('avatar').create({
              name: avatar.avatarName,
              isPublic: avatar.isPublic,
<<<<<<< HEAD
              project: projectName
            })
          } else selectedAvatar = existingAvatar
          avatar.avatarName = selectedAvatar.identifierName
          avatar.project = projectName
=======
              project: projectName || null
            })
          } else selectedAvatar = existingAvatar
          avatar.avatarName = selectedAvatar.identifierName
          avatar.project = projectName || null
>>>>>>> 16ecaebe
          const [modelResource, thumbnailResource] = await uploadAvatarStaticResource(app, avatar)

          await app.service('avatar').patch(selectedAvatar.id, {
            modelResourceId: modelResource.id,
            thumbnailResourceId: thumbnailResource.id
          })
          resolve(null)
        } catch (err) {
          logger.error(err)
          reject(err)
        }
      })
    )
  }
  await Promise.all(promises)
}

export const uploadAvatarStaticResource = async (
  app: Application,
  data: AvatarUploadArguments,
  params?: UserParams
) => {
  const name = data.avatarName ? data.avatarName : 'Avatar-' + Math.round(Math.random() * 100000)

  const key = `avatars/${data.isPublic ? 'public' : params?.user!.id}/${name}`

  // const thumbnail = await generateAvatarThumbnail(data.avatar as Buffer)
  // if (!thumbnail) throw new Error('Thumbnail generation failed - check the model')

  const modelPromise = addGenericAssetToS3AndStaticResources(app, data.avatar, CommonKnownContentTypes.glb, {
    userId: params?.user!.id,
    key: `${key}.${data.avatarFileType ?? 'glb'}`,
    staticResourceType: 'avatar',
    project: data.project
  })

  const thumbnailPromise = addGenericAssetToS3AndStaticResources(app, data.thumbnail, CommonKnownContentTypes.png, {
    userId: params?.user!.id,
    key: `${key}.${data.avatarFileType ?? 'glb'}.png`,
    staticResourceType: 'user-thumbnail',
    project: data.project
  })

  const [modelResource, thumbnailResource] = await Promise.all([modelPromise, thumbnailPromise])

  logger.info('Successfully uploaded avatar %o %o', modelResource, thumbnailResource)

  if (data.avatarId) {
    try {
      await app.service('avatar').patch(data.avatarId, {
        modelResourceId: modelResource.id,
        thumbnailResourceId: thumbnailResource.id
      })
    } catch (err) {}
  }

  return [modelResource, thumbnailResource]
}

export const removeAvatarFromDatabase = async (app: Application, name: string) => {}<|MERGE_RESOLUTION|>--- conflicted
+++ resolved
@@ -71,11 +71,7 @@
             where: {
               name: avatar.avatarName,
               isPublic: avatar.isPublic,
-<<<<<<< HEAD
-              project: projectName
-=======
               project: projectName || null
->>>>>>> 16ecaebe
             }
           })
           let selectedAvatar
@@ -83,19 +79,11 @@
             selectedAvatar = await app.service('avatar').create({
               name: avatar.avatarName,
               isPublic: avatar.isPublic,
-<<<<<<< HEAD
-              project: projectName
-            })
-          } else selectedAvatar = existingAvatar
-          avatar.avatarName = selectedAvatar.identifierName
-          avatar.project = projectName
-=======
               project: projectName || null
             })
           } else selectedAvatar = existingAvatar
           avatar.avatarName = selectedAvatar.identifierName
           avatar.project = projectName || null
->>>>>>> 16ecaebe
           const [modelResource, thumbnailResource] = await uploadAvatarStaticResource(app, avatar)
 
           await app.service('avatar').patch(selectedAvatar.id, {
