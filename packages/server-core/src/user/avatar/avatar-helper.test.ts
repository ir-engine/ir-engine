/*
CPAL-1.0 License

The contents of this file are subject to the Common Public Attribution License
Version 1.0. (the "License"); you may not use this file except in compliance
with the License. You may obtain a copy of the License at
https://github.com/ir-engine/ir-engine/blob/dev/LICENSE.
The License is based on the Mozilla Public License Version 1.1, but Sections 14
and 15 have been added to cover use of software over a computer network and 
provide for limited attribution for the Original Developer. In addition, 
Exhibit A has been modified to be consistent with Exhibit B.

Software distributed under the License is distributed on an "AS IS" basis,
WITHOUT WARRANTY OF ANY KIND, either express or implied. See the License for the
specific language governing rights and limitations under the License.

The Original Code is Infinite Reality Engine.

The Original Developer is the Initial Developer. The Initial Developer of the
Original Code is the Infinite Reality Engine team.

All portions of the code written by the Infinite Reality Engine team are Copyright © 2021-2023 
Infinite Reality Engine. All Rights Reserved.
*/

import { destroyEngine } from '@ir-engine/ecs/src/Engine'

import { Application } from '../../../declarations'
<<<<<<< HEAD
import { createFeathersKoaApp } from '../../createApp'
=======
import { createFeathersKoaApp, tearDownAPI } from '../../createApp'
>>>>>>> b99a7f40

// import { generateAvatarThumbnail } from './generateAvatarThumbnail'
// import fs from 'fs'
// import path from 'path'
// import appRootPath from 'app-root-path'

// const debugThumbnail = false

// causes CI/CD weirdness
describe('avatar-helper', () => {
  let app: Application
  before(async () => {
    app = createFeathersKoaApp()
    await app.setup()
  })

  after(async () => {
    await tearDownAPI()
    destroyEngine()
  })
})<|MERGE_RESOLUTION|>--- conflicted
+++ resolved
@@ -26,11 +26,7 @@
 import { destroyEngine } from '@ir-engine/ecs/src/Engine'
 
 import { Application } from '../../../declarations'
-<<<<<<< HEAD
-import { createFeathersKoaApp } from '../../createApp'
-=======
 import { createFeathersKoaApp, tearDownAPI } from '../../createApp'
->>>>>>> b99a7f40
 
 // import { generateAvatarThumbnail } from './generateAvatarThumbnail'
 // import fs from 'fs'
