--- conflicted
+++ resolved
@@ -1,15 +1,9 @@
-<<<<<<< HEAD
-import { createApp } from '../../../../server/src/app'
-import { getAvatarFromStaticResources } from './avatar-helper'
-import assert from 'assert'
-import { Application } from '../../../declarations'
-=======
 import assert from 'assert'
 
-import app from '../../../../server/src/app'
+import { createApp } from '../../../../server/src/app'
+import { Application } from '../../../declarations'
 import { getAvatarFromStaticResources } from './avatar-helper'
 
->>>>>>> 75bb5068
 // import { generateAvatarThumbnail } from './generateAvatarThumbnail'
 // import fs from 'fs'
 // import path from 'path'
