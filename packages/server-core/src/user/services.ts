--- conflicted
+++ resolved
@@ -15,11 +15,8 @@
 import UserRole from './user-role/user-role.service'
 import UserSettings from './user-settings/user-settings.service'
 import UserInventory from './user-inventory/user-inventory.service'
-<<<<<<< HEAD
-=======
 import UserTrade from './user-trade/user-trade.service'
 import UserWallet from './user-wallet/user-wallet.service'
->>>>>>> 11d5b43c
 
 export default [
   UserRole,
@@ -31,11 +28,8 @@
   InventoryItemType,
   InventoryItem,
   UserInventory,
-<<<<<<< HEAD
-=======
   UserTrade,
   UserWallet,
->>>>>>> 11d5b43c
   AcceptInvite,
   Auth,
   Avatar,
