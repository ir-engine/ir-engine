/*
CPAL-1.0 License

The contents of this file are subject to the Common Public Attribution License
Version 1.0. (the "License"); you may not use this file except in compliance
with the License. You may obtain a copy of the License at
https://github.com/EtherealEngine/etherealengine/blob/dev/LICENSE.
The License is based on the Mozilla Public License Version 1.1, but Sections 14
and 15 have been added to cover use of software over a computer network and 
provide for limited attribution for the Original Developer. In addition, 
Exhibit A has been modified to be consistent with Exhibit B.

Software distributed under the License is distributed on an "AS IS" basis,
WITHOUT WARRANTY OF ANY KIND, either express or implied. See the License for the
specific language governing rights and limitations under the License.

The Original Code is Ethereal Engine.

The Original Developer is the Initial Developer. The Initial Developer of the
Original Code is the Ethereal Engine team.

All portions of the code written by the Ethereal Engine team are Copyright © 2021-2023 
Ethereal Engine. All Rights Reserved.
*/

import { errors } from '@feathersjs/errors'
import { Paginated, Params, ServiceMethods } from '@feathersjs/feathers'
import { SequelizeServiceOptions } from 'feathers-sequelize/types'
import fetch from 'node-fetch'

<<<<<<< HEAD
import { UserId } from '@etherealengine/common/src/interfaces/UserId'
import {
  IdentityProviderType,
  identityProviderPath
} from '@etherealengine/engine/src/schemas/user/identity.provider.schema'
=======
import { IdentityProviderInterface } from '@etherealengine/common/src/dbmodels/IdentityProvider'

import { userPath } from '@etherealengine/engine/src/schemas/user/user.schema'
>>>>>>> add967ad
import { Application } from '../../../declarations'
import logger from '../../ServerLogger'

export class DicscordBotAuth<T = any> implements Partial<ServiceMethods<T>> {
  app: Application
  docs: any
  options: Partial<SequelizeServiceOptions>

  constructor(options: Partial<SequelizeServiceOptions>, app: Application) {
    this.options = options
    this.app = app
  }

  async find(params?: Params): Promise<any> {
    const url = `https://discord.com/api/users/@me`
    try {
      const authResponse = await fetch(url, {
        headers: {
          Authorization: `Bot ${params!.query!.bot_token}`
        }
      })
      const resData = JSON.parse(Buffer.from(await authResponse.arrayBuffer()).toString())
      if (!resData?.bot) throw new Error('The authenticated Discord user is not a bot')
      const token = `discord:::${resData.id}`
      const ipResult = (await this.app.service(identityProviderPath).find({
        query: {
          token: token,
          type: 'discord'
        }
      })) as Paginated<IdentityProviderType>
      if (ipResult.total > 0) {
        return this.app.service(userPath).get(ipResult.data[0].userId)
      } else {
<<<<<<< HEAD
        const ipCreation = await this.app.service(identityProviderPath).create({
          token: token,
          type: 'discord',
          userId: '' as UserId
        })
        return this.app.service('user').get(ipCreation.userId)
=======
        const ipCreation = await this.app.service('identity-provider').create(
          {
            token: token,
            type: 'discord'
          },
          {
            bot: true
          }
        )
        return this.app.service(userPath).get(ipCreation.userId)
>>>>>>> add967ad
      }
    } catch (err) {
      logger.error(err)
      if (errors[err.response.status]) {
        throw new errors[err.response.status]()
      } else {
        throw new Error(err)
      }
    }
  }
}<|MERGE_RESOLUTION|>--- conflicted
+++ resolved
@@ -28,17 +28,12 @@
 import { SequelizeServiceOptions } from 'feathers-sequelize/types'
 import fetch from 'node-fetch'
 
-<<<<<<< HEAD
-import { UserId } from '@etherealengine/common/src/interfaces/UserId'
 import {
   IdentityProviderType,
   identityProviderPath
 } from '@etherealengine/engine/src/schemas/user/identity.provider.schema'
-=======
-import { IdentityProviderInterface } from '@etherealengine/common/src/dbmodels/IdentityProvider'
 
-import { userPath } from '@etherealengine/engine/src/schemas/user/user.schema'
->>>>>>> add967ad
+import { UserID, userPath } from '@etherealengine/engine/src/schemas/user/user.schema'
 import { Application } from '../../../declarations'
 import logger from '../../ServerLogger'
 
@@ -72,25 +67,12 @@
       if (ipResult.total > 0) {
         return this.app.service(userPath).get(ipResult.data[0].userId)
       } else {
-<<<<<<< HEAD
         const ipCreation = await this.app.service(identityProviderPath).create({
           token: token,
           type: 'discord',
-          userId: '' as UserId
+          userId: '' as UserID
         })
-        return this.app.service('user').get(ipCreation.userId)
-=======
-        const ipCreation = await this.app.service('identity-provider').create(
-          {
-            token: token,
-            type: 'discord'
-          },
-          {
-            bot: true
-          }
-        )
         return this.app.service(userPath).get(ipCreation.userId)
->>>>>>> add967ad
       }
     } catch (err) {
       logger.error(err)
