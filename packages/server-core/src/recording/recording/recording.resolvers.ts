--- conflicted
+++ resolved
@@ -55,7 +55,6 @@
   }
 }
 
-<<<<<<< HEAD
 export const recordingResolver = resolve<RecordingType, HookContext>(
   {
     resources: virtual(async (recording, context) => {
@@ -66,9 +65,7 @@
         paginate: false
       })
 
-      const recordingResource = recordingResources.map((resource) => resource.staticResource)
-
-      return recordingResource
+      return recordingResources.map((resource) => resource.staticResource)
     }),
     userName: virtual(async (recording, context) => {
       const user = await context.app.service(userPath)._get(recording.userId)
@@ -78,30 +75,6 @@
     createdAt: virtual(async (recording) => fromDateTimeSql(recording.createdAt)),
     updatedAt: virtual(async (recording) => fromDateTimeSql(recording.updatedAt))
   },
-=======
-export const recordingResolver = resolve<RecordingType, HookContext>({
-  resources: virtual(async (recording, context) => {
-    const recordingResources = await context.app.service(recordingResourcePath).find({
-      query: {
-        recordingId: recording.id
-      },
-      paginate: false
-    })
-
-    return recordingResources.map((resource) => resource.staticResource)
-  }),
-  userName: virtual(async (recording, context) => {
-    const user = await context.app.service(userPath)._get(recording.userId)
-
-    return user.name
-  }),
-  createdAt: virtual(async (recording) => fromDateTimeSql(recording.createdAt)),
-  updatedAt: virtual(async (recording) => fromDateTimeSql(recording.updatedAt))
-})
-
-export const recordingExternalResolver = resolve<RecordingType, HookContext>(
-  {},
->>>>>>> 9df41c5d
   {
     // Convert the raw data into a new structure before running property resolvers
     converter: async (rawData, context) => {
