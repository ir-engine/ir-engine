/*
CPAL-1.0 License

The contents of this file are subject to the Common Public Attribution License
Version 1.0. (the "License"); you may not use this file except in compliance
with the License. You may obtain a copy of the License at
https://github.com/EtherealEngine/etherealengine/blob/dev/LICENSE.
The License is based on the Mozilla Public License Version 1.1, but Sections 14
and 15 have been added to cover use of software over a computer network and 
provide for limited attribution for the Original Developer. In addition, 
Exhibit A has been modified to be consistent with Exhibit B.

Software distributed under the License is distributed on an "AS IS" basis,
WITHOUT WARRANTY OF ANY KIND, either express or implied. See the License for the
specific language governing rights and limitations under the License.

The Original Code is Ethereal Engine.

The Original Developer is the Initial Developer. The Initial Developer of the
Original Code is the Ethereal Engine team.

All portions of the code written by the Ethereal Engine team are Copyright © 2021-2023 
Ethereal Engine. All Rights Reserved.
*/

import { UserApiKeyType } from '@etherealengine/common/src/schema.type.module'
import { ProjectType, projectPath } from '@etherealengine/common/src/schemas/projects/project.schema'
import {
  ProjectSettingQuery,
  ProjectSettingType,
  projectSettingPath
} from '@etherealengine/common/src/schemas/setting/project-setting.schema'
import { UserType } from '@etherealengine/common/src/schemas/user/user.schema'
import { Application } from '@etherealengine/server-core/declarations'
import { Params } from '@feathersjs/feathers'
import { v4 } from 'uuid'
import { createUser, getAuthParams } from './user-test-utils'

export const createProject = async (app: Application, projectName?: string, user?: UserType) => {
  if (!projectName) {
<<<<<<< HEAD
    projectName = `__test/project-${Math.floor(Math.random() * (999 - 100 + 1) + 100)}`
=======
    projectName = `project-${v4()}`
>>>>>>> e2d99c6c
  }

  if (!user) {
    user = await createUser(app)
  }

  const project = await app.service(projectPath).create(
    {
      name: projectName
    },
    {
      user
    }
  )

  return { project, user }
}

/**
 * Helper method used to create project setting. If params are not provided then it will create random ones.
 * @param app
 * @param key
 * @param value
 * @param user
 * @param project
 * @returns
 */
export const createProjectSetting = async (
  app: Application,
  key: string,
  value: string,
  type: ProjectSettingType['type'],
  user?: UserType,
  project?: ProjectType
) => {
  if (!project) {
    const projectResponse = await createProject(app, undefined, user)
    project = projectResponse.project
    user = projectResponse.user
  }

  if (!user) {
    user = await createUser(app)
  }

  const projectSetting = await app.service(projectSettingPath).create(
    {
      key,
      value,
      type,
      projectId: project!.id
    },
    {
      user
    }
  )

  return { projectSetting, project, user }
}

/**
 * Helper method used to get project setting.
 * @param app
 * @param projectSettingId
 * @returns
 */
// export const getProjectSetting = async (app: Application, projectSettingId: string) => {
//   const projectSetting = await app.service(projectSettingPath).get(projectSettingId)
//   return projectSetting
// }

/**
 * Helper method used to find project setting.
 * @param app
 * @param query
 * @param user
 * @returns
 */
export const findProjectSetting = async (app: Application, query: ProjectSettingQuery, userApiKey?: UserApiKeyType) => {
  let params: Params = {}

  if (userApiKey) {
    params = getAuthParams(userApiKey)
  }

  const projectSetting = await app.service(projectSettingPath).find({
    query: {
      ...query
    },
    ...params
  })
  return projectSetting
}

/**
 * Helper method used to patch project setting.
 * @param app
 * @param projectSettingId
 * @param projectSetting
 * @returns
 */
export const patchProjectSetting = async (
  app: Application,
  value: string,
  projectSettingId?: string,
  projectId?: string,
  key?: string
) => {
  const query = {} as ProjectSettingQuery

  if (projectId) {
    query.projectId = projectId
  }

  if (key) {
    query.key = key
  }

  const projectSetting = await app.service(projectSettingPath).patch(
    projectSettingId ?? null,
    {
      value
    },
    {
      query
    }
  )

  return projectSetting
}

/**
 * Helper method used to remove project setting.
 * @param app
 * @param projectSettingId
 * @param projectSetting
 * @returns
 */
export const removeProjectSetting = async (
  app: Application,
  projectSettingId?: string,
  query?: ProjectSettingQuery
) => {
  const projectSetting = await app.service(projectSettingPath).remove(projectSettingId ?? null, {
    query: {
      ...query
    }
  })
  return projectSetting
}<|MERGE_RESOLUTION|>--- conflicted
+++ resolved
@@ -38,11 +38,7 @@
 
 export const createProject = async (app: Application, projectName?: string, user?: UserType) => {
   if (!projectName) {
-<<<<<<< HEAD
-    projectName = `__test/project-${Math.floor(Math.random() * (999 - 100 + 1) + 100)}`
-=======
-    projectName = `project-${v4()}`
->>>>>>> e2d99c6c
+    projectName = `__test/project-${v4()}`
   }
 
   if (!user) {
