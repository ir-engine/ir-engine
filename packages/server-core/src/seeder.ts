/*
CPAL-1.0 License

The contents of this file are subject to the Common Public Attribution License
Version 1.0. (the "License"); you may not use this file except in compliance
with the License. You may obtain a copy of the License at
https://github.com/EtherealEngine/etherealengine/blob/dev/LICENSE.
The License is based on the Mozilla Public License Version 1.1, but Sections 14
and 15 have been added to cover use of software over a computer network and 
provide for limited attribution for the Original Developer. In addition, 
Exhibit A has been modified to be consistent with Exhibit B.

Software distributed under the License is distributed on an "AS IS" basis,
WITHOUT WARRANTY OF ANY KIND, either express or implied. See the License for the
specific language governing rights and limitations under the License.

The Original Code is Ethereal Engine.

The Original Developer is the Initial Developer. The Initial Developer of the
Original Code is the Ethereal Engine team.

All portions of the code written by the Ethereal Engine team are Copyright © 2021-2023 
Ethereal Engine. All Rights Reserved.
*/

import appRootPath from 'app-root-path'
import fs from 'fs'
import path from 'path'

import { projectPath } from '@etherealengine/engine/src/schemas/projects/project.schema'
import { Application } from '../declarations'
import multiLogger from './ServerLogger'
import config from './appconfig'
import { copyDefaultProject, uploadLocalProjectToProvider } from './projects/project/project-helper'
import { knexSeeds } from './seeder-config'

const logger = multiLogger.child({ component: 'server-core:seeder' })

export async function seeder(app: Application, forceRefresh: boolean, prepareDb: boolean) {
  if (forceRefresh || prepareDb) {
    logger.info('Seeding or preparing database')

    const knexClient = app.get('knexClient')
    for (const seedFile of knexSeeds) {
<<<<<<< HEAD
      seedFile.seed(knexClient)
    }

    for (const config of sequelizeSeeds) {
      if (config.path) {
        const templates = config.templates
        const service = app.service(config.path as any)
        if (templates)
          for (const template of templates) {
            let isSeeded
            if (config.path.endsWith('-setting')) {
              const result = await service.find()
              isSeeded = result.total > 0
            } else {
              const searchTemplate = {}

              const sequelizeModel = service.Model
              const uniqueField = Object.values(sequelizeModel.rawAttributes).find((value: any) => value.unique) as any
              if (uniqueField) searchTemplate[uniqueField.fieldName] = template[uniqueField.fieldName]
              else
                for (const key of Object.keys(template))
                  if (typeof template[key] !== 'object') searchTemplate[key] = template[key]
              const result = await service.find({
                query: searchTemplate
              })
              isSeeded = result.total > 0
            }
            if (!isSeeded) await service.create(template)
            logger.info({ template, configPath: config.path }, 'Creating template')
          }
      }
=======
      await seedFile.seed(knexClient)
>>>>>>> 99db3d65
    }
  }

  if (forceRefresh) {
    logger.info(forceRefresh, 'Refreshing default project')
    // for local dev clear the storage provider
    if (!config.kubernetes.enabled && !config.testEnabled) {
      const uploadPath = path.resolve(appRootPath.path, 'packages/server/upload/')
      if (fs.existsSync(uploadPath)) fs.rmSync(uploadPath, { recursive: true })
    }
    copyDefaultProject()
    await app.service(projectPath)._seedProject('default-project')
    await uploadLocalProjectToProvider(app, 'default-project')
    if (!config.kubernetes.enabled && !config.testEnabled) await app.service(projectPath)._fetchDevLocalProjects()
  }
}<|MERGE_RESOLUTION|>--- conflicted
+++ resolved
@@ -42,41 +42,7 @@
 
     const knexClient = app.get('knexClient')
     for (const seedFile of knexSeeds) {
-<<<<<<< HEAD
-      seedFile.seed(knexClient)
-    }
-
-    for (const config of sequelizeSeeds) {
-      if (config.path) {
-        const templates = config.templates
-        const service = app.service(config.path as any)
-        if (templates)
-          for (const template of templates) {
-            let isSeeded
-            if (config.path.endsWith('-setting')) {
-              const result = await service.find()
-              isSeeded = result.total > 0
-            } else {
-              const searchTemplate = {}
-
-              const sequelizeModel = service.Model
-              const uniqueField = Object.values(sequelizeModel.rawAttributes).find((value: any) => value.unique) as any
-              if (uniqueField) searchTemplate[uniqueField.fieldName] = template[uniqueField.fieldName]
-              else
-                for (const key of Object.keys(template))
-                  if (typeof template[key] !== 'object') searchTemplate[key] = template[key]
-              const result = await service.find({
-                query: searchTemplate
-              })
-              isSeeded = result.total > 0
-            }
-            if (!isSeeded) await service.create(template)
-            logger.info({ template, configPath: config.path }, 'Creating template')
-          }
-      }
-=======
       await seedFile.seed(knexClient)
->>>>>>> 99db3d65
     }
   }
 
