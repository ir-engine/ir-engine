--- conflicted
+++ resolved
@@ -37,16 +37,12 @@
 import matchmakingSaveTicket from '@etherealengine/server-core/src/hooks/matchmaking-save-ticket'
 import setLoggedInUser from '@etherealengine/server-core/src/hooks/set-loggedin-user-in-body'
 
-<<<<<<< HEAD
 import { createTicket, deleteTicket, getTicket } from '@etherealengine/matchmaking/src/functions'
 import { BadRequest, NotFound } from '@feathersjs/errors'
 import { HookContext } from '../../../declarations'
 import config from '../../appconfig'
-import authenticate from '../../hooks/authenticate'
 import { emulate_createTicket, emulate_getTicket } from '../emulate'
 import { MatchTicketService } from './match-ticket.class'
-=======
->>>>>>> 9bfae4bd
 import {
   matchTicketDataResolver,
   matchTicketExternalResolver,
@@ -113,15 +109,7 @@
       schemaHooks.resolveQuery(matchTicketQueryResolver)
     ],
     find: [],
-<<<<<<< HEAD
-    get: [
-      iff(isProvider('external'), authenticate() as any, setLoggedInUser('userId') as any),
-      ensureId,
-      getEmulationTicket
-    ],
-=======
-    get: [iff(isProvider('external'), setLoggedInUser('userId') as any)],
->>>>>>> 9bfae4bd
+    get: [iff(isProvider('external'), setLoggedInUser('userId') as any), ensureId, getEmulationTicket],
     create: [
       iff(isProvider('external'), setLoggedInUser('userId') as any),
       matchmakingRestrictMultipleQueueing(),
