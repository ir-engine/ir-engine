import appRootPath from 'app-root-path'
import assert from 'assert'
<<<<<<< HEAD
import { createApp } from '../../server/src/app'
=======
import _ from 'lodash'
>>>>>>> 75bb5068
import path from 'path'

import defaultSceneSeed from '@xrengine/projects/default-project/default.scene.json'

import app from '../../server/src/app'
import { useStorageProvider } from './media/storageprovider/storageprovider'
import { parseSceneDataCacheURLs } from './projects/scene/scene-parser'
<<<<<<< HEAD
import _ from 'lodash'
import { Application } from '../declarations'
=======
import { deleteFolderRecursive } from './util/fsHelperFunctions'
>>>>>>> 75bb5068

const storageProvider = useStorageProvider()
const parsedData = parseSceneDataCacheURLs(_.cloneDeep(defaultSceneSeed) as any, storageProvider.cacheDomain)

const defaultProjectName = 'default-project'
const defaultSceneName = 'default'
const newProjectName = 'test_project_name'
const newSceneName = 'test_scene_name'
const newestSceneName = 'test_scene_rename'

const params = { isInternal: true }

describe('scene.test', () => {
  let app: Application
  before(() => {
    app = createApp()
  })

  // wait for initial project loading to occur in CI/CD
  before(async () => {
    await new Promise((resolve) => setTimeout(resolve, 3000))
  })

  it('should have default test scene', async function () {
    const { data } = await app.service('scenes').get(
      {
        projectName: defaultProjectName,
        metadataOnly: false
      },
      params
    )
    assert.deepStrictEqual(parsedData, data.find((entry) => entry.name === defaultSceneName)!.scene)
  })

  it('should get default scene data', async function () {
    const { data } = await app.service('scene').get(
      {
        projectName: defaultProjectName,
        sceneName: defaultSceneName,
        metadataOnly: false
      },
      params
    )
    const entities = Object.values(data.scene!.entities)
    assert.strictEqual(entities.length, 8)
  })

  it('should add new project', async function () {
    await app.service('project').create(
      {
        name: newProjectName
      },
      params
    )
    const { data } = await app.service('project').get(newProjectName, params)
    assert.strictEqual(data.name, newProjectName)
  })

  it('should add new scene', async function () {
    await app.service('scene').update(
      newProjectName,
      {
        sceneName: newSceneName
      },
      params
    )
    const { data } = await app.service('scene').get(
      {
        projectName: newProjectName,
        sceneName: newSceneName,
        metadataOnly: false
      },
      params
    )
    assert.strictEqual(data.name, newSceneName)
    assert.deepStrictEqual(data.scene, parsedData)
  })

  it('should save scene', async function () {
    await app.service('scene').update(
      newProjectName,
      {
        sceneData: _.cloneDeep(parsedData),
        sceneName: newSceneName
      },
      params
    )
    const { data } = await app.service('scene').get(
      {
        projectName: newProjectName,
        sceneName: newSceneName,
        metadataOnly: false
      },
      params
    )
    assert.deepStrictEqual(data.name, newSceneName)
    assert.deepStrictEqual(data.scene, parsedData)
  })

  it('should rename scene', async function () {
    await app
      .service('scene')
      .patch(null, { newSceneName: newestSceneName, oldSceneName: newSceneName, projectName: newProjectName }, params)
    const { data } = await app.service('scene').get(
      {
        projectName: newProjectName,
        sceneName: newestSceneName,
        metadataOnly: false
      },
      params
    )
    assert.strictEqual(data.name, newestSceneName)
  })

  it('should remove scene', async function () {
    await app.service('scene').remove(
      {
        projectName: newProjectName,
        sceneName: newSceneName
      },
      params
    )
    assert.rejects(async () => {
      await app.service('scene').get(
        {
          projectName: newProjectName,
          sceneName: newSceneName,
          metadataOnly: true
        },
        params
      )
    })
  })

  it('should remove project', async function () {
    const { data } = await app.service('project').get(newProjectName, params)
    await app.service('project').remove(data.id, params)
    const project = await app.service('project').get(newProjectName, params)
    assert.strictEqual(project, null)
  })

  after(() => {
    const projectDir = path.resolve(appRootPath.path, `packages/projects/projects/${newProjectName}/`)
    deleteFolderRecursive(projectDir)
  })
})<|MERGE_RESOLUTION|>--- conflicted
+++ resolved
@@ -1,23 +1,15 @@
 import appRootPath from 'app-root-path'
 import assert from 'assert'
-<<<<<<< HEAD
-import { createApp } from '../../server/src/app'
-=======
 import _ from 'lodash'
->>>>>>> 75bb5068
 import path from 'path'
 
 import defaultSceneSeed from '@xrengine/projects/default-project/default.scene.json'
 
-import app from '../../server/src/app'
+import { createApp } from '../../server/src/app'
+import { Application } from '../declarations'
 import { useStorageProvider } from './media/storageprovider/storageprovider'
 import { parseSceneDataCacheURLs } from './projects/scene/scene-parser'
-<<<<<<< HEAD
-import _ from 'lodash'
-import { Application } from '../declarations'
-=======
 import { deleteFolderRecursive } from './util/fsHelperFunctions'
->>>>>>> 75bb5068
 
 const storageProvider = useStorageProvider()
 const parsedData = parseSceneDataCacheURLs(_.cloneDeep(defaultSceneSeed) as any, storageProvider.cacheDomain)
