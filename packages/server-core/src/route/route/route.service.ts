--- conflicted
+++ resolved
@@ -7,6 +7,7 @@
 import fs from 'fs'
 import path from 'path'
 import { InstalledRoutesInterface, ActiveRoutesInterface } from '@xrengine/common/src/interfaces/Route'
+import { ProjectConfigInterface } from '@xrengine/projects/ProjectConfigInterface'
 
 declare module '../../../declarations' {
   interface ServiceTypes {
@@ -14,24 +15,13 @@
   }
 }
 
-export const getInstalledRoutes = () => {
+export const getInstalledRoutes = async () => {
   const projects = fs
     .readdirSync(path.resolve(__dirname, '../../../../projects/projects/'), { withFileTypes: true })
     .filter((dirent) => dirent.isDirectory())
     .map((dirent) => dirent.name)
 
   const data: InstalledRoutesInterface[] = []
-<<<<<<< HEAD
-  projects.forEach(async (project) => {
-    try {
-      const routesJsonPath = path.resolve(__dirname, `../../../../projects/projects/${project}/package.json`)
-      if (fs.existsSync(routesJsonPath)) {
-        const { routes } = JSON.parse(fs.readFileSync(routesJsonPath, 'utf8')).xrengine
-        data.push({
-          routes,
-          project
-        })
-=======
   await Promise.all(
     projects.map(async (project) => {
       try {
@@ -47,25 +37,16 @@
       } catch (e) {
         console.warn('[getProjects]: Failed to read config for project', project, 'with error', e)
         return
->>>>>>> 69199208
       }
-    } catch (e) {
-      console.warn('[getProjects]: Failed to read package.json for project', project, 'with error', e)
-      return
-    }
-  })
+    })
+  )
   return { data }
 }
 
 export const activateRoute = (routeService: Route): any => {
   return async (data: { project: string; route: string; activate: boolean }, params: Params) => {
-<<<<<<< HEAD
-    const activatedRoutes = ((await routeService.find()) as any).data as ActiveRoutesInterface[]
-    const installedRoutes = getInstalledRoutes().data
-=======
     const activatedRoutes = ((await routeService.find(null!)) as any).data as ActiveRoutesInterface[]
     const installedRoutes = (await getInstalledRoutes()).data
->>>>>>> 69199208
     if (data.activate) {
       const routeToActivate = installedRoutes.find((r) => r.project === data.project && r.routes.includes(data.route))
       if (routeToActivate) {
