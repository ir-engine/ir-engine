--- conflicted
+++ resolved
@@ -89,12 +89,8 @@
 
   after(async () => {
     await cleanup(app, testProject, testProjectId)
-<<<<<<< HEAD
-    await destroyEngine()
-=======
     await tearDownAPI()
     destroyEngine()
->>>>>>> b99a7f40
   })
 
   it('should find the installed project routes', async () => {
