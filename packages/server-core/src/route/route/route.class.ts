--- conflicted
+++ resolved
@@ -23,21 +23,14 @@
 Ethereal Engine. All Rights Reserved.
 */
 
-<<<<<<< HEAD
-import type { Params } from '@feathersjs/feathers'
-import { KnexService } from '@feathersjs/knex'
-
-import { RouteData, RoutePatch, RouteQuery, RouteType } from '@etherealengine/engine/src/schemas/route/route.schema'
+import type { NullableId, Params } from '@feathersjs/feathers'
+import type { KnexAdapterOptions } from '@feathersjs/knex'
+import { KnexAdapter } from '@feathersjs/knex'
 import { RootParams } from '../../api/root-params'
-=======
-import type { NullableId, Params } from '@feathersjs/feathers'
-import type { KnexAdapterOptions, KnexAdapterParams } from '@feathersjs/knex'
-import { KnexAdapter } from '@feathersjs/knex'
 
 import { RouteData, RoutePatch, RouteQuery, RouteType } from '@etherealengine/engine/src/schemas/route/route.schema'
 import { Id } from '@feathersjs/feathers'
 import { Application } from '../../../declarations'
->>>>>>> 11522809
 
 // eslint-disable-next-line @typescript-eslint/no-empty-interface
 export interface RouteParams extends RootParams<RouteQuery> {}
