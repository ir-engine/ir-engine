--- conflicted
+++ resolved
@@ -23,15 +23,8 @@
 Ethereal Engine. All Rights Reserved.
 */
 
-<<<<<<< HEAD
 import type { Params } from '@feathersjs/feathers'
-import { KnexService } from '@feathersjs/knex'
-import { RootParams } from '../../api/root-params'
-=======
-import type { NullableId, Params } from '@feathersjs/feathers'
-import type { KnexAdapterOptions } from '@feathersjs/knex'
-import { KnexAdapter, KnexAdapterParams } from '@feathersjs/knex'
->>>>>>> 8ee8f7b3
+import { KnexAdapterParams, KnexService } from '@feathersjs/knex'
 
 import { RouteData, RoutePatch, RouteQuery, RouteType } from '@etherealengine/engine/src/schemas/route/route.schema'
 
