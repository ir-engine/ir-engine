--- conflicted
+++ resolved
@@ -23,14 +23,6 @@
 Ethereal Engine. All Rights Reserved.
 */
 
-<<<<<<< HEAD
-import { SequelizeServiceOptions, Service } from 'feathers-sequelize'
-
-import { ChannelUser as ChannelUserInterface } from '@etherealengine/engine/src/schemas/interfaces/ChannelUser'
-import { ChannelID } from '@etherealengine/engine/src/schemas/social/channel.schema'
-import { UserID, UserType } from '@etherealengine/engine/src/schemas/user/user.schema'
-import { Paginated, Params } from '@feathersjs/feathers'
-=======
 import {
   ChannelUserData,
   ChannelUserPatch,
@@ -39,7 +31,6 @@
 } from '@etherealengine/engine/src/schemas/social/channel-user.schema'
 import { Id, NullableId, Paginated, Params } from '@feathersjs/feathers'
 import { KnexAdapter, KnexAdapterOptions } from '@feathersjs/knex'
->>>>>>> 9ac78eea
 import { Application } from '../../../declarations'
 import { RootParams } from '../../api/root-params'
 
