/*
CPAL-1.0 License

The contents of this file are subject to the Common Public Attribution License
Version 1.0. (the "License"); you may not use this file except in compliance
with the License. You may obtain a copy of the License at
https://github.com/EtherealEngine/etherealengine/blob/dev/LICENSE.
The License is based on the Mozilla Public License Version 1.1, but Sections 14
and 15 have been added to cover use of software over a computer network and 
provide for limited attribution for the Original Developer. In addition, 
Exhibit A has been modified to be consistent with Exhibit B.

Software distributed under the License is distributed on an "AS IS" basis,
WITHOUT WARRANTY OF ANY KIND, either express or implied. See the License for the
specific language governing rights and limitations under the License.

The Original Code is Ethereal Engine.

The Original Developer is the Initial Developer. The Initial Developer of the
Original Code is the Ethereal Engine team.

All portions of the code written by the Ethereal Engine team are Copyright © 2021-2023 
Ethereal Engine. All Rights Reserved.
*/

import { inviteTypes } from '@etherealengine/engine/src/schemas/social/invite-type.schema'
import { InviteType, invitePath } from '@etherealengine/engine/src/schemas/social/invite.schema'
import { LocationType, locationPath } from '@etherealengine/engine/src/schemas/social/location.schema'
import { avatarPath } from '@etherealengine/engine/src/schemas/user/avatar.schema'
import { UserType, userPath } from '@etherealengine/engine/src/schemas/user/user.schema'
import assert from 'assert'
import { v1 } from 'uuid'
import { Application } from '../../../declarations'
import { createFeathersKoaApp } from '../../createApp'

describe('invite.service', () => {
  let app: Application
  let testUser: UserType
  let testLocation: LocationType
  let invites: InviteType[] = []

  before(async () => {
    app = createFeathersKoaApp()
    await app.setup()
  })

  before(async () => {
    const name = 'test-invite-user-name-' + v1()
    const avatarName = 'test-invite-avatar-name-' + v1()

    const avatar = await app.service(avatarPath).create({
      name: avatarName
    })

    testUser = await app.service(userPath).create({
      name,
      avatarId: avatar.id,
      isGuest: false,
      scopes: []
    })

    testLocation = await app.service(locationPath).create(
      {
        name: `test-location-name-${v1()}`,
        slugifiedName: '',
        sceneId: `test-invite-scene-${v1()}`,
        maxUsersPerInstance: 30,
        locationSetting: {
          id: '',
          locationType: 'public',
          audioEnabled: true,
          videoEnabled: true,
          faceStreamingEnabled: false,
          screenSharingEnabled: false,
          locationId: '',
          createdAt: '',
          updatedAt: ''
        },
        isLobby: false,
        isFeatured: false
      },
      { isInternal: true }
    )
  })

<<<<<<< HEAD
  after(async () => {
    // Remove test user
    await app.service(identityProviderPath).remove(null, {
      query: {
        userId: user.userId
      }
=======
  inviteTypes.forEach((inviteType) => {
    it(`should create an invite with type ${inviteType}`, async () => {
      const inviteType = 'friend'
      const token = `${v1()}@etherealengine.io`
      const identityProviderType = 'email'

      const createdInvite = await app.service(invitePath).create(
        {
          inviteType,
          token,
          targetObjectId: testLocation.id,
          identityProviderType,
          deleteOnUse: true,
          inviteeId: testUser.id
        },
        { user: testUser }
      )

      invites.push(createdInvite)

      assert.ok(createdInvite.id)
      assert.ok(createdInvite.passcode)
      assert.equal(createdInvite.inviteType, inviteType)
      assert.equal(createdInvite.token, token)
      assert.equal(createdInvite.targetObjectId, testLocation.id)
      assert.equal(createdInvite.inviteeId, testUser.id)
      assert.equal(createdInvite.identityProviderType, identityProviderType)
>>>>>>> 22ce891a
    })
  })

  it('should find invites by searching', async () => {
    const lastInvite = invites.at(-1)!
    const foundInvites = await app.service(invitePath).find({
      query: {
        $or: [
          {
            inviteType: {
              $like: '%' + lastInvite.passcode + '%'
            }
          },
          {
            passcode: {
              $like: '%' + lastInvite.passcode + '%'
            }
          }
        ]
      },
      isInternal: true
    })

    assert.equal(foundInvites.data[0].passcode, lastInvite?.passcode)
  })

  it('should find received invites', async () => {
    const receivedInvites = await app.service(invitePath).find({
      query: {
        action: 'received'
      },
      user: testUser
    })

    assert.ok(receivedInvites.total > 0)
  })

  it('should find sent invites', async () => {
    const sentInvites = await app.service(invitePath).find({
      query: {
        action: 'sent'
      },
      user: testUser
    })

    assert.ok(sentInvites.total > 0)
  })

  it('should find invites by searching and query action present', async () => {
    const secondLastInvite = invites.at(-2)!
    const foundInvites = await app.service(invitePath).find({
      query: {
        action: 'sent',
        $or: [
          {
            inviteType: {
              $like: '%' + secondLastInvite.passcode + '%'
            }
          },
          {
            passcode: {
              $like: '%' + secondLastInvite.passcode + '%'
            }
          }
        ]
      },
      user: testUser
    })

    assert.equal(foundInvites.data[0].passcode, secondLastInvite?.passcode)
  })

  it('should have "total" in find method', async () => {
    const item = await app.service(invitePath).find({ isInternal: true })

    assert.ok('total' in item)
  })

  it('should remove invites', async () => {
    for (const invite of invites) {
      await app.service(invitePath).remove(invite.id)
      const foundInvites = await app.service(invitePath).find({ query: { id: invite.id }, isInternal: true })
      assert.equal(foundInvites.total, 0)
    }
  })
})<|MERGE_RESOLUTION|>--- conflicted
+++ resolved
@@ -27,6 +27,7 @@
 import { InviteType, invitePath } from '@etherealengine/engine/src/schemas/social/invite.schema'
 import { LocationType, locationPath } from '@etherealengine/engine/src/schemas/social/location.schema'
 import { avatarPath } from '@etherealengine/engine/src/schemas/user/avatar.schema'
+import { identityProviderPath } from '@etherealengine/engine/src/schemas/user/identity-provider.schema'
 import { UserType, userPath } from '@etherealengine/engine/src/schemas/user/user.schema'
 import assert from 'assert'
 import { v1 } from 'uuid'
@@ -83,14 +84,15 @@
     )
   })
 
-<<<<<<< HEAD
   after(async () => {
     // Remove test user
     await app.service(identityProviderPath).remove(null, {
       query: {
-        userId: user.userId
+        userId: testUser.id
       }
-=======
+    })
+  })
+
   inviteTypes.forEach((inviteType) => {
     it(`should create an invite with type ${inviteType}`, async () => {
       const inviteType = 'friend'
@@ -118,7 +120,6 @@
       assert.equal(createdInvite.targetObjectId, testLocation.id)
       assert.equal(createdInvite.inviteeId, testUser.id)
       assert.equal(createdInvite.identityProviderType, identityProviderType)
->>>>>>> 22ce891a
     })
   })
 
