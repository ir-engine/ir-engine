--- conflicted
+++ resolved
@@ -64,11 +64,7 @@
       {
         name: `test-location-name-${uuidv4()}`,
         slugifiedName: '',
-<<<<<<< HEAD
-        sceneId: `test-invite-scene-${v1()}`,
-=======
-        sceneId: `test-invite-scene-${uuidv4()}` as SceneID,
->>>>>>> 24c94061
+        sceneId: `test-invite-scene-${uuidv4()}`,
         maxUsersPerInstance: 20,
         locationSetting: {
           id: '',
