/*
CPAL-1.0 License

The contents of this file are subject to the Common Public Attribution License
Version 1.0. (the "License"); you may not use this file except in compliance
with the License. You may obtain a copy of the License at
https://github.com/EtherealEngine/etherealengine/blob/dev/LICENSE.
The License is based on the Mozilla Public License Version 1.1, but Sections 14
and 15 have been added to cover use of software over a computer network and 
provide for limited attribution for the Original Developer. In addition, 
Exhibit A has been modified to be consistent with Exhibit B.

Software distributed under the License is distributed on an "AS IS" basis,
WITHOUT WARRANTY OF ANY KIND, either express or implied. See the License for the
specific language governing rights and limitations under the License.

The Original Code is Ethereal Engine.

The Original Developer is the Initial Developer. The Initial Developer of the
Original Code is the Ethereal Engine team.

All portions of the code written by the Ethereal Engine team are Copyright © 2021-2023 
Ethereal Engine. All Rights Reserved.
*/

<<<<<<< HEAD
import { Invite } from '@etherealengine/engine/src/schemas/interfaces/Invite'
=======
import { InviteType, invitePath } from '@etherealengine/engine/src/schemas/social/invite.schema'
>>>>>>> 26e4ff58
import { identityProviderPath } from '@etherealengine/engine/src/schemas/user/identity-provider.schema'
import { UserID } from '@etherealengine/engine/src/schemas/user/user.schema'
import { Paginated } from '@feathersjs/feathers'
import assert from 'assert'
import { v1 } from 'uuid'
import { Application } from '../../../declarations'
import { createFeathersKoaApp } from '../../createApp'

let invites: any = []
let user: any = null

describe.skip('invite service', () => {
  let app: Application

  before(async () => {
    app = createFeathersKoaApp()
    await app.setup()

    await app.service(invitePath).hooks({
      before: {
        find: []
      }
    })

    // Create test user
    const type = 'password'
    const token = `${v1()}@etherealengine.io`

    user = await app.service(identityProviderPath).create(
      {
        type,
        token,
        userId: '' as UserID
      },
      {}
    )
  })

  after(async () => {
    // Remove test user
    await app.service(identityProviderPath)._remove(null, {
      query: {
        userId: user.userId
      }
    })
  })

  it('registered the service', async () => {
    const service = await app.service(invitePath)
    assert.ok(service, 'Registered the service')
  })

  it('should create an invite with friend', async () => {
    const inviteType = 'friend'
    const token = `${v1()}@etherealengine.io`
    const identityProviderType = 'email'

    const item = (await app.service(invitePath).create({
      inviteType,
      token,
      targetObjectId: user.userId,
      identityProviderType,
      inviteeId: null!,
      deleteOnUse: true
    })) as InviteType
    invites.push(item)

    assert.equal(item.inviteType, inviteType)
    assert.equal(item.token, token)
    assert.equal(item.targetObjectId, user.userId)
    assert.equal(item.identityProviderType, identityProviderType)
    assert.ok(item.id)
    assert.ok(item.passcode)
  })

  it('should create an invite with group', async () => {
    const inviteType = 'group'
    const token = `${v1()}@etherealengine.io`
    const identityProviderType = 'email'

    const item = (await app.service(invitePath).create({
      inviteType,
      token,
      targetObjectId: user.userId,
      identityProviderType,
      inviteeId: null!,
      deleteOnUse: true
    })) as InviteType
    invites.push(item)

    assert.equal(item.inviteType, inviteType)
    assert.equal(item.token, token)
    assert.equal(item.targetObjectId, user.userId)
    assert.equal(item.identityProviderType, identityProviderType)
    assert.ok(item.id)
    assert.ok(item.passcode)
  })

  it('should create an invite with party', async () => {
    const inviteType = 'party'
    const token = `${v1()}@etherealengine.io`
    const identityProviderType = 'email'

    const item = (await app.service(invitePath).create({
      inviteType,
      token,
      targetObjectId: user.userId,
      identityProviderType,
      inviteeId: null!,
      deleteOnUse: true
    })) as InviteType
    invites.push(item)

    assert.equal(item.inviteType, inviteType)
    assert.equal(item.token, token)
    assert.equal(item.targetObjectId, user.userId)
    assert.equal(item.identityProviderType, identityProviderType)
    assert.ok(item.id)
    assert.ok(item.passcode)
  })

  it('should find invites with empty search string', async () => {
    const items = await app.service('invite').find({ query: { search: '' } })
    assert.ok(items)
    assert.equal((items as Paginated<Invite>).data.length, invites.length)
  })

  it('should find invites with search string present', async () => {
    const lastInvite = invites.at(-1)
    const item = await app.service('invite').find({ query: { search: invites.passcode } })

    assert.equal((item as Paginated<Invite>).data[0].passcode, lastInvite.passcode)
  })

  it('should find received invites', async () => {
    const item = await app.service(invitePath).find({
      query: {
        type: 'received',
        userId: user.userId
      }
    })

    assert.ok(item, 'invite item is found')
  })

  it('should find sent invites', async () => {
    const item = await app.service(invitePath).find({
      query: {
        type: 'sent',
        userId: user.userId
      }
    })

    assert.ok(item, 'invite item is found')
  })

  it('should have "total" in find method', async () => {
    const item = await app.service(invitePath).find({})

    assert.ok('total' in item)
  })

  it('should remove invites', async () => {
    for (const invite of invites) {
      const item = await app.service(invitePath).remove(invite.id, {})
      assert.ok(item, 'invite item is removed')
    }
  })
})<|MERGE_RESOLUTION|>--- conflicted
+++ resolved
@@ -23,11 +23,7 @@
 Ethereal Engine. All Rights Reserved.
 */
 
-<<<<<<< HEAD
-import { Invite } from '@etherealengine/engine/src/schemas/interfaces/Invite'
-=======
 import { InviteType, invitePath } from '@etherealengine/engine/src/schemas/social/invite.schema'
->>>>>>> 26e4ff58
 import { identityProviderPath } from '@etherealengine/engine/src/schemas/user/identity-provider.schema'
 import { UserID } from '@etherealengine/engine/src/schemas/user/user.schema'
 import { Paginated } from '@feathersjs/feathers'
@@ -152,14 +148,14 @@
   it('should find invites with empty search string', async () => {
     const items = await app.service('invite').find({ query: { search: '' } })
     assert.ok(items)
-    assert.equal((items as Paginated<Invite>).data.length, invites.length)
+    assert.equal((items as Paginated<InviteType>).data.length, invites.length)
   })
 
   it('should find invites with search string present', async () => {
     const lastInvite = invites.at(-1)
     const item = await app.service('invite').find({ query: { search: invites.passcode } })
 
-    assert.equal((item as Paginated<Invite>).data[0].passcode, lastInvite.passcode)
+    assert.equal((item as Paginated<InviteType>).data[0].passcode, lastInvite.passcode)
   })
 
   it('should find received invites', async () => {
