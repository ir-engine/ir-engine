/*
CPAL-1.0 License

The contents of this file are subject to the Common Public Attribution License
Version 1.0. (the "License"); you may not use this file except in compliance
with the License. You may obtain a copy of the License at
https://github.com/EtherealEngine/etherealengine/blob/dev/LICENSE.
The License is based on the Mozilla Public License Version 1.1, but Sections 14
and 15 have been added to cover use of software over a computer network and 
provide for limited attribution for the Original Developer. In addition, 
Exhibit A has been modified to be consistent with Exhibit B.

Software distributed under the License is distributed on an "AS IS" basis,
WITHOUT WARRANTY OF ANY KIND, either express or implied. See the License for the
specific language governing rights and limitations under the License.

The Original Code is Ethereal Engine.

The Original Developer is the Initial Developer. The Initial Developer of the
Original Code is the Ethereal Engine team.

All portions of the code written by the Ethereal Engine team are Copyright © 2021-2023 
Ethereal Engine. All Rights Reserved.
*/

// For more information about this file see https://dove.feathersjs.com/guides/cli/service.schemas.html
import { resolve, virtual } from '@feathersjs/schema'
import { v4 } from 'uuid'

import { ChannelID, channelPath } from '@etherealengine/engine/src/schemas/social/channel.schema'
import {
  InviteDatabaseType,
  InviteQuery,
  InviteType,
  SpawnDetailsType
} from '@etherealengine/engine/src/schemas/social/invite.schema'
import { userPath } from '@etherealengine/engine/src/schemas/user/user.schema'
import type { HookContext } from '@etherealengine/server-core/declarations'
import { fromDateTimeSql, getDateTimeSql } from '../../util/datetime-sql'

export const inviteDbToSchema = (rawData: InviteDatabaseType): InviteType => {
  let spawnDetails = JSON.parse(rawData.spawnDetails) as SpawnDetailsType

  // Usually above JSON.parse should be enough. But since our pre-feathers 5 data
  // was serialized multiple times, therefore we need to parse it twice.
  if (typeof spawnDetails === 'string') {
    spawnDetails = JSON.parse(spawnDetails)
  }

  return {
    ...rawData,
    spawnDetails
  }
}

export const inviteResolver = resolve<InviteType, HookContext>(
  {
<<<<<<< HEAD
    createdAt: virtual(async (invite) => fromDateTimeSql(invite.createdAt)),
    updatedAt: virtual(async (invite) => fromDateTimeSql(invite.updatedAt)),
    startTime: virtual(async (invite) => (invite.startTime ? fromDateTimeSql(invite.startTime) : '')),
    endTime: virtual(async (invite) => (invite.endTime ? fromDateTimeSql(invite.endTime) : ''))
=======
    user: virtual(async (invite, context) => {
      if (invite.userId) return await context.app.service(userPath)._get(invite.userId)
    }),

    invitee: virtual(async (invite, context) => {
      if (invite.inviteeId) return await context.app.service(userPath)._get(invite.inviteeId)
    }),
    channelName: virtual(async (invite, context) => {
      if (invite.inviteType === 'channel' && invite.targetObjectId) {
        try {
          const channel = await context.app.service(channelPath)._get(invite.targetObjectId as ChannelID)
          return channel.name
        } catch (err) {
          return '<A deleted channel>'
        }
      }
    })
>>>>>>> 9df41c5d
  },
  {
    // Convert the raw data into a new structure before running property resolvers
    converter: async (rawData, context) => {
      return inviteDbToSchema(rawData)
    }
  }
)

export const inviteExternalResolver = resolve<InviteType, HookContext>({
  user: virtual(async (invite, context) => {
    if (invite.userId) {
      const user = await context.app.service(userPath)._get(invite.userId)
      return user
    }
  }),

  invitee: virtual(async (invite, context) => {
    if (invite.inviteeId) {
      const user = await context.app.service(userPath)._get(invite.inviteeId)
      return user
    }
  }),
  channelName: virtual(async (invite, context) => {
    if (invite.inviteType === 'channel' && invite.targetObjectId) {
      try {
        const channel = await context.app.service(channelPath)._get(invite.targetObjectId as ChannelID)
        return channel.name
      } catch (err) {
        return '<A deleted channel>'
      }
    }
  })
})

export const inviteDataResolver = resolve<InviteType, HookContext>(
  {
    id: async () => {
      return v4()
    },
    createdAt: getDateTimeSql,
    updatedAt: getDateTimeSql
  },
  {
    // Convert the raw data into a new structure before running property resolvers
    converter: async (rawData, context) => {
      return {
        ...rawData,
        spawnDetails: JSON.stringify(rawData.spawnDetails)
      }
    }
  }
)

export const invitePatchResolver = resolve<InviteType, HookContext>(
  {
    updatedAt: getDateTimeSql
  },
  {
    // Convert the raw data into a new structure before running property resolvers
    converter: async (rawData, context) => {
      return {
        ...rawData,
        spawnDetails: JSON.stringify(rawData.spawnDetails)
      }
    }
  }
)

export const inviteQueryResolver = resolve<InviteQuery, HookContext>({})<|MERGE_RESOLUTION|>--- conflicted
+++ resolved
@@ -55,30 +55,10 @@
 
 export const inviteResolver = resolve<InviteType, HookContext>(
   {
-<<<<<<< HEAD
     createdAt: virtual(async (invite) => fromDateTimeSql(invite.createdAt)),
     updatedAt: virtual(async (invite) => fromDateTimeSql(invite.updatedAt)),
     startTime: virtual(async (invite) => (invite.startTime ? fromDateTimeSql(invite.startTime) : '')),
     endTime: virtual(async (invite) => (invite.endTime ? fromDateTimeSql(invite.endTime) : ''))
-=======
-    user: virtual(async (invite, context) => {
-      if (invite.userId) return await context.app.service(userPath)._get(invite.userId)
-    }),
-
-    invitee: virtual(async (invite, context) => {
-      if (invite.inviteeId) return await context.app.service(userPath)._get(invite.inviteeId)
-    }),
-    channelName: virtual(async (invite, context) => {
-      if (invite.inviteType === 'channel' && invite.targetObjectId) {
-        try {
-          const channel = await context.app.service(channelPath)._get(invite.targetObjectId as ChannelID)
-          return channel.name
-        } catch (err) {
-          return '<A deleted channel>'
-        }
-      }
-    })
->>>>>>> 9df41c5d
   },
   {
     // Convert the raw data into a new structure before running property resolvers
@@ -90,17 +70,11 @@
 
 export const inviteExternalResolver = resolve<InviteType, HookContext>({
   user: virtual(async (invite, context) => {
-    if (invite.userId) {
-      const user = await context.app.service(userPath)._get(invite.userId)
-      return user
-    }
+    if (invite.userId) return await context.app.service(userPath)._get(invite.userId)
   }),
 
   invitee: virtual(async (invite, context) => {
-    if (invite.inviteeId) {
-      const user = await context.app.service(userPath)._get(invite.inviteeId)
-      return user
-    }
+    if (invite.inviteeId) return await context.app.service(userPath)._get(invite.inviteeId)
   }),
   channelName: virtual(async (invite, context) => {
     if (invite.inviteType === 'channel' && invite.targetObjectId) {
