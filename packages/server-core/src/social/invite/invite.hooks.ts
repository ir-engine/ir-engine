--- conflicted
+++ resolved
@@ -37,7 +37,6 @@
   invitePatchValidator,
   inviteQueryValidator
 } from '@etherealengine/engine/src/schemas/social/invite.schema'
-<<<<<<< HEAD
 import {
   IdentityProviderType,
   identityProviderPath
@@ -47,8 +46,6 @@
 import { HookContext } from '../../../declarations'
 import authenticate from '../../hooks/authenticate'
 import { sendInvite } from '../../hooks/send-invite'
-=======
->>>>>>> e2befce3
 import verifyScope from '../../hooks/verify-scope'
 import { InviteService } from './invite.class'
 import {
@@ -133,9 +130,7 @@
 
   before: {
     all: [() => schemaHooks.validateQuery(inviteQueryValidator), schemaHooks.resolveQuery(inviteQueryResolver)],
-<<<<<<< HEAD
     find: [
-      authenticate(),
       attachOwnerIdInQuery('userId'),
       addSearch,
       discardQuery('search'),
@@ -146,11 +141,7 @@
       ),
       discardQuery('type')
     ],
-    get: [iff(isProvider('external'), authenticate() as any, attachOwnerIdInQuery('userId'))],
-=======
-    find: [attachOwnerIdInQuery('userId')],
-    get: [iff(isProvider('external'), attachOwnerIdInQuery('userId'))],
->>>>>>> e2befce3
+    get: [iff(isProvider('external'), authenticate as any, attachOwnerIdInQuery('userId'))],
     create: [
       attachOwnerIdInBody('userId'),
       () => schemaHooks.validateData(inviteDataValidator),
@@ -162,11 +153,7 @@
       () => schemaHooks.validateData(invitePatchValidator),
       schemaHooks.resolveData(invitePatchResolver)
     ],
-<<<<<<< HEAD
-    remove: [authenticate(), iff(isProvider('external'), inviteRemoveAuthenticate()), removeFriend]
-=======
-    remove: [iff(isProvider('external'), inviteRemoveAuthenticate())]
->>>>>>> e2befce3
+    remove: [iff(isProvider('external'), inviteRemoveAuthenticate(), removeFriend)]
   },
 
   after: {
