import config from '../../appconfig'

export const locationSettingsSeed = {
  randomize: false,
  path: 'location-settings',
  templates: [
    {
      id: '37ce32f0-208d-11eb-b02f-37cfdadfe58c',
      locationId: '98cbcc30-fd2d-11ea-bc7c-cd4cac9a8d61',
      locationType: 'public',
      videoEnabled: true,
      instanceMediaChatEnabled: true
    },
    {
      id: '37ce32f0-208d-11eb-b02f-37cfdadfe58d',
      locationId: '98cbcc30-fd2d-11ea-bc7c-cd4cac9a8d62',
      locationType: 'public',
<<<<<<< HEAD
      videoEnabled: false,
      instanceMediaChatEnabled: true
    },
    {
      id: '37ce32f0-208d-11eb-b02f-37cfdadfe58e',
      locationId: '98cbcc30-fd2d-11ea-bc7c-cd4cac9a8d63',
      locationType: 'public',
      videoEnabled: false,
=======
      videoEnabled: true,
>>>>>>> 1418cc42
      instanceMediaChatEnabled: true
    }
  ]
}<|MERGE_RESOLUTION|>--- conflicted
+++ resolved
@@ -15,18 +15,21 @@
       id: '37ce32f0-208d-11eb-b02f-37cfdadfe58d',
       locationId: '98cbcc30-fd2d-11ea-bc7c-cd4cac9a8d62',
       locationType: 'public',
-<<<<<<< HEAD
+      videoEnabled: true,
+      instanceMediaChatEnabled: true
+    },
+    {
+      id: '37ce32f0-208d-11eb-b02f-37cfdadfe511',
+      locationId: '98cbcc30-fd2d-11ea-bc7c-cd4cac9a8d11',
+      locationType: 'public',
       videoEnabled: false,
       instanceMediaChatEnabled: true
     },
     {
-      id: '37ce32f0-208d-11eb-b02f-37cfdadfe58e',
-      locationId: '98cbcc30-fd2d-11ea-bc7c-cd4cac9a8d63',
+      id: '37ce32f0-208d-11eb-b02f-37cfdadfe512',
+      locationId: '98cbcc30-fd2d-11ea-bc7c-cd4cac9a8d12',
       locationType: 'public',
       videoEnabled: false,
-=======
-      videoEnabled: true,
->>>>>>> 1418cc42
       instanceMediaChatEnabled: true
     }
   ]
