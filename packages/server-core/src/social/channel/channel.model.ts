/*
CPAL-1.0 License

The contents of this file are subject to the Common Public Attribution License
Version 1.0. (the "License"); you may not use this file except in compliance
with the License. You may obtain a copy of the License at
https://github.com/EtherealEngine/etherealengine/blob/dev/LICENSE.
The License is based on the Mozilla Public License Version 1.1, but Sections 14
and 15 have been added to cover use of software over a computer network and 
provide for limited attribution for the Original Developer. In addition, 
Exhibit A has been modified to be consistent with Exhibit B.

Software distributed under the License is distributed on an "AS IS" basis,
WITHOUT WARRANTY OF ANY KIND, either express or implied. See the License for the
specific language governing rights and limitations under the License.

The Original Code is Ethereal Engine.

The Original Developer is the Initial Developer. The Initial Developer of the
Original Code is the Ethereal Engine team.

All portions of the code written by the Ethereal Engine team are Copyright © 2021-2023 
Ethereal Engine. All Rights Reserved.
*/

import { DataTypes, Model, Sequelize } from 'sequelize'

import { ChannelInterface } from '@etherealengine/common/src/dbmodels/Channel'

import { Application } from '../../../declarations'
<<<<<<< HEAD
import { createChannelUserModel } from '../../all.model'
=======
import { createMessageModel } from '../../all.model'
>>>>>>> d81bf7d0

export default (app: Application) => {
  const sequelizeClient: Sequelize = app.get('sequelizeClient')
  const channel = sequelizeClient.define<Model<Partial<ChannelInterface>>>(
    'channel',
    {
      id: {
        type: DataTypes.UUID,
        defaultValue: DataTypes.UUIDV1,
        allowNull: false,
        primaryKey: true
      },
      name: {
        type: DataTypes.STRING,
        allowNull: true
      }
    },
    {
      hooks: {
        beforeCount(options: any): void {
          options.raw = true
        }
      }
    }
  )

  ;(channel as any).associate = (models: any): void => {
<<<<<<< HEAD
    ;(channel as any).hasMany(models.message, { foreignKey: 'channelId', onDelete: 'cascade', hooks: true })
    ;(channel as any).hasMany(createChannelUserModel(app), {
      foreignKey: 'channelId',
      onDelete: 'cascade',
      hooks: true
    })
=======
    ;(channel as any).hasMany(createMessageModel(app), { foreignKey: 'channelId', onDelete: 'cascade', hooks: true })
    ;(channel as any).hasMany(models.channel_user, { foreignKey: 'channelId', onDelete: 'cascade', hooks: true })
>>>>>>> d81bf7d0
    ;(channel as any).belongsTo(models.instance, { foreignKey: 'instanceId' })
  }

  return channel
}<|MERGE_RESOLUTION|>--- conflicted
+++ resolved
@@ -28,11 +28,7 @@
 import { ChannelInterface } from '@etherealengine/common/src/dbmodels/Channel'
 
 import { Application } from '../../../declarations'
-<<<<<<< HEAD
-import { createChannelUserModel } from '../../all.model'
-=======
-import { createMessageModel } from '../../all.model'
->>>>>>> d81bf7d0
+import { createChannelUserModel, createMessageModel } from '../../all.model'
 
 export default (app: Application) => {
   const sequelizeClient: Sequelize = app.get('sequelizeClient')
@@ -60,17 +56,12 @@
   )
 
   ;(channel as any).associate = (models: any): void => {
-<<<<<<< HEAD
-    ;(channel as any).hasMany(models.message, { foreignKey: 'channelId', onDelete: 'cascade', hooks: true })
+    ;(channel as any).hasMany(createMessageModel(app), { foreignKey: 'channelId', onDelete: 'cascade', hooks: true })
     ;(channel as any).hasMany(createChannelUserModel(app), {
       foreignKey: 'channelId',
       onDelete: 'cascade',
       hooks: true
     })
-=======
-    ;(channel as any).hasMany(createMessageModel(app), { foreignKey: 'channelId', onDelete: 'cascade', hooks: true })
-    ;(channel as any).hasMany(models.channel_user, { foreignKey: 'channelId', onDelete: 'cascade', hooks: true })
->>>>>>> d81bf7d0
     ;(channel as any).belongsTo(models.instance, { foreignKey: 'instanceId' })
   }
 
