--- conflicted
+++ resolved
@@ -29,12 +29,8 @@
 import { Channel as ChannelInterface } from '@etherealengine/engine/src/schemas/interfaces/Channel'
 
 import { ChannelID } from '@etherealengine/common/src/dbmodels/Channel'
-<<<<<<< HEAD
 import { ChannelUserType, channelUserPath } from '@etherealengine/engine/src/schemas/social/channel-user.schema'
-=======
-import { ChannelUser } from '@etherealengine/engine/src/schemas/interfaces/ChannelUser'
 import { MessageType, messagePath } from '@etherealengine/engine/src/schemas/social/message.schema'
->>>>>>> d81bf7d0
 import { UserID, UserType, userPath } from '@etherealengine/engine/src/schemas/user/user.schema'
 import { Knex } from 'knex'
 import { Op, Sequelize } from 'sequelize'
@@ -62,18 +58,7 @@
   async get(id: ChannelID, params?: UserParams) {
     const channel = (await super.get(id, params)) as ChannelDataType
 
-<<<<<<< HEAD
     // TODO: Populating Message's sender property here manually. Once message service is moved to feathers 5. This should be part of its resolver.
-=======
-    // TODO: Populating ChannelUser's sender property here manually. Once channel-user service is moved to feathers 5. This should be part of its resolver.
-    if (channel.channel_users && channel.channel_users.length > 0) {
-      for (const channelUser of channel.channel_users) {
-        channelUser.user = await this.app.service(userPath)._get(channelUser.userId)
-      }
-    }
-
-    // TODO: Populating Message's sender property here manually. Once channel service is moved to feathers 5. This should be part of its resolver.
->>>>>>> d81bf7d0
     for (const message of channel.messages) {
       if (message && message.senderId && !message.sender) {
         message.sender = await this.app.service(userPath)._get(message.senderId)
@@ -273,15 +258,6 @@
         },
         include: [
           {
-<<<<<<< HEAD
-            model: this.app.service('message').Model,
-            limit: 20,
-            order: [['createdAt', 'DESC']]
-=======
-            model: this.app.service('channel-user').Model
->>>>>>> d81bf7d0
-          },
-          {
             model: this.app.service('instance').Model
           }
         ]
@@ -302,18 +278,6 @@
       })
 
       for (const channel of allChannels) {
-<<<<<<< HEAD
-        // TODO: Populating Message's sender property here manually. Once message service is moved to feathers 5. This should be part of its resolver.
-        if (channel.dataValues.message && channel.dataValues.message.senderId && !channel.dataValues.message.sender) {
-          channel.dataValues.message.sender = await this.app.service(userPath)._get(channel.dataValues.message.senderId)
-        }
-=======
-        // TODO: Populating ChannelUser's sender property here manually. Once channel-user service is moved to feathers 5. This should be part of its resolver.
-        if (channel.dataValues.channel_users && channel.dataValues.channel_users.length > 0) {
-          for (const channelUser of channel.dataValues.channel_users) {
-            channelUser.user = await this.app.service(userPath)._get(channelUser.userId)
-          }
-        }
         channel.messages = (await this.app.service(messagePath).find({
           query: {
             channelId: channel.id,
@@ -324,7 +288,6 @@
           },
           user: loggedInUser
         })) as Paginated<MessageType>
->>>>>>> d81bf7d0
       }
 
       return allChannels
