/*
CPAL-1.0 License

The contents of this file are subject to the Common Public Attribution License
Version 1.0. (the "License"); you may not use this file except in compliance
with the License. You may obtain a copy of the License at
https://github.com/EtherealEngine/etherealengine/blob/dev/LICENSE.
The License is based on the Mozilla Public License Version 1.1, but Sections 14
and 15 have been added to cover use of software over a computer network and 
provide for limited attribution for the Original Developer. In addition, 
Exhibit A has been modified to be consistent with Exhibit B.

Software distributed under the License is distributed on an "AS IS" basis,
WITHOUT WARRANTY OF ANY KIND, either express or implied. See the License for the
specific language governing rights and limitations under the License.

The Original Code is Ethereal Engine.

The Original Developer is the Initial Developer. The Initial Developer of the
Original Code is the Ethereal Engine team.

All portions of the code written by the Ethereal Engine team are Copyright © 2021-2023 
Ethereal Engine. All Rights Reserved.
*/

import { Paginated, Params } from '@feathersjs/feathers'

<<<<<<< HEAD
import { ChannelUser } from '@etherealengine/engine/src/schemas/interfaces/ChannelUser'
import {
  ChannelData,
  ChannelID,
  ChannelPatch,
  ChannelQuery,
  ChannelType,
  channelPath
} from '@etherealengine/engine/src/schemas/social/channel.schema'
import { MessageType, messagePath } from '@etherealengine/engine/src/schemas/social/message.schema'
import { UserType, userPath } from '@etherealengine/engine/src/schemas/user/user.schema'
import { KnexAdapter, KnexAdapterOptions } from '@feathersjs/knex'
import { Knex } from 'knex'
=======
import { Channel as ChannelInterface } from '@etherealengine/engine/src/schemas/interfaces/Channel'

import { ChannelID } from '@etherealengine/common/src/dbmodels/Channel'
import { ChannelUserType, channelUserPath } from '@etherealengine/engine/src/schemas/social/channel-user.schema'
import { MessageType, messagePath } from '@etherealengine/engine/src/schemas/social/message.schema'
import { UserID, UserType } from '@etherealengine/engine/src/schemas/user/user.schema'
import { Knex } from 'knex'
import { Op, Sequelize } from 'sequelize'
>>>>>>> 9ac78eea
import { Application } from '../../../declarations'
import logger from '../../ServerLogger'
import { RootParams } from '../../api/root-params'
import { checkScope } from '../../hooks/verify-scope'

// eslint-disable-next-line @typescript-eslint/no-empty-interface
export interface ChannelParams extends RootParams<ChannelQuery> {}

export class ChannelService<T = ChannelType, ServiceParams extends Params = ChannelParams> extends KnexAdapter<
  ChannelType,
  ChannelData,
  ChannelParams
> {
  app: Application

  constructor(options: KnexAdapterOptions, app: Application) {
    super(options)
    this.app = app
  }

  async get(id: ChannelID, params?: ChannelParams) {
    const channel = await super._get(id, params)

<<<<<<< HEAD
    // TODO: Populating ChannelUser's sender property here manually. Once channel-user service is moved to feathers 5. This should be part of its resolver.
    if (channel.channelUsers && channel.channelUsers.length > 0) {
      for (const channelUser of channel.channelUsers) {
        channelUser.user = await this.app.service(userPath)._get(channelUser.userId)
      }
    }

    return channel
=======
    return channel as T
>>>>>>> 9ac78eea
  }

  // @ts-ignore
  async create(data: ChannelData, params?: ChannelParams) {
    const users = data.users

    const loggedInUser = params!.user
    const userId = loggedInUser?.id

    if (!data.instanceId && users?.length) {
      // get channel that contains the same users
      const userIds = users.filter(Boolean)
      if (userId) userIds.push(userId)

      const knexClient: Knex = this.app.get('knexClient')
<<<<<<< HEAD
      const existingChannel: ChannelType = await knexClient(channelPath)
        .select(`${channelPath}.*`)
        .leftJoin('channel-user', `${channelPath}.id`, '=', `channel-user.channelId`)
        .whereNull(`${channelPath}.instanceId`)
        .andWhere((builder) => {
          builder.whereIn(`channel-user.userId`, userIds)
        })
        .groupBy(`${channelPath}.id`)
=======
      const existingChannel = await knexClient('channel')
        .select('channel.*')
        .leftJoin(channelUserPath, 'channel.id', '=', `${channelUserPath}.channelId`)
        .whereNull('channel.instanceId')
        .andWhere((builder) => {
          builder.whereIn(`${channelUserPath}.userId`, userIds)
        })
        .groupBy('channel.id')
>>>>>>> 9ac78eea
        .havingRaw('count(*) = ?', [userIds.length])
        .first()

      if (existingChannel) {
        return existingChannel
      }
    }

    const channel = await super._create({})

    /** @todo ensure all users specified are friends of loggedInUser */

    if (userId) {
      await this.app.service(channelUserPath).create({
        channelId: channel.id as ChannelID,
        userId,
        isOwner: true
      })
    }

    if (users) {
      await Promise.all(
        users.map(async (user) =>
          this.app.service(channelUserPath).create({
            channelId: channel.id as ChannelID,
            userId: user
          })
        )
      )
    }

    if (data.instanceId) {
      // @ts-ignore
      await super.patch(channel.id, { instanceId: data.instanceId, name: 'World ' + data.instanceId })
    } else {
      // @ts-ignore
      await super.patch(channel.id, { name: '' })
    }

    return super._get(channel.id)
  }

  /**
   * A method which find channel and display it
   *
   * @param params of query which contains items limit and numberr skip
   * @returns {@Array} which contains list of channel
   */

  async find(params?: ChannelParams) {
    try {
      if (!params) params = {}
      const query = params.query!

      const loggedInUser = params!.user as UserType
      const userId = loggedInUser?.id

      if (!userId) return []

      const admin = query.action === 'admin' && (await checkScope(loggedInUser, this.app, 'admin', 'admin'))

      if (admin) {
<<<<<<< HEAD
        return super._find(params)
=======
        const { action, $skip, $limit, search, ...query } = params?.query ?? {}
        const skip = $skip ? $skip : 0
        const limit = $limit ? $limit : 10

        const sort = params?.query?.$sort
        delete query.$sort
        const order: any[] = []
        if (sort != null) {
          Object.keys(sort).forEach((name, val) => {
            const item: any[] = []

            if (name === 'instance') {
              //item.push(this.app.service('instance').Model)
              item.push(Sequelize.literal('`instance.ipAddress`'))
            } else {
              item.push(name)
            }
            item.push(sort[name] === 0 ? 'DESC' : 'ASC')

            order.push(item)
          })
        }
        let ip = {}
        let name = {}
        if (!isNaN(search)) {
          ip = search ? { ipAddress: { [Op.like]: `%${search}%` } } : {}
        } else {
          name = search ? { name: { [Op.like]: `%${search}%` } } : {}
        }

        const channels = await (this.app.service('channel') as any).Model.findAndCountAll({
          offset: skip,
          limit: limit,
          order: order
        })

        for (const channel of channels) {
          channel.channel_users = (await this.app.service(channelUserPath).find({
            query: {
              channelId: channel.id
            },
            paginate: false
          })) as ChannelUserType[]
        }

        return {
          skip: skip,
          limit: limit,
          total: channels.count,
          data: channels.rows
        }
>>>>>>> 9ac78eea
      }

      if (query.instanceId) {
        const knexClient: Knex = this.app.get('knexClient')
        let channels = await knexClient
          .from(`${channelPath}`)
          .join('instance', `instance.id`, `${channelPath}.instanceId`)
          .where(`instance.id`, '=', query.instanceId)
          .andWhere('instance.ended', '=', false)
          .select()
          .options({ nestTables: true })

        channels = channels.map((item) => item.channel)

        for (const channel of channels) {
          channel.messages = (await this.app.service(messagePath).find({
            query: {
              channelId: channel.id,
              $limit: 20,
              $sort: {
                createdAt: -1
              }
            },
            user: loggedInUser
          })) as Paginated<MessageType>
        }

        return channels

        // return channels.filter((channel) => {
        //   return channel.instance.id === query.instanceId // && channel.instance.users.find((user) => user.id === userId)
        // })
      }

<<<<<<< HEAD
      const knexClient: Knex = this.app.get('knexClient')

      let allChannels = await knexClient
        .from(`${channelPath}`)
        .leftJoin('instance', `instance.id`, `${channelPath}.instanceId`)
        .where(`instance.ended`, '=', false)
        .orWhereNull(`${channelPath}.instanceId`)
        .select()
        .options({ nestTables: true })
=======
      let allChannels = await this.app.service('channel').Model.findAll({
        where: {
          [Op.or]: [
            {
              '$instance.ended$': false
            },
            {
              instanceId: null
            }
          ]
        },
        include: [
          {
            model: this.app.service('instance').Model
          }
        ]
      })
>>>>>>> 9ac78eea

      /** @todo figure out how to do this as part of the query */
      for (const channel of allChannels) {
        channel.dataValues.channel_users = (await this.app.service(channelUserPath).find({
          query: {
            channelId: channel.id
          },
          paginate: false
        })) as ChannelUserType[]
      }

      allChannels = allChannels.filter((channel) => {
        return channel.dataValues.channel_users.find((channelUser) => channelUser.userId === userId)
      })

      for (const channel of allChannels) {
        channel.dataValues.messages = (await this.app.service(messagePath).find({
          query: {
            channelId: channel.id,
            $limit: 20,
            $sort: {
              createdAt: -1
            }
          },
          user: loggedInUser
        })) as Paginated<MessageType>
      }

      return allChannels
    } catch (err) {
      logger.error(err, `Channel find failed: ${err.message}`)
      throw err
    }
  }

  async patch(id: ChannelID, data: ChannelPatch, params?: ChannelParams) {
    return await super._patch(id, data, params)
  }

  /** only allow logged in user to delete the channel if they are the owner */
  async remove(id: ChannelID, params?: ChannelParams) {
    const loggedInUser = params!.user
    if (!loggedInUser) return super._remove(id, params)

<<<<<<< HEAD
    //TODO: update this once channel-user gets migrated to feathers 5
    const channelUser = (await this.app.service('channel-user').find({
=======
    const channelUser = (await this.app.service(channelUserPath).find({
>>>>>>> 9ac78eea
      query: {
        channelId: id,
        userId: loggedInUser.id,
        isOwner: true
      }
    })) as Paginated<ChannelUserType>

    if (!channelUser.data.length) throw new Error('Must be owner to delete channel')

    return super._remove(id)
  }
}<|MERGE_RESOLUTION|>--- conflicted
+++ resolved
@@ -25,8 +25,7 @@
 
 import { Paginated, Params } from '@feathersjs/feathers'
 
-<<<<<<< HEAD
-import { ChannelUser } from '@etherealengine/engine/src/schemas/interfaces/ChannelUser'
+import { ChannelUserType, channelUserPath } from '@etherealengine/engine/src/schemas/social/channel-user.schema'
 import {
   ChannelData,
   ChannelID,
@@ -36,19 +35,9 @@
   channelPath
 } from '@etherealengine/engine/src/schemas/social/channel.schema'
 import { MessageType, messagePath } from '@etherealengine/engine/src/schemas/social/message.schema'
-import { UserType, userPath } from '@etherealengine/engine/src/schemas/user/user.schema'
+import { UserType } from '@etherealengine/engine/src/schemas/user/user.schema'
 import { KnexAdapter, KnexAdapterOptions } from '@feathersjs/knex'
 import { Knex } from 'knex'
-=======
-import { Channel as ChannelInterface } from '@etherealengine/engine/src/schemas/interfaces/Channel'
-
-import { ChannelID } from '@etherealengine/common/src/dbmodels/Channel'
-import { ChannelUserType, channelUserPath } from '@etherealengine/engine/src/schemas/social/channel-user.schema'
-import { MessageType, messagePath } from '@etherealengine/engine/src/schemas/social/message.schema'
-import { UserID, UserType } from '@etherealengine/engine/src/schemas/user/user.schema'
-import { Knex } from 'knex'
-import { Op, Sequelize } from 'sequelize'
->>>>>>> 9ac78eea
 import { Application } from '../../../declarations'
 import logger from '../../ServerLogger'
 import { RootParams } from '../../api/root-params'
@@ -70,20 +59,7 @@
   }
 
   async get(id: ChannelID, params?: ChannelParams) {
-    const channel = await super._get(id, params)
-
-<<<<<<< HEAD
-    // TODO: Populating ChannelUser's sender property here manually. Once channel-user service is moved to feathers 5. This should be part of its resolver.
-    if (channel.channelUsers && channel.channelUsers.length > 0) {
-      for (const channelUser of channel.channelUsers) {
-        channelUser.user = await this.app.service(userPath)._get(channelUser.userId)
-      }
-    }
-
-    return channel
-=======
-    return channel as T
->>>>>>> 9ac78eea
+    return await super._get(id, params)
   }
 
   // @ts-ignore
@@ -99,25 +75,14 @@
       if (userId) userIds.push(userId)
 
       const knexClient: Knex = this.app.get('knexClient')
-<<<<<<< HEAD
       const existingChannel: ChannelType = await knexClient(channelPath)
         .select(`${channelPath}.*`)
-        .leftJoin('channel-user', `${channelPath}.id`, '=', `channel-user.channelId`)
+        .leftJoin(channelUserPath, `${channelPath}.id`, '=', `${channelUserPath}.channelId`)
         .whereNull(`${channelPath}.instanceId`)
-        .andWhere((builder) => {
-          builder.whereIn(`channel-user.userId`, userIds)
-        })
-        .groupBy(`${channelPath}.id`)
-=======
-      const existingChannel = await knexClient('channel')
-        .select('channel.*')
-        .leftJoin(channelUserPath, 'channel.id', '=', `${channelUserPath}.channelId`)
-        .whereNull('channel.instanceId')
         .andWhere((builder) => {
           builder.whereIn(`${channelUserPath}.userId`, userIds)
         })
-        .groupBy('channel.id')
->>>>>>> 9ac78eea
+        .groupBy(`${channelPath}.id`)
         .havingRaw('count(*) = ?', [userIds.length])
         .first()
 
@@ -180,61 +145,7 @@
       const admin = query.action === 'admin' && (await checkScope(loggedInUser, this.app, 'admin', 'admin'))
 
       if (admin) {
-<<<<<<< HEAD
         return super._find(params)
-=======
-        const { action, $skip, $limit, search, ...query } = params?.query ?? {}
-        const skip = $skip ? $skip : 0
-        const limit = $limit ? $limit : 10
-
-        const sort = params?.query?.$sort
-        delete query.$sort
-        const order: any[] = []
-        if (sort != null) {
-          Object.keys(sort).forEach((name, val) => {
-            const item: any[] = []
-
-            if (name === 'instance') {
-              //item.push(this.app.service('instance').Model)
-              item.push(Sequelize.literal('`instance.ipAddress`'))
-            } else {
-              item.push(name)
-            }
-            item.push(sort[name] === 0 ? 'DESC' : 'ASC')
-
-            order.push(item)
-          })
-        }
-        let ip = {}
-        let name = {}
-        if (!isNaN(search)) {
-          ip = search ? { ipAddress: { [Op.like]: `%${search}%` } } : {}
-        } else {
-          name = search ? { name: { [Op.like]: `%${search}%` } } : {}
-        }
-
-        const channels = await (this.app.service('channel') as any).Model.findAndCountAll({
-          offset: skip,
-          limit: limit,
-          order: order
-        })
-
-        for (const channel of channels) {
-          channel.channel_users = (await this.app.service(channelUserPath).find({
-            query: {
-              channelId: channel.id
-            },
-            paginate: false
-          })) as ChannelUserType[]
-        }
-
-        return {
-          skip: skip,
-          limit: limit,
-          total: channels.count,
-          data: channels.rows
-        }
->>>>>>> 9ac78eea
       }
 
       if (query.instanceId) {
@@ -269,35 +180,15 @@
         // })
       }
 
-<<<<<<< HEAD
       const knexClient: Knex = this.app.get('knexClient')
 
       let allChannels = await knexClient
-        .from(`${channelPath}`)
+        .from(channelPath)
         .leftJoin('instance', `instance.id`, `${channelPath}.instanceId`)
         .where(`instance.ended`, '=', false)
         .orWhereNull(`${channelPath}.instanceId`)
         .select()
         .options({ nestTables: true })
-=======
-      let allChannels = await this.app.service('channel').Model.findAll({
-        where: {
-          [Op.or]: [
-            {
-              '$instance.ended$': false
-            },
-            {
-              instanceId: null
-            }
-          ]
-        },
-        include: [
-          {
-            model: this.app.service('instance').Model
-          }
-        ]
-      })
->>>>>>> 9ac78eea
 
       /** @todo figure out how to do this as part of the query */
       for (const channel of allChannels) {
@@ -342,12 +233,8 @@
     const loggedInUser = params!.user
     if (!loggedInUser) return super._remove(id, params)
 
-<<<<<<< HEAD
     //TODO: update this once channel-user gets migrated to feathers 5
-    const channelUser = (await this.app.service('channel-user').find({
-=======
     const channelUser = (await this.app.service(channelUserPath).find({
->>>>>>> 9ac78eea
       query: {
         channelId: id,
         userId: loggedInUser.id,
@@ -355,7 +242,7 @@
       }
     })) as Paginated<ChannelUserType>
 
-    if (!channelUser.data.length) throw new Error('Must be owner to delete channel')
+    if (channelUser.total < 0) throw new Error('Must be owner to delete channel')
 
     return super._remove(id)
   }
