--- conflicted
+++ resolved
@@ -28,15 +28,7 @@
 import { resolve, virtual } from '@feathersjs/schema'
 import { v4 as uuidv4 } from 'uuid'
 
-<<<<<<< HEAD
-import { locationSettingPath } from '@etherealengine/common/src/schemas/social/location-setting.schema'
-import { LocationID, LocationQuery, LocationType } from '@etherealengine/common/src/schemas/social/location.schema'
-import type { HookContext } from '@etherealengine/server-core/declarations'
-
-import { assetPath } from '@etherealengine/common/src/schemas/assets/asset.schema'
-=======
 import { assetPath } from '@etherealengine/common/src/schema.type.module'
->>>>>>> 82bf263a
 import {
   locationAuthorizedUserPath,
   LocationAuthorizedUserType
@@ -46,12 +38,8 @@
 import { LocationID, LocationQuery, LocationType } from '@etherealengine/common/src/schemas/social/location.schema'
 import { UserID } from '@etherealengine/common/src/schemas/user/user.schema'
 import { fromDateTimeSql, getDateTimeSql } from '@etherealengine/common/src/utils/datetime-sql'
-<<<<<<< HEAD
-import { BadRequest } from '@feathersjs/errors'
-=======
 import type { HookContext } from '@etherealengine/server-core/declarations'
 import slugify from 'slugify'
->>>>>>> 82bf263a
 
 export const locationResolver = resolve<LocationType, HookContext>({
   locationSetting: virtual(async (location, context) => {
@@ -118,14 +106,6 @@
       updatedAt: await getDateTimeSql()
     }
   },
-  projectId: async (value, location, context) => {
-    try {
-      const scene = await context.app.service(assetPath).get(location.sceneId)
-      return scene.projectId
-    } catch (error) {
-      throw new BadRequest(`Failed to retrieve project ID from scene ID: ${location.sceneId}`)
-    }
-  },
   createdAt: getDateTimeSql,
   updatedAt: getDateTimeSql
 })
