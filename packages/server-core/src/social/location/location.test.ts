--- conflicted
+++ resolved
@@ -30,12 +30,7 @@
 import { LocationID, locationPath, LocationType } from '@ir-engine/common/src/schemas/social/location.schema'
 import { destroyEngine } from '@ir-engine/ecs/src/Engine'
 
-<<<<<<< HEAD
-import { staticResourcePath } from '@etherealengine/common/src/schema.type.module'
-import { getDateTimeSql } from '@etherealengine/common/src/utils/datetime-sql'
-=======
 import { staticResourcePath } from '@ir-engine/common/src/schema.type.module'
->>>>>>> 7405ded8
 import { Application } from '../../../declarations'
 import { createFeathersKoaApp } from '../../createApp'
 import { LocationParams } from './location.class'
@@ -106,9 +101,7 @@
       videoEnabled: true,
       faceStreamingEnabled: false,
       screenSharingEnabled: false,
-      locationId: locations[0].id,
-      createdAt: await getDateTimeSql(),
-      updatedAt: await getDateTimeSql()
+      locationId: locations[0].id
     })
 
     locationSetting.audioEnabled = true
