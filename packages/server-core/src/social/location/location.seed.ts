--- conflicted
+++ resolved
@@ -19,35 +19,36 @@
     } as Location,
     {
       id: '98cbcc30-fd2d-11ea-bc7c-cd4cac9a8d62',
-<<<<<<< HEAD
+      name: 'Sky Station',
+      slugifiedName: 'sky-station',
+      maxUsersPerInstance: 30,
+      sceneId: 'default-project/sky-station',
+      location_settings: locationSettingsSeed.templates.find(
+        (template) => template.locationId === '98cbcc30-fd2d-11ea-bc7c-cd4cac9a8d62'
+      ),
+      isLobby: false
+    } as Location,
+    {
+      id: '98cbcc30-fd2d-11ea-bc7c-cd4cac9a8d11',
       name: 'Game-CTF',
       slugifiedName: 'game-ctf',
       maxUsersPerInstance: 30,
       sceneId: 'default-project/default',
-=======
-      name: 'Sky Station',
-      slugifiedName: 'sky-station',
-      maxUsersPerInstance: 30,
-      sceneId: 'default-project/sky-station',
->>>>>>> 1418cc42
       location_settings: locationSettingsSeed.templates.find(
-        (template) => template.locationId === '98cbcc30-fd2d-11ea-bc7c-cd4cac9a8d62'
+        (template) => template.locationId === '98cbcc30-fd2d-11ea-bc7c-cd4cac9a8d11'
       ),
       isLobby: false
-<<<<<<< HEAD
-    } as Location,
+    } as Location,      
     {
-      id: '98cbcc30-fd2d-11ea-bc7c-cd4cac9a8d63',
+      id: '98cbcc30-fd2d-11ea-bc7c-cd4cac9a8d12',
       name: 'Game-Tournament',
       slugifiedName: 'game-tournament',
       maxUsersPerInstance: 30,
       sceneId: 'default-project/default',
       location_settings: locationSettingsSeed.templates.find(
-        (template) => template.locationId === '98cbcc30-fd2d-11ea-bc7c-cd4cac9a8d63'
+        (template) => template.locationId === '98cbcc30-fd2d-11ea-bc7c-cd4cac9a8d12'
       ),
       isLobby: false
-=======
->>>>>>> 1418cc42
     } as Location
   ]
 }