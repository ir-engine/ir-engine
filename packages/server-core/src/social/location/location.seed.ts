--- conflicted
+++ resolved
@@ -10,11 +10,7 @@
       name: 'Test',
       slugifiedName: 'test',
       maxUsersPerInstance: 30,
-<<<<<<< HEAD
-      sceneId: 'theoverlay/default',
-=======
       sceneId: 'default-project/default',
->>>>>>> a1f7ce3f
       location_settings: locationSettingsSeed.templates.find(
         (template) => template.locationId === '98cbcc30-fd2d-11ea-bc7c-cd4cac9a8d61'
       ),
