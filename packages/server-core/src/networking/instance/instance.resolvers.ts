/*
CPAL-1.0 License

The contents of this file are subject to the Common Public Attribution License
Version 1.0. (the "License"); you may not use this file except in compliance
with the License. You may obtain a copy of the License at
https://github.com/EtherealEngine/etherealengine/blob/dev/LICENSE.
The License is based on the Mozilla Public License Version 1.1, but Sections 14
and 15 have been added to cover use of software over a computer network and 
provide for limited attribution for the Original Developer. In addition, 
Exhibit A has been modified to be consistent with Exhibit B.

Software distributed under the License is distributed on an "AS IS" basis,
WITHOUT WARRANTY OF ANY KIND, either express or implied. See the License for the
specific language governing rights and limitations under the License.

The Original Code is Ethereal Engine.

The Original Developer is the Initial Developer. The Initial Developer of the
Original Code is the Ethereal Engine team.

All portions of the code written by the Ethereal Engine team are Copyright © 2021-2023 
Ethereal Engine. All Rights Reserved.
*/

// For more information about this file see https://dove.feathersjs.com/guides/cli/service.schemas.html
import { resolve, virtual } from '@feathersjs/schema'
import { v4 as uuidv4 } from 'uuid'

<<<<<<< HEAD
import {
  InstanceID,
  InstanceQuery,
  InstanceType,
  instancePath
} from '@etherealengine/common/src/schemas/networking/instance.schema'
import type { HookContext } from '@etherealengine/server-core/declarations'

import { channelPath } from '@etherealengine/common/src/schemas/social/channel.schema'
import { locationPath } from '@etherealengine/common/src/schemas/social/location.schema'
import { fromDateTimeSql, getDateTimeSql } from '@etherealengine/common/src/utils/datetime-sql'
import { BadRequest } from '@feathersjs/errors'
=======
import { InstanceID, InstanceQuery, InstanceType } from '@etherealengine/common/src/schemas/networking/instance.schema'
import { locationPath } from '@etherealengine/common/src/schemas/social/location.schema'
import { fromDateTimeSql, getDateTimeSql } from '@etherealengine/common/src/utils/datetime-sql'
import type { HookContext } from '@etherealengine/server-core/declarations'
>>>>>>> 82bf263a

export const instanceResolver = resolve<InstanceType, HookContext>({
  location: virtual(async (instance, context) => {
    if (context.event !== 'removed' && instance.locationId)
      return await context.app.service(locationPath).get(instance.locationId)
  }),
  assignedAt: virtual(async (location) => (location.assignedAt ? fromDateTimeSql(location.assignedAt) : '')),
  createdAt: virtual(async (location) => fromDateTimeSql(location.createdAt)),
  updatedAt: virtual(async (location) => fromDateTimeSql(location.updatedAt))
})

export const instanceExternalResolver = resolve<InstanceType, HookContext>({})

export const instanceDataResolver = resolve<InstanceType, HookContext>({
  id: async () => {
    return uuidv4() as InstanceID
  },
  projectId: async (value, instance, context) => {
    try {
      // Populate projectId from locationId
      if (instance.locationId) {
        const locationData = await context.app.service(locationPath).get(instance.locationId)
        if (locationData) {
          return locationData.projectId
        } else {
          console.error('Error populating projectId into instance', instance)
          throw new BadRequest('Error populating projectId into instance')
        }
      }
      // Populate projectId from channelId
      if (instance.channelId) {
        const channelData = await context.app.service(channelPath).get(instance.channelId)
        if (channelData.instanceId) {
          const channelInstance = await context.app.service(instancePath).get(channelData.instanceId)
          return channelInstance.projectId
        }
        return ''
      }
    } catch (error) {
      console.error('Error populating projectId into instance', instance)
      throw new BadRequest('Error populating projectId into instance')
    }
  },
  createdAt: getDateTimeSql,
  updatedAt: getDateTimeSql
})

export const instancePatchResolver = resolve<InstanceType, HookContext>({
  updatedAt: getDateTimeSql
})

export const instanceQueryResolver = resolve<InstanceQuery, HookContext>({})<|MERGE_RESOLUTION|>--- conflicted
+++ resolved
@@ -27,25 +27,10 @@
 import { resolve, virtual } from '@feathersjs/schema'
 import { v4 as uuidv4 } from 'uuid'
 
-<<<<<<< HEAD
-import {
-  InstanceID,
-  InstanceQuery,
-  InstanceType,
-  instancePath
-} from '@etherealengine/common/src/schemas/networking/instance.schema'
-import type { HookContext } from '@etherealengine/server-core/declarations'
-
-import { channelPath } from '@etherealengine/common/src/schemas/social/channel.schema'
-import { locationPath } from '@etherealengine/common/src/schemas/social/location.schema'
-import { fromDateTimeSql, getDateTimeSql } from '@etherealengine/common/src/utils/datetime-sql'
-import { BadRequest } from '@feathersjs/errors'
-=======
 import { InstanceID, InstanceQuery, InstanceType } from '@etherealengine/common/src/schemas/networking/instance.schema'
 import { locationPath } from '@etherealengine/common/src/schemas/social/location.schema'
 import { fromDateTimeSql, getDateTimeSql } from '@etherealengine/common/src/utils/datetime-sql'
 import type { HookContext } from '@etherealengine/server-core/declarations'
->>>>>>> 82bf263a
 
 export const instanceResolver = resolve<InstanceType, HookContext>({
   location: virtual(async (instance, context) => {
@@ -63,32 +48,6 @@
   id: async () => {
     return uuidv4() as InstanceID
   },
-  projectId: async (value, instance, context) => {
-    try {
-      // Populate projectId from locationId
-      if (instance.locationId) {
-        const locationData = await context.app.service(locationPath).get(instance.locationId)
-        if (locationData) {
-          return locationData.projectId
-        } else {
-          console.error('Error populating projectId into instance', instance)
-          throw new BadRequest('Error populating projectId into instance')
-        }
-      }
-      // Populate projectId from channelId
-      if (instance.channelId) {
-        const channelData = await context.app.service(channelPath).get(instance.channelId)
-        if (channelData.instanceId) {
-          const channelInstance = await context.app.service(instancePath).get(channelData.instanceId)
-          return channelInstance.projectId
-        }
-        return ''
-      }
-    } catch (error) {
-      console.error('Error populating projectId into instance', instance)
-      throw new BadRequest('Error populating projectId into instance')
-    }
-  },
   createdAt: getDateTimeSql,
   updatedAt: getDateTimeSql
 })
