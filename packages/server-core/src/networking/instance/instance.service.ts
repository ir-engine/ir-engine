/*
CPAL-1.0 License

The contents of this file are subject to the Common Public Attribution License
Version 1.0. (the "License"); you may not use this file except in compliance
with the License. You may obtain a copy of the License at
https://github.com/EtherealEngine/etherealengine/blob/dev/LICENSE.
The License is based on the Mozilla Public License Version 1.1, but Sections 14
and 15 have been added to cover use of software over a computer network and 
provide for limited attribution for the Original Developer. In addition, 
Exhibit A has been modified to be consistent with Exhibit B.

Software distributed under the License is distributed on an "AS IS" basis,
WITHOUT WARRANTY OF ANY KIND, either express or implied. See the License for the
specific language governing rights and limitations under the License.

The Original Code is Ethereal Engine.

The Original Developer is the Initial Developer. The Initial Developer of the
Original Code is the Ethereal Engine team.

All portions of the code written by the Ethereal Engine team are Copyright © 2021-2023 
Ethereal Engine. All Rights Reserved.
*/

import { Params } from '@feathersjs/feathers/lib'

import { Instance as InstanceInterface } from '@etherealengine/common/src/interfaces/Instance'
import { locationPath, LocationType } from '@etherealengine/engine/src/schemas/social/location.schema'

import { AdminScope } from '@etherealengine/engine/src/schemas/interfaces/AdminScope'
import { instanceAttendancePath } from '@etherealengine/engine/src/schemas/networking/instance-attendance.schema'
<<<<<<< HEAD
import { userRelationshipPath } from '@etherealengine/engine/src/schemas/user/user-relationship.schema'
=======
import { scopePath } from '@etherealengine/engine/src/schemas/scope/scope.schema'
import { UserID, userPath } from '@etherealengine/engine/src/schemas/user/user.schema'
>>>>>>> 6cff4fed
import { Knex } from 'knex'
import { Application } from '../../../declarations'
import { UserParams } from '../../api/root-params'
import authenticate from '../../hooks/authenticate'
import setLoggedInUser from '../../hooks/set-loggedin-user-in-body'
import verifyScope from '../../hooks/verify-scope'
import logger from '../../ServerLogger'
import { Instance } from './instance.class'
import instanceDocs from './instance.docs'
import hooks from './instance.hooks'
import createModel from './instance.model'

declare module '@etherealengine/common/declarations' {
  interface ServiceTypes {
    instance: Instance
    'instances-active': {
      find: ReturnType<typeof getActiveInstancesForScene>
    }
    'instance-friends': {
      find: ReturnType<typeof getActiveInstancesForUserFriends>
    }
  }
}

type ActiveInstance = {
  id: string
  location: string
  currentUsers: number
}

// TODO: paginate this

export const getActiveInstancesForScene =
  (app: Application) =>
  async (params: Params & { query: { sceneId: string } }): Promise<ActiveInstance[]> => {
    const sceneId = params.query!.sceneId
    if (!sceneId) return []

    // get all locationIds for sceneId
    const locations = (await app.service(locationPath).find({
      query: {
        sceneId
      },
      paginate: false
    })) as any as LocationType[]

    if (locations.length === 0) return []

    const instances = (
      (await Promise.all(
        locations.map(async (location) => {
          const instances = await app.service('instance').Model.findAll({
            where: {
              ended: false,
              locationId: location.id
            }
          })

          for (const instance of instances) {
            instance.location = location
          }

          return instances
        })
      )) as InstanceInterface[]
    ).flat()

    // return all active instances for each location
    const instancesData: ActiveInstance[] = instances
      .map((instance) => {
        return {
          id: instance.id,
          location: (instance.location as LocationType).id,
          currentUsers: instance.currentUsers
        }
      })
      .filter((a) => !!a)

    return instancesData
  }

export const getActiveInstancesForUserFriends = (app: Application) => async (data: UserParams, params) => {
  if (!data.user) throw new Error('User not found')
  try {
    const instances = (await app.service('instance').Model.findAll({
      where: {
        ended: false
      }
    })) as InstanceInterface[]

    const filteredInstances = (
      await Promise.all(
        instances.map(async (instance) => {
          const knexClient: Knex = app.get('knexClient')

          const instanceAttendance = await knexClient
            .from(instanceAttendancePath)
            .join('instance', `${instanceAttendancePath}.instanceId`, '=', `${'instance'}.id`)
<<<<<<< HEAD
            .join('user', `${instanceAttendancePath}.userId`, '=', `${'user'}.id`)
            .join(userRelationshipPath, `${'user'}.id`, '=', `${userRelationshipPath}.userId`)
=======
            .join(userPath, `${instanceAttendancePath}.userId`, '=', `${userPath}.id`)
            .join(`user_relationship`, `${userPath}.id`, '=', `${`user_relationship`}.userId`)
>>>>>>> 6cff4fed
            .where(`${instanceAttendancePath}.ended`, '=', false)
            .andWhere(`${instanceAttendancePath}.isChannel`, '=', false)
            .andWhere(`${'instance'}.id`, '=', instance.id)
            .andWhere(`${userRelationshipPath}.userRelationshipType`, '=', 'friend')
            .andWhere(`${userRelationshipPath}.relatedUserId`, '=', data.user!.id)
            .select()
            .options({ nestTables: true })

          if (instanceAttendance.length > 0) return instance
        })
      )
    ).filter(Boolean)

    // TODO: Populating location property here manually. Once instance service is moved to feathers 5. This should be part of its resolver.

    const locationIds = filteredInstances
      .map((instance) => (instance?.locationId ? instance.locationId : undefined))
      .filter((instance) => instance !== undefined) as string[]

    const locations = (await app.service(locationPath)._find({
      query: {
        id: {
          $in: locationIds
        }
      },
      paginate: false
    })) as LocationType[]

    for (const instance of filteredInstances) {
      if (instance && instance.locationId) {
        instance.location = locations.find((item) => item.id === instance.locationId)!
      }
    }

    return filteredInstances
  } catch (err) {
    console.log(err)
    return []
  }
}

export default (app: Application) => {
  const options = {
    Model: createModel(app),
    paginate: app.get('paginate'),
    multi: true
  }

  /**
   * Initialize our service with any options it requires and docs
   */
  const event = new Instance(options, app)
  event.docs = instanceDocs
  app.use('instance', event)

  const service = app.service('instance')

  service.hooks(hooks)

  /**
   * A method used to remove specific instance
   *
   * @param data
   * @returns deleted channel
   */
  service.publish('removed', async (data): Promise<any> => {
    try {
      //TODO: We should replace `as any as AdminScope[]` with `as AdminScope[]` once scope service is migrated to feathers 5.
      const adminScopes = (await app.service(scopePath).find({
        query: {
          type: 'admin:admin'
        },
        paginate: false
      })) as any as AdminScope[]

      const targetIds = adminScopes.map((admin) => admin.userId)
      // eslint-disable-next-line @typescript-eslint/restrict-template-expressions
      return await Promise.all(
        targetIds.map((userId: UserID) =>
          app.channel(`userIds/${userId}`).send({
            instance: data
          })
        )
      )
    } catch (err) {
      logger.error(err)
      throw err
    }
  })

  service.publish('patched', async (data: InstanceInterface): Promise<any> => {
    try {
      /** Remove channel if instance is a world server and it has ended */
      if (data.locationId && data.ended && !data.channelId) {
        const channel = await app.service('channel').Model.findOne({
          where: {
            instanceId: data.id
          }
        })
        await app.service('channel').remove(channel.id)
      }
    } catch (e) {
      // fine - channel already cleaned up elsewhere
    }
  })

  app.use('instances-active', {
    find: getActiveInstancesForScene(app)
  })

  app.service('instances-active').hooks({
    before: {
      find: [authenticate(), verifyScope('editor', 'write')]
    }
  })

  app.use('instance-friends', {
    find: getActiveInstancesForUserFriends(app)
  })

  app.service('instance-friends').hooks({
    before: {
      find: [authenticate(), setLoggedInUser('userId')]
    }
  })
}<|MERGE_RESOLUTION|>--- conflicted
+++ resolved
@@ -30,12 +30,9 @@
 
 import { AdminScope } from '@etherealengine/engine/src/schemas/interfaces/AdminScope'
 import { instanceAttendancePath } from '@etherealengine/engine/src/schemas/networking/instance-attendance.schema'
-<<<<<<< HEAD
+import { scopePath } from '@etherealengine/engine/src/schemas/scope/scope.schema'
 import { userRelationshipPath } from '@etherealengine/engine/src/schemas/user/user-relationship.schema'
-=======
-import { scopePath } from '@etherealengine/engine/src/schemas/scope/scope.schema'
 import { UserID, userPath } from '@etherealengine/engine/src/schemas/user/user.schema'
->>>>>>> 6cff4fed
 import { Knex } from 'knex'
 import { Application } from '../../../declarations'
 import { UserParams } from '../../api/root-params'
@@ -134,13 +131,8 @@
           const instanceAttendance = await knexClient
             .from(instanceAttendancePath)
             .join('instance', `${instanceAttendancePath}.instanceId`, '=', `${'instance'}.id`)
-<<<<<<< HEAD
-            .join('user', `${instanceAttendancePath}.userId`, '=', `${'user'}.id`)
-            .join(userRelationshipPath, `${'user'}.id`, '=', `${userRelationshipPath}.userId`)
-=======
             .join(userPath, `${instanceAttendancePath}.userId`, '=', `${userPath}.id`)
-            .join(`user_relationship`, `${userPath}.id`, '=', `${`user_relationship`}.userId`)
->>>>>>> 6cff4fed
+            .join(userRelationshipPath, `${userPath}.id`, '=', `${userRelationshipPath}.userId`)
             .where(`${instanceAttendancePath}.ended`, '=', false)
             .andWhere(`${instanceAttendancePath}.isChannel`, '=', false)
             .andWhere(`${'instance'}.id`, '=', instance.id)
