--- conflicted
+++ resolved
@@ -42,19 +42,6 @@
   before(async () => {
     app = createFeathersKoaApp()
     await app.setup()
-<<<<<<< HEAD
-  })
-
-  after(() => {
-    return destroyEngine()
-  })
-
-  let testLocation: LocationType
-  let testInstance: Instance
-
-  before(async () => {
-=======
->>>>>>> c43b98eb
     const name = `Test Location ${v1()}`
     const sceneId = `test-scene-${v1()}`
 
@@ -86,7 +73,7 @@
     return destroyEngine()
   })
 
-  let testLocation: Location
+  let testLocation: LocationType
   let testInstance: Instance
 
   it('should create an instance', async () => {
