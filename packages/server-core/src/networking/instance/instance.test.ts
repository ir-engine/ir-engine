/*
CPAL-1.0 License

The contents of this file are subject to the Common Public Attribution License
Version 1.0. (the "License"); you may not use this file except in compliance
with the License. You may obtain a copy of the License at
https://github.com/EtherealEngine/etherealengine/blob/dev/LICENSE.
The License is based on the Mozilla Public License Version 1.1, but Sections 14
and 15 have been added to cover use of software over a computer network and 
provide for limited attribution for the Original Developer. In addition, 
Exhibit A has been modified to be consistent with Exhibit B.

Software distributed under the License is distributed on an "AS IS" basis,
WITHOUT WARRANTY OF ANY KIND, either express or implied. See the License for the
specific language governing rights and limitations under the License.

The Original Code is Ethereal Engine.

The Original Developer is the Initial Developer. The Initial Developer of the
Original Code is the Ethereal Engine team.

All portions of the code written by the Ethereal Engine team are Copyright © 2021-2023 
Ethereal Engine. All Rights Reserved.
*/

import { Paginated } from '@feathersjs/feathers'
import assert from 'assert'
import { v4 as uuidv4 } from 'uuid'

import {
  LocationID,
  locationPath,
  LocationType,
  RoomCode
} from '@etherealengine/common/src/schemas/social/location.schema'
import { destroyEngine } from '@etherealengine/ecs/src/Engine'

import { instanceActivePath } from '@etherealengine/common/src/schemas/networking/instance-active.schema'
import { InstanceID, instancePath, InstanceType } from '@etherealengine/common/src/schemas/networking/instance.schema'
import { Application } from '../../../declarations'
import { createFeathersKoaApp } from '../../createApp'

const params = { isInternal: true } as any

describe('instance.test', () => {
  let app: Application

  before(async () => {
    app = createFeathersKoaApp()
    await app.setup()
<<<<<<< HEAD
    const name = `Test Location ${v1()}`
    const sceneId = `test-scene-${v1()}`
=======
    const name = `Test Location ${uuidv4()}`
    const sceneId = `test-scene-${uuidv4()}` as SceneID
>>>>>>> 24c94061

    testLocation = await app.service(locationPath).create(
      {
        name,
        slugifiedName: '',
        sceneId,
        maxUsersPerInstance: 20,
        locationSetting: {
          id: '',
          locationType: 'public',
          audioEnabled: true,
          videoEnabled: true,
          faceStreamingEnabled: false,
          screenSharingEnabled: false,
          locationId: '' as LocationID,
          createdAt: '',
          updatedAt: ''
        },
        isLobby: false,
        isFeatured: false
      },
      { ...params }
    )

    testInstance = {
      id: '' as InstanceID,
      locationId: testLocation.id as LocationID,
      roomCode: '' as RoomCode,
      currentUsers: 0,
      ended: false,
      createdAt: '',
      updatedAt: '',
      location: testLocation
    }
  })

  after(() => {
    return destroyEngine()
  })

  let testLocation: LocationType
  let testInstance: InstanceType

  it('should create an instance', async () => {
    const instance = (await app.service(instancePath).create({
      locationId: testLocation.id as LocationID,
      roomCode: testInstance.roomCode as RoomCode,
      currentUsers: testInstance.currentUsers
    })) as InstanceType

    assert.ok(instance)
    assert.equal(instance.locationId, testLocation.id)
    assert.equal(instance.currentUsers, 0)
    assert.equal(instance.ended, false)

    testInstance = instance
  })

  it('should get that instance', async () => {
    const instance = await app.service(instancePath).get(testInstance.id)

    assert.ok(instance)
    assert.ok(instance.roomCode)
    assert.equal(instance.id, testInstance.id)
  })

  it('should find instances for admin', async () => {
    const instances = (await app.service(instancePath).find({
      action: 'admin'
    } as any)) as Paginated<InstanceType>

    assert.equal(instances.total, 1)
    assert.equal(instances.data[0].id, testInstance.id)
  })

  it('should have "total" in find method', async () => {
    const item = await app.service(instancePath).find({
      action: 'admin'
    } as any)

    assert.ok('total' in item)
  })

  it('should find active instances', async () => {
    const activeInstances = await app.service(instanceActivePath).find({
      query: {
        sceneId: testLocation.sceneId
      },
      ...params
    })

    assert.equal(activeInstances.length, 1)
    assert.equal(activeInstances[0].id, testInstance.id)
    assert.equal(activeInstances[0].currentUsers, 0)
    assert.equal(activeInstances[0].locationId, testLocation.id)
  })
})<|MERGE_RESOLUTION|>--- conflicted
+++ resolved
@@ -48,13 +48,8 @@
   before(async () => {
     app = createFeathersKoaApp()
     await app.setup()
-<<<<<<< HEAD
-    const name = `Test Location ${v1()}`
-    const sceneId = `test-scene-${v1()}`
-=======
     const name = `Test Location ${uuidv4()}`
-    const sceneId = `test-scene-${uuidv4()}` as SceneID
->>>>>>> 24c94061
+    const sceneId = `test-scene-${uuidv4()}`
 
     testLocation = await app.service(locationPath).create(
       {
