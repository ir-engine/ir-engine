--- conflicted
+++ resolved
@@ -23,20 +23,8 @@
 Ethereal Engine. All Rights Reserved.
 */
 
-<<<<<<< HEAD
-import {
-  instanceAttendanceDataSchema,
-  instanceAttendancePatchSchema,
-  instanceAttendanceQuerySchema,
-  instanceAttendanceSchema
-} from '@etherealengine/engine/src/schemas/networking/instance-attendance.schema'
-import { dataValidator, queryValidator } from '@etherealengine/server-core/validators'
-import { getValidator } from '@feathersjs/typebox'
-
-=======
 import { hooks as schemaHooks } from '@feathersjs/schema'
 import { getValidator } from '@feathersjs/typebox'
->>>>>>> 58c57ba9
 import { iff, isProvider } from 'feathers-hooks-common'
 
 import {
