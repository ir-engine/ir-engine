--- conflicted
+++ resolved
@@ -1,4 +1,3 @@
-import { Id } from '@feathersjs/feathers'
 /*
 CPAL-1.0 License
 
@@ -25,21 +24,12 @@
 */
 
 import { BadRequest, NotAuthenticated } from '@feathersjs/errors'
-<<<<<<< HEAD
 import { Paginated, Params, ServiceInterface } from '@feathersjs/feathers'
-=======
-import { NullableId, Paginated, Params, ServiceMethods } from '@feathersjs/feathers'
->>>>>>> 70b4915a
 import https from 'https'
 import { Knex } from 'knex'
 import _ from 'lodash'
 import fetch from 'node-fetch'
 
-<<<<<<< HEAD
-import { Instance } from '@etherealengine/common/src/interfaces/Instance'
-=======
-import { InstanceServerProvisionResult } from '@etherealengine/common/src/interfaces/InstanceServerProvisionResult'
->>>>>>> 70b4915a
 import { locationPath, LocationType } from '@etherealengine/engine/src/schemas/social/location.schema'
 import { getState } from '@etherealengine/hyperflux'
 
@@ -48,11 +38,8 @@
   instanceAuthorizedUserPath,
   InstanceAuthorizedUserType
 } from '@etherealengine/engine/src/schemas/networking/instance-authorized-user.schema'
-<<<<<<< HEAD
 import { InstanceProvisionType } from '@etherealengine/engine/src/schemas/networking/instance-provision.schema'
-=======
 import { instancePath, InstanceType } from '@etherealengine/engine/src/schemas/networking/instance.schema'
->>>>>>> 70b4915a
 import { identityProviderPath } from '@etherealengine/engine/src/schemas/user/identity-provider.schema'
 import { UserID } from '@etherealengine/engine/src/schemas/user/user.schema'
 import { Application } from '../../../declarations'
@@ -87,15 +74,9 @@
   roomCode?: string
   userId?: UserID
   createPrivateRoom?: boolean
-<<<<<<< HEAD
 }): Promise<InstanceProvisionType> {
-  await app.service('instance').Model.destroy({
-    where: {
-=======
-}): Promise<InstanceServerProvisionResult> {
   await app.service(instancePath)._remove(null, {
     query: {
->>>>>>> 70b4915a
       assigned: true,
       assignedAt: {
         $lt: toDateTimeSql(new Date(new Date().getTime() - 30000))
@@ -423,15 +404,9 @@
     channelId?: ChannelID
     roomCode?: undefined | string
     userId?: UserID
-<<<<<<< HEAD
   }): Promise<InstanceProvisionType> {
-    await this.app.service('instance').Model.destroy({
-      where: {
-=======
-  }): Promise<InstanceServerProvisionResult> {
     await this.app.service(instancePath)._remove(null, {
       query: {
->>>>>>> 70b4915a
         assigned: true,
         assignedAt: {
           $lt: toDateTimeSql(new Date(new Date().getTime() - 30000))
