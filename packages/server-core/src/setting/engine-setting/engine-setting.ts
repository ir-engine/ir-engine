/*
CPAL-1.0 License

The contents of this file are subject to the Common Public Attribution License
Version 1.0. (the "License"); you may not use this file except in compliance
with the License. You may obtain a copy of the License at
https://github.com/ir-engine/ir-engine/blob/dev/LICENSE.
The License is based on the Mozilla Public License Version 1.1, but Sections 14
and 15 have been added to cover use of software over a computer network and 
provide for limited attribution for the Original Developer. In addition, 
Exhibit A has been modified to be consistent with Exhibit B.

Software distributed under the License is distributed on an "AS IS" basis,
WITHOUT WARRANTY OF ANY KIND, either express or implied. See the License for the
specific language governing rights and limitations under the License.

The Original Code is Infinite Reality Engine.

The Original Developer is the Initial Developer. The Initial Developer of the
Original Code is the Infinite Reality Engine team.

All portions of the code written by the Infinite Reality Engine team are Copyright © 2021-2023 
Infinite Reality Engine. All Rights Reserved.
*/

import {
  engineSettingMethods,
  engineSettingPath,
  EngineSettingType
} from '@ir-engine/common/src/schemas/setting/engine-setting.schema'
import { Application } from '@ir-engine/server-core/declarations'
import appConfig from '../../appconfig'
import { EngineSettingService } from './engine-setting.class'
import engineSettingDocs from './engine-setting.docs'
import hooks from './engine-setting.hooks'

declare module '@ir-engine/common/declarations' {
  interface ServiceTypes {
    [engineSettingPath]: EngineSettingService
  }
}

export default (app: Application): void => {
  const options = {
    name: engineSettingPath,
    paginate: app.get('paginate'),
    Model: app.get('knexClient'),
    multi: true
  }

  app.use(engineSettingPath, new EngineSettingService(options), {
    // A list of all methods this service exposes externally
    methods: engineSettingMethods,
    // You can add additional custom events to be sent to clients here
    events: [],
    docs: engineSettingDocs
  })

  const service = app.service(engineSettingPath)
  service.hooks(hooks)

  const onUpdateAppConfig = (...args: EngineSettingType[]) => {
    const categoryMap = {
      'task-server': appConfig.taskserver,
      coil: appConfig.coil,
      chargebee: appConfig.chargebee,
<<<<<<< HEAD
      'instance-server': appConfig.instanceserver
=======
      zendesk: appConfig.zendesk
>>>>>>> 28712b21
    }

    for (const setting of args) {
      const categoryConfig = categoryMap[setting.category]
      if (categoryConfig) {
        categoryConfig[setting.key] = setting.value
      }
    }
  }

  service.on('patched', onUpdateAppConfig)
  service.on('created', onUpdateAppConfig)
}<|MERGE_RESOLUTION|>--- conflicted
+++ resolved
@@ -64,11 +64,8 @@
       'task-server': appConfig.taskserver,
       coil: appConfig.coil,
       chargebee: appConfig.chargebee,
-<<<<<<< HEAD
-      'instance-server': appConfig.instanceserver
-=======
+      'instance-server': appConfig.instanceserver,
       zendesk: appConfig.zendesk
->>>>>>> 28712b21
     }
 
     for (const setting of args) {
