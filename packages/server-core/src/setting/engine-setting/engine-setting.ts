/*
CPAL-1.0 License

The contents of this file are subject to the Common Public Attribution License
Version 1.0. (the "License"); you may not use this file except in compliance
with the License. You may obtain a copy of the License at
https://github.com/ir-engine/ir-engine/blob/dev/LICENSE.
The License is based on the Mozilla Public License Version 1.1, but Sections 14
and 15 have been added to cover use of software over a computer network and 
provide for limited attribution for the Original Developer. In addition, 
Exhibit A has been modified to be consistent with Exhibit B.

Software distributed under the License is distributed on an "AS IS" basis,
WITHOUT WARRANTY OF ANY KIND, either express or implied. See the License for the
specific language governing rights and limitations under the License.

The Original Code is Infinite Reality Engine.

The Original Developer is the Initial Developer. The Initial Developer of the
Original Code is the Infinite Reality Engine team.

All portions of the code written by the Infinite Reality Engine team are Copyright © 2021-2023 
Infinite Reality Engine. All Rights Reserved.
*/

import {
  engineSettingMethods,
  engineSettingPath,
  EngineSettingType
} from '@ir-engine/common/src/schemas/setting/engine-setting.schema'
import { Application } from '@ir-engine/server-core/declarations'
import appConfig from '../../appconfig'
import { EngineSettingService } from './engine-setting.class'
import engineSettingDocs from './engine-setting.docs'
import hooks from './engine-setting.hooks'

declare module '@ir-engine/common/declarations' {
  interface ServiceTypes {
    [engineSettingPath]: EngineSettingService
  }
}

export default (app: Application): void => {
  const options = {
    name: engineSettingPath,
    paginate: app.get('paginate'),
    Model: app.get('knexClient'),
    multi: true
  }

  app.use(engineSettingPath, new EngineSettingService(options), {
    // A list of all methods this service exposes externally
    methods: engineSettingMethods,
    // You can add additional custom events to be sent to clients here
    events: [],
    docs: engineSettingDocs
  })

  const service = app.service(engineSettingPath)
  service.hooks(hooks)

  const onUpdateAppConfig = (...args: EngineSettingType[]) => {
    const categoryMap = {
      'task-server': appConfig.taskserver,
      coil: appConfig.coil,
      chargebee: appConfig.chargebee,
      zendesk: appConfig.zendesk,
<<<<<<< HEAD
      metabase: appConfig.metabase
=======
      redis: appConfig.redis
>>>>>>> 978f285a
    }

    for (const setting of args) {
      const categoryConfig = categoryMap[setting.category]
      if (categoryConfig) {
        categoryConfig[setting.key] = setting.value
      }
    }
  }

  service.on('patched', onUpdateAppConfig)
  service.on('created', onUpdateAppConfig)
}<|MERGE_RESOLUTION|>--- conflicted
+++ resolved
@@ -65,11 +65,8 @@
       coil: appConfig.coil,
       chargebee: appConfig.chargebee,
       zendesk: appConfig.zendesk,
-<<<<<<< HEAD
-      metabase: appConfig.metabase
-=======
+      metabase: appConfig.metabase,
       redis: appConfig.redis
->>>>>>> 978f285a
     }
 
     for (const setting of args) {
