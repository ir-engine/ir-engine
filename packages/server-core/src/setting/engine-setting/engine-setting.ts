/*
CPAL-1.0 License

The contents of this file are subject to the Common Public Attribution License
Version 1.0. (the "License"); you may not use this file except in compliance
with the License. You may obtain a copy of the License at
https://github.com/ir-engine/ir-engine/blob/dev/LICENSE.
The License is based on the Mozilla Public License Version 1.1, but Sections 14
and 15 have been added to cover use of software over a computer network and 
provide for limited attribution for the Original Developer. In addition, 
Exhibit A has been modified to be consistent with Exhibit B.

Software distributed under the License is distributed on an "AS IS" basis,
WITHOUT WARRANTY OF ANY KIND, either express or implied. See the License for the
specific language governing rights and limitations under the License.

The Original Code is Infinite Reality Engine.

The Original Developer is the Initial Developer. The Initial Developer of the
Original Code is the Infinite Reality Engine team.

All portions of the code written by the Infinite Reality Engine team are Copyright © 2021-2023 
Infinite Reality Engine. All Rights Reserved.
*/

import {
  engineSettingMethods,
  engineSettingPath,
  EngineSettingType
} from '@ir-engine/common/src/schemas/setting/engine-setting.schema'
import { Application } from '@ir-engine/server-core/declarations'
import appConfig from '../../appconfig'
import { EngineSettingService } from './engine-setting.class'
import engineSettingDocs from './engine-setting.docs'
import hooks from './engine-setting.hooks'

declare module '@ir-engine/common/declarations' {
  interface ServiceTypes {
    [engineSettingPath]: EngineSettingService
  }
}

export default (app: Application): void => {
  const options = {
    name: engineSettingPath,
    paginate: app.get('paginate'),
    Model: app.get('knexClient'),
    multi: true
  }

  app.use(engineSettingPath, new EngineSettingService(options), {
    // A list of all methods this service exposes externally
    methods: engineSettingMethods,
    // You can add additional custom events to be sent to clients here
    events: [],
    docs: engineSettingDocs
  })

  const service = app.service(engineSettingPath)
  service.hooks(hooks)

  const onUpdateAppConfig = (...args: EngineSettingType[]) => {
    for (const setting of args) {
      if (setting.category === 'task-server') {
        appConfig.taskserver[setting.key] = setting.value
<<<<<<< HEAD
      } else if (setting.category === 'coil') {
        appConfig.coil[setting.key] = setting.value
=======
      } else if (setting.category === 'chargebee') {
        appConfig.chargebee[setting.key] = setting.value
>>>>>>> fc4e6fea
      }
    }
  }

  service.on('patched', onUpdateAppConfig)
  service.on('created', onUpdateAppConfig)
}<|MERGE_RESOLUTION|>--- conflicted
+++ resolved
@@ -63,13 +63,10 @@
     for (const setting of args) {
       if (setting.category === 'task-server') {
         appConfig.taskserver[setting.key] = setting.value
-<<<<<<< HEAD
       } else if (setting.category === 'coil') {
         appConfig.coil[setting.key] = setting.value
-=======
       } else if (setting.category === 'chargebee') {
         appConfig.chargebee[setting.key] = setting.value
->>>>>>> fc4e6fea
       }
     }
   }
