--- conflicted
+++ resolved
@@ -65,11 +65,8 @@
       coil: appConfig.coil,
       chargebee: appConfig.chargebee,
       zendesk: appConfig.zendesk,
-<<<<<<< HEAD
-      mailchimp: appConfig.mailchimp
-=======
+      mailchimp: appConfig.mailchimp,
       redis: appConfig.redis
->>>>>>> 978f285a
     }
 
     for (const setting of args) {
