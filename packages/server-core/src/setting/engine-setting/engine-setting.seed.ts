/*
CPAL-1.0 License

The contents of this file are subject to the Common Public Attribution License
Version 1.0. (the "License"); you may not use this file except in compliance
with the License. You may obtain a copy of the License at
https://github.com/ir-engine/ir-engine/blob/dev/LICENSE.
The License is based on the Mozilla Public License Version 1.1, but Sections 14
and 15 have been added to cover use of software over a computer network and 
provide for limited attribution for the Original Developer. In addition, 
Exhibit A has been modified to be consistent with Exhibit B.

Software distributed under the License is distributed on an "AS IS" basis,
WITHOUT WARRANTY OF ANY KIND, either express or implied. See the License for the
specific language governing rights and limitations under the License.

The Original Code is Infinite Reality Engine.

The Original Developer is the Initial Developer. The Initial Developer of the
Original Code is the Infinite Reality Engine team.

All portions of the code written by the Infinite Reality Engine team are Copyright © 2021-2023 
Infinite Reality Engine. All Rights Reserved.
*/

import { Knex } from 'knex'
import { v4 as uuidv4 } from 'uuid'

import { defaultWebRTCSettings } from '@ir-engine/common/src/constants/DefaultWebRTCSettings'
import { EngineSettings } from '@ir-engine/common/src/constants/EngineSettings'
import { engineSettingPath, EngineSettingType } from '@ir-engine/common/src/schemas/setting/engine-setting.schema'
import { getDateTimeSql } from '@ir-engine/common/src/utils/datetime-sql'
import appConfig from '@ir-engine/server-core/src/appconfig'

export async function seed(knex: Knex): Promise<void> {
  const { testEnabled } = appConfig
  const { forceRefresh } = appConfig.db

  const taskServerSeedData = await generateSeedData(
    [
      { key: EngineSettings.TaskServer.Port, value: process.env.TASKSERVER_PORT || '3030' },
      { key: EngineSettings.TaskServer.ProcessInterval, value: process.env.TASKSERVER_PROCESS_INTERVAL_SECONDS || '30' }
    ],
    'task-server'
  )

  const chargebeeSettingSeedData = await generateSeedData(
    [
      {
        key: EngineSettings.Chargebee.Url,
        value: process.env.CHARGEBEE_SITE + '.chargebee.com' || 'dummy.not-chargebee.com'
      },
      { key: EngineSettings.Chargebee.ApiKey, value: process.env.CHARGEBEE_API_KEY || '' }
    ],
    'chargebee'
  )
  const zendeskSettingSeedData: EngineSettingType[] = await Promise.all(
    [
      {
        key: EngineSettings.Zendesk.Name,
        value: process.env.ZENDESK_KEY_NAME || ''
      },
      {
        key: EngineSettings.Zendesk.Secret,
        value: process.env.ZENDESK_SECRET || ''
      },
      {
        key: EngineSettings.Zendesk.Kid,
        value: process.env.ZENDESK_KID || ''
      }
    ].map(async (item) => ({
      ...item,
      id: uuidv4(),
      type: 'private' as EngineSettingType['type'],
      category: 'zendesk' as EngineSettingType['category'],
      createdAt: await getDateTimeSql(),
      updatedAt: await getDateTimeSql()
    }))
  )

  const coilSeedData = await generateSeedData(
    [
      { key: EngineSettings.Coil.PaymentPointer, value: process.env.COIL_PAYMENT_POINTER || '' },
      { key: EngineSettings.Coil.ClientId, value: process.env.COIL_API_CLIENT_ID || '' },
      { key: EngineSettings.Coil.ClientSecret, value: process.env.COIL_API_CLIENT_SECRET || '' }
    ],
    'coil'
  )
  const instanceServerSeedData = await generateSeedData(
    [
      {
        key: EngineSettings.InstanceServer.ClientHost,
        value: process.env.APP_HOST || ''
      },
      {
        key: EngineSettings.InstanceServer.RtcStartPort,
        value: process.env.RTC_START_PORT || ''
      },
      {
        key: EngineSettings.InstanceServer.RtcEndPort,
        value: process.env.RTC_END_PORT || ''
      },
      {
        key: EngineSettings.InstanceServer.RtcPortBlockSize,
        value: process.env.RTC_PORT_BLOCK_SIZE || ''
      },
      {
        key: EngineSettings.InstanceServer.IdentifierDigits,
        value: '5'
      },
      {
        key: EngineSettings.InstanceServer.Local,
        value: `${process.env.LOCAL === 'true'}`
      },
      {
        key: EngineSettings.InstanceServer.Domain,
        value: process.env.INSTANCESERVER_DOMAIN || 'instanceserver.etherealengine.com'
      },
      {
        key: EngineSettings.InstanceServer.ReleaseName,
        value: process.env.RELEASE_NAME || 'local'
      },
      {
        key: EngineSettings.InstanceServer.Port,
        value: process.env.INSTANCESERVER_PORT || '3031'
      },
      {
        key: EngineSettings.InstanceServer.Mode,
        value: process.env.INSTANCESERVER_MODE || 'dev'
      },
      {
        key: EngineSettings.InstanceServer.LocationName,
        value: process.env.PRELOAD_LOCATION_NAME || ''
      },
      {
        key: EngineSettings.InstanceServer.WebRTCSettings,
        value: JSON.stringify(defaultWebRTCSettings)
      },
      {
        key: EngineSettings.InstanceServer.ShutdownDelayMs,
        value: process.env.INSTANCESERVER_SHUTDOWN_DELAY_MS || '0'
      }
    ],
    'instance-server'
  )

  const seedData: EngineSettingType[] = [
    ...taskServerSeedData,
    ...chargebeeSettingSeedData,
    ...coilSeedData,
<<<<<<< HEAD
    ...instanceServerSeedData
=======
    ...zendeskSettingSeedData
>>>>>>> 28712b21
  ]

  if (forceRefresh || testEnabled) {
    // Deletes ALL existing entries
    await knex(engineSettingPath).del()

    // Inserts seed entries
    await knex(engineSettingPath).insert(seedData)
  } else {
    const existingData = await knex(engineSettingPath).count({ count: '*' })

    if (existingData.length === 0 || existingData[0].count === 0) {
      for (const item of seedData) {
        await knex(engineSettingPath).insert(item)
      }
    }
  }
}

async function generateSeedData(
  items: { key: string; value: string }[],
  category: EngineSettingType['category'],
  type: EngineSettingType['type'] = 'private'
): Promise<EngineSettingType[]> {
  return Promise.all(
    items.map(async (item) => ({
      ...item,
      id: uuidv4(),
      type: type,
      category: category,
      createdAt: await getDateTimeSql(),
      updatedAt: await getDateTimeSql()
    }))
  )
}<|MERGE_RESOLUTION|>--- conflicted
+++ resolved
@@ -148,11 +148,8 @@
     ...taskServerSeedData,
     ...chargebeeSettingSeedData,
     ...coilSeedData,
-<<<<<<< HEAD
-    ...instanceServerSeedData
-=======
+    ...instanceServerSeedData,
     ...zendeskSettingSeedData
->>>>>>> 28712b21
   ]
 
   if (forceRefresh || testEnabled) {
