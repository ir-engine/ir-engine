/*
CPAL-1.0 License

The contents of this file are subject to the Common Public Attribution License
Version 1.0. (the "License"); you may not use this file except in compliance
with the License. You may obtain a copy of the License at
https://github.com/ir-engine/ir-engine/blob/dev/LICENSE.
The License is based on the Mozilla Public License Version 1.1, but Sections 14
and 15 have been added to cover use of software over a computer network and 
provide for limited attribution for the Original Developer. In addition, 
Exhibit A has been modified to be consistent with Exhibit B.

Software distributed under the License is distributed on an "AS IS" basis,
WITHOUT WARRANTY OF ANY KIND, either express or implied. See the License for the
specific language governing rights and limitations under the License.

The Original Code is Infinite Reality Engine.

The Original Developer is the Initial Developer. The Initial Developer of the
Original Code is the Infinite Reality Engine team.

All portions of the code written by the Infinite Reality Engine team are Copyright © 2021-2023 
Infinite Reality Engine. All Rights Reserved.
*/

import { Knex } from 'knex'
import { v4 as uuidv4 } from 'uuid'

import { EngineSettings } from '@ir-engine/common/src/constants/EngineSettings'
import { engineSettingPath, EngineSettingType } from '@ir-engine/common/src/schemas/setting/engine-setting.schema'
import { getDateTimeSql } from '@ir-engine/common/src/utils/datetime-sql'
import appConfig from '@ir-engine/server-core/src/appconfig'

export async function seed(knex: Knex): Promise<void> {
  const { testEnabled } = appConfig
  const { forceRefresh } = appConfig.db

  const taskServerSeedData = await generateSeedData(
    [
      { key: EngineSettings.TaskServer.Port, value: process.env.TASKSERVER_PORT || '3030' },
      { key: EngineSettings.TaskServer.ProcessInterval, value: process.env.TASKSERVER_PROCESS_INTERVAL_SECONDS || '30' }
    ],
    'task-server'
  )

  const chargebeeSettingSeedData = await generateSeedData(
    [
      {
        key: EngineSettings.Chargebee.Url,
        value: process.env.CHARGEBEE_SITE + '.chargebee.com' || 'dummy.not-chargebee.com'
      },
      { key: EngineSettings.Chargebee.ApiKey, value: process.env.CHARGEBEE_API_KEY || '' }
    ],
    'chargebee'
  )
  const zendeskSettingSeedData: EngineSettingType[] = await Promise.all(
    [
      {
        key: EngineSettings.Zendesk.Name,
        value: process.env.ZENDESK_KEY_NAME || ''
      },
      {
        key: EngineSettings.Zendesk.Secret,
        value: process.env.ZENDESK_SECRET || ''
      },
      {
        key: EngineSettings.Zendesk.Kid,
        value: process.env.ZENDESK_KID || ''
      }
    ].map(async (item) => ({
      ...item,
      id: uuidv4(),
      type: 'private' as EngineSettingType['type'],
      category: 'zendesk' as EngineSettingType['category'],
      createdAt: await getDateTimeSql(),
      updatedAt: await getDateTimeSql()
    }))
  )

  const coilSeedData = await generateSeedData(
    [
      { key: EngineSettings.Coil.PaymentPointer, value: process.env.COIL_PAYMENT_POINTER || '' },
      { key: EngineSettings.Coil.ClientId, value: process.env.COIL_API_CLIENT_ID || '' },
      { key: EngineSettings.Coil.ClientSecret, value: process.env.COIL_API_CLIENT_SECRET || '' }
    ],
    'coil'
  )
  const mailchimpSeedData: EngineSettingType[] = await generateSeedData(
    [
      {
        key: EngineSettings.MailChimp.Key,
        value: process.env.MAILCHIMP_KEY || ''
      },
      {
        key: EngineSettings.MailChimp.Server,
        value: process.env.MAILCHIMP_SERVER || ''
      },
      {
        key: EngineSettings.MailChimp.AudienceId,
        value: process.env.MAILCHIMP_AUDIENCE_ID || ''
      },
      {
        key: EngineSettings.MailChimp.DefaultTags,
        value: process.env.MAILCHIMP_DEFAULT_TAGS || ''
      },
      {
        key: EngineSettings.MailChimp.GroupId,
        value: process.env.MAILCHIMP_GROUP_ID || ''
      }
    ],
    'mailchimp'
  )

  const redisSeedData = await generateSeedData(
    [
      {
        key: EngineSettings.Redis.Address,
        value: process.env.REDIS_ADDRESS || 'localhost'
      },
      {
        key: EngineSettings.Redis.Password,
        value: process.env.REDIS_PASSWORD || ''
      },
      {
        key: EngineSettings.Redis.Port,
        value: process.env.REDIS_PORT || '6379'
      },
      {
        key: EngineSettings.Redis.Enabled,
        value: process.env.REDIS_ENABLED || ''
      }
    ],
    'redis'
  )
  const seedData: EngineSettingType[] = [
    ...taskServerSeedData,
    ...chargebeeSettingSeedData,
    ...coilSeedData,
<<<<<<< HEAD
    ...mailchimpSeedData,
=======
    ...redisSeedData,
>>>>>>> 978f285a
    ...zendeskSettingSeedData
  ]

  if (forceRefresh || testEnabled) {
    // Deletes ALL existing entries
    await knex(engineSettingPath).del()

    // Inserts seed entries
    await knex(engineSettingPath).insert(seedData)
  } else {
    const existingData = await knex(engineSettingPath).count({ count: '*' })

    if (existingData.length === 0 || existingData[0].count === 0) {
      for (const item of seedData) {
        await knex(engineSettingPath).insert(item)
      }
    }
  }
}

async function generateSeedData(
  items: { key: string; value: string }[],
  category: EngineSettingType['category'],
  type: EngineSettingType['type'] = 'private'
): Promise<EngineSettingType[]> {
  return Promise.all(
    items.map(async (item) => ({
      ...item,
      id: uuidv4(),
      type: type,
      category: category,
      createdAt: await getDateTimeSql(),
      updatedAt: await getDateTimeSql()
    }))
  )
}<|MERGE_RESOLUTION|>--- conflicted
+++ resolved
@@ -136,11 +136,8 @@
     ...taskServerSeedData,
     ...chargebeeSettingSeedData,
     ...coilSeedData,
-<<<<<<< HEAD
     ...mailchimpSeedData,
-=======
     ...redisSeedData,
->>>>>>> 978f285a
     ...zendeskSettingSeedData
   ]
 
