--- conflicted
+++ resolved
@@ -169,11 +169,8 @@
     ...taskServerSeedData,
     ...chargebeeSettingSeedData,
     ...coilSeedData,
-<<<<<<< HEAD
     ...instanceServerSeedData,
-=======
     ...redisSeedData,
->>>>>>> 978f285a
     ...zendeskSettingSeedData
   ]
 
