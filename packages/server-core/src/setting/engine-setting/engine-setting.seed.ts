/*
CPAL-1.0 License

The contents of this file are subject to the Common Public Attribution License
Version 1.0. (the "License"); you may not use this file except in compliance
with the License. You may obtain a copy of the License at
https://github.com/ir-engine/ir-engine/blob/dev/LICENSE.
The License is based on the Mozilla Public License Version 1.1, but Sections 14
and 15 have been added to cover use of software over a computer network and 
provide for limited attribution for the Original Developer. In addition, 
Exhibit A has been modified to be consistent with Exhibit B.

Software distributed under the License is distributed on an "AS IS" basis,
WITHOUT WARRANTY OF ANY KIND, either express or implied. See the License for the
specific language governing rights and limitations under the License.

The Original Code is Infinite Reality Engine.

The Original Developer is the Initial Developer. The Initial Developer of the
Original Code is the Infinite Reality Engine team.

All portions of the code written by the Infinite Reality Engine team are Copyright © 2021-2023 
Infinite Reality Engine. All Rights Reserved.
*/

import { Knex } from 'knex'
import { v4 as uuidv4 } from 'uuid'

import { EngineSettings } from '@ir-engine/common/src/constants/EngineSettings'
import { engineSettingPath, EngineSettingType } from '@ir-engine/common/src/schemas/setting/engine-setting.schema'
import { getDateTimeSql } from '@ir-engine/common/src/utils/datetime-sql'
import appConfig from '@ir-engine/server-core/src/appconfig'

export async function seed(knex: Knex): Promise<void> {
  const { testEnabled } = appConfig
  const { forceRefresh } = appConfig.db

  const taskServerSeedData = await generateSeedData(
    [
      { key: EngineSettings.TaskServer.Port, value: process.env.TASKSERVER_PORT || '3030' },
      { key: EngineSettings.TaskServer.ProcessInterval, value: process.env.TASKSERVER_PROCESS_INTERVAL_SECONDS || '30' }
    ],
    'task-server'
  )

  const chargebeeSettingSeedData = await generateSeedData(
    [
      {
        key: EngineSettings.Chargebee.Url,
        value: process.env.CHARGEBEE_SITE + '.chargebee.com' || 'dummy.not-chargebee.com'
      },
      { key: EngineSettings.Chargebee.ApiKey, value: process.env.CHARGEBEE_API_KEY || '' }
    ],
    'chargebee'
  )
  const zendeskSettingSeedData: EngineSettingType[] = await Promise.all(
    [
      {
        key: EngineSettings.Zendesk.Name,
        value: process.env.ZENDESK_KEY_NAME || ''
      },
      {
        key: EngineSettings.Zendesk.Secret,
        value: process.env.ZENDESK_SECRET || ''
      },
      {
        key: EngineSettings.Zendesk.Kid,
        value: process.env.ZENDESK_KID || ''
      }
    ].map(async (item) => ({
      ...item,
      id: uuidv4(),
      type: 'private' as EngineSettingType['type'],
      category: 'zendesk' as EngineSettingType['category'],
      createdAt: await getDateTimeSql(),
      updatedAt: await getDateTimeSql()
    }))
  )

  const coilSeedData = await generateSeedData(
    [
      { key: EngineSettings.Coil.PaymentPointer, value: process.env.COIL_PAYMENT_POINTER || '' },
      { key: EngineSettings.Coil.ClientId, value: process.env.COIL_API_CLIENT_ID || '' },
      { key: EngineSettings.Coil.ClientSecret, value: process.env.COIL_API_CLIENT_SECRET || '' }
    ],
    'coil'
  )

<<<<<<< HEAD
  const metabaseSeedData = await generateSeedData(
    [
      {
        key: EngineSettings.Metabase.SiteUrl,
        value: process.env.METABASE_SITE_URL || ''
      },
      {
        key: EngineSettings.Metabase.SecretKey,
        value: process.env.METABASE_SECRET_KEY || ''
      },
      {
        key: EngineSettings.Metabase.Expiration,
        value: process.env.METABASE_EXPIRATION || ''
      },
      {
        key: EngineSettings.Metabase.CrashDashboardId,
        value: process.env.METABASE_CRASH_DASHBOARD_ID || ''
      },
      {
        key: EngineSettings.Metabase.ProjectDashboardId,
        value: process.env.METABASE_PROJECT_DASHBOARD_ID || ''
      },
      {
        key: EngineSettings.Metabase.AccountDashboardId,
        value: process.env.METABASE_ACCOUNT_DASHBOARD_ID || ''
      },
      {
        key: EngineSettings.Metabase.Environment,
        value: process.env.METABASE_ENVIRONMENT || ''
      }
    ],
    'metabase'
  )

=======
  const redisSeedData = await generateSeedData(
    [
      {
        key: EngineSettings.Redis.Address,
        value: process.env.REDIS_ADDRESS || 'localhost'
      },
      {
        key: EngineSettings.Redis.Password,
        value: process.env.REDIS_PASSWORD || ''
      },
      {
        key: EngineSettings.Redis.Port,
        value: process.env.REDIS_PORT || '6379'
      },
      {
        key: EngineSettings.Redis.Enabled,
        value: process.env.REDIS_ENABLED || ''
      }
    ],
    'redis'
  )
>>>>>>> 978f285a
  const seedData: EngineSettingType[] = [
    ...taskServerSeedData,
    ...chargebeeSettingSeedData,
    ...coilSeedData,
<<<<<<< HEAD
    ...metabaseSeedData,
=======
    ...redisSeedData,
>>>>>>> 978f285a
    ...zendeskSettingSeedData
  ]

  if (forceRefresh || testEnabled) {
    // Deletes ALL existing entries
    await knex(engineSettingPath).del()

    // Inserts seed entries
    await knex(engineSettingPath).insert(seedData)
  } else {
    const existingData = await knex(engineSettingPath).count({ count: '*' })

    if (existingData.length === 0 || existingData[0].count === 0) {
      for (const item of seedData) {
        await knex(engineSettingPath).insert(item)
      }
    }
  }
}

async function generateSeedData(
  items: { key: string; value: string }[],
  category: EngineSettingType['category'],
  type: EngineSettingType['type'] = 'private'
): Promise<EngineSettingType[]> {
  return Promise.all(
    items.map(async (item) => ({
      ...item,
      id: uuidv4(),
      type: type,
      category: category,
      createdAt: await getDateTimeSql(),
      updatedAt: await getDateTimeSql()
    }))
  )
}<|MERGE_RESOLUTION|>--- conflicted
+++ resolved
@@ -86,7 +86,6 @@
     'coil'
   )
 
-<<<<<<< HEAD
   const metabaseSeedData = await generateSeedData(
     [
       {
@@ -121,7 +120,6 @@
     'metabase'
   )
 
-=======
   const redisSeedData = await generateSeedData(
     [
       {
@@ -143,16 +141,13 @@
     ],
     'redis'
   )
->>>>>>> 978f285a
+
   const seedData: EngineSettingType[] = [
     ...taskServerSeedData,
     ...chargebeeSettingSeedData,
     ...coilSeedData,
-<<<<<<< HEAD
     ...metabaseSeedData,
-=======
     ...redisSeedData,
->>>>>>> 978f285a
     ...zendeskSettingSeedData
   ]
 
