--- conflicted
+++ resolved
@@ -55,7 +55,7 @@
       updatedAt: await getDateTimeSql()
     }))
   )
-<<<<<<< HEAD
+
   const coilSeedData: EngineSettingType[] = await Promise.all(
     [
       {
@@ -69,7 +69,17 @@
       {
         key: EngineSettings.Coil.ClientSecret,
         value: process.env.COIL_API_CLIENT_SECRET || ''
-=======
+      }
+    ].map(async (item) => ({
+      ...item,
+      id: uuidv4(),
+      type: 'private' as EngineSettingType['type'],
+      category: 'coil' as EngineSettingType['category'],
+      createdAt: await getDateTimeSql(),
+      updatedAt: await getDateTimeSql()
+    }))
+  )
+
   const chargebeeSettingSeedData: EngineSettingType[] = await Promise.all(
     [
       {
@@ -79,27 +89,18 @@
       {
         key: EngineSettings.Chargebee.ApiKey,
         value: process.env.CHARGEBEE_API_KEY || ''
->>>>>>> fc4e6fea
       }
     ].map(async (item) => ({
       ...item,
       id: uuidv4(),
       type: 'private' as EngineSettingType['type'],
-<<<<<<< HEAD
-      category: 'coil' as EngineSettingType['category'],
-=======
       category: 'chargebee' as EngineSettingType['category'],
->>>>>>> fc4e6fea
       createdAt: await getDateTimeSql(),
       updatedAt: await getDateTimeSql()
     }))
   )
 
-<<<<<<< HEAD
-  const seedData: EngineSettingType[] = [...taskServerSeedData, ...coilSeedData]
-=======
-  const seedData: EngineSettingType[] = [...taskServerSeedData, ...chargebeeSettingSeedData]
->>>>>>> fc4e6fea
+  const seedData: EngineSettingType[] = [...taskServerSeedData, ...chargebeeSettingSeedData, ...coilSeedData]
 
   if (forceRefresh || testEnabled) {
     // Deletes ALL existing entries
