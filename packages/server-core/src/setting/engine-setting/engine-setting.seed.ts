--- conflicted
+++ resolved
@@ -77,9 +77,6 @@
     }))
   )
 
-<<<<<<< HEAD
-  const seedData: EngineSettingType[] = [...taskServerSeedData, ...chargebeeSettingSeedData, ...zendeskSettingSeedData]
-=======
   const coilSeedData = await generateSeedData(
     [
       { key: EngineSettings.Coil.PaymentPointer, value: process.env.COIL_PAYMENT_POINTER || '' },
@@ -89,8 +86,12 @@
     'coil'
   )
 
-  const seedData: EngineSettingType[] = [...taskServerSeedData, ...chargebeeSettingSeedData, ...coilSeedData]
->>>>>>> 95a2769b
+  const seedData: EngineSettingType[] = [
+    ...taskServerSeedData,
+    ...chargebeeSettingSeedData,
+    ...coilSeedData,
+    ...zendeskSettingSeedData
+  ]
 
   if (forceRefresh || testEnabled) {
     // Deletes ALL existing entries
