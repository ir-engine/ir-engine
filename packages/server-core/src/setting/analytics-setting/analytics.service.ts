--- conflicted
+++ resolved
@@ -5,11 +5,7 @@
 
 declare module '@xrengine/common/declarations' {
   interface ServiceTypes {
-<<<<<<< HEAD
-    Analytics: Analytics
-=======
     'analytics-setting': Analytics
->>>>>>> 86456a91
   }
 }
 
