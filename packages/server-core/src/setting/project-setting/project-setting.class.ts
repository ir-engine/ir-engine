/*
CPAL-1.0 License

The contents of this file are subject to the Common Public Attribution License
Version 1.0. (the "License"); you may not use this file except in compliance
with the License. You may obtain a copy of the License at
https://github.com/EtherealEngine/etherealengine/blob/dev/LICENSE.
The License is based on the Mozilla Public License Version 1.1, but Sections 14
and 15 have been added to cover use of software over a computer network and 
provide for limited attribution for the Original Developer. In addition, 
Exhibit A has been modified to be consistent with Exhibit B.

Software distributed under the License is distributed on an "AS IS" basis,
WITHOUT WARRANTY OF ANY KIND, either express or implied. See the License for the
specific language governing rights and limitations under the License.

The Original Code is Ethereal Engine.

The Original Developer is the Initial Developer. The Initial Developer of the
Original Code is the Ethereal Engine team.

All portions of the code written by the Ethereal Engine team are Copyright © 2021-2023 
Ethereal Engine. All Rights Reserved.
*/

import { Id, Params, ServiceMethods } from '@feathersjs/feathers'

import { ProjectSettingType, projectPath } from '@etherealengine/engine/src/schemas/projects/project.schema'
import { Application } from '../../../declarations'

// eslint-disable-next-line @typescript-eslint/no-empty-interface
interface Data {}
// eslint-disable-next-line @typescript-eslint/no-empty-interface
interface ServiceOptions {}

export class ProjectSetting implements ServiceMethods<Data> {
  app: Application
  options: ServiceOptions

  constructor(options: ServiceOptions = {}, app: Application) {
    this.options = options
    this.app = app
  }

<<<<<<< HEAD
  async find(params?: Params): Promise<[{ key: string; value: string }]> {
    const result = await this.app.service('project').find(params)
    return result?.[0]?.settings ? JSON.parse(result[0].settings) : []
=======
  async find(params?: Params) {
    const result = await this.app.service(projectPath).find(params)
    return result?.data[0]?.settings ? result.data[0].settings : []
>>>>>>> 335a4713
  }

  async patch(id: Id, data: { settings: ProjectSettingType[] }, params?: Params) {
    return this.app.service(projectPath)._patch(id, data)
  }

  async setup(): Promise<any> {}

  async get(): Promise<any> {}

  async create(): Promise<any> {}

  async remove(): Promise<any> {}

  async update(): Promise<any> {}
}<|MERGE_RESOLUTION|>--- conflicted
+++ resolved
@@ -42,15 +42,9 @@
     this.app = app
   }
 
-<<<<<<< HEAD
-  async find(params?: Params): Promise<[{ key: string; value: string }]> {
-    const result = await this.app.service('project').find(params)
-    return result?.[0]?.settings ? JSON.parse(result[0].settings) : []
-=======
   async find(params?: Params) {
     const result = await this.app.service(projectPath).find(params)
-    return result?.data[0]?.settings ? result.data[0].settings : []
->>>>>>> 335a4713
+    return result.at(0)?.settings ? result[0].settings! : []
   }
 
   async patch(id: Id, data: { settings: ProjectSettingType[] }, params?: Params) {
