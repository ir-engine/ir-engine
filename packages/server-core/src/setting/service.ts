/*
CPAL-1.0 License

The contents of this file are subject to the Common Public Attribution License
Version 1.0. (the "License"); you may not use this file except in compliance
with the License. You may obtain a copy of the License at
https://github.com/EtherealEngine/etherealengine/blob/dev/LICENSE.
The License is based on the Mozilla Public License Version 1.1, but Sections 14
and 15 have been added to cover use of software over a computer network and 
provide for limited attribution for the Original Developer. In addition, 
Exhibit A has been modified to be consistent with Exhibit B.

Software distributed under the License is distributed on an "AS IS" basis,
WITHOUT WARRANTY OF ANY KIND, either express or implied. See the License for the
specific language governing rights and limitations under the License.

The Original Code is Ethereal Engine.

The Original Developer is the Initial Developer. The Initial Developer of the
Original Code is the Ethereal Engine team.

All portions of the code written by the Ethereal Engine team are Copyright © 2021-2023 
Ethereal Engine. All Rights Reserved.
*/

import Authentication from './authentication-setting/authentication-setting'
import Aws from './aws-setting/aws-setting'
import Chargebee from './chargebee-setting/chargebee-setting'
import ClientSetting from './client-setting/client-setting'
import Coil from './coil-setting/coil-setting'
import Email from './email-setting/email-setting'
import FeatureFlagSetting from './feature-flag-setting/feature-flag-setting'
import Helm from './helm-setting/helm-setting'
import InstanceServer from './instance-server-setting/instance-server-setting'
import MiddlewareSetting from './middleware-setting/middleware-setting'
import ProjectServer from './project-setting/project-setting'
import RedisSetting from './redis-setting/redis-setting'
import ServerSetting from './server-setting/server-setting'
import TaskServer from './task-server-setting/task-server-setting'
import ZendeskSetting from './zendesk-setting/zendesk-setting'

export default [
  ProjectServer,
  ServerSetting,
  ClientSetting,
  InstanceServer,
  Email,
  FeatureFlagSetting,
  Authentication,
  Aws,
  Chargebee,
  Coil,
  RedisSetting,
  TaskServer,
  Helm,
<<<<<<< HEAD
  MiddlewareSetting
=======
  MiddlewareSetting,
  ZendeskSetting
>>>>>>> 01990785
]<|MERGE_RESOLUTION|>--- conflicted
+++ resolved
@@ -53,10 +53,6 @@
   RedisSetting,
   TaskServer,
   Helm,
-<<<<<<< HEAD
-  MiddlewareSetting
-=======
   MiddlewareSetting,
   ZendeskSetting
->>>>>>> 01990785
 ]