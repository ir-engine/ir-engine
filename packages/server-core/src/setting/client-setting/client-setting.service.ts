import hooks from './client-setting.hooks'
import { Application } from '../../../declarations'
import { ClientSetting } from './client-setting.class'
import createModel from './client-setting.model'

declare module '@xrengine/common/declarations' {
  interface ServiceTypes {
<<<<<<< HEAD
    client: ClientSetting
=======
    'client-setting': ClientSetting
>>>>>>> 86456a91
  }
}

export default (app: Application): void => {
  const options = {
    Model: createModel(app),
    paginate: app.get('paginate'),
    multi: true
  }

  const event = new ClientSetting(options, app)
  app.use('client-setting', event)

  const service = app.service('client-setting')
  service.hooks(hooks)
}<|MERGE_RESOLUTION|>--- conflicted
+++ resolved
@@ -5,11 +5,7 @@
 
 declare module '@xrengine/common/declarations' {
   interface ServiceTypes {
-<<<<<<< HEAD
-    client: ClientSetting
-=======
     'client-setting': ClientSetting
->>>>>>> 86456a91
   }
 }
 
