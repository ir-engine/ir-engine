--- conflicted
+++ resolved
@@ -51,10 +51,7 @@
   redisSeed,
   awsSeed,
   helmSeed,
-<<<<<<< HEAD
-  middlewareSeed
-=======
+  middlewareSeed,
   zendeskSeed,
   zendeskSeed
->>>>>>> b607cb7f
 ]