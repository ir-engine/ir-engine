/*
CPAL-1.0 License

The contents of this file are subject to the Common Public Attribution License
Version 1.0. (the "License"); you may not use this file except in compliance
with the License. You may obtain a copy of the License at
https://github.com/EtherealEngine/etherealengine/blob/dev/LICENSE.
The License is based on the Mozilla Public License Version 1.1, but Sections 14
and 15 have been added to cover use of software over a computer network and 
provide for limited attribution for the Original Developer. In addition, 
Exhibit A has been modified to be consistent with Exhibit B.

Software distributed under the License is distributed on an "AS IS" basis,
WITHOUT WARRANTY OF ANY KIND, either express or implied. See the License for the
specific language governing rights and limitations under the License.

The Original Code is Ethereal Engine.

The Original Developer is the Initial Developer. The Initial Developer of the
Original Code is the Ethereal Engine team.

All portions of the code written by the Ethereal Engine team are Copyright © 2021-2023 
Ethereal Engine. All Rights Reserved.
*/

import { KnexSeed } from '@etherealengine/common/src/interfaces/KnexSeed'

import * as authenticationSeed from './authentication-setting/authentication-setting.seed'
import * as awsSeed from './aws-setting/aws-setting.seed'
import * as chargebeeSeed from './chargebee-setting/chargebee-setting.seed'
import * as clientSeed from './client-setting/client-setting.seed'
import * as coilSeed from './coil-setting/coil-setting.seed'
import * as emailSeed from './email-setting/email-setting.seed'
import * as helmSeed from './helm-setting/helm-setting.seed'
import * as instanceServerSeed from './instance-server-setting/instance-server-setting.seed'
import * as redisSeed from './redis-setting/redis-setting.seed'
import * as serverSeed from './server-setting/server-setting.seed'
import * as taskServerSeed from './task-server-setting/task-server-setting.seed'

<<<<<<< HEAD
export const settingSequelizeSeeds: Array<ServicesSeedConfig> = [authenticationSeed]

=======
>>>>>>> e3b55784
export const settingSeeds: Array<KnexSeed> = [
  authenticationSeed,
  clientSeed,
  serverSeed,
  chargebeeSeed,
  taskServerSeed,
  instanceServerSeed,
  coilSeed,
  emailSeed,
  redisSeed,
  awsSeed,
  helmSeed
]<|MERGE_RESOLUTION|>--- conflicted
+++ resolved
@@ -37,11 +37,6 @@
 import * as serverSeed from './server-setting/server-setting.seed'
 import * as taskServerSeed from './task-server-setting/task-server-setting.seed'
 
-<<<<<<< HEAD
-export const settingSequelizeSeeds: Array<ServicesSeedConfig> = [authenticationSeed]
-
-=======
->>>>>>> e3b55784
 export const settingSeeds: Array<KnexSeed> = [
   authenticationSeed,
   clientSeed,
