/*
CPAL-1.0 License

The contents of this file are subject to the Common Public Attribution License
Version 1.0. (the "License"); you may not use this file except in compliance
with the License. You may obtain a copy of the License at
https://github.com/EtherealEngine/etherealengine/blob/dev/LICENSE.
The License is based on the Mozilla Public License Version 1.1, but Sections 14
and 15 have been added to cover use of software over a computer network and 
provide for limited attribution for the Original Developer. In addition, 
Exhibit A has been modified to be consistent with Exhibit B.

Software distributed under the License is distributed on an "AS IS" basis,
WITHOUT WARRANTY OF ANY KIND, either express or implied. See the License for the
specific language governing rights and limitations under the License.

The Original Code is Ethereal Engine.

The Original Developer is the Initial Developer. The Initial Developer of the
Original Code is the Ethereal Engine team.

All portions of the code written by the Ethereal Engine team are Copyright © 2021-2023 
Ethereal Engine. All Rights Reserved.
*/

import { KnexSeed } from '@etherealengine/common/src/interfaces/KnexSeed'

import * as authenticationSeed from './authentication-setting/authentication-setting.seed'
import * as awsSeed from './aws-setting/aws-setting.seed'
import * as chargebeeSeed from './chargebee-setting/chargebee-setting.seed'
import * as clientSeed from './client-setting/client-setting.seed'
import * as coilSeed from './coil-setting/coil-setting.seed'
import * as emailSeed from './email-setting/email-setting.seed'
import * as helmSeed from './helm-setting/helm-setting.seed'
import * as instanceServerSeed from './instance-server-setting/instance-server-setting.seed'
import * as middlewareSeed from './middleware-setting/middleware-setting.seed'
import * as redisSeed from './redis-setting/redis-setting.seed'
import * as serverSeed from './server-setting/server-setting.seed'
import * as taskServerSeed from './task-server-setting/task-server-setting.seed'
import * as zendeskSeed from './zendesk-setting/zendesk-setting.seed'

export const settingSeeds: Array<KnexSeed> = [
  authenticationSeed,
  clientSeed,
  serverSeed,
  chargebeeSeed,
  taskServerSeed,
  instanceServerSeed,
  coilSeed,
  emailSeed,
  redisSeed,
  awsSeed,
  helmSeed,
<<<<<<< HEAD
  middlewareSeed
=======
  middlewareSeed,
  zendeskSeed,
  zendeskSeed
>>>>>>> 01990785
]<|MERGE_RESOLUTION|>--- conflicted
+++ resolved
@@ -51,11 +51,7 @@
   redisSeed,
   awsSeed,
   helmSeed,
-<<<<<<< HEAD
-  middlewareSeed
-=======
   middlewareSeed,
   zendeskSeed,
   zendeskSeed
->>>>>>> 01990785
 ]