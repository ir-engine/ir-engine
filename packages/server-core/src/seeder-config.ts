--- conflicted
+++ resolved
@@ -68,8 +68,10 @@
   ...installedProjects
 ]
 
-<<<<<<< HEAD
-export const knexSeeds: Array<KnexSeed> = [...routeSeeds, ...analyticsSeeds, ...settingSeeds, ...socialSeeds]
-=======
-export const knexSeeds: Array<KnexSeed> = [...routeSeeds, ...analyticsSeeds, ...settingSeeds, ...scopeSeeds]
->>>>>>> 8dddd0fe
+export const knexSeeds: Array<KnexSeed> = [
+  ...routeSeeds,
+  ...analyticsSeeds,
+  ...settingSeeds,
+  ...scopeSeeds,
+  ...socialSeeds
+]