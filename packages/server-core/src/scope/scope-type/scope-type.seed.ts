--- conflicted
+++ resolved
@@ -23,103 +23,6 @@
 Ethereal Engine. All Rights Reserved.
 */
 
-<<<<<<< HEAD
-export const scopeTypeSeed = {
-  path: 'scope-type',
-  templates: [
-    {
-      type: 'admin:admin'
-    },
-    {
-      type: 'routes:read'
-    },
-    {
-      type: 'routes:write'
-    },
-    {
-      type: 'location:read'
-    },
-    {
-      type: 'location:write'
-    },
-    {
-      type: 'static_resource:read'
-    },
-    {
-      type: 'static_resource:write'
-    },
-    {
-      type: 'editor:write'
-    },
-    {
-      type: 'bot:read'
-    },
-    {
-      type: 'bot:write'
-    },
-    {
-      type: 'globalAvatars:read'
-    },
-    {
-      type: 'globalAvatars:write'
-    },
-    {
-      type: 'benchmarking:read'
-    },
-    {
-      type: 'benchmarking:write'
-    },
-    {
-      type: 'instance:read'
-    },
-    {
-      type: 'instance:write'
-    },
-    {
-      type: 'invite:read'
-    },
-    {
-      type: 'channel:read'
-    },
-    {
-      type: 'channel:write'
-    },
-    {
-      type: 'user:read'
-    },
-    {
-      type: 'user:write'
-    },
-    {
-      type: 'scene:read'
-    },
-    {
-      type: 'scene:write'
-    },
-    {
-      type: 'projects:read'
-    },
-    {
-      type: 'projects:write'
-    },
-    {
-      type: 'settings:read'
-    },
-    {
-      type: 'settings:write'
-    },
-    {
-      type: 'server:read'
-    },
-    {
-      type: 'server:write'
-    },
-    {
-      type: 'recording:read'
-    },
-    {
-      type: 'recording:write'
-=======
 import { Knex } from 'knex'
 
 import { scopeTypePath, ScopeTypeType } from '@etherealengine/engine/src/schemas/scope/scope-type.schema'
@@ -171,12 +74,6 @@
     type: 'benchmarking:write'
   },
   {
-    type: 'groups:read'
-  },
-  {
-    type: 'groups:write'
-  },
-  {
     type: 'instance:read'
   },
   {
@@ -186,10 +83,10 @@
     type: 'invite:read'
   },
   {
-    type: 'party:read'
+    type: 'channel:read'
   },
   {
-    type: 'party:write'
+    type: 'channel:write'
   },
   {
     type: 'user:read'
@@ -254,7 +151,6 @@
       for (const item of seedData) {
         await knex(scopeTypePath).insert(item)
       }
->>>>>>> 13b3d4b8
     }
   }
 }