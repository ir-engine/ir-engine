--- conflicted
+++ resolved
@@ -3,30 +3,23 @@
 import AppHeader from "@xr3ngine/client-core/src/socialmedia/components/Header";
 import FeedMenu from "@xr3ngine/client-core/src/socialmedia/components/FeedMenu";
 import AppFooter from "@xr3ngine/client-core/src/socialmedia/components/Footer";
-<<<<<<< HEAD
-=======
+
+import { selectCreatorsState } from "@xr3ngine/client-core/src/socialmedia/reducers/creator/selector";
 import FlatSignIn from '@xr3ngine/client-core/src/socialmedia/components/Login';
 import {Stories} from '@xr3ngine/client-core/src/socialmedia/components/Stories';
->>>>>>> f0e3636a
-
-import { selectCreatorsState } from "@xr3ngine/client-core/src/socialmedia/reducers/creator/selector";
 
 // import { Plugins } from '@capacitor/core';
 
 import styles from './index.module.scss';
 import { selectAuthState } from "@xr3ngine/client-core/src/user/reducers/auth/selector";
 import { connect } from "react-redux";
-<<<<<<< HEAD
 import { User } from "@xr3ngine/common/interfaces/User";
 import { bindActionCreators, Dispatch } from "redux";
 import { doLoginAuto } from "@xr3ngine/client-core/src/user/reducers/auth/service";
 import { createCreator } from "@xr3ngine/client-core/src/socialmedia/reducers/creator/service";
 
 const { Example } = Plugins;
-=======
-// const { Example } = Plugins;
->>>>>>> f0e3636a
-
+        
 const mapStateToProps = (state: any): any => {
   return {
     authState: selectAuthState(state),
@@ -36,7 +29,6 @@
   };
 };
 
-<<<<<<< HEAD
 const mapDispatchToProps = (dispatch: Dispatch): any => ({
   // loginUserByPassword: bindActionCreators(loginUserByPassword, dispatch),
   doLoginAuto: bindActionCreators(doLoginAuto, dispatch),
@@ -103,36 +95,7 @@
   setLoginData({username:'username'});
   doLoginAuto(true);
   }, []);
-=======
-const  Home = ({ authState, creatorsState }) => {
 
-  const stories = [] as any [];
-    for(let i=0;i<20;i++){
-      stories.push({
-            image:null
-        });
-    }
-  // const { data, setLoginUser } = LoginUserHook();
-
-  // const [loginData, setLoginData] = useState(null);
-  // const [suggestions, setSuggestions] = useState(null);
-  // const [feed, setFeed] = useState(null);
->>>>>>> f0e3636a
-
-  // const updateLoginUser = (data: any) => {
-  //   setLoginUser(data);
-  //   setLoginData(data);
-  // };
-  // useEffect(() => {
-  //   if (Example) {
-  //     Example.echo({ value: 'Example plugin detected' }).then(data => {
-  //       console.log(data);
-  //     });
-  //   }
-  // setLoginData({username:'username'});
-  // }, []);
-
-<<<<<<< HEAD
  
 
   useEffect(() => {
@@ -140,43 +103,9 @@
     fetch("/api/loginUser")
       .then((response) => response.json())
       .then((data) => updateLoginUser(data));
-=======
->>>>>>> f0e3636a
-
-  // useEffect(() => {
-  //   fetch("/api/loginUser")
-  //     .then((response) => response.json())
-  //     .then((data) => updateLoginUser(data));
-
-  //   fetch("/api/feed")
-  //     .then((response) => response.json())
-  //     .then((data) => setFeed(data));
-
-  //   fetch("/api/suggestions")
-  //     .then((response) => response.json())
-  //     .then((data) => setSuggestions(data));
-  // }, []);
-
-
 
   return (<>
     <div className={styles.viewport}>
-<<<<<<< HEAD
-     {/* {authState.get('user')?.id && creatorsState?.get('currentCreator') ?  */}
-      <><AppHeader logo="/assets/logoBlack.png" />
-      <FeedMenu />
-      {/* <MoreModalItems /> */}
-      {/* <Stories stories={stories} /> */}
-      {/* <div className="homepage-feed lg:mr-8 flex flex-col ">
-          {feed &&
-            feed.map((item: any) => {
-              return <FeedItem data={item} key={item.pid} />;
-            })}
-        </div> */}
-      {/* <HomeRightBar data={suggestions} /> */}
-      <AppFooter /></>  
-       {/* <FlatSignIn logo="/assets/LogoColored.png" />} */}
-=======
      {authState.get('user')?.id && creatorsState?.get('currentCreator') ? 
       <>
         <AppHeader logo="/assets/logoBlack.png" />
@@ -192,7 +121,6 @@
         {/* <HomeRightBar data={suggestions} /> */}
         <AppFooter /></> : 
         <FlatSignIn logo="/assets/LogoColored.png" />}
->>>>>>> f0e3636a
     </div>
   </>
   );
