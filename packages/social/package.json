{
  "name": "@xrengine/social",
  "version": "0.2.29",
  "private": true,
  "repository": {
    "type": "git",
    "url": "git://github.com/XRFoundation/XREngine.git"
  },
  "engines": {
    "node": ">= 16.3.0"
  },
  "npmClient": "npm",
  "jest": "ts-jest",
  "scripts": {
    "dev": "vite",
    "build": "cross-env NODE_ENV=production NODE_OPTIONS=--max_old_space_size=4096 vite build && cp src/server.js www/server.js",
    "validate": "npm run lint && npm run test",
    "start": "cp src/server.js www/server.js && node www/server.js",
    "lint": "eslint --fix --quiet \"*.ts\" \"**/*.ts\" \"**/*.tsx\""
  },
  "resolutions": {
    "socket.io": "4.1.2",
    "@types/react": "17.0.11",
    "react": "17.0.2"
  },
  "peerDependencies": {
    "@types/react": "^17.0.0",
    "react": "^17.0.0",
    "socket.io": "4.1.2"
  },
  "dependencies": {
<<<<<<< HEAD
    "@capacitor/android": "3.0.2",
    "@capacitor/cli": "3.0.2",
=======
    "@capacitor/android": "3.0.1",
    "@capacitor/cli": "3.0.1",
    "@capacitor/ios": "^3.0.2",
>>>>>>> f5ae90ee
    "@material-ui/core": "4.11.4",
    "@types/react-redux": "7.1.16",
    "@xrengine/client-core": "^0.2.29",
    "@xrengine/common": "^0.2.29",
    "@xrengine/engine": "^0.2.29",
    "app-root-path": "3.0.0",
    "prop-types": "15.7.2",
    "react": "^17.0.0",
    "react-dom": "17.0.2",
    "react-redux": "7.2.4",
    "react-video-recorder": "3.18.2",
    "redux": "4.1.0",
    "sass": "1.35.1",
    "styled-components": "5.3.0",
    "webxr-native": "0.2.19"
  },
  "devDependencies": {
    "@types/node": "14.17.4",
    "@types/react": "17.0.11",
    "config": "3.3.6",
    "cross-env": "7.0.3",
    "eslint": "7.29.0",
    "typescript": "4.3.4",
    "vite-xrengine": "2.2.4"
  },
  "browser": {
    "fs": false
  },
  "license": "ISC"
}<|MERGE_RESOLUTION|>--- conflicted
+++ resolved
@@ -29,14 +29,9 @@
     "socket.io": "4.1.2"
   },
   "dependencies": {
-<<<<<<< HEAD
     "@capacitor/android": "3.0.2",
     "@capacitor/cli": "3.0.2",
-=======
-    "@capacitor/android": "3.0.1",
-    "@capacitor/cli": "3.0.1",
     "@capacitor/ios": "^3.0.2",
->>>>>>> f5ae90ee
     "@material-ui/core": "4.11.4",
     "@types/react-redux": "7.1.16",
     "@xrengine/client-core": "^0.2.29",
