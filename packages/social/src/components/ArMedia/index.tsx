/**
 * @author Tanya Vykliuk <tanya.vykliuk@gmail.com>
 */
import React, { useEffect, useState } from 'react'
import { connect, useDispatch } from 'react-redux'
import { bindActionCreators, Dispatch } from 'redux'
import { Button, CardMedia, Typography } from '@material-ui/core'
import ArrowBackIosIcon from '@material-ui/icons/ArrowBackIos'
import { useTranslation } from 'react-i18next'
import { ArMediaService } from '../../reducers/arMedia/ArMediaService'
import { useArMediaState } from '../../reducers/arMedia/ArMediaState'
import { updateArMediaState, updateWebXRState } from '../../reducers/popupsState/service'
// import {  Plugins } from '@capacitor/core';
import Preloader from '@xrengine/social/src/components/Preloader'

// @ts-ignore
import styles from './ArMedia.module.scss'

// const {XRPlugin} = Plugins;
import { XRPlugin } from 'webxr-native'

const mapStateToProps = (state: any): any => {
  return {}
}

const mapDispatchToProps = (dispatch: Dispatch): any => ({
  updateArMediaState: bindActionCreators(updateArMediaState, dispatch),
  updateWebXRState: bindActionCreators(updateWebXRState, dispatch)
})
interface Props {
  projects?: any[]
  view?: any
  updateArMediaState?: typeof updateArMediaState
  updateWebXRState?: typeof updateWebXRState
}

const ArMedia = ({ updateArMediaState, updateWebXRState }: Props) => {
  const [type, setType] = useState('clip')
  const [list, setList] = useState(null)
  const [preloading, setPreloading] = useState(false)
  const [selectedItem, setSelectedItem] = useState(null)
  const arMediaState = useArMediaState()
  useEffect(() => {
    dispatch(ArMediaService.getArMedia())
  }, [])
  const { t } = useTranslation()
<<<<<<< HEAD
  const history = useHistory()
  const dispatch = useDispatch()
=======

>>>>>>> fe530122
  useEffect(() => {
    if (arMediaState.fetching.value === false) {
      setList(arMediaState?.list?.value?.filter((item) => item.type === type))
    }
  }, [arMediaState.fetching.value, type])

  return (
    <section className={styles.arMediaContainer}>
      {preloading && <Preloader text={'Loading...'} />}
      <Button variant="text" className={styles.backButton} onClick={() => updateArMediaState(false)}>
        <ArrowBackIosIcon />
        {t('social:arMedia.back')}
      </Button>
      <section className={styles.switcher}>
        <Button
          variant={type === 'clip' ? 'contained' : 'text'}
          className={styles.switchButton + (type === 'clip' ? ' ' + styles.active : '')}
          onClick={() => setType('clip')}
        >
          {t('social:arMedia.clip')}
        </Button>
        {/*<Button*/}
        {/*  variant={type === 'background' ? 'contained' : 'text'}*/}
        {/*  className={styles.switchButton + (type === 'background' ? ' ' + styles.active : '')}*/}
        {/*  onClick={() => setType('background')}*/}
        {/*>*/}
        {/*  {t('social:arMedia.backgrounds')}*/}
        {/*</Button>*/}
      </section>
      <section className={styles.flexContainer}>
        {list?.map((item, itemIndex) => (
          <section key={item.id} className={styles.previewImageContainer}>
            <CardMedia onClick={() => setSelectedItem(item)} className={styles.previewImage} image={item.previewUrl} />
            <Typography>{item.title}</Typography>
          </section>
        ))}
      </section>
      {type == 'background' ? <text className={styles.textC}>Coming soon ...</text> : ' '}
      {!selectedItem ? null : (
        <Button
          className={styles.startRecirding}
          onClick={async () => {
            setPreloading(true)
            if (XRPlugin.uploadFiles !== undefined) {
              await XRPlugin.uploadFiles({
                audioPath: selectedItem.audioUrl,
                audioId: selectedItem.audioId
              })
            }
            setPreloading(false)
            updateArMediaState(false)
            updateWebXRState(true, selectedItem.id)
          }}
          variant="contained"
        >
          {t('social:arMedia.start')}
        </Button>
      )}
    </section>
  )
}

export default connect(mapStateToProps, mapDispatchToProps)(ArMedia)<|MERGE_RESOLUTION|>--- conflicted
+++ resolved
@@ -18,6 +18,7 @@
 
 // const {XRPlugin} = Plugins;
 import { XRPlugin } from 'webxr-native'
+import { useHistory } from 'react-router-dom'
 
 const mapStateToProps = (state: any): any => {
   return {}
@@ -44,12 +45,8 @@
     dispatch(ArMediaService.getArMedia())
   }, [])
   const { t } = useTranslation()
-<<<<<<< HEAD
   const history = useHistory()
   const dispatch = useDispatch()
-=======
-
->>>>>>> fe530122
   useEffect(() => {
     if (arMediaState.fetching.value === false) {
       setList(arMediaState?.list?.value?.filter((item) => item.type === type))
