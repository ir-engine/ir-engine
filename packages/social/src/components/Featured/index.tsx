--- conflicted
+++ resolved
@@ -68,10 +68,6 @@
       userIdentityType !== 'guest' ? getFeeds('featured') : getFeeds('featuredGuest')
     }
   }, [type, creatorId])
-<<<<<<< HEAD
-=======
-  // }, [type, creatorId, feedsState.get('feedsFeatured')])
->>>>>>> 3dba8f3b
 
   useEffect(
     () =>
