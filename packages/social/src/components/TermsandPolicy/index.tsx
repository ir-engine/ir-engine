--- conflicted
+++ resolved
@@ -34,11 +34,7 @@
 export const TermsAndPolicy = ({ creatorsState, updateCreator }: any) => {
   const currentCreator = creatorsState.get('currentCreator')
 
-<<<<<<< HEAD
-  // Сделано на время теста
-=======
   // Made at the time of the test Aleks951
->>>>>>> f48de6ad
   // const [openTerms, setOpenTerms] = useState(!!!currentCreator.terms)
   const [openTerms, setOpenTerms] = useState(true)
   const [openPolicy, setOpenPolicy] = useState(!!!currentCreator.terms ? false : !!!currentCreator.policy)
