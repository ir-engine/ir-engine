--- conflicted
+++ resolved
@@ -21,34 +21,14 @@
   }
 )
 
-<<<<<<< HEAD
 export const TermsAndPolicy = ({}: any) => {
   const creatorsState = useCreatorState()
   const currentCreator = creatorsState.creators.currentCreator
 
   // Made at the time of the test Aleks951
   // const [openTerms, setOpenTerms] = useState(!!!currentCreator.terms)
-  const [openTerms, setOpenTerms] = useState(true)
+  const [openTerms, setOpenTerms] = useState(!!!currentCreator.terms)
   const [openPolicy, setOpenPolicy] = useState(!!!currentCreator.terms?.value ? false : !!!currentCreator.policy)
-=======
-const mapStateToProps = (state: any): any => {
-  return {
-    creatorsState: selectCreatorsState(state)
-  }
-}
-
-const mapDispatchToProps = (dispatch: Dispatch): any => ({
-  updateCreator: bindActionCreators(updateCreator, dispatch)
-})
-
-export const TermsAndPolicy = ({ creatorsState, updateCreator, setView }: any) => {
-  const currentCreator = creatorsState.get('currentCreator')
-
-  // Made at the time of the test Aleks951
-  const [openTerms, setOpenTerms] = useState(!!!currentCreator.terms)
-  // const [openTerms, setOpenTerms] = useState(true)
-  const [openPolicy, setOpenPolicy] = useState(!!!currentCreator.terms ? false : !!!currentCreator.policy)
->>>>>>> fe530122
   const { t } = useTranslation()
   const [agree, setAgree] = useState(false)
   const [agreePP, setAgreePP] = useState(false)
