--- conflicted
+++ resolved
@@ -12,7 +12,6 @@
 import { getLoggedCreator } from '../../reducers/creator/service'
 import { updateCreatorFormState } from '../../reducers/popupsState/service'
 import { useTranslation } from 'react-i18next'
-import { selectAuthState } from '@xrengine/client-core/src/user/reducers/auth/selector'
 
 const mapStateToProps = (state: any): any => {
   return {
@@ -28,14 +27,10 @@
 interface Props {
   creatorState?: any
   getLoggedCreator?: any
-<<<<<<< HEAD
   logo?: string
-=======
-  authState?: any
->>>>>>> dfe85414
   updateCreatorFormState?: typeof updateCreatorFormState
 }
-const AppHeader = ({ creatorState, getLoggedCreator, authState, updateCreatorFormState }: Props) => {
+const AppHeader = ({ creatorState, getLoggedCreator, updateCreatorFormState }: Props) => {
   const { t } = useTranslation()
   useEffect(() => getLoggedCreator(), [])
   const creator =
