--- conflicted
+++ resolved
@@ -114,35 +114,6 @@
   // if (!onborded) return <Onboard setOnborded={changeOnboarding} image={image} mockupIPhone={mockupIPhone} />
 
   return (
-<<<<<<< HEAD
-    <div className={platformClass + ' ' + hideContentOnRecord}>
-      {/*{!feedOnborded && <FeedOnboarding setFeedOnborded={setFeedOnborded} />}*/}
-      <div className={webxrRecorderActivity ? styles.hideContent + ' ' + styles.viewport : styles.viewport}>
-        <AppHeader setView={setView} onGoRegistration={onGoRegistration} />
-        {/* <Stories stories={stories} /> */}
-        <FeedMenu view={view} setView={setView} />
-        <AppFooter setView={setView} onGoRegistration={onGoRegistration} />
-        {currentCreator?.value && (
-          // Made at the time of the test Aleks951
-          // (!!!currentCreator.terms || !!!currentCreator.policy) &&
-          // auth.user.userRole.value === 'user' &&
-          <TermsAndPolicy />
-        )}
-        <ArMediaPopup />
-        {/* <WebXRStart
-          feedHintsOnborded={feedHintsOnborded}
-          webxrRecorderActivity={webxrRecorderActivity}
-          setContentHidden={changeWebXrNative}
-          setFeedHintsOnborded={setFeedHintsOnborded}
-        /> */}
-        <CreatorPopup webxrRecorderActivity={webxrRecorderActivity} setView={setView} />
-        <FeedPopup webxrRecorderActivity={webxrRecorderActivity} setView={setView} />
-        <CreatorFormPopup webxrRecorderActivity={webxrRecorderActivity} setView={setView} />
-        <FeedFormPopup setView={setView} />
-        <SharedFormPopup setView={setView} />
-      </div>
-    </div>
-=======
     <>
       {view === 'terms' || view === 'policy' ? (
         <TemporarySolution view={view} setView={setView} />
@@ -154,7 +125,7 @@
             {/* <Stories stories={stories} /> */}
             <FeedMenu view={view} setView={setView} />
             <AppFooter setView={setView} onGoRegistration={onGoRegistration} />
-            {currentCreator &&
+            {currentCreator?.value &&
               // Made at the time of the test Aleks951
               (!!!currentCreator.terms || !!!currentCreator.policy) &&
               auth.user.userRole.value === 'user' && <TermsAndPolicy view={view} setView={setView} />}
@@ -174,7 +145,6 @@
         </div>
       )}
     </>
->>>>>>> fe530122
   )
 }
 
