import Button from '@material-ui/core/Button'
import InputAdornment from '@material-ui/core/InputAdornment'
import TextField from '@material-ui/core/TextField'
import Typography from '@material-ui/core/Typography'
import { Check, Close, Create, GitHub, Send } from '@material-ui/icons'
import { useAuthState } from '@xrengine/client-core/src/user/reducers/auth/AuthState'
import { AuthService } from '@xrengine/client-core/src/user/reducers/auth/AuthService'
import { useCreatorState } from '../../reducers/creator/CreatorState'
import { CreatorService } from '../../reducers/creator/CreatorService'
import React, { useEffect, useState } from 'react'
import { connect, useDispatch } from 'react-redux'
import { bindActionCreators, Dispatch } from 'redux'
import { FacebookIcon } from '../../../../client-core/src/common/components/Icons/FacebookIcon'
import { GoogleIcon } from '../../../../client-core/src/common/components/Icons/GoogleIcon'
import { LinkedInIcon } from '../../../../client-core/src/common/components/Icons/LinkedInIcon'
import { TwitterIcon } from '../../../../client-core/src/common/components/Icons/TwitterIcon'

import { Config, validateEmail, validatePhoneNumber } from '@xrengine/common/src/config'
import * as polyfill from 'credential-handler-polyfill'
import styles from './Registration.module.scss'
import { useTranslation } from 'react-i18next'
import ArrowBackIosIcon from '@material-ui/icons/ArrowBackIos'
import { useSnackbar, SnackbarOrigin } from 'notistack'

import { getStoredAuthState } from '@xrengine/client-core/src/persisted.store'
import { changeWebXrNative, getWebXrNative } from '@xrengine/social/src/reducers/webxr_native/service'
import { Link, useHistory, Redirect } from 'react-router-dom'
import ChangedUserName from './ChangedUserName'

const mapStateToProps = (state: any): any => {
  return {}
}

const Registration = (props: any): any => {
  const {
    updateUsername,
    loginUserByOAuth,
    logoutUser,
    changeActiveMenu,
    setRegistrationOpen,

    doLoginAuto
  } = props
  const anchorOrigin: SnackbarOrigin = { horizontal: 'right', vertical: 'top' }

  const history = useHistory()
  const dispatch = useDispatch()
  const { t } = useTranslation()
  const auth = useAuthState()

  const selfUser = auth.user
  console.log(selfUser.userRole.value)

  // const [username, setUsername] = useState(selfUser?.name)
  const creatorsState = useCreatorState()
  const [creator, setCreator] = useState({ ...creatorsState.creators.currentCreator.value })
  const [emailPhone, setEmailPhone] = useState('')
  const [error, setError] = useState(false)
  const [errorUsername, setErrorUsername] = useState(false)
  const [emailPhoneForm, setEmailPhoneForm] = useState(false)
  const [continueAsGuest, setContinueAsGuest] = useState(false)
<<<<<<< HEAD
  const [registrationServiceClick, setRegistrationServiceClick] = useState('')
=======
  const [registrationServiceClick, setRegistrationServiceClick] = useState(false)
  const [disabledButtonLogIn, setDisabledButtonLogIn] = useState(false)
>>>>>>> fe530122

  let type = ''

  const loadCredentialHandler = async () => {
    try {
      const mediator = `${Config.publicRuntimeConfig.mediatorServer}/mediator?origin=${encodeURIComponent(
        window.location.origin
      )}`

      await polyfill.loadOnce(mediator)
      // console.log('Ready to work with credentials!')
    } catch (e) {
      console.error('Error loading polyfill:', e)
    }
  }

  useEffect(() => {
    loadCredentialHandler()
  }, []) // Only run once

  // useEffect(() => {
  //   selfUser && setUsername(selfUser.name)
  // }, [selfUser.name])

  const updateUserName = (username) => {
    const creator = creatorsState.creators.currentCreator.value
    dispatch(
      CreatorService.updateCreator(
        {
          ...creator,
          username
        },
        callBacksFromUpdateUsername
      )
    )
  }
  const { enqueueSnackbar, closeSnackbar } = useSnackbar()
  const callBacksFromUpdateUsername = (str: string) => {
    switch (str) {
      case 'succes': {
        enqueueSnackbar('Data saved successfully', { variant: 'success', anchorOrigin })
        break
      }
      case 'reject': {
        enqueueSnackbar('This name is already taken', { variant: 'error', anchorOrigin })
        break
      }
    }
  }

  const [crutch, setCrutch] = useState(false)

  const authData = getStoredAuthState()
  const accessToken = authData?.authUser ? authData.authUser.accessToken : undefined

  useEffect(() => {
    if (accessToken || crutch) {
      dispatch(AuthService.doLoginAuto(true))
      dispatch(getWebXrNative())
    }
  }, [accessToken, crutch])

  const checkRole = (role: string): boolean => {
    return role === 'user' || role === 'admin'
  }

  useEffect(() => {
    if (checkRole(selfUser.userRole.value) || (selfUser.id.value !== '' && continueAsGuest)) {
      history.push('/')
    } else if (registrationServiceClick?.length > 0 && selfUser.userRole.value === 'guest') {
      dispatch(AuthService.loginUserByOAuth(registrationServiceClick))
    }
  }, [selfUser.id.value, continueAsGuest, selfUser.userRole.value, registrationServiceClick])

  useEffect(() => {
    if (auth?.authUser?.accessToken) {
      dispatch(CreatorService.createCreator())
    }
  }, [auth.isLoggedIn.value, auth.user.id.value])

  const handleUpdateUsername = () => {
    dispatch(CreatorService.updateCreator(creator, callBacksFromUpdateUsername))
  }
  const handleInputChange = (e) => setEmailPhone(e.target.value)

  const validate = () => {
    if (emailPhone === '') {
      enqueueSnackbar('Please enter your phone or email', { variant: 'error', anchorOrigin })
      return false
    }
    if (validateEmail(emailPhone.trim())) type = 'email'
    else if (validatePhoneNumber(emailPhone.trim())) type = 'sms'
    else {
      enqueueSnackbar('Data entered incorrectly', { variant: 'error', anchorOrigin })
      setError(true)
      return false
    }

    setError(false)
    return true
  }

  const handleSubmit = (e: any): any => {
    e.preventDefault()
    if (!validate()) return
    if (type === 'email') {
      dispatch(AuthService.addConnectionByEmail(emailPhone, authData.user.id))
    }
    if (type === 'sms') {
      dispatch(AuthService.addConnectionBySms(emailPhone, authData.user.id))
    }
    setDisabledButtonLogIn(true)
    enqueueSnackbar('Please check your mail', { variant: 'success', anchorOrigin })
    return
  }

  const handleOAuthServiceClick = (e) => {
    setRegistrationServiceClick(e.currentTarget.id)
    setCrutch(true)
  }
  const handleGoEmailClick = () => {
    setEmailPhoneForm(!emailPhoneForm)
    setCrutch(true)
  }

  const handleLogout = async (e) => {
    if (changeActiveMenu != null) changeActiveMenu(null)
    else if (setRegistrationOpen != null) setRegistrationOpen(false)
    await logoutUser()
    // window.location.reload()
  }

  return (
    <div className={styles.menuPanel}>
      <section className={styles.profilePanel}>
        <div className={styles.logo}>
          <span
            style={{
              fontSize: 'x-large'
            }}
          >
            {t('social:registration.LogInTo')}
          </span>
          <img src="/assets/LogoColored.png" alt="logo" crossOrigin="anonymous" className="logo" />
        </div>
        {emailPhoneForm && creatorsState.creators.currentCreator?.username?.value && (
          <div className={styles.emailPhoneSection}>
            <div className={styles.socialBack} onClick={handleGoEmailClick}>
              <ArrowBackIosIcon />
            </div>
            <Typography align="center" variant="body1">
              {t('social:registration.connect')}
            </Typography>
            <form onSubmit={handleSubmit}>
              <ChangedUserName
                defaultValue={creatorsState?.creators.currentCreator?.username?.value}
                updateUserName={updateUserName}
              />
              <TextField
                className={styles.emailField}
                size="small"
                placeholder={t('social:registration.ph-phoneEmail')}
                variant="outlined"
                onChange={handleInputChange}
                onBlur={validate}
                error={error}
                helperText={error ? t('social:registration.ph-phoneEmail') : null}
              />
              <Button
                disabled={disabledButtonLogIn}
                className={styles.logIn}
                variant="contained"
                onClick={handleSubmit}
              >
                {t('social:registration.logIn')}
              </Button>
            </form>
          </div>
        )}
        {!emailPhoneForm && (
          <section className={styles.socialBlock}>
            <div className={styles.socialContainer}>
              <div
                className={styles.socialWrap}
                style={{
                  border: 'none',
                  justifyContent: 'end'
                }}
              >
                <Typography
                  variant="h3"
                  className={styles.textBlock}
                  onClick={() => {
                    setContinueAsGuest(true)
                    setCrutch(true)
                  }}
                  style={{
                    border: '1px solid rgba(0, 0, 0, 0.87)',
                    padding: '15px'
                  }}
                >
                  {t('social:registration.continueAsGuest')}
                </Typography>
              </div>
              <div className={styles.socialWrap} onClick={handleGoEmailClick}>
                <a href="#">
                  <svg
                    xmlns="http://www.w3.org/2000/svg"
                    xmlnsXlink="http://www.w3.org/1999/xlink"
                    width="42"
                    height="42"
                    viewBox="0 0 42 42"
                    fill="none"
                  >
                    <rect width="42" height="42" transform="matrix(-1 0 0 1 42 0)" fill="url(#pattern0)" />
                    <defs>
                      <pattern id="pattern0" patternContentUnits="objectBoundingBox" width="1" height="1">
                        <use xlinkHref="#image0" transform="scale(0.0208333)" />
                      </pattern>
                      <image
                        id="image0"
                        width="48"
                        height="48"
                        xlinkHref="data:image/png;base64,iVBORw0KGgoAAAANSUhEUgAAADAAAAAwCAMAAABg3Am1AAAANlBMVEVHcEwAAAAJChIMDBkWGCIOEBcOEBcJCg8QEhwNDxQUFiAAAAAAAAAVFyMDBAYQEhsWGCMAAAD5xs1FAAAAEHRSTlMA7zAQ33+jXkIgxt/B72+Q9PCfEQAAASBJREFUSMftVMsSgyAM5CUEENT//9k2aEesQNLeOtM9EciSLCwI8cd30GDNugbrmPnwzN5hWJRprTB9mM9guD0NhFC2DIEgYP9G7WNfAkYB/4oUXQLbsGe4XMMGwnVLIHvCHuorfItJgiAJpta8q06khul6aGFIyLilfkXlIsZ+0gn3PBga6yXPsJKB07WkmUJxUAohlUGgX4+pzRo8470tZ/6iWU/O29JOssB/1grA//K35LONctvkHDJHB8xbhZn6mdQlHRGHVbLc7sgD5x19ZKXxh81HuWmcP0N95yOGwzX5ptKVJpvSfcR8dTsGZMiWCUt11Tg4nG/8Zr7bbG7vhAViWxwe1nKbjT1tz8tHFbdZ2S3QWXNRdn0zWvtFPAAmbxZPKTUEzQAAAABJRU5ErkJggg=="
                      />
                    </defs>
                  </svg>
                </a>
                <Typography variant="h3" className={styles.textBlock}>
                  {t('social:registration.ph-phoneEmail')}
                </Typography>
              </div>
              <div className={styles.socialWrap} id="facebook" onClick={handleOAuthServiceClick}>
                <a href="#">
                  <FacebookIcon width="40" height="40" viewBox="0 0 40 40" />
                </a>
                <Typography variant="h3" className={styles.textBlock}>
                  {t('social:registration.facebook')}
                </Typography>
              </div>
              <div className={styles.socialWrap} id="google" onClick={handleOAuthServiceClick}>
                <a href="#">
                  <GoogleIcon width="40" height="40" viewBox="0 0 40 40" />
                </a>
                <Typography variant="h3" className={styles.textBlock}>
                  {t('social:registration.google')}
                </Typography>
              </div>
              <div className={styles.socialWrap} id="linkedin2" onClick={handleOAuthServiceClick}>
                <a href="#">
                  <LinkedInIcon width="40" height="40" viewBox="0 0 40 40" />
                </a>
                <Typography variant="h3" className={styles.textBlock}>
                  {t('social:registration.linkedin')}
                </Typography>
              </div>
              <div className={styles.socialWrap} id="twitter" onClick={handleOAuthServiceClick}>
                <a href="#">
                  <TwitterIcon width="40" height="40" viewBox="0 0 40 40" />
                </a>
                <Typography variant="h3" className={styles.textBlock}>
                  {t('social:registration.twitter')}
                </Typography>
              </div>
              <div className={styles.socialWrap} id="github" onClick={handleOAuthServiceClick}>
                <a href="#">
                  <GitHub />
                </a>
                <Typography variant="h3" className={styles.textBlock}>
                  {t('social:registration.gitHub')}
                </Typography>
              </div>
            </div>
            <Typography variant="h4" className={styles.smallTextBlock}>
              {t('social:profile.createOne')}
            </Typography>
          </section>
        )}
      </section>
    </div>
  )
}

export default connect(mapStateToProps)(Registration)<|MERGE_RESOLUTION|>--- conflicted
+++ resolved
@@ -59,12 +59,8 @@
   const [errorUsername, setErrorUsername] = useState(false)
   const [emailPhoneForm, setEmailPhoneForm] = useState(false)
   const [continueAsGuest, setContinueAsGuest] = useState(false)
-<<<<<<< HEAD
-  const [registrationServiceClick, setRegistrationServiceClick] = useState('')
-=======
   const [registrationServiceClick, setRegistrationServiceClick] = useState(false)
   const [disabledButtonLogIn, setDisabledButtonLogIn] = useState(false)
->>>>>>> fe530122
 
   let type = ''
 
