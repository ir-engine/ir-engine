/*
CPAL-1.0 License

The contents of this file are subject to the Common Public Attribution License
Version 1.0. (the "License"); you may not use this file except in compliance
with the License. You may obtain a copy of the License at
https://github.com/ir-engine/ir-engine/blob/dev/LICENSE.
The License is based on the Mozilla Public License Version 1.1, but Sections 14
and 15 have been added to cover use of software over a computer network and 
provide for limited attribution for the Original Developer. In addition, 
Exhibit A has been modified to be consistent with Exhibit B.

Software distributed under the License is distributed on an "AS IS" basis,
WITHOUT WARRANTY OF ANY KIND, either express or implied. See the License for the
specific language governing rights and limitations under the License.

The Original Code is Infinite Reality Engine.

The Original Developer is the Initial Developer. The Initial Developer of the
Original Code is the Infinite Reality Engine team.

All portions of the code written by the Infinite Reality Engine team are Copyright © 2021-2023 
Infinite Reality Engine. All Rights Reserved.
*/

import { act, render } from '@testing-library/react'
import assert from 'assert'
import React from 'react'
import { default as Sinon, default as sinon } from 'sinon'

<<<<<<< HEAD
import { parseStorageProviderURLs } from '@ir-engine/common/src/utils/parseSceneJSON'
=======
>>>>>>> b99a7f40
import {
  ComponentMap,
  createEntity,
  destroyEngine,
  destroySystem,
  ECSState,
  Entity,
  entityExists,
  EntityUUID,
  getComponent,
  getOptionalComponent,
  setComponent,
  SystemDefinitions,
  UUIDComponent
} from '@ir-engine/ecs'
import { createEngine } from '@ir-engine/ecs/src/Engine'
import {
  getOnAsyncExecuteSystemUUID,
  getOnExecuteSystemUUID,
  getUseStateSystemUUID,
  getUseVariableSystemUUID,
  registerEngineProfile,
  VisualScriptComponent,
  VisualScriptDomain
} from '@ir-engine/engine'
<<<<<<< HEAD
=======
import { parseStorageProviderURLs } from '@ir-engine/engine/src/assets/functions/parseSceneJSON'
>>>>>>> b99a7f40
import { NameComponent } from '@ir-engine/spatial/src/common/NameComponent'
import { initializeSpatialEngine } from '@ir-engine/spatial/src/initializeEngine'
import { InputComponent } from '@ir-engine/spatial/src/input/components/InputComponent'

import { GraphJSON, VisualScriptState } from '../src/VisualScriptModule'
import booleanTestVisualScript from './assets/boolean-test-visual-script.json'
import decisionTestVisualScript from './assets/decision-test-visual-script.json'
import defaultVisualScript from './assets/default-visual-script.json'
import entityComponentTestVisualScript from './assets/entity-component-test-visual-script.json'
import floatTestVisualScript from './assets/float-test-visual-script.json'
import integerTestVisualScript from './assets/integer-test-visual-script.json'
import rateRepeatTestVisualScript from './assets/rate-repeat-test-visual-script.json'
import stateTestVisualScript from './assets/state-test-visual-script.json'
import stringTestVisualScript from './assets/string-test-visual-script.json'
import variableTestVisualScript from './assets/variable-test-visual-script.json'
import vec2TestVisualScript from './assets/vec2-test-visual-script.json'
import vec3TestVisualScript from './assets/vec3-test-visual-script.json'
import vec4TestVisualScript from './assets/vec4-test-visual-script.json'

/** @todo rewrite these tests without relying on logging */
describe.skip('visual Script', () => {
  let consoleSpy: Sinon.SinonSpy
  let consoleErrorSpy: Sinon.SinonSpy // Spy on console.error
  let systemAsyncUUID
  const successMessage = 'pass'
  const waitForConsoleLog = (successMessage = 'pass') =>
    new Promise<string>((resolve, reject) => {
      const intervalId = setInterval(() => {
        const consoleCalls = consoleSpy.getCalls()
        const errorCalls = consoleErrorSpy.getCalls()

        consoleCalls.forEach((call) => {
          const message = call.args.join(' ')
          if (message.includes(successMessage)) {
            clearInterval(intervalId)
            resolve(message)
          }
        })

        errorCalls.forEach((call) => {
          clearInterval(intervalId)
          reject(new Error('visual script failed: ' + call.args.join(' ')))
        })
      }, 100)
    })

  beforeEach(() => {
    createEngine()
    initializeSpatialEngine()
    consoleSpy = sinon.spy(console, 'info')
    consoleErrorSpy = sinon.spy(console, 'error') // Spy on console.error
    VisualScriptState.registerProfile(registerEngineProfile, VisualScriptDomain.ECS)
  })

  it('test default script', async () => {
    const entity = createEntity()
    const visualScript = parseStorageProviderURLs(defaultVisualScript) as unknown as GraphJSON
    setComponent(entity, VisualScriptComponent, { visualScript: visualScript, run: true })

    await waitForConsoleLog(successMessage).then((result) => {
      assert(result.includes(successMessage))
    })
    SystemDefinitions.get(getOnExecuteSystemUUID())!.execute()

    await waitForConsoleLog('tick').then((result) => {
      assert(result.includes('tick'))
    })
  })

  it('test float nodes script', async () => {
    const entity = createEntity()
    const visualScript = parseStorageProviderURLs(floatTestVisualScript) as unknown as GraphJSON
    setComponent(entity, VisualScriptComponent, { visualScript: visualScript, run: true })

    await waitForConsoleLog(successMessage).then((result) => {
      assert(result.includes(successMessage))
    })
  })

  it('test integer nodes script', async () => {
    const entity = createEntity()
    const visualScript = parseStorageProviderURLs(integerTestVisualScript) as unknown as GraphJSON
    setComponent(entity, VisualScriptComponent, { visualScript: visualScript, run: true })

    await waitForConsoleLog(successMessage).then((result) => {
      assert(result.includes(successMessage))
    })
  })

  it('test string nodes script', async () => {
    const entity = createEntity()
    const visualScript = parseStorageProviderURLs(stringTestVisualScript) as unknown as GraphJSON
    setComponent(entity, VisualScriptComponent, { visualScript: visualScript, run: true })

    await waitForConsoleLog(successMessage).then((result) => {
      assert(result.includes(successMessage))
    })
  })

  it('test boolean nodes script', async () => {
    const entity = createEntity()
    const visualScript = parseStorageProviderURLs(booleanTestVisualScript) as unknown as GraphJSON
    setComponent(entity, VisualScriptComponent, { visualScript: visualScript, run: true })

    await waitForConsoleLog(successMessage).then((result) => {
      assert(result.includes(successMessage))
    })
  })

  it('test decision nodes script', async () => {
    const entity = createEntity()
    const visualScript = parseStorageProviderURLs(decisionTestVisualScript) as unknown as GraphJSON
    setComponent(entity, VisualScriptComponent, { visualScript: visualScript, run: true })
    const messageSequence = [
      'branch true',
      'sequence 1',
      'sequence 2',
      'flip off',
      'sequence 3',
      'switch string one',
      'switch int 2'
    ]
    for (const message of messageSequence) {
      await waitForConsoleLog(message).then((result) => {
        assert(result.includes(message))
      })
    }
  })

  it('test rate and repeat nodes script', async () => {
    const entity = createEntity()
    const visualScript = parseStorageProviderURLs(rateRepeatTestVisualScript) as unknown as GraphJSON
    setComponent(entity, VisualScriptComponent, { visualScript: visualScript, run: true })
    const onStartMessageSequence = ['repeatNone', 'repeatN0', 'repeatN1', 'repeatN2']
    const onTickMessageSequence = ['throttle0', 'throttle1', 'throttle2', 'debounce']

    for (const message of onStartMessageSequence) {
      await waitForConsoleLog(message).then((result) => {
        assert(result.includes(message))
      })
    }
    const startTime = Date.now()
    const duration = 5
    let done = false
    const loop = () => {
      const currentTime = Date.now()
      const elapsedTime = currentTime - startTime

      if (elapsedTime < duration * 1000 && !done) {
        SystemDefinitions.get(getOnExecuteSystemUUID())!.execute()
        // Continue the loop
        setTimeout(loop, 0) // using setTimeout with 0ms delay to allow other tasks to run
      } else {
        return
      }
    }
    loop()
    for (const message of onTickMessageSequence) {
      await waitForConsoleLog(message).then((result) => {
        assert(result.includes(message))
      })
    }
    done = true
  })

  it('test entity and component nodes script', async () => {
    const entity = createEntity()
    const visualScript = parseStorageProviderURLs(entityComponentTestVisualScript) as unknown as GraphJSON
    setComponent(entity, VisualScriptComponent, { visualScript: visualScript, run: true })
    const messageSequence = [
      'entity added',
      'uuid',
      'component added',
      'component modified',
      'component deleted',
      'tag added',
      'tag deleted',
      'entity deleted',
      'passed'
    ]

    let newEntity: Entity
    console.log()
    for (const message of messageSequence) {
      await waitForConsoleLog(message).then((result) => {
        assert(result.includes(message))
        switch (message) {
          case messageSequence[1]: {
            // uuid
            const message = result.split(' ')
            const uuid = message[message.length - 1] as EntityUUID
            newEntity = UUIDComponent.getEntityByUUID(uuid)
            assert(entityExists(newEntity))
            assert(getComponent(newEntity, NameComponent) === 'test')
            break
          }
          case messageSequence[2]: {
            // component added
            assert(getComponent(newEntity, InputComponent) !== undefined)
            break
          }
          case messageSequence[3]: {
            // component modified
            const inputComponent = getComponent(newEntity, InputComponent)
            assert(inputComponent !== undefined)
            assert(inputComponent.grow)
            systemAsyncUUID = getOnAsyncExecuteSystemUUID()
            SystemDefinitions.get(systemAsyncUUID)!.execute()
            break
          }
          case messageSequence[4]: {
            // component deleted
            const inputComponent = getOptionalComponent(newEntity, InputComponent)
            assert(inputComponent === undefined)
            break
          }
          case messageSequence[5]: {
            // tag added
            assert(getComponent(newEntity, ComponentMap.get('bg-tag.test')!) !== undefined)
            SystemDefinitions.get(systemAsyncUUID)!.execute()
            break
          }
          case messageSequence[6]: {
            // tag deleted
            assert(getOptionalComponent(newEntity, ComponentMap.get('bg-tag.test')!) === undefined)
            break
          }
          case messageSequence[7]: {
            // entity deleted
            assert(entityExists(newEntity) === false)
            break
          }
        }
      })
    }
    destroySystem(systemAsyncUUID)
  })

  it('test variable nodes script', async () => {
    const entity = createEntity()
    const visualScript = parseStorageProviderURLs(variableTestVisualScript) as unknown as GraphJSON
    setComponent(entity, VisualScriptComponent, { visualScript: visualScript, run: true })

    await waitForConsoleLog('variableGet').then((result) => {
      assert(result.includes('variableGet'))
    })

    const variableName = getComponent(entity, VisualScriptComponent)!.visualScript!.variables![0].name
    const systemUUID = getUseVariableSystemUUID(variableName)
    const UseVariableReactor = SystemDefinitions.get(systemUUID)!.reactor!
    const useVariableTag = <UseVariableReactor />
    const { rerender, unmount } = render(useVariableTag)
    await act(() => rerender(useVariableTag))

    SystemDefinitions.get(systemUUID)!.execute()
    await waitForConsoleLog('variableUsevariableGet').then((result) => {
      assert(result.includes('variableUsevariableGet'))
    })

    systemAsyncUUID = getOnAsyncExecuteSystemUUID()
    SystemDefinitions.get(systemAsyncUUID)!.execute()

    await act(() => rerender(useVariableTag))

    await waitForConsoleLog('variableSet').then((result) => {
      assert(result.includes('variableSet'))
    })

    SystemDefinitions.get(systemUUID)!.execute()

    await waitForConsoleLog('variableUsevariableSet').then((result) => {
      assert(result.includes('variableUsevariableSet'))
    })

    unmount()
  })

  it('test vec2 nodes script', async () => {
    const entity = createEntity()
    const visualScript = parseStorageProviderURLs(vec2TestVisualScript) as unknown as GraphJSON
    setComponent(entity, VisualScriptComponent, { visualScript: visualScript, run: true })

    await waitForConsoleLog(successMessage).then((result) => {
      assert(result.includes(successMessage))
    })
  })

  it('test vec3 nodes script', async () => {
    const entity = createEntity()
    const visualScript = parseStorageProviderURLs(vec3TestVisualScript) as unknown as GraphJSON
    setComponent(entity, VisualScriptComponent, { visualScript: visualScript, run: true })

    await waitForConsoleLog(successMessage).then((result) => {
      assert(result.includes(successMessage))
    })
  })

  it('test vec4 nodes script', async () => {
    const entity = createEntity()
    const visualScript = parseStorageProviderURLs(vec4TestVisualScript) as unknown as GraphJSON
    setComponent(entity, VisualScriptComponent, { visualScript: visualScript, run: true })

    await waitForConsoleLog(successMessage).then((result) => {
      assert(result.includes(successMessage))
    })
  })

  it('test state nodes script', async () => {
    const entity = createEntity()
    const visualScript = parseStorageProviderURLs(stateTestVisualScript) as unknown as GraphJSON
    setComponent(entity, VisualScriptComponent, { visualScript: visualScript, run: true })
    const messageQueue = ['Get', 'Use', 'Set', 'Use', 'Use', 'passed']

    await waitForConsoleLog(messageQueue[0]).then((result) => {
      // get state
      assert(result.includes(messageQueue[0]))
    })

    const systemUUID = getUseStateSystemUUID(ECSState.name)
    const UseStateReactor = SystemDefinitions.get(systemUUID)!.reactor!
    const useStateTag = <UseStateReactor />
    const { rerender, unmount } = render(useStateTag)

    await act(() => rerender(useStateTag)) // first use on startup

    systemAsyncUUID = getOnAsyncExecuteSystemUUID()
    SystemDefinitions.get(systemAsyncUUID)!.execute()

    await waitForConsoleLog(messageQueue[1]).then((result) => {
      // use state
      assert(result.includes(messageQueue[1]))
    })

    //Engine.instance.store.stateMap

    await waitForConsoleLog(messageQueue[2]).then((result) => {
      // set state
      assert(result.includes(messageQueue[2]))
    })

    await act(() => rerender(useStateTag)) // first change use

    SystemDefinitions.get(systemAsyncUUID)!.execute()

    await waitForConsoleLog(messageQueue[3]).then((result) => {
      // use state
      assert(result.includes(messageQueue[3]))
    })

    await act(() => rerender(useStateTag)) // second use startup

    await waitForConsoleLog(messageQueue[5]).then((result) => {
      assert(result.includes(messageQueue[5])) // test passed
    })

    await waitForConsoleLog(messageQueue[4]).then((result) => {
      assert(result.includes(messageQueue[4])) // use state
    })
  })

  // these are too basic
  /*it('test euler nodes script', async () => {
    const entity = createEntity()
    const visualScript = parseStorageProviderURLs(integerTestVisualScript) as unknown as GraphJSON
    setComponent(entity, VisualScriptComponent, { visualScript: visualScript, run: true })

    await waitForConsoleLog(successMessage).then((result) => {
      assert(result.includes(successMessage))
    })
  })

  it('test quat nodes script', async () => {
    const entity = createEntity()
    const visualScript = parseStorageProviderURLs(integerTestVisualScript) as unknown as GraphJSON
    setComponent(entity, VisualScriptComponent, { visualScript: visualScript, run: true })

    await waitForConsoleLog(successMessage).then((result) => {
      assert(result.includes(successMessage))
    })
  })*/

  afterEach(() => {
    consoleSpy.restore()
    consoleErrorSpy.restore()
    return destroyEngine()
  })
})<|MERGE_RESOLUTION|>--- conflicted
+++ resolved
@@ -28,10 +28,6 @@
 import React from 'react'
 import { default as Sinon, default as sinon } from 'sinon'
 
-<<<<<<< HEAD
-import { parseStorageProviderURLs } from '@ir-engine/common/src/utils/parseSceneJSON'
-=======
->>>>>>> b99a7f40
 import {
   ComponentMap,
   createEntity,
@@ -57,10 +53,7 @@
   VisualScriptComponent,
   VisualScriptDomain
 } from '@ir-engine/engine'
-<<<<<<< HEAD
-=======
 import { parseStorageProviderURLs } from '@ir-engine/engine/src/assets/functions/parseSceneJSON'
->>>>>>> b99a7f40
 import { NameComponent } from '@ir-engine/spatial/src/common/NameComponent'
 import { initializeSpatialEngine } from '@ir-engine/spatial/src/initializeEngine'
 import { InputComponent } from '@ir-engine/spatial/src/input/components/InputComponent'
