--- conflicted
+++ resolved
@@ -35,12 +35,6 @@
     "eslint-plugin-react": "7.23.2",
     "semantic-release": "17.4.2",
     "semantic-release-monorepo": "7.0.4",
-<<<<<<< HEAD
-=======
-    "thread-loader": "3.0.3",
-    "ts-loader": "9.1.0",
-    "ts-shader-loader": "1.0.6",
->>>>>>> b4ffea7d
     "typescript": "4.2.4",
     "uuid": "8.3.2"
   },
