--- conflicted
+++ resolved
@@ -25,32 +25,8 @@
     "three": "0.127.0"
   },
   "devDependencies": {
-<<<<<<< HEAD
     "semantic-release": "^17.4.2",
     "semantic-release-monorepo": "^7.0.4",
-    "@babel/core": "^7.12.10",
-    "@types/node": "^13.13.0",
-    "@types/react": "^17.0.0",
-    "@types/react-dom": "^17.0.0",
-    "babel-loader": "^8.2.2",
-    "cache-loader": "^4.1.0",
-    "config": "^3.3.1",
-    "cross-env": "^7.0.2",
-    "dotenv-webpack": "^3.0.0",
-    "eslint": "^7.7.0",
-    "eslint-plugin-react": "^7.21.4",
-    "next-images": "^1.4.0",
-    "next-optimized-images": "^2.6.2",
-    "next-plugin-node-config": "^1.0.2",
-    "next-redux-wrapper": "^5.0.0",
-    "thread-loader": "^3.0.0",
-    "ts-loader": "^8.0.5",
-    "ts-shader-loader": "^1.0.6",
-    "typescript": "^4.0.3",
-    "uuid": "^3.4.0",
-    "webpack": "^5.25.0",
-    "webpack-cli": "^4.0.0"
-=======
     "@babel/core": "7.13.15",
     "@types/node": "13.13.48",
     "@types/react": "17.0.3",
@@ -73,7 +49,6 @@
     "uuid": "3.4.0",
     "webpack": "5.31.2",
     "webpack-cli": "4.6.0"
->>>>>>> 263218a7
   },
   "license": "ISC"
 }