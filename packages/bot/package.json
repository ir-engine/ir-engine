--- conflicted
+++ resolved
@@ -21,14 +21,8 @@
   },
   "dependencies": {
     "@google-cloud/agones-sdk": "1.14.0",
-<<<<<<< HEAD
-    "chai": "4.3.4",
-    "puppeteer-evaluate2": "1.0.0-beta.0",
-    "ts-jest": "27.0.3"
-=======
     "chai": "^4.3.4",
     "ts-jest": "^27.0.3"
->>>>>>> caa63d21
   },
   "devDependencies": {
     "@types/expect-puppeteer": "4.4.5",
