--- conflicted
+++ resolved
@@ -22,12 +22,7 @@
   },
   "dependencies": {
     "cross-env": "7.0.3",
-<<<<<<< HEAD
     "typescript": "4.6.4"
-=======
-    "puppeteer": "^13.0.0",
-    "typescript": "4.6.2"
->>>>>>> e223ae9b
   },
   "license": "ISC"
 }