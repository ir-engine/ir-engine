{
  "name": "@xrengine/bot",
  "version": "0.3.29",
  "private": true,
  "repository": {
    "type": "git",
    "url": "git://github.com/XRFoundation/XREngine.git"
  },
  "engines": {
    "node": ">= 16.3.0"
  },
  "npmClient": "npm",
  "jest": "ts-jest",
  "main": "src/bot.js",
  "scripts": {
    "start": "node run-bot.js",
    "validate": "npm run lint && npm run test",
    "test": "echo \"TODO: Add Testing to Client\" && exit 0",
    "golf": "jest",
    "lint": "eslint --fix --quiet \"*.ts\" \"**/*.ts\" \"**/*.tsx\""
  },
  "dependencies": {
    "@google-cloud/agones-sdk": "1.14.0",
    "chai": "4.3.4",
    "jest": "27.0.6",
    "jest-puppeteer": "5.0.4",
    "puppeteer": "9.1.1",
    "ts-jest": "27.0.3"
  },
  "devDependencies": {
    "@types/expect-puppeteer": "4.4.5",
    "@types/jest": "26.0.24",
    "@types/jest-environment-puppeteer": "4.4.1",
    "@types/node": "14.17.5",
<<<<<<< HEAD
    "@types/puppeteer": "5.4.3",
    "@types/react": "17.0.14",
=======
    "@types/puppeteer": "5.4.4",
    "@types/react": "17.0.13",
>>>>>>> 8db3f85d
    "@types/react-dom": "17.0.8",
    "@types/three": "0.130.0",
    "config": "3.3.6",
    "cross-env": "7.0.3",
    "eslint": "7.30.0",
    "eslint-plugin-react": "7.24.0",
    "semantic-release": "17.4.4",
    "semantic-release-monorepo": "7.0.5",
    "typescript": "4.3.5",
    "uuid": "8.3.2"
  },
  "license": "ISC"
}<|MERGE_RESOLUTION|>--- conflicted
+++ resolved
@@ -32,13 +32,8 @@
     "@types/jest": "26.0.24",
     "@types/jest-environment-puppeteer": "4.4.1",
     "@types/node": "14.17.5",
-<<<<<<< HEAD
-    "@types/puppeteer": "5.4.3",
+    "@types/puppeteer": "5.4.4",
     "@types/react": "17.0.14",
-=======
-    "@types/puppeteer": "5.4.4",
-    "@types/react": "17.0.13",
->>>>>>> 8db3f85d
     "@types/react-dom": "17.0.8",
     "@types/three": "0.130.0",
     "config": "3.3.6",
