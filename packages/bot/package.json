{
  "name": "@xr3ngine/bot",
  "version": "0.2.18",
  "private": true,
  "repository": {
    "type": "git",
    "url": "git://github.com/xr3ngine/xr3ngine.git"
  },
  "engines": {
    "yarn": ">= 0.18.0"
  },
  "npmClient": "yarn",
  "jest": "ts-jest",
  "main": "src/xr3ngine-bot.js",
  "scripts": {
    "find:unused": "next-unused",
    "start": "node run-bot.js",
    "validate": "yarn run lint && yarn run test",
    "test": "echo \"TODO: Add Testing to Client\" && exit 0",
    "lint": "eslint --fix --quiet \"*.ts\" \"**/*.ts\" \"**/*.tsx\""
  },
  "dependencies": {
    "@google-cloud/agones-sdk": "1.13.0",
<<<<<<< HEAD
    "puppeteer": "8.0.0"
  },
  "devDependencies": {
    "eslint": "7.24.0"
=======
    "puppeteer": "9.0.0",
    "three": "0.127.0"
  },
  "devDependencies": {
    "@babel/core": "7.13.16",
    "@types/node": "13.13.50",
    "@types/react": "17.0.3",
    "@types/react-dom": "17.0.3",
    "@types/three": "0.127.1",
    "babel-loader": "8.2.2",
    "cache-loader": "4.1.0",
    "config": "3.3.6",
    "cross-env": "7.0.3",
    "dotenv-webpack": "7.0.2",
    "eslint": "7.24.0",
    "eslint-plugin-react": "7.23.2",
    "next-images": "1.7.0",
    "next-optimized-images": "2.6.2",
    "next-plugin-node-config": "1.0.2",
    "semantic-release": "17.4.2",
    "semantic-release-monorepo": "7.0.4",
    "thread-loader": "3.0.3",
    "ts-loader": "9.1.0",
    "ts-shader-loader": "1.0.6",
    "typescript": "4.2.4",
    "uuid": "8.3.2",
    "webpack": "5.35.0",
    "webpack-cli": "4.6.0"
>>>>>>> 2e80a032
  },
  "license": "ISC"
}<|MERGE_RESOLUTION|>--- conflicted
+++ resolved
@@ -21,12 +21,6 @@
   },
   "dependencies": {
     "@google-cloud/agones-sdk": "1.13.0",
-<<<<<<< HEAD
-    "puppeteer": "8.0.0"
-  },
-  "devDependencies": {
-    "eslint": "7.24.0"
-=======
     "puppeteer": "9.0.0",
     "three": "0.127.0"
   },
@@ -55,7 +49,6 @@
     "uuid": "8.3.2",
     "webpack": "5.35.0",
     "webpack-cli": "4.6.0"
->>>>>>> 2e80a032
   },
   "license": "ISC"
 }