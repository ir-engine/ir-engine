const xr3ngineBot = require('./src/xr3ngine-bot');
const AgonesSDK = require('@google-cloud/agones-sdk');
const { BotAction } = require('./src/bot-action');
const BotManager = require('./src/bot-manager');

const agonesSDK = new AgonesSDK();

async function run() {
    console.log("=============Start=================");
    console.log(process.env.DOMAIN);

    const domain = process.env.DOMAIN || 'dev.theoverlay.io';
    const locationName = process.env.LOCATION_NAME || 'test';
    const fakeMediaPath = __dirname + "/resources";
    const moveDuratioon = 2000;
    const botManager = new BotManager({headless: true, fakeMediaPath});

    console.log(fakeMediaPath);

    if (process.env.KUBERNETES === 'true') {
        agonesSDK.connect();
        agonesSDK.ready();
        setInterval(() => {
            agonesSDK.health();
        }, 1000)
    }

    botManager.addBot("bot1");
    botManager.addBot("bot2");

    botManager.addAction("bot1", BotAction.connect());
    botManager.addAction("bot1", BotAction.enterRoom(domain, locationName));
    botManager.addAction("bot1", BotAction.sendAudio(10000));
    botManager.addAction("bot1", BotAction.receiveAudio(6000));
    botManager.addAction("bot1", BotAction.delay(6000));
    // botManager.addAction("bot1", BotAction.keyPress("KeyW", moveDuratioon));
    // botManager.addAction("bot1", BotAction.keyPress("KeyD", moveDuratioon));
    // botManager.addAction("bot1", BotAction.keyPress("KeyS", moveDuratioon));
    // botManager.addAction("bot1", BotAction.keyPress("KeyA", moveDuratioon));
    // botManager.addAction("bot1", BotAction.sendMessage("Hello World! This is bot1."));

    // botManager.addAction("bot2", BotAction.connect());
    // botManager.addAction("bot2", BotAction.enterRoom(domaiin, locationName));
    // botManager.addAction("bot2", BotAction.keyPress("KeyW", moveDuratioon));
    // botManager.addAction("bot2", BotAction.keyPress("KeyD", moveDuratioon));
    // botManager.addAction("bot2", BotAction.keyPress("KeyS", moveDuratioon));
    // botManager.addAction("bot2", BotAction.keyPress("KeyA", moveDuratioon));
    // botManager.addAction("bot2", BotAction.sendMessage("Hello World! This is bot2."));

    // botManager.addAction("monitor", BotAction.opIf((stats) => console.log(stats)));

    botManager.addAction("bot1", BotAction.disconnect());
    // botManager.addAction("bot2", BotAction.disconnect());

    try {
<<<<<<< HEAD
        await botManager.run();
    }
    catch (e) {
        console.error(e);
        await botManager.clear();
=======
        if (process.env.KUBERNETES === 'true') {
            agonesSDK.connect();
            agonesSDK.ready();
            setInterval(() => {
                agonesSDK.health();
            }, 1000)
        }
        const bot = new xr3ngineBot();
        const domain = process.env.DOMAIN || 'localhost:3000';
        const locationName = process.env.LOCATION_NAME || 'test';
        await bot.enterRoom(`https://${domain}/location/${locationName}`, {name: 'bot1'});
        await runInCircle(bot, 2000);
        await sendChatMessages(bot);
        setTimeout(async () => {
            await bot.browser.close()
            if (process.env.KUBERNETES === 'true') await agonesSDK.shutdown();
            process.exit(0);
        }, 3000)
    } catch(err) {
        console.log('Bot error');
        console.log(err);
        if (bot && bot.browser) bot.browser.close();
        if (process.env.KUBERNETES === 'true') await agonesSDK.shutdown();
>>>>>>> 3a49c85f
        process.exit(1);
    }
    
    console.log("=============End=================");
}

// runBot();
run();<|MERGE_RESOLUTION|>--- conflicted
+++ resolved
@@ -16,14 +16,6 @@
     const botManager = new BotManager({headless: true, fakeMediaPath});
 
     console.log(fakeMediaPath);
-
-    if (process.env.KUBERNETES === 'true') {
-        agonesSDK.connect();
-        agonesSDK.ready();
-        setInterval(() => {
-            agonesSDK.health();
-        }, 1000)
-    }
 
     botManager.addBot("bot1");
     botManager.addBot("bot2");
@@ -53,13 +45,6 @@
     // botManager.addAction("bot2", BotAction.disconnect());
 
     try {
-<<<<<<< HEAD
-        await botManager.run();
-    }
-    catch (e) {
-        console.error(e);
-        await botManager.clear();
-=======
         if (process.env.KUBERNETES === 'true') {
             agonesSDK.connect();
             agonesSDK.ready();
@@ -67,28 +52,18 @@
                 agonesSDK.health();
             }, 1000)
         }
-        const bot = new xr3ngineBot();
-        const domain = process.env.DOMAIN || 'localhost:3000';
-        const locationName = process.env.LOCATION_NAME || 'test';
-        await bot.enterRoom(`https://${domain}/location/${locationName}`, {name: 'bot1'});
-        await runInCircle(bot, 2000);
-        await sendChatMessages(bot);
-        setTimeout(async () => {
-            await bot.browser.close()
-            if (process.env.KUBERNETES === 'true') await agonesSDK.shutdown();
-            process.exit(0);
-        }, 3000)
-    } catch(err) {
-        console.log('Bot error');
-        console.log(err);
-        if (bot && bot.browser) bot.browser.close();
+
+        await botManager.run();
+    }
+    catch (e) {
+        console.error(e);
+        await botManager.clear();
+    }
+    finally {
         if (process.env.KUBERNETES === 'true') await agonesSDK.shutdown();
->>>>>>> 3a49c85f
-        process.exit(1);
     }
     
     console.log("=============End=================");
 }
 
-// runBot();
 run();