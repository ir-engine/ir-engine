--- conflicted
+++ resolved
@@ -3,17 +3,18 @@
 export interface FeedShort {
   id: string,
   preview: string,
-  viewsCount: number,  
+  viewsCount: number,
 }
 
 export interface Feed extends FeedShort {
   creator : CreatorShort,
   video : string,
-  fires: number,  
-  stores: number,  
+  fires: number,
+  stores: number,
   title: string,
   description: string,
-<<<<<<< HEAD
+  isFired?: boolean,
+  isBookmarked?: boolean,
 }
 
 export interface FeedDatabaseRow {
@@ -24,8 +25,4 @@
   createdAt: string,
   updatedAt: string,
   authorId: string
-=======
-  isFired?: boolean,
-  isBookmarked?: boolean,
->>>>>>> 0d2d86f4
 }