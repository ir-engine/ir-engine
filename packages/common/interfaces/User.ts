--- conflicted
+++ resolved
@@ -1,11 +1,6 @@
-<<<<<<< HEAD
-import { IdentityProvider } from './IdentityProvider'
-import { LocationAdmin } from './LocationAdmin'
-=======
 import { IdentityProvider } from './IdentityProvider';
 import { LocationAdmin } from './LocationAdmin';
 import { LocationBan } from './LocationBan';
->>>>>>> 44a3afe5
 
 export type RelationshipType = 'friend' | 'requested' | 'blocked' | 'blocking'
 export interface User {
@@ -20,11 +15,8 @@
   subscriptions: any[];
   avatarUrl?: string;
   instanceId?: string;
-<<<<<<< HEAD
-=======
   partyId?: string;
   locationBans?: LocationBan[];
->>>>>>> 44a3afe5
 }
 
 export const UserSeed = {
@@ -53,10 +45,6 @@
     returned = {
       ...returned,
       locationAdmins: user.location_admins
-<<<<<<< HEAD
-    }
-  }
-=======
     };
   }
   if (user?.location_bans && user.location_bans.length > 0) {
@@ -68,6 +56,5 @@
 
   console.log('Returned user:')
   console.log(returned)
->>>>>>> 44a3afe5
   return returned
 }