/**
 * An isomorphic logger with a built-in transport, meant to make
 * error aggregation easier on the client side.
 *
 * All log events (info, warn, error, etc) are:
 *  1. Printed to the console (likely browser console), and (optionally)
 *  2. Sent to the server-side /api/log endpoint, where the pino logger
 *     instance (see packages/server-core/src/logger.ts) sends them to Elastic etc.
 *     Note: The sending/aggregation to Elastic only happens when APP_ENV !== 'development'.
 *
 */
import { LruCache } from '@digitalcredentials/lru-memoize'
import fetch from 'cross-fetch'

const logRequestCache = new LruCache({
  maxAge: 1000 * 5 // 5 seconds cache expiry
})

const hostDefined = !!globalThis.process.env['VITE_SERVER_HOST']
// TODO: Hate to dupe the two config vars below, would prefer to load them from @xrengine/client-core/src/utils/config
export const localBuildOrDev = process.env.APP_ENV === 'development' || process.env['VITE_LOCAL_BUILD'] === 'true'
export const serverHost = localBuildOrDev
  ? `https://${globalThis.process.env['VITE_SERVER_HOST']}:${globalThis.process.env['VITE_SERVER_PORT']}`
  : `https://${globalThis.process.env['VITE_SERVER_HOST']}`

const disableLog = process.env.DISABLE_LOG

const baseComponent = 'client-core'
/**
 * No-op logger, used for unit testing (or other disabling of logger)
 */
const nullLogger = {
  debug: () => {},
  info: () => {},
  warn: () => {},
  error: () => {},
  fatal: () => {}
}

/**
 * A logger class (similar to the one provided by Pino.js) to replace
 * console.log() usage on the client side.
 */
const multiLogger = {
  debug: console.debug.bind(console, `[${baseComponent}]`),
  info: console.log.bind(console, `[${baseComponent}]`),
  warn: console.warn.bind(console, `[${baseComponent}]`),
  error: console.error.bind(console, `[${baseComponent}]`),
  fatal: console.error.bind(console, `[${baseComponent}]`),

  /**
   * Usage:
   *
   * import multiLogger from '@xrengine/common/src/logger'
   * const logger = multiLogger.child({ component: 'client-core:authentication' })
   *
   * logger.info('Logging in...')
   * // will result in:
   * // [client-core:authentication] Logging in...
   *
   * @param opts {object}
   * @param opts.component {string}
   */
  child: (opts: any) => {
    if (localBuildOrDev && !process.env.VITE_FORCE_CLIENT_LOG_AGGREGATE) {
      // Locally, this will provide correct file & line numbers in browser console
      return {
        debug: console.debug.bind(console, `[${opts.component}]`),
        info: console.log.bind(console, `[${opts.component}]`),
        warn: console.warn.bind(console, `[${opts.component}]`),
        error: console.error.bind(console, `[${opts.component}]`),
        fatal: console.error.bind(console, `[${opts.component}]`)
      }
    } else {
      // For non-local builds, this send() is used
      const send = (level) => {
        const url = new URL('/api/log', serverHost)

        return async (...args) => {
          const consoleMethods = {
            debug: console.debug.bind(console, `[${opts.component}]`),
            info: console.log.bind(console, `[${opts.component}]`),
            warn: console.warn.bind(console, `[${opts.component}]`),
            error: console.error.bind(console, `[${opts.component}]`),
            fatal: console.error.bind(console, `[${opts.component}]`)
          }

          // @ts-ignore
          const logParams = encodeLogParams(...args)

          // In addition to sending to logging endpoint,  output to console
          consoleMethods[level](...args)

          // Send an async rate-limited request to backend /api/log endpoint for aggregation
          // Also suppress logger.info() levels (the equivalent to console.log())
          if (hostDefined && level !== 'info') {
            logRequestCache.memoize({
              key: logParams.msg,
              fn: () =>
                fetch(url, {
                  method: 'POST',
                  headers: { 'Content-Type': 'application/json' },
                  body: JSON.stringify({
                    level,
                    component: opts.component,
                    ...logParams
                  })
                })
            })
          }
        }
      }

      return disableLog
        ? nullLogger
        : {
            debug: send('debug'),
            info: send('info'),
            warn: send('warn'),
            error: send('error'),
            fatal: send('fatal')
          }
    }
  }
}

/**
 * Support a limited subset of Pino's log parameters
 * @see https://getpino.io/#/docs/api?id=logging-method-parameters
 *
 * Limitations:
 * - Pino supports multiple interpolation values, but we're only going to use one in our code.
 * - Only supports %o interpolation (for %s or %d, just use native `${}`).
 *
 * Usage:
 * encodeLogParams(new TypeError('Error message'))
 * -> { msg: '{"error": "TypeError"", "message": "Error message", stack, cause }' }
 *
 * encodeLogParams(new Error('Error message'), 'Error while loading user')
 * -> { msg: '{"error": "Error"", "message": "Error while loading user: Error message", stack, cause }' }
 *
 * encodeLogParams('Message') -> { msg: 'Message' }
 *
 * encodeLogParams({ merge: 'object' }) -> { merge: 'object' }
 *
 * encodeLogParams({ merge: 'object' }, 'Message') -> { merge: 'object', msg: 'Message' }
 *
 * encodeLogParms('Message %o', { interpolation: 'value' })
 * -> { msg: 'Message {"interpolation": "value"}' }
 *
 * encodeLogParms({ merge: 'object' }, 'Message %o', { interpolation: 'value' })
 * -> { merge: 'object', msg: 'Message {"interpolation": "value"}' }
 *
 */
function encodeLogParams(first, second, third) {
  if (Array.isArray(first)) {
    first = first[0]
  }
  let mergeObject: any = {}
  let message: string

  if (first instanceof Error) {
    message = stringifyError(first, second)
  } else if (typeof first === 'string') {
    message = interpolate(first, second)
  } else {
    mergeObject = first
    message = interpolate(second, third)
  }

  return { ...mergeObject, msg: message }
}

/**
 * Note: Only supports %o interpolation (for %s or %d, just use native `${}`).
 * @param message {string}
 * @param interpolationObject {object}
 */
function interpolate(message, interpolationObject): string {
  if (!interpolationObject || !message?.includes('%o')) {
    return message
  }

  return message?.replace('%o', JSON.stringify(interpolationObject))
}

function stringifyError(error, errorContextMessage?) {
  let cause, stack

  const trace = { stack: '' }
  Error.captureStackTrace?.(trace) // In Firefox captureStackTrace is undefined
  stack = trace.stack

  if (error.cause) {
<<<<<<< HEAD
    // cause = stringifyError(error)
=======
    cause = stringifyError(error.cause)
>>>>>>> 5c57c845
  }

  let message = error.message

  if (errorContextMessage) {
    message = `${errorContextMessage}: ${message}`
  }

  return JSON.stringify({ error: error.name, message, stack, cause })
}

export default multiLogger<|MERGE_RESOLUTION|>--- conflicted
+++ resolved
@@ -192,11 +192,7 @@
   stack = trace.stack
 
   if (error.cause) {
-<<<<<<< HEAD
-    // cause = stringifyError(error)
-=======
     cause = stringifyError(error.cause)
->>>>>>> 5c57c845
   }
 
   let message = error.message
