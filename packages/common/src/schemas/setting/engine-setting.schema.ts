--- conflicted
+++ resolved
@@ -45,11 +45,7 @@
       maxLength: 4095
     }),
     type: StringEnum(['private', 'public']),
-<<<<<<< HEAD
-    category: StringEnum(['aws', 'server', 'task-server', 'chargebee', 'coil', 'zendesk', 'instance-server']),
-=======
-    category: StringEnum(['aws', 'server', 'task-server', 'chargebee', 'coil', 'zendesk', 'redis']),
->>>>>>> 978f285a
+    category: StringEnum(['aws', 'server', 'task-server', 'chargebee', 'coil', 'zendesk', 'instance-server', 'redis']),
     updatedBy: Type.Optional(
       TypedString<UserID>({
         format: 'uuid'
