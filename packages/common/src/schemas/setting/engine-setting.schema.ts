/*
CPAL-1.0 License

The contents of this file are subject to the Common Public Attribution License
Version 1.0. (the "License"); you may not use this file except in compliance
with the License. You may obtain a copy of the License at
https://github.com/ir-engine/ir-engine/blob/dev/LICENSE.
The License is based on the Mozilla Public License Version 1.1, but Sections 14
and 15 have been added to cover use of software over a computer network and 
provide for limited attribution for the Original Developer. In addition, 
Exhibit A has been modified to be consistent with Exhibit B.

Software distributed under the License is distributed on an "AS IS" basis,
WITHOUT WARRANTY OF ANY KIND, either express or implied. See the License for the
specific language governing rights and limitations under the License.

The Original Code is Infinite Reality Engine.

The Original Developer is the Initial Developer. The Initial Developer of the
Original Code is the Infinite Reality Engine team.

All portions of the code written by the Infinite Reality Engine team are Copyright © 2021-2023 
Infinite Reality Engine. All Rights Reserved.
*/

// For more information about this file see https://dove.feathersjs.com/guides/cli/service.schemas.html
import type { Static } from '@feathersjs/typebox'
import { StringEnum, Type, getValidator, querySyntax } from '@feathersjs/typebox'
import { dataValidator, queryValidator } from '@ir-engine/common/src/schemas/validators'
import { TypedString } from '../../types/TypeboxUtils'
import { UserID } from '../user/user.schema'

export const engineSettingPath = 'engine-setting'

export const engineSettingMethods = ['find', 'create', 'patch', 'remove'] as const

// Main data model schema
export const engineSettingSchema = Type.Object(
  {
    id: Type.String({
      format: 'uuid'
    }),
    key: Type.String(),
    value: Type.String({
      maxLength: 4095
    }),
    type: StringEnum(['private', 'public']),
<<<<<<< HEAD
    category: StringEnum(['aws', 'server', 'task-server', 'chargebee', 'coil', 'instance-server']),
=======
    category: StringEnum(['aws', 'server', 'task-server', 'chargebee', 'coil', 'zendesk']),
>>>>>>> 28712b21
    updatedBy: Type.Optional(
      TypedString<UserID>({
        format: 'uuid'
      })
    ),
    updatedAt: Type.String({ format: 'date-time' }),
    createdAt: Type.String({ format: 'date-time' })
  },
  { $id: 'EngineSetting', additionalProperties: false }
)
export interface EngineSettingType extends Static<typeof engineSettingSchema> {}

// Schema for creating new entries
export const engineSettingDataSchema = Type.Pick(engineSettingSchema, ['key', 'value', 'type', 'category'], {
  $id: 'EngineSettingData'
})
export interface EngineSettingData extends Static<typeof engineSettingDataSchema> {}

// Schema for updating existing entries
export const engineSettingPatchSchema = Type.Partial(
  Type.Pick(engineSettingSchema, ['key', 'value', 'type', 'category']),
  {
    $id: 'EngineSettingPatch'
  }
)
export interface EngineSettingPatch extends Static<typeof engineSettingPatchSchema> {}

// Schema for allowed query properties
export const engineSettingQueryProperties = Type.Pick(engineSettingSchema, ['id', 'key', 'value', 'type', 'category'])
export const engineSettingQuerySchema = Type.Intersect(
  [
    querySyntax(engineSettingQueryProperties),
    // Add additional query properties here
    Type.Object(
      {
        paginate: Type.Optional(Type.Boolean())
      },
      { additionalProperties: false }
    )
  ],
  { additionalProperties: false }
)
export interface EngineSettingQuery extends Static<typeof engineSettingQuerySchema> {}

export const engineSettingValidator = /* @__PURE__ */ getValidator(engineSettingSchema, dataValidator)
export const engineSettingDataValidator = /* @__PURE__ */ getValidator(engineSettingDataSchema, dataValidator)
export const engineSettingPatchValidator = /* @__PURE__ */ getValidator(engineSettingPatchSchema, dataValidator)
export const engineSettingQueryValidator = /* @__PURE__ */ getValidator(engineSettingQuerySchema, queryValidator)<|MERGE_RESOLUTION|>--- conflicted
+++ resolved
@@ -45,11 +45,7 @@
       maxLength: 4095
     }),
     type: StringEnum(['private', 'public']),
-<<<<<<< HEAD
-    category: StringEnum(['aws', 'server', 'task-server', 'chargebee', 'coil', 'instance-server']),
-=======
-    category: StringEnum(['aws', 'server', 'task-server', 'chargebee', 'coil', 'zendesk']),
->>>>>>> 28712b21
+    category: StringEnum(['aws', 'server', 'task-server', 'chargebee', 'coil', 'zendesk', 'instance-server']),
     updatedBy: Type.Optional(
       TypedString<UserID>({
         format: 'uuid'
