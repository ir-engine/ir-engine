--- conflicted
+++ resolved
@@ -43,11 +43,7 @@
     key: Type.String(),
     value: Type.String(),
     type: StringEnum(['private', 'public']),
-<<<<<<< HEAD
-    category: StringEnum(['aws', 'server', 'task-server', 'chargebee', 'coil', 'redis']),
-=======
-    category: StringEnum(['aws', 'server', 'task-server', 'chargebee', 'coil', 'zendesk']),
->>>>>>> 28712b21
+    category: StringEnum(['aws', 'server', 'task-server', 'chargebee', 'coil', 'zendesk', 'redis']),
     updatedBy: Type.Optional(
       TypedString<UserID>({
         format: 'uuid'
