/*
CPAL-1.0 License

The contents of this file are subject to the Common Public Attribution License
Version 1.0. (the "License"); you may not use this file except in compliance
with the License. You may obtain a copy of the License at
https://github.com/ir-engine/ir-engine/blob/dev/LICENSE.
The License is based on the Mozilla Public License Version 1.1, but Sections 14
and 15 have been added to cover use of software over a computer network and 
provide for limited attribution for the Original Developer. In addition, 
Exhibit A has been modified to be consistent with Exhibit B.

Software distributed under the License is distributed on an "AS IS" basis,
WITHOUT WARRANTY OF ANY KIND, either express or implied. See the License for the
specific language governing rights and limitations under the License.

The Original Code is Infinite Reality Engine.

The Original Developer is the Initial Developer. The Initial Developer of the
Original Code is the Infinite Reality Engine team.

All portions of the code written by the Infinite Reality Engine team are Copyright © 2021-2023 
Infinite Reality Engine. All Rights Reserved.
*/

// For more information about this file see https://dove.feathersjs.com/guides/cli/service.schemas.html
import type { Static } from '@feathersjs/typebox'
import { StringEnum, Type, getValidator, querySyntax } from '@feathersjs/typebox'
import { dataValidator, queryValidator } from '@ir-engine/common/src/schemas/validators'
import { TypedString } from '../../types/TypeboxUtils'
import { UserID } from '../user/user.schema'

export const engineSettingPath = 'engine-setting'

export const engineSettingMethods = ['find', 'create', 'patch', 'remove'] as const

// Main data model schema
export const engineSettingSchema = Type.Object(
  {
    id: Type.String({
      format: 'uuid'
    }),
    key: Type.String(),
    value: Type.String(),
    type: StringEnum(['private', 'public']),
<<<<<<< HEAD
    category: StringEnum(['aws', 'server', 'task-server', 'chargebee', 'zendesk']),
=======
    category: StringEnum(['aws', 'server', 'task-server', 'chargebee', 'coil']),
>>>>>>> 95a2769b
    updatedBy: Type.Optional(
      TypedString<UserID>({
        format: 'uuid'
      })
    ),
    updatedAt: Type.String({ format: 'date-time' }),
    createdAt: Type.String({ format: 'date-time' })
  },
  { $id: 'EngineSetting', additionalProperties: false }
)
export interface EngineSettingType extends Static<typeof engineSettingSchema> {}

// Schema for creating new entries
export const engineSettingDataSchema = Type.Pick(engineSettingSchema, ['key', 'value', 'type', 'category'], {
  $id: 'EngineSettingData'
})
export interface EngineSettingData extends Static<typeof engineSettingDataSchema> {}

// Schema for updating existing entries
export const engineSettingPatchSchema = Type.Partial(
  Type.Pick(engineSettingSchema, ['key', 'value', 'type', 'category']),
  {
    $id: 'EngineSettingPatch'
  }
)
export interface EngineSettingPatch extends Static<typeof engineSettingPatchSchema> {}

// Schema for allowed query properties
export const engineSettingQueryProperties = Type.Pick(engineSettingSchema, ['id', 'key', 'value', 'type', 'category'])
export const engineSettingQuerySchema = Type.Intersect(
  [
    querySyntax(engineSettingQueryProperties),
    // Add additional query properties here
    Type.Object(
      {
        paginate: Type.Optional(Type.Boolean())
      },
      { additionalProperties: false }
    )
  ],
  { additionalProperties: false }
)
export interface EngineSettingQuery extends Static<typeof engineSettingQuerySchema> {}

export const engineSettingValidator = /* @__PURE__ */ getValidator(engineSettingSchema, dataValidator)
export const engineSettingDataValidator = /* @__PURE__ */ getValidator(engineSettingDataSchema, dataValidator)
export const engineSettingPatchValidator = /* @__PURE__ */ getValidator(engineSettingPatchSchema, dataValidator)
export const engineSettingQueryValidator = /* @__PURE__ */ getValidator(engineSettingQuerySchema, queryValidator)<|MERGE_RESOLUTION|>--- conflicted
+++ resolved
@@ -43,11 +43,7 @@
     key: Type.String(),
     value: Type.String(),
     type: StringEnum(['private', 'public']),
-<<<<<<< HEAD
-    category: StringEnum(['aws', 'server', 'task-server', 'chargebee', 'zendesk']),
-=======
-    category: StringEnum(['aws', 'server', 'task-server', 'chargebee', 'coil']),
->>>>>>> 95a2769b
+    category: StringEnum(['aws', 'server', 'task-server', 'chargebee', 'coil', 'zendesk']),
     updatedBy: Type.Optional(
       TypedString<UserID>({
         format: 'uuid'
