/*
CPAL-1.0 License

The contents of this file are subject to the Common Public Attribution License
Version 1.0. (the "License"); you may not use this file except in compliance
with the License. You may obtain a copy of the License at
https://github.com/EtherealEngine/etherealengine/blob/dev/LICENSE.
The License is based on the Mozilla Public License Version 1.1, but Sections 14
and 15 have been added to cover use of software over a computer network and 
provide for limited attribution for the Original Developer. In addition, 
Exhibit A has been modified to be consistent with Exhibit B.

Software distributed under the License is distributed on an "AS IS" basis,
WITHOUT WARRANTY OF ANY KIND, either express or implied. See the License for the
specific language governing rights and limitations under the License.

The Original Code is Ethereal Engine.

The Original Developer is the Initial Developer. The Initial Developer of the
Original Code is the Ethereal Engine team.

All portions of the code written by the Ethereal Engine team are Copyright © 2021-2023 
Ethereal Engine. All Rights Reserved.
*/

// For more information about this file see https://dove.feathersjs.com/guides/cli/service.schemas.html
import type { Static } from '@feathersjs/typebox'
import { getValidator, querySyntax, Type } from '@feathersjs/typebox'

import { OpaqueType } from '@etherealengine/common/src/interfaces/OpaqueType'

import { TypedString } from '../../types/TypeboxUtils'
import { staticResourceSchema } from '../media/static-resource.schema'
import { dataValidator, queryValidator } from '../validators'
import { locationAdminDataSchema, locationAdminSchema } from './location-admin.schema'
import { locationAuthorizedUserSchema } from './location-authorized-user.schema'
import { locationBanSchema } from './location-ban.schema'
import { locationSettingDataSchema, locationSettingPatchSchema, locationSettingSchema } from './location-setting.schema'

export const locationPath = 'location'

export const locationMethods = ['find', 'get', 'create', 'patch', 'remove'] as const

export type RoomCode = OpaqueType<'RoomCode'> & string
export type LocationID = OpaqueType<'LocationID'> & string

// Main data model schema
export const locationSchema = Type.Object(
  {
    id: TypedString<LocationID>({
      format: 'uuid'
    }),
    name: Type.String(),
    sceneId: Type.String(),
    projectId: Type.String({
      format: 'uuid'
    }),
    slugifiedName: Type.String(),
    /** @todo review */
    isLobby: Type.Boolean(),
    /** @todo review */
    isFeatured: Type.Boolean(),
    url: Type.String(),
    sceneAsset: Type.Ref(staticResourceSchema),
    maxUsersPerInstance: Type.Number(),
    locationSetting: Type.Ref(locationSettingSchema),
    locationAdmin: Type.Optional(Type.Ref(locationAdminSchema)),
    locationAuthorizedUsers: Type.Array(Type.Ref(locationAuthorizedUserSchema)),
    locationBans: Type.Array(Type.Ref(locationBanSchema)),
    createdAt: Type.String({ format: 'date-time' }),
    updatedAt: Type.String({ format: 'date-time' })
  },
  { $id: 'Location', additionalProperties: false }
)
export interface LocationType extends Static<typeof locationSchema> {}

<<<<<<< HEAD
export const locationDatabaseSchema = Type.Omit(
=======
export interface LocationDatabaseType
  extends Omit<LocationType, 'locationSetting' | 'locationAuthorizedUsers' | 'locationBans' | 'url'> {}

// Schema for creating new entries
export const locationDataSchema = Type.Pick(
>>>>>>> 53fc1850
  locationSchema,
  ['locationSetting', 'locationAuthorizedUsers', 'locationBans', 'locationAdmin', 'sceneAsset'],
  {
    $id: 'LocationDatabase'
  }
)
export interface LocationDatabaseType extends Static<typeof locationDatabaseSchema> {}

// Schema for creating new entries
export const locationDataProperties = Type.Pick(locationSchema, [
  'name',
  'sceneId',
  'slugifiedName',
  'isLobby',
  'isFeatured',
  'maxUsersPerInstance'
])

export const locationDataSchema = Type.Intersect(
  [
    locationDataProperties,
    Type.Object(
      {
        id: Type.Optional(
          TypedString<LocationID>({
            format: 'uuid'
          })
        ),
        locationAdmin: Type.Optional(Type.Ref(locationAdminDataSchema)),
        locationSetting: Type.Ref(locationSettingDataSchema)
      },
      { additionalProperties: false }
    )
  ],
  { $id: 'LocationData' }
)
export interface LocationData extends Static<typeof locationDataSchema> {}

// Schema for updating existing entries
export const locationPatchSchema = Type.Intersect(
  [
    Type.Partial(locationDatabaseSchema),
    Type.Object({
      locationSetting: Type.Optional(Type.Ref(locationSettingPatchSchema))
    })
  ],
  {
    $id: 'LocationPatch'
  }
)
export interface LocationPatch extends Static<typeof locationPatchSchema> {}

// Schema for allowed query properties
export const locationQueryProperties = Type.Pick(locationSchema, [
  'id',
  'name',
  'sceneId',
  'projectId',
  'slugifiedName',
  'isLobby',
  'isFeatured',
  'maxUsersPerInstance'
])
export const locationQuerySchema = Type.Intersect(
  [
    querySyntax(locationQueryProperties, {
      name: {
        $like: Type.String()
      },
      sceneId: {
        $like: Type.String()
      }
    }),
    // Add additional query properties here
    Type.Object({ action: Type.Optional(Type.String()) }, { additionalProperties: false })
  ],
  { additionalProperties: false }
)
export interface LocationQuery extends Static<typeof locationQuerySchema> {}

export const locationValidator = /* @__PURE__ */ getValidator(locationSchema, dataValidator)
export const locationDataValidator = /* @__PURE__ */ getValidator(locationDataSchema, dataValidator)
export const locationPatchValidator = /* @__PURE__ */ getValidator(locationPatchSchema, dataValidator)
export const locationQueryValidator = /* @__PURE__ */ getValidator(locationQuerySchema, queryValidator)<|MERGE_RESOLUTION|>--- conflicted
+++ resolved
@@ -74,17 +74,9 @@
 )
 export interface LocationType extends Static<typeof locationSchema> {}
 
-<<<<<<< HEAD
 export const locationDatabaseSchema = Type.Omit(
-=======
-export interface LocationDatabaseType
-  extends Omit<LocationType, 'locationSetting' | 'locationAuthorizedUsers' | 'locationBans' | 'url'> {}
-
-// Schema for creating new entries
-export const locationDataSchema = Type.Pick(
->>>>>>> 53fc1850
   locationSchema,
-  ['locationSetting', 'locationAuthorizedUsers', 'locationBans', 'locationAdmin', 'sceneAsset'],
+  ['locationSetting', 'locationAuthorizedUsers', 'locationBans', 'locationAdmin', 'sceneAsset', 'url'],
   {
     $id: 'LocationDatabase'
   }
