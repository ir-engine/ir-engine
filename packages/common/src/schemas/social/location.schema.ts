/*
CPAL-1.0 License

The contents of this file are subject to the Common Public Attribution License
Version 1.0. (the "License"); you may not use this file except in compliance
with the License. You may obtain a copy of the License at
https://github.com/ir-engine/ir-engine/blob/dev/LICENSE.
The License is based on the Mozilla Public License Version 1.1, but Sections 14
and 15 have been added to cover use of software over a computer network and 
provide for limited attribution for the Original Developer. In addition, 
Exhibit A has been modified to be consistent with Exhibit B.

Software distributed under the License is distributed on an "AS IS" basis,
WITHOUT WARRANTY OF ANY KIND, either express or implied. See the License for the
specific language governing rights and limitations under the License.

The Original Code is Infinite Reality Engine.

The Original Developer is the Initial Developer. The Initial Developer of the
Original Code is the Infinite Reality Engine team.

All portions of the code written by the Infinite Reality Engine team are Copyright © 2021-2023 
Infinite Reality Engine. All Rights Reserved.
*/

// For more information about this file see https://dove.feathersjs.com/guides/cli/service.schemas.html
import type { Static } from '@feathersjs/typebox'
import { getValidator, querySyntax, Type } from '@feathersjs/typebox'

import { OpaqueType } from '@ir-engine/common/src/interfaces/OpaqueType'

import { UserID } from '../../schema.type.module'
import { TypedString } from '../../types/TypeboxUtils'
import { staticResourceSchema } from '../media/static-resource.schema'
import { dataValidator, queryValidator } from '../validators'
import { locationAdminDataSchema, locationAdminSchema } from './location-admin.schema'
import { locationAuthorizedUserSchema } from './location-authorized-user.schema'
import { locationBanSchema } from './location-ban.schema'
import { locationSettingDataSchema, locationSettingPatchSchema, locationSettingSchema } from './location-setting.schema'

export const locationPath = 'location'

export const locationMethods = ['find', 'get', 'create', 'patch', 'remove'] as const

export type RoomCode = OpaqueType<'RoomCode'> & string
export type LocationID = OpaqueType<'LocationID'> & string

// Main data model schema
export const locationSchema = Type.Object(
  {
    id: TypedString<LocationID>({
      format: 'uuid'
    }),
    name: Type.String(),
    sceneId: Type.String(),
    projectId: Type.String({
      format: 'uuid'
    }),
    slugifiedName: Type.String(),
    /** @todo review */
    isLobby: Type.Boolean(),
    /** @todo review */
    isFeatured: Type.Boolean(),
    url: Type.String(),
    sceneAsset: Type.Ref(staticResourceSchema),
    maxUsersPerInstance: Type.Number(),
    locationSetting: Type.Ref(locationSettingSchema),
    locationAdmin: Type.Optional(Type.Ref(locationAdminSchema)),
    locationAuthorizedUsers: Type.Array(Type.Ref(locationAuthorizedUserSchema)),
    locationBans: Type.Array(Type.Ref(locationBanSchema)),
    updatedBy: TypedString<UserID>({
      format: 'uuid'
    }),
    createdAt: Type.String({ format: 'date-time' }),
    updatedAt: Type.String({ format: 'date-time' })
  },
  { $id: 'Location', additionalProperties: false }
)
export interface LocationType extends Static<typeof locationSchema> {}

export interface LocationDatabaseType
  extends Omit<
    LocationType,
    'locationSetting' | 'locationAuthorizedUsers' | 'locationBans' | 'locationAdmin' | 'sceneAsset' | 'url'
  > {}

// Schema for creating new entries
export const locationDataProperties = Type.Pick(locationSchema, [
  'name',
  'sceneId',
<<<<<<< HEAD
  'slugifiedName',
=======
>>>>>>> b99a7f40
  'isLobby',
  'isFeatured',
  'maxUsersPerInstance'
])

export const locationDataSchema = Type.Intersect(
  [
    locationDataProperties,
    Type.Object(
      {
        id: Type.Optional(
          TypedString<LocationID>({
            format: 'uuid'
          })
        ),
        locationAdmin: Type.Optional(Type.Ref(locationAdminDataSchema)),
        locationSetting: Type.Ref(locationSettingDataSchema)
      },
      { additionalProperties: false }
    )
  ],
  { $id: 'LocationData' }
)
export interface LocationData extends Static<typeof locationDataSchema> {}

// Schema for updating existing entries
export const locationPatchProperties = Type.Pick(locationSchema, [
  'id',
  'name',
  'sceneId',
  'projectId',
  'slugifiedName',
  'isLobby',
  'isFeatured',
  'sceneAsset',
  'maxUsersPerInstance',
  'updatedBy'
])

export const locationPatchSchema = Type.Partial(
  Type.Intersect([
    locationPatchProperties,
    Type.Object({
      locationSetting: Type.Ref(locationSettingPatchSchema)
    })
  ]),
  {
    $id: 'LocationPatch'
  }
)
export interface LocationPatch extends Static<typeof locationPatchSchema> {}

// Schema for allowed query properties
export const locationQueryProperties = Type.Pick(locationSchema, [
  'id',
  'name',
  'sceneId',
  'projectId',
  'slugifiedName',
  'isLobby',
  'isFeatured',
  'maxUsersPerInstance'
])
export const locationQuerySchema = Type.Intersect(
  [
    querySyntax(locationQueryProperties, {
      name: {
        $like: Type.String()
      },
      sceneId: {
        $like: Type.String()
      }
    }),
    // Add additional query properties here
    Type.Object({ action: Type.Optional(Type.String()) }, { additionalProperties: false })
  ],
  { additionalProperties: false }
)
export interface LocationQuery extends Static<typeof locationQuerySchema> {}

export const locationValidator = /* @__PURE__ */ getValidator(locationSchema, dataValidator)
export const locationDataValidator = /* @__PURE__ */ getValidator(locationDataSchema, dataValidator)
export const locationPatchValidator = /* @__PURE__ */ getValidator(locationPatchSchema, dataValidator)
export const locationQueryValidator = /* @__PURE__ */ getValidator(locationQuerySchema, queryValidator)<|MERGE_RESOLUTION|>--- conflicted
+++ resolved
@@ -88,10 +88,6 @@
 export const locationDataProperties = Type.Pick(locationSchema, [
   'name',
   'sceneId',
-<<<<<<< HEAD
-  'slugifiedName',
-=======
->>>>>>> b99a7f40
   'isLobby',
   'isFeatured',
   'maxUsersPerInstance'
