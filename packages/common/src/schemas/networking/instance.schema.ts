--- conflicted
+++ resolved
@@ -27,12 +27,7 @@
 import type { Static } from '@feathersjs/typebox'
 import { getValidator, querySyntax, Type } from '@feathersjs/typebox'
 
-<<<<<<< HEAD
-import { OpaqueType } from '../../interfaces'
-
-=======
 import { NetworkID } from '@ir-engine/hyperflux'
->>>>>>> 15eb6ace
 import { TypedString } from '../../types/TypeboxUtils'
 import { ChannelID } from '../social/channel.schema'
 import { LocationID, locationSchema, RoomCode } from '../social/location.schema'
