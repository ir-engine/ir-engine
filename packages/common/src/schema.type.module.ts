/*
CPAL-1.0 License

The contents of this file are subject to the Common Public Attribution License
Version 1.0. (the "License"); you may not use this file except in compliance
with the License. You may obtain a copy of the License at
https://github.com/EtherealEngine/etherealengine/blob/dev/LICENSE.
The License is based on the Mozilla Public License Version 1.1, but Sections 14
and 15 have been added to cover use of software over a computer network and 
provide for limited attribution for the Original Developer. In addition, 
Exhibit A has been modified to be consistent with Exhibit B.

Software distributed under the License is distributed on an "AS IS" basis,
WITHOUT WARRANTY OF ANY KIND, either express or implied. See the License for the
specific language governing rights and limitations under the License.

The Original Code is Ethereal Engine.

The Original Developer is the Initial Developer. The Initial Developer of the
Original Code is the Ethereal Engine team.

All portions of the code written by the Ethereal Engine team are Copyright © 2021-2023 
Ethereal Engine. All Rights Reserved.
*/

export type * from './schemas/analytics/analytics.schema'
export type * from './schemas/assets/asset-library.schema'
export type * from './schemas/assets/model-transform.schema'
export type * from './schemas/bot/bot-command.schema'
export type * from './schemas/bot/bot.schema'
export type * from './schemas/cluster/api-job.schema'
export type * from './schemas/cluster/build-status.schema'
export type * from './schemas/cluster/logs-api.schema'
export type * from './schemas/cluster/migrations-info.schema'
export type * from './schemas/cluster/pods.schema'
export type * from './schemas/integrations/metabase/metabase-setting.schema'
export type * from './schemas/integrations/metabase/metabase-url.schema'
export type * from './schemas/integrations/zendesk/zendesk.schema'
export type * from './schemas/matchmaking/match-instance.schema'
export type * from './schemas/matchmaking/match-user.schema'
export type * from './schemas/media/archiver.schema'
export type * from './schemas/media/file-browser-upload.schema'
export type * from './schemas/media/file-browser.schema'
export type * from './schemas/media/invalidation.schema'
export type * from './schemas/media/oembed.schema'
export type * from './schemas/media/static-resource.schema'
export type * from './schemas/networking/instance-active.schema'
export type * from './schemas/networking/instance-attendance.schema'
export type * from './schemas/networking/instance-authorized-user.schema'
export type * from './schemas/networking/instance-friends.schema'
export type * from './schemas/networking/instance-provision.schema'
export type * from './schemas/networking/instance.schema'
export type * from './schemas/projects/builder-info.schema'
export type * from './schemas/projects/project-branches.schema'
export type * from './schemas/projects/project-build.schema'
export type * from './schemas/projects/project-builder-tags.schema'
export type * from './schemas/projects/project-check-source-destination-match.schema'
export type * from './schemas/projects/project-check-unfetched-commit.schema'
export type * from './schemas/projects/project-commits.schema'
export type * from './schemas/projects/project-destination-check.schema'
export type * from './schemas/projects/project-github-push.schema'
export type * from './schemas/projects/project-invalidate.schema'
export type * from './schemas/projects/project-permission-type.schema'
export type * from './schemas/projects/project-permission.schema'
export type * from './schemas/projects/project.schema'
export type * from './schemas/projects/projects.schema'
export type * from './schemas/recording/recording-resource-upload.schema'
export type * from './schemas/recording/recording-resource.schema'
export type * from './schemas/recording/recording.schema'
export type * from './schemas/route/route.schema'
export type * from './schemas/scope/scope-type.schema'
export type * from './schemas/scope/scope.schema'
export type * from './schemas/setting/authentication-setting.schema'
export type * from './schemas/setting/aws-setting.schema'
export type * from './schemas/setting/chargebee-setting.schema'
export type * from './schemas/setting/client-setting.schema'
export type * from './schemas/setting/coil-setting.schema'
export type * from './schemas/setting/email-setting.schema'
export type * from './schemas/setting/feature-flag-setting.schema'
export type * from './schemas/setting/helm-setting.schema'
export type * from './schemas/setting/instance-server-setting.schema'
export type * from './schemas/setting/project-setting.schema'
export type * from './schemas/setting/redis-setting.schema'
export type * from './schemas/setting/server-setting.schema'
export type * from './schemas/setting/task-server-setting.schema'
export type * from './schemas/setting/zendesk-setting.schema'
export type * from './schemas/social/channel-user.schema'
export type * from './schemas/social/channel.schema'
export type * from './schemas/social/invite-code-lookup.schema'
export type * from './schemas/social/invite-type.schema'
export type * from './schemas/social/invite.schema'
export type * from './schemas/social/location-admin.schema'
export type * from './schemas/social/location-authorized-user.schema'
export type * from './schemas/social/location-ban.schema'
export type * from './schemas/social/location-setting.schema'
export type * from './schemas/social/location-type.schema'
export type * from './schemas/social/location.schema'
export type * from './schemas/social/message.schema'
export type * from './schemas/user/accept-invite.schema'
export type * from './schemas/user/avatar.schema'
export type * from './schemas/user/discord-bot-auth.schema'
export type * from './schemas/user/email.schema'
export type * from './schemas/user/generate-token.schema'
export type * from './schemas/user/github-repo-access-refresh.schema'
export type * from './schemas/user/github-repo-access-webhook.schema'
export type * from './schemas/user/github-repo-access.schema'
export type * from './schemas/user/identity-provider.schema'
export type * from './schemas/user/login-token.schema'
export type * from './schemas/user/login.schema'
export type * from './schemas/user/magic-link.schema'
export type * from './schemas/user/sms.schema'
export type * from './schemas/user/user-api-key.schema'
export type * from './schemas/user/user-avatar.schema'
export type * from './schemas/user/user-kick.schema'
export type * from './schemas/user/user-login.schema'
export type * from './schemas/user/user-relationship-type.schema'
export type * from './schemas/user/user-relationship.schema'
export type * from './schemas/user/user-setting.schema'
export type * from './schemas/user/user.schema'
export type * from './schemas/world/spawn-point.schema'

<<<<<<< HEAD
export type * from './schemas/projects/project-history.schema'

=======
>>>>>>> 53fc1850
export const locationPath = 'location'

export const userRelationshipPath = 'user-relationship'

export const githubRepoAccessPath = 'github-repo-access'

export const discordBotAuthPath = 'discord-bot-auth'

export const emailPath = 'email'

export const loginTokenPath = 'login-token'

export const githubRepoAccessWebhookPath = 'github-repo-access-webhook'

export const githubRepoAccessRefreshPath = 'github-repo-access-refresh'

export const userApiKeyPath = 'user-api-key'

export const userRelationshipTypePath = 'user-relationship-type'

export const generateTokenPath = 'generate-token'

export const identityProviderPath = 'identity-provider'

export const smsPath = 'sms'

export const avatarPath = 'avatar'

export const magicLinkPath = 'magic-link'

export const userKickPath = 'user-kick'

export const userLoginPath = 'user-login'

export const userSettingPath = 'user-setting'

export const userAvatarPath = 'user-avatar'

export const loginPath = 'login'

export const userPath = 'user'

export const acceptInvitePath = 'accept-invite'

export const messagePath = 'message'

export const locationAuthorizedUserPath = 'location-authorized-user'

export const channelUserPath = 'channel-user'

export const inviteCodeLookupPath = 'invite-code-lookup'

export const inviteTypePath = 'invite-type'

export const invitePath = 'invite'

export const locationTypePath = 'location-type'

export const locationAdminPath = 'location-admin'

export const channelPath = 'channel'

export const locationBanPath = 'location-ban'

export const locationSettingPath = 'location-setting'

export const assetLibraryPath = 'asset-library'

export const modelTransformPath = 'model-transform'

export const recordingResourcePath = 'recording-resource'

export const recordingPath = 'recording'

export const recordingResourceUploadPath = 'recording-resource-upload'

export const instanceAttendancePath = 'instance-attendance'

export const fileBrowserPath = 'file-browser'

export const fileBrowserUploadPath = 'file-browser-upload'

export const staticResourcePath = 'static-resource'

export const oembedPath = 'oembed'

export const instanceActivePath = 'instance-active'

export const archiverPath = 'archiver'

export const instanceProvisionPath = 'instance-provision'

export const instanceAuthorizedUserPath = 'instance-authorized-user'

export const instancePath = 'instance'

export const instanceFriendsPath = 'instance-friends'

export const routePath = 'route'

export const helmMainVersionPath = 'helm-main-version'
export const helmBuilderVersionPath = 'helm-builder-version'

export const projectSettingPath = 'project-setting'

export const coilSettingPath = 'coil-setting'

export const awsSettingPath = 'aws-setting'

export const taskServerSettingPath = 'task-server-setting'

export const emailSettingPath = 'email-setting'

export const featureFlagSettingPath = 'feature-flag-setting'

export const instanceServerSettingPath = 'instance-server-setting'

export const clientSettingPath = 'client-setting'

export const redisSettingPath = 'redis-setting'

export const chargebeeSettingPath = 'chargebee-setting'

export const matchUserPath = 'match-user'

export const matchInstancePath = 'match-instance'

export const authenticationSettingPath = 'authentication-setting'

export const analyticsPath = 'analytics'

export const serverSettingPath = 'server-setting'

export const zendeskSettingPath = 'zendesk-setting'

export const scopeTypePath = 'scope-type'

export const scopePath = 'scope'

export const projectPermissionPath = 'project-permission'

export const projectBranchesPath = 'project-branches'

export const projectBuildPath = 'project-build'

export const projectInvalidatePath = 'project-invalidate'

export const projectPath = 'project'

export const projectsPath = 'projects'

export const builderInfoPath = 'builder-info'

export const projectCheckSourceDestinationMatchPath = 'project-check-source-destination-match'

export const botPath = 'bot'

export const botCommandPath = 'bot-command'

export const projectPermissionTypePath = 'project-permission-type'

export const projectDestinationCheckPath = 'project-destination-check'

export const spawnPointPath = 'spawn-point'

export const projectCheckUnfetchedCommitPath = 'project-check-unfetched-commit'

export const projectBuilderTagsPath = 'project-builder-tags'

export const logsApiPath = 'logs-api'

export const projectGithubPushPath = 'project-github-push'

export const projectCommitsPath = 'project-commits'

export const podsPath = 'pods'

export const buildStatusPath = 'build-status'
export const helmSettingPath = 'helm-setting'
export const apiJobPath = 'api-job'

export const migrationsInfoPath = 'knex_migrations'

export const uploadAssetPath = 'upload-asset'

export const invalidationPath = 'invalidation'

export const imageConvertPath = 'image-convert'

export const zendeskPath = 'zendesk'

<<<<<<< HEAD
export const projectHistoryPath = 'project-history'
=======
export const metabaseSettingPath = 'metabase-setting'

export const metabaseUrlPath = 'metabase-url'
>>>>>>> 53fc1850
<|MERGE_RESOLUTION|>--- conflicted
+++ resolved
@@ -119,11 +119,8 @@
 export type * from './schemas/user/user.schema'
 export type * from './schemas/world/spawn-point.schema'
 
-<<<<<<< HEAD
 export type * from './schemas/projects/project-history.schema'
 
-=======
->>>>>>> 53fc1850
 export const locationPath = 'location'
 
 export const userRelationshipPath = 'user-relationship'
@@ -315,10 +312,8 @@
 
 export const zendeskPath = 'zendesk'
 
-<<<<<<< HEAD
 export const projectHistoryPath = 'project-history'
-=======
+
 export const metabaseSettingPath = 'metabase-setting'
 
-export const metabaseUrlPath = 'metabase-url'
->>>>>>> 53fc1850
+export const metabaseUrlPath = 'metabase-url'