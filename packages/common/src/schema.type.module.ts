--- conflicted
+++ resolved
@@ -235,11 +235,8 @@
 
 export const middlewareSettingPath = 'middleware-setting'
 
-<<<<<<< HEAD
-=======
 export const middlewareApiUrl = 'middleware-api'
 
->>>>>>> 01990785
 export const redisSettingPath = 'redis-setting'
 
 export const chargebeeSettingPath = 'chargebee-setting'
