--- conflicted
+++ resolved
@@ -23,29 +23,19 @@
 Ethereal Engine. All Rights Reserved.
 */
 
-<<<<<<< HEAD
 import { LocationData, LocationType } from '@etherealengine/engine/src/schemas/social/location.schema'
-=======
 import { ChannelID } from './ChannelUser'
-import { Location } from './Location'
->>>>>>> c43b98eb
 
 export interface Instance {
   id: string
   roomCode: string
   currentUsers: number
   ipAddress: string
-<<<<<<< HEAD
-  locationId: string
-  location: LocationData | LocationType
-  channelId: string
-=======
   // World servers have locationIds
   locationId?: string
-  location: Location
+  location: LocationData | LocationType
   // Media serves have channelIds
   channelId?: ChannelID
->>>>>>> c43b98eb
   podName?: string
   ended?: boolean
   assigned?: boolean
