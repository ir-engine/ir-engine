--- conflicted
+++ resolved
@@ -33,16 +33,11 @@
   id: RecordingID
   userId: UserId
   ended: boolean
-<<<<<<< HEAD
-  schema: string
-  userName?: string
-  resources?: Array<string> // storage provider keys
-=======
   createdAt: string
   updatedAt: string
   schema: string // stringified RecordingSchema
+  userName?: string
   resources?: Array<StaticResourceInterface>
->>>>>>> c0bd6875
 }
 
 export interface RecordingResourceResult {
