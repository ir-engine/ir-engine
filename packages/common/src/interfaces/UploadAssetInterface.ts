--- conflicted
+++ resolved
@@ -23,11 +23,7 @@
 Infinite Reality Engine. All Rights Reserved.
 */
 
-<<<<<<< HEAD
 import { AvatarID } from '../schemas'
-=======
-import { AvatarID } from '@ir-engine/common/src/schema.type.module'
->>>>>>> 296a846c
 
 import { UserID } from '../schemas/user/user.schema'
 
