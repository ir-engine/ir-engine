--- conflicted
+++ resolved
@@ -23,12 +23,8 @@
 Ethereal Engine. All Rights Reserved.
 */
 
-<<<<<<< HEAD
-=======
 import { ChannelID } from '../interfaces/ChannelUser'
-import { LocationInterface } from './Location'
 
->>>>>>> c43b98eb
 export interface InstanceInterface {
   id: string
   roomCode: string
