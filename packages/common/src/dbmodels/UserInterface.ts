/*
CPAL-1.0 License

The contents of this file are subject to the Common Public Attribution License
Version 1.0. (the "License"); you may not use this file except in compliance
with the License. You may obtain a copy of the License at
https://github.com/EtherealEngine/etherealengine/blob/dev/LICENSE.
The License is based on the Mozilla Public License Version 1.1, but Sections 14
and 15 have been added to cover use of software over a computer network and 
provide for limited attribution for the Original Developer. In addition, 
Exhibit A has been modified to be consistent with Exhibit B.

Software distributed under the License is distributed on an "AS IS" basis,
WITHOUT WARRANTY OF ANY KIND, either express or implied. See the License for the
specific language governing rights and limitations under the License.

The Original Code is Ethereal Engine.

The Original Developer is the Initial Developer. The Initial Developer of the
Original Code is the Ethereal Engine team.

All portions of the code written by the Ethereal Engine team are Copyright © 2021-2023 
Ethereal Engine. All Rights Reserved.
*/

import { UserID, UserType } from '@etherealengine/engine/src/schemas/user/user.schema'

export interface UserInterface {
  id: string
  name: string
  inviteCode: string
  isGuest: boolean
  did: string
}

export interface UserApiKeyInterface {
  id: string
  token: string
}

export interface AvatarInterface {
  id: string
  name: string
  identifierName: string
  modelResourceId: string
  thumbnailResourceId: string
  isPublic: boolean
  userId: string
  project?: string
}

export interface LocationInterface {
  id: string
  name: string
  sceneId: string
  slugifiedName: string
  isLobby: boolean
  isFeatured: boolean
  maxUsersPerInstance: number
}

export interface LocationSettingsInterface {
  id: string
  videoEnabled: boolean
  audioEnabled: boolean
  screenSharingEnabled: boolean
  faceStreamingEnabled: boolean
}

export interface LocationTypeInterface {
  type: string
}

export interface LocationBanInterface {
  id: string
}

export interface InstanceAttendanceInterface {
  id: string
  sceneId: string
  isChannel: boolean
  ended: boolean
}
export interface LocationAuthorizedUserInterface {
  id: string
}

export interface LocationAdminInterface {
  id: string
}

export interface IdentityProviderInterface {
  id: string
  token: string
  accountIdentifier: string
  password: string
  isVerified: string
  verifyToken: string
  verifyShortToken: string
  verifyExpires: string
  verifyChanges: string
  resetToken: string
  resetExpires: string
  type: string
  userId: UserID
  oauthToken?: string
}
export interface UserKick {
  id: string
  duration: Date
}

export interface UserSetting {
  id: string
  themeModes: string
}

<<<<<<< HEAD
export interface ProjectPermissionInterface {
  id: string
  projectId?: string
  userId?: UserID
  type?: string
  user?: UserType
}

export interface ProjectPermissionType {
  createdAt: string
  type: string
  updatedAt: string
=======
export interface UserRelationshipInterface {
  id: string
  userId: string
  relatedUserId: string
  userRelationshipType: 'friend' | 'requested'
  dataValues: any
}

export interface UserRelationshipTypeInterface {
  type: string
>>>>>>> dd62ada0
}<|MERGE_RESOLUTION|>--- conflicted
+++ resolved
@@ -115,7 +115,18 @@
   themeModes: string
 }
 
-<<<<<<< HEAD
+export interface UserRelationshipInterface {
+  id: string
+  userId: string
+  relatedUserId: string
+  userRelationshipType: 'friend' | 'requested'
+  dataValues: any
+}
+
+export interface UserRelationshipTypeInterface {
+  type: string
+}
+
 export interface ProjectPermissionInterface {
   id: string
   projectId?: string
@@ -128,16 +139,4 @@
   createdAt: string
   type: string
   updatedAt: string
-=======
-export interface UserRelationshipInterface {
-  id: string
-  userId: string
-  relatedUserId: string
-  userRelationshipType: 'friend' | 'requested'
-  dataValues: any
-}
-
-export interface UserRelationshipTypeInterface {
-  type: string
->>>>>>> dd62ada0
 }