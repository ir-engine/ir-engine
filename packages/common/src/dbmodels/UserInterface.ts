--- conflicted
+++ resolved
@@ -87,7 +87,16 @@
   id: string
 }
 
-<<<<<<< HEAD
+export interface UserKick {
+  id: string
+  duration: Date
+}
+
+export interface UserSetting {
+  id: string
+  themeModes: string
+}
+
 export interface UserRelationshipInterface {
   id: string
   userId: string
@@ -98,14 +107,4 @@
 
 export interface UserRelationshipTypeInterface {
   type: string
-=======
-export interface UserKick {
-  id: string
-  duration: Date
-}
-
-export interface UserSetting {
-  id: string
-  themeModes: string
->>>>>>> fb6709b7
 }