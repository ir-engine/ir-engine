--- conflicted
+++ resolved
@@ -23,12 +23,8 @@
 Ethereal Engine. All Rights Reserved.
 */
 
-<<<<<<< HEAD
-import { UserID } from '@etherealengine/engine/src/schemas/user/user.schema'
+import { UserID, UserType } from '@etherealengine/engine/src/schemas/user/user.schema'
 import { ChannelID } from './Channel'
-=======
-import { UserID, UserType } from '@etherealengine/engine/src/schemas/user/user.schema'
->>>>>>> e3b196d7
 
 export interface UserInterface {
   id: string
