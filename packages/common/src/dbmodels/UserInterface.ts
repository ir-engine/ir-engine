/*
CPAL-1.0 License

The contents of this file are subject to the Common Public Attribution License
Version 1.0. (the "License"); you may not use this file except in compliance
with the License. You may obtain a copy of the License at
https://github.com/EtherealEngine/etherealengine/blob/dev/LICENSE.
The License is based on the Mozilla Public License Version 1.1, but Sections 14
and 15 have been added to cover use of software over a computer network and 
provide for limited attribution for the Original Developer. In addition, 
Exhibit A has been modified to be consistent with Exhibit B.

Software distributed under the License is distributed on an "AS IS" basis,
WITHOUT WARRANTY OF ANY KIND, either express or implied. See the License for the
specific language governing rights and limitations under the License.

The Original Code is Ethereal Engine.

The Original Developer is the Initial Developer. The Initial Developer of the
Original Code is the Ethereal Engine team.

All portions of the code written by the Ethereal Engine team are Copyright © 2021-2023 
Ethereal Engine. All Rights Reserved.
*/

import { UserID } from '@etherealengine/engine/src/schemas/user/user.schema'

export interface UserInterface {
  id: string
  name: string
  inviteCode: string
  isGuest: boolean
  did: string
}

export interface UserApiKeyInterface {
  id: string
  token: string
}

export interface AvatarInterface {
  id: string
  name: string
  identifierName: string
  modelResourceId: string
  thumbnailResourceId: string
  isPublic: boolean
  userId: string
  project?: string
}

export interface LocationInterface {
  id: string
  name: string
  sceneId: string
  slugifiedName: string
  isLobby: boolean
  isFeatured: boolean
  maxUsersPerInstance: number
}

export interface LocationSettingsInterface {
  id: string
  videoEnabled: boolean
  audioEnabled: boolean
  screenSharingEnabled: boolean
  faceStreamingEnabled: boolean
}

export interface LocationTypeInterface {
  type: string
}

export interface LocationBanInterface {
  id: string
}

export interface InstanceAttendanceInterface {
  id: string
  sceneId: string
  isChannel: boolean
  ended: boolean
}
export interface LocationAuthorizedUserInterface {
  id: string
}

export interface LocationAdminInterface {
  id: string
}

export interface IdentityProviderInterface {
  id: string
  token: string
  accountIdentifier: string
  password: string
  isVerified: string
  verifyToken: string
  verifyShortToken: string
  verifyExpires: string
  verifyChanges: string
  resetToken: string
  resetExpires: string
  type: string
  userId: UserID
  oauthToken?: string
}
export interface UserKick {
  id: string
  duration: Date
}

export interface UserSetting {
  id: string
  themeModes: string
}

<<<<<<< HEAD
export interface ScopeInterface {
  id: string
}

export interface ScopeTypeInterface {
=======
export interface UserRelationshipInterface {
  id: string
  userId: string
  relatedUserId: string
  userRelationshipType: 'friend' | 'requested'
  dataValues: any
}

export interface UserRelationshipTypeInterface {
>>>>>>> dd62ada0
  type: string
}<|MERGE_RESOLUTION|>--- conflicted
+++ resolved
@@ -115,13 +115,6 @@
   themeModes: string
 }
 
-<<<<<<< HEAD
-export interface ScopeInterface {
-  id: string
-}
-
-export interface ScopeTypeInterface {
-=======
 export interface UserRelationshipInterface {
   id: string
   userId: string
@@ -131,6 +124,13 @@
 }
 
 export interface UserRelationshipTypeInterface {
->>>>>>> dd62ada0
+  type: string
+}
+
+export interface ScopeInterface {
+  id: string
+}
+
+export interface ScopeTypeInterface {
   type: string
 }