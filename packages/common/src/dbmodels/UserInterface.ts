--- conflicted
+++ resolved
@@ -127,14 +127,6 @@
   type: string
 }
 
-<<<<<<< HEAD
-export interface ScopeInterface {
-  id: string
-}
-
-export interface ScopeTypeInterface {
-  type: string
-=======
 export interface ProjectPermissionInterface {
   id: string
   projectId?: string
@@ -147,5 +139,11 @@
   createdAt: string
   type: string
   updatedAt: string
->>>>>>> 09717057
+}
+
+export interface ScopeInterface {
+  id: string
+}
+export interface ScopeTypeInterface {
+  type: string
 }