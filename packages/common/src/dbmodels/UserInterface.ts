--- conflicted
+++ resolved
@@ -87,13 +87,12 @@
   id: string
 }
 
-<<<<<<< HEAD
+export interface UserKick {
+  id: string
+  duration: Date
+}
+
 export interface UserSetting {
   id: string
   themeModes: string
-=======
-export interface UserKick {
-  id: string
-  duration: Date
->>>>>>> df648c5f
 }