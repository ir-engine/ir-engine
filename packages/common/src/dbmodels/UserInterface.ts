/*
CPAL-1.0 License

The contents of this file are subject to the Common Public Attribution License
Version 1.0. (the "License"); you may not use this file except in compliance
with the License. You may obtain a copy of the License at
https://github.com/EtherealEngine/etherealengine/blob/dev/LICENSE.
The License is based on the Mozilla Public License Version 1.1, but Sections 14
and 15 have been added to cover use of software over a computer network and 
provide for limited attribution for the Original Developer. In addition, 
Exhibit A has been modified to be consistent with Exhibit B.

Software distributed under the License is distributed on an "AS IS" basis,
WITHOUT WARRANTY OF ANY KIND, either express or implied. See the License for the
specific language governing rights and limitations under the License.

The Original Code is Ethereal Engine.

The Original Developer is the Initial Developer. The Initial Developer of the
Original Code is the Ethereal Engine team.

All portions of the code written by the Ethereal Engine team are Copyright © 2021-2023 
Ethereal Engine. All Rights Reserved.
*/

export interface UserInterface {
  id: string
  name: string
  inviteCode: string
  isGuest: boolean
  did: string
}

export interface UserApiKeyInterface {
  id: string
  token: string
}

export interface AvatarInterface {
  id: string
  name: string
  identifierName: string
  modelResourceId: string
  thumbnailResourceId: string
  isPublic: boolean
  userId: string
  project?: string
}

export interface LocationInterface {
  id: string
  name: string
  sceneId: string
  slugifiedName: string
  isLobby: boolean
  isFeatured: boolean
  maxUsersPerInstance: number
}

export interface LocationSettingsInterface {
  id: string
  videoEnabled: boolean
  audioEnabled: boolean
  screenSharingEnabled: boolean
  faceStreamingEnabled: boolean
}

export interface LocationTypeInterface {
  type: string
}

export interface LocationBanInterface {
  id: string
}

<<<<<<< HEAD
export interface LocationAdminInterface {
=======
export interface LocationAuthorizedUserInterface {
>>>>>>> 6dc360b6
  id: string
}<|MERGE_RESOLUTION|>--- conflicted
+++ resolved
@@ -73,10 +73,10 @@
   id: string
 }
 
-<<<<<<< HEAD
+export interface LocationAuthorizedUserInterface {
+  id: string
+}
+
 export interface LocationAdminInterface {
-=======
-export interface LocationAuthorizedUserInterface {
->>>>>>> 6dc360b6
   id: string
 }