/*
CPAL-1.0 License

The contents of this file are subject to the Common Public Attribution License
Version 1.0. (the "License"); you may not use this file except in compliance
with the License. You may obtain a copy of the License at
https://github.com/EtherealEngine/etherealengine/blob/dev/LICENSE.
The License is based on the Mozilla Public License Version 1.1, but Sections 14
and 15 have been added to cover use of software over a computer network and 
provide for limited attribution for the Original Developer. In addition, 
Exhibit A has been modified to be consistent with Exhibit B.

Software distributed under the License is distributed on an "AS IS" basis,
WITHOUT WARRANTY OF ANY KIND, either express or implied. See the License for the
specific language governing rights and limitations under the License.

The Original Code is Ethereal Engine.

The Original Developer is the Initial Developer. The Initial Developer of the
Original Code is the Ethereal Engine team.

All portions of the code written by the Ethereal Engine team are Copyright © 2021-2023 
Ethereal Engine. All Rights Reserved.
*/

import { UserID } from '@etherealengine/engine/src/schemas/user/user.schema'

export interface UserInterface {
  id: string
  name: string
  inviteCode: string
  isGuest: boolean
  did: string
}

export interface UserApiKeyInterface {
  id: string
  token: string
}

export interface AvatarInterface {
  id: string
  name: string
  identifierName: string
  modelResourceId: string
  thumbnailResourceId: string
  isPublic: boolean
  userId: string
  project?: string
}

export interface LocationInterface {
  id: string
  name: string
  sceneId: string
  slugifiedName: string
  isLobby: boolean
  isFeatured: boolean
  maxUsersPerInstance: number
}

export interface LocationSettingsInterface {
  id: string
  videoEnabled: boolean
  audioEnabled: boolean
  screenSharingEnabled: boolean
  faceStreamingEnabled: boolean
}

export interface LocationTypeInterface {
  type: string
}

export interface LocationBanInterface {
  id: string
}

export interface InstanceAttendanceInterface {
  id: string
  sceneId: string
  isChannel: boolean
  ended: boolean
}
export interface LocationAuthorizedUserInterface {
  id: string
}

export interface LocationAdminInterface {
  id: string
}

<<<<<<< HEAD
export interface IdentityProviderInterface {
  id: string
  token: string
  accountIdentifier: string
  password: string
  isVerified: string
  verifyToken: string
  verifyShortToken: string
  verifyExpires: string
  verifyChanges: string
  resetToken: string
  resetExpires: string
  type: string
  userId: UserID
  oauthToken?: string
=======
export interface UserKick {
  id: string
  duration: Date
}

export interface UserSetting {
  id: string
  themeModes: string
>>>>>>> 8a788935
}<|MERGE_RESOLUTION|>--- conflicted
+++ resolved
@@ -89,7 +89,6 @@
   id: string
 }
 
-<<<<<<< HEAD
 export interface IdentityProviderInterface {
   id: string
   token: string
@@ -105,7 +104,7 @@
   type: string
   userId: UserID
   oauthToken?: string
-=======
+}
 export interface UserKick {
   id: string
   duration: Date
@@ -114,5 +113,4 @@
 export interface UserSetting {
   id: string
   themeModes: string
->>>>>>> 8a788935
 }