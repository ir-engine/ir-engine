/*
CPAL-1.0 License

The contents of this file are subject to the Common Public Attribution License
Version 1.0. (the "License"); you may not use this file except in compliance
with the License. You may obtain a copy of the License at
https://github.com/EtherealEngine/etherealengine/blob/dev/LICENSE.
The License is based on the Mozilla Public License Version 1.1, but Sections 14
and 15 have been added to cover use of software over a computer network and 
provide for limited attribution for the Original Developer. In addition, 
Exhibit A has been modified to be consistent with Exhibit B.

Software distributed under the License is distributed on an "AS IS" basis,
WITHOUT WARRANTY OF ANY KIND, either express or implied. See the License for the
specific language governing rights and limitations under the License.

The Original Code is Ethereal Engine.

The Original Developer is the Initial Developer. The Initial Developer of the
Original Code is the Ethereal Engine team.

All portions of the code written by the Ethereal Engine team are Copyright © 2021-2023 
Ethereal Engine. All Rights Reserved.
*/

export const FeatureFlags = {
  Client: {
    Menu: {
      Social: 'ir.client.menu.social',
      Emote: 'ir.client.menu.emote',
      Avaturn: 'ir.client.menu.avaturn',
      ReadyPlayerMe: 'ir.client.menu.readyPlayerMe',
      NPC: 'ir.client.menu.npc'
    }
  },
<<<<<<< HEAD
  Editor: {
    UI: {
      Hierarchy: {
        HideModelChildren: 'ir.editor.ui.hierarchy.hideModelChildren'
      }
=======
  Studio: {
    ComponentShelfCategories: {
      ScenePreviewCameraComponent: 'ir.studio.componentShelfCategories.visual.scenePreviewCameraComponent'
>>>>>>> e947dc19
    }
  }
}<|MERGE_RESOLUTION|>--- conflicted
+++ resolved
@@ -33,17 +33,16 @@
       NPC: 'ir.client.menu.npc'
     }
   },
-<<<<<<< HEAD
   Editor: {
     UI: {
       Hierarchy: {
         HideModelChildren: 'ir.editor.ui.hierarchy.hideModelChildren'
       }
-=======
+    }
+  },
   Studio: {
     ComponentShelfCategories: {
       ScenePreviewCameraComponent: 'ir.studio.componentShelfCategories.visual.scenePreviewCameraComponent'
->>>>>>> e947dc19
     }
   }
 }