--- conflicted
+++ resolved
@@ -40,13 +40,9 @@
       Dereference: 'ir.studio.model.dereference'
     },
     Panel: {
-<<<<<<< HEAD
       Script: 'ir.editor.panel.script',
-      VisualScript: 'ir.editor.panel.visualScript'
-=======
       VisualScript: 'ir.editor.panel.visualScript',
       Portal: 'ir.editor.panel.portal'
->>>>>>> f78fea23
     },
     UI: {
       TransformPivot: 'ir.editor.ui.transformPivot',
