--- conflicted
+++ resolved
@@ -37,7 +37,6 @@
     ApiKey: 'apiKey',
     Url: 'url'
   },
-<<<<<<< HEAD
   Metabase: {
     SiteUrl: 'siteUrl',
     SecretKey: 'secretKey',
@@ -46,11 +45,10 @@
     ProjectDashboardId: 'projectDashboardId',
     AccountDashboardId: 'accountDashboardId',
     Environment: 'environment'
-=======
+  },
   Zendesk: {
     Name: 'name',
     Secret: 'secret',
     Kid: 'kid'
->>>>>>> 28712b21
   }
 }