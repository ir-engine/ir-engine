--- conflicted
+++ resolved
@@ -37,18 +37,16 @@
     ApiKey: 'apiKey',
     Url: 'url'
   },
-<<<<<<< HEAD
   MailChimp: {
     Key: 'key',
     Server: 'server',
     AudienceId: 'audienceId',
     DefaultTags: 'defaultTags',
     GroupId: 'groupId'
-=======
+  },
   Zendesk: {
     Name: 'name',
     Secret: 'secret',
     Kid: 'kid'
->>>>>>> 28712b21
   }
 }