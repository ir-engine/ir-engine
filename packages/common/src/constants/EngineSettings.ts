/*
CPAL-1.0 License

The contents of this file are subject to the Common Public Attribution License
Version 1.0. (the "License"); you may not use this file except in compliance
with the License. You may obtain a copy of the License at
https://github.com/ir-engine/ir-engine/blob/dev/LICENSE.
The License is based on the Mozilla Public License Version 1.1, but Sections 14
and 15 have been added to cover use of software over a computer network and 
provide for limited attribution for the Original Developer. In addition, 
Exhibit A has been modified to be consistent with Exhibit B.

Software distributed under the License is distributed on an "AS IS" basis,
WITHOUT WARRANTY OF ANY KIND, either express or implied. See the License for the
specific language governing rights and limitations under the License.

The Original Code is Infinite Reality Engine.

The Original Developer is the Initial Developer. The Initial Developer of the
Original Code is the Infinite Reality Engine team.

All portions of the code written by the Infinite Reality Engine team are Copyright © 2021-2023 
Infinite Reality Engine. All Rights Reserved.
*/

export const EngineSettings = {
  TaskServer: {
    Port: 'port',
    ProcessInterval: 'processInterval'
  },
  Coil: {
    PaymentPointer: 'paymentPointer',
    ClientId: 'clientId',
    ClientSecret: 'clientSecret'
  },
  Chargebee: {
    ApiKey: 'apiKey',
    Url: 'url'
  },
<<<<<<< HEAD
  InstanceServer: {
    ClientHost: 'clientHost',
    RtcStartPort: 'rtcStartPort',
    RtcEndPort: 'rtcEndPort',
    RtcPortBlockSize: 'rtcPortBlockSize',
    IdentifierDigits: 'identifierDigits',
    Local: 'local',
    Domain: 'domain',
    ReleaseName: 'releaseName',
    Port: 'port',
    Mode: 'mode',
    LocationName: 'locationName',
    WebRTCSettings: 'webRTCSettings',
    ShutdownDelayMs: 'shutdownDelayMs'
=======
  Zendesk: {
    Name: 'name',
    Secret: 'secret',
    Kid: 'kid'
>>>>>>> 28712b21
  }
}<|MERGE_RESOLUTION|>--- conflicted
+++ resolved
@@ -37,7 +37,6 @@
     ApiKey: 'apiKey',
     Url: 'url'
   },
-<<<<<<< HEAD
   InstanceServer: {
     ClientHost: 'clientHost',
     RtcStartPort: 'rtcStartPort',
@@ -52,11 +51,10 @@
     LocationName: 'locationName',
     WebRTCSettings: 'webRTCSettings',
     ShutdownDelayMs: 'shutdownDelayMs'
-=======
+  },
   Zendesk: {
     Name: 'name',
     Secret: 'secret',
     Kid: 'kid'
->>>>>>> 28712b21
   }
 }