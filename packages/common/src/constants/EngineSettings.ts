--- conflicted
+++ resolved
@@ -28,15 +28,13 @@
     Port: 'port',
     ProcessInterval: 'processInterval'
   },
-<<<<<<< HEAD
   Coil: {
     PaymentPointer: 'paymentPointer',
     ClientId: 'clientId',
     ClientSecret: 'clientSecret'
-=======
+  },
   Chargebee: {
     ApiKey: 'apiKey',
     Url: 'url'
->>>>>>> fc4e6fea
   }
 }