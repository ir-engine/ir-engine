/*
CPAL-1.0 License

The contents of this file are subject to the Common Public Attribution License
Version 1.0. (the "License"); you may not use this file except in compliance
with the License. You may obtain a copy of the License at
https://github.com/ir-engine/ir-engine/blob/dev/LICENSE.
The License is based on the Mozilla Public License Version 1.1, but Sections 14
and 15 have been added to cover use of software over a computer network and 
provide for limited attribution for the Original Developer. In addition, 
Exhibit A has been modified to be consistent with Exhibit B.

Software distributed under the License is distributed on an "AS IS" basis,
WITHOUT WARRANTY OF ANY KIND, either express or implied. See the License for the
specific language governing rights and limitations under the License.

The Original Code is Infinite Reality Engine.

The Original Developer is the Initial Developer. The Initial Developer of the
Original Code is the Infinite Reality Engine team.

All portions of the code written by the Infinite Reality Engine team are Copyright © 2021-2023 
Infinite Reality Engine. All Rights Reserved.
*/

<<<<<<< HEAD
/** @todo MOVE. Shold not be here*/
=======
import { Bounds, getBounds, getViewportBounds } from '@ir-engine/xrui'
>>>>>>> 296a846c

// import { Bounds, getBounds, getViewportBounds } from '@etherealengine/xrui'

<<<<<<< HEAD
// export const calculateAndApplyYOffset = (element: HTMLElement | null, additionalOffset = 0) => {
//   if (!element) {
//     return
//   }
//   const popupBounds = getBounds(element)
//   const viewportBounds = getViewportBounds(new Bounds())

//   const overflowBottom =
//     (popupBounds?.top ?? 0) + (popupBounds?.height ?? 0) - (viewportBounds.top + viewportBounds.height)
//   let offsetY = 0

//   if (overflowBottom > 0) {
//     offsetY = -(popupBounds?.height ?? 0) + additionalOffset
//   }

//   element.style.transform = `translateY(${offsetY}px)`
// }
=======
  const overflowTop = viewportBounds.top - (popupBounds?.top ?? 0)
  const overflowBottom =
    (popupBounds?.top ?? 0) + (popupBounds?.height ?? 0) - (viewportBounds.top + viewportBounds.height)

  let offsetY = 0

  if (overflowTop > 0) {
    // popup is overflowing at the top, move it down
    offsetY = overflowTop
  } else if (overflowBottom > 0) {
    // popup is overflowing at the bottom, move it up
    offsetY = -overflowBottom
  }

  offsetY += additionalOffset

  element.style.transform = `translateY(${offsetY}px)`
}
>>>>>>> 296a846c
<|MERGE_RESOLUTION|>--- conflicted
+++ resolved
@@ -23,15 +23,10 @@
 Infinite Reality Engine. All Rights Reserved.
 */
 
-<<<<<<< HEAD
 /** @todo MOVE. Shold not be here*/
-=======
-import { Bounds, getBounds, getViewportBounds } from '@ir-engine/xrui'
->>>>>>> 296a846c
 
 // import { Bounds, getBounds, getViewportBounds } from '@etherealengine/xrui'
 
-<<<<<<< HEAD
 // export const calculateAndApplyYOffset = (element: HTMLElement | null, additionalOffset = 0) => {
 //   if (!element) {
 //     return
@@ -48,24 +43,4 @@
 //   }
 
 //   element.style.transform = `translateY(${offsetY}px)`
-// }
-=======
-  const overflowTop = viewportBounds.top - (popupBounds?.top ?? 0)
-  const overflowBottom =
-    (popupBounds?.top ?? 0) + (popupBounds?.height ?? 0) - (viewportBounds.top + viewportBounds.height)
-
-  let offsetY = 0
-
-  if (overflowTop > 0) {
-    // popup is overflowing at the top, move it down
-    offsetY = overflowTop
-  } else if (overflowBottom > 0) {
-    // popup is overflowing at the bottom, move it up
-    offsetY = -overflowBottom
-  }
-
-  offsetY += additionalOffset
-
-  element.style.transform = `translateY(${offsetY}px)`
-}
->>>>>>> 296a846c
+// }