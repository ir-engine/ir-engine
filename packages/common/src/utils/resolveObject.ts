--- conflicted
+++ resolved
@@ -1,6 +1,3 @@
-<<<<<<< HEAD
-import type { Function, Object, String } from 'ts-toolbelt'
-=======
 /*
 CPAL-1.0 License
 
@@ -26,12 +23,13 @@
 Ethereal Engine. All Rights Reserved.
 */
 
+import type { Function, Object, String } from 'ts-toolbelt'
+
 export type Paths<S extends unknown> = S extends object
   ? {
       [K in keyof S]: K extends string ? [K, ...Paths<S[K]>] : never
     }[keyof S]
   : []
->>>>>>> 83311a58
 
 export function resolveObject<O extends object, P extends string>(
   obj: O,
