--- conflicted
+++ resolved
@@ -26,15 +26,10 @@
 import { StateMethods } from '@etherealengine/hyperflux'
 import { useEffect, useRef } from 'react'
 
-export const usePrevious = <T>(state: StateMethods<T, object>) => {
+export const usePrevious = <T>(value: StateMethods<T, object>) => {
   const ref = useRef(null as T | null)
   useEffect(() => {
-<<<<<<< HEAD
-    ref.current = state.value
-  }, [state])
-=======
     ref.current = value.value as T
   }, [value])
->>>>>>> 55c934e1
   return ref.current
 }