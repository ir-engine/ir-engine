--- conflicted
+++ resolved
@@ -26,11 +26,7 @@
     }
   }
 
-<<<<<<< HEAD
-  const quantizedComponents : number[] = []
-=======
   const quantizedComponents: any[] = []
->>>>>>> 715e8d5a
   let siftedIndex = 0
 
   for (let i = 0; i < 4; i++) {
