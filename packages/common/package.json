{
<<<<<<< HEAD
  "name": "@etherealengine/common",
  "version": "1.1.2",
=======
  "name": "@xrengine/common",
  "version": "1.1.3",
>>>>>>> 29f0fa96
  "main": "lib/common.umd.js",
  "module": "lib/common.es.js",
  "types": "lib/index.d.ts",
  "publishConfig": {
    "access": "public"
  },
  "description": "Shared types for other Ethereal Engine packages",
  "scripts": {
    "check-errors": "tsc --noemit",
    "test": "mocha --jobs 1"
  },
  "repository": "http://github.com/etherealengine/etherealengine",
  "author": "Ethereal Engine",
  "license": "MIT",
  "dependencies": {
    "@digitalbazaar/did-method-key": "^3.0.0",
    "@digitalbazaar/security-document-loader": "^2.0.0",
    "@digitalcredentials/bnid": "^2.1.2",
    "@digitalcredentials/did-method-key": "^2.0.3",
    "@digitalcredentials/vc": "^4.1.1",
    "@interop/did-web-resolver": "^2.2.1",
    "cross-fetch": "^3.1.5",
    "crypto-ld": "^6.0.0",
    "deep-object-diff": "^1.1.9",
    "lru-cache": "7.14.1"
  },
  "devDependencies": {
    "@types/mocha": "10.0.0",
    "cross-env": "7.0.3",
    "rimraf": "3.0.2"
  },
  "gitHead": "2313453697ca7c6b8d36b3b166b5a6445fe1c851"
}<|MERGE_RESOLUTION|>--- conflicted
+++ resolved
@@ -1,11 +1,6 @@
 {
-<<<<<<< HEAD
   "name": "@etherealengine/common",
-  "version": "1.1.2",
-=======
-  "name": "@xrengine/common",
   "version": "1.1.3",
->>>>>>> 29f0fa96
   "main": "lib/common.umd.js",
   "module": "lib/common.es.js",
   "types": "lib/index.d.ts",
