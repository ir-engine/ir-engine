--- conflicted
+++ resolved
@@ -174,129 +174,6 @@
     })
   })
 
-<<<<<<< HEAD
-  describe('CSS_URL_REGEX', () => {
-    it('should match for CSS sources with valid URLs', () => {
-      const positiveCases = [
-        {
-          source: '@import url("https://example.com/styles.css");',
-          urlResource: 'https://example.com/styles.css'
-        },
-        {
-          source: 'background: url("https://example.com/image.jpg");',
-          urlResource: 'https://example.com/image.jpg'
-        },
-        {
-          source: "background: url('https://example.com/image.jpg');",
-          urlResource: 'https://example.com/image.jpg'
-        },
-        {
-          source: 'background: url(https://example.com/image.jpg);',
-          urlResource: 'https://example.com/image.jpg'
-        }
-      ]
-
-      positiveCases.forEach(({ source, urlResource }) => {
-        const matches = source.matchAll(CSS_URL_REGEX)
-
-        const matchesArray = Array.from(matches)
-        assert.ok(matchesArray.length > 0, `Expected '${source}' to match CSS_URL_REGEX`)
-
-        for (const match of matchesArray) {
-          assert.equal(
-            match[2] ?? match[3],
-            urlResource,
-            `Expected URL resource: ${urlResource} in '${source}'. Found ${match[2] ?? match[3]}`
-          )
-        }
-      })
-    })
-
-    it('should not match invalid CSS imports & URLs', () => {
-      const negativeCases = [
-        'color: #fff;',
-        'background: urll(https://example.com/image.jpg);', // Misspelled 'url'
-        'url(https://example.com/image', // Missing closing parenthesis
-        'background: url();' // Empty URL
-      ]
-
-      negativeCases.forEach((source) => {
-        const matches = source.matchAll(CSS_URL_REGEX)
-        const matchesArray = Array.from(matches)
-        assert.ok(matchesArray.length === 0, `Expected '${source}' to not match CSS_URL_REGEX`)
-      })
-    })
-  })
-
-  describe('ABSOLUTE_URL_REGEX', () => {
-    it('should match absolute URLs', () => {
-      const positiveCases = ['http://example.com', 'https://example.com', 'ftp://example.com', '//example.com']
-
-      positiveCases.forEach((url) => {
-        assert.match(url, ABSOLUTE_URL_PROTOCOL_REGEX, `Expected '${url}' to match ABSOLUTE_URL_REGEX`)
-      })
-    })
-
-    it('should not match relative URLs', () => {
-      assert.doesNotMatch(
-        'example.com',
-        ABSOLUTE_URL_PROTOCOL_REGEX,
-        `Expected 'example.com' to not match ABSOLUTE_URL_REGEX`
-      )
-    })
-  })
-
-  describe('STATIC_ASSET_REGEX', () => {
-    it('should match static asset URLs', () => {
-      const positiveCases = [
-        {
-          url: 'https://example.com/projects/ir-engine/default-project/assets/images/logo.png',
-          orgName: 'ir-engine',
-          projectName: 'default-project',
-          assetPath: 'assets/images/logo.png'
-        },
-        {
-          url: 'https://example.com/static-resources/ir-engine/default-project/assets/images/logo.png',
-          orgName: 'ir-engine',
-          projectName: 'default-project',
-          assetPath: 'assets/images/logo.png'
-        },
-        {
-          url: 'https://example.com/projects/ir-engine/default-project/assets/animations/emotes.glb',
-          orgName: 'ir-engine',
-          projectName: 'default-project',
-          assetPath: 'assets/animations/emotes.glb'
-        },
-        {
-          url: 'https://example.com/projects/ir-engine/default-project/assets/animations/locomotion.glb',
-          orgName: 'ir-engine',
-          projectName: 'default-project',
-          assetPath: 'assets/animations/locomotion.glb'
-        }
-      ]
-      positiveCases.forEach(({ url, orgName, projectName, assetPath }) => {
-        const match = STATIC_ASSET_REGEX.exec(url)
-        assert.ok(match, `Expected '${url}' to match STATIC_ASSET_REGEX`)
-        assert.equal(match?.[1], orgName, `Expected org name name '${orgName}' in '${url}'. Found ${match?.[1]}`)
-        assert.equal(match?.[2], projectName, `Expected project name '${projectName}' in '${url}'. Found ${match?.[2]}`)
-        assert.equal(match?.[3], assetPath, `Expected asset path '${assetPath}' in '${url}'. Found ${match?.[3]}`)
-      })
-    })
-
-    it('should not match non-static asset URLs', () => {
-      const negativeCases = [
-        'https://example.com/static-resources/',
-        'https://example.com/project/subdir/assets',
-        'https://example.com/ir-engine/default-project/assets/animations/emotes.glb'
-      ]
-      negativeCases.forEach((url) => {
-        assert.doesNotMatch(url, STATIC_ASSET_REGEX, `Expected '${url}' to not match STATIC_ASSET_REGEX`)
-      })
-    })
-  })
-
-=======
->>>>>>> b99a7f40
   describe('USER_ID_REGEX', () => {
     it('should match valid user Ids', () => {
       const positiveCases = [
