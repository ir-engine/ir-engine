<<<<<<< HEAD
[
  {
    "id": "03c9fe3c-86aa-40d2-9a5e-6272e688e1dd",
    "sid": "ldnmr5I_",
    "hash": "fb729159e3ee3a4b2a9e5d7d6a20d792b52a7b5f61319c3d88d4f0fb03b4029e",
    "url": "",
    "key": "projects/@etherealengine/default-project/assets/animations/emotes.glb",
    "mimeType": "model/gltf-binary",
    "project": "default-project",
=======
{
  "public/scenes/apartment.envmap.ktx2": {
    "type": "file",
>>>>>>> fa0a473a
    "tags": [
      "Image"
    ],
    "dependencies": []
  },
<<<<<<< HEAD
  {
    "id": "09e3c869-a2c6-4760-b957-755c6b234e10",
    "sid": "tiMc37Oh",
    "hash": "d456229ff1831c9d7751eba3d06186e84d5b5606149710b21dd47239e1ca1f19",
    "url": "",
    "key": "projects/@etherealengine/default-project/assets/skyboxsun25deg/negz.jpg",
    "mimeType": "image/jpeg",
    "project": "default-project",
    "tags": [
      "Image"
    ],
    "createdAt": "2024-06-14T17:52:28.000Z",
    "updatedAt": "2024-06-14T18:46:29.000Z",
    "thumbnailURL": "projects/@etherealengine/default-project/thumbnails/default-projectassetsskyboxsun25degnegz.jpg-thumbnail.png",
    "thumbnailType": "automatic"
  },
  {
    "id": "0b876502-0c45-473e-80ac-e8cbb0112575",
    "sid": "wNE_sDZA",
    "hash": "c73b93a6c6d983b2aa73ea980df7c578a7b6ea00d4d4916a8e3a2d3974fe8562",
    "url": "",
    "key": "projects/@etherealengine/default-project/assets/cloud.png",
    "mimeType": "image/png",
    "project": "default-project",
    "tags": [
      "Image"
    ],
    "createdAt": "2024-06-14T17:52:27.000Z",
    "updatedAt": "2024-06-14T18:46:04.000Z",
    "thumbnailURL": "projects/@etherealengine/default-project/thumbnails/default-projectassetscloud.png-thumbnail.png",
    "thumbnailType": "automatic"
  },
  {
    "id": "0c330948-eb52-40c3-9e83-a9faa31f1327",
    "sid": "_dNvOsXh",
    "hash": "2434f9c5e1dd3e91561d1f07c2244c0b53d76df6d04ef17a99cabb6ef1de69f6",
    "url": "",
    "key": "projects/@etherealengine/default-project/assets/animations/locomotion.glb",
    "mimeType": "model/gltf-binary",
    "project": "default-project",
=======
  "public/scenes/apartment.thumbnail.jpg": {
    "type": "file",
    "tags": [
      "Image"
    ],
    "dependencies": []
  },
  "assets/avatars/male_03.vrm": {
    "type": "avatar",
    "tags": "[\"Model\"]",
    "dependencies": "[\"projects/default-project/assets/avatars/male_03.png\"]",
    "thumbnailKey": "projects/default-project/thumbnails/default-projectassetsavatarsmale_03.vrm-thumbnail.png",
    "thumbnailMode": "automatic"
  },
  "assets/UV.png": {
    "type": "file",
    "tags": [
      "Image"
    ],
    "dependencies": [],
    "thumbnailKey": "projects/default-project/thumbnails/default-projectassetsUV.png-thumbnail.png",
    "thumbnailMode": "automatic"
  },
  "public/scenes/sky-station-Portal-- Sky Station Exterior.ktx2": {
    "type": "file",
>>>>>>> fa0a473a
    "tags": [
      "Image"
    ],
<<<<<<< HEAD
    "createdAt": "2024-06-14T17:52:27.000Z",
    "updatedAt": "2024-06-14T18:48:09.000Z",
    "thumbnailURL": "projects/@etherealengine/default-project/thumbnails/default-projectassetsanimationslocomotion.glb-thumbnail.png",
    "thumbnailType": "automatic"
  },
  {
    "id": "0ce6d3b8-e5fd-45dd-8672-74c5b099a34a",
    "sid": "bdk1ZZnT",
    "hash": "3de69d05af9a5dec90515daa3da151f4955efaaf952a07abde40d672cabf49a0",
    "url": "",
    "key": "projects/@etherealengine/default-project/assets/prefabs/sphere-collider.prefab.gltf",
    "mimeType": "model/gltf+json",
    "project": "default-project",
=======
    "dependencies": []
  },
  "assets/avatars/female_03.png": {
    "type": "thumbnail",
    "tags": "[\"Image\"]",
    "thumbnailKey": "projects/default-project/thumbnails/default-projectassetsavatarsfemale_03.png-thumbnail.png",
    "thumbnailMode": "automatic"
  },
  "public/scenes/default.thumbnail.jpg": {
    "type": "file",
>>>>>>> fa0a473a
    "tags": [
      "Image"
    ],
<<<<<<< HEAD
    "createdAt": "2024-06-14T17:52:28.000Z",
    "updatedAt": "2024-06-14T18:47:19.000Z",
    "thumbnailURL": "projects/@etherealengine/default-project/thumbnails/default-projectassetsprefabssphere-collider.prefab.gltf-thumbnail.png",
    "thumbnailType": "automatic"
  },
  {
    "id": "1024b8bb-6f6c-42b2-97e6-79bea4b04afb",
    "sid": "D0Iak_Uk",
    "hash": "2a590a8cf300c4d1143f57212a2f8592b609f512f5701aa8c14c96013caa7f7f",
    "url": "",
    "key": "projects/@etherealengine/default-project/assets/avatars/female_03.vrm",
    "mimeType": "model/vrm",
    "project": "default-project",
=======
    "dependencies": []
  },
  "assets/default-silhouette.svg": {
    "type": "file",
>>>>>>> fa0a473a
    "tags": [
      "unknown"
    ],
<<<<<<< HEAD
    "createdAt": "2024-06-14T17:52:27.000Z",
    "updatedAt": "2024-06-14T18:47:44.000Z",
    "stats": {},
    "thumbnailURL": "projects/@etherealengine/default-project/thumbnails/default-projectassetsavatarsfemale_03.vrm-thumbnail.png",
    "thumbnailType": "automatic"
  },
  {
    "id": "137e3d9a-3370-4a9a-a63a-023fc89cadf5",
    "sid": "jFPlB2XJ",
    "hash": "e9f0f3bea3221f1773f7e8f134b4f0aeae5374fb2281be3b4644ecfde9aadcb8",
    "url": "",
    "key": "projects/@etherealengine/default-project/assets/prefabs/mesh-collider.prefab.gltf",
    "mimeType": "model/gltf+json",
    "project": "default-project",
=======
    "dependencies": []
  },
  "assets/drop-shadow.png": {
    "type": "file",
>>>>>>> fa0a473a
    "tags": [
      "Image"
    ],
    "dependencies": [],
    "thumbnailKey": "projects/default-project/thumbnails/default-projectassetsdrop-shadow.png-thumbnail.png",
    "thumbnailMode": "automatic"
  },
  "assets/avatars/female_01.png": {
    "type": "thumbnail",
    "tags": "[\"Image\"]",
    "thumbnailKey": "projects/default-project/thumbnails/default-projectassetsavatarsfemale_01.png-thumbnail.png",
    "thumbnailMode": "automatic"
  },
<<<<<<< HEAD
  {
    "id": "154be446-540b-4a52-a3c2-10fbb73aac6b",
    "sid": "hNnoJP4O",
    "hash": "3c55ab75802f97411616668b5bbe1dee414565eb5f8b74c04d913113dde066b8",
    "url": "",
    "key": "projects/@etherealengine/default-project/assets/SampleVideo.mp4",
    "mimeType": "video/mp4",
    "project": "default-project",
=======
  "assets/apartment.glb": {
    "type": "file",
>>>>>>> fa0a473a
    "tags": [
      "Model"
    ],
<<<<<<< HEAD
    "createdAt": "2024-06-14T17:52:27.000Z",
    "updatedAt": "2024-06-14T18:46:07.000Z",
    "thumbnailURL": "projects/@etherealengine/default-project/thumbnails/default-projectassetsSampleVideo.mp4-thumbnail.png",
    "thumbnailType": "automatic"
  },
  {
    "id": "2147ff8d-0746-4765-b8ff-7bbf79cc7472",
    "sid": "G_UnaaOo",
    "hash": "2a4d56a6bca5717c5498d4e2169da03e4db0da89c32bfe6ffa7c1c4434c41ad6",
    "url": "",
    "key": "projects/@etherealengine/default-project/assets/keycard.glb",
    "mimeType": "model/gltf-binary",
    "project": "default-project",
=======
    "dependencies": [],
    "thumbnailKey": "projects/default-project/thumbnails/default-projectassetsapartment.glb-thumbnail.png",
    "thumbnailMode": "automatic"
  },
  "assets/avatars/female_03.vrm": {
    "type": "avatar",
    "tags": "[\"Model\"]",
    "dependencies": "[\"projects/default-project/assets/avatars/female_03.png\"]",
    "thumbnailKey": "projects/default-project/thumbnails/default-projectassetsavatarsfemale_03.vrm-thumbnail.png",
    "thumbnailMode": "automatic"
  },
  "public/scenes/sky-station.envmap.ktx2": {
    "type": "file",
>>>>>>> fa0a473a
    "tags": [
      "Image"
    ],
<<<<<<< HEAD
    "createdAt": "2024-06-14T17:52:27.000Z",
    "updatedAt": "2024-06-14T18:46:04.000Z",
    "thumbnailURL": "projects/@etherealengine/default-project/thumbnails/default-projectassetskeycard.glb-thumbnail.png",
    "thumbnailType": "automatic"
  },
  {
    "id": "229f6a5e-bcc0-4ece-891f-553584aa30c2",
    "sid": "mHTBlTtb",
    "hash": "efb7b3bde77c624e3b84544297ce821d407b2a544e58acc083df6f45288dcaf6",
    "url": "",
    "key": "projects/@etherealengine/default-project/assets/prefabs/geo.prefab.gltf",
    "mimeType": "model/gltf+json",
    "project": "default-project",
=======
    "dependencies": []
  },
  "assets/avatars/male_02.png": {
    "type": "thumbnail",
    "tags": "[\"Image\"]"
  },
  "assets/SampleAudio.mp3": {
    "type": "file",
>>>>>>> fa0a473a
    "tags": [
      "Audio"
    ],
<<<<<<< HEAD
    "createdAt": "2024-06-14T17:52:27.000Z",
    "updatedAt": "2024-06-14T18:46:46.000Z",
    "thumbnailURL": "projects/@etherealengine/default-project/thumbnails/default-projectassetsprefabsgeo.prefab.gltf-thumbnail.png",
    "thumbnailType": "automatic"
  },
  {
    "id": "24cdce72-e562-43f7-ac3f-4a0ebb99a40e",
    "sid": "eFfnlcDo",
    "hash": "e8303796fb468c2d79ec37c231e4e911abffb5fcaa697737afd76e63bb99406c",
    "url": "",
    "key": "projects/@etherealengine/default-project/assets/prefabs/fog.prefab.gltf",
    "mimeType": "model/gltf+json",
    "project": "default-project",
=======
    "dependencies": []
  },
  "assets/skyboxsun25deg/negx.jpg": {
    "type": "file",
>>>>>>> fa0a473a
    "tags": [
      "Image"
    ],
<<<<<<< HEAD
    "createdAt": "2024-06-14T17:52:27.000Z",
    "updatedAt": "2024-06-14T18:46:51.000Z",
    "thumbnailURL": "projects/@etherealengine/default-project/thumbnails/default-projectassetsprefabsfog.prefab.gltf-thumbnail.png",
    "thumbnailType": "automatic"
  },
  {
    "id": "271c6fb6-a091-42ed-acb2-2b711a16cfd2",
    "sid": "q5ZXh8Pv",
    "hash": "6883ab981ed4a38cdb43d9846e1496e50d1da4f187953bdaf6881bd0707cd5da",
    "url": "",
    "key": "projects/@etherealengine/default-project/assets/apartment_skybox.jpg",
    "mimeType": "image/jpeg",
    "project": "default-project",
    "tags": [
      "Image"
    ],
    "createdAt": "2024-06-14T17:52:27.000Z",
    "updatedAt": "2024-06-14T18:45:57.000Z",
    "thumbnailURL": "projects/@etherealengine/default-project/thumbnails/default-projectassetsapartment_skybox.jpg-thumbnail.png",
    "thumbnailType": "automatic"
  },
  {
    "id": "2a0e315e-c0eb-45ad-9685-7550a1ed2156",
    "sid": "_lm6QNoY",
    "hash": "a3bf931e1eaa4a9c7085fcb2e2cef13fad61bf430e4980963fa3ddbdbf9442cb",
    "url": "",
    "key": "projects/@etherealengine/default-project/assets/prefabs/directional-light.prefab.gltf",
    "mimeType": "model/gltf+json",
    "project": "default-project",
=======
    "dependencies": [],
    "thumbnailKey": "projects/default-project/thumbnails/default-projectassetsskyboxsun25degnegx.jpg-thumbnail.png",
    "thumbnailMode": "automatic"
  },
  "assets/controllers/right_controller.glb": {
    "type": "file",
    "tags": [
      "Model"
    ],
    "dependencies": []
  },
  "public/scenes/sky-station-Portal-- to Apartment.ktx2": {
    "type": "file",
    "tags": [
      "Image"
    ],
    "dependencies": []
  },
  "public/scenes/default.envmap.ktx2": {
    "type": "file",
>>>>>>> fa0a473a
    "tags": [
      "Image"
    ],
<<<<<<< HEAD
    "createdAt": "2024-06-14T17:52:27.000Z",
    "updatedAt": "2024-06-14T18:46:49.000Z",
    "thumbnailURL": "projects/@etherealengine/default-project/thumbnails/default-projectassetsprefabsdirectional-light.prefab.gltf-thumbnail.png",
    "thumbnailType": "automatic"
  },
  {
    "id": "2bce339a-4b17-4e36-bcb9-48010fed78d3",
    "sid": "WBYHS9Fk",
    "hash": "003af2d7e8fa4374f975eff071708704370673e9952cc8c779197023ee9bf1fc",
    "url": "",
    "key": "projects/@etherealengine/default-project/assets/collisioncube.glb",
    "mimeType": "model/gltf-binary",
    "project": "default-project",
    "tags": [
      "Model"
    ],
    "createdAt": "2024-06-14T17:52:27.000Z",
    "updatedAt": "2024-06-14T18:46:12.000Z",
    "thumbnailURL": "projects/@etherealengine/default-project/thumbnails/default-projectassetscollisioncube.glb-thumbnail.png",
    "thumbnailType": "automatic"
  },
  {
    "id": "2ea73066-4596-4c84-92fe-b19ba1fc40da",
    "sid": "cM2gATaI",
    "hash": "4e77119aeeb6084dbccb3f141b326bc098795f532814f6c3c89dce99c55cc75c",
    "url": "",
    "key": "projects/@etherealengine/default-project/assets/prefabs/skybox.prefab.gltf",
    "mimeType": "model/gltf+json",
    "project": "default-project",
    "tags": [
      "Prefab"
    ],
    "createdAt": "2024-06-14T17:52:28.000Z",
    "updatedAt": "2024-06-14T18:47:08.000Z",
    "thumbnailURL": "projects/@etherealengine/default-project/thumbnails/default-projectassetsprefabsskybox.prefab.gltf-thumbnail.png",
    "thumbnailType": "automatic"
  },
  {
    "id": "2fb7386a-a9e3-439e-a7c7-2d66520bb3f8",
    "sid": "41GETH5A",
    "hash": "85aa2fd4c8c0110c56cfc987e9a55962cf41b91b5cbf0d9931e167285f3a6bde",
    "url": "",
    "key": "projects/@etherealengine/default-project/assets/galaxyTexture.jpg",
    "mimeType": "image/jpeg",
    "project": "default-project",
    "tags": [
      "Image"
    ],
    "createdAt": "2024-06-14T17:52:27.000Z",
    "updatedAt": "2024-06-14T18:46:06.000Z",
    "thumbnailURL": "projects/@etherealengine/default-project/thumbnails/default-projectassetsgalaxyTexture.jpg-thumbnail.png",
    "thumbnailType": "automatic"
  },
  {
    "id": "3447cf27-f9ec-4ca6-aad7-38c4fd2b96da",
    "sid": "fS4DCAgW",
    "hash": "7e9af39fbf7a9382b1a15159c8ae37df67aadf3b999fdb6e89e37e75c18dbae6",
    "url": "",
    "key": "projects/@etherealengine/default-project/assets/avatars/female_02.vrm",
    "mimeType": "application/octet-stream",
    "project": "default-project",
=======
    "dependencies": []
  },
  "assets/Skybase.glb": {
    "type": "file",
    "tags": [
      "Model"
    ],
    "dependencies": [],
    "thumbnailKey": "projects/default-project/thumbnails/default-projectassetsSkybase.glb-thumbnail.png",
    "thumbnailMode": "automatic"
  },
  "assets/prefabs/cylinder-collider.prefab.gltf": {
    "type": "file",
    "tags": [
      "Prefab"
    ],
    "dependencies": [],
    "thumbnailKey": "projects/default-project/thumbnails/default-projectassetsprefabscylinder-collider.prefab.gltf-thumbnail.png",
    "thumbnailMode": "automatic"
  },
  "assets/skyboxsun25deg/posx.jpg": {
    "type": "file",
    "tags": [
      "Image"
    ],
    "dependencies": [],
    "thumbnailKey": "projects/default-project/thumbnails/default-projectassetsskyboxsun25degposx.jpg-thumbnail.png",
    "thumbnailMode": "automatic"
  },
  "assets/prefabs/ambient-light.prefab.gltf": {
    "type": "file",
>>>>>>> fa0a473a
    "tags": [
      "Prefab"
    ],
    "dependencies": [],
    "thumbnailKey": "projects/default-project/thumbnails/default-projectassetsprefabsambient-light.prefab.gltf-thumbnail.png",
    "thumbnailMode": "automatic"
  },
<<<<<<< HEAD
  {
    "id": "36b138e2-0f53-4367-a607-9413e3b7735d",
    "sid": "1gJnRcVc",
    "hash": "78b738dc9aecc533ea170b9f848724f6ab4f9fb1ef88b9d0061019f7bd510ca6",
    "url": "",
    "key": "projects/@etherealengine/default-project/assets/avatars/male_02.vrm",
    "mimeType": "model/vrm",
    "project": "default-project",
    "tags": [
      "Model"
    ],
    "createdAt": "2024-06-14T17:52:27.000Z",
    "updatedAt": "2024-06-14T18:47:59.000Z",
    "stats": {},
    "thumbnailURL": "projects/@etherealengine/default-project/thumbnails/default-projectassetsavatarsmale_02.vrm-thumbnail.png",
    "thumbnailType": "automatic"
  },
  {
    "id": "377e909c-baa5-40bc-8d19-faaa9ab0f360",
    "sid": "aknsPJfH",
    "hash": "624fad0699bbb4f09c6227f0fbd4bd55410c0a54b1bf0dc42ea4788972fb776e",
    "url": "",
    "key": "projects/@etherealengine/default-project/assets/apartment.glb",
    "mimeType": "model/gltf-binary",
    "project": "default-project",
    "tags": [
      "Model"
    ],
    "createdAt": "2024-06-14T17:52:27.000Z",
    "updatedAt": "2024-06-14T18:46:01.000Z",
    "thumbnailURL": "projects/@etherealengine/default-project/thumbnails/default-projectassetsapartment.glb-thumbnail.png",
    "thumbnailType": "automatic"
  },
  {
    "id": "45d19e2e-e8cc-4a6f-a9e3-14ceeedc8aa5",
    "sid": "XEzaEFz_",
    "hash": "f482a444c67ff3809c25701f6f9cbdbca16226da9a2fceb34de683b7f9f63885",
    "url": "",
    "key": "projects/@etherealengine/default-project/assets/animations/default_skeleton.vrm",
    "mimeType": "application/octet-stream",
    "project": "default-project",
    "tags": [
      "Model"
    ],
    "createdAt": "2024-06-14T17:52:27.000Z",
    "updatedAt": "2024-06-14T18:48:19.000Z",
    "thumbnailURL": "projects/@etherealengine/default-project/thumbnails/default-projectassetsanimationsdefault_skeleton.vrm-thumbnail.png",
    "thumbnailType": "automatic"
  },
  {
    "id": "45e985e0-dfb0-4653-934e-5fc70487a92e",
    "sid": "7gST0d-p",
    "hash": "27995e25efdc57822fd8005c5b6d459b4e8adf803c45e9110e7c6f8ca01a627a",
    "url": "",
    "key": "projects/@etherealengine/default-project/assets/skyboxsun25deg/posz.jpg",
    "mimeType": "image/jpeg",
    "project": "default-project",
=======
  "assets/prefabs/sphere-collider.prefab.gltf": {
    "type": "file",
    "tags": [
      "Prefab"
    ],
    "dependencies": [],
    "thumbnailKey": "projects/default-project/thumbnails/default-projectassetsprefabssphere-collider.prefab.gltf-thumbnail.png",
    "thumbnailMode": "automatic"
  },
  "assets/animations/locomotion.glb": {
    "type": "file",
    "tags": [
      "Model"
    ],
    "dependencies": [],
    "thumbnailKey": "projects/default-project/thumbnails/default-projectassetsanimationslocomotion.glb-thumbnail.png",
    "thumbnailMode": "automatic"
  },
  "public/scenes/sky-station.loadingscreen.ktx2": {
    "type": "file",
>>>>>>> fa0a473a
    "tags": [
      "Image"
    ],
    "dependencies": []
  },
<<<<<<< HEAD
  {
    "id": "520ae895-4817-4269-a4cf-337cce2391d0",
    "sid": "2CpeSROg",
    "hash": "53a374348d7a760fd9b3f38f42af4ca814b756ea06aa061888b5a1295a29ddfd",
    "url": "",
    "key": "projects/@etherealengine/default-project/assets/skyboxsun25deg/posy.jpg",
    "mimeType": "image/jpeg",
    "project": "default-project",
=======
  "public/scenes/sky-station.gltf": {
    "type": "file",
>>>>>>> fa0a473a
    "tags": [
      "Model"
    ],
<<<<<<< HEAD
    "createdAt": "2024-06-14T17:52:28.000Z",
    "updatedAt": "2024-06-14T18:46:32.000Z",
    "thumbnailURL": "projects/@etherealengine/default-project/thumbnails/default-projectassetsskyboxsun25degposy.jpg-thumbnail.png",
    "thumbnailType": "automatic"
  },
  {
    "id": "538b469f-90b8-4cb2-9a54-bdf7a10b830e",
    "sid": "j3bpxOPY",
    "hash": "53d83234dd4dd909a1d74453c64247f0d85afb8bb9d76ac76169397c8ca2bbe5",
    "url": "",
    "key": "projects/@etherealengine/default-project/assets/avatars/female_01.png",
    "mimeType": "image/png",
    "project": "default-project",
    "tags": [
      "Image"
    ],
    "createdAt": "2024-06-14T17:52:27.000Z",
    "updatedAt": "2024-06-14T18:47:22.000Z",
    "stats": {
      "width": 256,
      "height": 256
    },
    "thumbnailURL": "projects/@etherealengine/default-project/thumbnails/default-projectassetsavatarsfemale_01.png-thumbnail.png",
    "thumbnailType": "automatic"
  },
  {
    "id": "587a10ce-5161-4890-b12c-4b2510385ec3",
    "sid": "pnS7n_8T",
    "hash": "1cadbe90a08f607bb862931a2d786fdd2468c2ef5ad1a1c0162347077299d1d8",
    "url": "",
    "key": "projects/@etherealengine/default-project/assets/avatars/male_02.png",
    "mimeType": "image/png",
    "project": "default-project",
=======
    "dependencies": []
  },
  "public/scenes/apartment.loadingscreen.ktx2": {
    "type": "file",
    "tags": [
      "Image"
    ],
    "dependencies": []
  },
  "assets/avatars/female_01.vrm": {
    "type": "avatar",
    "tags": "[\"Model\"]",
    "dependencies": "[\"projects/default-project/assets/avatars/female_01.png\"]"
  },
  "public/scenes/default.loadingscreen.ktx2": {
    "type": "file",
>>>>>>> fa0a473a
    "tags": [
      "Image"
    ],
    "dependencies": []
  },
<<<<<<< HEAD
  {
    "id": "597f8eed-c362-494f-83a2-51d4d7c4f913",
    "sid": "kWvpHbY5",
    "hash": "b73acbe3e542d6ec7edb841b3055526052884cef390791937e8b657d2299107d",
    "url": "",
    "key": "projects/@etherealengine/default-project/assets/prefabs/cylinder-collider.prefab.gltf",
    "mimeType": "model/gltf+json",
    "project": "default-project",
    "tags": [
      "Prefab"
    ],
    "createdAt": "2024-06-14T17:52:27.000Z",
    "updatedAt": "2024-06-14T18:46:59.000Z",
    "thumbnailURL": "projects/@etherealengine/default-project/thumbnails/default-projectassetsprefabscylinder-collider.prefab.gltf-thumbnail.png",
    "thumbnailType": "automatic"
  },
  {
    "id": "5c5c2510-7141-4337-9a6f-11e02a990bfc",
    "sid": "jyh3gL-0",
    "hash": "8757f30dd5aee00811d76c0ac129582983692254913e45243f429e85d22764e0",
    "url": "",
    "key": "projects/@etherealengine/default-project/assets/animations/optional/seated.fbx",
    "mimeType": "application/octet-stream",
    "project": "default-project",
=======
  "assets/avatars/female_02.vrm": {
    "type": "avatar",
    "tags": "[\"Model\"]",
    "dependencies": "[\"projects/default-project/assets/avatars/female_02.png\"]"
  },
  "assets/prefabs/fog.prefab.gltf": {
    "type": "file",
    "tags": [
      "Prefab"
    ],
    "dependencies": [],
    "thumbnailKey": "projects/default-project/thumbnails/default-projectassetsprefabsfog.prefab.gltf-thumbnail.png",
    "thumbnailMode": "automatic"
  },
  "assets/controllers/left_controller.glb": {
    "type": "file",
>>>>>>> fa0a473a
    "tags": [
      "Model"
    ],
    "dependencies": [],
    "thumbnailKey": "projects/default-project/thumbnails/default-projectassetscontrollersleft_controller.glb-thumbnail.png",
    "thumbnailMode": "automatic"
  },
<<<<<<< HEAD
  {
    "id": "624d519f-9313-4294-a5a3-95cf073cb002",
    "sid": "2z_IjlhZ",
    "hash": "467c176ef1550d1cd2d01893bea3bc419aed27a8ad8b1bb561bacfe7a1fa187b",
    "url": "",
    "key": "projects/@etherealengine/default-project/assets/prefabs/text.prefab.gltf",
    "mimeType": "model/gltf+json",
    "project": "default-project",
=======
  "assets/galaxyTexture.jpg": {
    "type": "file",
>>>>>>> fa0a473a
    "tags": [
      "Image"
    ],
<<<<<<< HEAD
    "createdAt": "2024-06-14T17:52:28.000Z",
    "updatedAt": "2024-06-14T18:47:11.000Z",
    "thumbnailURL": "projects/@etherealengine/default-project/thumbnails/default-projectassetsprefabstext.prefab.gltf-thumbnail.png",
    "thumbnailType": "automatic"
  },
  {
    "id": "69377574-c584-4636-b81d-29358c96569a",
    "sid": "uMw4s6I6",
    "hash": "bc2facd8fd91d7b1129468288932803d1990a29800160e8dd7a23c154d8a8298",
    "url": "",
    "key": "projects/@etherealengine/default-project/assets/apartment-CubemapBake.png",
    "mimeType": "image/png",
    "project": "default-project",
=======
    "dependencies": [],
    "thumbnailKey": "projects/default-project/thumbnails/default-projectassetsgalaxyTexture.jpg-thumbnail.png",
    "thumbnailMode": "automatic"
  },
  "assets/avatars/male_03.png": {
    "type": "thumbnail",
    "tags": "[\"Image\"]",
    "thumbnailKey": "projects/default-project/thumbnails/default-projectassetsavatarsmale_03.png-thumbnail.png",
    "thumbnailMode": "automatic"
  },
  "assets/apartment-CubemapBake.png": {
    "type": "file",
    "tags": [
      "Image"
    ],
    "dependencies": []
  },
  "public/scenes/apartment-New-EnvMap Bake.ktx2": {
    "type": "file",
>>>>>>> fa0a473a
    "tags": [
      "Image"
    ],
    "dependencies": []
  },
<<<<<<< HEAD
  {
    "id": "699ddaa7-5283-47ba-92b0-2029e4311e41",
    "sid": "uOZ7_WV5",
    "hash": "fa0d92ce7ab40edebe784e50f0676ee5c445e947fcf3b883df2bf184cad8d52a",
    "url": "",
    "key": "projects/@etherealengine/default-project/assets/sky_skybox.jpg",
    "mimeType": "image/jpeg",
    "project": "default-project",
    "tags": [
      "Image"
    ],
    "createdAt": "2024-06-14T17:52:28.000Z",
    "updatedAt": "2024-06-14T18:46:25.000Z",
    "thumbnailURL": "projects/@etherealengine/default-project/thumbnails/default-projectassetssky_skybox.jpg-thumbnail.png",
    "thumbnailType": "automatic"
  },
  {
    "id": "7626e49a-44b4-4bdd-b01e-442f9fd72c02",
    "sid": "6-n3iF-L",
    "hash": "b32560a65571d71ceedb6d55c5cb846d6d9729587e8a8b92d8e9a4ffeef951fb",
    "url": "",
    "key": "projects/@etherealengine/default-project/assets/controllers/right_controller.glb",
    "mimeType": "model/gltf-binary",
    "project": "default-project",
=======
  "assets/sky_skybox.jpg": {
    "type": "file",
    "tags": [
      "Image"
    ],
    "dependencies": [],
    "thumbnailKey": "projects/default-project/thumbnails/default-projectassetssky_skybox.jpg-thumbnail.png",
    "thumbnailMode": "automatic"
  },
  "assets/animations/default_skeleton.vrm": {
    "type": "file",
>>>>>>> fa0a473a
    "tags": [
      "Model"
    ],
    "dependencies": [],
    "thumbnailKey": "projects/default-project/thumbnails/default-projectassetsanimationsdefault_skeleton.vrm-thumbnail.png",
    "thumbnailMode": "automatic"
  },
<<<<<<< HEAD
  {
    "id": "7960aa45-218b-48cb-8b39-8424598cf8a9",
    "sid": "KCeA6rdE",
    "hash": "88e034c54ee19cfb6a205cfb1f71883e1efab0d82f8f9ecfdc73511d6f78304e",
    "url": "",
    "key": "projects/@etherealengine/default-project/assets/prefabs/spot-light.prefab.gltf",
    "mimeType": "model/gltf+json",
    "project": "default-project",
    "tags": [
      "Prefab"
    ],
    "createdAt": "2024-06-14T17:52:28.000Z",
    "updatedAt": "2024-06-14T18:47:13.000Z",
    "thumbnailURL": "projects/@etherealengine/default-project/thumbnails/default-projectassetsprefabsspot-light.prefab.gltf-thumbnail.png",
    "thumbnailType": "automatic"
  },
  {
    "id": "7fab6aad-57e8-45f5-8284-b53d4e6754d1",
    "sid": "FCC6Y_mw",
    "hash": "120522ef0e083418b08608b7e278c474b8f2b1fd38a39e32c55e15caee03b9e6",
    "url": "",
    "key": "projects/@etherealengine/default-project/assets/avatars/male_03.vrm",
    "mimeType": "model/vrm",
    "project": "default-project",
    "tags": [
      "Model"
    ],
    "createdAt": "2024-06-14T17:52:27.000Z",
    "updatedAt": "2024-06-14T18:48:05.000Z",
    "stats": {},
    "thumbnailURL": "projects/@etherealengine/default-project/thumbnails/default-projectassetsavatarsmale_03.vrm-thumbnail.png",
    "thumbnailType": "automatic"
  },
  {
    "id": "81541215-ed0b-4a29-ae78-72e56323c143",
    "sid": "bCeqVZYP",
    "hash": "4fb87c539c24346ffdce7ccec33aad1cd3e8b2138aeb8d3bee98af0d351d5ce5",
    "url": "",
    "key": "projects/@etherealengine/default-project/assets/prefabs/hemisphere-light.prefab.gltf",
    "mimeType": "model/gltf+json",
    "project": "default-project",
=======
  "assets/prefabs/box-collider.prefab.gltf": {
    "type": "file",
    "tags": [
      "Prefab"
    ],
    "dependencies": [],
    "thumbnailKey": "projects/default-project/thumbnails/default-projectassetsprefabsbox-collider.prefab.gltf-thumbnail.png",
    "thumbnailMode": "automatic"
  },
  "assets/portal_frame.glb": {
    "type": "file",
    "tags": [
      "Model"
    ],
    "dependencies": [],
    "thumbnailKey": "projects/default-project/thumbnails/default-projectassetsportal_frame.glb-thumbnail.png",
    "thumbnailMode": "automatic"
  },
  "public/scenes/sky-station-Portal-- Sky Station Interior.ktx2": {
    "type": "file",
>>>>>>> fa0a473a
    "tags": [
      "Image"
    ],
<<<<<<< HEAD
    "createdAt": "2024-06-14T17:52:27.000Z",
    "updatedAt": "2024-06-14T18:47:01.000Z",
    "thumbnailURL": "projects/@etherealengine/default-project/thumbnails/default-projectassetsprefabshemisphere-light.prefab.gltf-thumbnail.png",
    "thumbnailType": "automatic"
  },
  {
    "id": "846a4e7f-c58b-4a3a-b385-fe436449dd19",
    "sid": "1TTxhQ2h",
    "hash": "c8d2a6d3b14b80d5493104e638c4e0e760ed7638675527785bbc6154c7865cc5",
    "url": "",
    "key": "projects/@etherealengine/default-project/assets/sample_etc1s.ktx2",
    "mimeType": "image/ktx2",
    "project": "default-project",
=======
    "dependencies": []
  },
  "assets/collisioncube.glb": {
    "type": "file",
>>>>>>> fa0a473a
    "tags": [
      "Model"
    ],
<<<<<<< HEAD
    "createdAt": "2024-06-14T17:52:28.000Z",
    "updatedAt": "2024-06-14T18:46:22.000Z",
    "thumbnailURL": "projects/@etherealengine/default-project/thumbnails/default-projectassetssample_etc1s.ktx2-thumbnail.png",
    "thumbnailType": "automatic"
  },
  {
    "id": "87f92e67-bf9a-483c-be2d-f2f60ee9f4dd",
    "sid": "il1gykOP",
    "hash": "3622ef5ed9b9e153e6082ce441bb9e99c487bc2f56653bccd9e1b1e717e1b272",
    "url": "",
    "key": "projects/@etherealengine/default-project/assets/prefabs/postprocessing.prefab.gltf",
    "mimeType": "model/gltf+json",
    "project": "default-project",
    "tags": [
      "Prefab"
    ],
    "createdAt": "2024-06-14T17:52:28.000Z",
    "updatedAt": "2024-06-14T18:46:56.000Z",
    "thumbnailURL": "projects/@etherealengine/default-project/thumbnails/default-projectassetsprefabspostprocessing.prefab.gltf-thumbnail.png",
    "thumbnailType": "automatic"
  },
  {
    "id": "8e6392f3-1bbd-4ebf-9aac-845f4002213c",
    "sid": "Um-sNAJT",
    "hash": "05b625e76e909c4963ce4933bdc9f85af8dc96a3e6416a9fecdd3263a52fadcc",
    "url": "",
    "key": "projects/@etherealengine/default-project/assets/controllers/right.glb",
    "mimeType": "model/gltf-binary",
    "project": "default-project",
=======
    "dependencies": [],
    "thumbnailKey": "projects/default-project/thumbnails/default-projectassetscollisioncube.glb-thumbnail.png",
    "thumbnailMode": "automatic"
  },
  "assets/prefabs/postprocessing.prefab.gltf": {
    "type": "file",
    "tags": [
      "Prefab"
    ],
    "dependencies": [],
    "thumbnailKey": "projects/default-project/thumbnails/default-projectassetsprefabspostprocessing.prefab.gltf-thumbnail.png",
    "thumbnailMode": "automatic"
  },
  "assets/skyboxsun25deg/posz.jpg": {
    "type": "file",
>>>>>>> fa0a473a
    "tags": [
      "Image"
    ],
<<<<<<< HEAD
    "createdAt": "2024-06-14T17:52:27.000Z",
    "updatedAt": "2024-06-14T18:47:49.000Z",
    "thumbnailURL": "projects/@etherealengine/default-project/thumbnails/default-projectassetscontrollersright.glb-thumbnail.png",
    "thumbnailType": "automatic"
  },
  {
    "id": "9325c40a-6e6c-4506-bb70-41d676f0914f",
    "sid": "x91bcJJh",
    "hash": "f30572927231ae26aede448f6cf8664e824009d44e04043450b8d57b4c0c75ef",
    "url": "",
    "key": "projects/@etherealengine/default-project/assets/avatars/male_01.png",
    "mimeType": "image/png",
    "project": "default-project",
    "tags": [
      "Image"
    ],
    "createdAt": "2024-06-14T17:52:27.000Z",
    "updatedAt": "2024-06-14T18:47:37.000Z",
    "stats": {
      "width": 256,
      "height": 256
    },
    "thumbnailURL": "projects/@etherealengine/default-project/thumbnails/default-projectassetsavatarsmale_01.png-thumbnail.png",
    "thumbnailType": "automatic"
  },
  {
    "id": "a1927fac-c0af-4a5f-8cb7-7c8c7c8f556f",
    "sid": "NeU-6NNF",
    "hash": "a5b239802a2278f7644b36f3777c5afd65f98c706f0b2b335dea9e5c31950d31",
    "url": "",
    "key": "projects/@etherealengine/default-project/assets/Skybase.glb",
    "mimeType": "model/gltf-binary",
    "project": "default-project",
=======
    "dependencies": []
  },
  "assets/skyboxsun25deg/negy.jpg": {
    "type": "file",
    "tags": [
      "Image"
    ],
    "dependencies": []
  },
  "assets/prefabs/mesh-collider.prefab.gltf": {
    "type": "file",
>>>>>>> fa0a473a
    "tags": [
      "Prefab"
    ],
<<<<<<< HEAD
    "createdAt": "2024-06-14T17:52:27.000Z",
    "updatedAt": "2024-06-14T18:46:22.000Z",
    "thumbnailURL": "projects/@etherealengine/default-project/thumbnails/default-projectassetsSkybase.glb-thumbnail.png",
    "thumbnailType": "automatic"
  },
  {
    "id": "a38b9e2a-6e7b-43c2-b0f3-78e4950203b4",
    "sid": "Z2V7X6tM",
    "hash": "67b1e6387f7ca09cb1c4f9ef47b1b1f76ca697a6a5af265e9ea80df4cb6adf09",
    "url": "",
    "key": "projects/@etherealengine/default-project/assets/portal_frame.glb",
    "mimeType": "model/gltf-binary",
    "project": "default-project",
    "tags": [
      "Model"
    ],
    "createdAt": "2024-06-14T17:52:27.000Z",
    "updatedAt": "2024-06-14T18:46:16.000Z",
    "thumbnailURL": "projects/@etherealengine/default-project/thumbnails/default-projectassetsportal_frame.glb-thumbnail.png",
    "thumbnailType": "automatic"
  },
  {
    "id": "a721efd8-cccf-4ee1-806f-2f1638cb362a",
    "sid": "XrFtKA1K",
    "hash": "3d25de0399b6ba94a06706273634e532547a874a3a424ce458d6fef3e1fa3c74",
    "url": "",
    "key": "projects/@etherealengine/default-project/assets/avatars/male_03.png",
    "mimeType": "image/png",
    "project": "default-project",
    "tags": [
      "Image"
    ],
    "createdAt": "2024-06-14T17:52:27.000Z",
    "updatedAt": "2024-06-14T18:48:13.000Z",
    "stats": {
      "width": 256,
      "height": 256
    },
    "thumbnailURL": "projects/@etherealengine/default-project/thumbnails/default-projectassetsavatarsmale_03.png-thumbnail.png",
    "thumbnailType": "automatic"
  },
  {
    "id": "aecb33c9-068b-4941-95c8-c676538ee5f2",
    "sid": "Fpf6nr38",
    "hash": "41ed54bb8778598c3faf847c18a25c21afae5f5e220a55d7a165433ead859ef8",
    "url": "",
    "key": "projects/@etherealengine/default-project/assets/SampleAudio.mp3",
    "mimeType": "audio/mpeg",
    "project": "default-project",
=======
    "dependencies": []
  },
  "assets/animations/optional/seated.fbx": {
    "type": "file",
    "tags": [
      "Model"
    ],
    "dependencies": []
  },
  "assets/SampleVideo.mp4": {
    "type": "file",
    "tags": [
      "Video"
    ],
    "dependencies": [],
    "thumbnailKey": "projects/default-project/thumbnails/default-projectassetsSampleVideo.mp4-thumbnail.png",
    "thumbnailMode": "automatic"
  },
  "assets/skyboxsun25deg/posy.jpg": {
    "type": "file",
    "tags": [
      "Image"
    ],
    "dependencies": [],
    "thumbnailKey": "projects/default-project/thumbnails/default-projectassetsskyboxsun25degposy.jpg-thumbnail.png",
    "thumbnailMode": "automatic"
  },
  "assets/test-equippable.glb": {
    "type": "file",
>>>>>>> fa0a473a
    "tags": [
      "Model"
    ],
    "dependencies": [],
    "thumbnailKey": "projects/default-project/thumbnails/default-projectassetstest-equippable.glb-thumbnail.png",
    "thumbnailMode": "automatic"
  },
  "assets/avatars/female_02.png": {
    "type": "thumbnail",
    "tags": "[\"Image\"]",
    "thumbnailKey": "projects/default-project/thumbnails/default-projectassetsavatarsfemale_02.png-thumbnail.png",
    "thumbnailMode": "automatic"
  },
  "assets/avatars/male_02.vrm": {
    "type": "avatar",
    "tags": "[\"Model\"]",
    "dependencies": "[\"projects/default-project/assets/avatars/male_02.png\"]",
    "thumbnailKey": "projects/default-project/thumbnails/default-projectassetsavatarsmale_02.vrm-thumbnail.png",
    "thumbnailMode": "automatic"
  },
<<<<<<< HEAD
  {
    "id": "aef4f3f2-1141-4274-b891-5dd9cb5148ab",
    "sid": "-D-WQqfQ",
    "hash": "751e23729dd842438d627bd06ae6231e2da8a05859254e546eecbb29eac4971c",
    "url": "",
    "key": "projects/@etherealengine/default-project/assets/prefabs/point-light.prefab.gltf",
    "mimeType": "model/gltf+json",
    "project": "default-project",
    "tags": [
      "Prefab"
    ],
    "createdAt": "2024-06-14T17:52:27.000Z",
    "updatedAt": "2024-06-14T18:47:04.000Z",
    "thumbnailURL": "projects/@etherealengine/default-project/thumbnails/default-projectassetsprefabspoint-light.prefab.gltf-thumbnail.png",
    "thumbnailType": "automatic"
  },
  {
    "id": "b2436a3f-3c48-489c-9b60-56f1c571546e",
    "sid": "B1cDxF-V",
    "hash": "5e07fe07df51dbc337fa42a5837527618d37cf95c44ba65658769706fc835772",
    "url": "",
    "key": "projects/@etherealengine/default-project/assets/controllers/left_controller.glb",
    "mimeType": "model/gltf-binary",
    "project": "default-project",
=======
  "assets/prefabs/hemisphere-light.prefab.gltf": {
    "type": "file",
    "tags": [
      "Prefab"
    ],
    "dependencies": [],
    "thumbnailKey": "projects/default-project/thumbnails/default-projectassetsprefabshemisphere-light.prefab.gltf-thumbnail.png",
    "thumbnailMode": "automatic"
  },
  "assets/cloud.png": {
    "type": "file",
>>>>>>> fa0a473a
    "tags": [
      "Image"
    ],
    "dependencies": [],
    "thumbnailKey": "projects/default-project/thumbnails/default-projectassetscloud.png-thumbnail.png",
    "thumbnailMode": "automatic"
  },
  "assets/skyboxsun25deg/negz.jpg": {
    "type": "file",
    "tags": [
      "Image"
    ],
<<<<<<< HEAD
    "createdAt": "2024-06-14T17:52:27.000Z",
    "updatedAt": "2024-06-14T18:47:16.000Z",
    "thumbnailURL": "projects/@etherealengine/default-project/thumbnails/default-projectassetscontrollersleft_controller.glb-thumbnail.png",
    "thumbnailType": "automatic"
  },
  {
    "id": "b5b57ead-275a-4207-b77c-a9fbf2d49e48",
    "sid": "dy6BmLI4",
    "hash": "ce04c9f488771a2171b151d09e3275e16eeba53d2f64f1d6e4c6e88413b85a6b",
    "url": "",
    "key": "projects/@etherealengine/default-project/assets/avatars/female_01.vrm",
    "mimeType": "application/octet-stream",
    "project": "default-project",
=======
    "dependencies": [],
    "thumbnailKey": "projects/default-project/thumbnails/default-projectassetsskyboxsun25degnegz.jpg-thumbnail.png",
    "thumbnailMode": "automatic"
  },
  "public/scenes/apartment.gltf": {
    "type": "file",
>>>>>>> fa0a473a
    "tags": [
      "Model"
    ],
    "dependencies": []
  },
<<<<<<< HEAD
  {
    "id": "b7356c10-3688-4a83-8d68-d62206ae9096",
    "sid": "fOjvMlGg",
    "hash": "64541bda5b5481fca1c586e988a2e66b9a8a856fef955a81b18c6ff02a9a3124",
    "url": "",
    "key": "projects/@etherealengine/default-project/assets/test-equippable.glb",
    "mimeType": "model/gltf-binary",
    "project": "default-project",
    "tags": [
      "Model"
    ],
    "createdAt": "2024-06-14T17:52:28.000Z",
    "updatedAt": "2024-06-14T18:46:18.000Z",
    "thumbnailURL": "projects/@etherealengine/default-project/thumbnails/default-projectassetstest-equippable.glb-thumbnail.png",
    "thumbnailType": "automatic"
  },
  {
    "id": "b893db6c-093a-47dd-a213-75012f5b241d",
    "sid": "HDJyGNsB",
    "hash": "5e16b307b7083dca1a74725271c8fb031eeea08dbd3c53c98148bf4cb921ffc3",
    "url": "",
    "key": "projects/@etherealengine/default-project/assets/drop-shadow.png",
    "mimeType": "image/png",
    "project": "default-project",
    "tags": [
      "Image"
    ],
    "createdAt": "2024-06-14T17:52:27.000Z",
    "updatedAt": "2024-06-14T18:46:05.000Z",
    "thumbnailURL": "projects/@etherealengine/default-project/thumbnails/default-projectassetsdrop-shadow.png-thumbnail.png",
    "thumbnailType": "automatic"
  },
  {
    "id": "bfe32aa1-8dc5-49f0-84df-9e351ecb32f3",
    "sid": "7VRX1syv",
    "hash": "58d3498ddcc70f7219f10211d76d99a74739c1670c52e9045688c426cd37de1f",
    "url": "",
    "key": "projects/@etherealengine/default-project/assets/prefabs/3d-model.prefab.gltf",
    "mimeType": "model/gltf+json",
    "project": "default-project",
=======
  "assets/avatars/male_01.png": {
    "type": "thumbnail",
    "tags": "[\"Image\"]",
    "thumbnailKey": "projects/default-project/thumbnails/default-projectassetsavatarsmale_01.png-thumbnail.png",
    "thumbnailMode": "automatic"
  },
  "assets/keycard.glb": {
    "type": "file",
    "tags": [
      "Model"
    ],
    "dependencies": [],
    "thumbnailKey": "projects/default-project/thumbnails/default-projectassetskeycard.glb-thumbnail.png",
    "thumbnailMode": "automatic"
  },
  "public/scenes/sky-station.thumbnail.jpg": {
    "type": "file",
    "tags": [
      "Image"
    ],
    "dependencies": []
  },
  "assets/animations/emotes.glb": {
    "type": "file",
    "tags": [
      "Model"
    ],
    "dependencies": []
  },
  "assets/prefabs/spot-light.prefab.gltf": {
    "type": "file",
>>>>>>> fa0a473a
    "tags": [
      "Prefab"
    ],
    "dependencies": [],
    "thumbnailKey": "projects/default-project/thumbnails/default-projectassetsprefabsspot-light.prefab.gltf-thumbnail.png",
    "thumbnailMode": "automatic"
  },
<<<<<<< HEAD
  {
    "id": "d612be68-59a1-457d-8ccf-632dadf69551",
    "sid": "bPWNZU-Z",
    "hash": "f6d22d9dd4c2698f51b9b734f0da5f2261c23dc120cde1db2d438e72c05a353b",
    "url": "",
    "key": "projects/@etherealengine/default-project/assets/avatars/male_01.vrm",
    "mimeType": "model/vrm",
    "project": "default-project",
=======
  "assets/prefabs/geo.prefab.gltf": {
    "type": "file",
>>>>>>> fa0a473a
    "tags": [
      "Prefab"
    ],
<<<<<<< HEAD
    "createdAt": "2024-06-14T17:52:27.000Z",
    "updatedAt": "2024-06-14T18:47:53.000Z",
    "stats": {},
    "thumbnailURL": "projects/@etherealengine/default-project/thumbnails/default-projectassetsavatarsmale_01.vrm-thumbnail.png",
    "thumbnailType": "automatic"
  },
  {
    "id": "db9e5cc0-ce69-4f4f-8a54-c7f04c6322a1",
    "sid": "uiGaAqQa",
    "hash": "b8f6ed232ca8757d75f2371f70148384de1b24c0e24fc491a0c3fd50ad1675c1",
    "url": "",
    "key": "projects/@etherealengine/default-project/assets/skyboxsun25deg/negy.jpg",
    "mimeType": "image/jpeg",
    "project": "default-project",
=======
    "dependencies": [],
    "thumbnailKey": "projects/default-project/thumbnails/default-projectassetsprefabsgeo.prefab.gltf-thumbnail.png",
    "thumbnailMode": "automatic"
  },
  "public/scenes/apartment-Portal.ktx2": {
    "type": "file",
>>>>>>> fa0a473a
    "tags": [
      "Image"
    ],
    "dependencies": []
  },
<<<<<<< HEAD
  {
    "id": "dca0061f-5dad-428a-b71f-8961beccfaeb",
    "sid": "99cuwDAC",
    "hash": "c69dee08526a4c2eb9207a3d4505bb1cad184d058305e1769586619be65399b8",
    "url": "",
    "key": "projects/@etherealengine/default-project/assets/avatars/female_03.png",
    "mimeType": "image/png",
    "project": "default-project",
=======
  "assets/prefabs/directional-light.prefab.gltf": {
    "type": "file",
>>>>>>> fa0a473a
    "tags": [
      "Prefab"
    ],
<<<<<<< HEAD
    "createdAt": "2024-06-14T17:52:27.000Z",
    "updatedAt": "2024-06-14T18:48:02.000Z",
    "stats": {
      "width": 256,
      "height": 256
    },
    "thumbnailURL": "projects/@etherealengine/default-project/thumbnails/default-projectassetsavatarsfemale_03.png-thumbnail.png",
    "thumbnailType": "automatic"
  },
  {
    "id": "dd1b17a0-7c7f-4ad6-b6f2-88b0f1ee40d8",
    "sid": "CUpgt79y",
    "hash": "0a90be50fab9065ee14be090f12c14038cef267d955318453b7782c578d5160e",
    "url": "",
    "key": "projects/@etherealengine/default-project/assets/controllers/left.glb",
    "mimeType": "model/gltf-binary",
    "project": "default-project",
    "tags": [
      "Model"
    ],
    "createdAt": "2024-06-14T17:52:27.000Z",
    "updatedAt": "2024-06-14T18:47:27.000Z",
    "thumbnailURL": "projects/@etherealengine/default-project/thumbnails/default-projectassetscontrollersleft.glb-thumbnail.png",
    "thumbnailType": "automatic"
  },
  {
    "id": "dd56871c-27d5-423e-a6d7-02f4f2d68dde",
    "sid": "-ovFtobx",
    "hash": "f3c2d5fb1d527d7ecf6c1b8cf68ad598f8099a3dd2fc8d74874e5747df3b515c",
    "url": "",
    "key": "projects/@etherealengine/default-project/assets/skyboxsun25deg/negx.jpg",
    "mimeType": "image/jpeg",
    "project": "default-project",
=======
    "dependencies": [],
    "thumbnailKey": "projects/default-project/thumbnails/default-projectassetsprefabsdirectional-light.prefab.gltf-thumbnail.png",
    "thumbnailMode": "automatic"
  },
  "public/scenes/default.gltf": {
    "type": "file",
    "tags": [
      "Model"
    ],
    "dependencies": []
  },
  "assets/controllers/right.glb": {
    "type": "file",
>>>>>>> fa0a473a
    "tags": [
      "Model"
    ],
    "dependencies": [],
    "thumbnailKey": "projects/default-project/thumbnails/default-projectassetscontrollersright.glb-thumbnail.png",
    "thumbnailMode": "automatic"
  },
  "assets/prefabs/3d-model.prefab.gltf": {
    "type": "file",
    "tags": [
      "Prefab"
    ],
    "dependencies": []
  },
  "assets/prefabs/skybox.prefab.gltf": {
    "type": "file",
    "tags": [
      "Prefab"
    ],
<<<<<<< HEAD
    "createdAt": "2024-06-14T17:52:28.000Z",
    "updatedAt": "2024-06-14T18:46:28.000Z",
    "thumbnailURL": "projects/@etherealengine/default-project/thumbnails/default-projectassetsskyboxsun25degnegx.jpg-thumbnail.png",
    "thumbnailType": "automatic"
  },
  {
    "id": "e3601ef4-8f37-42aa-ad68-60eb06bc0d3b",
    "sid": "WhkIg5v_",
    "hash": "d69fc3bf86861764ccaaaa26838c94caee683037c17f70f8690b8bd012aeb3ca",
    "url": "",
    "key": "projects/@etherealengine/default-project/assets/prefabs/ambient-light.prefab.gltf",
    "mimeType": "model/gltf+json",
    "project": "default-project",
    "tags": [
      "Prefab"
    ],
    "createdAt": "2024-06-14T17:52:27.000Z",
    "updatedAt": "2024-06-14T18:46:42.000Z",
    "thumbnailURL": "projects/@etherealengine/default-project/thumbnails/default-projectassetsprefabsambient-light.prefab.gltf-thumbnail.png",
    "thumbnailType": "automatic"
  },
  {
    "id": "ed1bc4b4-fb9e-4587-854f-649211110f36",
    "sid": "zpTAHciT",
    "hash": "20ef2eaee355aef5d30e59df1366a94eafd218dd67d00932b93bc5128471819a",
    "url": "",
    "key": "projects/@etherealengine/default-project/assets/UV.png",
    "mimeType": "image/png",
    "project": "default-project",
    "tags": [
      "Image"
    ],
    "createdAt": "2024-06-14T17:52:27.000Z",
    "updatedAt": "2024-06-14T18:46:25.000Z",
    "thumbnailURL": "projects/@etherealengine/default-project/thumbnails/default-projectassetsUV.png-thumbnail.png",
    "thumbnailType": "automatic"
  },
  {
    "id": "f78adf27-aa86-4a1f-92a2-79fd94eb394f",
    "sid": "2Ig01xHW",
    "hash": "5edbc806325dccccf6b5807d6e262cee476b55318927d446ef0bea2a8722e266",
    "url": "",
    "key": "projects/@etherealengine/default-project/assets/skyboxsun25deg/posx.jpg",
    "mimeType": "image/jpeg",
    "project": "default-project",
    "tags": [
      "Image"
    ],
    "createdAt": "2024-06-14T17:52:28.000Z",
    "updatedAt": "2024-06-14T18:46:29.000Z",
    "thumbnailURL": "projects/@etherealengine/default-project/thumbnails/default-projectassetsskyboxsun25degposx.jpg-thumbnail.png",
    "thumbnailType": "automatic"
  },
  {
    "id": "fadc0549-233c-45c9-aecb-69f53ad8d305",
    "sid": "umPAkXwn",
    "hash": "455e9f00398ffeb898ae09f2b97942222d7271d0b8448f923fdb886ff5c533b1",
    "url": "",
    "key": "projects/@etherealengine/default-project/assets/prefabs/box-collider.prefab.gltf",
    "mimeType": "model/gltf+json",
    "project": "default-project",
    "tags": [
      "Prefab"
    ],
    "createdAt": "2024-06-14T17:52:27.000Z",
    "updatedAt": "2024-06-14T18:46:54.000Z",
    "thumbnailURL": "projects/@etherealengine/default-project/thumbnails/default-projectassetsprefabsbox-collider.prefab.gltf-thumbnail.png",
    "thumbnailType": "automatic"
  },
  {
    "id": "fdd1c145-bf5b-416b-9d1a-59e33d221c87",
    "sid": "VJYTrBeV",
    "hash": "bf0dee0cec15ec6c233d9703c9b09bc93f13439cca00da2ee9a77fd9dbcbf4d4",
    "url": "",
    "key": "projects/@etherealengine/default-project/assets/avatars/female_02.png",
    "mimeType": "image/png",
    "project": "default-project",
=======
    "dependencies": [],
    "thumbnailKey": "projects/default-project/thumbnails/default-projectassetsprefabsskybox.prefab.gltf-thumbnail.png",
    "thumbnailMode": "automatic"
  },
  "assets/avatars/male_01.vrm": {
    "type": "avatar",
    "tags": "[\"Model\"]",
    "dependencies": "[\"projects/default-project/assets/avatars/male_01.png\"]",
    "thumbnailKey": "projects/default-project/thumbnails/default-projectassetsavatarsmale_01.vrm-thumbnail.png",
    "thumbnailMode": "automatic"
  },
  "assets/prefabs/text.prefab.gltf": {
    "type": "file",
    "tags": [
      "Prefab"
    ],
    "dependencies": [],
    "thumbnailKey": "projects/default-project/thumbnails/default-projectassetsprefabstext.prefab.gltf-thumbnail.png",
    "thumbnailMode": "automatic"
  },
  "assets/apartment_skybox.jpg": {
    "type": "file",
    "tags": [
      "Image"
    ],
    "dependencies": [],
    "thumbnailKey": "projects/default-project/thumbnails/default-projectassetsapartment_skybox.jpg-thumbnail.png",
    "thumbnailMode": "automatic"
  },
  "assets/sample_etc1s.ktx2": {
    "type": "file",
    "tags": [
      "Image"
    ],
    "dependencies": [],
    "thumbnailKey": "projects/default-project/thumbnails/default-projectassetssample_etc1s.ktx2-thumbnail.png",
    "thumbnailMode": "automatic"
  },
  "assets/prefabs/point-light.prefab.gltf": {
    "type": "file",
    "tags": [
      "Prefab"
    ],
    "dependencies": [],
    "thumbnailKey": "projects/default-project/thumbnails/default-projectassetsprefabspoint-light.prefab.gltf-thumbnail.png",
    "thumbnailMode": "automatic"
  },
  "assets/controllers/left.glb": {
    "type": "file",
>>>>>>> fa0a473a
    "tags": [
      "Model"
    ],
<<<<<<< HEAD
    "createdAt": "2024-06-14T17:52:27.000Z",
    "updatedAt": "2024-06-14T18:47:31.000Z",
    "stats": {
      "width": 256,
      "height": 256
    },
    "thumbnailURL": "projects/@etherealengine/default-project/thumbnails/default-projectassetsavatarsfemale_02.png-thumbnail.png",
    "thumbnailType": "automatic"
=======
    "dependencies": [],
    "thumbnailKey": "projects/default-project/thumbnails/default-projectassetscontrollersleft.glb-thumbnail.png",
    "thumbnailMode": "automatic"
>>>>>>> fa0a473a
  }
}<|MERGE_RESOLUTION|>--- conflicted
+++ resolved
@@ -1,65 +1,11 @@
-<<<<<<< HEAD
-[
-  {
-    "id": "03c9fe3c-86aa-40d2-9a5e-6272e688e1dd",
-    "sid": "ldnmr5I_",
-    "hash": "fb729159e3ee3a4b2a9e5d7d6a20d792b52a7b5f61319c3d88d4f0fb03b4029e",
-    "url": "",
-    "key": "projects/@etherealengine/default-project/assets/animations/emotes.glb",
-    "mimeType": "model/gltf-binary",
-    "project": "default-project",
-=======
 {
   "public/scenes/apartment.envmap.ktx2": {
     "type": "file",
->>>>>>> fa0a473a
-    "tags": [
-      "Image"
-    ],
-    "dependencies": []
-  },
-<<<<<<< HEAD
-  {
-    "id": "09e3c869-a2c6-4760-b957-755c6b234e10",
-    "sid": "tiMc37Oh",
-    "hash": "d456229ff1831c9d7751eba3d06186e84d5b5606149710b21dd47239e1ca1f19",
-    "url": "",
-    "key": "projects/@etherealengine/default-project/assets/skyboxsun25deg/negz.jpg",
-    "mimeType": "image/jpeg",
-    "project": "default-project",
-    "tags": [
-      "Image"
-    ],
-    "createdAt": "2024-06-14T17:52:28.000Z",
-    "updatedAt": "2024-06-14T18:46:29.000Z",
-    "thumbnailURL": "projects/@etherealengine/default-project/thumbnails/default-projectassetsskyboxsun25degnegz.jpg-thumbnail.png",
-    "thumbnailType": "automatic"
-  },
-  {
-    "id": "0b876502-0c45-473e-80ac-e8cbb0112575",
-    "sid": "wNE_sDZA",
-    "hash": "c73b93a6c6d983b2aa73ea980df7c578a7b6ea00d4d4916a8e3a2d3974fe8562",
-    "url": "",
-    "key": "projects/@etherealengine/default-project/assets/cloud.png",
-    "mimeType": "image/png",
-    "project": "default-project",
-    "tags": [
-      "Image"
-    ],
-    "createdAt": "2024-06-14T17:52:27.000Z",
-    "updatedAt": "2024-06-14T18:46:04.000Z",
-    "thumbnailURL": "projects/@etherealengine/default-project/thumbnails/default-projectassetscloud.png-thumbnail.png",
-    "thumbnailType": "automatic"
-  },
-  {
-    "id": "0c330948-eb52-40c3-9e83-a9faa31f1327",
-    "sid": "_dNvOsXh",
-    "hash": "2434f9c5e1dd3e91561d1f07c2244c0b53d76df6d04ef17a99cabb6ef1de69f6",
-    "url": "",
-    "key": "projects/@etherealengine/default-project/assets/animations/locomotion.glb",
-    "mimeType": "model/gltf-binary",
-    "project": "default-project",
-=======
+    "tags": [
+      "Image"
+    ],
+    "dependencies": []
+  },
   "public/scenes/apartment.thumbnail.jpg": {
     "type": "file",
     "tags": [
@@ -85,25 +31,9 @@
   },
   "public/scenes/sky-station-Portal-- Sky Station Exterior.ktx2": {
     "type": "file",
->>>>>>> fa0a473a
-    "tags": [
-      "Image"
-    ],
-<<<<<<< HEAD
-    "createdAt": "2024-06-14T17:52:27.000Z",
-    "updatedAt": "2024-06-14T18:48:09.000Z",
-    "thumbnailURL": "projects/@etherealengine/default-project/thumbnails/default-projectassetsanimationslocomotion.glb-thumbnail.png",
-    "thumbnailType": "automatic"
-  },
-  {
-    "id": "0ce6d3b8-e5fd-45dd-8672-74c5b099a34a",
-    "sid": "bdk1ZZnT",
-    "hash": "3de69d05af9a5dec90515daa3da151f4955efaaf952a07abde40d672cabf49a0",
-    "url": "",
-    "key": "projects/@etherealengine/default-project/assets/prefabs/sphere-collider.prefab.gltf",
-    "mimeType": "model/gltf+json",
-    "project": "default-project",
-=======
+    "tags": [
+      "Image"
+    ],
     "dependencies": []
   },
   "assets/avatars/female_03.png": {
@@ -114,54 +44,20 @@
   },
   "public/scenes/default.thumbnail.jpg": {
     "type": "file",
->>>>>>> fa0a473a
-    "tags": [
-      "Image"
-    ],
-<<<<<<< HEAD
-    "createdAt": "2024-06-14T17:52:28.000Z",
-    "updatedAt": "2024-06-14T18:47:19.000Z",
-    "thumbnailURL": "projects/@etherealengine/default-project/thumbnails/default-projectassetsprefabssphere-collider.prefab.gltf-thumbnail.png",
-    "thumbnailType": "automatic"
-  },
-  {
-    "id": "1024b8bb-6f6c-42b2-97e6-79bea4b04afb",
-    "sid": "D0Iak_Uk",
-    "hash": "2a590a8cf300c4d1143f57212a2f8592b609f512f5701aa8c14c96013caa7f7f",
-    "url": "",
-    "key": "projects/@etherealengine/default-project/assets/avatars/female_03.vrm",
-    "mimeType": "model/vrm",
-    "project": "default-project",
-=======
+    "tags": [
+      "Image"
+    ],
     "dependencies": []
   },
   "assets/default-silhouette.svg": {
     "type": "file",
->>>>>>> fa0a473a
     "tags": [
       "unknown"
     ],
-<<<<<<< HEAD
-    "createdAt": "2024-06-14T17:52:27.000Z",
-    "updatedAt": "2024-06-14T18:47:44.000Z",
-    "stats": {},
-    "thumbnailURL": "projects/@etherealengine/default-project/thumbnails/default-projectassetsavatarsfemale_03.vrm-thumbnail.png",
-    "thumbnailType": "automatic"
-  },
-  {
-    "id": "137e3d9a-3370-4a9a-a63a-023fc89cadf5",
-    "sid": "jFPlB2XJ",
-    "hash": "e9f0f3bea3221f1773f7e8f134b4f0aeae5374fb2281be3b4644ecfde9aadcb8",
-    "url": "",
-    "key": "projects/@etherealengine/default-project/assets/prefabs/mesh-collider.prefab.gltf",
-    "mimeType": "model/gltf+json",
-    "project": "default-project",
-=======
     "dependencies": []
   },
   "assets/drop-shadow.png": {
     "type": "file",
->>>>>>> fa0a473a
     "tags": [
       "Image"
     ],
@@ -175,37 +71,11 @@
     "thumbnailKey": "projects/default-project/thumbnails/default-projectassetsavatarsfemale_01.png-thumbnail.png",
     "thumbnailMode": "automatic"
   },
-<<<<<<< HEAD
-  {
-    "id": "154be446-540b-4a52-a3c2-10fbb73aac6b",
-    "sid": "hNnoJP4O",
-    "hash": "3c55ab75802f97411616668b5bbe1dee414565eb5f8b74c04d913113dde066b8",
-    "url": "",
-    "key": "projects/@etherealengine/default-project/assets/SampleVideo.mp4",
-    "mimeType": "video/mp4",
-    "project": "default-project",
-=======
   "assets/apartment.glb": {
     "type": "file",
->>>>>>> fa0a473a
-    "tags": [
-      "Model"
-    ],
-<<<<<<< HEAD
-    "createdAt": "2024-06-14T17:52:27.000Z",
-    "updatedAt": "2024-06-14T18:46:07.000Z",
-    "thumbnailURL": "projects/@etherealengine/default-project/thumbnails/default-projectassetsSampleVideo.mp4-thumbnail.png",
-    "thumbnailType": "automatic"
-  },
-  {
-    "id": "2147ff8d-0746-4765-b8ff-7bbf79cc7472",
-    "sid": "G_UnaaOo",
-    "hash": "2a4d56a6bca5717c5498d4e2169da03e4db0da89c32bfe6ffa7c1c4434c41ad6",
-    "url": "",
-    "key": "projects/@etherealengine/default-project/assets/keycard.glb",
-    "mimeType": "model/gltf-binary",
-    "project": "default-project",
-=======
+    "tags": [
+      "Model"
+    ],
     "dependencies": [],
     "thumbnailKey": "projects/default-project/thumbnails/default-projectassetsapartment.glb-thumbnail.png",
     "thumbnailMode": "automatic"
@@ -219,25 +89,9 @@
   },
   "public/scenes/sky-station.envmap.ktx2": {
     "type": "file",
->>>>>>> fa0a473a
-    "tags": [
-      "Image"
-    ],
-<<<<<<< HEAD
-    "createdAt": "2024-06-14T17:52:27.000Z",
-    "updatedAt": "2024-06-14T18:46:04.000Z",
-    "thumbnailURL": "projects/@etherealengine/default-project/thumbnails/default-projectassetskeycard.glb-thumbnail.png",
-    "thumbnailType": "automatic"
-  },
-  {
-    "id": "229f6a5e-bcc0-4ece-891f-553584aa30c2",
-    "sid": "mHTBlTtb",
-    "hash": "efb7b3bde77c624e3b84544297ce821d407b2a544e58acc083df6f45288dcaf6",
-    "url": "",
-    "key": "projects/@etherealengine/default-project/assets/prefabs/geo.prefab.gltf",
-    "mimeType": "model/gltf+json",
-    "project": "default-project",
-=======
+    "tags": [
+      "Image"
+    ],
     "dependencies": []
   },
   "assets/avatars/male_02.png": {
@@ -246,64 +100,16 @@
   },
   "assets/SampleAudio.mp3": {
     "type": "file",
->>>>>>> fa0a473a
     "tags": [
       "Audio"
     ],
-<<<<<<< HEAD
-    "createdAt": "2024-06-14T17:52:27.000Z",
-    "updatedAt": "2024-06-14T18:46:46.000Z",
-    "thumbnailURL": "projects/@etherealengine/default-project/thumbnails/default-projectassetsprefabsgeo.prefab.gltf-thumbnail.png",
-    "thumbnailType": "automatic"
-  },
-  {
-    "id": "24cdce72-e562-43f7-ac3f-4a0ebb99a40e",
-    "sid": "eFfnlcDo",
-    "hash": "e8303796fb468c2d79ec37c231e4e911abffb5fcaa697737afd76e63bb99406c",
-    "url": "",
-    "key": "projects/@etherealengine/default-project/assets/prefabs/fog.prefab.gltf",
-    "mimeType": "model/gltf+json",
-    "project": "default-project",
-=======
     "dependencies": []
   },
   "assets/skyboxsun25deg/negx.jpg": {
     "type": "file",
->>>>>>> fa0a473a
-    "tags": [
-      "Image"
-    ],
-<<<<<<< HEAD
-    "createdAt": "2024-06-14T17:52:27.000Z",
-    "updatedAt": "2024-06-14T18:46:51.000Z",
-    "thumbnailURL": "projects/@etherealengine/default-project/thumbnails/default-projectassetsprefabsfog.prefab.gltf-thumbnail.png",
-    "thumbnailType": "automatic"
-  },
-  {
-    "id": "271c6fb6-a091-42ed-acb2-2b711a16cfd2",
-    "sid": "q5ZXh8Pv",
-    "hash": "6883ab981ed4a38cdb43d9846e1496e50d1da4f187953bdaf6881bd0707cd5da",
-    "url": "",
-    "key": "projects/@etherealengine/default-project/assets/apartment_skybox.jpg",
-    "mimeType": "image/jpeg",
-    "project": "default-project",
-    "tags": [
-      "Image"
-    ],
-    "createdAt": "2024-06-14T17:52:27.000Z",
-    "updatedAt": "2024-06-14T18:45:57.000Z",
-    "thumbnailURL": "projects/@etherealengine/default-project/thumbnails/default-projectassetsapartment_skybox.jpg-thumbnail.png",
-    "thumbnailType": "automatic"
-  },
-  {
-    "id": "2a0e315e-c0eb-45ad-9685-7550a1ed2156",
-    "sid": "_lm6QNoY",
-    "hash": "a3bf931e1eaa4a9c7085fcb2e2cef13fad61bf430e4980963fa3ddbdbf9442cb",
-    "url": "",
-    "key": "projects/@etherealengine/default-project/assets/prefabs/directional-light.prefab.gltf",
-    "mimeType": "model/gltf+json",
-    "project": "default-project",
-=======
+    "tags": [
+      "Image"
+    ],
     "dependencies": [],
     "thumbnailKey": "projects/default-project/thumbnails/default-projectassetsskyboxsun25degnegx.jpg-thumbnail.png",
     "thumbnailMode": "automatic"
@@ -324,73 +130,9 @@
   },
   "public/scenes/default.envmap.ktx2": {
     "type": "file",
->>>>>>> fa0a473a
-    "tags": [
-      "Image"
-    ],
-<<<<<<< HEAD
-    "createdAt": "2024-06-14T17:52:27.000Z",
-    "updatedAt": "2024-06-14T18:46:49.000Z",
-    "thumbnailURL": "projects/@etherealengine/default-project/thumbnails/default-projectassetsprefabsdirectional-light.prefab.gltf-thumbnail.png",
-    "thumbnailType": "automatic"
-  },
-  {
-    "id": "2bce339a-4b17-4e36-bcb9-48010fed78d3",
-    "sid": "WBYHS9Fk",
-    "hash": "003af2d7e8fa4374f975eff071708704370673e9952cc8c779197023ee9bf1fc",
-    "url": "",
-    "key": "projects/@etherealengine/default-project/assets/collisioncube.glb",
-    "mimeType": "model/gltf-binary",
-    "project": "default-project",
-    "tags": [
-      "Model"
-    ],
-    "createdAt": "2024-06-14T17:52:27.000Z",
-    "updatedAt": "2024-06-14T18:46:12.000Z",
-    "thumbnailURL": "projects/@etherealengine/default-project/thumbnails/default-projectassetscollisioncube.glb-thumbnail.png",
-    "thumbnailType": "automatic"
-  },
-  {
-    "id": "2ea73066-4596-4c84-92fe-b19ba1fc40da",
-    "sid": "cM2gATaI",
-    "hash": "4e77119aeeb6084dbccb3f141b326bc098795f532814f6c3c89dce99c55cc75c",
-    "url": "",
-    "key": "projects/@etherealengine/default-project/assets/prefabs/skybox.prefab.gltf",
-    "mimeType": "model/gltf+json",
-    "project": "default-project",
-    "tags": [
-      "Prefab"
-    ],
-    "createdAt": "2024-06-14T17:52:28.000Z",
-    "updatedAt": "2024-06-14T18:47:08.000Z",
-    "thumbnailURL": "projects/@etherealengine/default-project/thumbnails/default-projectassetsprefabsskybox.prefab.gltf-thumbnail.png",
-    "thumbnailType": "automatic"
-  },
-  {
-    "id": "2fb7386a-a9e3-439e-a7c7-2d66520bb3f8",
-    "sid": "41GETH5A",
-    "hash": "85aa2fd4c8c0110c56cfc987e9a55962cf41b91b5cbf0d9931e167285f3a6bde",
-    "url": "",
-    "key": "projects/@etherealengine/default-project/assets/galaxyTexture.jpg",
-    "mimeType": "image/jpeg",
-    "project": "default-project",
-    "tags": [
-      "Image"
-    ],
-    "createdAt": "2024-06-14T17:52:27.000Z",
-    "updatedAt": "2024-06-14T18:46:06.000Z",
-    "thumbnailURL": "projects/@etherealengine/default-project/thumbnails/default-projectassetsgalaxyTexture.jpg-thumbnail.png",
-    "thumbnailType": "automatic"
-  },
-  {
-    "id": "3447cf27-f9ec-4ca6-aad7-38c4fd2b96da",
-    "sid": "fS4DCAgW",
-    "hash": "7e9af39fbf7a9382b1a15159c8ae37df67aadf3b999fdb6e89e37e75c18dbae6",
-    "url": "",
-    "key": "projects/@etherealengine/default-project/assets/avatars/female_02.vrm",
-    "mimeType": "application/octet-stream",
-    "project": "default-project",
-=======
+    "tags": [
+      "Image"
+    ],
     "dependencies": []
   },
   "assets/Skybase.glb": {
@@ -422,7 +164,6 @@
   },
   "assets/prefabs/ambient-light.prefab.gltf": {
     "type": "file",
->>>>>>> fa0a473a
     "tags": [
       "Prefab"
     ],
@@ -430,65 +171,6 @@
     "thumbnailKey": "projects/default-project/thumbnails/default-projectassetsprefabsambient-light.prefab.gltf-thumbnail.png",
     "thumbnailMode": "automatic"
   },
-<<<<<<< HEAD
-  {
-    "id": "36b138e2-0f53-4367-a607-9413e3b7735d",
-    "sid": "1gJnRcVc",
-    "hash": "78b738dc9aecc533ea170b9f848724f6ab4f9fb1ef88b9d0061019f7bd510ca6",
-    "url": "",
-    "key": "projects/@etherealengine/default-project/assets/avatars/male_02.vrm",
-    "mimeType": "model/vrm",
-    "project": "default-project",
-    "tags": [
-      "Model"
-    ],
-    "createdAt": "2024-06-14T17:52:27.000Z",
-    "updatedAt": "2024-06-14T18:47:59.000Z",
-    "stats": {},
-    "thumbnailURL": "projects/@etherealengine/default-project/thumbnails/default-projectassetsavatarsmale_02.vrm-thumbnail.png",
-    "thumbnailType": "automatic"
-  },
-  {
-    "id": "377e909c-baa5-40bc-8d19-faaa9ab0f360",
-    "sid": "aknsPJfH",
-    "hash": "624fad0699bbb4f09c6227f0fbd4bd55410c0a54b1bf0dc42ea4788972fb776e",
-    "url": "",
-    "key": "projects/@etherealengine/default-project/assets/apartment.glb",
-    "mimeType": "model/gltf-binary",
-    "project": "default-project",
-    "tags": [
-      "Model"
-    ],
-    "createdAt": "2024-06-14T17:52:27.000Z",
-    "updatedAt": "2024-06-14T18:46:01.000Z",
-    "thumbnailURL": "projects/@etherealengine/default-project/thumbnails/default-projectassetsapartment.glb-thumbnail.png",
-    "thumbnailType": "automatic"
-  },
-  {
-    "id": "45d19e2e-e8cc-4a6f-a9e3-14ceeedc8aa5",
-    "sid": "XEzaEFz_",
-    "hash": "f482a444c67ff3809c25701f6f9cbdbca16226da9a2fceb34de683b7f9f63885",
-    "url": "",
-    "key": "projects/@etherealengine/default-project/assets/animations/default_skeleton.vrm",
-    "mimeType": "application/octet-stream",
-    "project": "default-project",
-    "tags": [
-      "Model"
-    ],
-    "createdAt": "2024-06-14T17:52:27.000Z",
-    "updatedAt": "2024-06-14T18:48:19.000Z",
-    "thumbnailURL": "projects/@etherealengine/default-project/thumbnails/default-projectassetsanimationsdefault_skeleton.vrm-thumbnail.png",
-    "thumbnailType": "automatic"
-  },
-  {
-    "id": "45e985e0-dfb0-4653-934e-5fc70487a92e",
-    "sid": "7gST0d-p",
-    "hash": "27995e25efdc57822fd8005c5b6d459b4e8adf803c45e9110e7c6f8ca01a627a",
-    "url": "",
-    "key": "projects/@etherealengine/default-project/assets/skyboxsun25deg/posz.jpg",
-    "mimeType": "image/jpeg",
-    "project": "default-project",
-=======
   "assets/prefabs/sphere-collider.prefab.gltf": {
     "type": "file",
     "tags": [
@@ -509,63 +191,16 @@
   },
   "public/scenes/sky-station.loadingscreen.ktx2": {
     "type": "file",
->>>>>>> fa0a473a
-    "tags": [
-      "Image"
-    ],
-    "dependencies": []
-  },
-<<<<<<< HEAD
-  {
-    "id": "520ae895-4817-4269-a4cf-337cce2391d0",
-    "sid": "2CpeSROg",
-    "hash": "53a374348d7a760fd9b3f38f42af4ca814b756ea06aa061888b5a1295a29ddfd",
-    "url": "",
-    "key": "projects/@etherealengine/default-project/assets/skyboxsun25deg/posy.jpg",
-    "mimeType": "image/jpeg",
-    "project": "default-project",
-=======
+    "tags": [
+      "Image"
+    ],
+    "dependencies": []
+  },
   "public/scenes/sky-station.gltf": {
     "type": "file",
->>>>>>> fa0a473a
-    "tags": [
-      "Model"
-    ],
-<<<<<<< HEAD
-    "createdAt": "2024-06-14T17:52:28.000Z",
-    "updatedAt": "2024-06-14T18:46:32.000Z",
-    "thumbnailURL": "projects/@etherealengine/default-project/thumbnails/default-projectassetsskyboxsun25degposy.jpg-thumbnail.png",
-    "thumbnailType": "automatic"
-  },
-  {
-    "id": "538b469f-90b8-4cb2-9a54-bdf7a10b830e",
-    "sid": "j3bpxOPY",
-    "hash": "53d83234dd4dd909a1d74453c64247f0d85afb8bb9d76ac76169397c8ca2bbe5",
-    "url": "",
-    "key": "projects/@etherealengine/default-project/assets/avatars/female_01.png",
-    "mimeType": "image/png",
-    "project": "default-project",
-    "tags": [
-      "Image"
-    ],
-    "createdAt": "2024-06-14T17:52:27.000Z",
-    "updatedAt": "2024-06-14T18:47:22.000Z",
-    "stats": {
-      "width": 256,
-      "height": 256
-    },
-    "thumbnailURL": "projects/@etherealengine/default-project/thumbnails/default-projectassetsavatarsfemale_01.png-thumbnail.png",
-    "thumbnailType": "automatic"
-  },
-  {
-    "id": "587a10ce-5161-4890-b12c-4b2510385ec3",
-    "sid": "pnS7n_8T",
-    "hash": "1cadbe90a08f607bb862931a2d786fdd2468c2ef5ad1a1c0162347077299d1d8",
-    "url": "",
-    "key": "projects/@etherealengine/default-project/assets/avatars/male_02.png",
-    "mimeType": "image/png",
-    "project": "default-project",
-=======
+    "tags": [
+      "Model"
+    ],
     "dependencies": []
   },
   "public/scenes/apartment.loadingscreen.ktx2": {
@@ -582,38 +217,11 @@
   },
   "public/scenes/default.loadingscreen.ktx2": {
     "type": "file",
->>>>>>> fa0a473a
-    "tags": [
-      "Image"
-    ],
-    "dependencies": []
-  },
-<<<<<<< HEAD
-  {
-    "id": "597f8eed-c362-494f-83a2-51d4d7c4f913",
-    "sid": "kWvpHbY5",
-    "hash": "b73acbe3e542d6ec7edb841b3055526052884cef390791937e8b657d2299107d",
-    "url": "",
-    "key": "projects/@etherealengine/default-project/assets/prefabs/cylinder-collider.prefab.gltf",
-    "mimeType": "model/gltf+json",
-    "project": "default-project",
-    "tags": [
-      "Prefab"
-    ],
-    "createdAt": "2024-06-14T17:52:27.000Z",
-    "updatedAt": "2024-06-14T18:46:59.000Z",
-    "thumbnailURL": "projects/@etherealengine/default-project/thumbnails/default-projectassetsprefabscylinder-collider.prefab.gltf-thumbnail.png",
-    "thumbnailType": "automatic"
-  },
-  {
-    "id": "5c5c2510-7141-4337-9a6f-11e02a990bfc",
-    "sid": "jyh3gL-0",
-    "hash": "8757f30dd5aee00811d76c0ac129582983692254913e45243f429e85d22764e0",
-    "url": "",
-    "key": "projects/@etherealengine/default-project/assets/animations/optional/seated.fbx",
-    "mimeType": "application/octet-stream",
-    "project": "default-project",
-=======
+    "tags": [
+      "Image"
+    ],
+    "dependencies": []
+  },
   "assets/avatars/female_02.vrm": {
     "type": "avatar",
     "tags": "[\"Model\"]",
@@ -630,7 +238,6 @@
   },
   "assets/controllers/left_controller.glb": {
     "type": "file",
->>>>>>> fa0a473a
     "tags": [
       "Model"
     ],
@@ -638,37 +245,11 @@
     "thumbnailKey": "projects/default-project/thumbnails/default-projectassetscontrollersleft_controller.glb-thumbnail.png",
     "thumbnailMode": "automatic"
   },
-<<<<<<< HEAD
-  {
-    "id": "624d519f-9313-4294-a5a3-95cf073cb002",
-    "sid": "2z_IjlhZ",
-    "hash": "467c176ef1550d1cd2d01893bea3bc419aed27a8ad8b1bb561bacfe7a1fa187b",
-    "url": "",
-    "key": "projects/@etherealengine/default-project/assets/prefabs/text.prefab.gltf",
-    "mimeType": "model/gltf+json",
-    "project": "default-project",
-=======
   "assets/galaxyTexture.jpg": {
     "type": "file",
->>>>>>> fa0a473a
-    "tags": [
-      "Image"
-    ],
-<<<<<<< HEAD
-    "createdAt": "2024-06-14T17:52:28.000Z",
-    "updatedAt": "2024-06-14T18:47:11.000Z",
-    "thumbnailURL": "projects/@etherealengine/default-project/thumbnails/default-projectassetsprefabstext.prefab.gltf-thumbnail.png",
-    "thumbnailType": "automatic"
-  },
-  {
-    "id": "69377574-c584-4636-b81d-29358c96569a",
-    "sid": "uMw4s6I6",
-    "hash": "bc2facd8fd91d7b1129468288932803d1990a29800160e8dd7a23c154d8a8298",
-    "url": "",
-    "key": "projects/@etherealengine/default-project/assets/apartment-CubemapBake.png",
-    "mimeType": "image/png",
-    "project": "default-project",
-=======
+    "tags": [
+      "Image"
+    ],
     "dependencies": [],
     "thumbnailKey": "projects/default-project/thumbnails/default-projectassetsgalaxyTexture.jpg-thumbnail.png",
     "thumbnailMode": "automatic"
@@ -688,38 +269,11 @@
   },
   "public/scenes/apartment-New-EnvMap Bake.ktx2": {
     "type": "file",
->>>>>>> fa0a473a
-    "tags": [
-      "Image"
-    ],
-    "dependencies": []
-  },
-<<<<<<< HEAD
-  {
-    "id": "699ddaa7-5283-47ba-92b0-2029e4311e41",
-    "sid": "uOZ7_WV5",
-    "hash": "fa0d92ce7ab40edebe784e50f0676ee5c445e947fcf3b883df2bf184cad8d52a",
-    "url": "",
-    "key": "projects/@etherealengine/default-project/assets/sky_skybox.jpg",
-    "mimeType": "image/jpeg",
-    "project": "default-project",
-    "tags": [
-      "Image"
-    ],
-    "createdAt": "2024-06-14T17:52:28.000Z",
-    "updatedAt": "2024-06-14T18:46:25.000Z",
-    "thumbnailURL": "projects/@etherealengine/default-project/thumbnails/default-projectassetssky_skybox.jpg-thumbnail.png",
-    "thumbnailType": "automatic"
-  },
-  {
-    "id": "7626e49a-44b4-4bdd-b01e-442f9fd72c02",
-    "sid": "6-n3iF-L",
-    "hash": "b32560a65571d71ceedb6d55c5cb846d6d9729587e8a8b92d8e9a4ffeef951fb",
-    "url": "",
-    "key": "projects/@etherealengine/default-project/assets/controllers/right_controller.glb",
-    "mimeType": "model/gltf-binary",
-    "project": "default-project",
-=======
+    "tags": [
+      "Image"
+    ],
+    "dependencies": []
+  },
   "assets/sky_skybox.jpg": {
     "type": "file",
     "tags": [
@@ -731,7 +285,6 @@
   },
   "assets/animations/default_skeleton.vrm": {
     "type": "file",
->>>>>>> fa0a473a
     "tags": [
       "Model"
     ],
@@ -739,49 +292,6 @@
     "thumbnailKey": "projects/default-project/thumbnails/default-projectassetsanimationsdefault_skeleton.vrm-thumbnail.png",
     "thumbnailMode": "automatic"
   },
-<<<<<<< HEAD
-  {
-    "id": "7960aa45-218b-48cb-8b39-8424598cf8a9",
-    "sid": "KCeA6rdE",
-    "hash": "88e034c54ee19cfb6a205cfb1f71883e1efab0d82f8f9ecfdc73511d6f78304e",
-    "url": "",
-    "key": "projects/@etherealengine/default-project/assets/prefabs/spot-light.prefab.gltf",
-    "mimeType": "model/gltf+json",
-    "project": "default-project",
-    "tags": [
-      "Prefab"
-    ],
-    "createdAt": "2024-06-14T17:52:28.000Z",
-    "updatedAt": "2024-06-14T18:47:13.000Z",
-    "thumbnailURL": "projects/@etherealengine/default-project/thumbnails/default-projectassetsprefabsspot-light.prefab.gltf-thumbnail.png",
-    "thumbnailType": "automatic"
-  },
-  {
-    "id": "7fab6aad-57e8-45f5-8284-b53d4e6754d1",
-    "sid": "FCC6Y_mw",
-    "hash": "120522ef0e083418b08608b7e278c474b8f2b1fd38a39e32c55e15caee03b9e6",
-    "url": "",
-    "key": "projects/@etherealengine/default-project/assets/avatars/male_03.vrm",
-    "mimeType": "model/vrm",
-    "project": "default-project",
-    "tags": [
-      "Model"
-    ],
-    "createdAt": "2024-06-14T17:52:27.000Z",
-    "updatedAt": "2024-06-14T18:48:05.000Z",
-    "stats": {},
-    "thumbnailURL": "projects/@etherealengine/default-project/thumbnails/default-projectassetsavatarsmale_03.vrm-thumbnail.png",
-    "thumbnailType": "automatic"
-  },
-  {
-    "id": "81541215-ed0b-4a29-ae78-72e56323c143",
-    "sid": "bCeqVZYP",
-    "hash": "4fb87c539c24346ffdce7ccec33aad1cd3e8b2138aeb8d3bee98af0d351d5ce5",
-    "url": "",
-    "key": "projects/@etherealengine/default-project/assets/prefabs/hemisphere-light.prefab.gltf",
-    "mimeType": "model/gltf+json",
-    "project": "default-project",
-=======
   "assets/prefabs/box-collider.prefab.gltf": {
     "type": "file",
     "tags": [
@@ -802,64 +312,16 @@
   },
   "public/scenes/sky-station-Portal-- Sky Station Interior.ktx2": {
     "type": "file",
->>>>>>> fa0a473a
-    "tags": [
-      "Image"
-    ],
-<<<<<<< HEAD
-    "createdAt": "2024-06-14T17:52:27.000Z",
-    "updatedAt": "2024-06-14T18:47:01.000Z",
-    "thumbnailURL": "projects/@etherealengine/default-project/thumbnails/default-projectassetsprefabshemisphere-light.prefab.gltf-thumbnail.png",
-    "thumbnailType": "automatic"
-  },
-  {
-    "id": "846a4e7f-c58b-4a3a-b385-fe436449dd19",
-    "sid": "1TTxhQ2h",
-    "hash": "c8d2a6d3b14b80d5493104e638c4e0e760ed7638675527785bbc6154c7865cc5",
-    "url": "",
-    "key": "projects/@etherealengine/default-project/assets/sample_etc1s.ktx2",
-    "mimeType": "image/ktx2",
-    "project": "default-project",
-=======
+    "tags": [
+      "Image"
+    ],
     "dependencies": []
   },
   "assets/collisioncube.glb": {
     "type": "file",
->>>>>>> fa0a473a
-    "tags": [
-      "Model"
-    ],
-<<<<<<< HEAD
-    "createdAt": "2024-06-14T17:52:28.000Z",
-    "updatedAt": "2024-06-14T18:46:22.000Z",
-    "thumbnailURL": "projects/@etherealengine/default-project/thumbnails/default-projectassetssample_etc1s.ktx2-thumbnail.png",
-    "thumbnailType": "automatic"
-  },
-  {
-    "id": "87f92e67-bf9a-483c-be2d-f2f60ee9f4dd",
-    "sid": "il1gykOP",
-    "hash": "3622ef5ed9b9e153e6082ce441bb9e99c487bc2f56653bccd9e1b1e717e1b272",
-    "url": "",
-    "key": "projects/@etherealengine/default-project/assets/prefabs/postprocessing.prefab.gltf",
-    "mimeType": "model/gltf+json",
-    "project": "default-project",
-    "tags": [
-      "Prefab"
-    ],
-    "createdAt": "2024-06-14T17:52:28.000Z",
-    "updatedAt": "2024-06-14T18:46:56.000Z",
-    "thumbnailURL": "projects/@etherealengine/default-project/thumbnails/default-projectassetsprefabspostprocessing.prefab.gltf-thumbnail.png",
-    "thumbnailType": "automatic"
-  },
-  {
-    "id": "8e6392f3-1bbd-4ebf-9aac-845f4002213c",
-    "sid": "Um-sNAJT",
-    "hash": "05b625e76e909c4963ce4933bdc9f85af8dc96a3e6416a9fecdd3263a52fadcc",
-    "url": "",
-    "key": "projects/@etherealengine/default-project/assets/controllers/right.glb",
-    "mimeType": "model/gltf-binary",
-    "project": "default-project",
-=======
+    "tags": [
+      "Model"
+    ],
     "dependencies": [],
     "thumbnailKey": "projects/default-project/thumbnails/default-projectassetscollisioncube.glb-thumbnail.png",
     "thumbnailMode": "automatic"
@@ -875,45 +337,9 @@
   },
   "assets/skyboxsun25deg/posz.jpg": {
     "type": "file",
->>>>>>> fa0a473a
-    "tags": [
-      "Image"
-    ],
-<<<<<<< HEAD
-    "createdAt": "2024-06-14T17:52:27.000Z",
-    "updatedAt": "2024-06-14T18:47:49.000Z",
-    "thumbnailURL": "projects/@etherealengine/default-project/thumbnails/default-projectassetscontrollersright.glb-thumbnail.png",
-    "thumbnailType": "automatic"
-  },
-  {
-    "id": "9325c40a-6e6c-4506-bb70-41d676f0914f",
-    "sid": "x91bcJJh",
-    "hash": "f30572927231ae26aede448f6cf8664e824009d44e04043450b8d57b4c0c75ef",
-    "url": "",
-    "key": "projects/@etherealengine/default-project/assets/avatars/male_01.png",
-    "mimeType": "image/png",
-    "project": "default-project",
-    "tags": [
-      "Image"
-    ],
-    "createdAt": "2024-06-14T17:52:27.000Z",
-    "updatedAt": "2024-06-14T18:47:37.000Z",
-    "stats": {
-      "width": 256,
-      "height": 256
-    },
-    "thumbnailURL": "projects/@etherealengine/default-project/thumbnails/default-projectassetsavatarsmale_01.png-thumbnail.png",
-    "thumbnailType": "automatic"
-  },
-  {
-    "id": "a1927fac-c0af-4a5f-8cb7-7c8c7c8f556f",
-    "sid": "NeU-6NNF",
-    "hash": "a5b239802a2278f7644b36f3777c5afd65f98c706f0b2b335dea9e5c31950d31",
-    "url": "",
-    "key": "projects/@etherealengine/default-project/assets/Skybase.glb",
-    "mimeType": "model/gltf-binary",
-    "project": "default-project",
-=======
+    "tags": [
+      "Image"
+    ],
     "dependencies": []
   },
   "assets/skyboxsun25deg/negy.jpg": {
@@ -925,61 +351,9 @@
   },
   "assets/prefabs/mesh-collider.prefab.gltf": {
     "type": "file",
->>>>>>> fa0a473a
-    "tags": [
-      "Prefab"
-    ],
-<<<<<<< HEAD
-    "createdAt": "2024-06-14T17:52:27.000Z",
-    "updatedAt": "2024-06-14T18:46:22.000Z",
-    "thumbnailURL": "projects/@etherealengine/default-project/thumbnails/default-projectassetsSkybase.glb-thumbnail.png",
-    "thumbnailType": "automatic"
-  },
-  {
-    "id": "a38b9e2a-6e7b-43c2-b0f3-78e4950203b4",
-    "sid": "Z2V7X6tM",
-    "hash": "67b1e6387f7ca09cb1c4f9ef47b1b1f76ca697a6a5af265e9ea80df4cb6adf09",
-    "url": "",
-    "key": "projects/@etherealengine/default-project/assets/portal_frame.glb",
-    "mimeType": "model/gltf-binary",
-    "project": "default-project",
-    "tags": [
-      "Model"
-    ],
-    "createdAt": "2024-06-14T17:52:27.000Z",
-    "updatedAt": "2024-06-14T18:46:16.000Z",
-    "thumbnailURL": "projects/@etherealengine/default-project/thumbnails/default-projectassetsportal_frame.glb-thumbnail.png",
-    "thumbnailType": "automatic"
-  },
-  {
-    "id": "a721efd8-cccf-4ee1-806f-2f1638cb362a",
-    "sid": "XrFtKA1K",
-    "hash": "3d25de0399b6ba94a06706273634e532547a874a3a424ce458d6fef3e1fa3c74",
-    "url": "",
-    "key": "projects/@etherealengine/default-project/assets/avatars/male_03.png",
-    "mimeType": "image/png",
-    "project": "default-project",
-    "tags": [
-      "Image"
-    ],
-    "createdAt": "2024-06-14T17:52:27.000Z",
-    "updatedAt": "2024-06-14T18:48:13.000Z",
-    "stats": {
-      "width": 256,
-      "height": 256
-    },
-    "thumbnailURL": "projects/@etherealengine/default-project/thumbnails/default-projectassetsavatarsmale_03.png-thumbnail.png",
-    "thumbnailType": "automatic"
-  },
-  {
-    "id": "aecb33c9-068b-4941-95c8-c676538ee5f2",
-    "sid": "Fpf6nr38",
-    "hash": "41ed54bb8778598c3faf847c18a25c21afae5f5e220a55d7a165433ead859ef8",
-    "url": "",
-    "key": "projects/@etherealengine/default-project/assets/SampleAudio.mp3",
-    "mimeType": "audio/mpeg",
-    "project": "default-project",
-=======
+    "tags": [
+      "Prefab"
+    ],
     "dependencies": []
   },
   "assets/animations/optional/seated.fbx": {
@@ -1009,7 +383,6 @@
   },
   "assets/test-equippable.glb": {
     "type": "file",
->>>>>>> fa0a473a
     "tags": [
       "Model"
     ],
@@ -1030,32 +403,6 @@
     "thumbnailKey": "projects/default-project/thumbnails/default-projectassetsavatarsmale_02.vrm-thumbnail.png",
     "thumbnailMode": "automatic"
   },
-<<<<<<< HEAD
-  {
-    "id": "aef4f3f2-1141-4274-b891-5dd9cb5148ab",
-    "sid": "-D-WQqfQ",
-    "hash": "751e23729dd842438d627bd06ae6231e2da8a05859254e546eecbb29eac4971c",
-    "url": "",
-    "key": "projects/@etherealengine/default-project/assets/prefabs/point-light.prefab.gltf",
-    "mimeType": "model/gltf+json",
-    "project": "default-project",
-    "tags": [
-      "Prefab"
-    ],
-    "createdAt": "2024-06-14T17:52:27.000Z",
-    "updatedAt": "2024-06-14T18:47:04.000Z",
-    "thumbnailURL": "projects/@etherealengine/default-project/thumbnails/default-projectassetsprefabspoint-light.prefab.gltf-thumbnail.png",
-    "thumbnailType": "automatic"
-  },
-  {
-    "id": "b2436a3f-3c48-489c-9b60-56f1c571546e",
-    "sid": "B1cDxF-V",
-    "hash": "5e07fe07df51dbc337fa42a5837527618d37cf95c44ba65658769706fc835772",
-    "url": "",
-    "key": "projects/@etherealengine/default-project/assets/controllers/left_controller.glb",
-    "mimeType": "model/gltf-binary",
-    "project": "default-project",
-=======
   "assets/prefabs/hemisphere-light.prefab.gltf": {
     "type": "file",
     "tags": [
@@ -1067,7 +414,6 @@
   },
   "assets/cloud.png": {
     "type": "file",
->>>>>>> fa0a473a
     "tags": [
       "Image"
     ],
@@ -1080,75 +426,17 @@
     "tags": [
       "Image"
     ],
-<<<<<<< HEAD
-    "createdAt": "2024-06-14T17:52:27.000Z",
-    "updatedAt": "2024-06-14T18:47:16.000Z",
-    "thumbnailURL": "projects/@etherealengine/default-project/thumbnails/default-projectassetscontrollersleft_controller.glb-thumbnail.png",
-    "thumbnailType": "automatic"
-  },
-  {
-    "id": "b5b57ead-275a-4207-b77c-a9fbf2d49e48",
-    "sid": "dy6BmLI4",
-    "hash": "ce04c9f488771a2171b151d09e3275e16eeba53d2f64f1d6e4c6e88413b85a6b",
-    "url": "",
-    "key": "projects/@etherealengine/default-project/assets/avatars/female_01.vrm",
-    "mimeType": "application/octet-stream",
-    "project": "default-project",
-=======
     "dependencies": [],
     "thumbnailKey": "projects/default-project/thumbnails/default-projectassetsskyboxsun25degnegz.jpg-thumbnail.png",
     "thumbnailMode": "automatic"
   },
   "public/scenes/apartment.gltf": {
     "type": "file",
->>>>>>> fa0a473a
-    "tags": [
-      "Model"
-    ],
-    "dependencies": []
-  },
-<<<<<<< HEAD
-  {
-    "id": "b7356c10-3688-4a83-8d68-d62206ae9096",
-    "sid": "fOjvMlGg",
-    "hash": "64541bda5b5481fca1c586e988a2e66b9a8a856fef955a81b18c6ff02a9a3124",
-    "url": "",
-    "key": "projects/@etherealengine/default-project/assets/test-equippable.glb",
-    "mimeType": "model/gltf-binary",
-    "project": "default-project",
-    "tags": [
-      "Model"
-    ],
-    "createdAt": "2024-06-14T17:52:28.000Z",
-    "updatedAt": "2024-06-14T18:46:18.000Z",
-    "thumbnailURL": "projects/@etherealengine/default-project/thumbnails/default-projectassetstest-equippable.glb-thumbnail.png",
-    "thumbnailType": "automatic"
-  },
-  {
-    "id": "b893db6c-093a-47dd-a213-75012f5b241d",
-    "sid": "HDJyGNsB",
-    "hash": "5e16b307b7083dca1a74725271c8fb031eeea08dbd3c53c98148bf4cb921ffc3",
-    "url": "",
-    "key": "projects/@etherealengine/default-project/assets/drop-shadow.png",
-    "mimeType": "image/png",
-    "project": "default-project",
-    "tags": [
-      "Image"
-    ],
-    "createdAt": "2024-06-14T17:52:27.000Z",
-    "updatedAt": "2024-06-14T18:46:05.000Z",
-    "thumbnailURL": "projects/@etherealengine/default-project/thumbnails/default-projectassetsdrop-shadow.png-thumbnail.png",
-    "thumbnailType": "automatic"
-  },
-  {
-    "id": "bfe32aa1-8dc5-49f0-84df-9e351ecb32f3",
-    "sid": "7VRX1syv",
-    "hash": "58d3498ddcc70f7219f10211d76d99a74739c1670c52e9045688c426cd37de1f",
-    "url": "",
-    "key": "projects/@etherealengine/default-project/assets/prefabs/3d-model.prefab.gltf",
-    "mimeType": "model/gltf+json",
-    "project": "default-project",
-=======
+    "tags": [
+      "Model"
+    ],
+    "dependencies": []
+  },
   "assets/avatars/male_01.png": {
     "type": "thumbnail",
     "tags": "[\"Image\"]",
@@ -1180,7 +468,6 @@
   },
   "assets/prefabs/spot-light.prefab.gltf": {
     "type": "file",
->>>>>>> fa0a473a
     "tags": [
       "Prefab"
     ],
@@ -1188,101 +475,27 @@
     "thumbnailKey": "projects/default-project/thumbnails/default-projectassetsprefabsspot-light.prefab.gltf-thumbnail.png",
     "thumbnailMode": "automatic"
   },
-<<<<<<< HEAD
-  {
-    "id": "d612be68-59a1-457d-8ccf-632dadf69551",
-    "sid": "bPWNZU-Z",
-    "hash": "f6d22d9dd4c2698f51b9b734f0da5f2261c23dc120cde1db2d438e72c05a353b",
-    "url": "",
-    "key": "projects/@etherealengine/default-project/assets/avatars/male_01.vrm",
-    "mimeType": "model/vrm",
-    "project": "default-project",
-=======
   "assets/prefabs/geo.prefab.gltf": {
     "type": "file",
->>>>>>> fa0a473a
-    "tags": [
-      "Prefab"
-    ],
-<<<<<<< HEAD
-    "createdAt": "2024-06-14T17:52:27.000Z",
-    "updatedAt": "2024-06-14T18:47:53.000Z",
-    "stats": {},
-    "thumbnailURL": "projects/@etherealengine/default-project/thumbnails/default-projectassetsavatarsmale_01.vrm-thumbnail.png",
-    "thumbnailType": "automatic"
-  },
-  {
-    "id": "db9e5cc0-ce69-4f4f-8a54-c7f04c6322a1",
-    "sid": "uiGaAqQa",
-    "hash": "b8f6ed232ca8757d75f2371f70148384de1b24c0e24fc491a0c3fd50ad1675c1",
-    "url": "",
-    "key": "projects/@etherealengine/default-project/assets/skyboxsun25deg/negy.jpg",
-    "mimeType": "image/jpeg",
-    "project": "default-project",
-=======
+    "tags": [
+      "Prefab"
+    ],
     "dependencies": [],
     "thumbnailKey": "projects/default-project/thumbnails/default-projectassetsprefabsgeo.prefab.gltf-thumbnail.png",
     "thumbnailMode": "automatic"
   },
   "public/scenes/apartment-Portal.ktx2": {
     "type": "file",
->>>>>>> fa0a473a
-    "tags": [
-      "Image"
-    ],
-    "dependencies": []
-  },
-<<<<<<< HEAD
-  {
-    "id": "dca0061f-5dad-428a-b71f-8961beccfaeb",
-    "sid": "99cuwDAC",
-    "hash": "c69dee08526a4c2eb9207a3d4505bb1cad184d058305e1769586619be65399b8",
-    "url": "",
-    "key": "projects/@etherealengine/default-project/assets/avatars/female_03.png",
-    "mimeType": "image/png",
-    "project": "default-project",
-=======
+    "tags": [
+      "Image"
+    ],
+    "dependencies": []
+  },
   "assets/prefabs/directional-light.prefab.gltf": {
     "type": "file",
->>>>>>> fa0a473a
-    "tags": [
-      "Prefab"
-    ],
-<<<<<<< HEAD
-    "createdAt": "2024-06-14T17:52:27.000Z",
-    "updatedAt": "2024-06-14T18:48:02.000Z",
-    "stats": {
-      "width": 256,
-      "height": 256
-    },
-    "thumbnailURL": "projects/@etherealengine/default-project/thumbnails/default-projectassetsavatarsfemale_03.png-thumbnail.png",
-    "thumbnailType": "automatic"
-  },
-  {
-    "id": "dd1b17a0-7c7f-4ad6-b6f2-88b0f1ee40d8",
-    "sid": "CUpgt79y",
-    "hash": "0a90be50fab9065ee14be090f12c14038cef267d955318453b7782c578d5160e",
-    "url": "",
-    "key": "projects/@etherealengine/default-project/assets/controllers/left.glb",
-    "mimeType": "model/gltf-binary",
-    "project": "default-project",
-    "tags": [
-      "Model"
-    ],
-    "createdAt": "2024-06-14T17:52:27.000Z",
-    "updatedAt": "2024-06-14T18:47:27.000Z",
-    "thumbnailURL": "projects/@etherealengine/default-project/thumbnails/default-projectassetscontrollersleft.glb-thumbnail.png",
-    "thumbnailType": "automatic"
-  },
-  {
-    "id": "dd56871c-27d5-423e-a6d7-02f4f2d68dde",
-    "sid": "-ovFtobx",
-    "hash": "f3c2d5fb1d527d7ecf6c1b8cf68ad598f8099a3dd2fc8d74874e5747df3b515c",
-    "url": "",
-    "key": "projects/@etherealengine/default-project/assets/skyboxsun25deg/negx.jpg",
-    "mimeType": "image/jpeg",
-    "project": "default-project",
-=======
+    "tags": [
+      "Prefab"
+    ],
     "dependencies": [],
     "thumbnailKey": "projects/default-project/thumbnails/default-projectassetsprefabsdirectional-light.prefab.gltf-thumbnail.png",
     "thumbnailMode": "automatic"
@@ -1296,7 +509,6 @@
   },
   "assets/controllers/right.glb": {
     "type": "file",
->>>>>>> fa0a473a
     "tags": [
       "Model"
     ],
@@ -1316,85 +528,6 @@
     "tags": [
       "Prefab"
     ],
-<<<<<<< HEAD
-    "createdAt": "2024-06-14T17:52:28.000Z",
-    "updatedAt": "2024-06-14T18:46:28.000Z",
-    "thumbnailURL": "projects/@etherealengine/default-project/thumbnails/default-projectassetsskyboxsun25degnegx.jpg-thumbnail.png",
-    "thumbnailType": "automatic"
-  },
-  {
-    "id": "e3601ef4-8f37-42aa-ad68-60eb06bc0d3b",
-    "sid": "WhkIg5v_",
-    "hash": "d69fc3bf86861764ccaaaa26838c94caee683037c17f70f8690b8bd012aeb3ca",
-    "url": "",
-    "key": "projects/@etherealengine/default-project/assets/prefabs/ambient-light.prefab.gltf",
-    "mimeType": "model/gltf+json",
-    "project": "default-project",
-    "tags": [
-      "Prefab"
-    ],
-    "createdAt": "2024-06-14T17:52:27.000Z",
-    "updatedAt": "2024-06-14T18:46:42.000Z",
-    "thumbnailURL": "projects/@etherealengine/default-project/thumbnails/default-projectassetsprefabsambient-light.prefab.gltf-thumbnail.png",
-    "thumbnailType": "automatic"
-  },
-  {
-    "id": "ed1bc4b4-fb9e-4587-854f-649211110f36",
-    "sid": "zpTAHciT",
-    "hash": "20ef2eaee355aef5d30e59df1366a94eafd218dd67d00932b93bc5128471819a",
-    "url": "",
-    "key": "projects/@etherealengine/default-project/assets/UV.png",
-    "mimeType": "image/png",
-    "project": "default-project",
-    "tags": [
-      "Image"
-    ],
-    "createdAt": "2024-06-14T17:52:27.000Z",
-    "updatedAt": "2024-06-14T18:46:25.000Z",
-    "thumbnailURL": "projects/@etherealengine/default-project/thumbnails/default-projectassetsUV.png-thumbnail.png",
-    "thumbnailType": "automatic"
-  },
-  {
-    "id": "f78adf27-aa86-4a1f-92a2-79fd94eb394f",
-    "sid": "2Ig01xHW",
-    "hash": "5edbc806325dccccf6b5807d6e262cee476b55318927d446ef0bea2a8722e266",
-    "url": "",
-    "key": "projects/@etherealengine/default-project/assets/skyboxsun25deg/posx.jpg",
-    "mimeType": "image/jpeg",
-    "project": "default-project",
-    "tags": [
-      "Image"
-    ],
-    "createdAt": "2024-06-14T17:52:28.000Z",
-    "updatedAt": "2024-06-14T18:46:29.000Z",
-    "thumbnailURL": "projects/@etherealengine/default-project/thumbnails/default-projectassetsskyboxsun25degposx.jpg-thumbnail.png",
-    "thumbnailType": "automatic"
-  },
-  {
-    "id": "fadc0549-233c-45c9-aecb-69f53ad8d305",
-    "sid": "umPAkXwn",
-    "hash": "455e9f00398ffeb898ae09f2b97942222d7271d0b8448f923fdb886ff5c533b1",
-    "url": "",
-    "key": "projects/@etherealengine/default-project/assets/prefabs/box-collider.prefab.gltf",
-    "mimeType": "model/gltf+json",
-    "project": "default-project",
-    "tags": [
-      "Prefab"
-    ],
-    "createdAt": "2024-06-14T17:52:27.000Z",
-    "updatedAt": "2024-06-14T18:46:54.000Z",
-    "thumbnailURL": "projects/@etherealengine/default-project/thumbnails/default-projectassetsprefabsbox-collider.prefab.gltf-thumbnail.png",
-    "thumbnailType": "automatic"
-  },
-  {
-    "id": "fdd1c145-bf5b-416b-9d1a-59e33d221c87",
-    "sid": "VJYTrBeV",
-    "hash": "bf0dee0cec15ec6c233d9703c9b09bc93f13439cca00da2ee9a77fd9dbcbf4d4",
-    "url": "",
-    "key": "projects/@etherealengine/default-project/assets/avatars/female_02.png",
-    "mimeType": "image/png",
-    "project": "default-project",
-=======
     "dependencies": [],
     "thumbnailKey": "projects/default-project/thumbnails/default-projectassetsprefabsskybox.prefab.gltf-thumbnail.png",
     "thumbnailMode": "automatic"
@@ -1444,23 +577,11 @@
   },
   "assets/controllers/left.glb": {
     "type": "file",
->>>>>>> fa0a473a
-    "tags": [
-      "Model"
-    ],
-<<<<<<< HEAD
-    "createdAt": "2024-06-14T17:52:27.000Z",
-    "updatedAt": "2024-06-14T18:47:31.000Z",
-    "stats": {
-      "width": 256,
-      "height": 256
-    },
-    "thumbnailURL": "projects/@etherealengine/default-project/thumbnails/default-projectassetsavatarsfemale_02.png-thumbnail.png",
-    "thumbnailType": "automatic"
-=======
+    "tags": [
+      "Model"
+    ],
     "dependencies": [],
     "thumbnailKey": "projects/default-project/thumbnails/default-projectassetscontrollersleft.glb-thumbnail.png",
     "thumbnailMode": "automatic"
->>>>>>> fa0a473a
   }
 }