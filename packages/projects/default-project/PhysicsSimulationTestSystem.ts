import { BoxGeometry, Mesh, MeshBasicMaterial, Object3D, SphereGeometry, Vector3 } from 'three'

import { getColorForBodyType } from '@xrengine/engine/src/debug/systems/DebugRenderer'
import { Engine } from '@xrengine/engine/src/ecs/classes/Engine'
import { EntityTreeNode } from '@xrengine/engine/src/ecs/classes/EntityTree'
import { World } from '@xrengine/engine/src/ecs/classes/World'
import { addComponent, getComponent } from '@xrengine/engine/src/ecs/functions/ComponentFunctions'
import { createEntity } from '@xrengine/engine/src/ecs/functions/EntityFunctions'
import { addEntityNodeInTree, createEntityNode } from '@xrengine/engine/src/ecs/functions/EntityTreeFunctions'
import { useWorld } from '@xrengine/engine/src/ecs/functions/SystemHooks'
import { dispatchFrom } from '@xrengine/engine/src/networking/functions/dispatchFrom'
import { NetworkWorldAction } from '@xrengine/engine/src/networking/functions/NetworkWorldAction'
import { ColliderComponent } from '@xrengine/engine/src/physics/components/ColliderComponent'
import { CollisionGroups } from '@xrengine/engine/src/physics/enums/CollisionGroups'
import { ShapeOptions } from '@xrengine/engine/src/physics/functions/createCollider'
import { teleportRigidbody } from '@xrengine/engine/src/physics/functions/teleportRigidbody'
import { BodyType, ColliderTypes } from '@xrengine/engine/src/physics/types/PhysicsTypes'
import { ModelComponent } from '@xrengine/engine/src/scene/components/ModelComponent'
import { NameComponent } from '@xrengine/engine/src/scene/components/NameComponent'
import { Object3DComponent } from '@xrengine/engine/src/scene/components/Object3DComponent'
import { parseGLTFModel } from '@xrengine/engine/src/scene/functions/loadGLTFModel'
import { ScenePrefabs } from '@xrengine/engine/src/scene/functions/registerPrefabs'
import { createNewEditorNode } from '@xrengine/engine/src/scene/functions/SceneLoading'
import { TransformComponent } from '@xrengine/engine/src/transform/components/TransformComponent'

// Maybe do this using system injection node
// receiveActionOnce(EngineEvents.EVENTS.SCENE_LOADED, () => {
//     console.log("gltf parse scene loaded")
//     generateSimulationData(5)
// })

/**
 * Returns a random number between min (inclusive) and max (exclusive)
 */
function getRandomArbitrary(min, max) {
  return Math.random() * (max - min) + min
}

/**
 * Returns a random integer between min (inclusive) and max (inclusive).
 * The value is no lower than min (or the next integer greater than min
 * if min isn't an integer) and no greater than max (or the next integer
 * lower than max if max isn't an integer).
 * Using Math.round() will give you a non-uniform distribution!
 */
function getRandomInt(min, max) {
  min = Math.ceil(min)
  max = Math.floor(max)
  return Math.floor(Math.random() * (max - min + 1)) + min
}

let uuidCounter = 0
function getUUID() {
  uuidCounter++
  return 'physicstestuuid' + uuidCounter
}

let simulationObjectsGenerated = false
export default async function PhysicsSimulationTestSystem(world: World) {
  return () => {
    if (!Engine.isInitialized || !world.physics.physics || simulationObjectsGenerated) return
    simulationObjectsGenerated = true
    generateSimulationData(0)
  }
}

export const boxDynamicConfig = {
  type: 'box' as ColliderTypes,
  bodyType: BodyType.DYNAMIC,
  collisionLayer: CollisionGroups.Default,
  collisionMask: CollisionGroups.Default | CollisionGroups.Avatars,
  staticFriction: 1,
  dynamicFriction: 1,
  restitution: 0.1,
  spawnPosition: new Vector3(0, 15, 5),
  spawnScale: new Vector3(0.5, 0.5, 0.5)
}

export const generateSimulationData = (numOfObjectsToGenerate) => {
  // Auto generate objects
  for (let index = 0; index < numOfObjectsToGenerate; index++) {
    let config = {} as ShapeOptions
    config.type = getRandomInt(0, 1) ? 'box' : 'sphere'
    config.bodyType = getRandomInt(0, 2)
    config.collisionLayer = CollisionGroups.Default
    config.collisionMask = CollisionGroups.Default | CollisionGroups.Avatars
    config.staticFriction = 1
    config.dynamicFriction = 1
    config.restitution = 1

    console.log('generating object with config:', config)
    generatePhysicsObject(config)
  }

  // Define and generate any objects with manual configs
  let config = {
    type: 'sphere' as ColliderTypes,
    bodyType: BodyType.DYNAMIC,
    collisionLayer: CollisionGroups.Default,
    collisionMask: CollisionGroups.Default | CollisionGroups.Avatars,
    staticFriction: 1,
    dynamicFriction: 1,
    restitution: 0.1
  }

  // TODO: Generating the object as a network object here may result in an error sometimes,
  // the reason being the spawn object network action from server is received before the object has been added to the scene locally.
  // In order to test network functionality, call the generateSimulationData directly from scene loading logic in code for now.
  generatePhysicsObject(config, new Vector3(0, 15, 0), true)
}

const defaultSpawnPosition = new Vector3()
const defaultScale = new Vector3(1, 1, 1)
const defaultTorqueForce = new Vector3(0, 0, -500)

export const generatePhysicsObject = (
  config: ShapeOptions,
  spawnPosition = defaultSpawnPosition,
  isNetworkObject = false,
  scale = defaultScale
) => {
  const type = config.type

  let geometry
  switch (type) {
    case 'box':
      geometry = new BoxGeometry(1, 1, 1)
      break

    case 'sphere':
      geometry = new SphereGeometry(0.5, 32, 16)
      break

    default:
      console.warn('Unspported type passed to test script!.')
  }

  const color = getColorForBodyType(config.bodyType ? config.bodyType : 0)
  const material = new MeshBasicMaterial({ color: color })
  const mesh = new Mesh(geometry, material)
  mesh.scale.set(2, 2, 2)

  mesh.userData['xrengine.collider.type'] = config.type
  mesh.userData['xrengine.collider.bodyType'] = config.bodyType
  mesh.userData['xrengine.collider.collisionLayer'] = config.collisionLayer
  mesh.userData['xrengine.collider.collisionMask'] = config.collisionMask
  mesh.userData['xrengine.collider.staticFriction'] = config.staticFriction
  mesh.userData['xrengine.collider.dynamicFriction'] = config.dynamicFriction
  mesh.userData['xrengine.collider.restitution'] = config.restitution

  // Add empty model node
  const entity = createEntity()
<<<<<<< HEAD
  let entityTreeNode = createEntityNode(createEntity(), getUUID())
=======
  const uuid = getUUID()
  const entityTreeNode = new EntityTreeNode(entity, uuid)
>>>>>>> 89697e52
  createNewEditorNode(entityTreeNode.entity, ScenePrefabs.model)

  const nameComponent = getComponent(entity, NameComponent)
  nameComponent.name = uuid

  const obj3d = mesh
  obj3d.scale.copy(scale)
  addComponent(entity, Object3DComponent, { value: obj3d })
  parseGLTFModel(entity, getComponent(entity, ModelComponent), obj3d)

  const world = useWorld()
  addEntityNodeInTree(entityTreeNode, world.entityTree.rootNode)

  const transform = getComponent(entity, TransformComponent)
  transform.position.copy(spawnPosition)
  const collider = getComponent(entity, ColliderComponent)
  const body = collider.body as PhysX.PxRigidDynamic
  teleportRigidbody(body, transform.position, transform.rotation)

  if (isNetworkObject && world.isHosting) {
    body.addTorque(defaultTorqueForce)
    console.info('spawning at:', transform.position.x, transform.position.y, transform.position.z)

    const node = world.entityTree.entityNodeMap.get(entity)
    if (node) {
      dispatchFrom(world.hostId, () =>
        NetworkWorldAction.spawnObject({
          prefab: '',
          parameters: { sceneEntityId: node.uuid, position: transform.position },
          ownerIndex: world.clients.get(Engine.userId)!.userIndex
        })
      ).cache()
    }
  }
}<|MERGE_RESOLUTION|>--- conflicted
+++ resolved
@@ -150,12 +150,8 @@
 
   // Add empty model node
   const entity = createEntity()
-<<<<<<< HEAD
-  let entityTreeNode = createEntityNode(createEntity(), getUUID())
-=======
   const uuid = getUUID()
-  const entityTreeNode = new EntityTreeNode(entity, uuid)
->>>>>>> 89697e52
+  let entityTreeNode = createEntityNode(entity, uuid)
   createNewEditorNode(entityTreeNode.entity, ScenePrefabs.model)
 
   const nameComponent = getComponent(entity, NameComponent)
