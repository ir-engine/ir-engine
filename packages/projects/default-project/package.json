--- conflicted
+++ resolved
@@ -10,15 +10,8 @@
     "@xrengine/client-core": "^0.4.10"
   },
   "xrengine": {
-<<<<<<< HEAD
     "routes": ["/", "/login", "/harmony", "/admin", "/location", "/auth", "/editor", "/examples"],
-    "thumbnail": "/static/xrengine_thumbnail.jpg",
-    "moduleEntryPoints": [],
-    "clientReactEntryPoint": []
-=======
-    "routes": ["/", "/login", "/harmony", "/admin", "/location", "/auth", "/editor"],
     "thumbnail": "/static/xrengine_thumbnail.jpg"
->>>>>>> dd48ae36
   },
   "license": "ISC"
 }