/*
CPAL-1.0 License

The contents of this file are subject to the Common Public Attribution License
Version 1.0. (the "License"); you may not use this file except in compliance
with the License. You may obtain a copy of the License at
https://github.com/EtherealEngine/etherealengine/blob/dev/LICENSE.
The License is based on the Mozilla Public License Version 1.1, but Sections 14
and 15 have been added to cover use of software over a computer network and 
provide for limited attribution for the Original Developer. In addition, 
Exhibit A has been modified to be consistent with Exhibit B.

Software distributed under the License is distributed on an "AS IS" basis,
WITHOUT WARRANTY OF ANY KIND, either express or implied. See the License for the
specific language governing rights and limitations under the License.

The Original Code is Ethereal Engine.

The Original Developer is the Initial Developer. The Initial Developer of the
Original Code is the Ethereal Engine team.

All portions of the code written by the Ethereal Engine team are Copyright © 2021-2023 
Ethereal Engine. All Rights Reserved.
*/

import type { ProjectConfigInterface } from '@etherealengine/projects/ProjectConfigInterface'

const config: ProjectConfigInterface = {
  onEvent: './projectEventHooks.ts',
  thumbnail: '/static/etherealengine_thumbnail.jpg',
  routes: {
    '/': {
      component: () => import('@etherealengine/client/src/pages/index'),
      props: {
        exact: true
      }
    },
    '/admin': {
      component: () => import('@etherealengine/client-core/src/admin/adminRoutes')
    },
    '/location': {
      component: () => import('@etherealengine/client/src/pages/location/location')
    },
    '/auth': {
      component: () => import('@etherealengine/client/src/pages/auth/authRoutes')
    },
    '/editor': {
      component: () => import('@etherealengine/client/src/pages/editor/editor')
    },
    '/studio': {
      component: () => import('@etherealengine/client/src/pages/editor/editor')
    },
    '/room': {
      component: () => import('@etherealengine/client/src/pages/room')
    },
    '/capture': {
<<<<<<< HEAD
      component: () => import('@etherealengine/client/src/route/capture')
    },
    '/chat': {
      component: () => import('@etherealengine/client/src/pages/chat/chat')
=======
      component: () => import('@etherealengine/client/src/pages/capture')
>>>>>>> 44c58314
    }
  }
}

export default config<|MERGE_RESOLUTION|>--- conflicted
+++ resolved
@@ -54,14 +54,10 @@
       component: () => import('@etherealengine/client/src/pages/room')
     },
     '/capture': {
-<<<<<<< HEAD
-      component: () => import('@etherealengine/client/src/route/capture')
+      component: () => import('@etherealengine/client/src/pages/capture')
     },
     '/chat': {
       component: () => import('@etherealengine/client/src/pages/chat/chat')
-=======
-      component: () => import('@etherealengine/client/src/pages/capture')
->>>>>>> 44c58314
     }
   }
 }
