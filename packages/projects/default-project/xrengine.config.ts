/*
CPAL-1.0 License

The contents of this file are subject to the Common Public Attribution License
Version 1.0. (the "License"); you may not use this file except in compliance
with the License. You may obtain a copy of the License at
https://github.com/EtherealEngine/etherealengine/blob/dev/LICENSE.
The License is based on the Mozilla Public License Version 1.1, but Sections 14
and 15 have been added to cover use of software over a computer network and 
provide for limited attribution for the Original Developer. In addition, 
Exhibit A has been modified to be consistent with Exhibit B.

Software distributed under the License is distributed on an "AS IS" basis,
WITHOUT WARRANTY OF ANY KIND, either express or implied. See the License for the
specific language governing rights and limitations under the License.

The Original Code is Ethereal Engine.

The Original Developer is the Initial Developer. The Initial Developer of the
Original Code is the Ethereal Engine team.

All portions of the code written by the Ethereal Engine team are Copyright © 2021-2023 
Ethereal Engine. All Rights Reserved.
*/

import type { ProjectConfigInterface } from '@etherealengine/projects/ProjectConfigInterface'

const config: ProjectConfigInterface = {
  onEvent: './projectEventHooks.ts',
  thumbnail: '/static/etherealengine_thumbnail.jpg',
  routes: {
    '/': {
      component: () => import('@etherealengine/client/src/pages/index'),
      props: {
        exact: true
      }
    },
    '/admin': {
      component: () => import('@etherealengine/client/src/pages/admin')
    },
    '/location': {
      component: () => import('@etherealengine/client/src/pages/location/location')
    },
    '/auth': {
      component: () => import('@etherealengine/client/src/pages/auth/authRoutes')
    },
    '/studio': {
      component: () => import('@etherealengine/client/src/pages/editor/editor')
    },
    '/room': {
      component: () => import('@etherealengine/client/src/pages/room')
    },
    '/capture': {
      component: () => import('@etherealengine/client/src/pages/capture')
    },
    '/chat': {
      component: () => import('@etherealengine/client/src/pages/chat/chat')
<<<<<<< HEAD
    },
    '/adminold': {
      component: () => import('@etherealengine/client-core/src/admin/adminRoutes')
=======
>>>>>>> 2e9bee70
    }
  }
}

export default config<|MERGE_RESOLUTION|>--- conflicted
+++ resolved
@@ -55,12 +55,6 @@
     },
     '/chat': {
       component: () => import('@etherealengine/client/src/pages/chat/chat')
-<<<<<<< HEAD
-    },
-    '/adminold': {
-      component: () => import('@etherealengine/client-core/src/admin/adminRoutes')
-=======
->>>>>>> 2e9bee70
     }
   }
 }
