--- conflicted
+++ resolved
@@ -116,15 +116,9 @@
               "z": 18.400897979736328
             },
             "rotation": {
-<<<<<<< HEAD
               "x": -0.9238423219253697,
               "y": 1.1208491794537268,
               "z": 0.8727785772438111
-=======
-              "x": -0.9238422617867781,
-              "y": 1.120849191534366,
-              "z": 0.8727785283333842
->>>>>>> 736f0bf9
             },
             "scale": {
               "x": 1,
@@ -384,12 +378,7 @@
             "materialOverrides": [],
             "matrixAutoUpdate": true,
             "useBasicMaterial": false,
-<<<<<<< HEAD
             "isUsingGPUInstancing": false
-=======
-            "isUsingGPUInstancing": false,
-            "isDynamicObject": false
->>>>>>> 736f0bf9
           }
         },
         {
@@ -718,12 +707,7 @@
             "materialOverrides": [],
             "matrixAutoUpdate": true,
             "useBasicMaterial": false,
-<<<<<<< HEAD
             "isUsingGPUInstancing": false
-=======
-            "isUsingGPUInstancing": false,
-            "isDynamicObject": true
->>>>>>> 736f0bf9
           }
         },
         {
@@ -791,11 +775,7 @@
             },
             "rotation": {
               "x": 0,
-<<<<<<< HEAD
               "y": 1.5704501876816281,
-=======
-              "y": 1.5704380627536063,
->>>>>>> 736f0bf9
               "z": 0
             },
             "scale": {
@@ -829,11 +809,7 @@
             },
             "spawnRotation": {
               "x": 0,
-<<<<<<< HEAD
               "y": -0.025033925650295562,
-=======
-              "y": -0.012516635979854984,
->>>>>>> 736f0bf9
               "z": 0
             }
           }
@@ -859,11 +835,7 @@
             },
             "rotation": {
               "x": 0,
-<<<<<<< HEAD
               "y": 1.5704501876816281,
-=======
-              "y": 1.5704380627536063,
->>>>>>> 736f0bf9
               "z": 0
             },
             "scale": {
@@ -892,12 +864,7 @@
             "materialOverrides": [],
             "matrixAutoUpdate": true,
             "useBasicMaterial": false,
-<<<<<<< HEAD
             "isUsingGPUInstancing": false
-=======
-            "isUsingGPUInstancing": false,
-            "isDynamicObject": false
->>>>>>> 736f0bf9
           }
         },
         {
