--- conflicted
+++ resolved
@@ -110,15 +110,9 @@
               "z": 18.400897979736328
             },
             "rotation": {
-<<<<<<< HEAD
-              "x": -0.9238423219253697,
-              "y": 1.1208491794537268,
-              "z": 0.8727785772438111
-=======
               "x": -0.9238422251836271,
               "y": 1.120849206026624,
               "z": 0.87277845965938
->>>>>>> f1a1a9c9
             },
             "scale": {
               "x": 1,
@@ -725,11 +719,7 @@
             },
             "rotation": {
               "x": 0,
-<<<<<<< HEAD
-              "y": 1.5704501876816281,
-=======
               "y": 1.5704263768429216,
->>>>>>> f1a1a9c9
               "z": 0
             },
             "scale": {
@@ -766,14 +756,9 @@
             },
             "spawnRotation": {
               "x": 0,
-<<<<<<< HEAD
-              "y": -0.025033925650295562,
-              "z": 0
-=======
               "y": -0.000003055792734338656,
               "z": 0,
               "w": 0.9999999999953311
->>>>>>> f1a1a9c9
             }
           }
         },
@@ -856,11 +841,7 @@
             },
             "rotation": {
               "x": 0,
-<<<<<<< HEAD
-              "y": 1.5704501876816281,
-=======
-              "y": 0,
->>>>>>> f1a1a9c9
+              "y": 0,
               "z": 0
             },
             "scale": {
@@ -884,14 +865,6 @@
         {
           "name": "portal",
           "props": {
-<<<<<<< HEAD
-            "src": "__$project$__/default-project/assets/portal_frame.glb",
-            "textureOverride": "",
-            "materialOverrides": [],
-            "matrixAutoUpdate": true,
-            "useBasicMaterial": false,
-            "isUsingGPUInstancing": false
-=======
             "location": "",
             "linkedPortalId": "e2e5f8c7-26f2-44bb-8c74-5a7a828d9400",
             "redirect": false,
@@ -909,7 +882,6 @@
               "z": 0,
               "w": 1
             }
->>>>>>> f1a1a9c9
           }
         },
         {
