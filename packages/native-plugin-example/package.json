--- conflicted
+++ resolved
@@ -34,15 +34,9 @@
    
     "@capacitor/cli": "2.4.7",
     "@capacitor/core": "2.4.7",
-<<<<<<< HEAD
   
     "@xr3ngine/native-plugin-xr": "^0.2.15",
   
-=======
-    "@capacitor/ios": "2.4.7",
-    "@xr3ngine/native-plugin-xr": "^0.2.18",
-    "next-transpile-modules": "6.4.0",
->>>>>>> 2e80a032
     "react": "17.0.2"
   },
   "devDependencies": {
@@ -58,22 +52,12 @@
     "eslint": "7.24.0",
     
     "next": "10.1.3",
-<<<<<<< HEAD
    
     
 
    
     "ts-loader": "9.0.2",
    
-=======
-    "next-images": "1.7.0",
-    "next-optimized-images": "2.6.2",
-    "next-plugin-node-config": "1.0.2",
-    "next-redux-wrapper": "6.0.2",
-    "thread-loader": "3.0.3",
-    "ts-loader": "9.1.0",
-    "ts-shader-loader": "1.0.6",
->>>>>>> 2e80a032
     "typescript": "4.2.4",
     "webpack": "5.35.0"
   },
