import { Capacitor, Plugins } from '@capacitor/core';
import "@xr3ngine/native-plugin-xr/src/index.ts";
import React, { useEffect, useState } from 'react';
import { BoxGeometry, Mesh, MeshBasicMaterial, PerspectiveCamera, Quaternion, Scene, Vector3, WebGLRenderer } from 'three';


const { isNative } = Capacitor;

enum RecordingStates {
    OFF = "off",
    ON = "on",
    STARTING = "starting",
    ENDING = "ending"
}

const meshFilePath = typeof location !== 'undefined' ? location.origin + "/volumetric/liam.drcs" : "";
const videoFilePath = typeof location !== 'undefined' ? location.origin + "/volumetric/liam.mp4" : "";

export const IndexPage = (): any => {


    const [initializationResponse, setInitializationResponse] = useState("");
    const [cameraStartedState, setCameraStartedState] = useState("");
    const [cameraPoseState, setCameraPoseState] = useState("");
    const [anchorPoseState, setAnchorPoseState] = useState("");
    const [intrinsicsState, setCameraIntrinsicsState] = useState("");
    const [savedFilePath, setSavedFilePath] = useState("");

    const [recordingState, setRecordingState] = useState(RecordingStates.OFF);
    let renderer, scene, camera;
    const raf = () => {
        renderer.render(scene, camera);
        requestAnimationFrame(raf);
    }
    useEffect(() => {
        (async function () {
            scene = new Scene();
            const geometry = new BoxGeometry(.2, .2, .2);
            const material = new MeshBasicMaterial({ color: 0x00ff00 });
            const anchor = new Mesh(geometry, material);
            camera = new PerspectiveCamera(75, window.innerWidth / window.innerHeight, 0.1, 1000);
            scene.background = null;
            renderer = new WebGLRenderer({ alpha: true });
            renderer.setSize(window.innerWidth, window.innerHeight);
            document.body.appendChild(renderer.domElement);
            renderer.domElement.style.position = "absolute";
            renderer.domElement.style.width = "100%";
            renderer.domElement.style.height = "100%";
            renderer.domElement.style.zIndex = "-1";

            renderer.domElement.style.top = 0;
            renderer.domElement.style.margin = 0;
            renderer.domElement.style.padding = 0;
            scene.add(camera);

            scene.add(anchor);
            anchor.position.set(0, 0, -2);

            requestAnimationFrame(raf);


            const { XRPlugin } = Plugins;

            await XRPlugin.initialize({}).then(response => {
                setInitializationResponse(response.status);
            });

            Plugins.XRPlugin.addListener('poseDataReceived', (data: any) => {
                const {
                    cameraPositionX,
                    cameraPositionY,
                    cameraPositionZ,
                    cameraRotationX,
                    cameraRotationY,
                    cameraRotationZ,
                    cameraRotationW,
                } = data;

                // TODO:
                // Set camera position and rotation
                // Enable cube and move to position/rotation if placed is true
                setCameraPoseState(JSON.stringify({
                    cameraPositionX,
                    cameraPositionY,
                    cameraPositionZ,
                    cameraRotationX,
                    cameraRotationY,
                    cameraRotationZ,
                    cameraRotationW
                }));

                camera.setRotationFromQuaternion(new Quaternion(cameraRotationX, cameraRotationY, cameraRotationZ, cameraRotationW));
                
                camera.position.set(cameraPositionX, cameraPositionY, cameraPositionZ);

                if (data.placed) {
                    const {
                        anchorPositionX,
                        anchorPositionY,
                        anchorPositionZ,
                        anchorRotationX,
                        anchorRotationY,
                        anchorRotationZ,
                        anchorRotationW
                    } = data;

                    setAnchorPoseState(JSON.stringify({
                        anchorPositionX,
                        anchorPositionY,
                        anchorPositionZ,
                        anchorRotationX,
                        anchorRotationY,
                        anchorRotationZ,
                        anchorRotationW
                    }));

                    anchor.setRotationFromQuaternion(new Quaternion(anchorRotationX, anchorRotationY, anchorRotationZ, anchorRotationW));
                    anchor.position.set(anchorPositionX, anchorPositionY, anchorPositionZ);
                }

            });

            Plugins.XRPlugin.addListener('cameraIntrinsicsReceived', (data: any) => {
                setCameraIntrinsicsState(JSON.stringify({
                    fX: data.fX,
                    fY: data.fy,
                    cX: data.cX,
                    cY: data.cy,
                    x: data.x,
                    y: data.y
                }));

                camera.setFocalLength(data.y);

                // TODO:
                // Set camera position and rotation
                // Enable cube and move to position/rotation if placed is true
            });


            XRPlugin.start({}).then(() => {
                setCameraStartedState(isNative ? "Camera started on native" : "Camera started on web");
            });
<<<<<<< HEAD


=======
>>>>>>> 64eef713
        })();
    }, []);

    let video;
    const playVideo = () => {
        if(video == null)
            video = document.createElement("VIDEO");

        console.log("Playing video");
        console.log("*********** PATH IS", savedFilePath);

        video.setAttribute("width", "320");
        video.setAttribute("height", "240");

        video.style.position = "absolute";
        video.style.width = "100%";
        video.style.height = "100%";

        video.setAttribute("src", Capacitor.convertFileSrc(savedFilePath));

        video.play();

    }

    const toggleRecording = () => {
        if (recordingState === RecordingStates.OFF) {
            setRecordingState(RecordingStates.ON);
            Plugins.XRPlugin.startRecording({
                isAudio: true,
                width: 500,
                height: 500,
                bitRate: 1000,
                dpi: 100,
                filePath: "/test.mp4"
            }).then(({ status }) => {
                console.log("RECORDING, STATUS IS", status);
            });
        }
        else if (recordingState === RecordingStates.ON) {
            setRecordingState(RecordingStates.OFF);
            Plugins.XRPlugin.stopRecording().
                then(({ result, filePath }) => {
                    console.log("END RECORDING, result IS", result);
                    console.log("filePath IS", filePath);

                    setSavedFilePath("file://" + filePath);
                });
        }
    };

    const handleTap = () => {
        Plugins.XRPlugin.handleTap();
    }


    const clearAnchors = () => {
        Plugins.XRPlugin.clearAnchors();
    }

    // useEffect(() => {
    //     setSecondState("Initialized and effected");
    // }, [initializationResponse]);

    return (<>
        <div className="plugintest">
            <div className="plugintestReadout">
                <p>{initializationResponse}</p>
                <p>{cameraStartedState}</p>
                <p>{cameraPoseState}</p>
                <p>{anchorPoseState}</p>
                <p>{intrinsicsState}</p>

                <button type="button" style={{ padding: "1em" }} onClick={() => toggleRecording()}>{recordingState === RecordingStates.OFF ? "Record" : "Stop Recording"}</button>
                <button type="button" style={{ padding: "1em" }} onClick={() => handleTap()}>Place AR</button>
                <button type="button" style={{ padding: "1em" }} onClick={() => clearAnchors()}>clearAnchors</button>
                <button type="button" style={{ padding: "1em" }} onClick={() => playVideo()}>playVideo</button>

            </div>

        </div>
        {/* <VolumetricPlayer
                        meshFilePath={meshFilePath}
                        videoFilePath={videoFilePath}
                        cameraVerticalOffset={0.5}
                    /> */}
    </>
    );
};

export default IndexPage;<|MERGE_RESOLUTION|>--- conflicted
+++ resolved
@@ -141,11 +141,6 @@
             XRPlugin.start({}).then(() => {
                 setCameraStartedState(isNative ? "Camera started on native" : "Camera started on web");
             });
-<<<<<<< HEAD
-
-
-=======
->>>>>>> 64eef713
         })();
     }, []);
 
