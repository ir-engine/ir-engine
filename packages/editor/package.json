--- conflicted
+++ resolved
@@ -36,11 +36,7 @@
     "@etherealengine/ui": "^1.6.0",
     "@etherealengine/visual-script": "^1.6.0",
     "@hookstate/core": "npm:@speigg/hookstate@4.0.1-fix-111-106.2",
-<<<<<<< HEAD
-    "@mui/icons-material": "5.15.6",
-=======
     "@mui/icons-material": "5.15.15",
->>>>>>> aedf20e3
     "@mui/material": "5.11.13",
     "@mui/styles": "5.11.13",
     "@uiw/react-color-sketch": "^2.1.1",
