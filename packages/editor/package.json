{
  "name": "@xrengine/editor",
  "version": "0.5.8",
  "main": "lib/editor.umd.js",
  "module": "lib/editor.es.js",
  "types": "lib/index.d.ts",
  "repository": {
    "type": "git",
    "url": "git://github.com/XRFoundation/XREngine.git"
  },
  "engines": {
    "node": ">= 16.3.0"
  },
  "publishConfig": {
    "access": "public"
  },
  "npmClient": "npm",
  "scripts": {
    "check-errors": "tsc --noemit",
    "build-publish": "rimraf lib && cti entrypoint ./src -o index.ts && cross-env NODE_OPTIONS=--max_old_space_size=8192 APP_ENV=production vite build --config vite.build.js",
    "test": "mocha --config .mocharc.js",
    "update-name-gh-package": "node scripts/update-name-gh-package.js"
  },
  "resolutions": {
    "@types/react": "17.0.44",
    "react": "17.0.2"
  },
  "peerDependencies": {
    "@types/react": "17.0.44",
    "react": "17.0.2"
  },
  "dependencies": {
<<<<<<< HEAD
=======
    "@hookstate/core": "4.0.0-rc21",
>>>>>>> b45d6620
    "@mui/icons-material": "5.8.4",
    "@mui/material": "5.10.0",
    "@mui/styles": "5.9.3",
    "@xrengine/client-core": "^0.5.8",
    "@xrengine/common": "^0.5.8",
    "@xrengine/engine": "^0.5.8",
    "@xrengine/hyperflux": "^0.5.8",
    "axios": "0.26.1",
    "classnames": "2.3.1",
    "cross-env": "7.0.3",
    "crypto-js": "^4.1.1",
    "dompurify": "2.3.6",
    "element-resize-event": "^3.0.6",
    "esbuild-plugin-sass": "1.0.1",
    "i18next": "21.6.16",
    "lodash": "4.17.21",
    "mousetrap": "^1.6.5",
    "oauth-1.0a": "^2.2.6",
    "rc-dock": "3.2.10",
    "rc-slider": "10.0.0",
    "react": "17.0.2",
    "react-color": "2.19.3",
    "react-contextmenu": "2.14.0",
    "react-dnd": "16.0.0",
    "react-dnd-html5-backend": "16.0.0",
    "react-dom": "17.0.2",
    "react-hot-keys": "^2.7.1",
    "react-i18next": "11.16.6",
    "react-router-dom": "5.3.0",
    "react-select": "5.3.0",
    "react-virtualized-auto-sizer": "1.0.6",
    "react-window": "1.8.6",
    "styled-components": "5.3.3",
    "typescript": "4.7.4",
    "use-http": "1.0.26"
  },
  "devDependencies": {
    "@rollup/plugin-commonjs": "21.0.2",
    "@rollup/plugin-json": "4.1.0",
    "@rollup/plugin-node-resolve": "13.2.0",
    "@rollup/plugin-replace": "4.0.0",
    "@types/node": "16.11.26",
    "@types/react": "17.0.44",
    "@types/react-dom": "18.0.0",
    "@types/react-router-dom": "5.3.3",
    "@types/styled-components": "5.1.24",
    "@types/three": "0.141.0",
    "create-ts-index": "1.14.0",
    "esbuild": "0.14.36",
    "mocha": "9.2.2",
    "rimraf": "3.0.2",
    "rollup": "2.70.1",
    "rollup-plugin-livereload": "2.0.5",
    "rollup-plugin-node-polyfills": "0.2.1",
    "rollup-plugin-sass": "1.2.10",
    "rollup-plugin-terser": "7.0.2",
    "rollup-plugin-typescript2": "0.31.2",
    "trace-unhandled": "2.0.1"
  },
  "license": "MIT",
  "gitHead": "2313453697ca7c6b8d36b3b166b5a6445fe1c851"
}<|MERGE_RESOLUTION|>--- conflicted
+++ resolved
@@ -30,10 +30,7 @@
     "react": "17.0.2"
   },
   "dependencies": {
-<<<<<<< HEAD
-=======
     "@hookstate/core": "4.0.0-rc21",
->>>>>>> b45d6620
     "@mui/icons-material": "5.8.4",
     "@mui/material": "5.10.0",
     "@mui/styles": "5.9.3",
