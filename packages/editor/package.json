--- conflicted
+++ resolved
@@ -35,13 +35,8 @@
     "@etherealengine/hyperflux": "^1.6.0",
     "@etherealengine/ui": "^1.6.0",
     "@etherealengine/visual-script": "^1.6.0",
-<<<<<<< HEAD
-    "@hookstate/core": "4.0.0-rc21",
+    "@hookstate/core": "npm:@speigg/hookstate@4.0.1-fix-111-106.2",
     "@mui/icons-material": "5.15.6",
-=======
-    "@hookstate/core": "npm:@speigg/hookstate@4.0.1-fix-111-106.2",
-    "@mui/icons-material": "5.11.11",
->>>>>>> 4d983fc5
     "@mui/material": "5.11.13",
     "@mui/styles": "5.11.13",
     "@uiw/react-color-sketch": "^2.1.1",
