--- conflicted
+++ resolved
@@ -37,17 +37,10 @@
     "@types/react-infinite-scroller": "1.2.3",
     "@types/react-router-dom": "5.3.3",
     "@types/styled-components": "5.1.24",
-<<<<<<< HEAD
-    "@xrengine/client-core": "^0.5.2",
-    "@xrengine/common": "^0.5.2",
-    "@xrengine/engine": "^0.5.2",
-    "axios": "0.27.2",
-=======
     "@xrengine/client-core": "^0.5.3",
     "@xrengine/common": "^0.5.3",
     "@xrengine/engine": "^0.5.3",
-    "axios": "0.26.1",
->>>>>>> e223ae9b
+    "axios": "0.27.2",
     "classnames": "2.3.1",
     "cross-env": "7.0.3",
     "crypto-js": "^4.1.1",
@@ -69,15 +62,11 @@
     "react-hot-keys": "^2.7.1",
     "react-i18next": "11.16.7",
     "react-infinite-scroller": "1.2.6",
+    "react-json-view": "1.21.3",
     "react-router-dom": "5.3.1",
     "react-select": "5.3.1",
     "react-virtualized-auto-sizer": "1.0.6",
-<<<<<<< HEAD
     "react-window": "1.8.7",
-=======
-    "react-window": "1.8.6",
-    "rimraf": "3.0.2",
->>>>>>> e223ae9b
     "styled-components": "5.3.3",
     "typescript": "4.6.2",
     "use-http": "1.0.26"
@@ -92,28 +81,17 @@
     "@types/react-dom": "18.0.3",
     "@types/three": "0.139.0",
     "create-ts-index": "1.14.0",
-<<<<<<< HEAD
     "cross-env": "7.0.3",
     "esbuild": "0.14.38",
     "mocha": "9.2.2",
     "rimraf": "3.0.2",
     "rollup": "2.71.1",
-=======
-    "esbuild": "0.14.36",
-    "mocha": "9.2.2",
-    "rollup": "2.70.1",
->>>>>>> e223ae9b
     "rollup-plugin-livereload": "2.0.5",
     "rollup-plugin-node-polyfills": "0.2.1",
     "rollup-plugin-sass": "1.2.10",
     "rollup-plugin-terser": "7.0.2",
     "rollup-plugin-typescript2": "0.31.2",
-<<<<<<< HEAD
-    "trace-unhandled": "2.0.1",
-    "typescript": "4.6.4"
-=======
     "trace-unhandled": "2.0.1"
->>>>>>> e223ae9b
   },
   "license": "MIT",
   "gitHead": "2313453697ca7c6b8d36b3b166b5a6445fe1c851"
