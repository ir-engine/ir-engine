{
<<<<<<< HEAD
  "name": "@etherealengine/editor",
  "version": "1.1.2",
=======
  "name": "@xrengine/editor",
  "version": "1.1.3",
>>>>>>> 29f0fa96
  "main": "lib/editor.umd.js",
  "module": "lib/editor.es.js",
  "types": "lib/index.d.ts",
  "repository": {
    "type": "git",
    "url": "git://github.com/etherealengine/etherealengine.git"
  },
  "engines": {
    "node": ">= 18.12.0"
  },
  "publishConfig": {
    "access": "public"
  },
  "npmClient": "npm",
  "scripts": {
    "check-errors": "tsc --noemit",
    "test": "mocha --config .mocharc.js"
  },
  "resolutions": {
    "@types/react": "18.0.19",
    "react": "18.2.0"
  },
  "peerDependencies": {
    "@types/react": "18.0.19",
    "react": "18.2.0"
  },
  "dependencies": {
    "@fortawesome/fontawesome-svg-core": "^6.1.2",
    "@fortawesome/free-solid-svg-icons": "^6.1.2",
    "@fortawesome/react-fontawesome": "^0.2.0",
    "@hookstate/core": "4.0.0-rc21",
    "@mui/icons-material": "5.11.0",
    "@mui/material": "5.11.0",
    "@mui/styles": "5.11.0",
<<<<<<< HEAD
    "@etherealengine/client-core": "^1.1.2",
    "@etherealengine/common": "^1.1.2",
    "@etherealengine/engine": "^1.1.2",
    "@etherealengine/hyperflux": "^1.1.2",
=======
    "@xrengine/client-core": "^1.1.3",
    "@xrengine/common": "^1.1.3",
    "@xrengine/engine": "^1.1.3",
    "@xrengine/hyperflux": "^1.1.3",
>>>>>>> 29f0fa96
    "axios": "0.26.1",
    "behave-graph": "^0.9.9",
    "classnames": "2.3.1",
    "cross-env": "7.0.3",
    "crypto-js": "^4.1.1",
    "esbuild-plugin-sass": "1.0.1",
    "i18next": "21.6.16",
    "lodash": "4.17.21",
    "potpack": "^2.0.0",
    "rc-dock": "3.2.10",
    "rc-slider": "10.0.0",
    "react": "18.2.0",
    "react-color": "2.19.3",
    "react-dnd": "16.0.0",
    "react-dnd-html5-backend": "16.0.0",
    "react-dom": "18.2.0",
    "react-hot-keys": "^2.7.1",
    "react-hotkeys-hook": "3.4.7",
    "react-i18next": "11.16.6",
    "react-router-dom": "6.8.1",
    "react-virtualized-auto-sizer": "1.0.6",
    "react-window": "1.8.6",
    "reactflow": "^11.1.1",
    "styled-components": "5.3.3",
    "typescript": "4.9.5",
    "use-http": "1.0.26",
    "uuid": "^8.3.2"
  },
  "devDependencies": {
    "@types/node": "18.11.18",
    "@types/react": "18.0.19",
    "@types/react-dom": "18.0.0",
    "@types/react-router-dom": "5.3.3",
    "@types/styled-components": "5.1.24",
    "@types/three": "0.148.0",
    "@types/uuid": "^8.3.4",
    "esbuild": "0.16.9",
    "mocha": "10.0.0",
    "rimraf": "3.0.2",
    "trace-unhandled": "2.0.1"
  },
  "license": "MIT",
  "gitHead": "2313453697ca7c6b8d36b3b166b5a6445fe1c851"
}<|MERGE_RESOLUTION|>--- conflicted
+++ resolved
@@ -1,11 +1,6 @@
 {
-<<<<<<< HEAD
   "name": "@etherealengine/editor",
-  "version": "1.1.2",
-=======
-  "name": "@xrengine/editor",
   "version": "1.1.3",
->>>>>>> 29f0fa96
   "main": "lib/editor.umd.js",
   "module": "lib/editor.es.js",
   "types": "lib/index.d.ts",
@@ -40,17 +35,10 @@
     "@mui/icons-material": "5.11.0",
     "@mui/material": "5.11.0",
     "@mui/styles": "5.11.0",
-<<<<<<< HEAD
-    "@etherealengine/client-core": "^1.1.2",
-    "@etherealengine/common": "^1.1.2",
-    "@etherealengine/engine": "^1.1.2",
-    "@etherealengine/hyperflux": "^1.1.2",
-=======
-    "@xrengine/client-core": "^1.1.3",
-    "@xrengine/common": "^1.1.3",
-    "@xrengine/engine": "^1.1.3",
-    "@xrengine/hyperflux": "^1.1.3",
->>>>>>> 29f0fa96
+    "@etherealengine/client-core": "^1.1.3",
+    "@etherealengine/common": "^1.1.3",
+    "@etherealengine/engine": "^1.1.3",
+    "@etherealengine/hyperflux": "^1.1.3",
     "axios": "0.26.1",
     "behave-graph": "^0.9.9",
     "classnames": "2.3.1",
