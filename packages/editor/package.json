{
  "name": "@xrengine/editor",
  "version": "0.5.6",
  "main": "lib/editor.umd.js",
  "module": "lib/editor.es.js",
  "types": "lib/index.d.ts",
  "repository": {
    "type": "git",
    "url": "git://github.com/XRFoundation/XREngine.git"
  },
  "engines": {
    "node": ">= 16.3.0"
  },
  "publishConfig": {
    "access": "public"
  },
  "npmClient": "npm",
  "scripts": {
    "check-errors": "tsc --noemit",
    "build-publish": "rimraf lib && cti entrypoint ./src -o index.ts && cross-env NODE_OPTIONS=--max_old_space_size=8192 APP_ENV=production vite build --config vite.build.js",
    "test": "mocha --config .mocharc.js",
    "update-name-gh-package": "node scripts/update-name-gh-package.js"
  },
  "resolutions": {
    "@types/react": "17.0.44",
    "react": "17.0.2"
  },
  "peerDependencies": {
    "@types/react": "17.0.44",
    "react": "17.0.2"
  },
  "dependencies": {
    "@mui/icons-material": "5.8.0",
    "@mui/material": "5.8.1",
    "@mui/styles": "5.8.0",
    "@speigg/hookstate": "3.0.13-stable-state",
    "@types/react-infinite-scroller": "1.2.3",
    "@types/react-router-dom": "5.3.3",
    "@types/styled-components": "5.1.24",
    "@xrengine/client-core": "^0.5.6",
    "@xrengine/common": "^0.5.6",
    "@xrengine/engine": "^0.5.6",
    "axios": "0.26.1",
    "classnames": "2.3.1",
    "cross-env": "7.0.3",
    "crypto-js": "^4.1.1",
    "dompurify": "2.3.6",
    "element-resize-event": "^3.0.6",
    "esbuild-plugin-sass": "1.0.1",
    "i18next": "21.8.4",
    "lodash": "4.17.21",
    "mousetrap": "^1.6.5",
    "oauth-1.0a": "^2.2.6",
    "rc-dock": "3.2.10",
    "rc-slider": "10.0.0",
    "react": "17.0.2",
    "react-color": "2.19.3",
    "react-contextmenu": "2.14.0",
    "react-dnd": "16.0.0",
    "react-dnd-html5-backend": "16.0.0",
    "react-dom": "17.0.2",
    "react-hot-keys": "^2.7.1",
    "react-i18next": "11.16.6",
    "react-infinite-scroller": "1.2.6",
    "react-router-dom": "5.3.3",
    "react-select": "5.3.0",
    "react-virtualized-auto-sizer": "1.0.6",
    "react-window": "1.8.6",
    "rimraf": "3.0.2",
    "styled-components": "5.3.3",
    "typescript": "4.6.2",
    "use-http": "1.0.26"
  },
  "devDependencies": {
    "@rollup/plugin-commonjs": "21.0.2",
    "@rollup/plugin-json": "4.1.0",
    "@rollup/plugin-node-resolve": "13.2.0",
    "@rollup/plugin-replace": "4.0.0",
    "@types/node": "16.11.36",
    "@types/react": "17.0.44",
<<<<<<< HEAD
    "@types/react-dom": "18.0.5",
    "@types/three": "0.139.0",
=======
    "@types/react-dom": "18.0.0",
    "@types/three": "0.140.0",
>>>>>>> f215efed
    "create-ts-index": "1.14.0",
    "esbuild": "0.14.36",
    "mocha": "9.2.2",
    "rollup": "2.74.1",
    "rollup-plugin-livereload": "2.0.5",
    "rollup-plugin-node-polyfills": "0.2.1",
    "rollup-plugin-sass": "1.2.10",
    "rollup-plugin-terser": "7.0.2",
    "rollup-plugin-typescript2": "0.31.2",
    "trace-unhandled": "2.0.1"
  },
  "license": "MIT",
  "gitHead": "2313453697ca7c6b8d36b3b166b5a6445fe1c851"
}<|MERGE_RESOLUTION|>--- conflicted
+++ resolved
@@ -78,13 +78,8 @@
     "@rollup/plugin-replace": "4.0.0",
     "@types/node": "16.11.36",
     "@types/react": "17.0.44",
-<<<<<<< HEAD
     "@types/react-dom": "18.0.5",
-    "@types/three": "0.139.0",
-=======
-    "@types/react-dom": "18.0.0",
     "@types/three": "0.140.0",
->>>>>>> f215efed
     "create-ts-index": "1.14.0",
     "esbuild": "0.14.36",
     "mocha": "9.2.2",
