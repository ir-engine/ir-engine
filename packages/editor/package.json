--- conflicted
+++ resolved
@@ -70,19 +70,9 @@
     "react-virtualized-auto-sizer": "1.0.6",
     "react-window": "1.8.6",
     "styled-components": "5.3.3",
-<<<<<<< HEAD
-    "url-toolkit": "2.2.3",
-    "use-debounce": "7.0.1",
     "use-http": "1.0.26",
-    "uuid": "8.3.2",
-    "video-react": "0.14.1",
-    "volumetric": "0.2.31",
-    "yup": "0.32.11",
     "oauth-1.0a": "^2.2.6",
     "crypto-js": "^4.1.1"
-=======
-    "use-http": "1.0.26"
->>>>>>> b826d3c6
   },
   "devDependencies": {
     "@rollup/plugin-commonjs": "21.0.1",
