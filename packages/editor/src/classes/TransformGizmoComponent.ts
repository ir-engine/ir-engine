/*
CPAL-1.0 License

The contents of this file are subject to the Common Public Attribution License
Version 1.0. (the "License"); you may not use this file except in compliance
with the License. You may obtain a copy of the License at
https://github.com/EtherealEngine/etherealengine/blob/dev/LICENSE.
The License is based on the Mozilla Public License Version 1.1, but Sections 14
and 15 have been added to cover use of software over a computer network and 
provide for limited attribution for the Original Developer. In addition, 
Exhibit A has been modified to be consistent with Exhibit B.

Software distributed under the License is distributed on an "AS IS" basis,
WITHOUT WARRANTY OF ANY KIND, either express or implied. See the License for the
specific language governing rights and limitations under the License.

The Original Code is Ethereal Engine.

The Original Developer is the Initial Developer. The Initial Developer of the
Original Code is the Ethereal Engine team.

All portions of the code written by the Ethereal Engine team are Copyright © 2021-2023 
Ethereal Engine. All Rights Reserved.
*/

import {
  defineComponent,
  defineQuery,
  getComponent,
  setComponent,
  useComponent
} from '@etherealengine/engine/src/ecs/functions/ComponentFunctions'
import { createEntity, removeEntity, useEntityContext } from '@etherealengine/engine/src/ecs/functions/EntityFunctions'
import { TransformControls } from '@etherealengine/engine/src/scene/classes/TransformGizmo'

import { Engine } from '@etherealengine/engine/src/ecs/classes/Engine'
import { addObjectToGroup } from '@etherealengine/engine/src/scene/components/GroupComponent'
import { NameComponent } from '@etherealengine/engine/src/scene/components/NameComponent'
import { SceneObjectComponent } from '@etherealengine/engine/src/scene/components/SceneObjectComponent'
import { VisibleComponent } from '@etherealengine/engine/src/scene/components/VisibleComponent'
<<<<<<< HEAD
import {
  SnapMode,
  TransformMode,
  TransformPivot,
  TransformSpace
} from '@etherealengine/engine/src/scene/constants/transformConstants'
import {
  LocalTransformComponent,
  TransformComponent
} from '@etherealengine/engine/src/transform/components/TransformComponent'
=======
import { ObjectLayers } from '@etherealengine/engine/src/scene/constants/ObjectLayers'
import { SnapMode, TransformPivot, TransformSpace } from '@etherealengine/engine/src/scene/constants/transformConstants'
import { setObjectLayers } from '@etherealengine/engine/src/scene/functions/setObjectLayers'
import { TransformComponent } from '@etherealengine/engine/src/transform/components/TransformComponent'
>>>>>>> 82de8a82
import { getMutableState, useHookstate } from '@etherealengine/hyperflux'
import { useEffect } from 'react'
import { Box3, Euler, Vector3 } from 'three'
import { degToRad } from 'three/src/math/MathUtils'
import { EditorControlFunctions } from '../functions/EditorControlFunctions'
import { EditorHelperState } from '../services/EditorHelperState'
import { SelectionState } from '../services/SelectionServices'

export const TransformGizmoComponent = defineComponent({
  name: 'TransformGizmo',

  onInit(entity) {
    const control = new TransformControls()
    return control
  },
  onRemove: (entity, component) => {
    component.value.detach()
    component.value.dispose()
  },
  reactor: function (props) {
    const entity = useEntityContext()
    const gizmoComponent = useComponent(entity, TransformGizmoComponent)
    const editorHelperState = useHookstate(getMutableState(EditorHelperState))
<<<<<<< HEAD
    const query = defineQuery([SceneObjectComponent]) // hardcoded for now until we can make it dynamic
    const selectionState = useHookstate(getMutableState(SelectionState))
    const gizmoEntity = createEntity()
    const box = new Box3()
    const transformComponent = useComponent(entity, LocalTransformComponent)
=======
    const transformComponent = useComponent(entity, TransformComponent)
>>>>>>> 82de8a82

    useEffect(() => {
      // create dummy object to attach gizmo to, we can only attach to three js objects

      gizmoComponent.value.addEventListener('mouseUp', (event) => {
        if (selectionState.selectedEntities.value.length <= 1) {
          switch (gizmoComponent.value.mode) {
            case TransformMode.translate:
              EditorControlFunctions.positionObject([entity], [transformComponent.value.position])
              break
            case TransformMode.rotate:
              EditorControlFunctions.rotateObject(
                [entity],
                [new Euler().setFromQuaternion(transformComponent.value.rotation)]
              )
              break
            case TransformMode.scale:
              EditorControlFunctions.scaleObject([entity], [transformComponent.value.scale], TransformSpace.local, true)
              break
          }

          EditorControlFunctions.commitTransformSave([entity])
        } else {
          const entities = selectionState.selectedEntities.value.filter((value) => query().includes(value))

          const translationVector = transformComponent.value.position.sub(gizmoComponent.value.worldPositionStart)

          switch (gizmoComponent.value.mode) {
            case TransformMode.translate:
              EditorControlFunctions.positionObject(entities, [translationVector], gizmoComponent.value.space, true)
              break
            case TransformMode.rotate:
              console.log(entities, transformComponent.value.position)
              EditorControlFunctions.rotateAround(
                entities,
                gizmoComponent.value.rotationAxis,
                gizmoComponent.value.rotationAngle,
                gizmoComponent.value.worldPosition // pivot position
              )
              break
            case TransformMode.scale:
              EditorControlFunctions.scaleObject(entities, [transformComponent.value.scale], TransformSpace.local, true)
              break
          }

          EditorControlFunctions.commitTransformSave(entities)
        }
      })

      // create dummy Entity for gizmo helper
<<<<<<< HEAD
      setComponent(gizmoEntity, NameComponent, 'gizmoEntity')
      setComponent(gizmoEntity, VisibleComponent)
      addObjectToGroup(gizmoEntity, gizmoComponent.value) // adding object calls attach internally on the gizmo, so attch entity last

      gizmoComponent.value.attach(entity)
=======
      const dummyEntity = createEntity()
      setComponent(dummyEntity, NameComponent, 'gizmoEntity')
      setComponent(dummyEntity, VisibleComponent)

      // set layers
      const raycaster = gizmoComponent.value.getRaycaster()
      raycaster.layers.set(ObjectLayers.TransformGizmo)

      // add dummy to entity and gizmo to dummy entity and attach
      addObjectToGroup(entity, dummy)
      gizmoComponent.value.attach(dummy)
      addObjectToGroup(dummyEntity, gizmoComponent.value)
      setObjectLayers(gizmoComponent.value, ObjectLayers.TransformGizmo)
      setObjectLayers(dummy, ObjectLayers.TransformGizmo)
      removeComponent(dummyEntity, TransformComponent)
>>>>>>> 82de8a82

      return () => {
        removeEntity(gizmoEntity)
      }
    }, [])

    useEffect(() => {
      const mode = editorHelperState.transformMode.value
      gizmoComponent.value.setMode(mode)
    }, [editorHelperState.transformMode])

    useEffect(() => {
      const mode = editorHelperState.transformMode.value
      gizmoComponent.value.setMode(mode)
    }, [editorHelperState.transformMode])

    useEffect(() => {
      if (selectionState.selectedEntities.value.length < 1) return
      let newPosition = getComponent(entity, TransformComponent).position
      const selectedEntities = selectionState.selectedEntities.value.filter((value) => query().includes(value))
      const selectedTransform = getComponent(selectedEntities[selectedEntities.length - 1], TransformComponent)

      switch (editorHelperState.transformPivot.value) {
        case TransformPivot.Origin:
          newPosition = new Vector3(0, 0, 0)
          break
        case TransformPivot.Selection:
          newPosition = selectedTransform.position
          break
        case TransformPivot.Center:
        case TransformPivot.Bottom:
          box.makeEmpty()

          for (let i = 0; i < selectedEntities.length; i++) {
            const parentEnt = selectedEntities[i]
            const isUuid = typeof parentEnt === 'string'
            if (isUuid) {
              box.expandByObject(Engine.instance.scene.getObjectByProperty('uuid', parentEnt)!)
            } else {
              box.expandByPoint(getComponent(parentEnt, TransformComponent).position)
            }
          }
          box.getCenter(newPosition)

          if (editorHelperState.transformPivot.value === TransformPivot.Bottom) newPosition.y = box.min.y
          break
      }

      setComponent(entity, TransformComponent, { position: newPosition })
    }, [editorHelperState.transformPivot, selectionState.selectedEntities])

    useEffect(() => {
      const space = editorHelperState.transformSpace.value
      gizmoComponent.value.setSpace(space)
    }, [editorHelperState.transformSpace])

    useEffect(() => {
      switch (editorHelperState.snapMode.value) {
        case SnapMode.Disabled: // continous update
          gizmoComponent.value.setTranslationSnap(null)
          gizmoComponent.value.setRotationSnap(null)
          gizmoComponent.value.setScaleSnap(null)
          break
        case SnapMode.Grid:
          gizmoComponent.value.setTranslationSnap(editorHelperState.translationSnap.value)
          gizmoComponent.value.setRotationSnap(degToRad(editorHelperState.rotationSnap.value))
          gizmoComponent.value.setScaleSnap(editorHelperState.scaleSnap.value)
          break
      }
    }, [editorHelperState.snapMode])

    useEffect(() => {
      gizmoComponent.value.setTranslationSnap(editorHelperState.translationSnap.value)
    }, [editorHelperState.translationSnap])

    useEffect(() => {
      gizmoComponent.value.setRotationSnap(degToRad(editorHelperState.rotationSnap.value))
    }, [editorHelperState.rotationSnap])

    useEffect(() => {
      gizmoComponent.value.setScaleSnap(editorHelperState.scaleSnap.value)
    }, [editorHelperState.scaleSnap])

    return null
  }
})<|MERGE_RESOLUTION|>--- conflicted
+++ resolved
@@ -38,23 +38,14 @@
 import { NameComponent } from '@etherealengine/engine/src/scene/components/NameComponent'
 import { SceneObjectComponent } from '@etherealengine/engine/src/scene/components/SceneObjectComponent'
 import { VisibleComponent } from '@etherealengine/engine/src/scene/components/VisibleComponent'
-<<<<<<< HEAD
 import {
   SnapMode,
   TransformMode,
   TransformPivot,
   TransformSpace
 } from '@etherealengine/engine/src/scene/constants/transformConstants'
-import {
-  LocalTransformComponent,
-  TransformComponent
-} from '@etherealengine/engine/src/transform/components/TransformComponent'
-=======
-import { ObjectLayers } from '@etherealengine/engine/src/scene/constants/ObjectLayers'
-import { SnapMode, TransformPivot, TransformSpace } from '@etherealengine/engine/src/scene/constants/transformConstants'
-import { setObjectLayers } from '@etherealengine/engine/src/scene/functions/setObjectLayers'
 import { TransformComponent } from '@etherealengine/engine/src/transform/components/TransformComponent'
->>>>>>> 82de8a82
+
 import { getMutableState, useHookstate } from '@etherealengine/hyperflux'
 import { useEffect } from 'react'
 import { Box3, Euler, Vector3 } from 'three'
@@ -78,15 +69,11 @@
     const entity = useEntityContext()
     const gizmoComponent = useComponent(entity, TransformGizmoComponent)
     const editorHelperState = useHookstate(getMutableState(EditorHelperState))
-<<<<<<< HEAD
     const query = defineQuery([SceneObjectComponent]) // hardcoded for now until we can make it dynamic
     const selectionState = useHookstate(getMutableState(SelectionState))
     const gizmoEntity = createEntity()
     const box = new Box3()
-    const transformComponent = useComponent(entity, LocalTransformComponent)
-=======
     const transformComponent = useComponent(entity, TransformComponent)
->>>>>>> 82de8a82
 
     useEffect(() => {
       // create dummy object to attach gizmo to, we can only attach to three js objects
@@ -137,29 +124,11 @@
       })
 
       // create dummy Entity for gizmo helper
-<<<<<<< HEAD
       setComponent(gizmoEntity, NameComponent, 'gizmoEntity')
       setComponent(gizmoEntity, VisibleComponent)
       addObjectToGroup(gizmoEntity, gizmoComponent.value) // adding object calls attach internally on the gizmo, so attch entity last
 
       gizmoComponent.value.attach(entity)
-=======
-      const dummyEntity = createEntity()
-      setComponent(dummyEntity, NameComponent, 'gizmoEntity')
-      setComponent(dummyEntity, VisibleComponent)
-
-      // set layers
-      const raycaster = gizmoComponent.value.getRaycaster()
-      raycaster.layers.set(ObjectLayers.TransformGizmo)
-
-      // add dummy to entity and gizmo to dummy entity and attach
-      addObjectToGroup(entity, dummy)
-      gizmoComponent.value.attach(dummy)
-      addObjectToGroup(dummyEntity, gizmoComponent.value)
-      setObjectLayers(gizmoComponent.value, ObjectLayers.TransformGizmo)
-      setObjectLayers(dummy, ObjectLayers.TransformGizmo)
-      removeComponent(dummyEntity, TransformComponent)
->>>>>>> 82de8a82
 
       return () => {
         removeEntity(gizmoEntity)
