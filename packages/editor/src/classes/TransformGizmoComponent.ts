--- conflicted
+++ resolved
@@ -25,7 +25,6 @@
 
 import {
   defineComponent,
-  defineQuery,
   getComponent,
   setComponent,
   useComponent
@@ -34,37 +33,21 @@
 import { TransformControls } from '@etherealengine/engine/src/scene/classes/TransformGizmo'
 
 import { Engine } from '@etherealengine/engine/src/ecs/classes/Engine'
+import { defineQuery } from '@etherealengine/engine/src/ecs/functions/QueryFunctions'
 import { addObjectToGroup } from '@etherealengine/engine/src/scene/components/GroupComponent'
 import { NameComponent } from '@etherealengine/engine/src/scene/components/NameComponent'
 import { SceneObjectComponent } from '@etherealengine/engine/src/scene/components/SceneObjectComponent'
 import { VisibleComponent } from '@etherealengine/engine/src/scene/components/VisibleComponent'
-<<<<<<< HEAD
-import {
-  SnapMode,
-  TransformMode,
-  TransformPivot,
-  TransformSpace
-} from '@etherealengine/engine/src/scene/constants/transformConstants'
-import { TransformComponent } from '@etherealengine/engine/src/transform/components/TransformComponent'
-
-import { getMutableState, useHookstate } from '@etherealengine/hyperflux'
-=======
-import { ObjectLayers } from '@etherealengine/engine/src/scene/constants/ObjectLayers'
 import { SnapMode, TransformPivot } from '@etherealengine/engine/src/scene/constants/transformConstants'
-import { setObjectLayers } from '@etherealengine/engine/src/scene/functions/setObjectLayers'
 import { TransformComponent } from '@etherealengine/engine/src/transform/components/TransformComponent'
 import { getMutableState, getState, useHookstate } from '@etherealengine/hyperflux'
->>>>>>> 41220b75
 import { useEffect } from 'react'
 import { Box3, Euler, Vector3 } from 'three'
 import { degToRad } from 'three/src/math/MathUtils'
 import { EditorControlFunctions } from '../functions/EditorControlFunctions'
 import { EditorHelperState } from '../services/EditorHelperState'
-<<<<<<< HEAD
 import { SelectionState } from '../services/SelectionServices'
-=======
 import { ObjectGridSnapState } from '../systems/ObjectGridSnapSystem'
->>>>>>> 41220b75
 
 export const TransformGizmoComponent = defineComponent({
   name: 'TransformGizmo',
@@ -91,49 +74,6 @@
       // create dummy object to attach gizmo to, we can only attach to three js objects
 
       gizmoComponent.value.addEventListener('mouseUp', (event) => {
-<<<<<<< HEAD
-        if (selectionState.selectedEntities.value.length <= 1) {
-          switch (gizmoComponent.value.mode) {
-            case TransformMode.translate:
-              EditorControlFunctions.positionObject([entity], [transformComponent.value.position])
-              break
-            case TransformMode.rotate:
-              EditorControlFunctions.rotateObject(
-                [entity],
-                [new Euler().setFromQuaternion(transformComponent.value.rotation)]
-              )
-              break
-            case TransformMode.scale:
-              EditorControlFunctions.scaleObject([entity], [transformComponent.value.scale], TransformSpace.local, true)
-              break
-          }
-
-          EditorControlFunctions.commitTransformSave([entity])
-        } else {
-          const entities = selectionState.selectedEntities.value.filter((value) => query().includes(value))
-
-          const translationVector = transformComponent.value.position.sub(gizmoComponent.value.worldPositionStart)
-
-          switch (gizmoComponent.value.mode) {
-            case TransformMode.translate:
-              EditorControlFunctions.positionObject(entities, [translationVector], gizmoComponent.value.space, true)
-              break
-            case TransformMode.rotate:
-              console.log(entities, transformComponent.value.position)
-              EditorControlFunctions.rotateAround(
-                entities,
-                gizmoComponent.value.rotationAxis,
-                gizmoComponent.value.rotationAngle,
-                gizmoComponent.value.worldPosition // pivot position
-              )
-              break
-            case TransformMode.scale:
-              EditorControlFunctions.scaleObject(entities, [transformComponent.value.scale], TransformSpace.local, true)
-              break
-          }
-
-          EditorControlFunctions.commitTransformSave(entities)
-=======
         EditorControlFunctions.positionObject([entity], [transformComponent.value.position])
         EditorControlFunctions.rotateObject(
           [entity],
@@ -145,7 +85,6 @@
           EditorControlFunctions.commitTransformSave([entity])
         } else {
           getMutableState(ObjectGridSnapState).apply.set(true)
->>>>>>> 41220b75
         }
       })
 
