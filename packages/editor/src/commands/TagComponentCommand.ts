--- conflicted
+++ resolved
@@ -108,24 +108,13 @@
 
   addTagComponent(object: EntityTreeNode, operation: TagComponentOperationType) {
     addComponent(object.entity, operation.component, {})
-<<<<<<< HEAD
-    if (Engine.instance.isEditor)
-      getComponent(object.entity, EntityNodeComponent)?.components.push(operation.sceneComponentName)
-=======
     getComponent(object.entity, EntityNodeComponent)?.components.push(operation.sceneComponentName)
->>>>>>> 2c9ade69
   }
 
   removeTagComponent(object: EntityTreeNode, operation: TagComponentOperationType) {
     removeComponent(object.entity, operation.component)
-<<<<<<< HEAD
-    if (Engine.instance.isEditor) {
-      const comps = getComponent(object.entity, EntityNodeComponent)?.components
-      const index = comps.indexOf(operation.sceneComponentName)
-=======
     const comps = getComponent(object.entity, EntityNodeComponent)?.components
     const index = comps.indexOf(operation.sceneComponentName)
->>>>>>> 2c9ade69
 
     if (index !== -1) comps.splice(index, 1)
   }
