import i18n from 'i18next'
import {
  Raycaster,
  Vector2,
  Vector3,
  AudioListener,
  WebGLInfo,
  WebGLRenderer,
  MeshBasicMaterial,
  MeshNormalMaterial,
  Intersection,
  Object3D,
  PerspectiveCamera,
  Scene,
  Group
} from 'three'
import EditorInfiniteGridHelper from '../classes/EditorInfiniteGridHelper'
import ThumbnailRenderer from '../renderer/ThumbnailRenderer'
import { generateImageFileThumbnail, generateVideoFileThumbnail, getCanvasBlob } from '../functions/thumbnails'
import { LoadGLTF } from '@xrengine/engine/src/assets/functions/LoadGLTF'
import EditorEvents from '../constants/EditorEvents'
import { CommandManager } from './CommandManager'
import EditorCommands from '../constants/EditorCommands'
import { getIntersectingNodeOnScreen } from '../functions/getIntersectingNode'
import isEmptyObject from '../functions/isEmptyObject'
import { ControlManager } from './ControlManager'
import { Engine } from '@xrengine/engine/src/ecs/classes/Engine'
import { GLTFExporter } from '@xrengine/engine/src/assets/loaders/gltf/GLTFExporter'
import { RethrownError } from '@xrengine/client-core/src/util/errors'
import TransformGizmo from '@xrengine/engine/src/scene/classes/TransformGizmo'
import { SceneJson } from '@xrengine/common/src/interfaces/SceneInterface'
import { configureEffectComposer } from '@xrengine/engine/src/renderer/functions/configureEffectComposer'
import makeRenderer from '../renderer/makeRenderer'
import { RenderModes, RenderModesType } from '../constants/RenderModes'
import { EngineRenderer } from '@xrengine/engine/src/renderer/WebGLRendererSystem'
import { World } from '@xrengine/engine/src/ecs/classes/World'
import { System } from '@xrengine/engine/src/ecs/classes/System'
import { Effects } from '@xrengine/engine/src/scene/constants/PostProcessing'
import { Entity } from '@xrengine/engine/src/ecs/classes/Entity'
import { createGizmoEntity } from '../functions/createGizmoEntity'
import { createCameraEntity } from '../functions/createCameraEntity'
import { createEntity, removeEntity } from '@xrengine/engine/src/ecs/functions/EntityFunctions'
import { createEditorEntity } from '../functions/createEditorEntity'
import { defineQuery, getComponent } from '@xrengine/engine/src/ecs/functions/ComponentFunctions'
import { EditorControlComponent } from '../classes/EditorControlComponent'
import { SnapMode } from '@xrengine/engine/src/scene/constants/transformConstants'
import { loadSceneFromJSON } from '@xrengine/engine/src/scene/functions/SceneLoading'
import { Object3DComponent } from '@xrengine/engine/src/scene/components/Object3DComponent'
import { ObjectLayers } from '@xrengine/engine/src/scene/constants/ObjectLayers'
import { ScenePreviewCameraTagComponent } from '@xrengine/engine/src/scene/components/ScenePreviewCamera'
import { deserializeScenePreviewCamera } from '@xrengine/engine/src/scene/functions/loaders/ScenePreviewCameraFunctions'
import { useWorld } from '@xrengine/engine/src/ecs/functions/SystemHooks'
import { serializeForGLTFExport } from '@xrengine/engine/src/scene/functions/GLTFExportFunctions'
import MeshCombinationGroup from '../classes/MeshCombinationGroup'
import { computeAndSetStaticModes, isStatic } from '../functions/StaticMode'
import { getAnimationClips } from '@xrengine/engine/src/scene/functions/cloneObject3D'
import { EngineActions } from '@xrengine/engine/src/ecs/classes/EngineService'
import { applyAndArchiveIncomingAction } from '@xrengine/engine/src/networking/systems/IncomingNetworkSystem'
import { accessEditorState } from '../services/EditorServices'

export type DefaultExportOptionsType = {
  combineMeshes: boolean
  removeUnusedObjects: boolean
}

export class SceneManager {
  static instance: SceneManager = new SceneManager()

  static DefaultExportOptions: DefaultExportOptionsType = {
    combineMeshes: true,
    removeUnusedObjects: true
  }

  isInitialized: boolean = false
  sceneModified: boolean
  audioListener: AudioListener
  grid: EditorInfiniteGridHelper
  raycaster: Raycaster
  raycastTargets: Intersection<Object3D>[] = []
  centerScreenSpace: Vector2
  thumbnailRenderer = new ThumbnailRenderer()
  disableUpdate = true
  transformGizmo: TransformGizmo
  gizmoEntity: Entity
  editorEntity: Entity
  onUpdateStats: (info: WebGLInfo) => void
  screenshotRenderer: WebGLRenderer = makeRenderer(1920, 1080)
  renderMode: RenderModesType

  async initializeScene(projectFile: SceneJson): Promise<Error[] | void> {
    if (this.isInitialized) this.dispose()

    this.isInitialized = false
    this.raycaster = new Raycaster()

    this.audioListener = new AudioListener()
    Engine.camera.add(this.audioListener)

    this.centerScreenSpace = new Vector2()

    if (!Engine.scene) Engine.scene = new Scene()

    // getting scene data
    await loadSceneFromJSON(projectFile)

    Engine.camera.position.set(0, 5, 10)
    Engine.camera.lookAt(new Vector3())

    this.grid = new EditorInfiniteGridHelper()
    this.transformGizmo = new TransformGizmo()

    this.gizmoEntity = createGizmoEntity(this.transformGizmo)
    Engine.activeCameraEntity = createCameraEntity()
    this.editorEntity = createEditorEntity()

    Engine.scene.add(Engine.camera)
    Engine.scene.add(this.grid)
    Engine.scene.add(this.transformGizmo)

    this.sceneModified = false
    this.isInitialized = true

    return []
  }

  /**
   * Function onEmitSceneModified called when scene get modified.
   *
   * @author Robert Long
   */
  onEmitSceneModified() {
    this.sceneModified = true
  }

  /**
   * Function initializeRenderer used to render canvas.
   *
   * @author Robert Long
   * @param  {any} canvas [ contains canvas data ]
   */
  initializeRenderer(): void {
    console.log('initializeRenderer')
    try {
      ControlManager.instance.initControls()
      applyAndArchiveIncomingAction(
        useWorld(),
        EngineActions.enableScene({
          renderer: true,
          physics: true
        }) as any
      )

      const editorControlComponent = getComponent(this.editorEntity, EditorControlComponent)
      this.grid.setSize(editorControlComponent.translationSnap)

      configureEffectComposer()
      CommandManager.instance.addListener(EditorEvents.SELECTION_CHANGED.toString(), this.updateOutlinePassSelection)
      window.addEventListener('resize', this.onResize)

      CommandManager.instance.emitEvent(EditorEvents.RENDERER_INITIALIZED)
      this.disableUpdate = false
    } catch (error) {
      console.error(error)
    }
  }

  /**
   * Function takeScreenshot used for taking screenshots.
   *
   * @author Robert Long
   * @param  {any}  width
   * @param  {any}  height
   * @return {Promise}        [generated screenshot according to height and width]
   */
  async takeScreenshot(width: number, height: number) {
    this.disableUpdate = true

    let scenePreviewCamera: PerspectiveCamera = null!
    const query = defineQuery([ScenePreviewCameraTagComponent])

    for (const entity of query()) {
      scenePreviewCamera = getComponent(entity, Object3DComponent).value as PerspectiveCamera
    }

    if (!scenePreviewCamera) {
      const entity = createEntity()
      deserializeScenePreviewCamera(entity, null!)

      scenePreviewCamera = getComponent(entity, Object3DComponent).value as PerspectiveCamera
      Engine.camera.matrix.decompose(
        scenePreviewCamera.position,
        scenePreviewCamera.quaternion,
        scenePreviewCamera.scale
      )
    }

    const prevAspect = scenePreviewCamera.aspect
    scenePreviewCamera.aspect = width / height
    scenePreviewCamera.updateProjectionMatrix()
    scenePreviewCamera.layers.disable(ObjectLayers.Scene)
    this.screenshotRenderer.setSize(width, height, true)
    this.screenshotRenderer.render(Engine.scene, scenePreviewCamera)
    const blob = await getCanvasBlob(this.screenshotRenderer.domElement)
    scenePreviewCamera.aspect = prevAspect
    scenePreviewCamera.updateProjectionMatrix()
    scenePreviewCamera.layers.enable(ObjectLayers.Scene)
    this.disableUpdate = false
    return blob
  }

  enableShadows(status: boolean): void {
    Engine.renderer.shadowMap.enabled = status
    Engine.scene.traverse((object: any) => {
      if (object.setShadowsEnabled) {
        object.setShadowsEnabled(this.enableShadows)
      }
    })
  }

  changeRenderMode(mode: RenderModesType) {
    this.renderMode = mode

    const passes = Engine.effectComposer?.passes.filter((p) => p.name === 'RenderPass')
    const renderPass = passes ? passes[0] : undefined

    if (!renderPass) return

    switch (mode) {
      case RenderModes.UNLIT:
        this.enableShadows(false)
        renderPass.overrideMaterial = null
        break
      case RenderModes.LIT:
        this.enableShadows(false)
        renderPass.overrideMaterial = null
        break
      case RenderModes.SHADOW:
        this.enableShadows(true)
        renderPass.overrideMaterial = null
        break
      case RenderModes.WIREFRAME:
        this.enableShadows(false)
        renderPass.overrideMaterial = new MeshBasicMaterial({
          wireframe: true
        })
        break
      case RenderModes.NORMALS:
        this.enableShadows(false)
        renderPass.overrideMaterial = new MeshNormalMaterial()
        break
    }

    CommandManager.instance.emitEvent(EditorEvents.RENDER_MODE_CHANGED)
  }

  /**
   * Function generateFileThumbnail used to create thumbnail from audio as well video file.
   *
   * @author Robert Long
   * @param  {any}  file
   * @param  {any}  width
   * @param  {any}  height
   * @return {Promise}        [generated thumbnail data as blob]
   */
  async generateFileThumbnail(file, width?: number, height?: number): Promise<any> {
    const url = URL.createObjectURL(file)

    let blob

    const fileName = file.name.toLowerCase()
    if (fileName.endsWith('.glb')) {
      const { scene } = await LoadGLTF(url)

      blob = await this.thumbnailRenderer.generateThumbnail(scene, width, height)
    } else if (['.png', '.jpg', '.jpeg', '.gif', '.webp'].some((ext) => fileName.endsWith(ext))) {
      blob = await generateImageFileThumbnail(file)
    } else if (file.name.toLowerCase().endsWith('.mp4')) {
      blob = await generateVideoFileThumbnail(file)
    }

    URL.revokeObjectURL(url)

    if (!blob) {
      throw new Error(i18n.t('editor:errors.fileTypeNotSupported', { name: file.name }))
    }
    return blob
  }

  /**
   * Function onResize event handler for resize containers.
   *
   * @author Robert Long
   */
  onResize = () => {
    ControlManager.instance.inputManager.onResize()
    CommandManager.instance.emit('resize')
  }

  /**
   * Function getSpawnPosition provides the postion of object inside scene.
   *
   * @author Robert Long
   * @param target
   * @return {any}        [Spwan position]
   */
  getSpawnPosition(target: Vector3) {
    return this.getScreenSpaceSpawnPosition(this.centerScreenSpace, target)
  }

  /**
   * Function reparentToSceneAtCursorPosition used to reparent scene at cursor position.
   *
   * @author Robert Long
   * @param objects
   * @param mousePos
   */
  reparentToSceneAtCursorPosition(objects, mousePos) {
    const newPosition = new Vector3()
    this.getCursorSpawnPosition(mousePos, newPosition)
    CommandManager.instance.executeCommand(EditorCommands.REPARENT, objects, {
      parents: useWorld().entityTree.rootNode,
      positions: newPosition
    })
  }

  /**
   * Function provides the cursor spawn position.
   *
   * @author Robert Long
   * @param mousePos
   * @param target
   * @returns
   */
  getCursorSpawnPosition(mousePos: Vector2, target = new Vector3()): Vector3 {
    const rect = Engine.renderer.domElement.getBoundingClientRect()
    const position = new Vector2()
    position.x = ((mousePos.x - rect.left) / rect.width) * 2 - 1
    position.y = ((mousePos.y - rect.top) / rect.height) * -2 + 1
    return this.getScreenSpaceSpawnPosition(position, target)
  }

  /**
   * Function provides the screen space spawn position.
   *
   * @author Robert Long
   * @param screenSpacePosition
   * @param target
   */
  getScreenSpaceSpawnPosition(screenSpacePosition: Vector2, target = new Vector3()): Vector3 {
    this.raycastTargets.length = 0
    const closestTarget = getIntersectingNodeOnScreen(this.raycaster, screenSpacePosition, this.raycastTargets)

    if (closestTarget && closestTarget.distance < 1000) {
      target.copy(closestTarget.point)
    } else {
      this.raycaster.ray.at(20, target)
    }

    const editorControlComponent = getComponent(this.editorEntity, EditorControlComponent)
    if (editorControlComponent.snapMode === SnapMode.Grid) {
      const translationSnap = editorControlComponent.translationSnap

      target.set(
        Math.round(target.x / translationSnap) * translationSnap,
        Math.round(target.y / translationSnap) * translationSnap,
        Math.round(target.z / translationSnap) * translationSnap
      )
    }

    return target
  }

  removeUnusedObjects = (object3d: Object3D) => {
    computeAndSetStaticModes(object3d)

    function hasExtrasOrExtensions(object) {
      const userData = object.userData
      for (const key in userData) {
        if (Object.prototype.hasOwnProperty.call(userData, key)) {
          return true
        }
      }
      return false
    }

    function _removeUnusedObjects(object) {
      let canBeRemoved = !!object.parent
      const children = object.children?.slice(0)

      if (children) {
        for (const child of children) {
          if (!_removeUnusedObjects(child)) {
            canBeRemoved = false
          }
        }
      }

      if (
        canBeRemoved &&
        object.children.length === 0 &&
        (object.constructor === Object3D || object.constructor === Scene || object.constructor === Group) &&
        isStatic(object) &&
        !hasExtrasOrExtensions(object)
      ) {
        object.parent?.remove(object)
        return true
      }

      return false
    }

    _removeUnusedObjects(this)
  }

  /**
   * Function exportScene used to export scene.
   *
   * @author Robert Long
   * @param  {any}  signal       [show the Network status]
   * @param  {Object}  [options={}]
   * @return {Promise}              [scene data as object]
   */
  async exportScene(options = {} as DefaultExportOptionsType) {
    const { combineMeshes, removeUnusedObjects } = Object.assign({}, SceneManager.DefaultExportOptions, options)

    CommandManager.instance.executeCommand(EditorCommands.REPLACE_SELECTION, [])

    if ((Engine.scene as any).entity == undefined) {
      ;(Engine.scene as any).entity = useWorld().entityTree.rootNode.entity
    }

    const clonedScene = serializeForGLTFExport(Engine.scene)

    if (combineMeshes) await MeshCombinationGroup.combineMeshes(clonedScene)
    if (removeUnusedObjects) this.removeUnusedObjects(clonedScene)

    const exporter = new GLTFExporter({
      mode: 'glb',
      onlyVisible: false,
      includeCustomExtensions: true,
      animations: getAnimationClips()
    })

    let chunks

    try {
      chunks = await exporter.exportChunks(clonedScene)
    } catch (error) {
      throw new RethrownError(`Error exporting scene`, error)
    }

    const json = chunks.json

    const nodeDefs = json.nodes
    if (nodeDefs) {
      const uuidToIndexMap = {}

      for (let i = 0; i < nodeDefs.length; i++) {
        const nodeDef = nodeDefs[i]

        if (nodeDef.extras && nodeDef.extras.editor_uuid) {
          uuidToIndexMap[nodeDef.extras.editor_uuid] = i
          delete nodeDef.extras.editor_uuid

          if (isEmptyObject(nodeDef.extras)) {
            delete nodeDef.extras
          }
        }
      }
    }

    try {
      const glbBlob = await exporter.exportGLBBlob(chunks)
      return { glbBlob, chunks }
    } catch (error) {
      throw new RethrownError('Error creating glb blob', error)
    }
  }

  updateOutlinePassSelection(): void {
    if (!Engine.effectComposer || !Engine.effectComposer[Effects.OutlineEffect]) return

    const meshes = [] as any[]
    for (let i = 0; i < CommandManager.instance.selectedTransformRoots.length; i++) {
      const obj3d = getComponent(CommandManager.instance.selectedTransformRoots[i].entity, Object3DComponent).value
      obj3d.traverse((child: any) => {
        if (
          !child.userData.disableOutline &&
          !child.userData.isHelper &&
          (child.isMesh || child.isLine || child.isSprite || child.isPoints)
        ) {
          meshes.push(child)
        }
      })
    }

    Engine.effectComposer[Effects.OutlineEffect].selection.set(meshes)
  }

  dispose() {
<<<<<<< HEAD
    if (Engine.activeCameraEntity) removeEntity(Engine.activeCameraEntity, true)
    if (this.gizmoEntity) removeEntity(this.gizmoEntity, true)
    if (this.editorEntity) removeEntity(this.editorEntity, true)
    if (this.grid) Engine.scene?.remove(this.grid)

    Engine.renderer?.dispose()
    this.screenshotRenderer?.dispose()
    Engine.effectComposer?.dispose()
=======
>>>>>>> 4dd27279
    CommandManager.instance.removeListener(EditorEvents.SELECTION_CHANGED.toString(), this.updateOutlinePassSelection)
    this.isInitialized = false
  }
}

type EngineRendererProps = {
  canvas: any
  enabled: boolean
}

// TODO: - Nayan - Probably moved to engine package or will be replaced by already available WebGLRenderSystem
export default async function EditorRendererSystem(world: World, props: EngineRendererProps): Promise<System> {
  new EngineRenderer({ canvas: props.canvas.current, enabled: true })

  // await EngineRenderer.instance.loadGraphicsSettingsFromStorage()
  // EngineRenderer.instance.dispatchSettingsChangeEvent()

  return () => {
    if (!accessEditorState().sceneName.value || SceneManager.instance.disableUpdate || !EngineRenderer.instance) return
    EngineRenderer.instance.execute(world.delta)
  }
}<|MERGE_RESOLUTION|>--- conflicted
+++ resolved
@@ -498,17 +498,14 @@
   }
 
   dispose() {
-<<<<<<< HEAD
-    if (Engine.activeCameraEntity) removeEntity(Engine.activeCameraEntity, true)
-    if (this.gizmoEntity) removeEntity(this.gizmoEntity, true)
-    if (this.editorEntity) removeEntity(this.editorEntity, true)
-    if (this.grid) Engine.scene?.remove(this.grid)
-
-    Engine.renderer?.dispose()
-    this.screenshotRenderer?.dispose()
-    Engine.effectComposer?.dispose()
-=======
->>>>>>> 4dd27279
+    // if (Engine.activeCameraEntity) removeEntity(Engine.activeCameraEntity, true)
+    // if (this.gizmoEntity) removeEntity(this.gizmoEntity, true)
+    // if (this.editorEntity) removeEntity(this.editorEntity, true)
+    // if (this.grid) Engine.scene?.remove(this.grid)
+
+    // Engine.renderer?.dispose()
+    // this.screenshotRenderer?.dispose()
+    // Engine.effectComposer?.dispose()
     CommandManager.instance.removeListener(EditorEvents.SELECTION_CHANGED.toString(), this.updateOutlinePassSelection)
     this.isInitialized = false
   }
@@ -521,8 +518,6 @@
 
 // TODO: - Nayan - Probably moved to engine package or will be replaced by already available WebGLRenderSystem
 export default async function EditorRendererSystem(world: World, props: EngineRendererProps): Promise<System> {
-  new EngineRenderer({ canvas: props.canvas.current, enabled: true })
-
   // await EngineRenderer.instance.loadGraphicsSettingsFromStorage()
   // EngineRenderer.instance.dispatchSettingsChangeEvent()
 
