import { NativeTypes } from 'react-dnd-html5-backend'

/**
 * ItemTypes object containing types of items used.
 *
 * @author Robert Long
 * @author Abhishek Pathak
 * @type {Object}
 */
export const ItemTypes = {
  File: NativeTypes.FILE,
  FileBrowserContent: [
    'png',
    'jpeg',
    'gltf',
    'mp4',
    'mpeg',
    NativeTypes.FILE,
    'folder',
    'image/png',
    'image/jpeg',
    'video/mp4',
    'audio/mpeg',
    'model/gltf'
  ],
  Node: 'Node',
  Model: 'Model',
<<<<<<< HEAD
  Instagram: 'Instagram',
=======
  Shopify: 'Shopify',
>>>>>>> 74b314f3
  Image: 'Image',
  Video: 'Video',
  Audio: 'Audio',
  Volumetric: 'Volumetric',
  Element: 'Element'
}

/**
 * AssetTypes array containing types of items used.
 *
 * @author Robert Long
 * @type {Array}
 */
export const AssetTypes = [
  ItemTypes.Model,
<<<<<<< HEAD
  ItemTypes.Instagram,
=======
  ItemTypes.Shopify,
>>>>>>> 74b314f3
  ItemTypes.Image,
  ItemTypes.Video,
  ItemTypes.Audio,
  ItemTypes.Volumetric,
  ItemTypes.Element
]

/**
 * isAsset function to check item exists in array types or not.
 *
 * @author Robert Long
 * @param {object} item
 */
export function isAsset(item) {
  return AssetTypes.indexOf(item.type) !== -1
}<|MERGE_RESOLUTION|>--- conflicted
+++ resolved
@@ -25,11 +25,8 @@
   ],
   Node: 'Node',
   Model: 'Model',
-<<<<<<< HEAD
+  Shopify: 'Shopify',
   Instagram: 'Instagram',
-=======
-  Shopify: 'Shopify',
->>>>>>> 74b314f3
   Image: 'Image',
   Video: 'Video',
   Audio: 'Audio',
@@ -45,11 +42,8 @@
  */
 export const AssetTypes = [
   ItemTypes.Model,
-<<<<<<< HEAD
+  ItemTypes.Shopify,
   ItemTypes.Instagram,
-=======
-  ItemTypes.Shopify,
->>>>>>> 74b314f3
   ItemTypes.Image,
   ItemTypes.Video,
   ItemTypes.Audio,
