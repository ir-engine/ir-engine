--- conflicted
+++ resolved
@@ -53,12 +53,7 @@
   Videos: [AssetType.MP4, AssetType.M3U8, 'video/mp4', AssetType.MKV],
   Volumetrics: ['manifest'],
   Text: [AssetType.PlainText, 'txt'],
-<<<<<<< HEAD
-  ECS: [AssetType.XRE, 'scene.json'],
-  Graph: ['json'],
-=======
   ECS: ['scene.json'],
->>>>>>> 34d5b0a9
   Node: 'Node',
   Material: 'Material',
   Component: 'Component'
