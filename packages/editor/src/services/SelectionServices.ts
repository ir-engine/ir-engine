--- conflicted
+++ resolved
@@ -38,11 +38,6 @@
 })
 
 export const registerEditorSelectionServiceActions = () => {
-<<<<<<< HEAD
-  registerState(SelectionState)
-
-=======
->>>>>>> dd57b723
   addActionReceptor((action) => {
     getState(SelectionState).batch((s) => {
       matches(action)
