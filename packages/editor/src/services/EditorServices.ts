/*
CPAL-1.0 License

The contents of this file are subject to the Common Public Attribution License
Version 1.0. (the "License"); you may not use this file except in compliance
with the License. You may obtain a copy of the License at
https://github.com/ir-engine/ir-engine/blob/dev/LICENSE.
The License is based on the Mozilla Public License Version 1.1, but Sections 14
and 15 have been added to cover use of software over a computer network and 
provide for limited attribution for the Original Developer. In addition, 
Exhibit A has been modified to be consistent with Exhibit B.

Software distributed under the License is distributed on an "AS IS" basis,
WITHOUT WARRANTY OF ANY KIND, either express or implied. See the License for the
specific language governing rights and limitations under the License.

The Original Code is Infinite Reality Engine.

The Original Developer is the Initial Developer. The Initial Developer of the
Original Code is the Infinite Reality Engine team.

All portions of the code written by the Infinite Reality Engine team are Copyright © 2021-2023 
Infinite Reality Engine. All Rights Reserved.
*/

import { LayoutData } from 'rc-dock'

import { NotificationService } from '@ir-engine/client-core/src/common/services/NotificationService'
import { EntityUUID, getComponent } from '@ir-engine/ecs'
import { UndefinedEntity } from '@ir-engine/ecs/src/Entity'
import { GLTFModifiedState } from '@ir-engine/engine/src/gltf/GLTFDocumentState'
import { LinkState } from '@ir-engine/engine/src/scene/components/LinkComponent'
import { SourceComponent } from '@ir-engine/engine/src/scene/components/SourceComponent'
import {
  defineState,
  getMutableState,
  getState,
  syncStateWithLocalStorage,
  useHookstate,
  useMutableState
} from '@ir-engine/hyperflux'
import { useEffect } from 'react'

export enum UIMode {
  BASIC = 'BASIC',
  ADVANCED = 'ADVANCED'
}

export const EditorState = defineState({
  name: 'EditorState',
  initial: () => ({
    projectName: null as string | null,
    sceneName: null as string | null,
    /** the url of the current scene file */
    scenePath: null as string | null,
    /** just used to store the id of the current scene asset */
    sceneAssetID: null as string | null,
    lockPropertiesPanel: '' as EntityUUID,
    panelLayout: {} as LayoutData,
    rootEntity: UndefinedEntity,
    uiEnabled: true,
    uiMode: UIMode.ADVANCED,
<<<<<<< HEAD
    uiAddons: {
      container: {},
      newScene: {}
    } as StudioUIAddons,
    acknowledgedUnsupportedBrowser: false,
    acknowledgedUnsupportedDevice: false
=======
    acknowledgedUnsupportedBrowser: false
>>>>>>> fe2cbd4d
  }),
  useIsModified: () => {
    const rootEntity = useHookstate(getMutableState(EditorState).rootEntity).value
    const modifiedState = useMutableState(GLTFModifiedState)
    if (!rootEntity) return false
    return !!modifiedState[getComponent(rootEntity, SourceComponent)].value
  },
  isModified: () => {
    const rootEntity = getState(EditorState).rootEntity
    if (!rootEntity) return false
    return !!getState(GLTFModifiedState)[getComponent(rootEntity, SourceComponent)]
  },
  reactor: () => {
    const linkState = useMutableState(LinkState)

    useEffect(() => {
      if (!linkState.location.value) return

      NotificationService.dispatchNotify('Scene navigation is disabled in the studio', { variant: 'warning' })
      linkState.location.set(undefined)
    }, [linkState.location])

    return null
  },
  extension: syncStateWithLocalStorage(['acknowledgedUnsupportedBrowser'])
})<|MERGE_RESOLUTION|>--- conflicted
+++ resolved
@@ -60,16 +60,7 @@
     rootEntity: UndefinedEntity,
     uiEnabled: true,
     uiMode: UIMode.ADVANCED,
-<<<<<<< HEAD
-    uiAddons: {
-      container: {},
-      newScene: {}
-    } as StudioUIAddons,
-    acknowledgedUnsupportedBrowser: false,
-    acknowledgedUnsupportedDevice: false
-=======
     acknowledgedUnsupportedBrowser: false
->>>>>>> fe2cbd4d
   }),
   useIsModified: () => {
     const rootEntity = useHookstate(getMutableState(EditorState).rootEntity).value
