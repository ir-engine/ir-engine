import { store } from '@xrengine/client-core/src/store'
import { createState, useState } from '@hookstate/core'

<<<<<<< HEAD
const state = createState<{
  projectName: string | null
  sceneName: string | null
}>({
  projectName: null,
  sceneName: null
=======
const state = createState({
  projectName: null! as string,
  sceneName: null! as string
>>>>>>> 4dd27279
})

store.receptors.push((action: EditorActionType): any => {
  state.batch((s) => {
    switch (action.type) {
      case 'SCENE_LOADED':
        return s.merge({ sceneName: action.sceneName })
      case 'PROJECT_LOADED':
        return s.merge({ projectName: action.projectName })
    }
  }, action.type)
})

export const accessEditorState = () => state

export const useEditorState = () => useState(state) as any as typeof state

//Service
export const EditorService = {}

//Action
export const EditorAction = {
  sceneLoaded: (sceneName: string | null) => {
    return {
      type: 'SCENE_LOADED' as const,
      sceneName
    }
  },
  projectLoaded: (projectName: string | null) => {
    return {
      type: 'PROJECT_LOADED' as const,
      projectName
    }
  }
}

export type EditorActionType = ReturnType<typeof EditorAction[keyof typeof EditorAction]><|MERGE_RESOLUTION|>--- conflicted
+++ resolved
@@ -1,18 +1,14 @@
 import { store } from '@xrengine/client-core/src/store'
 import { createState, useState } from '@hookstate/core'
 
-<<<<<<< HEAD
-const state = createState<{
+type EditorServiceStateType = {
   projectName: string | null
   sceneName: string | null
-}>({
+}
+
+const state = createState<EditorServiceStateType>({
   projectName: null,
   sceneName: null
-=======
-const state = createState({
-  projectName: null! as string,
-  sceneName: null! as string
->>>>>>> 4dd27279
 })
 
 store.receptors.push((action: EditorActionType): any => {
