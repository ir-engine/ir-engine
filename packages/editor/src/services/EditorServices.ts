--- conflicted
+++ resolved
@@ -1,18 +1,9 @@
 import { store } from '@xrengine/client-core/src/store'
 import { createState, useState } from '@hookstate/core'
 
-<<<<<<< HEAD
-const state = createState<{
-  projectName: string | null
-  sceneName: string | null
-}>({
-  projectName: null,
-  sceneName: null
-=======
 const state = createState({
   projectName: null! as string,
   sceneName: null! as string
->>>>>>> fe8e8857
 })
 
 store.receptors.push((action: EditorActionType): any => {
@@ -35,13 +26,13 @@
 
 //Action
 export const EditorAction = {
-  sceneLoaded: (sceneName: string | null) => {
+  sceneLoaded: (sceneName: string) => {
     return {
       type: 'SCENE_LOADED' as const,
       sceneName
     }
   },
-  projectLoaded: (projectName: string | null) => {
+  projectLoaded: (projectName: string) => {
     return {
       type: 'PROJECT_LOADED' as const,
       projectName
