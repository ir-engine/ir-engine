--- conflicted
+++ resolved
@@ -33,12 +33,8 @@
     projectName: null as string | null,
     sceneName: null as string | null,
     sceneModified: false,
-<<<<<<< HEAD
     expandedNodes: {} as Record<EntityUUID, true>,
-    lockPropertiesPanel: '' as EntityUUID
-=======
     lockPropertiesPanel: '' as EntityUUID,
     panelLayout: {} as LayoutData
->>>>>>> 51f6bf1c
   })
 })