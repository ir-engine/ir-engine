--- conflicted
+++ resolved
@@ -26,7 +26,7 @@
 import useFeatureFlags from '@ir-engine/client-core/src/hooks/useFeatureFlags'
 import { FeatureFlags } from '@ir-engine/common/src/constants/FeatureFlags'
 import { Component } from '@ir-engine/ecs'
-import { ScriptComponent, VisualScriptComponent } from '@ir-engine/engine'
+import { VisualScriptComponent } from '@ir-engine/engine'
 import { PositionalAudioComponent } from '@ir-engine/engine/src/audio/components/PositionalAudioComponent'
 import { LoopAnimationComponent } from '@ir-engine/engine/src/avatar/components/LoopAnimationComponent'
 import { GrabbableComponent } from '@ir-engine/engine/src/interaction/components/GrabbableComponent'
@@ -139,11 +139,7 @@
         }
       }
     }, [visualScriptPanelEnabled])
-<<<<<<< HEAD
-    useEffect(() => {
-=======
     /*useEffect(() => {
->>>>>>> 3595541f
       if (scriptPanelEnabled) {
         cShelfState.Scripting.merge([ScriptComponent])
         return () => {
@@ -152,10 +148,6 @@
           })
         }
       }
-<<<<<<< HEAD
-    }, [scriptPanelEnabled])
-=======
     }, [scriptPanelEnabled])*/
->>>>>>> 3595541f
   }
 })