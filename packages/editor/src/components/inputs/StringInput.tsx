/*
CPAL-1.0 License

The contents of this file are subject to the Common Public Attribution License
Version 1.0. (the "License"); you may not use this file except in compliance
with the License. You may obtain a copy of the License at
https://github.com/EtherealEngine/etherealengine/blob/dev/LICENSE.
The License is based on the Mozilla Public License Version 1.1, but Sections 14
and 15 have been added to cover use of software over a computer network and 
provide for limited attribution for the Original Developer. In addition, 
Exhibit A has been modified to be consistent with Exhibit B.

Software distributed under the License is distributed on an "AS IS" basis,
WITHOUT WARRANTY OF ANY KIND, either express or implied. See the License for the
specific language governing rights and limitations under the License.

The Original Code is Ethereal Engine.

The Original Developer is the Initial Developer. The Initial Developer of the
Original Code is the Ethereal Engine team.

All portions of the code written by the Ethereal Engine team are Copyright © 2021-2023 
Ethereal Engine. All Rights Reserved.
*/

import React, { ChangeEvent, FocusEvent, useEffect, useRef, useState } from 'react'

import './Input.css'

const inputStyle = {
  display: 'flex',
  width: '100%',
  margin: 0
}

interface StyledStringInputProps {
  className?: string
  onChange?: (e: ChangeEvent<HTMLInputElement>) => void
  onRelease?: (e: FocusEvent<HTMLInputElement>) => void
  onFocus?: (e: FocusEvent<HTMLInputElement>) => void
  onBlur?: (e: FocusEvent<HTMLInputElement>) => void
  onKeyUp?: any
  value?: string
}

const StyledStringInput = React.forwardRef<any, StyledStringInputProps>(
  ({ className = '', onChange, onRelease, ...rest }, ref) => {
    return (
      <input
        className={`StyledNumericInput ${className}`}
<<<<<<< HEAD
        style={inputStyle}
        onBlur={onRelease}
        onChange={onChange}
=======
        onChange={(ev) => onChange(ev.target.value)}
        style={inputStyle}
>>>>>>> f38b6d8b
        {...rest}
        ref={ref}
      />
    )
  }
)

export interface StringInputProps {
  id?: string
<<<<<<< HEAD
  value?: string
  onChange?: (e: any) => void
  onBlur?: (e: any) => void
  onRelease?: any
  onFocus?: any
=======
  value: string
  onChange?: (value: string) => void
  onRelease?: (value: string) => void
>>>>>>> f38b6d8b
  required?: boolean
  pattern?: string
  title?: string
  error?: boolean
  canDrop?: boolean
  onKeyUp?: any
  type?: string
  placeholder?: string
  disabled?: boolean
}

const StringInput = React.forwardRef<any, StringInputProps>(({ onChange, onRelease, ...rest }, ref) => {
  const { error, canDrop, ...other } = rest
  return (
    <input
      className="Input"
      style={inputStyle}
      onBlur={(event) => onRelease?.(event.target.value)}
      onChange={(event) => onChange?.(event.target.value)}
      {...other}
      ref={ref}
    />
  )
})

StringInput.displayName = 'StringInput'
StringInput.defaultProps = {
  value: '',
  onChange: () => {},
  type: 'text',
  required: false,
  placeholder: ''
}

export default StringInput

const containerStyle = {
  display: 'flex',
  width: '100%'
}

export const ControlledStringInput = React.forwardRef<any, StringInputProps>((values, ref) => {
  const { onChange, onRelease, value, ...rest } = values
  const { error, canDrop, ...other } = rest
  const inputRef = useRef<HTMLInputElement>()
  const [tempValue, setTempValue] = useState(value)

  const onKeyUp = (e) => {
    if (e.key === 'Enter' || e.key === 'Escape') {
      inputRef.current?.blur()
    }
  }

  useEffect(() => {
    setTempValue(value)
  }, [value])

<<<<<<< HEAD
  const onBlur = () => {
    onRelease?.(tempValue)
  }

  const onChangeValue = (e) => {
    setTempValue(e.target.value)
    onChange?.(e.target.value)
  }

  const onFocus = () => {
=======
  const onBlur = useCallback(() => {
    onRelease?.(tempValue)
  }, [onChange, tempValue])

  const onFocus = useCallback(() => {
>>>>>>> f38b6d8b
    inputRef.current?.select()
    if (rest.onFocus) rest.onFocus()
  }

  return (
    <div style={containerStyle} ref={ref}>
      <StyledStringInput
        ref={inputRef}
        className="Input"
        onChange={setTempValue}
        onBlur={onBlur}
        onKeyUp={onKeyUp}
        value={tempValue || ''}
        onFocus={onFocus}
        {...other}
      />
    </div>
  )
})

ControlledStringInput.displayName = 'ControlledStringInput'

ControlledStringInput.defaultProps = {
  value: '',
  onChange: () => {},
  type: 'text',
  required: false
}<|MERGE_RESOLUTION|>--- conflicted
+++ resolved
@@ -23,7 +23,7 @@
 Ethereal Engine. All Rights Reserved.
 */
 
-import React, { ChangeEvent, FocusEvent, useEffect, useRef, useState } from 'react'
+import React, { useCallback, useEffect, useRef, useState } from 'react'
 
 import './Input.css'
 
@@ -33,29 +33,24 @@
   margin: 0
 }
 
-interface StyledStringInputProps {
+interface StyledNumericInputProps {
   className?: string
-  onChange?: (e: ChangeEvent<HTMLInputElement>) => void
-  onRelease?: (e: FocusEvent<HTMLInputElement>) => void
-  onFocus?: (e: FocusEvent<HTMLInputElement>) => void
-  onBlur?: (e: FocusEvent<HTMLInputElement>) => void
-  onKeyUp?: any
+  onChange?: any
   value?: string
 }
 
-const StyledStringInput = React.forwardRef<any, StyledStringInputProps>(
-  ({ className = '', onChange, onRelease, ...rest }, ref) => {
+const StyledNumericInput = React.forwardRef<any, StyledNumericInputProps>(
+  ({ className = '', onChange, ...rest }, ref) => {
+    if (!onChange) {
+      return (
+        <input className={`StyledNumericInput ${className}`} readOnly={true} style={inputStyle} {...rest} ref={ref} />
+      )
+    }
     return (
       <input
         className={`StyledNumericInput ${className}`}
-<<<<<<< HEAD
-        style={inputStyle}
-        onBlur={onRelease}
-        onChange={onChange}
-=======
         onChange={(ev) => onChange(ev.target.value)}
         style={inputStyle}
->>>>>>> f38b6d8b
         {...rest}
         ref={ref}
       />
@@ -65,22 +60,16 @@
 
 export interface StringInputProps {
   id?: string
-<<<<<<< HEAD
-  value?: string
-  onChange?: (e: any) => void
-  onBlur?: (e: any) => void
-  onRelease?: any
-  onFocus?: any
-=======
   value: string
   onChange?: (value: string) => void
   onRelease?: (value: string) => void
->>>>>>> f38b6d8b
   required?: boolean
   pattern?: string
   title?: string
   error?: boolean
   canDrop?: boolean
+  onFocus?: any
+  onBlur?: any
   onKeyUp?: any
   type?: string
   placeholder?: string
@@ -123,41 +112,28 @@
   const inputRef = useRef<HTMLInputElement>()
   const [tempValue, setTempValue] = useState(value)
 
-  const onKeyUp = (e) => {
+  const onKeyUp = useCallback((e) => {
     if (e.key === 'Enter' || e.key === 'Escape') {
       inputRef.current?.blur()
     }
-  }
+  }, [])
 
   useEffect(() => {
     setTempValue(value)
   }, [value])
 
-<<<<<<< HEAD
-  const onBlur = () => {
-    onRelease?.(tempValue)
-  }
-
-  const onChangeValue = (e) => {
-    setTempValue(e.target.value)
-    onChange?.(e.target.value)
-  }
-
-  const onFocus = () => {
-=======
   const onBlur = useCallback(() => {
     onRelease?.(tempValue)
   }, [onChange, tempValue])
 
   const onFocus = useCallback(() => {
->>>>>>> f38b6d8b
     inputRef.current?.select()
     if (rest.onFocus) rest.onFocus()
-  }
+  }, [rest.onFocus])
 
   return (
     <div style={containerStyle} ref={ref}>
-      <StyledStringInput
+      <StyledNumericInput
         ref={inputRef}
         className="Input"
         onChange={setTempValue}
