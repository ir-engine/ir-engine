/*
CPAL-1.0 License

The contents of this file are subject to the Common Public Attribution License
Version 1.0. (the "License"); you may not use this file except in compliance
with the License. You may obtain a copy of the License at
https://github.com/EtherealEngine/etherealengine/blob/dev/LICENSE.
The License is based on the Mozilla Public License Version 1.1, but Sections 14
and 15 have been added to cover use of software over a computer network and 
provide for limited attribution for the Original Developer. In addition, 
Exhibit A has been modified to be consistent with Exhibit B.

Software distributed under the License is distributed on an "AS IS" basis,
WITHOUT WARRANTY OF ANY KIND, either express or implied. See the License for the
specific language governing rights and limitations under the License.

The Original Code is Ethereal Engine.

The Original Developer is the Initial Developer. The Initial Developer of the
Original Code is the Ethereal Engine team.

All portions of the code written by the Ethereal Engine team are Copyright © 2021-2023 
Ethereal Engine. All Rights Reserved.
*/

import React, { ChangeEvent, FocusEvent, useEffect, useRef, useState } from 'react'

import './Input.css'

const inputStyle = {
  display: 'flex',
  width: '100%',
  margin: 0
}

interface StyledStringInputProps {
  className?: string
  onChange?: (e: ChangeEvent<HTMLInputElement>) => void
  onRelease?: (e: FocusEvent<HTMLInputElement>) => void
  onFocus?: (e: FocusEvent<HTMLInputElement>) => void
  onBlur?: (e: FocusEvent<HTMLInputElement>) => void
  onKeyUp?: any
  value?: string
}

const StyledStringInput = React.forwardRef<any, StyledStringInputProps>(
  ({ className = '', onChange, onRelease, ...rest }, ref) => {
    return (
      <input
        className={`StyledNumericInput ${className}`}
        style={inputStyle}
        onBlur={onRelease}
        onChange={onChange}
        {...rest}
        ref={ref}
      />
    )
  }
)

export interface StringInputProps {
  id?: string
<<<<<<< HEAD
  value?: string
  onChange?: (e: ChangeEvent<HTMLInputElement>) => void
  onBlur?: (e: FocusEvent<HTMLInputElement>) => void
  onRelease?: any
  onFocus?: any
=======
  value: string
  onChange?: (value: string) => void
  onRelease?: (value: string) => void
>>>>>>> 0872a890
  required?: boolean
  pattern?: string
  title?: string
  error?: boolean
  canDrop?: boolean
  onKeyUp?: any
  type?: string
  placeholder?: string
  disabled?: boolean
}

const StringInput = React.forwardRef<any, StringInputProps>(({ onChange, onRelease, ...rest }, ref) => {
  const { error, canDrop, ...other } = rest
  return (
    <input
      className="Input"
      style={inputStyle}
      onBlur={(event) => onRelease?.(event.target.value)}
      onChange={(event) => onChange?.(event.target.value)}
      {...other}
      ref={ref}
    />
  )
})

StringInput.displayName = 'StringInput'
StringInput.defaultProps = {
  value: '',
  onChange: () => {},
  type: 'text',
  required: false,
  placeholder: ''
}

export default StringInput

const containerStyle = {
  display: 'flex',
  width: '100%'
}

export const ControlledStringInput = React.forwardRef<any, StringInputProps>((values, ref) => {
  const { onChange, onRelease, value, ...rest } = values
  const { error, canDrop, ...other } = rest
  const inputRef = useRef<HTMLInputElement>()
  const [tempValue, setTempValue] = useState(value)

  const onKeyUp = (e) => {
    if (e.key === 'Enter' || e.key === 'Escape') {
      inputRef.current?.blur()
    }
  }

  useEffect(() => {
    setTempValue(value)
  }, [value])

  const onBlur = () => {
    onRelease?.(tempValue)
  }

<<<<<<< HEAD
  const onChangeValue = (e) => {
    setTempValue(e.target.value)
    onChange?.(e.target.value)
  }

  const onFocus = () => {
=======
  const onFocus = useCallback(() => {
>>>>>>> 0872a890
    inputRef.current?.select()
    if (rest.onFocus) rest.onFocus()
  }

  return (
    <div style={containerStyle} ref={ref}>
      <StyledStringInput
        ref={inputRef}
        className="Input"
        onChange={setTempValue}
        onBlur={onBlur}
        onKeyUp={onKeyUp}
        value={tempValue || ''}
        onFocus={onFocus}
        {...other}
      />
    </div>
  )
})

ControlledStringInput.displayName = 'ControlledStringInput'

ControlledStringInput.defaultProps = {
  value: '',
  onChange: () => {},
  type: 'text',
  required: false
}<|MERGE_RESOLUTION|>--- conflicted
+++ resolved
@@ -60,17 +60,9 @@
 
 export interface StringInputProps {
   id?: string
-<<<<<<< HEAD
-  value?: string
-  onChange?: (e: ChangeEvent<HTMLInputElement>) => void
-  onBlur?: (e: FocusEvent<HTMLInputElement>) => void
-  onRelease?: any
-  onFocus?: any
-=======
   value: string
   onChange?: (value: string) => void
   onRelease?: (value: string) => void
->>>>>>> 0872a890
   required?: boolean
   pattern?: string
   title?: string
@@ -132,18 +124,13 @@
     onRelease?.(tempValue)
   }
 
-<<<<<<< HEAD
   const onChangeValue = (e) => {
     setTempValue(e.target.value)
     onChange?.(e.target.value)
   }
 
   const onFocus = () => {
-=======
-  const onFocus = useCallback(() => {
->>>>>>> 0872a890
     inputRef.current?.select()
-    if (rest.onFocus) rest.onFocus()
   }
 
   return (
@@ -151,7 +138,7 @@
       <StyledStringInput
         ref={inputRef}
         className="Input"
-        onChange={setTempValue}
+        onChange={onChangeValue}
         onBlur={onBlur}
         onKeyUp={onKeyUp}
         value={tempValue || ''}
