/*
CPAL-1.0 License

The contents of this file are subject to the Common Public Attribution License
Version 1.0. (the "License"); you may not use this file except in compliance
with the License. You may obtain a copy of the License at
https://github.com/EtherealEngine/etherealengine/blob/dev/LICENSE.
The License is based on the Mozilla Public License Version 1.1, but Sections 14
and 15 have been added to cover use of software over a computer network and 
provide for limited attribution for the Original Developer. In addition, 
Exhibit A has been modified to be consistent with Exhibit B.

Software distributed under the License is distributed on an "AS IS" basis,
WITHOUT WARRANTY OF ANY KIND, either express or implied. See the License for the
specific language governing rights and limitations under the License.

The Original Code is Ethereal Engine.

The Original Developer is the Initial Developer. The Initial Developer of the
Original Code is the Ethereal Engine team.

All portions of the code written by the Ethereal Engine team are Copyright © 2021-2023 
Ethereal Engine. All Rights Reserved.
*/

import React, { ChangeEvent, FocusEvent, useEffect, useRef, useState } from 'react'

import './Input.css'

const inputStyle = {
  display: 'flex',
  width: '100%',
  margin: 0
}

interface StyledStringInputProps {
  className?: string
  onChange?: (e: ChangeEvent<HTMLInputElement>) => void
  onRelease?: (e: FocusEvent<HTMLInputElement>) => void
  onFocus?: (e: FocusEvent<HTMLInputElement>) => void
  onBlur?: (e: FocusEvent<HTMLInputElement>) => void
  onKeyUp?: any
  value?: string
}

const StyledStringInput = React.forwardRef<any, StyledStringInputProps>(
  ({ className = '', onChange, onRelease, ...rest }, ref) => {
    return (
      <input
        className={`StyledNumericInput ${className}`}
<<<<<<< HEAD
        style={inputStyle}
        onBlur={onRelease}
        onChange={onChange}
=======
        onChange={(ev) => onChange(ev.target.value)}
        style={inputStyle}
>>>>>>> d99160aa
        {...rest}
        ref={ref}
      />
    )
  }
)

export interface StringInputProps {
  id?: string
<<<<<<< HEAD
  value?: string
  onChange?: (e: ChangeEvent<HTMLInputElement>) => void
  onBlur?: (e: FocusEvent<HTMLInputElement>) => void
  onRelease?: any
  onFocus?: any
=======
  value: string
  onChange?: (value: string) => void
  onRelease?: (value: string) => void
>>>>>>> d99160aa
  required?: boolean
  pattern?: string
  title?: string
  error?: boolean
  canDrop?: boolean
  onKeyUp?: any
  type?: string
  placeholder?: string
  disabled?: boolean
}

const StringInput = React.forwardRef<any, StringInputProps>(({ onChange, onRelease, ...rest }, ref) => {
  const { error, canDrop, ...other } = rest
  return (
    <input
      className="Input"
      style={inputStyle}
      onBlur={(event) => onRelease?.(event.target.value)}
      onChange={(event) => onChange?.(event.target.value)}
      {...other}
      ref={ref}
    />
  )
})

StringInput.displayName = 'StringInput'
StringInput.defaultProps = {
  value: '',
  onChange: () => {},
  type: 'text',
  required: false,
  placeholder: ''
}

export default StringInput

const containerStyle = {
  display: 'flex',
  width: '100%'
}

export const ControlledStringInput = React.forwardRef<any, StringInputProps>((values, ref) => {
  const { onChange, onRelease, value, ...rest } = values
  const { error, canDrop, ...other } = rest
  const inputRef = useRef<HTMLInputElement>()
  const [tempValue, setTempValue] = useState(value)

  const onKeyUp = (e) => {
    if (e.key === 'Enter' || e.key === 'Escape') {
      inputRef.current?.blur()
    }
  }

  useEffect(() => {
    setTempValue(value)
  }, [value])

<<<<<<< HEAD
  const onBlur = () => {
    onRelease?.(tempValue)
  }

  const onChangeValue = (e) => {
    setTempValue(e.target.value)
    onChange?.(e.target.value)
  }

  const onFocus = () => {
=======
  const onBlur = useCallback(() => {
    onRelease?.(tempValue)
  }, [onChange, tempValue])

  const onFocus = useCallback(() => {
>>>>>>> d99160aa
    inputRef.current?.select()
    if (rest.onFocus) rest.onFocus()
  }

  return (
    <div style={containerStyle} ref={ref}>
      <StyledStringInput
        ref={inputRef}
        className="Input"
        onChange={setTempValue}
        onBlur={onBlur}
        onKeyUp={onKeyUp}
        value={tempValue || ''}
        onFocus={onFocus}
        {...other}
      />
    </div>
  )
})

ControlledStringInput.displayName = 'ControlledStringInput'

ControlledStringInput.defaultProps = {
  value: '',
  onChange: () => {},
  type: 'text',
  required: false
}<|MERGE_RESOLUTION|>--- conflicted
+++ resolved
@@ -23,7 +23,7 @@
 Ethereal Engine. All Rights Reserved.
 */
 
-import React, { ChangeEvent, FocusEvent, useEffect, useRef, useState } from 'react'
+import React, { FocusEvent, useEffect, useRef, useState } from 'react'
 
 import './Input.css'
 
@@ -35,7 +35,7 @@
 
 interface StyledStringInputProps {
   className?: string
-  onChange?: (e: ChangeEvent<HTMLInputElement>) => void
+  onChange: (e: string) => void
   onRelease?: (e: FocusEvent<HTMLInputElement>) => void
   onFocus?: (e: FocusEvent<HTMLInputElement>) => void
   onBlur?: (e: FocusEvent<HTMLInputElement>) => void
@@ -48,14 +48,8 @@
     return (
       <input
         className={`StyledNumericInput ${className}`}
-<<<<<<< HEAD
-        style={inputStyle}
-        onBlur={onRelease}
-        onChange={onChange}
-=======
         onChange={(ev) => onChange(ev.target.value)}
         style={inputStyle}
->>>>>>> d99160aa
         {...rest}
         ref={ref}
       />
@@ -65,17 +59,11 @@
 
 export interface StringInputProps {
   id?: string
-<<<<<<< HEAD
   value?: string
-  onChange?: (e: ChangeEvent<HTMLInputElement>) => void
+  onChange?: (e: string) => void
   onBlur?: (e: FocusEvent<HTMLInputElement>) => void
   onRelease?: any
   onFocus?: any
-=======
-  value: string
-  onChange?: (value: string) => void
-  onRelease?: (value: string) => void
->>>>>>> d99160aa
   required?: boolean
   pattern?: string
   title?: string
@@ -133,7 +121,6 @@
     setTempValue(value)
   }, [value])
 
-<<<<<<< HEAD
   const onBlur = () => {
     onRelease?.(tempValue)
   }
@@ -144,13 +131,6 @@
   }
 
   const onFocus = () => {
-=======
-  const onBlur = useCallback(() => {
-    onRelease?.(tempValue)
-  }, [onChange, tempValue])
-
-  const onFocus = useCallback(() => {
->>>>>>> d99160aa
     inputRef.current?.select()
     if (rest.onFocus) rest.onFocus()
   }
