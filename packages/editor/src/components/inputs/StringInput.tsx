/*
CPAL-1.0 License

The contents of this file are subject to the Common Public Attribution License
Version 1.0. (the "License"); you may not use this file except in compliance
with the License. You may obtain a copy of the License at
https://github.com/EtherealEngine/etherealengine/blob/dev/LICENSE.
The License is based on the Mozilla Public License Version 1.1, but Sections 14
and 15 have been added to cover use of software over a computer network and 
provide for limited attribution for the Original Developer. In addition, 
Exhibit A has been modified to be consistent with Exhibit B.

Software distributed under the License is distributed on an "AS IS" basis,
WITHOUT WARRANTY OF ANY KIND, either express or implied. See the License for the
specific language governing rights and limitations under the License.

The Original Code is Ethereal Engine.

The Original Developer is the Initial Developer. The Initial Developer of the
Original Code is the Ethereal Engine team.

All portions of the code written by the Ethereal Engine team are Copyright © 2021-2023 
Ethereal Engine. All Rights Reserved.
*/

import React, { ChangeEvent, FocusEvent, useEffect, useRef, useState } from 'react'

import './Input.css'

const inputStyle = {
  display: 'flex',
  width: '100%',
  margin: 0
}

interface StyledStringInputProps {
  className?: string
  onChange?: (e: ChangeEvent<HTMLInputElement>) => void
  onRelease?: (e: FocusEvent<HTMLInputElement>) => void
  onFocus?: (e: FocusEvent<HTMLInputElement>) => void
  onBlur?: (e: FocusEvent<HTMLInputElement>) => void
  onKeyUp?: any
  value?: string
}

const StyledStringInput = React.forwardRef<any, StyledStringInputProps>(
  ({ className = '', onChange, onRelease, ...rest }, ref) => {
    return (
      <input
        className={`StyledNumericInput ${className}`}
<<<<<<< HEAD
        style={inputStyle}
        onBlur={onRelease}
        onChange={onChange}
=======
        onChange={(ev) => onChange(ev.target.value)}
        style={inputStyle}
>>>>>>> 1dcbd8ab
        {...rest}
        ref={ref}
      />
    )
  }
)

export interface StringInputProps {
  id?: string
  value: string
  onChange?: (value: string) => void
  onRelease?: (value: string) => void
  required?: boolean
  pattern?: string
  title?: string
  error?: boolean
  canDrop?: boolean
  onKeyUp?: any
  type?: string
  placeholder?: string
  disabled?: boolean
}

const StringInput = React.forwardRef<any, StringInputProps>(({ onChange, onRelease, ...rest }, ref) => {
  const { error, canDrop, ...other } = rest
  return (
    <input
      className="Input"
      style={inputStyle}
      onBlur={(event) => onRelease?.(event.target.value)}
      onChange={(event) => onChange?.(event.target.value)}
      {...other}
      ref={ref}
    />
  )
})

StringInput.displayName = 'StringInput'
StringInput.defaultProps = {
  value: '',
  onChange: () => {},
  type: 'text',
  required: false,
  placeholder: ''
}

export default StringInput

const containerStyle = {
  display: 'flex',
  width: '100%'
}

export const ControlledStringInput = React.forwardRef<any, StringInputProps>((values, ref) => {
  const { onChange, onRelease, value, ...rest } = values
  const { error, canDrop, ...other } = rest
  const inputRef = useRef<HTMLInputElement>()
  const [tempValue, setTempValue] = useState(value)

  const onKeyUp = (e) => {
    if (e.key === 'Enter' || e.key === 'Escape') {
      inputRef.current?.blur()
    }
  }

  useEffect(() => {
    setTempValue(value)
  }, [value])

<<<<<<< HEAD
  const onBlur = () => {
    onRelease?.(tempValue)
  }

  const onChangeValue = (e) => {
    setTempValue(e.target.value)
    onChange?.(e.target.value)
  }
=======
  const onBlur = useCallback(() => {
    onRelease?.(tempValue)
  }, [onChange, tempValue])
>>>>>>> 1dcbd8ab

  const onFocus = () => {
    inputRef.current?.select()
  }

  return (
    <div style={containerStyle} ref={ref}>
      <StyledStringInput
        ref={inputRef}
        className="Input"
        onChange={onChangeValue}
        onBlur={onBlur}
        onKeyUp={onKeyUp}
        value={tempValue || ''}
        onFocus={onFocus}
        {...other}
      />
    </div>
  )
})

ControlledStringInput.displayName = 'ControlledStringInput'

ControlledStringInput.defaultProps = {
  value: '',
  onChange: () => {},
  type: 'text',
  required: false
}<|MERGE_RESOLUTION|>--- conflicted
+++ resolved
@@ -48,14 +48,10 @@
     return (
       <input
         className={`StyledNumericInput ${className}`}
-<<<<<<< HEAD
         style={inputStyle}
         onBlur={onRelease}
         onChange={onChange}
-=======
-        onChange={(ev) => onChange(ev.target.value)}
         style={inputStyle}
->>>>>>> 1dcbd8ab
         {...rest}
         ref={ref}
       />
@@ -125,7 +121,6 @@
     setTempValue(value)
   }, [value])
 
-<<<<<<< HEAD
   const onBlur = () => {
     onRelease?.(tempValue)
   }
@@ -134,11 +129,6 @@
     setTempValue(e.target.value)
     onChange?.(e.target.value)
   }
-=======
-  const onBlur = useCallback(() => {
-    onRelease?.(tempValue)
-  }, [onChange, tempValue])
->>>>>>> 1dcbd8ab
 
   const onFocus = () => {
     inputRef.current?.select()
