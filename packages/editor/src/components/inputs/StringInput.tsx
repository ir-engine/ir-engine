/*
CPAL-1.0 License

The contents of this file are subject to the Common Public Attribution License
Version 1.0. (the "License"); you may not use this file except in compliance
with the License. You may obtain a copy of the License at
https://github.com/EtherealEngine/etherealengine/blob/dev/LICENSE.
The License is based on the Mozilla Public License Version 1.1, but Sections 14
and 15 have been added to cover use of software over a computer network and 
provide for limited attribution for the Original Developer. In addition, 
Exhibit A has been modified to be consistent with Exhibit B.

Software distributed under the License is distributed on an "AS IS" basis,
WITHOUT WARRANTY OF ANY KIND, either express or implied. See the License for the
specific language governing rights and limitations under the License.

The Original Code is Ethereal Engine.

The Original Developer is the Initial Developer. The Initial Developer of the
Original Code is the Ethereal Engine team.

All portions of the code written by the Ethereal Engine team are Copyright © 2021-2023 
Ethereal Engine. All Rights Reserved.
*/

import React, { ChangeEvent, FocusEvent, useEffect, useRef, useState } from 'react'

import './Input.css'

const inputStyle = {
  display: 'flex',
  width: '100%',
  margin: 0
}

interface StyledStringInputProps {
  className?: string
  onChange?: (e: ChangeEvent<HTMLInputElement>) => void
  onRelease?: (e: FocusEvent<HTMLInputElement>) => void
  onFocus?: (e: FocusEvent<HTMLInputElement>) => void
  onBlur?: (e: FocusEvent<HTMLInputElement>) => void
  onKeyUp?: any
  value?: string
}

<<<<<<< HEAD
const StyledStringInput = React.forwardRef<any, StyledStringInputProps>(
  ({ className = '', onChange, onRelease, ...rest }, ref) => {
=======
const StyledNumericInput = React.forwardRef<any, StyledNumericInputProps>(
  ({ className = '', onChange, ...rest }, ref) => {
    if (!onChange) {
      return (
        <input className={`StyledNumericInput ${className}`} readOnly={true} style={inputStyle} {...rest} ref={ref} />
      )
    }
>>>>>>> 4adc2ad4
    return (
      <input
        className={`StyledNumericInput ${className}`}
        style={inputStyle}
        onBlur={onRelease}
        onChange={onChange}
        {...rest}
        ref={ref}
      />
    )
  }
)

export interface StringInputProps {
  id?: string
  value?: string
  onChange?: (e: ChangeEvent<HTMLInputElement>) => void
  onRelease?: (e: FocusEvent<HTMLInputElement>) => void
  onFocus?: (e: FocusEvent<HTMLInputElement>) => void
  onBlur?: (e: FocusEvent<HTMLInputElement>) => void
  required?: boolean
  pattern?: string
  title?: string
  error?: boolean
  canDrop?: boolean
  onKeyUp?: any
  type?: string
  placeholder?: string
  disabled?: boolean
}

const StringInput = React.forwardRef<any, StringInputProps>(({ onChange, onRelease, ...rest }, ref) => {
  const { error, canDrop, ...other } = rest
  return <input className="Input" style={inputStyle} onBlur={onRelease} onChange={onChange} {...other} ref={ref} />
})

StringInput.displayName = 'StringInput'
StringInput.defaultProps = {
  value: '',
  onChange: () => {},
  type: 'text',
  required: false,
  placeholder: ''
}

export default StringInput

const containerStyle = {
  display: 'flex',
  width: '100%'
}

export const ControlledStringInput = React.forwardRef<any, StringInputProps>((values, ref) => {
  const { onChange, onRelease, value, ...rest } = values
  const { error, canDrop, ...other } = rest
  const inputRef = useRef<HTMLInputElement>()
  const [tempValue, setTempValue] = useState(value)

  const onKeyUp = (e) => {
    if (e.key === 'Enter' || e.key === 'Escape') {
      inputRef.current?.blur()
    }
  }

  useEffect(() => {
    setTempValue(value)
  }, [value])

  const onBlur = () => {
    onRelease?.(tempValue)
  }

  const onChangeValue = (e) => {
    setTempValue(e.target.value)
    onChange?.(e.target.value)
  }

  const onFocus = () => {
    inputRef.current?.select()
    if (rest.onFocus) rest.onFocus()
  }

  return (
    <div style={containerStyle} ref={ref}>
      <StyledStringInput
        ref={inputRef}
        className="Input"
        onChange={onChangeValue}
        onBlur={onBlur}
        onKeyUp={onKeyUp}
        value={tempValue || ''}
        onFocus={onFocus}
        {...other}
      />
    </div>
  )
})

ControlledStringInput.displayName = 'ControlledStringInput'

ControlledStringInput.defaultProps = {
  value: '',
  onChange: () => {},
  type: 'text',
  required: false
}<|MERGE_RESOLUTION|>--- conflicted
+++ resolved
@@ -43,18 +43,8 @@
   value?: string
 }
 
-<<<<<<< HEAD
 const StyledStringInput = React.forwardRef<any, StyledStringInputProps>(
   ({ className = '', onChange, onRelease, ...rest }, ref) => {
-=======
-const StyledNumericInput = React.forwardRef<any, StyledNumericInputProps>(
-  ({ className = '', onChange, ...rest }, ref) => {
-    if (!onChange) {
-      return (
-        <input className={`StyledNumericInput ${className}`} readOnly={true} style={inputStyle} {...rest} ref={ref} />
-      )
-    }
->>>>>>> 4adc2ad4
     return (
       <input
         className={`StyledNumericInput ${className}`}
@@ -72,9 +62,9 @@
   id?: string
   value?: string
   onChange?: (e: ChangeEvent<HTMLInputElement>) => void
-  onRelease?: (e: FocusEvent<HTMLInputElement>) => void
-  onFocus?: (e: FocusEvent<HTMLInputElement>) => void
   onBlur?: (e: FocusEvent<HTMLInputElement>) => void
+  onRelease?: any
+  onFocus?: any
   required?: boolean
   pattern?: string
   title?: string
