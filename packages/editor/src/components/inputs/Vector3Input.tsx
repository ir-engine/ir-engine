/*
CPAL-1.0 License

The contents of this file are subject to the Common Public Attribution License
Version 1.0. (the "License"); you may not use this file except in compliance
with the License. You may obtain a copy of the License at
https://github.com/EtherealEngine/etherealengine/blob/dev/LICENSE.
The License is based on the Mozilla Public License Version 1.1, but Sections 14
and 15 have been added to cover use of software over a computer network and 
provide for limited attribution for the Original Developer. In addition, 
Exhibit A has been modified to be consistent with Exhibit B.

Software distributed under the License is distributed on an "AS IS" basis,
WITHOUT WARRANTY OF ANY KIND, either express or implied. See the License for the
specific language governing rights and limitations under the License.

The Original Code is Ethereal Engine.

The Original Developer is the Initial Developer. The Initial Developer of the
Original Code is the Ethereal Engine team.

All portions of the code written by the Ethereal Engine team are Copyright © 2021-2023 
Ethereal Engine. All Rights Reserved.
*/

import { useHookstate } from '@hookstate/core'
import React, { useState } from 'react'
import styled from 'styled-components'
import { Vector3 } from 'three'

import LinkIcon from '@mui/icons-material/Link'
import LinkOffIcon from '@mui/icons-material/LinkOff'

import Hidden from '../layout/Hidden'
import NumericInput from './NumericInput'
import Scrubber from './Scrubber'

export const Vector3InputContainer = (styled as any).div`
  position: relative;
  display: flex;
  flex-direction: row;
  flex: 1 1 auto;
  justify-content: flex-start;
  gap: 6px;
`

export const Vector3Scrubber = (styled as any)(Scrubber)`
  display: flex;
  align-items: center;
  color: var(--textColor);
  padding: 4px;
  background: ${(props) => (props.axis === 'x' ? 'var(--red)' : props.axis === 'y' ? 'var(--green)' : 'var(--blue)')};
`

export const UniformButtonContainer = (styled as any).div`
  top: 0;
  display: flex;
  align-items: center;
  width: 18px;

  svg {
    width: 100%;
  }

  label {
    color: var(--textColor);
  }

  label:hover {
    color: var(--blueHover);
  }
`

let uniqueId = 0

interface Vector3InputProp {
  uniformScaling?: boolean
  smallStep?: number
  mediumStep?: number
  largeStep?: number
  value: Vector3
  hideLabels?: boolean
<<<<<<< HEAD
  onChange: Function
  style?: React.CSSProperties
  onRelease?: Function
=======
  onChange: (v: Vector3) => void
  onRelease?: (v: Vector3) => void
>>>>>>> 8de968d1
}

export const Vector3Input = ({
  uniformScaling,
  smallStep,
  mediumStep,
  largeStep,
  value,
  hideLabels,
  onChange,
  onRelease,
  style,
  ...rest
}: Vector3InputProp) => {
  const id = uniqueId++
  const [uniformEnabled, setUniformEnabled] = useState(uniformScaling)
  const newValue = useHookstate(new Vector3(0, 0, 0))
  newValue.value.set(0, 0, 0)

  const onToggleUniform = () => {
    setUniformEnabled(!uniformEnabled)
  }

  const processChange = (field, fieldValue) => {
    if (uniformEnabled) {
      newValue.value.set(fieldValue, fieldValue, fieldValue)
    } else {
      const x = value ? value.x : 0
      const y = value ? value.y : 0
      const z = value ? value.z : 0

      newValue.set(
        new Vector3(field === 'x' ? fieldValue : x, field === 'y' ? fieldValue : y, field === 'z' ? fieldValue : z)
      )
    }

    if (typeof onChange === 'function') {
      onChange(newValue.value)
    }
  }

  const onChangeX = (x) => processChange('x', x)

  const onChangeY = (y) => processChange('y', y)

  const onChangeZ = (z) => processChange('z', z)

  const vx = value ? value.x : 0
  const vy = value ? value.y : 0
  const vz = value ? value.z : 0
  const checkboxId = 'uniform-button-' + id

  return (
    <Vector3InputContainer style={style}>
      <UniformButtonContainer>
        {uniformScaling && (
          <>
            <Hidden as="input" id={checkboxId} type="checkbox" checked={uniformEnabled} onChange={onToggleUniform} />
            <label title="Uniform Scale" htmlFor={checkboxId}>
              {uniformEnabled ? <LinkIcon /> : <LinkOffIcon />}
            </label>
          </>
        )}
      </UniformButtonContainer>
      <NumericInput
        {...rest}
        value={vx}
        onChange={onChangeX}
        onCommit={onRelease}
        prefix={
          hideLabels ? null : (
            <Vector3Scrubber {...rest} tag="div" value={vx} onChange={onChangeX} onPointerUp={onRelease} axis="x">
              X
            </Vector3Scrubber>
          )
        }
      />
      <NumericInput
        {...rest}
        value={vy}
        onChange={onChangeY}
        onCommit={onRelease}
        prefix={
          hideLabels ? null : (
            <Vector3Scrubber {...rest} tag="div" value={vy} onChange={onChangeY} onPointerUp={onRelease} axis="y">
              Y
            </Vector3Scrubber>
          )
        }
      />
      <NumericInput
        {...rest}
        value={vz}
        onChange={onChangeZ}
        onCommit={onRelease}
        prefix={
          hideLabels ? null : (
            <Vector3Scrubber {...rest} tag="div" value={vz} onChange={onChangeZ} onPointerUp={onRelease} axis="z">
              Z
            </Vector3Scrubber>
          )
        }
      />
    </Vector3InputContainer>
  )
}

Vector3Input.defaultProps = {
  value: new Vector3(),
  hideLabels: false,
  onChange: () => {}
}

export default Vector3Input<|MERGE_RESOLUTION|>--- conflicted
+++ resolved
@@ -80,14 +80,8 @@
   largeStep?: number
   value: Vector3
   hideLabels?: boolean
-<<<<<<< HEAD
-  onChange: Function
-  style?: React.CSSProperties
-  onRelease?: Function
-=======
   onChange: (v: Vector3) => void
   onRelease?: (v: Vector3) => void
->>>>>>> 8de968d1
 }
 
 export const Vector3Input = ({
