import React, { Component } from 'react'
import NumericInput from './NumericInput'
import Scrubber from './Scrubber'
import { Vector2 } from 'three'
import styled from 'styled-components'
import { Link } from '@styled-icons/fa-solid/Link'
import { Unlink } from '@styled-icons/fa-solid/Unlink'
import Hidden from '../layout/Hidden'

export const Vector2InputContainer = (styled as any).div`
  display: flex;
  flex-direction: row;
  flex: 1 1 auto;
  width: 70%;
  justify-content: flex-start;
`

export const Vector2Scrubber = (styled as any)(Scrubber)`
  display: flex;
  align-items: center;
  padding: 0 8px;
  color: ${(props) => props.theme.text2};
`

const UniformButtonContainer = (styled as any).div`
  display: flex;
  align-items: center;

  svg {
    width: 12px;
  }

  label {
    color: ${(props) => props.theme.text2};
  }

  label:hover {
    color: ${(props) => props.theme.blueHover};
  }
`

let uniqueId = 0

type StateType = {
  uniformEnabled: any
  value: any
}

/**
 *
 * @author Robert Long
 */
<<<<<<< HEAD
export class Vector2Input extends Component<{}, StateType> {
  static propTypes = {
    uniformScaling: PropTypes.bool,
    value: PropTypes.object,
    onChange: PropTypes.func
  }

  static defaultProps = {
    value: new Vector2(),
    onChange: () => {}
=======
export class Vector2Input extends Component {
  declare state: {
    uniformEnabled: any
    value: any
>>>>>>> d6aabd18
  }

  constructor(props) {
    super(props)

    this.id = uniqueId++

    this.newValue = new Vector2()

    this.state = {
      ...this.state,
      uniformEnabled: props.uniformScaling
    }
  }

  id: number
  newValue: Vector2

  onToggleUniform = () => {
    this.setState({ uniformEnabled: !this.state.uniformEnabled })
  }

  onChange = (field, fieldValue) => {
    const value = (this.props as any).value

    if (this.state.uniformEnabled) {
      this.newValue.set(fieldValue, fieldValue)
    } else {
      const x = value ? value.x : 0
      const y = value ? value.y : 0

      this.newValue.x = field === 'x' ? fieldValue : x
      this.newValue.y = field === 'y' ? fieldValue : y
    }

    ;(this.props as any).onChange(this.newValue)
  }

  onChangeX = (x) => this.onChange('x', x)

  onChangeY = (y) => this.onChange('y', y)

  render() {
    const { uniformScaling, value, onChange, ...rest } = this.props as any
    const { uniformEnabled } = this.state as any
    const vx = value ? value.x : 0
    const vy = value ? value.y : 0
    const checkboxId = 'uniform-button-' + this.id

    return (
      <Vector2InputContainer>
        {uniformScaling && (
          <UniformButtonContainer>
            <Hidden
              as="input"
              id={checkboxId}
              type="checkbox"
              checked={uniformEnabled}
              onChange={this.onToggleUniform}
            />
            <label title="Uniform Scale" htmlFor={checkboxId}>
              {uniformEnabled ? <Link /> : <Unlink />}
            </label>
          </UniformButtonContainer>
        )}
        <Vector2Scrubber {...rest} tag="div" value={vx} onChange={this.onChangeX}>
          X:
        </Vector2Scrubber>
        <NumericInput {...rest} value={vx} onChange={this.onChangeX} />
        <Vector2Scrubber {...rest} tag="div" value={vy} onChange={this.onChangeY}>
          Y:
        </Vector2Scrubber>
        <NumericInput {...rest} value={vy} onChange={this.onChangeY} />
      </Vector2InputContainer>
    )
  }
}

export default Vector2Input<|MERGE_RESOLUTION|>--- conflicted
+++ resolved
@@ -50,25 +50,7 @@
  *
  * @author Robert Long
  */
-<<<<<<< HEAD
 export class Vector2Input extends Component<{}, StateType> {
-  static propTypes = {
-    uniformScaling: PropTypes.bool,
-    value: PropTypes.object,
-    onChange: PropTypes.func
-  }
-
-  static defaultProps = {
-    value: new Vector2(),
-    onChange: () => {}
-=======
-export class Vector2Input extends Component {
-  declare state: {
-    uniformEnabled: any
-    value: any
->>>>>>> d6aabd18
-  }
-
   constructor(props) {
     super(props)
 
