/*
CPAL-1.0 License

The contents of this file are subject to the Common Public Attribution License
Version 1.0. (the "License"); you may not use this file except in compliance
with the License. You may obtain a copy of the License at
https://github.com/EtherealEngine/etherealengine/blob/dev/LICENSE.
The License is based on the Mozilla Public License Version 1.1, but Sections 14
and 15 have been added to cover use of software over a computer network and 
provide for limited attribution for the Original Developer. In addition, 
Exhibit A has been modified to be consistent with Exhibit B.

Software distributed under the License is distributed on an "AS IS" basis,
WITHOUT WARRANTY OF ANY KIND, either express or implied. See the License for the
specific language governing rights and limitations under the License.

The Original Code is Ethereal Engine.

The Original Developer is the Initial Developer. The Initial Developer of the
Original Code is the Ethereal Engine team.

All portions of the code written by the Ethereal Engine team are Copyright © 2021-2023 
Ethereal Engine. All Rights Reserved.
*/

import React, { Fragment } from 'react'

import { generateDefaults } from '@etherealengine/engine/src/renderer/materials/constants/DefaultArgs'

import BooleanInput from './BooleanInput'
import ColorInput from './ColorInput'
import InputGroup from './InputGroup'
import NumericInput from './NumericInput'
import SelectInput from './SelectInput'
import StringInput from './StringInput'
import TexturePreviewInput from './TexturePreviewInput'

export default function ParameterInput({
  entity,
  values,
  onChange,
  defaults,
  thumbnails
}: {
  entity: string
  values: object
  defaults?: object
  thumbnails?: Record<string, string>
  onChange: (k: string) => (v) => void
}) {
  function setArgsProp(k) {
    const thisOnChange = onChange(k)
    return (value) => {
      //values[k] = value
      thisOnChange(value)
    }
  }

  function setArgsArrayProp(k, idx) {
    const thisOnChange = onChange(k)
    return (value) => {
      const nuVals = values[k].map((oldVal, oldIdx) => (idx === oldIdx ? value : oldVal))
      thisOnChange(nuVals)
    }
  }

  function setArgsObjectProp(k) {
    const thisOnChange = onChange(k)
    const oldVal = values[k]
    return (field) => {
      return (value) => {
        const nuVal = Object.fromEntries([
          ...Object.entries(oldVal).filter(([_field, _value]) => _field !== field),
          [field, value]
        ])
        thisOnChange(nuVal)
      }
    }
  }

  const _defaults = defaults ?? generateDefaults(values)
  /*
0: "boolean"
1: "string"
2: "integer"
3: "float"
4: "vec2"
5: "vec3"
6: "vec4"
7: "color"
8: "euler"
9: "quat"
10: "mat3"
11: "mat4"
12: "object"
13: "list"
14: "entity"*/
  return (
    <Fragment>
      {Object.entries(_defaults).map(([k, parms]: [string, any]) => {
        const compKey = `${entity}-${k}`
        return (
          <InputGroup key={compKey} name={k} label={k}>
            {(() => {
              switch (parms.type) {
                case 'boolean':
                  return <BooleanInput value={values[k]} onChange={setArgsProp(k)} />
                case 'entity':
                case 'integer':
                case 'float':
                  return <NumericInput value={values[k]} onChange={setArgsProp(k)} />
                case 'string':
                  return <StringInput value={values[k]} onChange={setArgsProp(k)} />
                case 'color':
                  return <ColorInput value={values[k]} onChange={setArgsProp(k)} />
                case 'texture':
                  if (thumbnails?.[k])
<<<<<<< HEAD
                    return <TexturePreviewInput preview={thumbnails[k]} value={values[k]} onChange={setArgsProp(k)} />
                  else return <TexturePreviewInput value={values[k]} onChange={setArgsProp(k)} />
                case 'quat':
                case 'euler':
=======
                    return <TexturePreviewInput preview={thumbnails[k]} value={values[k]} onRelease={setArgsProp(k)} />
                  else return <TexturePreviewInput value={values[k]} onRelease={setArgsProp(k)} />
>>>>>>> d99160aa
                case 'vec2':
                case 'vec3':
                case 'vec4':
                  return (
                    <Fragment>
                      {typeof values[k]?.map === 'function' &&
                        (values[k] as number[]).map((arrayVal, idx) => {
                          return (
                            <NumericInput
                              key={`${compKey}-${idx}`}
                              value={arrayVal}
                              onChange={setArgsArrayProp(k, idx)}
                            />
                          )
                        })}
                    </Fragment>
                  )
                case 'select':
                  return <SelectInput value={values[k]} options={parms.options} onChange={setArgsProp(k)} />
                case 'object':
                  return (
                    <ParameterInput
                      entity={compKey}
                      values={values[k]}
                      onChange={setArgsObjectProp(k)}
                      defaults={parms.default}
                    />
                  )
                default:
                  return <></>
              }
            })()}
          </InputGroup>
        )
      })}
    </Fragment>
  )
}<|MERGE_RESOLUTION|>--- conflicted
+++ resolved
@@ -115,15 +115,8 @@
                   return <ColorInput value={values[k]} onChange={setArgsProp(k)} />
                 case 'texture':
                   if (thumbnails?.[k])
-<<<<<<< HEAD
-                    return <TexturePreviewInput preview={thumbnails[k]} value={values[k]} onChange={setArgsProp(k)} />
-                  else return <TexturePreviewInput value={values[k]} onChange={setArgsProp(k)} />
-                case 'quat':
-                case 'euler':
-=======
                     return <TexturePreviewInput preview={thumbnails[k]} value={values[k]} onRelease={setArgsProp(k)} />
                   else return <TexturePreviewInput value={values[k]} onRelease={setArgsProp(k)} />
->>>>>>> d99160aa
                 case 'vec2':
                 case 'vec3':
                 case 'vec4':
