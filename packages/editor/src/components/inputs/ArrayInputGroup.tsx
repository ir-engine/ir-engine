/*
CPAL-1.0 License

The contents of this file are subject to the Common Public Attribution License
Version 1.0. (the "License"); you may not use this file except in compliance
with the License. You may obtain a copy of the License at
https://github.com/EtherealEngine/etherealengine/blob/dev/LICENSE.
The License is based on the Mozilla Public License Version 1.1, but Sections 14
and 15 have been added to cover use of software over a computer network and 
provide for limited attribution for the Original Developer. In addition, 
Exhibit A has been modified to be consistent with Exhibit B.

Software distributed under the License is distributed on an "AS IS" basis,
WITHOUT WARRANTY OF ANY KIND, either express or implied. See the License for the
specific language governing rights and limitations under the License.

The Original Code is Ethereal Engine.

The Original Developer is the Initial Developer. The Initial Developer of the
Original Code is the Ethereal Engine team.

All portions of the code written by the Ethereal Engine team are Copyright © 2021-2023 
Ethereal Engine. All Rights Reserved.
*/

import React from 'react'

export interface ArrayInputGroupProp {
  name?: string
  prefix?: string
  isStringInput?: boolean
  label?: any
  values: string[]
  onChange?: (values: string[]) => void
  acceptFileTypes?: any
  itemType?: any
}

export interface ArrayInputGroupState {
  count: number
  values: string[]
}

const onChangeSize = (textSize: string, values: string[], onChange?: any) => {
  // copy the array to prevent https://hookstate.js.org/docs/exceptions/#hookstate-202
  let valuesCopy = [...values] as string[]
  let preCount = valuesCopy.length
  const count = parseInt(textSize)
  if (isNaN(count) || preCount === count) return
  if (preCount > count) {
    valuesCopy.splice(count)
  } else {
    for (let i = 0; i < count - preCount; i++) {
      valuesCopy.push('')
    }
  }
  onChange?.(valuesCopy)
}

const onChangeText = (text: string, index: number, values: string[], onChange?: any) => {
  // copy the array to prevent https://hookstate.js.org/docs/exceptions/#hookstate-202
  const valuesCopy = [...values]
  valuesCopy[index] = text
  onChange?.(valuesCopy)
}

const groupContainerStyle: React.CSSProperties = {
  backgroundColor: 'transparent',
  color: '#9fa4b5',
  whiteSpace: 'pre-wrap',
  padding: '0 8px 8px'
}

const arrayInputGroupContentStyle: React.CSSProperties = {
  margin: '4px 0px',
  display: 'flex',
  flexWrap: 'wrap',
  flexDirection: 'row'
}

const labelStyle = {
  maxWidth: '20%'
}

const inputStyle = {
<<<<<<< HEAD
  maxWidth: '66.66666%',
  margin: 0
=======
  maxWidth: '80%'
>>>>>>> 74f7920c
}

const divStyle = {
  maxWidth: '80%'
}

const ArrayInputGroup = ({
  isStringInput,
  prefix,
  label,
  values,
  onChange,
  acceptFileTypes,
  itemType
}: ArrayInputGroupProp) => {
  let count = 0
  if (values && values.length) count = values.length

  return (
    <div style={groupContainerStyle}>
      <div style={arrayInputGroupContentStyle}>
        <label style={{ ...labelStyle, color: '#9FA4B5' }}>{label}:</label>
        <div style={divStyle}>
          <label> Size: </label>
          <input
            style={inputStyle}
            value={'' + count}
            onChange={(e) => {
              onChangeSize(e.target.value, values, onChange)
            }}
          />
        </div>
        {values &&
          values.map(function (value, index) {
            return (
              <div key={index} style={{ ...arrayInputGroupContentStyle, margin: '4px 0px' }}>
                <label>
                  {' '}
                  {prefix} {index + 1}:{' '}
                </label>
                {isStringInput ? (
                  <input
                    style={inputStyle}
                    value={value}
                    onChange={(e) => {
                      onChangeText(e.target.value, index, values, onChange)
                    }}
                  />
                ) : (
                  <input
                    style={inputStyle}
                    value={value}
                    onChange={(e) => {
                      onChangeText(e.target.value, index, values, onChange)
                    }}
                  />
                )}
              </div>
            )
          })}
      </div>
    </div>
  )
}

export default ArrayInputGroup<|MERGE_RESOLUTION|>--- conflicted
+++ resolved
@@ -83,12 +83,8 @@
 }
 
 const inputStyle = {
-<<<<<<< HEAD
-  maxWidth: '66.66666%',
+  maxWidth: '80%',
   margin: 0
-=======
-  maxWidth: '80%'
->>>>>>> 74f7920c
 }
 
 const divStyle = {
