--- conflicted
+++ resolved
@@ -56,7 +56,7 @@
 
   let v
   if (isSearchable) {
-    v = options.find((el) => el.value === value).label
+    v = options.find((el) => el.value === value)?.label
   }
 
   const [valueSelected, setValue] = React.useState(value)
@@ -75,7 +75,6 @@
   const Component = isSearchable ? (
     <Autocomplete
       options={options}
-<<<<<<< HEAD
       onChange={onValueChanged}
       freeSolo={creatable}
       disablePortal
@@ -90,11 +89,6 @@
       renderInput={(params) => (
         <TextField variant="standard" {...params} disabled={disabled} classes={{ root: classx.txtRoot }} />
       )}
-=======
-      menuPlacement="auto"
-      onChange={(option) => onChange?.(option && option.value, option)}
-      isDisabled={disabled}
->>>>>>> 6dea1918
     />
   ) : (
     <React.Fragment>
@@ -111,7 +105,7 @@
           IconComponent={ExpandMoreIcon}
         >
           {options.map((el, index) => (
-            <MenuItem value={el.value} key={`${el + index}`} classes={{ root: classx.root }}>
+            <MenuItem value={el.value} key={el.value + index} classes={{ root: classx.root }}>
               {el.label}
             </MenuItem>
           ))}
