import React from 'react'

import ExpandMoreIcon from '@mui/icons-material/ExpandMore'
import Autocomplete from '@mui/material/Autocomplete'
import FormControl from '@mui/material/FormControl'
import MenuItem from '@mui/material/MenuItem'
import Select, { SelectChangeEvent } from '@mui/material/Select'
import TextField from '@mui/material/TextField'

import styles from './selectInput.module.scss'

interface SelectInputProp<T> {
<<<<<<< HEAD
  value: T | string,
=======
  value: T | string
>>>>>>> 0fd6e202
  options: Array<{ label: string; value: T }>
  onChange?: (value: T | string) => void
  placeholder?: string
  disabled?: boolean
  creatable?: boolean
  className?: string
  isSearchable?: boolean
}
export function SelectInput<T extends string | ReadonlyArray<string> | number | undefined>({
  value,
  options,
  onChange,
  placeholder = 'Select...',
  disabled,
  creatable,
  isSearchable
}: SelectInputProp<T>) {
<<<<<<< HEAD

=======
>>>>>>> 0fd6e202
  const [valueSelected, setValue] = React.useState(value)
  const [valueAutoSelected, setAutoValue] = React.useState(options.find((el) => el.value === value)?.label)

  const handleChange = (event: SelectChangeEvent<T>) => {
    setValue(event.target.value)
    onChange?.(event.target.value)
  }

  const onValueChanged = (event, values) => {
    setAutoValue(values.label)
    onChange?.(values.value)
  }

  const Component = isSearchable ? (
    <Autocomplete
      options={options}
      onChange={onValueChanged}
      freeSolo={creatable}
      disablePortal
      value={valueAutoSelected}
      fullWidth
      size="small"
      classes={{
        root: styles.autoComplete,
        input: styles.inputfield,
        inputRoot: styles.inputWrapper,
        endAdornment: styles.adornmentContainer,
        popupIndicator: styles.adornment,
        clearIndicator: styles.adornment,
        popper: styles.popper,
        paper: styles.paper,
        option: styles.option
      }}
      renderInput={(params) => (
        <TextField
          {...params}
          variant="outlined"
          disabled={disabled}
          classes={{
            root: styles.inputfieldContainer
          }}
        />
      )}
    />
  ) : (
    <FormControl fullWidth>
      <Select
        labelId="select-label"
        id="select"
        value={valueSelected}
        onChange={handleChange}
        placeholder={placeholder}
        size="small"
        classes={{
          select: styles.select,
          icon: styles.icon
        }}
        disabled={disabled}
        MenuProps={{
          classes: { paper: styles.paper },
          sx: {
            // https://stackoverflow.com/a/69403132/2077741
            '&& .Mui-selected': {
              backgroundColor: 'var(--dropdownMenuSelectedBackground)'
            }
          }
        }}
        IconComponent={ExpandMoreIcon}
      >
        {options.map((option, index) => (
          <MenuItem value={option.value} key={String(option.value) + String(index)} classes={{ root: styles.menuItem }}>
            {option.label}
          </MenuItem>
        ))}
      </Select>
    </FormControl>
  )

  return <>{Component}</>
}

export default SelectInput<|MERGE_RESOLUTION|>--- conflicted
+++ resolved
@@ -10,11 +10,7 @@
 import styles from './selectInput.module.scss'
 
 interface SelectInputProp<T> {
-<<<<<<< HEAD
-  value: T | string,
-=======
   value: T | string
->>>>>>> 0fd6e202
   options: Array<{ label: string; value: T }>
   onChange?: (value: T | string) => void
   placeholder?: string
@@ -32,10 +28,6 @@
   creatable,
   isSearchable
 }: SelectInputProp<T>) {
-<<<<<<< HEAD
-
-=======
->>>>>>> 0fd6e202
   const [valueSelected, setValue] = React.useState(value)
   const [valueAutoSelected, setAutoValue] = React.useState(options.find((el) => el.value === value)?.label)
 
