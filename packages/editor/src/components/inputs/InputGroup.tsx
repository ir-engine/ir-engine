/*
CPAL-1.0 License

The contents of this file are subject to the Common Public Attribution License
Version 1.0. (the "License"); you may not use this file except in compliance
with the License. You may obtain a copy of the License at
https://github.com/EtherealEngine/etherealengine/blob/dev/LICENSE.
The License is based on the Mozilla Public License Version 1.1, but Sections 14
and 15 have been added to cover use of software over a computer network and 
provide for limited attribution for the Original Developer. In addition, 
Exhibit A has been modified to be consistent with Exhibit B.

Software distributed under the License is distributed on an "AS IS" basis,
WITHOUT WARRANTY OF ANY KIND, either express or implied. See the License for the
specific language governing rights and limitations under the License.

The Original Code is Ethereal Engine.

The Original Developer is the Initial Developer. The Initial Developer of the
Original Code is the Ethereal Engine team.

All portions of the code written by the Ethereal Engine team are Copyright © 2021-2023 
Ethereal Engine. All Rights Reserved.
*/

import React from 'react'

import { InfoOutlined } from '@mui/icons-material'
import HelpOutlineIcon from '@mui/icons-material/HelpOutline'
import { createStyles } from '@mui/material'
import Grid from '@mui/material/Grid'
import makeStyles from '@mui/styles/makeStyles'

import { InfoTooltip } from '../layout/Tooltip'

<<<<<<< HEAD
import './InputGroup.css'

const useStyles = makeStyles<any, {}, any>((theme: any) => {
=======
const useStyles = makeStyles<any, any, any>((theme: any) => {
>>>>>>> 6dc360b6
  return createStyles({
    info: {
      color: 'var(--textColor)',
      height: '16px',
      width: 'auto',
      marginLeft: '5px'
    }
  })
})

/**
 * Used to provide styles for InputGroupContainer div.
 *
 * @type {component}
 */
export const InputGroupContainer = ({ disabled = false, children }) => (
  <div className={`input-group-container ${disabled ? 'disabled' : ''}`}>{children}</div>
)
/**
 * Used to provide styles for InputGroupContent div.
 *
 * @type {component}
 */
export const InputGroupContent = ({ children }) => <div className="input-group-content">{children}</div>

export const InputGroupVerticalContainer = ({ disabled = false, children }) => (
  <div className={`input-group-vertical-container ${disabled ? 'disabled' : ''}`}>{children}</div>
)

export const InputGroupVerticalContainerWide = ({ disabled = false, children }) => (
  <div className={`input-group-vertical-container-wide ${disabled ? 'disabled' : ''}`}>{children}</div>
)

export const InputGroupVerticalContent = ({ children }) => (
  <div className="input-group-vertical-content">{children}</div>
)
/**
 * Used to provide styles for InputGroupInfoIcon div.
 *
 *  @type {component}
 */
export const InputGroupInfoIcon = ({ onClick = () => {} }) => (
  <HelpOutlineIcon className="input-group-info-icon" onClick={onClick} />
)

interface InputGroupInfoProp {
  info: string | JSX.Element
}

/**
 * Used to render InfoTooltip component.
 *
 * @param  {string} info
 * @constructor
 */
export function InputGroupInfo({ info }: InputGroupInfoProp) {
  return (
    <InfoTooltip title={info}>
      <InputGroupInfoIcon />
    </InfoTooltip>
  )
}

/**
 * Declaring proptypes for InputGroupInfo Component.
 *
 * @type {Object}
 */
export type InputGroupProps = React.PropsWithChildren<
  {
    name: string
    disabled?: boolean
    label?: string
    value?: any
  } & Partial<InputGroupInfoProp>
>

/**
 * InputGroup used to render the view of component.
 *
 * @param       {string} name
 * @param       {any} children
 * @param       {boolean} disabled
 * @param       {string} info
 * @param       {any} rest
 * @param       {string} label
 * @constructor
 */
<<<<<<< HEAD
export const InputGroup = ({ name, children, disabled, info, label, ...rest }: InputGroupProps) => {
  const styles = useStyles()
=======
export function InputGroup({ name, children, disabled, info, label, ...rest }: InputGroupProps) {
  const styles = useStyles({})
>>>>>>> 6dc360b6

  return (
    <InputGroupContainer disabled={disabled} {...rest}>
      <Grid container>
        <Grid item xs={4} display="flex" alignItems="center" justifyContent="end">
          <InfoTooltip className="tooltip" title={label ?? name}>
            <label>{label}</label>
          </InfoTooltip>

          {info && (
            <InfoTooltip title={info}>
              <InfoOutlined className={styles.info} />
            </InfoTooltip>
          )}
        </Grid>
        <Grid item xs={8}>
          <InputGroupContent>{children}</InputGroupContent>
        </Grid>
      </Grid>
    </InputGroupContainer>
  )
}

export default InputGroup<|MERGE_RESOLUTION|>--- conflicted
+++ resolved
@@ -33,13 +33,9 @@
 
 import { InfoTooltip } from '../layout/Tooltip'
 
-<<<<<<< HEAD
 import './InputGroup.css'
 
-const useStyles = makeStyles<any, {}, any>((theme: any) => {
-=======
 const useStyles = makeStyles<any, any, any>((theme: any) => {
->>>>>>> 6dc360b6
   return createStyles({
     info: {
       color: 'var(--textColor)',
@@ -128,13 +124,8 @@
  * @param       {string} label
  * @constructor
  */
-<<<<<<< HEAD
-export const InputGroup = ({ name, children, disabled, info, label, ...rest }: InputGroupProps) => {
+export function InputGroup({ name, children, disabled, info, label, ...rest }: InputGroupProps) {
   const styles = useStyles()
-=======
-export function InputGroup({ name, children, disabled, info, label, ...rest }: InputGroupProps) {
-  const styles = useStyles({})
->>>>>>> 6dc360b6
 
   return (
     <InputGroupContainer disabled={disabled} {...rest}>
