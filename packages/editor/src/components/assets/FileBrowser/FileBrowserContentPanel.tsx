--- conflicted
+++ resolved
@@ -60,17 +60,13 @@
 import { Breadcrumbs, Link, Popover, TablePagination } from '@mui/material'
 
 import InputSlider from '@etherealengine/client-core/src/common/components/InputSlider'
-<<<<<<< HEAD
 import {
   archiverPath,
   FileBrowserContentType,
   fileBrowserUploadPath,
   staticResourcePath
 } from '@etherealengine/common/src/schema.type.module'
-=======
-import { archiverPath, fileBrowserUploadPath, staticResourcePath } from '@etherealengine/common/src/schema.type.module'
 import { CommonKnownContentTypes } from '@etherealengine/common/src/utils/CommonKnownContentTypes'
->>>>>>> ec9a97d4
 import { AssetLoader } from '@etherealengine/engine/src/assets/classes/AssetLoader'
 import { useFind } from '@etherealengine/engine/src/common/functions/FeathersHooks'
 import { SceneState } from '@etherealengine/engine/src/ecs/classes/Scene'
@@ -106,32 +102,17 @@
   items: DataTransferItemList
 }
 
-<<<<<<< HEAD
 export function isFileBrowserContentType(value: any): value is FileBrowserContentType {
-=======
-export type FileType = {
-  fullName: string
-  isFolder: boolean
-  key: string
-  name: string
-  path: string
-  size: string
-  type: string
-  url: string
+  return value && value.key
 }
 
-const fileConsistsOfContentType = function (file: FileType, contentType: string): boolean {
-  if (file.isFolder) {
+const fileConsistsOfContentType = function (file: FileBrowserContentType, contentType: string): boolean {
+  if (isFolder(file)) {
     return contentType.startsWith('image')
   } else {
     const guessedType: string = CommonKnownContentTypes[file.type]
     return guessedType?.startsWith(contentType)
   }
-}
-
-export function isFileDataType(value: any): value is FileDataType {
->>>>>>> ec9a97d4
-  return value && value.key
 }
 
 /**
