--- conflicted
+++ resolved
@@ -28,15 +28,6 @@
 import ResizeObserver from 'resize-observer-polyfill'
 
 import LoadingView from '@etherealengine/client-core/src/common/components/LoadingView'
-<<<<<<< HEAD
-import { setupSceneForPreview } from '@etherealengine/client-core/src/user/components/Panel3D/helperFunctions'
-import { useRender3DPanelSystem } from '@etherealengine/client-core/src/user/components/Panel3D/useRender3DPanelSystem'
-import { NO_PROXY, useHookstate } from '@etherealengine/hyperflux'
-import { InfiniteGridHelper } from '@etherealengine/spatial/src/renderer/components/InfiniteGridHelper'
-import { ObjectLayers } from '@etherealengine/spatial/src/renderer/constants/ObjectLayers'
-
-import { useGLTF } from '@etherealengine/engine/src/assets/functions/resourceHooks'
-=======
 import {
   PanelEntities,
   PreviewPanelRendererState,
@@ -55,7 +46,6 @@
 import { VisibleComponent } from '@etherealengine/spatial/src/renderer/components/VisibleComponent'
 import { ObjectLayers } from '@etherealengine/spatial/src/renderer/constants/ObjectLayers'
 import { MathUtils } from 'three'
->>>>>>> dbd17369
 import styles from '../styles.module.scss'
 
 export const ModelPreviewPanel = (props) => {
@@ -65,18 +55,7 @@
   const error = useHookstate('')
   const panelRef = useRef() as React.MutableRefObject<HTMLDivElement>
   const renderPanel = useRender3DPanelSystem(panelRef)
-<<<<<<< HEAD
-  const { camera, entity, scene, renderer } = renderPanel.state
-  const gridHelper = new InfiniteGridHelper()
-  gridHelper.add(...InfiniteGridHelper.createLines(8000))
-  gridHelper.layers.set(ObjectLayers.Panel)
-  gridHelper.children.forEach((child) => {
-    child.layers.set(ObjectLayers.Panel)
-  })
-  const [model, unload] = useGLTF(url, entity.value)
-=======
   const renderPanelState = getMutableState(PreviewPanelRendererState)
->>>>>>> dbd17369
 
   useEffect(() => {
     const handleSizeChange = () => {
@@ -99,28 +78,10 @@
     return () => {
       resizeObserver.disconnect()
       handleSizeChangeDebounced.cancel()
-<<<<<<< HEAD
-      scene.value.remove(gridHelper)
-      unload()
-=======
->>>>>>> dbd17369
     }
   }, [])
 
   useEffect(() => {
-<<<<<<< HEAD
-    const avatar = model.get(NO_PROXY)
-    if (!avatar) return
-
-    //add to the threejs scene for previewing
-    const avatarObj = setupSceneForPreview(avatar)
-    scene.value.add(avatarObj)
-
-    return () => {
-      scene.value.remove(avatarObj)
-    }
-  }, [model])
-=======
     const renderPanelEntities = renderPanelState.entities[panelRef.current.id]
     const entity = renderPanelEntities[PanelEntities.model].value
     setComponent(entity, NameComponent, '3D Preview Entity')
@@ -136,7 +97,6 @@
 
     loading.set(false)
   }, [url])
->>>>>>> dbd17369
 
   return (
     <>
