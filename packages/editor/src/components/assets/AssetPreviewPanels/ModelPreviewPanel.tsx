--- conflicted
+++ resolved
@@ -29,23 +29,14 @@
 import { useRender3DPanelSystem } from '@etherealengine/client-core/src/user/components/Panel3D/useRender3DPanelSystem'
 import { useHookstate } from '@etherealengine/hyperflux'
 
-<<<<<<< HEAD
-import { UUIDComponent, generateEntityUUID, setComponent } from '@etherealengine/ecs'
-=======
-import { EntityUUID, UUIDComponent, createEntity, setComponent } from '@etherealengine/ecs'
->>>>>>> f66976e4
+import { UUIDComponent, createEntity, generateEntityUUID, setComponent } from '@etherealengine/ecs'
 import { AssetPreviewCameraComponent } from '@etherealengine/engine/src/camera/components/AssetPreviewCameraComponent'
 import { EnvmapComponent } from '@etherealengine/engine/src/scene/components/EnvmapComponent'
 import { ModelComponent } from '@etherealengine/engine/src/scene/components/ModelComponent'
 import { AmbientLightComponent, TransformComponent } from '@etherealengine/spatial'
 import { NameComponent } from '@etherealengine/spatial/src/common/NameComponent'
 import { VisibleComponent } from '@etherealengine/spatial/src/renderer/components/VisibleComponent'
-<<<<<<< HEAD
-import { ObjectLayers } from '@etherealengine/spatial/src/renderer/constants/ObjectLayers'
-=======
 import { EntityTreeComponent } from '@etherealengine/spatial/src/transform/components/EntityTree'
-import { MathUtils } from 'three'
->>>>>>> f66976e4
 import styles from '../styles.module.scss'
 
 export const ModelPreviewPanel = (props) => {
@@ -57,48 +48,9 @@
   const renderPanel = useRender3DPanelSystem(panelRef)
 
   useEffect(() => {
-<<<<<<< HEAD
-    const handleSizeChange = () => {
-      renderPanel.resize()
-    }
-
-    const handleSizeChangeDebounced = debounce(handleSizeChange, 100)
-    const resizeObserver = new ResizeObserver((entries) => {
-      for (const entry of entries) {
-        if (entry.target === panelRef.current) {
-          handleSizeChangeDebounced()
-        }
-      }
-    })
-
-    if (panelRef.current) {
-      resizeObserver.observe(panelRef.current)
-    }
-
-    return () => {
-      resizeObserver.disconnect()
-      handleSizeChangeDebounced.cancel()
-    }
-  }, [])
-
-  useEffect(() => {
-    const renderPanelEntities = renderPanelState.entities[panelRef.current.id]
-    const entity = renderPanelEntities[PanelEntities.model].value
-    setComponent(entity, NameComponent, '3D Preview Entity')
-    const uuid = generateEntityUUID()
-    setComponent(entity, UUIDComponent, uuid)
-    setComponent(entity, ModelComponent, { src: url, cameraOcclusion: false })
-    setComponent(entity, EnvmapComponent, { type: 'Skybox', envMapIntensity: 2 })
-    setComponent(entity, VisibleComponent, false)
-    const cameraEntity = renderPanelEntities[PanelEntities.camera].value
-    setComponent(cameraEntity, AssetPreviewCameraComponent, { targetModelEntity: entity })
-
-    ObjectLayerMaskComponent.setLayer(entity, ObjectLayers.AssetPreview)
-
-=======
     const { sceneEntity, cameraEntity } = renderPanel
     setComponent(sceneEntity, NameComponent, '3D Preview Entity')
-    const uuid = MathUtils.generateUUID() as EntityUUID
+    const uuid = generateEntityUUID()
     setComponent(sceneEntity, UUIDComponent, uuid)
     setComponent(sceneEntity, ModelComponent, { src: url, cameraOcclusion: false })
     setComponent(sceneEntity, EnvmapComponent, { type: 'Skybox', envMapIntensity: 2 }) // todo remove when lighting works
@@ -110,7 +62,6 @@
     setComponent(lightEntity, VisibleComponent)
     setComponent(lightEntity, NameComponent, 'Ambient Light')
     setComponent(lightEntity, EntityTreeComponent, { parentEntity: sceneEntity })
->>>>>>> f66976e4
     loading.set(false)
   }, [url])
 
