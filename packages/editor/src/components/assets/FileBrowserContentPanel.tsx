--- conflicted
+++ resolved
@@ -1,12 +1,5 @@
-<<<<<<< HEAD
-import React, { useState, useEffect, useRef } from 'react'
-import styles from './styles.module.scss'
-import { prefabIcons } from '../../functions/PrefabEditors'
-import FileBrowserGrid from './FileBrowserGrid'
-=======
 import { Downgraded } from '@speigg/hookstate'
 import React, { useEffect, useRef, useState } from 'react'
->>>>>>> 9787a1c1
 import { useTranslation } from 'react-i18next'
 
 import { FileBrowserService, useFileBrowserState } from '@xrengine/client-core/src/common/services/FileBrowserService'
@@ -17,9 +10,7 @@
 
 import { prefabIcons } from '../../functions/PrefabEditors'
 import { ContextMenu, ContextMenuTrigger, MenuItem } from '../layout/ContextMenu'
-import { AssetsPanelContainer } from '../layout/Flex'
 import { ToolButton } from '../toolbar/ToolButton'
-import { AssetPanelContentContainer } from './AssetsPanel'
 import FileBrowserGrid from './FileBrowserGrid'
 import { FileDataType } from './FileDataType'
 import styles from './styles.module.scss'
