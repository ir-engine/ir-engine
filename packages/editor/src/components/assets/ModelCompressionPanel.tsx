/*
CPAL-1.0 License

The contents of this file are subject to the Common Public Attribution License
Version 1.0. (the "License"); you may not use this file except in compliance
with the License. You may obtain a copy of the License at
https://github.com/EtherealEngine/etherealengine/blob/dev/LICENSE.
The License is based on the Mozilla Public License Version 1.1, but Sections 14
and 15 have been added to cover use of software over a computer network and 
provide for limited attribution for the Original Developer. In addition, 
Exhibit A has been modified to be consistent with Exhibit B.

Software distributed under the License is distributed on an "AS IS" basis,
WITHOUT WARRANTY OF ANY KIND, either express or implied. See the License for the
specific language governing rights and limitations under the License.

The Original Code is Ethereal Engine.

The Original Developer is the Initial Developer. The Initial Developer of the
Original Code is the Ethereal Engine team.

All portions of the code written by the Ethereal Engine team are Copyright © 2021-2023 
Ethereal Engine. All Rights Reserved.
*/

import { t } from 'i18next'
import React, { useEffect, useState } from 'react'

import Button from '@etherealengine/client-core/src/common/components/Button'
import Menu from '@etherealengine/client-core/src/common/components/Menu'
import { NO_PROXY, none, State, useHookstate } from '@etherealengine/hyperflux'
import CircularProgress from '@etherealengine/ui/src/primitives/mui/CircularProgress'
import Typography from '@etherealengine/ui/src/primitives/mui/Typography'

import BooleanInput from '../inputs/BooleanInput'
import InputGroup from '../inputs/InputGroup'
import styles from './styles.module.scss'

import { FileBrowserService } from '@etherealengine/client-core/src/common/services/FileBrowserService'
import {
  DefaultModelTransformParameters as defaultParms,
  ModelTransformParameters
} from '@etherealengine/engine/src/assets/classes/ModelTransform'
import { transformModel as clientSideTransformModel } from '@etherealengine/engine/src/assets/compression/ModelTransformFunctions'
import { Engine } from '@etherealengine/engine/src/ecs/classes/Engine'
import { setComponent } from '@etherealengine/engine/src/ecs/functions/ComponentFunctions'
import { createSceneEntity } from '@etherealengine/engine/src/ecs/functions/createSceneEntity'
import { ModelComponent } from '@etherealengine/engine/src/scene/components/ModelComponent'
import { VariantComponent } from '@etherealengine/engine/src/scene/components/VariantComponent'
import { modelTransformPath } from '@etherealengine/engine/src/schemas/assets/model-transform.schema'
<<<<<<< HEAD
import { Box, ListItemButton, ListItemText, Modal } from '@mui/material'
import exportGLTF from '../../functions/exportGLTF'
import { List } from '../layout/List'
=======
import Icon from '@etherealengine/ui/src/primitives/mui/Icon'
import IconButton from '@etherealengine/ui/src/primitives/mui/IconButton'
import { Box, List, ListItemButton, ListItemText } from '@mui/material'
import exportGLTF from '../../functions/exportGLTF'
import { ListItem } from '../layout/List'
>>>>>>> 4ad9fab2
import GLTFTransformProperties from '../properties/GLTFTransformProperties'
import { FileType } from './FileBrowser/FileBrowserContentPanel'

type LODVariantDescriptor = {
  params: ModelTransformParameters
  metadata: Record<string, any>
  suffix?: string
}

// TODO: Find place to put hard-coded list
const LODList: ModelTransformParameters[] = [
  {
    ...DefaultModelTransformParameters,
    src: 'Desktop - Low',
    dst: 'Desktop - Low',
    maxTextureSize: 1024
  },
  {
    ...DefaultModelTransformParameters,
    src: 'Desktop - Medium',
    dst: 'Desktop - Medium',
    maxTextureSize: 2048
  },
  {
    ...DefaultModelTransformParameters,
    src: 'Desktop - High',
    dst: 'Desktop - High',
    maxTextureSize: 2048
  },
  {
    ...DefaultModelTransformParameters,
    src: 'Mobile - Low',
    dst: 'Mobile - Low',
    maxTextureSize: 512
  },
  {
    ...DefaultModelTransformParameters,
    src: 'Mobile - High',
    dst: 'Mobile - High',
    maxTextureSize: 1024
  },
  {
    ...DefaultModelTransformParameters,
    src: 'XR - Low',
    dst: 'XR - Low',
    maxTextureSize: 1024
  },
  {
    ...DefaultModelTransformParameters,
    src: 'XR - Medium',
    dst: 'XR - Medium',
    maxTextureSize: 1024
  },
  {
    ...DefaultModelTransformParameters,
    src: 'XR - High',
    dst: 'XR - High',
    maxTextureSize: 2048
  }
]

export default function ModelCompressionPanel({
  openCompress,
  fileProperties,
  onRefreshDirectory
}: {
  openCompress: State<boolean>
  fileProperties: State<FileType>
  onRefreshDirectory: () => Promise<void>
}) {
  const [compressionLoading, setCompressionLoading] = useState<boolean>(false)
  const [isClientside, setIsClientSide] = useState<boolean>(true)
  const [isIntegratedPrefab, setIsIntegratedPrefab] = useState<boolean>(true)
  const [selectedLOD, setSelectedLOD] = useState<number>(0)

  const transformParms = useHookstate<ModelTransformParameters>({
    ...defaultParms,
    src: fileProperties.value.url,
    modelFormat: fileProperties.value.url.endsWith('.gltf') ? 'gltf' : 'glb'
  })

<<<<<<< HEAD
  const [modalOpen, setModalOpen] = useState<boolean>(false)
  const [selectedPreset, setSelectedPreset] = useState<ModelTransformParameters>(DefaultModelTransformParameters)
  const [presetList, setPresetList] = useState<ModelTransformParameters[]>(LODList)

  useEffect(() => {
    const presets = localStorage.getItem('presets')
    if (presets !== null) {
      setPresetList(JSON.parse(presets))
    }
  }, [])

  const compressContentInBrowser = async () => {
    compressionLoading.set(true)
=======
  const lods = useHookstate<LODVariantDescriptor[]>([
    { suffix: '-LOD_0', params: { ...defaultParms, maxTextureSize: 2048 }, metadata: { device: 'DESKTOP' } },
    { suffix: '-LOD_1', params: { ...defaultParms, maxTextureSize: 1024 }, metadata: { device: 'XR' } },
    { suffix: '-LOD_2', params: { ...defaultParms, maxTextureSize: 512 }, metadata: { device: 'MOBILE' } }
  ])
>>>>>>> 4ad9fab2

  const compressContentInBrowser = async () => {
    setCompressionLoading(true)
    saveSelectedLOD()
    await compressModel()
    await onRefreshDirectory()
    setCompressionLoading(false)
    openCompress.set(false)
  }

  const createLODVariants = async (
    modelSrc: string,
    modelDst: string,
    lods: LODVariantDescriptor[],
    clientside: boolean,
    heuristic: 'DISTANCE' | 'SCENE_SCALE' | 'MANUAL' | 'DEVICE',
    exportCombined = false
  ) => {
    const lodVariantParms: ModelTransformParameters[] = lods.map((lod) => ({
      ...lod.params,
      src: modelSrc,
      dst: `${modelDst}${lod.suffix ?? ''}.${lod.params.modelFormat}`
    }))

    for (const variant of lodVariantParms) {
      if (clientside) {
        await clientSideTransformModel(variant)
      } else {
        await Engine.instance.api.service(modelTransformPath).create(variant)
      }
    }

    if (exportCombined) {
      const result = createSceneEntity('container')
      setComponent(result, ModelComponent)
      const variant = createSceneEntity('LOD Variant', result)
      setComponent(variant, ModelComponent)
      setComponent(variant, VariantComponent, {
        levels: lods.map((lod, index) => ({
          src: modelSrc.replace(/[^\/]+$/, lodVariantParms[index].dst),
          metadata: lod.metadata
        })),
        heuristic
      })

      const combinedModelFormat = modelSrc.endsWith('.gltf') ? 'gltf' : 'glb'
      await exportGLTF(result, modelSrc.replace(/\.[^.]*$/, `-integrated.${combinedModelFormat}`))
    }
  }

  const applyPreset = (preset: ModelTransformParameters) => {
    setSelectedPreset(preset)
    setModalOpen(true)
  }

  const confirmPreset = () => {
    if (!LODList.find((l) => l === selectedPreset)) {
      const prevDst = transformParms.dst.value
      transformParms.dst.set(`${prevDst}-${selectedPreset.dst.replace(/\s/g, '').toLowerCase()}`)
      transformParms.maxTextureSize.set(selectedPreset.maxTextureSize)
    }
    setModalOpen(false)
  }

  const savePresetList = (deleting: boolean) => {
    if (!deleting) {
      setPresetList([...presetList, transformParms.value])
    }
    localStorage.setItem('presets', JSON.stringify(presetList))
  }

  const compressModel = async () => {
    const modelSrc = fileProperties.url.value
    const modelDst = transformParms.dst.value
    const clientside = isClientside
    const exportCombined = isIntegratedPrefab

    const heuristic = 'DEVICE'
    await createLODVariants(modelSrc, modelDst, lods.value, clientside, heuristic, exportCombined)

    const [_, directoryToRefresh, __] = /.*\/(projects\/.*)\/([\w\d\s\-_.]*)$/.exec(modelSrc)!
    await FileBrowserService.fetchFiles(directoryToRefresh)
  }

  const deletePreset = (idx: number) => {
    const newList = [...presetList]
    newList.splice(idx, 1)
    setPresetList(newList)
  }

  useEffect(() => {
    const fullSrc = fileProperties.url.value
    const fileName = fullSrc.split('/').pop()!.split('.').shift()!
    const dst = `${fileName}-transformed`
    transformParms.dst.set(dst)
  }, [fileProperties.url])

  useEffect(() => {
    loadSelectedLOD()
  }, [selectedLOD])

  const saveSelectedLOD = () => {
    const val = transformParms.get(NO_PROXY)
    lods[selectedLOD].params.set(val)
  }

  const loadSelectedLOD = () => {
    const val = lods[selectedLOD].params.get(NO_PROXY)
    transformParms.set(val)
  }

  const handleLODSelect = (index) => {
    saveSelectedLOD()
    setSelectedLOD(index)
  }

  const handleLODDelete = (index) => {
    lods[index].set(none)

    if (selectedLOD === index) {
      setSelectedLOD(Math.min(index, lods.length - 1))
    }
  }

  const handleLODAdd = () => {
    lods.merge([
      {
        params: JSON.parse(JSON.stringify(lods[selectedLOD].params.value)),
        metadata: JSON.parse(JSON.stringify(lods[selectedLOD].metadata.value))
      }
    ])
    setSelectedLOD(lods.length - 1)
  }

  return (
    <Menu
      open={openCompress.value}
      onClose={() => openCompress.set(false)}
      showCloseButton={true}
      maxWidth={'lg'}
      header={fileProperties.value.name}
      actions={
        <>
          {!compressionLoading ? (
            <Button type="gradient" className={styles.horizontalCenter} onClick={compressContentInBrowser}>
              {t('editor:properties.model.transform.compress') as string}
            </Button>
          ) : (
            <CircularProgress style={{ margin: '1rem auto' }} className={styles.horizontalCenter} />
          )}
        </>
      }
    >
      <div className={styles.modelMenu}>
        <Box>
          <div style={{ display: 'flex', flexDirection: 'column' }}>
            <div className={styles.headerContainer}>LOD Levels</div>
            <List>
              {lods.map((lod, index) => (
                <ListItem>
                  <ListItemButton selected={selectedLOD === index} onClick={() => handleLODSelect(index)}>
                    {' '}
                    <ListItemText
                      primary={`LOD Level ${index}`}
                      secondary={Object.entries(lod.metadata.value)
                        .map((a) => a.join(': '))
                        .join(', ')}
                    />
                  </ListItemButton>
                  {lods.length > 1 && (
                    <IconButton
                      onClick={() => handleLODDelete(index)}
                      icon={<Icon type="Delete" style={{ color: 'var(--iconButtonColor)' }} />}
                    ></IconButton>
                  )}
                </ListItem>
              ))}
            </List>
            <div>
              <IconButton
                onClick={() => handleLODAdd()}
                icon={<Icon type="Add" style={{ color: 'var(--iconButtonColor)' }} />}
              ></IconButton>
            </div>
          </div>
        </Box>
        <Box>
          <InputGroup name="fileType" label={fileProperties.value?.isFolder ? 'Directory' : 'File'}>
            <Typography variant="body2">{t('editor:properties.model.transform.compress') as string}</Typography>
          </InputGroup>
          <>
            <GLTFTransformProperties
              transformParms={transformParms}
              onChange={(transformParms: ModelTransformParameters) => {}}
            />
            <InputGroup name="Clientside Transform" label="Clientside Transform">
              <BooleanInput
                value={
                  true
                  // isClientside.value
                }
                onChange={(val: boolean) => {
                  // isClientside.set(val)
                }}
                disabled={true}
              />
            </InputGroup>
            <InputGroup name="Generate Integrated Variant Prefab" label="Generate Integrated Variant Prefab">
              <BooleanInput
                value={isIntegratedPrefab}
                onChange={(val: boolean) => {
                  setIsIntegratedPrefab(val)
                }}
              />
            </InputGroup>
          </>
        </Box>
        <Box className={styles.presetBox}>
          <Typography className={styles.presetHeader} align="center">
            LOD Presets
          </Typography>
          <Box display="flex" alignItems="center">
            <List>
              {presetList.map((lodItem: ModelTransformParameters, idx) => (
                <Box>
                  <ListItemButton className={styles.presetButton} onClick={() => applyPreset(lodItem)}>
                    <ListItemText>{lodItem.dst}</ListItemText>
                  </ListItemButton>
                  {!LODList.find((l) => l.dst === lodItem.dst) && (
                    <ListItemButton onClick={() => deletePreset(idx)}>x</ListItemButton>
                  )}
                </Box>
              ))}
            </List>
          </Box>
          <Button onClick={() => savePresetList(false)}>Save Preset</Button>
        </Box>
      </div>
      <Modal open={modalOpen}>
        <Box className={styles.confirmModal}>
          <Typography>Would you like to apply this preset?</Typography>
          <Typography>{selectedPreset.dst}</Typography>
          <Box className={styles.confirmModalButtons}>
            <Button onClick={() => confirmPreset()}>Yes</Button>
            <Button onClick={() => setModalOpen(false)}>Close</Button>
          </Box>
        </Box>
      </Modal>
    </Menu>
  )
}<|MERGE_RESOLUTION|>--- conflicted
+++ resolved
@@ -48,17 +48,12 @@
 import { ModelComponent } from '@etherealengine/engine/src/scene/components/ModelComponent'
 import { VariantComponent } from '@etherealengine/engine/src/scene/components/VariantComponent'
 import { modelTransformPath } from '@etherealengine/engine/src/schemas/assets/model-transform.schema'
-<<<<<<< HEAD
-import { Box, ListItemButton, ListItemText, Modal } from '@mui/material'
-import exportGLTF from '../../functions/exportGLTF'
-import { List } from '../layout/List'
-=======
 import Icon from '@etherealengine/ui/src/primitives/mui/Icon'
 import IconButton from '@etherealengine/ui/src/primitives/mui/IconButton'
-import { Box, List, ListItemButton, ListItemText } from '@mui/material'
 import exportGLTF from '../../functions/exportGLTF'
-import { ListItem } from '../layout/List'
->>>>>>> 4ad9fab2
+
+import { Box, ListItemButton, ListItemText, Modal } from '@mui/material'
+import { List, ListItem } from '../layout/List'
 import GLTFTransformProperties from '../properties/GLTFTransformProperties'
 import { FileType } from './FileBrowser/FileBrowserContentPanel'
 
@@ -71,49 +66,49 @@
 // TODO: Find place to put hard-coded list
 const LODList: ModelTransformParameters[] = [
   {
-    ...DefaultModelTransformParameters,
+    ...defaultParms,
     src: 'Desktop - Low',
     dst: 'Desktop - Low',
     maxTextureSize: 1024
   },
   {
-    ...DefaultModelTransformParameters,
+    ...defaultParms,
     src: 'Desktop - Medium',
     dst: 'Desktop - Medium',
     maxTextureSize: 2048
   },
   {
-    ...DefaultModelTransformParameters,
+    ...defaultParms,
     src: 'Desktop - High',
     dst: 'Desktop - High',
     maxTextureSize: 2048
   },
   {
-    ...DefaultModelTransformParameters,
+    ...defaultParms,
     src: 'Mobile - Low',
     dst: 'Mobile - Low',
     maxTextureSize: 512
   },
   {
-    ...DefaultModelTransformParameters,
+    ...defaultParms,
     src: 'Mobile - High',
     dst: 'Mobile - High',
     maxTextureSize: 1024
   },
   {
-    ...DefaultModelTransformParameters,
+    ...defaultParms,
     src: 'XR - Low',
     dst: 'XR - Low',
     maxTextureSize: 1024
   },
   {
-    ...DefaultModelTransformParameters,
+    ...defaultParms,
     src: 'XR - Medium',
     dst: 'XR - Medium',
     maxTextureSize: 1024
   },
   {
-    ...DefaultModelTransformParameters,
+    ...defaultParms,
     src: 'XR - High',
     dst: 'XR - High',
     maxTextureSize: 2048
@@ -140,9 +135,8 @@
     modelFormat: fileProperties.value.url.endsWith('.gltf') ? 'gltf' : 'glb'
   })
 
-<<<<<<< HEAD
   const [modalOpen, setModalOpen] = useState<boolean>(false)
-  const [selectedPreset, setSelectedPreset] = useState<ModelTransformParameters>(DefaultModelTransformParameters)
+  const [selectedPreset, setSelectedPreset] = useState<ModelTransformParameters>(defaultParms)
   const [presetList, setPresetList] = useState<ModelTransformParameters[]>(LODList)
 
   useEffect(() => {
@@ -152,15 +146,11 @@
     }
   }, [])
 
-  const compressContentInBrowser = async () => {
-    compressionLoading.set(true)
-=======
   const lods = useHookstate<LODVariantDescriptor[]>([
     { suffix: '-LOD_0', params: { ...defaultParms, maxTextureSize: 2048 }, metadata: { device: 'DESKTOP' } },
     { suffix: '-LOD_1', params: { ...defaultParms, maxTextureSize: 1024 }, metadata: { device: 'XR' } },
     { suffix: '-LOD_2', params: { ...defaultParms, maxTextureSize: 512 }, metadata: { device: 'MOBILE' } }
   ])
->>>>>>> 4ad9fab2
 
   const compressContentInBrowser = async () => {
     setCompressionLoading(true)
