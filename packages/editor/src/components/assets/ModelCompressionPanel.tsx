/*
CPAL-1.0 License

The contents of this file are subject to the Common Public Attribution License
Version 1.0. (the "License"); you may not use this file except in compliance
with the License. You may obtain a copy of the License at
https://github.com/EtherealEngine/etherealengine/blob/dev/LICENSE.
The License is based on the Mozilla Public License Version 1.1, but Sections 14
and 15 have been added to cover use of software over a computer network and 
provide for limited attribution for the Original Developer. In addition, 
Exhibit A has been modified to be consistent with Exhibit B.

Software distributed under the License is distributed on an "AS IS" basis,
WITHOUT WARRANTY OF ANY KIND, either express or implied. See the License for the
specific language governing rights and limitations under the License.

The Original Code is Ethereal Engine.

The Original Developer is the Initial Developer. The Initial Developer of the
Original Code is the Ethereal Engine team.

All portions of the code written by the Ethereal Engine team are Copyright © 2021-2023 
Ethereal Engine. All Rights Reserved.
*/

import { t } from 'i18next'
import React, { useEffect, useState } from 'react'

import Button from '@etherealengine/client-core/src/common/components/Button'
import Menu from '@etherealengine/client-core/src/common/components/Menu'
import { NO_PROXY, State, useHookstate } from '@etherealengine/hyperflux'
import CircularProgress from '@etherealengine/ui/src/primitives/mui/CircularProgress'
import Typography from '@etherealengine/ui/src/primitives/mui/Typography'

import BooleanInput from '../inputs/BooleanInput'
import InputGroup from '../inputs/InputGroup'
import styles from './styles.module.scss'

import { FileBrowserService } from '@etherealengine/client-core/src/common/services/FileBrowserService'
import { modelTransformPath } from '@etherealengine/common/src/schema.type.module'
import { setComponent } from '@etherealengine/ecs/src/ComponentFunctions'
import { Engine } from '@etherealengine/ecs/src/Engine'
import {
  DefaultModelTransformParameters as defaultParams,
  ModelTransformParameters
} from '@etherealengine/engine/src/assets/classes/ModelTransform'
import { transformModel as clientSideTransformModel } from '@etherealengine/engine/src/assets/compression/ModelTransformFunctions'
import { ModelComponent } from '@etherealengine/engine/src/scene/components/ModelComponent'
<<<<<<< HEAD
import { Heuristic, VariantComponent } from '@etherealengine/engine/src/scene/components/VariantComponent'
import { createSceneEntity } from '@etherealengine/engine/src/scene/functions/createSceneEntity'
=======
import { VariantComponent } from '@etherealengine/engine/src/scene/components/VariantComponent'
>>>>>>> bcae62be
import Icon from '@etherealengine/ui/src/primitives/mui/Icon'
import IconButton from '@etherealengine/ui/src/primitives/mui/IconButton'
import exportGLTF from '../../functions/exportGLTF'

<<<<<<< HEAD
import { removeEntityNodeRecursively } from '@etherealengine/spatial/src/transform/components/EntityTree'
import { Box, ListItemButton, ListItemText, Modal } from '@mui/material'
import { LoaderUtils } from 'three'
import { defaultLODs, LODList, LODVariantDescriptor } from '../../constants/GLTFPresets'
=======
import { EntityUUID } from '@etherealengine/common/src/interfaces/EntityUUID'
import { createEntity, Entity, UndefinedEntity } from '@etherealengine/ecs'
import { SceneObjectComponent } from '@etherealengine/engine/src/scene/components/SceneObjectComponent'
import { proxifyParentChildRelationships } from '@etherealengine/engine/src/scene/functions/loadGLTFModel'
import { TransformComponent } from '@etherealengine/spatial'
import { NameComponent } from '@etherealengine/spatial/src/common/NameComponent'
import { UUIDComponent } from '@etherealengine/spatial/src/common/UUIDComponent'
import { addObjectToGroup } from '@etherealengine/spatial/src/renderer/components/GroupComponent'
import { VisibleComponent } from '@etherealengine/spatial/src/renderer/components/VisibleComponent'
import {
  EntityTreeComponent,
  removeEntityNodeRecursively
} from '@etherealengine/spatial/src/transform/components/EntityTree'
import { Box, ListItemButton, ListItemText, MenuItem, Modal, PopoverPosition } from '@mui/material'
import { Group, MathUtils } from 'three'
import { ContextMenu } from '../layout/ContextMenu'
>>>>>>> bcae62be
import { List, ListItem } from '../layout/List'
import GLTFTransformProperties from '../properties/GLTFTransformProperties'
import { FileType } from './FileBrowser/FileBrowserContentPanel'

export const createLODVariants = async (
  lods: LODVariantDescriptor[],
  clientside: boolean,
  heuristic: Heuristic,
  exportCombined = false
) => {
  const lodVariantParams: ModelTransformParameters[] = lods.map((lod) => ({
    ...lod.params
  }))

  const transformMetadata = [] as Record<string, any>[]
  for (const [i, variant] of lodVariantParams.entries()) {
    if (clientside) {
      await clientSideTransformModel(variant, (key, data) => {
        if (!transformMetadata[i]) transformMetadata[i] = {}
        transformMetadata[i][key] = data
      })
    } else {
      await Engine.instance.api.service(modelTransformPath).create(variant)
    }
  }

  if (exportCombined) {
    const modelSrc = `${LoaderUtils.extractUrlBase(lods[0].params.src)}${lods[0].params.dst}.${
      lods[0].params.modelFormat
    }`
    const result = createSceneEntity('container')
    setComponent(result, ModelComponent)
    const variant = createSceneEntity('LOD Variant', result)
    setComponent(variant, ModelComponent, { src: modelSrc })
    setComponent(variant, VariantComponent, {
      levels: lods.map((lod, lodIndex) => {
        return {
          src: `${LoaderUtils.extractUrlBase(lod.params.src)}${lod.params.dst}.${lod.params.modelFormat}`,
          metadata: {
            ...lod.variantMetadata,
            ...transformMetadata[lodIndex]
          }
        }
      }),
      heuristic
    })

    await exportGLTF(result, lods[0].params.src.replace(/\.[^.]*$/, `-integrated.gltf`))
    removeEntityNodeRecursively(result)
  }
}

const createTempEntity = (name: string, parentEntity: Entity = UndefinedEntity): Entity => {
  const entity = createEntity()
  setComponent(entity, NameComponent, name)
  setComponent(entity, VisibleComponent)
  setComponent(entity, TransformComponent)
  setComponent(entity, EntityTreeComponent, { parentEntity })

  const uuid = MathUtils.generateUUID() as EntityUUID
  setComponent(entity, UUIDComponent, uuid)
  setComponent(entity, SceneObjectComponent)

  // These additional properties and relations are required for
  // the current GLTF exporter to successfully generate a GLTF.
  const obj3d = new Group()
  obj3d.entity = entity
  addObjectToGroup(entity, obj3d)
  proxifyParentChildRelationships(obj3d)

  return entity
}

export default function ModelCompressionPanel({
  openCompress,
  fileProperties,
  onRefreshDirectory
}: {
  openCompress: State<boolean>
  fileProperties: State<FileType>
  onRefreshDirectory: () => Promise<void>
}) {
  const [compressionLoading, setCompressionLoading] = useState<boolean>(false)
  const [isClientside, setIsClientSide] = useState<boolean>(true)
  const [isIntegratedPrefab, setIsIntegratedPrefab] = useState<boolean>(true)
  const [selectedLODIndex, setSelectedLODIndex] = useState<number>(0)
  const [modalOpen, setModalOpen] = useState<boolean>(false)
  const [selectedPreset, setSelectedPreset] = useState<ModelTransformParameters>(defaultParams)
  const [presetList, setPresetList] = useState<LODVariantDescriptor[]>(LODList)

  useEffect(() => {
    const presets = localStorage.getItem('presets')
    if (presets !== null) {
      setPresetList(JSON.parse(presets))
    }
  }, [])

  const lods = useHookstate<LODVariantDescriptor[]>([])

  const compressContentInBrowser = async () => {
    setCompressionLoading(true)
    await compressModel()
    await onRefreshDirectory()
    setCompressionLoading(false)
    openCompress.set(false)
  }

<<<<<<< HEAD
=======
  const createLODVariants = async (
    modelSrc: string,
    lods: LODVariantDescriptor[],
    clientside: boolean,
    heuristic: 'DISTANCE' | 'SCENE_SCALE' | 'MANUAL' | 'DEVICE',
    exportCombined = false
  ) => {
    const lodVariantParams: ModelTransformParameters[] = lods.map((lod) => ({
      ...lod.params,
      src: modelSrc,
      dst: `${lod.params.dst}.${lod.params.modelFormat}`
    }))

    for (const variant of lodVariantParams) {
      if (clientside) {
        await clientSideTransformModel(variant)
      } else {
        await Engine.instance.api.service(modelTransformPath).create(variant)
      }
    }

    if (exportCombined) {
      const result = createTempEntity('container')
      setComponent(result, ModelComponent)
      const variant = createTempEntity('LOD Variant', result)
      setComponent(variant, ModelComponent)
      setComponent(variant, VariantComponent, {
        levels: lods
          .map((lod, lodIndex) =>
            lod.variantMetadata.map((metadata) => ({
              src: modelSrc.replace(/[^\/]+$/, lodVariantParams[lodIndex].dst),
              metadata
            }))
          )
          .flat(),
        heuristic
      })

      await exportGLTF(result, modelSrc.replace(/\.[^.]*$/, `-integrated.gltf`))
      removeEntityNodeRecursively(result)
    }
  }

>>>>>>> bcae62be
  const applyPreset = (preset: ModelTransformParameters) => {
    setSelectedPreset(preset)
    setModalOpen(true)
  }

  const confirmPreset = () => {
    const lod = lods[selectedLODIndex].get(NO_PROXY)
    const src = lod.params.src
    const dst = lod.params.dst
    const modelFormat = lod.params.modelFormat
    const uri = lod.params.resourceUri

    const presetParams = JSON.parse(JSON.stringify(selectedPreset)) as ModelTransformParameters
    presetParams.src = src
    presetParams.dst = dst
    presetParams.modelFormat = modelFormat
    presetParams.resourceUri = uri

    lods[selectedLODIndex].params.set(presetParams)

    setModalOpen(false)
  }

  const savePresetList = (deleting: boolean) => {
    if (!deleting) {
      setPresetList([...presetList, lods[selectedLODIndex].value])
    }
    localStorage.setItem('presets', JSON.stringify(presetList))
  }

  const compressModel = async () => {
    const modelSrc = fileProperties.url.value
    const clientside = isClientside
    const exportCombined = isIntegratedPrefab

    const heuristic = Heuristic.BUDGET
    await createLODVariants(lods.value, clientside, heuristic, exportCombined)

    const [_, directoryToRefresh, __] = /.*\/(projects\/.*)\/([\w\d\s\-_.]*)$/.exec(modelSrc)!
    await FileBrowserService.fetchFiles(directoryToRefresh)
  }

  const deletePreset = (idx: number) => {
    const newList = [...presetList]
    newList.splice(idx, 1)
    setPresetList(newList)
  }

  useEffect(() => {
    const fullSrc = fileProperties.url.value
    const fileName = fullSrc.split('/').pop()!.split('.').shift()!

    const defaults = defaultLODs.map((defaultLOD) => {
      const lod = JSON.parse(JSON.stringify(defaultLOD)) as LODVariantDescriptor
      lod.params.src = fullSrc
      lod.params.dst = fileName + lod.suffix
      lod.params.modelFormat = fullSrc.endsWith('.gltf') ? 'gltf' : fullSrc.endsWith('.vrm') ? 'vrm' : 'glb'
      lod.params.resourceUri = ''
      return lod
    })

    lods.set(defaults)
  }, [fileProperties.url])

  const handleLODSelect = (index) => {
    setSelectedLODIndex(Math.min(index, lods.length - 1))
  }

  const handleLODAdd = () => {
    const params = JSON.parse(JSON.stringify(lods[selectedLODIndex].params.value)) as ModelTransformParameters
    const suffix = '-LOD' + lods.length
    params.dst = params.dst.replace(lods[selectedLODIndex].suffix.value, suffix)
    lods.merge([
      {
        params: params,
        suffix: suffix,
        variantMetadata: {}
      }
    ])
    setSelectedLODIndex(lods.length - 1)
  }

  const handleLodRemove = () => {
    lods.set((lods) => {
      lods.pop()
      return lods
    })
    setSelectedLODIndex(Math.min(selectedLODIndex, lods.length - 1))
  }

  return (
    <Menu
      open={openCompress.value}
      onClose={() => openCompress.set(false)}
      showCloseButton={true}
      maxWidth={'lg'}
      header={fileProperties.value.name}
      actions={
        <>
          {!compressionLoading ? (
            <Button type="gradient" className={styles.horizontalCenter} onClick={compressContentInBrowser}>
              {t('editor:properties.model.transform.compress') as string}
            </Button>
          ) : (
            <CircularProgress style={{ margin: '1rem auto' }} className={styles.horizontalCenter} />
          )}
        </>
      }
    >
      <div className={styles.modelMenu}>
        <Box>
          <div style={{ display: 'flex', flexDirection: 'column' }}>
            <div className={styles.headerContainer}>LOD Levels</div>
            <List>
              {lods.map((lod, lodIndex) => (
                <ListItem key={lodIndex}>
                  <ListItemButton
                    style={{
                      display: 'flex',
                      flexDirection: 'row',
                      alignItems: 'start'
                    }}
                    selected={selectedLODIndex === lodIndex}
                    onClick={() => handleLODSelect(lodIndex)}
                  >
                    <ListItemText primary={`LOD Level ${lodIndex}`} style={{ color: 'white' }} />
                    {lods.length > 1 && lodIndex == lods.length - 1 && (
                      <IconButton
                        onClick={handleLodRemove}
                        icon={<Icon type="Close" style={{ color: 'var(--iconButtonColor)' }} />}
                      ></IconButton>
                    )}
                  </ListItemButton>
                </ListItem>
              ))}
            </List>
            <div>
              <IconButton
                onClick={() => handleLODAdd()}
                icon={<Icon type="Add" style={{ color: 'var(--iconButtonColor)' }} />}
              ></IconButton>
            </div>
          </div>
        </Box>
        <Box>
          <InputGroup name="fileType" label={fileProperties.value?.isFolder ? 'Directory' : 'File'}>
            <Typography variant="body2">{t('editor:properties.model.transform.compress') as string}</Typography>
          </InputGroup>
          <>
            <GLTFTransformProperties transformParms={lods[selectedLODIndex].params} onChange={() => {}} />
            <InputGroup name="Clientside Transform" label="Clientside Transform">
              <BooleanInput
                value={
                  true
                  // isClientside.value
                }
                onChange={(val: boolean) => {
                  // isClientside.set(val)
                }}
                disabled={true}
              />
            </InputGroup>
            <InputGroup name="Generate Integrated Variant Prefab" label="Generate Integrated Variant Prefab">
              <BooleanInput
                value={isIntegratedPrefab}
                onChange={(val: boolean) => {
                  setIsIntegratedPrefab(val)
                }}
              />
            </InputGroup>
          </>
        </Box>
        <Box className={styles.presetBox}>
          <Typography className={styles.presetHeader} align="center">
            LOD Presets
          </Typography>
          <Box display="flex" alignItems="center">
            <List>
              {presetList.map((lodItem: LODVariantDescriptor, idx) => (
                <Box key={idx}>
                  <ListItemButton className={styles.presetButton} onClick={() => applyPreset(lodItem.params)}>
                    <ListItemText>{lodItem.params.dst}</ListItemText>
                  </ListItemButton>
                  {!LODList.find((l) => l.params.dst === lodItem.params.dst) && (
                    <ListItemButton onClick={() => deletePreset(idx)}>x</ListItemButton>
                  )}
                </Box>
              ))}
            </List>
          </Box>
          <Button onClick={() => savePresetList(false)}>Save Preset</Button>
        </Box>
      </div>
      <Modal open={modalOpen}>
        <Box className={styles.confirmModal}>
          <Typography>Would you like to apply this preset?</Typography>
          <Typography>{selectedPreset.dst}</Typography>
          <Box className={styles.confirmModalButtons}>
            <Button onClick={() => confirmPreset()}>Yes</Button>
            <Button onClick={() => setModalOpen(false)}>Close</Button>
          </Box>
        </Box>
      </Modal>
    </Menu>
  )
}<|MERGE_RESOLUTION|>--- conflicted
+++ resolved
@@ -46,22 +46,11 @@
 } from '@etherealengine/engine/src/assets/classes/ModelTransform'
 import { transformModel as clientSideTransformModel } from '@etherealengine/engine/src/assets/compression/ModelTransformFunctions'
 import { ModelComponent } from '@etherealengine/engine/src/scene/components/ModelComponent'
-<<<<<<< HEAD
 import { Heuristic, VariantComponent } from '@etherealengine/engine/src/scene/components/VariantComponent'
-import { createSceneEntity } from '@etherealengine/engine/src/scene/functions/createSceneEntity'
-=======
-import { VariantComponent } from '@etherealengine/engine/src/scene/components/VariantComponent'
->>>>>>> bcae62be
 import Icon from '@etherealengine/ui/src/primitives/mui/Icon'
 import IconButton from '@etherealengine/ui/src/primitives/mui/IconButton'
 import exportGLTF from '../../functions/exportGLTF'
 
-<<<<<<< HEAD
-import { removeEntityNodeRecursively } from '@etherealengine/spatial/src/transform/components/EntityTree'
-import { Box, ListItemButton, ListItemText, Modal } from '@mui/material'
-import { LoaderUtils } from 'three'
-import { defaultLODs, LODList, LODVariantDescriptor } from '../../constants/GLTFPresets'
-=======
 import { EntityUUID } from '@etherealengine/common/src/interfaces/EntityUUID'
 import { createEntity, Entity, UndefinedEntity } from '@etherealengine/ecs'
 import { SceneObjectComponent } from '@etherealengine/engine/src/scene/components/SceneObjectComponent'
@@ -75,13 +64,33 @@
   EntityTreeComponent,
   removeEntityNodeRecursively
 } from '@etherealengine/spatial/src/transform/components/EntityTree'
-import { Box, ListItemButton, ListItemText, MenuItem, Modal, PopoverPosition } from '@mui/material'
-import { Group, MathUtils } from 'three'
-import { ContextMenu } from '../layout/ContextMenu'
->>>>>>> bcae62be
+import { Box, ListItemButton, ListItemText, Modal } from '@mui/material'
+import { Group, LoaderUtils, MathUtils } from 'three'
+import { defaultLODs, LODList, LODVariantDescriptor } from '../../constants/GLTFPresets'
 import { List, ListItem } from '../layout/List'
 import GLTFTransformProperties from '../properties/GLTFTransformProperties'
 import { FileType } from './FileBrowser/FileBrowserContentPanel'
+
+const createTempEntity = (name: string, parentEntity: Entity = UndefinedEntity): Entity => {
+  const entity = createEntity()
+  setComponent(entity, NameComponent, name)
+  setComponent(entity, VisibleComponent)
+  setComponent(entity, TransformComponent)
+  setComponent(entity, EntityTreeComponent, { parentEntity })
+
+  const uuid = MathUtils.generateUUID() as EntityUUID
+  setComponent(entity, UUIDComponent, uuid)
+  setComponent(entity, SceneObjectComponent)
+
+  // These additional properties and relations are required for
+  // the current GLTF exporter to successfully generate a GLTF.
+  const obj3d = new Group()
+  obj3d.entity = entity
+  addObjectToGroup(entity, obj3d)
+  proxifyParentChildRelationships(obj3d)
+
+  return entity
+}
 
 export const createLODVariants = async (
   lods: LODVariantDescriptor[],
@@ -109,9 +118,9 @@
     const modelSrc = `${LoaderUtils.extractUrlBase(lods[0].params.src)}${lods[0].params.dst}.${
       lods[0].params.modelFormat
     }`
-    const result = createSceneEntity('container')
+    const result = createTempEntity('container')
     setComponent(result, ModelComponent)
-    const variant = createSceneEntity('LOD Variant', result)
+    const variant = createTempEntity('LOD Variant', result)
     setComponent(variant, ModelComponent, { src: modelSrc })
     setComponent(variant, VariantComponent, {
       levels: lods.map((lod, lodIndex) => {
@@ -129,27 +138,6 @@
     await exportGLTF(result, lods[0].params.src.replace(/\.[^.]*$/, `-integrated.gltf`))
     removeEntityNodeRecursively(result)
   }
-}
-
-const createTempEntity = (name: string, parentEntity: Entity = UndefinedEntity): Entity => {
-  const entity = createEntity()
-  setComponent(entity, NameComponent, name)
-  setComponent(entity, VisibleComponent)
-  setComponent(entity, TransformComponent)
-  setComponent(entity, EntityTreeComponent, { parentEntity })
-
-  const uuid = MathUtils.generateUUID() as EntityUUID
-  setComponent(entity, UUIDComponent, uuid)
-  setComponent(entity, SceneObjectComponent)
-
-  // These additional properties and relations are required for
-  // the current GLTF exporter to successfully generate a GLTF.
-  const obj3d = new Group()
-  obj3d.entity = entity
-  addObjectToGroup(entity, obj3d)
-  proxifyParentChildRelationships(obj3d)
-
-  return entity
 }
 
 export default function ModelCompressionPanel({
@@ -186,52 +174,6 @@
     openCompress.set(false)
   }
 
-<<<<<<< HEAD
-=======
-  const createLODVariants = async (
-    modelSrc: string,
-    lods: LODVariantDescriptor[],
-    clientside: boolean,
-    heuristic: 'DISTANCE' | 'SCENE_SCALE' | 'MANUAL' | 'DEVICE',
-    exportCombined = false
-  ) => {
-    const lodVariantParams: ModelTransformParameters[] = lods.map((lod) => ({
-      ...lod.params,
-      src: modelSrc,
-      dst: `${lod.params.dst}.${lod.params.modelFormat}`
-    }))
-
-    for (const variant of lodVariantParams) {
-      if (clientside) {
-        await clientSideTransformModel(variant)
-      } else {
-        await Engine.instance.api.service(modelTransformPath).create(variant)
-      }
-    }
-
-    if (exportCombined) {
-      const result = createTempEntity('container')
-      setComponent(result, ModelComponent)
-      const variant = createTempEntity('LOD Variant', result)
-      setComponent(variant, ModelComponent)
-      setComponent(variant, VariantComponent, {
-        levels: lods
-          .map((lod, lodIndex) =>
-            lod.variantMetadata.map((metadata) => ({
-              src: modelSrc.replace(/[^\/]+$/, lodVariantParams[lodIndex].dst),
-              metadata
-            }))
-          )
-          .flat(),
-        heuristic
-      })
-
-      await exportGLTF(result, modelSrc.replace(/\.[^.]*$/, `-integrated.gltf`))
-      removeEntityNodeRecursively(result)
-    }
-  }
-
->>>>>>> bcae62be
   const applyPreset = (preset: ModelTransformParameters) => {
     setSelectedPreset(preset)
     setModalOpen(true)
