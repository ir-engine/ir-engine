/* eslint-disable no-case-declarations */
/*
CPAL-1.0 License

The contents of this file are subject to the Common Public Attribution License
Version 1.0. (the "License"); you may not use this file except in compliance
with the License. You may obtain a copy of the License at
https://github.com/EtherealEngine/etherealengine/blob/dev/LICENSE.
The License is based on the Mozilla Public License Version 1.1, but Sections 14
and 15 have been added to cover use of software over a computer network and 
provide for limited attribution for the Original Developer. In addition, 
Exhibit A has been modified to be consistent with Exhibit B.

Software distributed under the License is distributed on an "AS IS" basis,
WITHOUT WARRANTY OF ANY KIND, either express or implied. See the License for the
specific language governing rights and limitations under the License.

The Original Code is Ethereal Engine.

The Original Developer is the Initial Developer. The Initial Developer of the
Original Code is the Ethereal Engine team.

All portions of the code written by the Ethereal Engine team are Copyright © 2021-2023 
Ethereal Engine. All Rights Reserved.
*/
import Inventory2Icon from '@mui/icons-material/Inventory2'
import WebAssetIcon from '@mui/icons-material/WebAsset'
import { CircularProgress } from '@mui/material'
import { t } from 'i18next'
import { debounce } from 'lodash'
import DockLayout, { DockMode, TabData } from 'rc-dock'
import React, { createContext, useCallback, useContext, useEffect, useRef } from 'react'
import { useDrag } from 'react-dnd'
import { getEmptyImage } from 'react-dnd-html5-backend'
import { useTranslation } from 'react-i18next'
import AutoSizer from 'react-virtualized-auto-sizer'
import { FixedSizeList } from 'react-window'

import { NO_PROXY, useHookstate } from '@etherealengine/hyperflux'

import { ShapeType } from '@dimforge/rapier3d-compat'
import {
  ComponentJsonType,
  StaticResourceType,
  staticResourcePath
} from '@etherealengine/common/src/schema.type.module'
import { AssetLoader } from '@etherealengine/engine/src/assets/classes/AssetLoader'
import { AssetClass } from '@etherealengine/engine/src/assets/enum/AssetClass'
import { LoopAnimationComponent } from '@etherealengine/engine/src/avatar/components/LoopAnimationComponent'
import { Engine } from '@etherealengine/engine/src/ecs/classes/Engine'
import { ColliderComponent } from '@etherealengine/engine/src/scene/components/ColliderComponent'
import { EnvmapComponent } from '@etherealengine/engine/src/scene/components/EnvmapComponent'
import { ModelComponent } from '@etherealengine/engine/src/scene/components/ModelComponent'
import { ShadowComponent } from '@etherealengine/engine/src/scene/components/ShadowComponent'
<<<<<<< HEAD
import { ItemTypes } from '../../constants/AssetTypes'
=======
import { TransformComponent } from '@etherealengine/engine/src/transform/components/TransformComponent'
import { Vector3 } from 'three'
import { ItemTypes } from '../../constants/AssetTypes'
import { EditorControlFunctions } from '../../functions/EditorControlFunctions'
>>>>>>> bdc09acc
import { DockContainer } from '../EditorContainer'
import StringInput from '../inputs/StringInput'
import { PanelDragContainer, PanelIcon, PanelTitle } from '../layout/Panel'
import ImageNodeEditor from '../properties/ImageNodeEditor'
import ModelNodeEditor from '../properties/ModelNodeEditor'
import PositionalAudioNodeEditor from '../properties/PositionalAudioNodeEditor'
import VideoNodeEditor from '../properties/VideoNodeEditor'
import { AssetSelectionChangePropsType, AssetsPreviewPanel } from './AssetsPreviewPanel'
import styles from './styles.module.scss'

export type PrefabricatedComponentsType = {
  label: string
  components: ComponentJsonType[]
  type: typeof ItemTypes.PrefabComponents
}
type FolderType = { assetClass: string }
type ResourceItemType = StaticResourceType | PrefabricatedComponentsType

const ResourceIcons = {
  [AssetClass.Model]: ModelNodeEditor.iconComponent,
  [AssetClass.Image]: ImageNodeEditor.iconComponent,
  [AssetClass.Video]: VideoNodeEditor.iconComponent,
  [AssetClass.Audio]: PositionalAudioNodeEditor.iconComponent
}

const DEFAULT_PREFAB_COMPONENTS: PrefabricatedComponentsType[] = [
  {
    components: [
      { name: ModelComponent.jsonID },
      { name: LoopAnimationComponent.jsonID },
      { name: ShadowComponent.jsonID },
      { name: EnvmapComponent.jsonID }
    ],
    label: 'Animated Model',
    type: ItemTypes.PrefabComponents
  },
  {
    components: [
      { name: ModelComponent.jsonID },
      {
        name: ColliderComponent.jsonID,
        props: {
          shape: ShapeType.TriMesh
        }
      }
    ],
    label: 'Mesh Collider',
    type: ItemTypes.PrefabComponents
  }
]

const FolderItem = ({
  data: { resources, onClick, selectedCategory },
  index
}: {
  data: {
    resources: FolderType[]
    onClick: (resource: FolderType) => void
    selectedCategory: string | null
  }
  index: number
}) => {
  const resource = resources[index]
  return (
    <div
      key={resource.assetClass}
      className={`${styles.resourceItemContainer} ${selectedCategory === resource.assetClass ? styles.selected : ''}`}
      onClick={() => onClick(resource)}
    >
      {resource.assetClass}
    </div>
  )
}

const PrefabComponentItem = ({ resource }: { resource: PrefabricatedComponentsType }) => {
  const [_, drag, preview] = useDrag(() => ({
    type: resource.type,
    item: resource,
    multiple: false
  }))
  useEffect(() => {
    if (preview) preview(getEmptyImage(), { captureDraggingState: true })
  }, [preview])
  return (
    <div
      ref={drag}
      key={resource.label}
      style={{
        display: 'flex',
        justifyContent: 'center',
        alignItems: 'center',
        cursor: 'pointer',
        background: 'var(--dropdownMenuBackground)',
        marginBottom: '-30px',
        textAlign: 'center'
      }}
<<<<<<< HEAD
=======
      onDoubleClick={() =>
        EditorControlFunctions.createObjectFromSceneElement([
          ...resource.components,
          { name: TransformComponent.jsonID, props: { position: new Vector3(0, 0, 0) } }
        ])
      }
>>>>>>> bdc09acc
    >
      <span>{resource.label}</span>
    </div>
  )
}

const StaticResourceItem = ({ resource }: { resource: StaticResourceType }) => {
  const { onAssetSelectionChanged } = useContext(AssetsPreviewContext)

  const assetType = AssetLoader.getAssetType(resource.key)
  const ResourceIcon = ResourceIcons[AssetLoader.getAssetClass(resource.key)] || WebAssetIcon
  const [_, drag, preview] = useDrag(() => ({
    type: assetType,
    item: {
      url: resource.url
    },
    multiple: false
  }))

  useEffect(() => {
    if (preview) preview(getEmptyImage(), { captureDraggingState: true })
  }, [preview])

  const fullName = resource.key.split('/').at(-1)!
  const name = fullName.length > 15 ? `${fullName.substring(0, 12)}...` : fullName

  return (
    <div
      ref={drag}
      key={resource.id}
      onClick={() =>
        onAssetSelectionChanged?.({
          contentType: assetType,
          name: fullName,
          resourceUrl: resource.url,
          size: 'unknown size'
        })
      }
      style={{
        display: 'flex',
        justifyContent: 'center',
        alignItems: 'center',
        flexDirection: 'column',
        marginTop: '10px',
        cursor: 'pointer'
      }}
    >
      <ResourceIcon style={{ marginBottom: '5px', height: '70px', width: '70px' }} />
      <span>{name}</span>
    </div>
  )
}

const SceneAssetsPanel = () => {
  const { t } = useTranslation()
  const categorizedStaticResources = useHookstate({} as Record<string, ResourceItemType[]>)
  const selectedCategory = useHookstate<string | null>(null)
  const loading = useHookstate(false)
  const searchText = useHookstate('')
  const searchTimeoutCancelRef = useRef<(() => void) | null>(null)
  const searchedStaticResources = useHookstate<ResourceItemType[]>([])

  useEffect(() => {
    const staticResourcesFindApi = () =>
      Engine.instance.api
        .service(staticResourcePath)
        .find({ query: { key: { $like: `%${searchText.value}%` || undefined }, $sort: { mimeType: 1 }, $limit: 100 } })
        .then((resources) => {
          if (searchText.value) {
            searchedStaticResources.set(resources.data)
            return
          }

          const categorizedResources: Record<string, ResourceItemType[]> = {
            'Default Prefabs': DEFAULT_PREFAB_COMPONENTS
          }

          resources.data.forEach((resource) => {
            const assetClass = AssetLoader.getAssetClass(resource.key)
            if (!(assetClass in categorizedResources)) {
              categorizedResources[assetClass] = []
            }
            categorizedResources[assetClass].push(resource)
          })

          categorizedStaticResources.set(categorizedResources)
        })
        .then(() => {
          loading.set(false)
        })

    loading.set(true)

    searchTimeoutCancelRef.current?.()
    const debouncedSearchQuery = debounce(staticResourcesFindApi, 500)
    debouncedSearchQuery()

    searchTimeoutCancelRef.current = debouncedSearchQuery.cancel

    return () => searchTimeoutCancelRef.current?.()
  }, [searchText])

  const ResourceList = useCallback(
    ({ height, width }) => {
      const folderTypes = Object.keys(categorizedStaticResources.value).map((assetClass) => ({ assetClass }))
      return (
        <FixedSizeList
          height={height}
          width={width}
          itemSize={32}
          itemCount={folderTypes.length}
          itemData={{
            resources: folderTypes,
            selectedCategory: selectedCategory.value,
            onClick: (resource: FolderType) => {
              selectedCategory.set(resource.assetClass)
              searchText.set('')
            }
          }}
          itemKey={(index) => index}
        >
          {FolderItem}
        </FixedSizeList>
      )
    },
    [selectedCategory, categorizedStaticResources]
  )

  const ResourceItems = () => {
    if (loading.value) {
      return (
        <div style={{ display: 'flex', alignItems: 'center', justifyContent: 'center' }}>
          <CircularProgress />
        </div>
      )
    }
    if (searchText.value) {
      if (searchedStaticResources.length > 0)
        return (
          <>
            {searchedStaticResources.map((resource) =>
              'id' in resource.value ? (
                <StaticResourceItem key={resource.value.id} resource={resource.get(NO_PROXY) as StaticResourceType} />
              ) : (
                <PrefabComponentItem
                  key={resource.value.label}
                  resource={resource.get(NO_PROXY) as PrefabricatedComponentsType}
                />
              )
            )}
          </>
        )
      return <div>{t('editor:layout.scene-assets.no-search-results')}</div>
    }
    if (selectedCategory.value) {
      // prettier-ignore
      return (
        <>
          {categorizedStaticResources
            .get(NO_PROXY)[selectedCategory.value!]?.map((resource) =>
              'id' in resource ? (
                <StaticResourceItem key={resource.id} resource={resource} />
              ) : (
                <PrefabComponentItem key={resource.label} resource={resource} />
              )
            )}
        </>
      )
    }
    return (
      <div style={{ display: 'flex', justifyContent: 'center', alignItems: 'center' }}>
        {t('editor:layout.scene-assets.no-category')}
      </div>
    )
  }

  return (
    <div style={{ margin: '1rem auto', height: '100%', width: '100%' }}>
      <div className={styles.searchContainer}>
        <StringInput
          placeholder={t('editor:layout.scene-assets.search-placeholder')}
          value={searchText.value}
          onChange={searchText.set}
        />
      </div>
      <div style={{ display: 'flex', height: '100%', width: '100%', margin: '1rem auto' }}>
        <div className={styles.hideScrollbar} style={{ height: '100%', width: '50%' }}>
          <AutoSizer onResize={ResourceList}>{ResourceList}</AutoSizer>
        </div>
        <div style={{ width: '50%', overflow: 'auto' }}>
          {selectedCategory.value && (
            <div
              style={{
                textAlign: 'center',
                fontStyle: 'italic',
                marginBottom: '1.5rem'
              }}
            >
              {t('editor:layout.scene-assets.info-drag-drop')}
            </div>
          )}
          <div
            style={{
              display: 'grid',
              gap: '40px 10px',
              gridTemplateColumns: 'repeat(auto-fit, minmax(90px, 1fr))',
              gridAutoRows: '60px'
            }}
          >
            <ResourceItems />
          </div>
        </div>
      </div>
    </div>
  )
}

const AssetsPreviewContext = createContext({ onAssetSelectionChanged: (props: AssetSelectionChangePropsType) => {} })

export const SceneAssetsPanelContent = () => {
  const { t } = useTranslation()
  const assetsPreviewPanelRef = useRef()
  return (
    <AssetsPreviewContext.Provider
      value={{
        onAssetSelectionChanged: (props: AssetSelectionChangePropsType) =>
          (assetsPreviewPanelRef.current as any)?.onSelectionChanged(props)
      }}
    >
      <DockContainer id="sceneAssetsPanelContent" dividerAlpha={0.3}>
        <DockLayout
          onLayoutChange={() => (assetsPreviewPanelRef.current as any)?.onLayoutChanged?.()}
          style={{ pointerEvents: 'none', position: 'absolute', left: 0, top: 5, right: 5, bottom: 5 }}
          defaultLayout={{
            dockbox: {
              mode: 'vertical' as DockMode,
              children: [
                {
                  size: 7,
                  mode: 'horizontal' as DockMode,
                  children: [
                    {
                      tabs: [
                        {
                          id: 'sceneAssetsPanel',
                          title: t('editor:tabs.project-assets') as string,
                          content: <SceneAssetsPanel />,
                          cached: true
                        }
                      ]
                    }
                  ]
                },
                {
                  size: 3,
                  tabs: [
                    {
                      id: 'previewPanel',
                      title: t('editor:layout.scene-assets.preview'),
                      cached: true,
                      content: <AssetsPreviewPanel ref={assetsPreviewPanelRef} />
                    }
                  ]
                }
              ]
            }
          }}
        />
      </DockContainer>
    </AssetsPreviewContext.Provider>
  )
}

export const SceneAssetsPanelTab: TabData = {
  id: 'sceneAssetsPanelTab',
  closable: true,
  cached: true,
  title: (
    <PanelDragContainer>
      <PanelIcon as={Inventory2Icon} size={12} />
      <PanelTitle>{t('editor:tabs.scene-assets')}</PanelTitle>
    </PanelDragContainer>
  ),
  content: <SceneAssetsPanelContent />
}

export default SceneAssetsPanel<|MERGE_RESOLUTION|>--- conflicted
+++ resolved
@@ -52,14 +52,10 @@
 import { EnvmapComponent } from '@etherealengine/engine/src/scene/components/EnvmapComponent'
 import { ModelComponent } from '@etherealengine/engine/src/scene/components/ModelComponent'
 import { ShadowComponent } from '@etherealengine/engine/src/scene/components/ShadowComponent'
-<<<<<<< HEAD
-import { ItemTypes } from '../../constants/AssetTypes'
-=======
 import { TransformComponent } from '@etherealengine/engine/src/transform/components/TransformComponent'
 import { Vector3 } from 'three'
 import { ItemTypes } from '../../constants/AssetTypes'
 import { EditorControlFunctions } from '../../functions/EditorControlFunctions'
->>>>>>> bdc09acc
 import { DockContainer } from '../EditorContainer'
 import StringInput from '../inputs/StringInput'
 import { PanelDragContainer, PanelIcon, PanelTitle } from '../layout/Panel'
@@ -156,15 +152,12 @@
         marginBottom: '-30px',
         textAlign: 'center'
       }}
-<<<<<<< HEAD
-=======
       onDoubleClick={() =>
         EditorControlFunctions.createObjectFromSceneElement([
           ...resource.components,
           { name: TransformComponent.jsonID, props: { position: new Vector3(0, 0, 0) } }
         ])
       }
->>>>>>> bdc09acc
     >
       <span>{resource.label}</span>
     </div>
