--- conflicted
+++ resolved
@@ -37,7 +37,6 @@
 
 import { NO_PROXY, useHookstate } from '@etherealengine/hyperflux'
 
-<<<<<<< HEAD
 import { ShapeType } from '@dimforge/rapier3d-compat'
 import {
   ComponentJsonType,
@@ -55,11 +54,6 @@
 import { Vector3 } from 'three'
 import { ItemTypes } from '../../constants/AssetTypes'
 import { EditorControlFunctions } from '../../functions/EditorControlFunctions'
-=======
-import { StaticResourceType, staticResourcePath } from '@etherealengine/common/src/schema.type.module'
-import { Engine } from '@etherealengine/ecs/src/Engine'
-import { AssetLoader } from '@etherealengine/engine/src/assets/classes/AssetLoader'
->>>>>>> e459f92e
 import { DockContainer } from '../EditorContainer'
 import StringInput from '../inputs/StringInput'
 import { PanelDragContainer, PanelIcon, PanelTitle } from '../layout/Panel'
@@ -75,7 +69,6 @@
 type FolderType = { assetClass: string }
 type ResourceItemType = StaticResourceType | PrefabricatedComponentsType
 
-<<<<<<< HEAD
 const ResourceIcons = {
   [AssetClass.Model]: ModelNodeEditor.iconComponent,
   [AssetClass.Image]: ImageNodeEditor.iconComponent,
@@ -108,9 +101,6 @@
   data: { resources, onClick, selectedCategory },
   index
 }: {
-=======
-const StaticResourceItem = (props: {
->>>>>>> e459f92e
   data: {
     resources: FolderType[]
     onClick: (resource: FolderType) => void
@@ -130,7 +120,6 @@
   )
 }
 
-<<<<<<< HEAD
 const PrefabComponentItem = ({ resource }: { resource: PrefabricatedComponentsType }) => {
   const [_, drag, preview] = useDrag(() => ({
     type: resource.type,
@@ -163,19 +152,6 @@
       <span>{resource.label}</span>
     </div>
   )
-=======
-  if (resource.folderType === 'folder' && resource.assetClass !== 'unknown') {
-    return (
-      <div
-        key={resource.folderType}
-        className={`${styles.resourceItemContainer} ${selectedCategory === resource.assetClass ? styles.selected : ''}`}
-        onClick={() => onClick(resource)}
-      >
-        {resource.assetClass}
-      </div>
-    )
-  }
->>>>>>> e459f92e
 }
 
 const StaticResourceItem = ({ resource }: { resource: StaticResourceType }) => {
