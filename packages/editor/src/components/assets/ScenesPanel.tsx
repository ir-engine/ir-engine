--- conflicted
+++ resolved
@@ -1,17 +1,10 @@
-<<<<<<< HEAD
-import React, { useState, useEffect, useRef } from 'react'
-import styles from './styles.module.scss'
-=======
 import React, { useEffect, useRef, useState } from 'react'
->>>>>>> 9787a1c1
 import { useTranslation } from 'react-i18next'
 
 import { SceneDetailInterface } from '@xrengine/common/src/interfaces/SceneInterface'
 
 import { getScenes } from '../../functions/sceneFunctions'
-import { AssetsPanelContainer } from '../layout/Flex'
 import { ProjectGrid } from '../projects/ProjectGrid'
-import { AssetPanelContentContainer } from './AssetsPanel'
 import styles from './styles.module.scss'
 
 /**
