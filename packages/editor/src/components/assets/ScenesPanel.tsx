<<<<<<< HEAD
import React, { useEffect, useState } from 'react'
=======
/*
CPAL-1.0 License

The contents of this file are subject to the Common Public Attribution License
Version 1.0. (the "License"); you may not use this file except in compliance
with the License. You may obtain a copy of the License at
https://github.com/EtherealEngine/etherealengine/blob/dev/LICENSE.
The License is based on the Mozilla Public License Version 1.1, but Sections 14
and 15 have been added to cover use of software over a computer network and 
provide for limited attribution for the Original Developer. In addition, 
Exhibit A has been modified to be consistent with Exhibit B.

Software distributed under the License is distributed on an "AS IS" basis,
WITHOUT WARRANTY OF ANY KIND, either express or implied. See the License for the
specific language governing rights and limitations under the License.

The Original Code is Ethereal Engine.

The Original Developer is the Initial Developer. The Initial Developer of the
Original Code is the Ethereal Engine team.

All portions of the code written by the Ethereal Engine team are Copyright © 2021-2023 
Ethereal Engine. All Rights Reserved.
*/

import React, { useEffect, useRef, useState } from 'react'
>>>>>>> 34d02a11
import { useTranslation } from 'react-i18next'
import { CompressedTexture } from 'three'

import { useRouter } from '@etherealengine/client-core/src/common/services/RouterService'
import { SceneData } from '@etherealengine/common/src/interfaces/SceneInterface'
import multiLogger from '@etherealengine/common/src/logger'
import { AssetLoader } from '@etherealengine/engine/src/assets/classes/AssetLoader'
import createReadableTexture from '@etherealengine/engine/src/assets/functions/createReadableTexture'
import { EngineActions } from '@etherealengine/engine/src/ecs/classes/EngineState'
import { dispatchAction, getMutableState, useHookstate } from '@etherealengine/hyperflux'

import { MoreVert } from '@mui/icons-material'
import { ClickAwayListener } from '@mui/material'
import { IconButton, InputBase, Menu, MenuItem, Paper } from '@mui/material'

import { deleteScene, getScenes, renameScene } from '../../functions/sceneFunctions'
import { EditorAction, EditorState } from '../../services/EditorServices'
import ErrorDialog from '../dialogs/ErrorDialog'
import { useDialog } from '../hooks/useDialog'
import { Button } from '../inputs/Button'
import { InfoTooltip } from '../layout/Tooltip'
import { DeleteDialog } from '../projects/DeleteDialog'
import styles from './styles.module.scss'

const logger = multiLogger.child({ component: 'editor:ScenesPanel' })

/**
 * Displays the scenes that exist in the current project.
 */
export default function ScenesPanel({ loadScene, newScene, toggleRefetchScenes }) {
  const { t } = useTranslation()
  const [scenes, setScenes] = useState<SceneData[]>([])
  const [isContextMenuOpen, setContextMenuOpen] = useState(false)
  const [isDeleteOpen, setDeleteOpen] = useState(false)
  const [anchorEl, setAnchorEl] = useState(null)
  const [newName, setNewName] = useState('')
  const [isRenaming, setRenaming] = useState(false)
  const [activeScene, setActiveScene] = useState<SceneData | null>(null)
  const route = useRouter()
  const editorState = useHookstate(getMutableState(EditorState))
  const [DialogComponent, setDialogComponent] = useDialog()
  const [fetched, setFetch] = useState(false)

  const [thumbnails, setThumbnails] = useState<Map<string, string>>(new Map<string, string>())
  const fetchItems = async () => {
    try {
      const data = await getScenes(editorState.projectName.value!)
      for (let i = 0; i < data.length; i++) {
        const ktx2url = await getSceneURL(data[i].thumbnailUrl)
        thumbnails.set(data[i].name, ktx2url)
      }
      setScenes(data ?? [])
      console.log(data)
    } catch (error) {
      logger.error(error, 'Error fetching scenes')
    }
  }

  useEffect(() => {
    fetchItems()
  }, [toggleRefetchScenes])

  const onCreateScene = async () => {
    await newScene()
    fetchItems()
  }

  const onClickExisting = async (e, scene) => {
    e.preventDefault()
    loadScene(scene.name)
    fetchItems()
  }

  const openDeleteDialog = () => {
    setContextMenuOpen(false)
    setAnchorEl(null)
    setDeleteOpen(true)
  }

  const closeDeleteDialog = () => {
    setActiveScene(null)
    setDeleteOpen(false)
  }

  const deleteActiveScene = async () => {
    if (activeScene) {
      await deleteScene(editorState.projectName.value, activeScene.name)
      if (editorState.sceneName.value === activeScene.name) {
        dispatchAction(EditorAction.sceneChanged({ sceneName: null }))
        dispatchAction(EngineActions.sceneUnloaded({}))
        route(`/studio/${editorState.projectName.value}`)
      }

      fetchItems()
    }

    closeDeleteDialog()
  }

  const openContextMenu = (e, scene) => {
    e.stopPropagation()
    setActiveScene(scene)
    setContextMenuOpen(true)
    setAnchorEl(e.target)
  }

  const closeContextMenu = () => {
    setContextMenuOpen(false)
    setAnchorEl(null)
    setActiveScene(null)
  }

  const startRenaming = () => {
    if (editorState.sceneModified.value) {
      setDialogComponent(
        <ErrorDialog title={t('editor:errors.unsavedChanges')} message={t('editor:errors.unsavedChangesMsg')} />
      )
      return
    }
    setContextMenuOpen(false)
    setAnchorEl(null)
    setRenaming(true)
    setNewName(activeScene!.name)
  }

  const finishRenaming = async () => {
    setRenaming(false)
    await renameScene(editorState.projectName.value as string, newName, activeScene!.name)
    dispatchAction(EditorAction.sceneChanged({ sceneName: newName }))
    route(`/studio/${editorState.projectName.value}/${newName}`)
    setNewName('')
    fetchItems()
  }

  const renameSceneToNewName = async (e) => {
    if (e.key == 'Enter' && activeScene) finishRenaming()
  }

  const getSceneURL = async (url) => {
    const texture = (await AssetLoader.loadAsync(url)) as CompressedTexture
    return (await createReadableTexture(texture, { url: true })) as string
  }

  return (
    <>
      <div id="file-browser-panel" className={styles.panelContainer}>
        <div className={styles.btnContainer}>
          <Button onClick={onCreateScene} className={styles.newBtn}>
            {t(`editor:newScene`)}
          </Button>
        </div>
        <div className={styles.contentContainer + ' ' + styles.sceneGridContainer}>
          {scenes.map((scene, i) => {
            return (
              <div className={styles.sceneContainer} key={i}>
                <a onClick={(e) => onClickExisting(e, scene)}>
                  <div className={styles.thumbnailContainer}>
                    <img src={thumbnails.get(scene.name)} alt="" crossOrigin="anonymous" />
                  </div>
                  <div className={styles.detailBlock}>
                    {activeScene === scene && isRenaming ? (
                      <Paper component="div" className={styles.inputContainer}>
                        <ClickAwayListener onClickAway={finishRenaming}>
                          <InputBase
                            className={styles.input}
                            name="name"
                            autoComplete="off"
                            autoFocus
                            value={newName}
                            onClick={(e) => {
                              e.stopPropagation()
                            }}
                            onChange={(e) => setNewName(e.target.value)}
                            onKeyPress={renameSceneToNewName}
                          />
                        </ClickAwayListener>
                      </Paper>
                    ) : (
                      <InfoTooltip title={scene.name}>
                        <span>{scene.name}</span>
                      </InfoTooltip>
                    )}
                    <IconButton onClick={(e) => openContextMenu(e, scene)}>
                      <MoreVert />
                    </IconButton>
                  </div>
                </a>
              </div>
            )
          })}
        </div>
      </div>
      <Menu
        id="menu"
        MenuListProps={{ 'aria-labelledby': 'long-button' }}
        anchorEl={anchorEl}
        open={isContextMenuOpen}
        onClose={closeContextMenu}
        classes={{ paper: styles.sceneContextMenu }}
      >
        <MenuItem classes={{ root: styles.menuItem }} onClick={startRenaming}>
          {t('editor:hierarchy.lbl-rename')}
        </MenuItem>
        <MenuItem classes={{ root: styles.menuItem }} onClick={openDeleteDialog}>
          {t('editor:hierarchy.lbl-delete')}
        </MenuItem>
      </Menu>
      <DeleteDialog
        open={isDeleteOpen}
        onClose={closeDeleteDialog}
        onCancel={closeDeleteDialog}
        onConfirm={deleteActiveScene}
      />
    </>
  )
}<|MERGE_RESOLUTION|>--- conflicted
+++ resolved
@@ -1,6 +1,3 @@
-<<<<<<< HEAD
-import React, { useEffect, useState } from 'react'
-=======
 /*
 CPAL-1.0 License
 
@@ -27,7 +24,6 @@
 */
 
 import React, { useEffect, useRef, useState } from 'react'
->>>>>>> 34d02a11
 import { useTranslation } from 'react-i18next'
 import { CompressedTexture } from 'three'
 
