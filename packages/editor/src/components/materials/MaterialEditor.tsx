--- conflicted
+++ resolved
@@ -1,7 +1,3 @@
-<<<<<<< HEAD
-import { useHookstate } from '@hookstate/core'
-=======
->>>>>>> b45d6620
 import React, { Fragment, useEffect } from 'react'
 import { Color, Material, Mesh, Texture } from 'three'
 
@@ -15,11 +11,7 @@
   materialTypeToDefaultArgs,
   materialTypeToLibraryName
 } from '@xrengine/engine/src/renderer/materials/Utilities'
-<<<<<<< HEAD
-import { useHookEffect } from '@xrengine/hyperflux'
-=======
 import { useHookEffect, useHookstate } from '@xrengine/hyperflux'
->>>>>>> b45d6620
 
 import { executeCommandWithHistory } from '../../classes/History'
 import EditorCommands from '../../constants/EditorCommands'
