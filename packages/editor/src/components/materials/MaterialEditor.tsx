--- conflicted
+++ resolved
@@ -9,11 +9,7 @@
   materialFromId,
   prototypeFromId
 } from '@xrengine/engine/src/renderer/materials/functions/MaterialLibraryFunctions'
-<<<<<<< HEAD
-import { getMaterialLibrary, MaterialLibraryState } from '@xrengine/engine/src/renderer/materials/MaterialLibrary'
-=======
 import { useMaterialLibrary } from '@xrengine/engine/src/renderer/materials/MaterialLibrary'
->>>>>>> f1a1fc39
 import { useState } from '@xrengine/hyperflux'
 
 import { Box, Divider, Stack } from '@mui/material'
@@ -36,17 +32,6 @@
     label: prototype.prototypeId,
     value: prototype.prototypeId
   }))
-  const thumbnails = useState<Record<string, string>>({})
-
-  const selectionState = accessSelectionState()
-
-  const materialLibrary = getMaterialLibrary()
-  const prototypes = useState(
-    Object.values(materialLibrary.prototypes.value).map((prototype) => ({
-      label: prototype.prototypeId,
-      value: prototype.prototypeId
-    }))
-  )
   const thumbnails = useState<Record<string, string>>({})
 
   const createThumbnails = useCallback(async () => {
