--- conflicted
+++ resolved
@@ -13,11 +13,7 @@
   prototypeFromId
 } from '@xrengine/engine/src/renderer/materials/functions/Utilities'
 import { MaterialLibrary } from '@xrengine/engine/src/renderer/materials/MaterialLibrary'
-<<<<<<< HEAD
 import { useState } from '@xrengine/hyperflux'
-=======
-import { useHookstate } from '@xrengine/hyperflux'
->>>>>>> f969d7bf
 
 import { Box, Divider, Stack } from '@mui/material'
 
@@ -28,7 +24,6 @@
 import ParameterInput from '../inputs/ParameterInput'
 import SelectInput from '../inputs/SelectInput'
 import StringInput from '../inputs/StringInput'
-import Well from '../layout/Well'
 
 export default function MaterialEditor({ material }: { ['material']: Material }) {
   if (material === undefined) return <></>
