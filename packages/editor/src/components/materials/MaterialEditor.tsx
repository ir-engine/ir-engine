--- conflicted
+++ resolved
@@ -1,10 +1,5 @@
-<<<<<<< HEAD
-import React, { Fragment, useCallback, useEffect } from 'react'
-import { Color, Material, Texture } from 'three'
-=======
 import React, { Fragment, useEffect } from 'react'
 import { Color, Material, Mesh, Texture } from 'three'
->>>>>>> 93f60a93
 
 import { AssetLoader } from '@xrengine/engine/src/assets/classes/AssetLoader'
 import createReadableTexture from '@xrengine/engine/src/assets/functions/createReadableTexture'
