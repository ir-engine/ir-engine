/*
CPAL-1.0 License

The contents of this file are subject to the Common Public Attribution License
Version 1.0. (the "License"); you may not use this file except in compliance
with the License. You may obtain a copy of the License at
https://github.com/EtherealEngine/etherealengine/blob/dev/LICENSE.
The License is based on the Mozilla Public License Version 1.1, but Sections 14
and 15 have been added to cover use of software over a computer network and 
provide for limited attribution for the Original Developer. In addition, 
Exhibit A has been modified to be consistent with Exhibit B.

Software distributed under the License is distributed on an "AS IS" basis,
WITHOUT WARRANTY OF ANY KIND, either express or implied. See the License for the
specific language governing rights and limitations under the License.

The Original Code is Ethereal Engine.

The Original Developer is the Initial Developer. The Initial Developer of the
Original Code is the Ethereal Engine team.

All portions of the code written by the Ethereal Engine team are Copyright © 2021-2023 
Ethereal Engine. All Rights Reserved.
*/

import React, { useMemo, useRef, useState } from 'react'
import { useEdges, useNodes } from 'reactflow'

<<<<<<< HEAD
import { NodeSpecJSON } from '@behave-graph/core'

import { BehaveGraphComponent } from '@etherealengine/engine/src/behave-graph/components/BehaveGraphComponent'
import { Entity } from '@etherealengine/engine/src/ecs/classes/Entity'
import { useComponent } from '@etherealengine/engine/src/ecs/functions/ComponentFunctions'
import { getMutableState } from '@etherealengine/hyperflux'
import { useHookstate } from '@hookstate/core'
import { SelectionState } from '../../../../../services/SelectionServices'
import GraphInput from '../../../../inputs/GraphInput'
import { uploadGraphFilefromJson } from '../../../../properties/BehaveGraphNodeEditor'
import { updateProperty } from '../../../../properties/Util'
=======
import { NodeSpecGenerator } from '../../hooks/useNodeSpecGenerator'
>>>>>>> a531bd7f
import { flowToBehave } from '../../transformers/flowToBehave'
import { Modal } from './Modal'

export type SaveModalProps = {
  open?: boolean
  onClose: () => void
  specGenerator: NodeSpecGenerator
}

<<<<<<< HEAD
export const SaveModal: React.FC<SaveModalProps> = ({ open = false, onClose, specJson, ...rest }) => {
=======
export const SaveModal: React.FC<SaveModalProps> = ({ open = false, onClose, specGenerator }) => {
>>>>>>> a531bd7f
  const ref = useRef<HTMLTextAreaElement>(null)
  const [copied, setCopied] = useState(false)

  const edges = useEdges()
  const nodes = useNodes()

  const flow = useMemo(() => flowToBehave(nodes, edges, specGenerator), [nodes, edges, specGenerator])

  const jsonString = JSON.stringify(flow, null, 2)
  const selectionState = useHookstate(getMutableState(SelectionState))
  const entities = selectionState.selectedEntities.value
  const entity = entities[entities.length - 1]
  const behaveGraphComponent = useComponent(entity as Entity, BehaveGraphComponent)

  const handleCopy = () => {
    ref.current?.select()
    document.execCommand('copy')
    ref.current?.blur()
    setCopied(true)
    setInterval(() => {
      setCopied(false)
    }, 1000)
  }

  const handleSave = async () => {
    await uploadGraphFilefromJson(behaveGraphComponent.filepath.value, flow)
  }

  return (
    <Modal
      title="Save Graph"
      actions={[
        { label: 'Cancel', onClick: onClose },
        { label: 'Save', onClick: handleSave }
      ]}
      open={open}
      onClose={onClose}
    >
      <textarea ref={ref} defaultValue={jsonString}></textarea>
      <GraphInput
        value={behaveGraphComponent.filepath.value}
        onChange={updateProperty(BehaveGraphComponent, 'filepath')}
        {...{
          style: {
            fontSize: '0.875rem',
            border: '1px solid var(--border)',
            width: '100%',
            padding: '0.75rem',
            height: '1rem',
            marginTop: '.3rem'
          }
        }}
      />
    </Modal>
  )
}<|MERGE_RESOLUTION|>--- conflicted
+++ resolved
@@ -26,9 +26,6 @@
 import React, { useMemo, useRef, useState } from 'react'
 import { useEdges, useNodes } from 'reactflow'
 
-<<<<<<< HEAD
-import { NodeSpecJSON } from '@behave-graph/core'
-
 import { BehaveGraphComponent } from '@etherealengine/engine/src/behave-graph/components/BehaveGraphComponent'
 import { Entity } from '@etherealengine/engine/src/ecs/classes/Entity'
 import { useComponent } from '@etherealengine/engine/src/ecs/functions/ComponentFunctions'
@@ -38,9 +35,7 @@
 import GraphInput from '../../../../inputs/GraphInput'
 import { uploadGraphFilefromJson } from '../../../../properties/BehaveGraphNodeEditor'
 import { updateProperty } from '../../../../properties/Util'
-=======
 import { NodeSpecGenerator } from '../../hooks/useNodeSpecGenerator'
->>>>>>> a531bd7f
 import { flowToBehave } from '../../transformers/flowToBehave'
 import { Modal } from './Modal'
 
@@ -50,11 +45,7 @@
   specGenerator: NodeSpecGenerator
 }
 
-<<<<<<< HEAD
-export const SaveModal: React.FC<SaveModalProps> = ({ open = false, onClose, specJson, ...rest }) => {
-=======
 export const SaveModal: React.FC<SaveModalProps> = ({ open = false, onClose, specGenerator }) => {
->>>>>>> a531bd7f
   const ref = useRef<HTMLTextAreaElement>(null)
   const [copied, setCopied] = useState(false)
 
