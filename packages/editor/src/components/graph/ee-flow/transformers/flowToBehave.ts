--- conflicted
+++ resolved
@@ -25,7 +25,7 @@
 
 import { Edge, Node } from 'reactflow'
 
-import { GraphJSON, NodeJSON } from '@behave-graph/core'
+import { GraphJSON, NodeJSON, ValueJSON } from '@behave-graph/core'
 import { NodeSpecGenerator } from '../hooks/useNodeSpecGenerator'
 
 const isNullish = (value: any): value is null | undefined => value === undefined || value === null
@@ -46,26 +46,6 @@
         positionY: String(node.position.y)
       }
     }
-<<<<<<< HEAD
-    // if (node.data.configuration) {
-    //   Object.entries(node.data.configuration).forEach(([key, value]) => {
-    //     if (behaveNode.configuration === undefined) {
-    //       behaveNode.configuration = {}
-    //     }
-    //     behaveNode.configuration[key] = value as ValueJSON
-    //   })
-    // }
-    // if (node.data.values) {
-    //   Object.entries(node.data.values).forEach(([key, value]) => {
-    //     if (behaveNode.parameters === undefined) {
-    //       behaveNode.parameters = {}
-    //     }
-    //     behaveNode.parameters[key] = { value: value as string }
-    //   })
-    // }
-
-    Object.entries(node.data).forEach(([key, value]) => {
-=======
     Object.entries(node.data.configuration).forEach(([key, value]) => {
       if (behaveNode.configuration === undefined) {
         behaveNode.configuration = {}
@@ -74,7 +54,6 @@
     })
 
     Object.entries(node.data.values).forEach(([key, value]) => {
->>>>>>> 0fdfa219
       if (behaveNode.parameters === undefined) {
         behaveNode.parameters = {}
       }
