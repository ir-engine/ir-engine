--- conflicted
+++ resolved
@@ -32,7 +32,7 @@
   hasComponent,
   setComponent
 } from '@etherealengine/engine/src/ecs/functions/ComponentFunctions'
-import { getMutableState, useHookstate } from '@etherealengine/hyperflux'
+import { NO_PROXY, getMutableState, useHookstate } from '@etherealengine/hyperflux'
 import React, { useEffect } from 'react'
 import AutoSizer from 'react-virtualized-auto-sizer'
 import 'reactflow/dist/style.css'
@@ -48,17 +48,12 @@
   const validEntity = typeof entity === 'number' && hasComponent(entity, BehaveGraphComponent)
   const graphComponent = getMutableComponent(validEntity ? entity : UndefinedEntity, BehaveGraphComponent)
   const forceUpdate = useForceUpdate()
-<<<<<<< HEAD
-  const registries = getState(BehaveGraphState).registries
-  const registry = registries[graphState?.domain.value]
+  const behaveGraphState = useHookstate(getMutableState(BehaveGraphState))
 
-=======
-  const behaveGraphState = useHookstate(getMutableState(BehaveGraphState))
   const addGraph = () => {
     setComponent(entity as Entity, BehaveGraphComponent)
     forceUpdate()
   }
->>>>>>> ffade9d4
   useEffect(() => {
     forceUpdate()
   }, [selectionState.objectChangeCounter])
@@ -87,7 +82,7 @@
             <Flow
               initialGraph={graphComponent?.value?.graph}
               examples={{}}
-              registry={behaveGraphState.registry.get({ noproxy: true })}
+              registry={behaveGraphState.registries.get(NO_PROXY)[graphComponent?.domain.value]}
               onChangeGraph={(newGraph) => {
                 if (!graphComponent.graph) return
                 graphComponent.graph.set(JSON.parse(JSON.stringify(newGraph)))
