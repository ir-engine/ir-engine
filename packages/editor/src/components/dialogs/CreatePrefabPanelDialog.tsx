--- conflicted
+++ resolved
@@ -27,14 +27,9 @@
 import { API } from '@ir-engine/common'
 import config from '@ir-engine/common/src/config'
 import { staticResourcePath } from '@ir-engine/common/src/schema.type.module'
-<<<<<<< HEAD
-import { pathJoin } from '@ir-engine/common/src/utils/miscUtils'
-import { Entity, createEntity, entityExists, getComponent, removeEntity, setComponent } from '@ir-engine/ecs'
-=======
 import { Entity, createEntity, entityExists, getComponent, removeEntity, setComponent } from '@ir-engine/ecs'
 import PrefabConfirmationPanelDialog from '@ir-engine/editor/src/components/dialogs/PrefabConfirmationPanelDialog'
 import { pathJoin } from '@ir-engine/engine/src/assets/functions/miscUtils'
->>>>>>> b99a7f40
 import { GLTFDocumentState } from '@ir-engine/engine/src/gltf/GLTFDocumentState'
 import { ModelComponent } from '@ir-engine/engine/src/scene/components/ModelComponent'
 import { SourceComponent } from '@ir-engine/engine/src/scene/components/SourceComponent'
@@ -140,10 +135,7 @@
         prefabTag.set([])
         isOverwriteModalVisible.set(false)
         isOverwriteConfirmed.set(false)
-<<<<<<< HEAD
-=======
         PopoverState.showPopupover(<PrefabConfirmationPanelDialog entity={entity} />)
->>>>>>> b99a7f40
       }
     } catch (e) {
       console.error(e)
@@ -163,16 +155,12 @@
             onChange={(event) => defaultPrefabFolder.set(event.target.value)}
             label="Default Save Folder"
           />
-<<<<<<< HEAD
-          <Input value={prefabName.value} onChange={(event) => prefabName.set(event.target.value)} label="Name" />
-=======
           <Input
             value={prefabName.value}
             onChange={(event) => prefabName.set(event.target.value)}
             label="Name"
             maxLength={64}
           />
->>>>>>> b99a7f40
 
           <Button
             size="small"
@@ -208,10 +196,7 @@
                   {' '}
                   x{' '}
                 </Button>
-<<<<<<< HEAD
-=======
                 a
->>>>>>> b99a7f40
               </div>
             ))}
           </div>
