/*
CPAL-1.0 License

The contents of this file are subject to the Common Public Attribution License
Version 1.0. (the "License"); you may not use this file except in compliance
with the License. You may obtain a copy of the License at
https://github.com/ir-engine/ir-engine/blob/dev/LICENSE.
The License is based on the Mozilla Public License Version 1.1, but Sections 14
and 15 have been added to cover use of software over a computer network and 
provide for limited attribution for the Original Developer. In addition, 
Exhibit A has been modified to be consistent with Exhibit B.

Software distributed under the License is distributed on an "AS IS" basis,
WITHOUT WARRANTY OF ANY KIND, either express or implied. See the License for the
specific language governing rights and limitations under the License.

The Original Code is Infinite Reality Engine.

The Original Developer is the Initial Developer. The Initial Developer of the
Original Code is the Infinite Reality Engine team.

All portions of the code written by the Infinite Reality Engine team are Copyright © 2021-2023 
Infinite Reality Engine. All Rights Reserved.
*/

import { PopoverState } from '@ir-engine/client-core/src/common/services/PopoverState'
import { API } from '@ir-engine/common'
import config from '@ir-engine/common/src/config'
import { staticResourcePath } from '@ir-engine/common/src/schema.type.module'
import { Entity, createEntity, entityExists, getComponent, removeEntity, setComponent } from '@ir-engine/ecs'
import PrefabConfirmationPanelDialog from '@ir-engine/editor/src/components/dialogs/PrefabConfirmationPanelDialog'
import { pathJoin } from '@ir-engine/engine/src/assets/functions/miscUtils'
import { GLTFDocumentState } from '@ir-engine/engine/src/gltf/GLTFDocumentState'
import { ModelComponent } from '@ir-engine/engine/src/scene/components/ModelComponent'
import { SourceComponent } from '@ir-engine/engine/src/scene/components/SourceComponent'
import { proxifyParentChildRelationships } from '@ir-engine/engine/src/scene/functions/loadGLTFModel'
import { getMutableState, getState, startReactor, useHookstate } from '@ir-engine/hyperflux'
import { TransformComponent } from '@ir-engine/spatial'
import { NameComponent } from '@ir-engine/spatial/src/common/NameComponent'
import { addObjectToGroup } from '@ir-engine/spatial/src/renderer/components/GroupComponent'
import { EntityTreeComponent } from '@ir-engine/spatial/src/transform/components/EntityTree'
import Button from '@ir-engine/ui/src/primitives/tailwind/Button'
import Input from '@ir-engine/ui/src/primitives/tailwind/Input'
import Modal from '@ir-engine/ui/src/primitives/tailwind/Modal'
import React, { useEffect } from 'react'
import { useTranslation } from 'react-i18next'
import { Quaternion, Scene, Vector3 } from 'three'
import { EditorControlFunctions } from '../../functions/EditorControlFunctions'
import { exportRelativeGLTF } from '../../functions/exportGLTF'
import { EditorState } from '../../services/EditorServices'
import { SelectionState } from '../../services/SelectionServices'

export default function CreatePrefabPanel({ entity }: { entity: Entity }) {
  const defaultPrefabFolder = useHookstate<string>('assets/custom-prefabs')
  const prefabName = useHookstate<string>('prefab')
  const prefabTag = useHookstate<string[]>([])
  const { t } = useTranslation()
  const isOverwriteModalVisible = useHookstate(false)
  const isOverwriteConfirmed = useHookstate(false)
  const onExportPrefab = async () => {
    const editorState = getState(EditorState)
    const fileName = defaultPrefabFolder.value + '/' + prefabName.value + '.gltf'
    const srcProject = editorState.projectName!
    const fileURL = pathJoin(config.client.fileServer, 'projects', srcProject, fileName)
    try {
      const parentEntity = getComponent(entity, EntityTreeComponent).parentEntity
      const resourcesold = await API.instance.service(staticResourcePath).find({
        query: { key: 'projects/' + srcProject + '/' + fileName }
      })
      if (resourcesold.data.length !== 0 && !isOverwriteConfirmed.value) {
        console.log('this name already exist, click confirm to overwrite the prefab')
        await isOverwriteModalVisible.set(true)
      } else {
        const prefabEntity = createEntity()
        const obj = new Scene()
        addObjectToGroup(prefabEntity, obj)
        proxifyParentChildRelationships(obj)
        setComponent(prefabEntity, EntityTreeComponent, { parentEntity })
        setComponent(prefabEntity, NameComponent, prefabName.value)
        const entityTransform = getComponent(entity, TransformComponent)
        const position = entityTransform.position.clone()
        const rotation = entityTransform.rotation.clone()
        const scale = entityTransform.scale.clone()
        setComponent(prefabEntity, TransformComponent, {
          position,
          rotation,
          scale
        })
        setComponent(entity, TransformComponent, {
          position: new Vector3(0, 0, 0),
          rotation: new Quaternion().identity(),
          scale: new Vector3(1, 1, 1)
        })
        setComponent(entity, EntityTreeComponent, { parentEntity: prefabEntity })
        getMutableState(SelectionState).selectedEntities.set([])
        getComponent(entity, TransformComponent).matrix.identity()
        await exportRelativeGLTF(prefabEntity, srcProject, fileName)

<<<<<<< HEAD
      removeEntity(prefabEntity)
      EditorControlFunctions.removeObject([entity])
      const sceneID = getComponent(parentEntity, SourceComponent)
      const reactor = startReactor(() => {
        const documentState = useHookstate(getMutableState(GLTFDocumentState))
        const nodes = documentState[sceneID].nodes
        useEffect(() => {
          if (!entityExists(entity)) {
            const { entityUUID } = EditorControlFunctions.createObjectFromSceneElement(
              [
                /**@ts-ignore @todo remove model component */
                { name: ModelComponent.jsonID, props: { src: fileURL } },
                { name: TransformComponent.jsonID, props: { position, rotation, scale } }
              ],
              parentEntity
            )
            getMutableState(SelectionState).selectedEntities.set([entityUUID])
            reactor.stop()
          } else {
            console.log('Entity not removed')
          }
        }, [nodes])
        return null
      })
      PopoverState.hidePopupover()
      defaultPrefabFolder.set('assets/custom-prefabs')
      prefabName.set('prefab')
      prefabTag.set([])
=======
        const resources = await API.instance.service(staticResourcePath).find({
          query: { key: 'projects/' + srcProject + '/' + fileName }
        })
        if (resources.data.length === 0) {
          throw new Error('User not found')
        }
        const resource = resources.data[0]
        const tags = [...prefabTag.value]
        await API.instance.service(staticResourcePath).patch(resource.id, { tags: tags, project: srcProject })

        removeEntity(prefabEntity)
        EditorControlFunctions.removeObject([entity])
        const sceneID = getComponent(parentEntity, SourceComponent)
        const reactor = startReactor(() => {
          const documentState = useHookstate(getMutableState(GLTFDocumentState))
          const nodes = documentState[sceneID].nodes
          useEffect(() => {
            if (!entityExists(entity)) {
              const { entityUUID } = EditorControlFunctions.createObjectFromSceneElement(
                [
                  { name: ModelComponent.jsonID, props: { src: fileURL } },
                  { name: TransformComponent.jsonID, props: { position, rotation, scale } }
                ],
                parentEntity
              )
              getMutableState(SelectionState).selectedEntities.set([entityUUID])
              reactor.stop()
            } else {
              console.log('Entity not removed')
            }
          }, [nodes])
          return null
        })
        PopoverState.hidePopupover()
        defaultPrefabFolder.set('assets/custom-prefabs')
        prefabName.set('prefab')
        prefabTag.set([])
        isOverwriteModalVisible.set(false)
        isOverwriteConfirmed.set(false)
        PopoverState.showPopupover(<PrefabConfirmationPanelDialog entity={entity} />)
      }
>>>>>>> fd15fdb7
    } catch (e) {
      console.error(e)
    }
  }
  return (
    <>
      {!isOverwriteModalVisible.value && !isOverwriteConfirmed.value && (
        <Modal
          title="Create Prefab"
          onSubmit={onExportPrefab}
          className="w-[50vw] max-w-2xl"
          onClose={PopoverState.hidePopupover}
        >
          <Input
            value={defaultPrefabFolder.value}
            onChange={(event) => defaultPrefabFolder.set(event.target.value)}
            label="Default Save Folder"
          />
          <Input
            value={prefabName.value}
            onChange={(event) => prefabName.set(event.target.value)}
            label="Name"
            maxLength={64}
          />

          <Button
            size="small"
            variant="outline"
            className="text-left text-xs"
            onClick={() => {
              prefabTag.set([...(prefabTag.value ?? []), ''])
            }}
          >
            {t('editor:layout.filebrowser.fileProperties.addTag')}
          </Button>
          <div>
            {(prefabTag.value ?? []).map((tag, index) => (
              <div style={{ display: 'flex', flexDirection: 'row', margin: '0, 16px 0 0' }}>
                <Input
                  key={index}
                  label={t('editor:layout.filebrowser.fileProperties.tag')}
                  onChange={(event) => {
                    const tags = [...prefabTag.value]
                    tags[index] = event.target.value
                    prefabTag.set(tags)
                  }}
                  value={prefabTag.value[index]}
                />
                <Button
                  onClick={() => {
                    prefabTag.set(prefabTag.value.filter((_, i) => i !== index))
                  }}
                  size="small"
                  variant="outline"
                  className="text-left text-xs"
                >
                  {' '}
                  x{' '}
                </Button>
                a
              </div>
            ))}
          </div>
        </Modal>
      )}
      {/* Overwrite Confirmation Modal */}
      {isOverwriteModalVisible.value && (
        <Modal
          title="Overwrite Prefab"
          onSubmit={() => {
            isOverwriteConfirmed.set(true)
            isOverwriteModalVisible.set(false)
            onExportPrefab()
          }}
          onClose={() => {
            isOverwriteConfirmed.set(false)
            isOverwriteModalVisible.set(false)
          }}
          className="w-1/3 max-w-md p-4"
        >
          <div className="flex justify-end">
            <p>Prefab with this name already exists. You will overwrite it.</p>
          </div>
        </Modal>
      )}
    </>
  )
}<|MERGE_RESOLUTION|>--- conflicted
+++ resolved
@@ -96,36 +96,6 @@
         getComponent(entity, TransformComponent).matrix.identity()
         await exportRelativeGLTF(prefabEntity, srcProject, fileName)
 
-<<<<<<< HEAD
-      removeEntity(prefabEntity)
-      EditorControlFunctions.removeObject([entity])
-      const sceneID = getComponent(parentEntity, SourceComponent)
-      const reactor = startReactor(() => {
-        const documentState = useHookstate(getMutableState(GLTFDocumentState))
-        const nodes = documentState[sceneID].nodes
-        useEffect(() => {
-          if (!entityExists(entity)) {
-            const { entityUUID } = EditorControlFunctions.createObjectFromSceneElement(
-              [
-                /**@ts-ignore @todo remove model component */
-                { name: ModelComponent.jsonID, props: { src: fileURL } },
-                { name: TransformComponent.jsonID, props: { position, rotation, scale } }
-              ],
-              parentEntity
-            )
-            getMutableState(SelectionState).selectedEntities.set([entityUUID])
-            reactor.stop()
-          } else {
-            console.log('Entity not removed')
-          }
-        }, [nodes])
-        return null
-      })
-      PopoverState.hidePopupover()
-      defaultPrefabFolder.set('assets/custom-prefabs')
-      prefabName.set('prefab')
-      prefabTag.set([])
-=======
         const resources = await API.instance.service(staticResourcePath).find({
           query: { key: 'projects/' + srcProject + '/' + fileName }
         })
@@ -146,6 +116,7 @@
             if (!entityExists(entity)) {
               const { entityUUID } = EditorControlFunctions.createObjectFromSceneElement(
                 [
+                  /**@ts-ignore @todo remove model component */
                   { name: ModelComponent.jsonID, props: { src: fileURL } },
                   { name: TransformComponent.jsonID, props: { position, rotation, scale } }
                 ],
@@ -167,7 +138,6 @@
         isOverwriteConfirmed.set(false)
         PopoverState.showPopupover(<PrefabConfirmationPanelDialog entity={entity} />)
       }
->>>>>>> fd15fdb7
     } catch (e) {
       console.error(e)
     }
