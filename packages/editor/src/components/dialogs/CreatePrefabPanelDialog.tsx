/*
CPAL-1.0 License

The contents of this file are subject to the Common Public Attribution License
Version 1.0. (the "License"); you may not use this file except in compliance
with the License. You may obtain a copy of the License at
https://github.com/ir-engine/ir-engine/blob/dev/LICENSE.
The License is based on the Mozilla Public License Version 1.1, but Sections 14
and 15 have been added to cover use of software over a computer network and 
provide for limited attribution for the Original Developer. In addition, 
Exhibit A has been modified to be consistent with Exhibit B.

Software distributed under the License is distributed on an "AS IS" basis,
WITHOUT WARRANTY OF ANY KIND, either express or implied. See the License for the
specific language governing rights and limitations under the License.

The Original Code is Infinite Reality Engine.

The Original Developer is the Initial Developer. The Initial Developer of the
Original Code is the Infinite Reality Engine team.

All portions of the code written by the Infinite Reality Engine team are Copyright © 2021-2023 
Infinite Reality Engine. All Rights Reserved.
*/

import { PopoverState } from '@ir-engine/client-core/src/common/services/PopoverState'
import { API } from '@ir-engine/common'
import config from '@ir-engine/common/src/config'
import { staticResourcePath } from '@ir-engine/common/src/schema.type.module'
<<<<<<< HEAD
import { pathJoin } from '@ir-engine/common/src/utils/miscUtils'
import { Engine, Entity, createEntity, entityExists, getComponent, removeEntity, setComponent } from '@ir-engine/ecs'
import PrefabConfirmationPanelDialog from '@ir-engine/editor/src/components/dialogs/PrefabConfirmationPanelDialog'
=======
import { Entity, createEntity, entityExists, getComponent, removeEntity, setComponent } from '@ir-engine/ecs'
import { pathJoin } from '@ir-engine/engine/src/assets/functions/miscUtils'
>>>>>>> 50f988fe
import { GLTFDocumentState } from '@ir-engine/engine/src/gltf/GLTFDocumentState'
import { ModelComponent } from '@ir-engine/engine/src/scene/components/ModelComponent'
import { SourceComponent } from '@ir-engine/engine/src/scene/components/SourceComponent'
import { proxifyParentChildRelationships } from '@ir-engine/engine/src/scene/functions/loadGLTFModel'
import { getMutableState, getState, startReactor, useHookstate } from '@ir-engine/hyperflux'
import { TransformComponent } from '@ir-engine/spatial'
import { NameComponent } from '@ir-engine/spatial/src/common/NameComponent'
import { addObjectToGroup } from '@ir-engine/spatial/src/renderer/components/GroupComponent'
import { EntityTreeComponent } from '@ir-engine/spatial/src/transform/components/EntityTree'
import Button from '@ir-engine/ui/src/primitives/tailwind/Button'
import Input from '@ir-engine/ui/src/primitives/tailwind/Input'
import Modal from '@ir-engine/ui/src/primitives/tailwind/Modal'
import React, { useEffect } from 'react'
import { useTranslation } from 'react-i18next'
import { Quaternion, Scene, Vector3 } from 'three'
import { EditorControlFunctions } from '../../functions/EditorControlFunctions'
import { exportRelativeGLTF } from '../../functions/exportGLTF'
import { EditorState } from '../../services/EditorServices'
import { SelectionState } from '../../services/SelectionServices'

export default function CreatePrefabPanel({ entity }: { entity: Entity }) {
  const defaultPrefabFolder = useHookstate<string>('assets/custom-prefabs')
  const prefabName = useHookstate<string>('prefab')
  const prefabTag = useHookstate<string[]>([])
  const { t } = useTranslation()
  const isOverwriteModalVisible = useHookstate(false)
  const isOverwriteConfirmed = useHookstate(false)
  const onExportPrefab = async () => {
    const editorState = getState(EditorState)
    const fileName = defaultPrefabFolder.value + '/' + prefabName.value + '.gltf'
    const srcProject = editorState.projectName!
    const fileURL = pathJoin(config.client.fileServer, 'projects', srcProject, fileName)
    try {
      const parentEntity = getComponent(entity, EntityTreeComponent).parentEntity
      const resourcesold = await API.instance.service(staticResourcePath).find({
        query: { key: 'projects/' + srcProject + '/' + fileName }
      })
      if (resourcesold.data.length !== 0 && !isOverwriteConfirmed.value) {
        console.log('this name already exist, click confirm to overwrite the prefab')
        await isOverwriteModalVisible.set(true)
      } else {
        const prefabEntity = createEntity()
        const obj = new Scene()
        addObjectToGroup(prefabEntity, obj)
        proxifyParentChildRelationships(obj)
        setComponent(prefabEntity, EntityTreeComponent, { parentEntity })
        setComponent(prefabEntity, NameComponent, prefabName.value)
        const entityTransform = getComponent(entity, TransformComponent)
        const position = entityTransform.position.clone()
        const rotation = entityTransform.rotation.clone()
        const scale = entityTransform.scale.clone()
        setComponent(prefabEntity, TransformComponent, {
          position,
          rotation,
          scale
        })
        setComponent(entity, TransformComponent, {
          position: new Vector3(0, 0, 0),
          rotation: new Quaternion().identity(),
          scale: new Vector3(1, 1, 1)
        })
        setComponent(entity, EntityTreeComponent, { parentEntity: prefabEntity })
        getMutableState(SelectionState).selectedEntities.set([])
        await exportRelativeGLTF(prefabEntity, srcProject, fileName)

<<<<<<< HEAD
      removeEntity(prefabEntity)
      EditorControlFunctions.removeObject([entity])
      const sceneID = getComponent(parentEntity, SourceComponent)
      const reactor = startReactor(() => {
        const documentState = useHookstate(getMutableState(GLTFDocumentState))
        const nodes = documentState[sceneID].nodes
        useEffect(() => {
          if (!entityExists(entity)) {
            const { entityUUID } = EditorControlFunctions.createObjectFromSceneElement(
              [
                { name: ModelComponent.jsonID, props: { src: fileURL } },
                { name: TransformComponent.jsonID, props: { position, rotation, scale } }
              ],
              parentEntity
            )
            getMutableState(SelectionState).selectedEntities.set([entityUUID])
            reactor.stop()
          } else {
            console.log('Entity not removed')
          }
        }, [nodes])
        return null
      })
      PopoverState.hidePopupover()
      defaultPrefabFolder.set('assets/custom-prefabs')
      prefabName.set('prefab')
      prefabTag.set([])
      PopoverState.showPopupover(<PrefabConfirmationPanelDialog entity={entity} />)
=======
        const resources = await API.instance.service(staticResourcePath).find({
          query: { key: 'projects/' + srcProject + '/' + fileName }
        })
        if (resources.data.length === 0) {
          throw new Error('User not found')
        }
        const resource = resources.data[0]
        const tags = [...prefabTag.value]
        await API.instance.service(staticResourcePath).patch(resource.id, { tags: tags, project: srcProject })

        removeEntity(prefabEntity)
        EditorControlFunctions.removeObject([entity])
        const sceneID = getComponent(parentEntity, SourceComponent)
        const reactor = startReactor(() => {
          const documentState = useHookstate(getMutableState(GLTFDocumentState))
          const nodes = documentState[sceneID].nodes
          useEffect(() => {
            if (!entityExists(entity)) {
              const { entityUUID } = EditorControlFunctions.createObjectFromSceneElement(
                [
                  { name: ModelComponent.jsonID, props: { src: fileURL } },
                  { name: TransformComponent.jsonID, props: { position, rotation, scale } }
                ],
                parentEntity
              )
              getMutableState(SelectionState).selectedEntities.set([entityUUID])
              reactor.stop()
            } else {
              console.log('Entity not removed')
            }
          }, [nodes])
          return null
        })
        PopoverState.hidePopupover()
        defaultPrefabFolder.set('assets/custom-prefabs')
        prefabName.set('prefab')
        prefabTag.set([])
        isOverwriteModalVisible.set(false)
        isOverwriteConfirmed.set(false)
      }
>>>>>>> 50f988fe
    } catch (e) {
      console.error(e)
    }
  }
  return (
    <>
      {!isOverwriteModalVisible.value && !isOverwriteConfirmed.value && (
        <Modal
          title="Create Prefab"
          onSubmit={onExportPrefab}
          className="w-[50vw] max-w-2xl"
          onClose={PopoverState.hidePopupover}
        >
          <Input
            value={defaultPrefabFolder.value}
            onChange={(event) => defaultPrefabFolder.set(event.target.value)}
            label="Default Save Folder"
          />
          <Input value={prefabName.value} onChange={(event) => prefabName.set(event.target.value)} label="Name" />

          <Button
            size="small"
            variant="outline"
            className="text-left text-xs"
            onClick={() => {
              prefabTag.set([...(prefabTag.value ?? []), ''])
            }}
          >
            {t('editor:layout.filebrowser.fileProperties.addTag')}
          </Button>
          <div>
            {(prefabTag.value ?? []).map((tag, index) => (
              <div style={{ display: 'flex', flexDirection: 'row', margin: '0, 16px 0 0' }}>
                <Input
                  key={index}
                  label={t('editor:layout.filebrowser.fileProperties.tag')}
                  onChange={(event) => {
                    const tags = [...prefabTag.value]
                    tags[index] = event.target.value
                    prefabTag.set(tags)
                  }}
                  value={prefabTag.value[index]}
                />
                <Button
                  onClick={() => {
                    prefabTag.set(prefabTag.value.filter((_, i) => i !== index))
                  }}
                  size="small"
                  variant="outline"
                  className="text-left text-xs"
                >
                  {' '}
                  x{' '}
                </Button>
                a
              </div>
            ))}
          </div>
        </Modal>
      )}
      {/* Overwrite Confirmation Modal */}
      {isOverwriteModalVisible.value && (
        <Modal
          title="Overwrite Prefab"
          onSubmit={() => {
            isOverwriteConfirmed.set(true)
            isOverwriteModalVisible.set(false)
            onExportPrefab()
          }}
          onClose={() => {
            isOverwriteConfirmed.set(false)
            isOverwriteModalVisible.set(false)
          }}
        >
          <div style={{ display: 'flex', justifyContent: 'flex-end' }}>
            <p>Prefab with this name already exists. You will overwrite it.</p>
          </div>
        </Modal>
      )}
    </>
  )
}<|MERGE_RESOLUTION|>--- conflicted
+++ resolved
@@ -27,14 +27,8 @@
 import { API } from '@ir-engine/common'
 import config from '@ir-engine/common/src/config'
 import { staticResourcePath } from '@ir-engine/common/src/schema.type.module'
-<<<<<<< HEAD
-import { pathJoin } from '@ir-engine/common/src/utils/miscUtils'
-import { Engine, Entity, createEntity, entityExists, getComponent, removeEntity, setComponent } from '@ir-engine/ecs'
-import PrefabConfirmationPanelDialog from '@ir-engine/editor/src/components/dialogs/PrefabConfirmationPanelDialog'
-=======
 import { Entity, createEntity, entityExists, getComponent, removeEntity, setComponent } from '@ir-engine/ecs'
 import { pathJoin } from '@ir-engine/engine/src/assets/functions/miscUtils'
->>>>>>> 50f988fe
 import { GLTFDocumentState } from '@ir-engine/engine/src/gltf/GLTFDocumentState'
 import { ModelComponent } from '@ir-engine/engine/src/scene/components/ModelComponent'
 import { SourceComponent } from '@ir-engine/engine/src/scene/components/SourceComponent'
@@ -100,36 +94,6 @@
         getMutableState(SelectionState).selectedEntities.set([])
         await exportRelativeGLTF(prefabEntity, srcProject, fileName)
 
-<<<<<<< HEAD
-      removeEntity(prefabEntity)
-      EditorControlFunctions.removeObject([entity])
-      const sceneID = getComponent(parentEntity, SourceComponent)
-      const reactor = startReactor(() => {
-        const documentState = useHookstate(getMutableState(GLTFDocumentState))
-        const nodes = documentState[sceneID].nodes
-        useEffect(() => {
-          if (!entityExists(entity)) {
-            const { entityUUID } = EditorControlFunctions.createObjectFromSceneElement(
-              [
-                { name: ModelComponent.jsonID, props: { src: fileURL } },
-                { name: TransformComponent.jsonID, props: { position, rotation, scale } }
-              ],
-              parentEntity
-            )
-            getMutableState(SelectionState).selectedEntities.set([entityUUID])
-            reactor.stop()
-          } else {
-            console.log('Entity not removed')
-          }
-        }, [nodes])
-        return null
-      })
-      PopoverState.hidePopupover()
-      defaultPrefabFolder.set('assets/custom-prefabs')
-      prefabName.set('prefab')
-      prefabTag.set([])
-      PopoverState.showPopupover(<PrefabConfirmationPanelDialog entity={entity} />)
-=======
         const resources = await API.instance.service(staticResourcePath).find({
           query: { key: 'projects/' + srcProject + '/' + fileName }
         })
@@ -170,7 +134,6 @@
         isOverwriteModalVisible.set(false)
         isOverwriteConfirmed.set(false)
       }
->>>>>>> 50f988fe
     } catch (e) {
       console.error(e)
     }
