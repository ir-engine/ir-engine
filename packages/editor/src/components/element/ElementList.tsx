--- conflicted
+++ resolved
@@ -102,13 +102,8 @@
     HemisphereLightComponent
   ],
   FX: [ParticleSystemComponent],
-<<<<<<< HEAD
-  Scripting: [SystemComponent],
+  Scripting: [SystemComponent, BehaveGraphComponent],
   Misc: [EnvMapBakeComponent, ScenePreviewCameraComponent, SkyboxComponent, SplineTrackComponent, SplineComponent]
-=======
-  Scripting: [SystemComponent, BehaveGraphComponent],
-  Misc: [EnvMapBakeComponent, ScenePreviewCameraComponent, SkyboxComponent]
->>>>>>> 13fd1872
 }
 
 export const addSceneComponentElement = (
