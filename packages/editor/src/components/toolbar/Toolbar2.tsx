/*
CPAL-1.0 License

The contents of this file are subject to the Common Public Attribution License
Version 1.0. (the "License"); you may not use this file except in compliance
with the License. You may obtain a copy of the License at
https://github.com/EtherealEngine/etherealengine/blob/dev/LICENSE.
The License is based on the Mozilla Public License Version 1.1, but Sections 14
and 15 have been added to cover use of software over a computer network and 
provide for limited attribution for the Original Developer. In addition, 
Exhibit A has been modified to be consistent with Exhibit B.

Software distributed under the License is distributed on an "AS IS" basis,
WITHOUT WARRANTY OF ANY KIND, either express or implied. See the License for the
specific language governing rights and limitations under the License.

The Original Code is Ethereal Engine.

The Original Developer is the Initial Developer. The Initial Developer of the
Original Code is the Ethereal Engine team.

All portions of the code written by the Ethereal Engine team are Copyright © 2021-2023 
Ethereal Engine. All Rights Reserved.
*/

import { NotificationService } from '@etherealengine/client-core/src/common/services/NotificationService'
import { PopoverState } from '@etherealengine/client-core/src/common/services/PopoverState'
import { RouterState } from '@etherealengine/client-core/src/common/services/RouterService'
import { GLTFModifiedState } from '@etherealengine/engine/src/gltf/GLTFDocumentState'
import { getMutableState, getState, useHookstate } from '@etherealengine/hyperflux'
import ContextMenu from '@etherealengine/ui/src/components/editor/layout/ContextMenu'
import Button from '@etherealengine/ui/src/primitives/tailwind/Button'
import { t } from 'i18next'
import React from 'react'
import { useTranslation } from 'react-i18next'
import { PiSquaresFourThin } from 'react-icons/pi'
import { inputFileWithAddToScene } from '../../functions/assetFunctions'
import { onNewScene } from '../../functions/sceneFunctions'
import { cmdOrCtrlString } from '../../functions/utils'
import { EditorState } from '../../services/EditorServices'
import ImportSettingsPanel from '../dialogs/ImportSettingsPanelDialog2'
import { SaveNewSceneDialog, SaveSceneDialog } from '../dialogs/SaveSceneDialog2'

<<<<<<< HEAD
import MainMenu from '@etherealengine/ui/src/components/editor/toolbar/mainMenu'
import Button from '@etherealengine/ui/src/primitives/tailwind/Button'

import { useTranslation } from 'react-i18next'
=======
const onImportAsset = async () => {
  const { projectName } = getState(EditorState)

  if (projectName) {
    try {
      await inputFileWithAddToScene({ projectName })
    } catch (err) {
      NotificationService.dispatchNotify(err.message, { variant: 'error' })
    }
  }
}

const onCloseProject = () => {
  const editorState = getMutableState(EditorState)
  getMutableState(GLTFModifiedState).set({})
  editorState.projectName.set(null)
  editorState.scenePath.set(null)
  editorState.sceneName.set(null)
  RouterState.navigate('/studio')

  const parsed = new URL(window.location.href)
  const query = parsed.searchParams

  query.delete('project')
  query.delete('scenePath')

  parsed.search = query.toString()
  if (typeof history.pushState !== 'undefined') {
    window.history.replaceState({}, '', parsed.toString())
  }
}

const generateToolbarMenu = () => {
  return [
    {
      name: t('editor:menubar.newScene'),
      action: onNewScene
    },
    {
      name: t('editor:menubar.saveScene'),
      hotkey: `${cmdOrCtrlString}+s`,
      action: () => PopoverState.showPopupover(<SaveSceneDialog />)
    },
    {
      name: t('editor:menubar.saveAs'),
      action: () => PopoverState.showPopupover(<SaveNewSceneDialog />)
    },
    {
      name: t('editor:menubar.importSettings'),
      action: () => PopoverState.showPopupover(<ImportSettingsPanel />)
    },
    {
      name: t('editor:menubar.importAsset'),
      action: onImportAsset
    },
    {
      name: t('editor:menubar.quit'),
      action: onCloseProject
    }
  ]
}

const toolbarMenu = generateToolbarMenu()
>>>>>>> 707f15e5

type ToolBarProps = {
  menu?: any
  panels?: any
}

export default function Toolbar(props: ToolBarProps) {
  const { t } = useTranslation()
  const anchorEl = useHookstate<HTMLElement | null>(null)
  const anchorPosition = useHookstate({ left: 0, top: 0 })
  const anchorOpen = useHookstate(false)

  return (
<<<<<<< HEAD
    <div className="bg-theme-primary flex items-center justify-between">
      <MainMenu icon={<PiSquaresFourThin />} commands={props.menu} />
      <div className="bg-theme-surface-main flex items-center gap-2.5 rounded-full p-0.5">
        <div className="rounded-2xl px-2.5">{t('editor:toolbar.lbl-simple')}</div>
        <div className="bg-blue-primary rounded-2xl px-2.5">{t('editor:toolbar.lbl-advanced')}</div>
=======
    <>
      <div className="bg-theme-primary flex items-center justify-between">
        <Button
          variant="outline"
          rounded="none"
          startIcon={<PiSquaresFourThin />}
          className="border-0 bg-transparent"
          onClick={(event) => {
            anchorOpen.set(true)
            anchorPosition.set({ left: event.clientX - 5, top: event.clientY - 2 })
            anchorEl.set(event.currentTarget)
          }}
        />
        <div className="bg-theme-surface-main flex items-center gap-2.5 rounded-full p-0.5">
          <div className="rounded-2xl px-2.5">{t('editor:toolbar.lbl-simple')}</div>
          <div className="bg-blue-primary rounded-2xl px-2.5">{t('editor:toolbar.lbl-advanced')}</div>
        </div>
        <Button rounded="none">{t('editor:toolbar.lbl-publish')}</Button>
>>>>>>> 707f15e5
      </div>
      <ContextMenu
        anchorEl={anchorEl.value}
        anchorPosition={anchorPosition.value}
        open={anchorOpen.value}
        panelId="toolbar-menu"
        onClose={() => anchorOpen.set(false)}
      >
        {toolbarMenu.map(({ name, action, hotkey }) => (
          <div className="m-1">
            <Button size="small" variant="outline" fullWidth onClick={action} endIcon={hotkey}>
              {name}
            </Button>
          </div>
        ))}
      </ContextMenu>
    </>
  )
}<|MERGE_RESOLUTION|>--- conflicted
+++ resolved
@@ -41,12 +41,6 @@
 import ImportSettingsPanel from '../dialogs/ImportSettingsPanelDialog2'
 import { SaveNewSceneDialog, SaveSceneDialog } from '../dialogs/SaveSceneDialog2'
 
-<<<<<<< HEAD
-import MainMenu from '@etherealengine/ui/src/components/editor/toolbar/mainMenu'
-import Button from '@etherealengine/ui/src/primitives/tailwind/Button'
-
-import { useTranslation } from 'react-i18next'
-=======
 const onImportAsset = async () => {
   const { projectName } = getState(EditorState)
 
@@ -110,27 +104,14 @@
 }
 
 const toolbarMenu = generateToolbarMenu()
->>>>>>> 707f15e5
 
-type ToolBarProps = {
-  menu?: any
-  panels?: any
-}
-
-export default function Toolbar(props: ToolBarProps) {
+export default function Toolbar() {
   const { t } = useTranslation()
   const anchorEl = useHookstate<HTMLElement | null>(null)
   const anchorPosition = useHookstate({ left: 0, top: 0 })
   const anchorOpen = useHookstate(false)
 
   return (
-<<<<<<< HEAD
-    <div className="bg-theme-primary flex items-center justify-between">
-      <MainMenu icon={<PiSquaresFourThin />} commands={props.menu} />
-      <div className="bg-theme-surface-main flex items-center gap-2.5 rounded-full p-0.5">
-        <div className="rounded-2xl px-2.5">{t('editor:toolbar.lbl-simple')}</div>
-        <div className="bg-blue-primary rounded-2xl px-2.5">{t('editor:toolbar.lbl-advanced')}</div>
-=======
     <>
       <div className="bg-theme-primary flex items-center justify-between">
         <Button
@@ -149,7 +130,6 @@
           <div className="bg-blue-primary rounded-2xl px-2.5">{t('editor:toolbar.lbl-advanced')}</div>
         </div>
         <Button rounded="none">{t('editor:toolbar.lbl-publish')}</Button>
->>>>>>> 707f15e5
       </div>
       <ContextMenu
         anchorEl={anchorEl.value}
