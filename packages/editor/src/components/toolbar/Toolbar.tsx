--- conflicted
+++ resolved
@@ -145,8 +145,7 @@
 
 export default function Toolbar() {
   const { t } = useTranslation()
-  const toolbarAnchorEvent = useHookstate<null | React.MouseEvent<HTMLElement>>(null)
-  const profileAnchorEvent = useHookstate<null | React.MouseEvent<HTMLElement>>(null)
+  const anchorEvent = useHookstate<null | React.MouseEvent<HTMLElement>>(null)
   const anchorPosition = useHookstate({ left: 0, top: 0 })
 
   const { projectName, sceneName, sceneAssetID } = useMutableState(EditorState)
@@ -156,8 +155,6 @@
   const hasPublishAccess = hasLocationWriteScope || permission?.type === 'owner' || permission?.type === 'editor'
   const locationQuery = useFind(locationPath, { query: { sceneId: sceneAssetID.value } })
   const currentLocation = locationQuery.data[0]
-
-  const user = getMutableState(AuthState).user
 
   return (
     <>
@@ -174,7 +171,7 @@
             className="-mr-1 border-0 bg-transparent p-0"
             onClick={(event) => {
               anchorPosition.set({ left: event.clientX - 5, top: event.clientY - 2 })
-              toolbarAnchorEvent.set(event)
+              anchorEvent.set(event)
             }}
           />
         </div>
@@ -189,18 +186,8 @@
           <span>{sceneName.value}</span>
         </div>
 
-<<<<<<< HEAD
-        <div
-          className="flex items-center justify-center gap-2"
-          onClick={(event) => {
-            profileAnchorEvent.set(event)
-          }}
-        >
-          <ProfilePill user={user} />
-=======
         <div className="flex items-center justify-center gap-2">
           <ProfilePill />
->>>>>>> 19428c24
 
           {sceneAssetID.value && (
             <div className="p-2">
@@ -221,8 +208,8 @@
         </div>
       </div>
       <ContextMenu
-        anchorEvent={toolbarAnchorEvent.value as React.MouseEvent<HTMLElement>}
-        onClose={() => toolbarAnchorEvent.set(null)}
+        anchorEvent={anchorEvent.value as React.MouseEvent<HTMLElement>}
+        onClose={() => anchorEvent.set(null)}
       >
         <div className="flex w-fit min-w-44 flex-col gap-1 truncate rounded-lg bg-neutral-900 shadow-lg">
           {toolbarMenu.map(({ name, action, hotkey }, index) => (
@@ -234,7 +221,7 @@
                 fullWidth
                 onClick={() => {
                   action()
-                  toolbarAnchorEvent.set(null)
+                  anchorEvent.set(null)
                 }}
                 endIcon={hotkey}
               >
@@ -248,21 +235,13 @@
   )
 }
 
-<<<<<<< HEAD
-const ProfilePill = ({ user }) => {
-=======
 const ProfilePill = () => {
   const user = getMutableState(AuthState).user
->>>>>>> 19428c24
   const email = user.value.identityProviders.find((ip) => ip.type === 'email')?.accountIdentifier
   return (
     <Popup
       trigger={
-<<<<<<< HEAD
-        <div className="flex h-8 items-center justify-center gap-1.5 rounded-full bg-[#191B1F]">
-=======
         <button className="flex h-8 items-center justify-center gap-1.5 rounded-full bg-[#191B1F] focus:ring-1 focus:ring-blue-primary">
->>>>>>> 19428c24
           <div className="ml-1 h-6 w-6 overflow-hidden rounded-full">
             <img src={user.value?.avatar?.thumbnailResource?.url} className="h-full w-full" />
           </div>
@@ -270,11 +249,7 @@
           <div className="cursor-pointer pr-2">
             <MdOutlineKeyboardArrowDown size="1.2em" />
           </div>
-<<<<<<< HEAD
-        </div>
-=======
         </button>
->>>>>>> 19428c24
       }
     >
       <div className="flex w-fit min-w-44 flex-col gap-1 truncate rounded-lg bg-neutral-900 p-8 shadow-lg">
