import React, { useState, useEffect } from 'react'
import InputGroup from '../inputs/InputGroup'
import StringInput from '../inputs/StringInput'
import styled from 'styled-components'
import { useTranslation } from 'react-i18next'
import { CommandManager } from '../../managers/CommandManager'
import { EntityTreeNode } from '@xrengine/engine/src/ecs/classes/EntityTree'
import { getComponent } from '@xrengine/engine/src/ecs/functions/ComponentFunctions'
import { NameComponent } from '@xrengine/engine/src/scene/components/NameComponent'
import EditorEvents from '../../constants/EditorEvents'
import { EditorComponentType } from './Util'

/**
 * Creating styled component using InputGroup component.
 *
 * @author Robert Long
 * @type {Styled Component}
 */
const StyledNameInputGroup = (styled as any)(InputGroup)`
  label {
    width: auto !important;
    padding-right: 8px;
  }
`

/**
 * NameInputGroup is used to render input group PropertiesPanelContainer.
 *
 * @author Robert Long
 * @type {class component}
 */
export const NameInputGroup: EditorComponentType = (props) => {
  const nodeName = getComponent(props.node.entity, NameComponent).name

  let [name, setName] = useState(nodeName)
  let [focusedNode, setFocusedNode] = useState<EntityTreeNode>()
  const { t } = useTranslation()

  useEffect(() => {
    CommandManager.instance.addListener(EditorEvents.OBJECTS_CHANGED.toString(), onObjectChange)
    return () => {
      CommandManager.instance.removeListener(EditorEvents.OBJECTS_CHANGED.toString(), onObjectChange)
    }
  }, [])

  const onObjectChange = (_: any, propertyName: string) => {
    if (propertyName === 'name') setName(getComponent(props.node.entity, NameComponent).name)
  }

  //function to handle change in name property
  const onUpdateName = (name) => setName(name)

  //function called when element get focused
  const onFocus = () => {
    setFocusedNode(props.node)
    setName(nodeName)
  }

  // function to handle onBlur event on name property
  const onBlurName = () => {
    // Check that the focused node is current node before setting the property.
    // This can happen when clicking on another node in the HierarchyPanel
    if (nodeName !== name && props?.node === focusedNode) {
      CommandManager.instance.setPropertyOnSelectionEntities({
<<<<<<< HEAD
        updateFunction: () => {},
=======
>>>>>>> 04fc6bc7
        component: NameComponent,
        properties: { name }
      })
    }

    setFocusedNode(undefined)
  }

  //function to handle keyUp event on name property
  const onKeyUpName = (e) => {
    if (e.key === 'Enter') {
      e.preventDefault()
      CommandManager.instance.setPropertyOnSelectionEntities({
<<<<<<< HEAD
        updateFunction: () => {},
=======
>>>>>>> 04fc6bc7
        component: NameComponent,
        properties: { name }
      })
    }
  }

  return (
    <StyledNameInputGroup name="Name" label={t('editor:properties.name.lbl-name')}>
      <StringInput value={name} onChange={onUpdateName} onFocus={onFocus} onBlur={onBlurName} onKeyUp={onKeyUpName} />
    </StyledNameInputGroup>
  )
}

export default NameInputGroup<|MERGE_RESOLUTION|>--- conflicted
+++ resolved
@@ -62,10 +62,6 @@
     // This can happen when clicking on another node in the HierarchyPanel
     if (nodeName !== name && props?.node === focusedNode) {
       CommandManager.instance.setPropertyOnSelectionEntities({
-<<<<<<< HEAD
-        updateFunction: () => {},
-=======
->>>>>>> 04fc6bc7
         component: NameComponent,
         properties: { name }
       })
@@ -79,10 +75,6 @@
     if (e.key === 'Enter') {
       e.preventDefault()
       CommandManager.instance.setPropertyOnSelectionEntities({
-<<<<<<< HEAD
-        updateFunction: () => {},
-=======
->>>>>>> 04fc6bc7
         component: NameComponent,
         properties: { name }
       })
