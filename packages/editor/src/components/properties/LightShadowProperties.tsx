--- conflicted
+++ resolved
@@ -58,10 +58,6 @@
   // function to handle the change in shadowMapResolution propery
   const onChangeShadowMapResolution = (shadowMapResolution) => {
     CommandManager.instance.setPropertyOnSelectionEntities({
-<<<<<<< HEAD
-      updateFunction: props.updateFunction,
-=======
->>>>>>> 04fc6bc7
       component: props.comp,
       properties: { shadowMapResolution }
     })
@@ -70,10 +66,6 @@
   // function to handle changes in castShadow propery
   const onChangeCastShadow = (castShadow) => {
     CommandManager.instance.setPropertyOnSelectionEntities({
-<<<<<<< HEAD
-      updateFunction: props.updateFunction,
-=======
->>>>>>> 04fc6bc7
       component: props.comp,
       properties: { castShadow }
     })
@@ -82,10 +74,6 @@
   // fucntion to handle changes in shadowBias property
   const onChangeShadowBias = (shadowBias) => {
     CommandManager.instance.setPropertyOnSelectionEntities({
-<<<<<<< HEAD
-      updateFunction: props.updateFunction,
-=======
->>>>>>> 04fc6bc7
       component: props.comp,
       properties: { shadowBias }
     })
@@ -94,10 +82,6 @@
   // function to handle changes shadowRadius property
   const onChangeShadowRadius = (shadowRadius) => {
     CommandManager.instance.setPropertyOnSelectionEntities({
-<<<<<<< HEAD
-      updateFunction: props.updateFunction,
-=======
->>>>>>> 04fc6bc7
       component: props.comp,
       properties: { shadowRadius }
     })
