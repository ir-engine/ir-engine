import React from 'react'
import NodeEditor from './NodeEditor'
import InputGroup from '../inputs/InputGroup'
import ColorInput from '../inputs/ColorInput'
import NumericInputGroup from '../inputs/NumericInputGroup'
import { useTranslation } from 'react-i18next'
import { CommandManager } from '../../managers/CommandManager'
import { getComponent } from '@xrengine/engine/src/ecs/functions/ComponentFunctions'
import { HemisphereLightComponent } from '@xrengine/engine/src/scene/components/HemisphereLightComponent'
import { updateHemisphereLight } from '@xrengine/engine/src/scene/functions/loaders/HemisphereLightFunctions'
import VerifiedUserIcon from '@mui/icons-material/VerifiedUser'
import { EditorComponentType } from './Util'

/**
 * HemisphereLightNodeEditor used to provide property customization view for Hemisphere Light.
 *
 * @author Robert Long
 */
export const HemisphereLightNodeEditor: EditorComponentType = (props) => {
  const { t } = useTranslation()

  //function handle change in skyColor property
  const onChangeSkyColor = (skyColor) => {
    CommandManager.instance.setPropertyOnSelectionEntities({
<<<<<<< HEAD
      updateFunction: updateHemisphereLight,
=======
>>>>>>> 04fc6bc7
      component: HemisphereLightComponent,
      properties: { skyColor }
    })
  }

  //function to handle changes in ground property
  const onChangeGroundColor = (groundColor) => {
    CommandManager.instance.setPropertyOnSelectionEntities({
<<<<<<< HEAD
      updateFunction: updateHemisphereLight,
=======
>>>>>>> 04fc6bc7
      component: HemisphereLightComponent,
      properties: { groundColor }
    })
  }

  //function to handle changes in intensity property
  const onChangeIntensity = (intensity) => {
    CommandManager.instance.setPropertyOnSelectionEntities({
<<<<<<< HEAD
      updateFunction: updateHemisphereLight,
=======
>>>>>>> 04fc6bc7
      component: HemisphereLightComponent,
      properties: { intensity }
    })
  }

  const lightComponent = getComponent(props.node.entity, HemisphereLightComponent)

  return (
    <NodeEditor
      {...props}
      name={t('editor:properties.hemisphere.name')}
      description={t('editor:properties.hemisphere.description')}
    >
      <InputGroup name="Sky Color" label={t('editor:properties.hemisphere.lbl-skyColor')}>
        <ColorInput value={lightComponent.skyColor} onChange={onChangeSkyColor} />
      </InputGroup>
      <InputGroup name="Ground Color" label={t('editor:properties.hemisphere.lbl-groundColor')}>
        <ColorInput value={lightComponent.groundColor} onChange={onChangeGroundColor} />
      </InputGroup>
      <NumericInputGroup
        name="Intensity"
        label={t('editor:properties.hemisphere.lbl-intensity')}
        min={0}
        smallStep={0.001}
        mediumStep={0.01}
        largeStep={0.1}
        value={lightComponent.intensity}
        onChange={onChangeIntensity}
        unit="cd"
      />
    </NodeEditor>
  )
}

HemisphereLightNodeEditor.iconComponent = VerifiedUserIcon

export default HemisphereLightNodeEditor<|MERGE_RESOLUTION|>--- conflicted
+++ resolved
@@ -22,10 +22,6 @@
   //function handle change in skyColor property
   const onChangeSkyColor = (skyColor) => {
     CommandManager.instance.setPropertyOnSelectionEntities({
-<<<<<<< HEAD
-      updateFunction: updateHemisphereLight,
-=======
->>>>>>> 04fc6bc7
       component: HemisphereLightComponent,
       properties: { skyColor }
     })
@@ -34,10 +30,6 @@
   //function to handle changes in ground property
   const onChangeGroundColor = (groundColor) => {
     CommandManager.instance.setPropertyOnSelectionEntities({
-<<<<<<< HEAD
-      updateFunction: updateHemisphereLight,
-=======
->>>>>>> 04fc6bc7
       component: HemisphereLightComponent,
       properties: { groundColor }
     })
@@ -46,10 +38,6 @@
   //function to handle changes in intensity property
   const onChangeIntensity = (intensity) => {
     CommandManager.instance.setPropertyOnSelectionEntities({
-<<<<<<< HEAD
-      updateFunction: updateHemisphereLight,
-=======
->>>>>>> 04fc6bc7
       component: HemisphereLightComponent,
       properties: { intensity }
     })
