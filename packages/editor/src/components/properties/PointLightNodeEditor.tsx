--- conflicted
+++ resolved
@@ -18,10 +18,6 @@
   //function to handle changes in color property
   const onChangeColor = (color) => {
     CommandManager.instance.setPropertyOnSelectionEntities({
-<<<<<<< HEAD
-      updateFunction: updatePointLight,
-=======
->>>>>>> 04fc6bc7
       component: PointLightComponent,
       properties: { color }
     })
@@ -30,10 +26,6 @@
   //function to handle changes in intensity
   const onChangeIntensity = (intensity) => {
     CommandManager.instance.setPropertyOnSelectionEntities({
-<<<<<<< HEAD
-      updateFunction: updatePointLight,
-=======
->>>>>>> 04fc6bc7
       component: PointLightComponent,
       properties: { intensity }
     })
@@ -42,10 +34,6 @@
   //function to handle changes on range property
   const onChangeRange = (range) => {
     CommandManager.instance.setPropertyOnSelectionEntities({
-<<<<<<< HEAD
-      updateFunction: updatePointLight,
-=======
->>>>>>> 04fc6bc7
       component: PointLightComponent,
       properties: { range }
     })
@@ -53,10 +41,6 @@
 
   const onChangeDecay = (decay) => {
     CommandManager.instance.setPropertyOnSelectionEntities({
-<<<<<<< HEAD
-      updateFunction: updatePointLight,
-=======
->>>>>>> 04fc6bc7
       component: PointLightComponent,
       properties: { decay }
     })
