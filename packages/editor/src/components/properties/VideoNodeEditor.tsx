--- conflicted
+++ resolved
@@ -27,11 +27,7 @@
 import { useTranslation } from 'react-i18next'
 
 import { EntityUUID } from '@etherealengine/common/src/interfaces/EntityUUID'
-<<<<<<< HEAD
-import { getComponent, hasComponent, useComponent } from '@etherealengine/engine/src/ecs/functions/ComponentFunctions'
-=======
-import { getComponent, useComponent } from '@etherealengine/ecs/src/ComponentFunctions'
->>>>>>> a50eaa3f
+import { getComponent, hasComponent, useComponent } from '@etherealengine/ecs/src/ComponentFunctions'
 import { MediaComponent } from '@etherealengine/engine/src/scene/components/MediaComponent'
 import { VideoComponent } from '@etherealengine/engine/src/scene/components/VideoComponent'
 import { NameComponent } from '@etherealengine/spatial/src/common/NameComponent'
@@ -39,14 +35,9 @@
 
 import VideocamIcon from '@mui/icons-material/Videocam'
 
-<<<<<<< HEAD
-import { useQuery } from '@etherealengine/engine/src/ecs/functions/QueryFunctions'
-import { getState } from '@etherealengine/hyperflux'
+import { useQuery } from '@etherealengine/ecs/src/QueryFunctions'
 import { EditorControlFunctions } from '../../functions/EditorControlFunctions'
 import { SelectionState } from '../../services/SelectionServices'
-=======
-import { useQuery } from '@etherealengine/ecs/src/QueryFunctions'
->>>>>>> a50eaa3f
 import InputGroup from '../inputs/InputGroup'
 import SelectInput from '../inputs/SelectInput'
 import { Vector2Input } from '../inputs/Vector2Input'
@@ -82,7 +73,7 @@
 
   useEffect(() => {
     if (!hasComponent(props.entity, MediaComponent)) {
-      const nodes = getState(SelectionState).selectedEntities
+      const nodes = SelectionState.getSelectedEntities()
       EditorControlFunctions.addOrRemoveComponent(nodes, MediaComponent, true)
     }
   }, [])
