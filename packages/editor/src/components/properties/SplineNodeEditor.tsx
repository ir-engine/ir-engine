--- conflicted
+++ resolved
@@ -26,13 +26,8 @@
 import React from 'react'
 import { useTranslation } from 'react-i18next'
 
-<<<<<<< HEAD
-import { getComponentState, useComponent } from '@xrengine/engine/src/ecs/functions/ComponentFunctions'
-import { SplineComponent } from '@xrengine/engine/src/scene/components/SplineComponent'
-=======
 import { getComponent } from '@etherealengine/engine/src/ecs/functions/ComponentFunctions'
 import { GroupComponent } from '@etherealengine/engine/src/scene/components/GroupComponent'
->>>>>>> 8de968d1
 
 import ClearIcon from '@mui/icons-material/Clear'
 import TimelineIcon from '@mui/icons-material/Timeline'
@@ -54,16 +49,10 @@
   const { t } = useTranslation()
   const spline = useComponent(props.node.entity, SplineComponent).spline.value
 
-<<<<<<< HEAD
-  const onAddPoint = () => {
-    spline.addPoint()
-    getComponentState(props.node.entity, SplineComponent).spline._splinePointsLength.set((val) => val)
-=======
   const onAddNode = () => {
     const obj3d = getComponent(props.entity, GroupComponent)[0]
     const newSplineObject = obj3d.userData.helper.addPoint()
     obj3d.add(newSplineObject)
->>>>>>> 8de968d1
   }
 
   const onRemovePoint = (point) => {
