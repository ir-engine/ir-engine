import React from 'react'
import NodeEditor from './NodeEditor'
import InputGroup from '../inputs/InputGroup'
import ColorInput from '../inputs/ColorInput'
import NumericInputGroup from '../inputs/NumericInputGroup'
import RadianNumericInputGroup from '../inputs/RadianNumericInputGroup'
import LightShadowProperties from './LightShadowProperties'
import { useTranslation } from 'react-i18next'
import { CommandManager } from '../../managers/CommandManager'
import AdjustIcon from '@mui/icons-material/Adjust'
import { EditorComponentType } from './Util'
import { getComponent } from '@xrengine/engine/src/ecs/functions/ComponentFunctions'
import { SpotLightComponent } from '@xrengine/engine/src/scene/components/SpotLightComponent'
import { updateSpotLight } from '@xrengine/engine/src/scene/functions/loaders/StopLightFunctions'

/**
 * SpotLightNodeEditor component class used to provide editor view for property customization.
 *
 *  @author Robert Long
 *  @type {class component}
 */
export const SpotLightNodeEditor: EditorComponentType = (props) => {
  const { t } = useTranslation()

  //function to handle the changes in color property
  const onChangeColor = (color) => {
    CommandManager.instance.setPropertyOnSelectionEntities({
<<<<<<< HEAD
      updateFunction: updateSpotLight,
=======
>>>>>>> 04fc6bc7
      component: SpotLightComponent,
      properties: { color }
    })
  }

  //function to handle the changes in intensity property
  const onChangeIntensity = (intensity) => {
    CommandManager.instance.setPropertyOnSelectionEntities({
<<<<<<< HEAD
      updateFunction: updateSpotLight,
=======
>>>>>>> 04fc6bc7
      component: SpotLightComponent,
      properties: { intensity }
    })
  }

  //function to handle the changes innerConeAngle property
  const onChangePenumbra = (penumbra) => {
    CommandManager.instance.setPropertyOnSelectionEntities({
<<<<<<< HEAD
      updateFunction: updateSpotLight,
=======
>>>>>>> 04fc6bc7
      component: SpotLightComponent,
      properties: { penumbra }
    })
  }

  //function to handle the changes in outerConeAngle property
  const onChangeAngle = (angle) => {
    CommandManager.instance.setPropertyOnSelectionEntities({
<<<<<<< HEAD
      updateFunction: updateSpotLight,
=======
>>>>>>> 04fc6bc7
      component: SpotLightComponent,
      properties: { angle }
    })
  }

  //function to handle the changes in ranges property
  const onChangeRange = (range) => {
    CommandManager.instance.setPropertyOnSelectionEntities({
<<<<<<< HEAD
      updateFunction: updateSpotLight,
=======
>>>>>>> 04fc6bc7
      component: SpotLightComponent,
      properties: { range }
    })
  }

  const onChangeDecay = (decay) => {
    CommandManager.instance.setPropertyOnSelectionEntities({
<<<<<<< HEAD
      updateFunction: updateSpotLight,
=======
>>>>>>> 04fc6bc7
      component: SpotLightComponent,
      properties: { decay }
    })
  }

  const lightComponent = getComponent(props.node.entity, SpotLightComponent)

  return (
    <NodeEditor {...props} description={t('editor:properties.spotLight.description')}>
      <InputGroup name="Color" label={t('editor:properties.spotLight.lbl-color')}>
        <ColorInput value={lightComponent.color} onChange={onChangeColor} />
      </InputGroup>
      <NumericInputGroup
        name="Intensity"
        label={t('editor:properties.spotLight.lbl-intensity')}
        min={0}
        smallStep={0.001}
        mediumStep={0.01}
        largeStep={0.1}
        value={lightComponent.intensity}
        onChange={onChangeIntensity}
      />
      <NumericInputGroup
        name="Penumbra"
        label={t('editor:properties.spotLight.lbl-penumbra')}
        min={0}
        max={1}
        smallStep={0.01}
        mediumStep={0.1}
        value={lightComponent.penumbra}
        onChange={onChangePenumbra}
      />
      <RadianNumericInputGroup
        name="Outer Cone Angle"
        label={t('editor:properties.spotLight.lbl-angle')}
        min={0}
        max={90}
        smallStep={0.1}
        mediumStep={1}
        largeStep={10}
        value={lightComponent.angle}
        onChange={onChangeAngle}
        unit="°"
      />
      <NumericInputGroup
        name="Range"
        label={t('editor:properties.spotLight.lbl-range')}
        min={0}
        smallStep={0.1}
        mediumStep={1}
        largeStep={10}
        value={lightComponent.range}
        onChange={onChangeRange}
        unit="m"
      />
      <NumericInputGroup
        name="Decay"
        label={t('editor:properties.spotLight.lbl-decay')}
        min={0}
        max={1}
        smallStep={0.1}
        mediumStep={1}
        value={lightComponent.decay}
        onChange={onChangeDecay}
      />
      <LightShadowProperties node={props.node} comp={SpotLightComponent} updateFunction={updateSpotLight} />
    </NodeEditor>
  )
}

SpotLightNodeEditor.iconComponent = AdjustIcon

export default SpotLightNodeEditor<|MERGE_RESOLUTION|>--- conflicted
+++ resolved
@@ -25,10 +25,6 @@
   //function to handle the changes in color property
   const onChangeColor = (color) => {
     CommandManager.instance.setPropertyOnSelectionEntities({
-<<<<<<< HEAD
-      updateFunction: updateSpotLight,
-=======
->>>>>>> 04fc6bc7
       component: SpotLightComponent,
       properties: { color }
     })
@@ -37,10 +33,6 @@
   //function to handle the changes in intensity property
   const onChangeIntensity = (intensity) => {
     CommandManager.instance.setPropertyOnSelectionEntities({
-<<<<<<< HEAD
-      updateFunction: updateSpotLight,
-=======
->>>>>>> 04fc6bc7
       component: SpotLightComponent,
       properties: { intensity }
     })
@@ -49,10 +41,6 @@
   //function to handle the changes innerConeAngle property
   const onChangePenumbra = (penumbra) => {
     CommandManager.instance.setPropertyOnSelectionEntities({
-<<<<<<< HEAD
-      updateFunction: updateSpotLight,
-=======
->>>>>>> 04fc6bc7
       component: SpotLightComponent,
       properties: { penumbra }
     })
@@ -61,10 +49,6 @@
   //function to handle the changes in outerConeAngle property
   const onChangeAngle = (angle) => {
     CommandManager.instance.setPropertyOnSelectionEntities({
-<<<<<<< HEAD
-      updateFunction: updateSpotLight,
-=======
->>>>>>> 04fc6bc7
       component: SpotLightComponent,
       properties: { angle }
     })
@@ -73,10 +57,6 @@
   //function to handle the changes in ranges property
   const onChangeRange = (range) => {
     CommandManager.instance.setPropertyOnSelectionEntities({
-<<<<<<< HEAD
-      updateFunction: updateSpotLight,
-=======
->>>>>>> 04fc6bc7
       component: SpotLightComponent,
       properties: { range }
     })
@@ -84,10 +64,6 @@
 
   const onChangeDecay = (decay) => {
     CommandManager.instance.setPropertyOnSelectionEntities({
-<<<<<<< HEAD
-      updateFunction: updateSpotLight,
-=======
->>>>>>> 04fc6bc7
       component: SpotLightComponent,
       properties: { decay }
     })
