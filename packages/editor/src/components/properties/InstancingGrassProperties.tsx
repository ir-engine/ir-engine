/*
CPAL-1.0 License

The contents of this file are subject to the Common Public Attribution License
Version 1.0. (the "License"); you may not use this file except in compliance
with the License. You may obtain a copy of the License at
https://github.com/EtherealEngine/etherealengine/blob/dev/LICENSE.
The License is based on the Mozilla Public License Version 1.1, but Sections 14
and 15 have been added to cover use of software over a computer network and 
provide for limited attribution for the Original Developer. In addition, 
Exhibit A has been modified to be consistent with Exhibit B.

Software distributed under the License is distributed on an "AS IS" basis,
WITHOUT WARRANTY OF ANY KIND, either express or implied. See the License for the
specific language governing rights and limitations under the License.

The Original Code is Ethereal Engine.

The Original Developer is the Initial Developer. The Initial Developer of the
Original Code is the Ethereal Engine team.

All portions of the code written by the Ethereal Engine team are Copyright © 2021-2023 
Ethereal Engine. All Rights Reserved.
*/

import React, { useCallback } from 'react'
import { useTranslation } from 'react-i18next'
<<<<<<< HEAD
import { Texture } from 'three'
=======
>>>>>>> 6dc360b6

import { GrassProperties, TextureRef } from '@etherealengine/engine/src/scene/components/InstancingComponent'
import { State } from '@etherealengine/hyperflux'

import ColorInput from '../inputs/ColorInput'
import { ImagePreviewInputGroup } from '../inputs/ImagePreviewInput'
import InputGroup from '../inputs/InputGroup'
import NumericInputGroup from '../inputs/NumericInputGroup'
import RandomizedPropertyInputGroup from '../inputs/RandomizedPropertyInput'
import CollapsibleBlock from '../layout/CollapsibleBlock'

export default function InstancingGrassProperties({
  state,
  onChange,
  ...rest
}: {
  state: State<GrassProperties>
  onChange: (value: GrassProperties) => void
}) {
  const value = state.value
  const props = value as GrassProperties

  const { t } = useTranslation()

  const texPath = (tex: TextureRef) => {
    if (tex.texture?.isTexture) return tex.texture.source.data?.src ?? ''
    return tex.src ?? ''
  }

  function onChangeGrass(val) {
    state.grassTexture.src.set(val)
  }

  function onChangeAlpha(val) {
    state.alphaMap.src.set(val)
  }

  const onChangeProp = useCallback((prop) => {
    return (_value) => {
      state[prop].set(_value)
    }
  }, [])

  return (
    <CollapsibleBlock label={t('editor:properties.instancing.grass.properties')} {...rest}>
      <RandomizedPropertyInputGroup
        name="Blade Height"
        label={t('editor:properties.instancing.grass.bladeHeight')}
        onChange={onChangeProp('bladeHeight')}
        state={state.bladeHeight}
      />
      <RandomizedPropertyInputGroup
        name="Blade Width"
        label={t('editor:properties.instancing.grass.bladeWidth')}
        onChange={onChangeProp('bladeWidth')}
        state={state.bladeWidth}
      />
      <NumericInputGroup
        name="Joints"
        label={t('editor:properties.instancing.grass.joints')}
        onChange={onChangeProp('joints')}
        value={props.joints}
        min={2}
        max={100}
        smallStep={1}
        mediumStep={2}
        largeStep={5}
      />
      <ImagePreviewInputGroup
        name="Alpha Map"
        label={t('editor:properties.instancing.grass.alphaMap')}
        onChange={onChangeAlpha}
        value={props.alphaMap.src}
      />
      <ImagePreviewInputGroup
        name="Grass Texture"
        label={t('editor:properties.instancing.grass.texture')}
        onChange={onChangeGrass}
        value={props.grassTexture.src}
      />
      <NumericInputGroup
        name="ambientStrength"
        label={t('editor:properties.instancing.grass.ambientStrength')}
        onChange={onChangeProp('ambientStrength')}
        value={props.ambientStrength}
        min={0}
        max={1}
        smallStep={0.01}
        mediumStep={0.025}
        largeStep={0.1}
      />
      <NumericInputGroup
        name="diffuseStrength"
        label={t('editor:properties.instancing.grass.diffuseStrength')}
        onChange={onChangeProp('diffuseStrength')}
        value={props.diffuseStrength}
        min={0}
        max={1}
        smallStep={0.01}
        mediumStep={0.025}
        largeStep={0.1}
      />
      <NumericInputGroup
        name="Shininess"
        label={t('editor:properties.instancing.grass.shininess')}
        onChange={onChangeProp('shininess')}
        value={props.shininess}
        min={0}
        max={512}
        smallStep={0.5}
        mediumStep={1}
        largeStep={5}
      />
      <InputGroup name="Sun Color" label={t('editor:properties.instancing.grass.sunColor')}>
        <ColorInput value={props.sunColor} onChange={onChangeProp('sunColor')} />
      </InputGroup>
    </CollapsibleBlock>
  )
}<|MERGE_RESOLUTION|>--- conflicted
+++ resolved
@@ -25,10 +25,6 @@
 
 import React, { useCallback } from 'react'
 import { useTranslation } from 'react-i18next'
-<<<<<<< HEAD
-import { Texture } from 'three'
-=======
->>>>>>> 6dc360b6
 
 import { GrassProperties, TextureRef } from '@etherealengine/engine/src/scene/components/InstancingComponent'
 import { State } from '@etherealengine/hyperflux'
