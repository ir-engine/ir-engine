--- conflicted
+++ resolved
@@ -24,12 +24,8 @@
 import { executeCommandWithHistoryOnSelection } from '../../classes/History'
 import { TagComponentOperation } from '../../commands/TagComponentCommand'
 import EditorCommands from '../../constants/EditorCommands'
-<<<<<<< HEAD
 import { EntityNodeEditor } from '../../functions/PrefabEditors'
-=======
-import { getNodeEditorsForEntity } from '../../functions/PrefabEditors'
 import { useEditorState } from '../../services/EditorServices'
->>>>>>> dd484488
 import { useSelectionState } from '../../services/SelectionServices'
 import MainMenu from '../dropDownMenu'
 import BooleanInput from '../inputs/BooleanInput'
@@ -136,14 +132,9 @@
     : selectedEntities[selectedEntities.length - 1]
   const isObject3D = typeof nodeEntity === 'string'
   const node = isObject3D
-<<<<<<< HEAD
-    ? Engine.instance.currentWorld.scene.getObjectByProperty('uuid', nodeEntity)
-    : Engine.instance.currentWorld.entityTree.entityNodeMap.get(nodeEntity)
-=======
     ? world.scene.getObjectByProperty('uuid', nodeEntity)
     : world.entityTree.entityNodeMap.get(nodeEntity)
 
->>>>>>> dd484488
   if (!nodeEntity || !node) {
     content = <NoNodeSelectedMessage>{t('editor:properties.noNodeSelected')}</NoNodeSelectedMessage>
   } else if (isObject3D) {
