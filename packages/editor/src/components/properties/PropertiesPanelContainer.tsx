import React, { useState } from 'react'
import { useTranslation } from 'react-i18next'
import styled from 'styled-components'

import { Engine } from '@xrengine/engine/src/ecs/classes/Engine'
import { EntityTreeNode } from '@xrengine/engine/src/ecs/classes/EntityTree'
import {
  addComponent,
  ComponentMap,
  getAllComponents,
  hasComponent,
  setComponent
} from '@xrengine/engine/src/ecs/functions/ComponentFunctions'
import {
  PreventBakeTagComponent,
  SCENE_COMPONENT_PREVENT_BAKE
} from '@xrengine/engine/src/scene/components/PreventBakeTagComponent'
import { SceneTagComponent } from '@xrengine/engine/src/scene/components/SceneTagComponent'
import { SCENE_COMPONENT_VISIBLE, VisibleComponent } from '@xrengine/engine/src/scene/components/VisibleComponent'

import { Close } from '@mui/icons-material'
import AddIcon from '@mui/icons-material/Add'

import { executeCommandWithHistoryOnSelection } from '../../classes/History'
import { TagComponentOperation } from '../../commands/TagComponentCommand'
import EditorCommands from '../../constants/EditorCommands'
import { EntityNodeEditor } from '../../functions/PrefabEditors'
import { useEditorState } from '../../services/EditorServices'
import { useSelectionState } from '../../services/SelectionServices'
import MainMenu from '../dropDownMenu'
import BooleanInput from '../inputs/BooleanInput'
import InputGroup from '../inputs/InputGroup'
import NameInputGroup from './NameInputGroup'
import Object3DNodeEditor from './Object3DNodeEditor'

const StyledNodeEditor = (styled as any).div``

/**
 * PropertiesHeader used as a wrapper for NameInputGroupContainer component.
 */
const PropertiesHeader = (styled as any).div`
  border: none !important;
  padding-bottom: 0 !important;
`

/**
 * NameInputGroupContainer used to provides styles and contains NameInputGroup and VisibleInputGroup.
 *
 *  @type {Styled Component}
 */
const NameInputGroupContainer = (styled as any).div``
/**
 * Styled component used to provide styles for visiblity checkbox.
 */
const VisibleInputGroup = (styled as any)(InputGroup)`
  & > label {
    width: auto !important;
  }
`

/**
 * PropertiesPanelContent used as container element contains content of editor view.
 * @type {Styled Component}
 */
const PropertiesPanelContent = (styled as any).div`
  overflow-y: auto;
  height: 100%;
`

/**
 * NoNodeSelectedMessage used to show the message when no selected no is there.
 *
 * @type {Styled component}
 */
const NoNodeSelectedMessage = (styled as any).div`
  height: 100%;
  display: flex;
  justify-content: center;
  align-items: center;
  color: var(--textColor);
`

/**
 * PropertiesPanelContainer used to render editor view to customize property of selected element.
 *
 * @extends Component
 */
export const PropertiesPanelContainer = () => {
  const selectionState = useSelectionState()
  const editorState = useEditorState()
  const selectedEntities = selectionState.selectedEntities.value
  const { t } = useTranslation()

  const [isMenuOpen, setMenuOpen] = useState(false)

  // access state to detect the change
  selectionState.objectChangeCounter.value

  const onChangeVisible = (value) => {
    executeCommandWithHistoryOnSelection({
      type: EditorCommands.TAG_COMPONENT,
      operations: [
        {
          component: VisibleComponent,
          sceneComponentName: SCENE_COMPONENT_VISIBLE,
          type: value ? TagComponentOperation.ADD : TagComponentOperation.REMOVE
        }
      ]
    })
  }

  const onChangeBakeStatic = (value) => {
    executeCommandWithHistoryOnSelection({
      type: EditorCommands.TAG_COMPONENT,
      operations: [
        {
          component: PreventBakeTagComponent,
          sceneComponentName: SCENE_COMPONENT_PREVENT_BAKE,
          type: value ? TagComponentOperation.ADD : TagComponentOperation.REMOVE
        }
      ]
    })
  }

  //rendering editor views for customization of element properties
  let content
  const world = Engine.instance.currentWorld
  const lockedNode = editorState.lockPropertiesPanel.value
  const multiEdit = selectedEntities.length > 1
  const nodeEntity = lockedNode
    ? world.entityTree.uuidNodeMap.get(lockedNode)!.entity
    : selectedEntities[selectedEntities.length - 1]
  const isObject3D = typeof nodeEntity === 'string'
  const node = isObject3D
    ? world.scene.getObjectByProperty('uuid', nodeEntity)
    : world.entityTree.entityNodeMap.get(nodeEntity)

  if (!nodeEntity || !node) {
    content = <NoNodeSelectedMessage>{t('editor:properties.noNodeSelected')}</NoNodeSelectedMessage>
  } else if (isObject3D) {
    content = (
      <StyledNodeEditor>
        <Object3DNodeEditor multiEdit={multiEdit} node={node as EntityTreeNode} />
      </StyledNodeEditor>
    )
  } else {
    const components = getAllComponents(nodeEntity).filter((c) => EntityNodeEditor.has(c))
    // todo - still WIP
    // const registeredComponents = Array.from(Engine.instance.currentWorld.sceneComponentRegistry)

    content = (
      <StyledNodeEditor>
<<<<<<< HEAD
        {!isObject3D && (
          <PropertiesHeader>
            <NameInputGroupContainer>
              <NameInputGroup node={node as EntityTreeNode} key={nodeEntity} />
              {!hasComponent(nodeEntity, SceneTagComponent) && (
                <>
                  <VisibleInputGroup name="Dynamic Load" label={t('editor:properties.lbl-dynamicLoad')}>
                    <BooleanInput
                      value={hasComponent(nodeEntity, SceneDynamicLoadTagComponent)}
                      onChange={onChangeDynamicLoad}
                    />
                    {hasComponent(nodeEntity, SceneDynamicLoadTagComponent) && (
                      <CompoundNumericInput
                        style={{ paddingLeft: `8px`, paddingRight: `8px` }}
                        min={1}
                        max={100}
                        step={1}
                        value={getComponent(nodeEntity, SceneDynamicLoadTagComponent).distance}
                        onChange={updateProperty(SceneDynamicLoadTagComponent, 'distance')}
                      />
                    )}
                  </VisibleInputGroup>
                  <VisibleInputGroup name="Visible" label={t('editor:properties.lbl-visible')}>
                    <BooleanInput value={hasComponent(nodeEntity, VisibleComponent)} onChange={onChangeVisible} />
                  </VisibleInputGroup>
                  <VisibleInputGroup name="Prevent Baking" label={t('editor:properties.lbl-preventBake')}>
                    <BooleanInput
                      value={hasComponent(nodeEntity, PreventBakeTagComponent)}
                      onChange={onChangeBakeStatic}
                    />
                  </VisibleInputGroup>
                </>
              )}
            </NameInputGroupContainer>
          </PropertiesHeader>
        )}
        {editors.map((Editor, i) => (
          // nodeEntity is used as key here to signal to React when the entity has changed,
          // and to prevent state from being recycled between editor instances, which
          // can cause hookstate to throw errors.
          <Editor key={`${nodeEntity}-${Editor.name}`} multiEdit={multiEdit} node={node as EntityTreeNode} />
        ))}
=======
        <PropertiesHeader>
          <NameInputGroupContainer>
            <NameInputGroup node={node as EntityTreeNode} key={nodeEntity} />
            {!hasComponent(nodeEntity, SceneTagComponent) && (
              <>
                <VisibleInputGroup name="Visible" label={t('editor:properties.lbl-visible')}>
                  <BooleanInput value={hasComponent(nodeEntity, VisibleComponent)} onChange={onChangeVisible} />
                </VisibleInputGroup>
                <VisibleInputGroup name="Prevent Baking" label={t('editor:properties.lbl-preventBake')}>
                  <BooleanInput
                    value={hasComponent(nodeEntity, PreventBakeTagComponent)}
                    onChange={onChangeBakeStatic}
                  />
                </VisibleInputGroup>
              </>
            )}
          </NameInputGroupContainer>
        </PropertiesHeader>
        {/** @todo this is the add component menu - still a work in progress */}
        {/* <div style={{ pointerEvents: 'auto' }}>
          <MainMenu
            icon={isMenuOpen ? Close : AddIcon}
            isMenuOpen={isMenuOpen}
            setMenuOpen={setMenuOpen}
            commands={Array.from(EntityNodeEditor).map(([component, editor]) => ({
              name: component._name,
              action: () => {
                const [sceneComponentID] = registeredComponents.find(([_, prefab]) => prefab === component._name)!
                const sceneComponent = Engine.instance.currentWorld.sceneLoadingRegistry.get(sceneComponentID)!
                if (!sceneComponentID)
                  return console.warn('[ SceneLoading] could not find component name', sceneComponentID)
                if (!ComponentMap.get(sceneComponentID))
                  return console.warn('[ SceneLoading] could not find component', sceneComponentID)
                const isTagComponent = !sceneComponent.defaultData
                setComponent(
                  nodeEntity,
                  ComponentMap.get(sceneComponentID),
                  isTagComponent ? true : { ...sceneComponent.defaultData, ...component.props }
                )
              }
            }))}
          />
        </div> */}
        {components.map((c, i) => {
          const Editor = EntityNodeEditor.get(c)!
          return <Editor key={i} multiEdit={multiEdit} node={node as EntityTreeNode} component={c} />
        })}
>>>>>>> 32f2a984
      </StyledNodeEditor>
    )
  }

  return <PropertiesPanelContent>{content}</PropertiesPanelContent>
}

export default PropertiesPanelContainer<|MERGE_RESOLUTION|>--- conflicted
+++ resolved
@@ -33,12 +33,12 @@
 import NameInputGroup from './NameInputGroup'
 import Object3DNodeEditor from './Object3DNodeEditor'
 
-const StyledNodeEditor = (styled as any).div``
+const StyledNodeEditor = styled.div``
 
 /**
  * PropertiesHeader used as a wrapper for NameInputGroupContainer component.
  */
-const PropertiesHeader = (styled as any).div`
+const PropertiesHeader = styled.div`
   border: none !important;
   padding-bottom: 0 !important;
 `
@@ -48,11 +48,11 @@
  *
  *  @type {Styled Component}
  */
-const NameInputGroupContainer = (styled as any).div``
+const NameInputGroupContainer = styled.div``
 /**
  * Styled component used to provide styles for visiblity checkbox.
  */
-const VisibleInputGroup = (styled as any)(InputGroup)`
+const VisibleInputGroup = styled(InputGroup)`
   & > label {
     width: auto !important;
   }
@@ -62,7 +62,7 @@
  * PropertiesPanelContent used as container element contains content of editor view.
  * @type {Styled Component}
  */
-const PropertiesPanelContent = (styled as any).div`
+const PropertiesPanelContent = styled.div`
   overflow-y: auto;
   height: 100%;
 `
@@ -72,7 +72,7 @@
  *
  * @type {Styled component}
  */
-const NoNodeSelectedMessage = (styled as any).div`
+const NoNodeSelectedMessage = styled.div`
   height: 100%;
   display: flex;
   justify-content: center;
@@ -150,50 +150,6 @@
 
     content = (
       <StyledNodeEditor>
-<<<<<<< HEAD
-        {!isObject3D && (
-          <PropertiesHeader>
-            <NameInputGroupContainer>
-              <NameInputGroup node={node as EntityTreeNode} key={nodeEntity} />
-              {!hasComponent(nodeEntity, SceneTagComponent) && (
-                <>
-                  <VisibleInputGroup name="Dynamic Load" label={t('editor:properties.lbl-dynamicLoad')}>
-                    <BooleanInput
-                      value={hasComponent(nodeEntity, SceneDynamicLoadTagComponent)}
-                      onChange={onChangeDynamicLoad}
-                    />
-                    {hasComponent(nodeEntity, SceneDynamicLoadTagComponent) && (
-                      <CompoundNumericInput
-                        style={{ paddingLeft: `8px`, paddingRight: `8px` }}
-                        min={1}
-                        max={100}
-                        step={1}
-                        value={getComponent(nodeEntity, SceneDynamicLoadTagComponent).distance}
-                        onChange={updateProperty(SceneDynamicLoadTagComponent, 'distance')}
-                      />
-                    )}
-                  </VisibleInputGroup>
-                  <VisibleInputGroup name="Visible" label={t('editor:properties.lbl-visible')}>
-                    <BooleanInput value={hasComponent(nodeEntity, VisibleComponent)} onChange={onChangeVisible} />
-                  </VisibleInputGroup>
-                  <VisibleInputGroup name="Prevent Baking" label={t('editor:properties.lbl-preventBake')}>
-                    <BooleanInput
-                      value={hasComponent(nodeEntity, PreventBakeTagComponent)}
-                      onChange={onChangeBakeStatic}
-                    />
-                  </VisibleInputGroup>
-                </>
-              )}
-            </NameInputGroupContainer>
-          </PropertiesHeader>
-        )}
-        {editors.map((Editor, i) => (
-          // nodeEntity is used as key here to signal to React when the entity has changed,
-          // and to prevent state from being recycled between editor instances, which
-          // can cause hookstate to throw errors.
-          <Editor key={`${nodeEntity}-${Editor.name}`} multiEdit={multiEdit} node={node as EntityTreeNode} />
-        ))}
-=======
         <PropertiesHeader>
           <NameInputGroupContainer>
             <NameInputGroup node={node as EntityTreeNode} key={nodeEntity} />
@@ -239,9 +195,18 @@
         </div> */}
         {components.map((c, i) => {
           const Editor = EntityNodeEditor.get(c)!
-          return <Editor key={i} multiEdit={multiEdit} node={node as EntityTreeNode} component={c} />
+          // nodeEntity is used as key here to signal to React when the entity has changed,
+          // and to prevent state from being recycled between editor instances, which
+          // can cause hookstate to throw errors.
+          return (
+            <Editor
+              key={`${nodeEntity}-${Editor.name}`}
+              multiEdit={multiEdit}
+              node={node as EntityTreeNode}
+              component={c}
+            />
+          )
         })}
->>>>>>> 32f2a984
       </StyledNodeEditor>
     )
   }
