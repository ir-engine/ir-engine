--- conflicted
+++ resolved
@@ -193,11 +193,7 @@
           options={bakeResolutionTypes.map((resolution) => ({ label: resolution.toString(), value: resolution }))}
           key={props.entity}
           value={bakeComponent.resolution.value}
-<<<<<<< HEAD
-          onChange={commitProperty(EnvMapBakeComponent, 'bakeType')}
-=======
-          onChange={updateProperty(EnvMapBakeComponent, 'resolution')}
->>>>>>> 8a689e32
+          onChange={commitProperty(EnvMapBakeComponent, 'resolution')}
         />
       </InputGroup>
       <InputGroup name="Box Projection" label="Box Projection">
