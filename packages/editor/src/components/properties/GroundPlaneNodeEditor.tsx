--- conflicted
+++ resolved
@@ -64,14 +64,10 @@
       <InputGroup name="Receive Shadow" label={t('editor:properties.groundPlane.lbl-receiveShadow')}>
         <BooleanInput value={node.receiveShadow} onChange={onChangeReceiveShadow} />
       </InputGroup>
-<<<<<<< HEAD
       <InputGroup name="Generate Navmesh" label={props.t('editor:properties.groundPlane.lbl-generateNavmesh')}>
         <BooleanInput value={node.generateNavmesh} onChange={onChangeGenerateNavmesh} />
       </InputGroup>
-      <InputGroup name="Walkable" label={props.t('editor:properties.groundPlane.lbl-walkable')}>
-=======
       <InputGroup name="Walkable" label={t('editor:properties.groundPlane.lbl-walkable')}>
->>>>>>> af563f26
         <BooleanInput value={node.walkable} onChange={onChangeWalkable} />
       </InputGroup>
     </NodeEditor>
