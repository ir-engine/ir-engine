--- conflicted
+++ resolved
@@ -1,29 +1,18 @@
 import { ShoppingCart } from '@styled-icons/fa-solid/ShoppingCart'
-<<<<<<< HEAD
 import i18n from 'i18next'
-=======
-import React, { Fragment, useEffect, useState } from 'react'
-import { useTranslation } from 'react-i18next'
->>>>>>> 1418cc42
 import BooleanInput from '../inputs/BooleanInput'
 import InputGroup from '../inputs/InputGroup'
 import SelectInput from '../inputs/SelectInput'
 import StringInput from '../inputs/StringInput'
-<<<<<<< HEAD
 import InteractableGroup from '../inputs/InteractableGroup'
-=======
->>>>>>> 1418cc42
 import NodeEditor from './NodeEditor'
 import dompurify from 'dompurify'
 import { Object3D } from 'three'
 import NumericInputGroup from '../inputs/NumericInputGroup'
 import { CommandManager } from '../../managers/CommandManager'
-<<<<<<< HEAD
 import { SceneManager } from '../../managers/SceneManager'
 import React, { Fragment, useEffect, useState } from 'react'
 import { useTranslation, withTranslation } from 'react-i18next'
-=======
->>>>>>> 1418cc42
 
 import AudioSourceProperties from './AudioSourceProperties'
 import { ControlledStringInput } from '../inputs/StringInput'
@@ -54,18 +43,11 @@
  * @author Robert Long
  * @type {class component}
  */
-<<<<<<< HEAD
 
 export const ShopifyNodeEditor = (props: ShopifyNodeEditorProps) => {
   let [options, setOptions] = useState([])
   const { t } = useTranslation()
 
-=======
-export const ShopifyNodeEditor = (props: ShopifyNodeEditorProps) => {
-  const [options, setOptions] = useState([])
-  const { t } = useTranslation()
-
->>>>>>> 1418cc42
   useEffect(() => {
     const options = []
     const sceneNode = Engine.scene as any as SceneNode
@@ -100,114 +82,6 @@
     CommandManager.instance.setPropertyOnSelection('interactable', interactable)
   }
 
-<<<<<<< HEAD
-=======
-  // function to handle changes in interactionType property
-  const onChangeInteractionType = (interactionType) => {
-    CommandManager.instance.setPropertyOnSelection('interactionType', interactionType)
-  }
-
-  // function to handle changes in interactionText property
-  const onChangeInteractionText = (interactionText) => {
-    CommandManager.instance.setPropertyOnSelection('interactionText', interactionText)
-  }
-
-  // function to handle changes in interactionText property
-  const onChangeInteractionDistance = (interactionDistance) => {
-    CommandManager.instance.setPropertyOnSelection('interactionDistance', interactionDistance)
-  }
-
-  // function to handle changes in payloadName property
-  const onChangePayloadName = (payloadName) => {
-    CommandManager.instance.setPropertyOnSelection('payloadName', payloadName)
-  }
-
-  // function to handle changes in payloadUrl
-  const onChangePayloadUrl = (payloadUrl) => {
-    CommandManager.instance.setPropertyOnSelection('payloadUrl', payloadUrl)
-  }
-
-  // function to handle changes in payloadBuyUrl
-  const onChangePayloadBuyUrl = (payloadBuyUrl) => {
-    CommandManager.instance.setPropertyOnSelection('payloadBuyUrl', payloadBuyUrl)
-  }
-
-  // function to handle changes in payloadLearnMoreUrl
-  const onChangePayloadLearnMoreUrl = (payloadLearnMoreUrl) => {
-    CommandManager.instance.setPropertyOnSelection('payloadLearnMoreUrl', payloadLearnMoreUrl)
-  }
-
-  // function to handle changes in payloadHtmlContent
-  const onChangePayloadHtmlContent = (payloadHtmlContent) => {
-    const sanitizedHTML = dompurify.sanitize(payloadHtmlContent)
-    if (sanitizedHTML !== payloadHtmlContent)
-      console.warn("Code has been sanitized, don't try anything sneaky please...")
-    CommandManager.instance.setPropertyOnSelection('payloadHtmlContent', sanitizedHTML)
-  }
-
-  // creating view for interactable type
-  const renderInteractableTypeOptions = (node) => {
-    switch (node.interactionType) {
-      case 'infoBox':
-        return (
-          <>
-            <InputGroup name="Name" label={t('editor:properties.shopify.lbl-name')}>
-              <StringInput value={node.payloadName} onChange={onChangePayloadName} />
-            </InputGroup>
-            <InputGroup name="Url" label={t('editor:properties.shopify.lbl-url')}>
-              <StringInput value={node.payloadUrl} onChange={onChangePayloadUrl} />
-            </InputGroup>
-            <InputGroup name="BuyUrl" label={t('editor:properties.shopify.lbl-buy')}>
-              <StringInput value={node.payloadBuyUrl} onChange={onChangePayloadBuyUrl} />
-            </InputGroup>
-            <InputGroup name="LearnMoreUrl" label={t('editor:properties.shopify.lbl-learnMore')}>
-              <StringInput value={node.payloadLearnMoreUrl} onChange={onChangePayloadLearnMoreUrl} />
-            </InputGroup>
-            <InputGroup name="HtmlContent" label={t('editor:properties.shopify.lbl-htmlContent')}>
-              <StringInput value={node.payloadHtmlContent} onChange={onChangePayloadHtmlContent} />
-            </InputGroup>
-          </>
-        )
-      default:
-        break
-    }
-  }
-
-  // creating view for dependent fields
-  const renderInteractableDependantFields = (node) => {
-    switch (node.interactable) {
-      case true:
-        return (
-          <Fragment>
-            <InputGroup name="Interaction Text" label={t('editor:properties.shopify.lbl-interactionText')}>
-              <StringInput value={node.interactionText} onChange={onChangeInteractionText} />
-            </InputGroup>
-            <InputGroup name="Interaction Type" label={t('editor:properties.shopify.lbl-interactionType')}>
-              <SelectInput
-                options={InteractableOption}
-                value={node.interactionType}
-                onChange={onChangeInteractionType}
-              />
-            </InputGroup>
-            <NumericInputGroup
-              name="Interaction Distance"
-              label={t('editor:properties.shopify.lbl-interactionDistance')}
-              onChange={onChangeInteractionDistance}
-              min={0}
-              smallStep={0.001}
-              mediumStep={0.01}
-              largeStep={0.1}
-              value={(node as any).intensity}
-            />
-            {renderInteractableTypeOptions(node)}
-          </Fragment>
-        )
-      default:
-        break
-    }
-  }
-
->>>>>>> 1418cc42
   //Model UI Controls
   const isAnimationPropertyDisabled = () => {
     const { multiEdit, node } = props as any
@@ -385,16 +259,10 @@
   }
 
   // rendering view of ShopifyNodeEditor
-<<<<<<< HEAD
 
   const node = props.node as any
   return (
     <NodeEditor description={ShopifyNodeEditor.description} {...props}>
-=======
-  const node = props.node as any
-  return (
-    <NodeEditor description={t('editor:properties.shopify.description')} {...props}>
->>>>>>> 1418cc42
       <InputGroup name="Shopify Domain" label={t('editor:properties.shopify.lbl-shopifyDomain')}>
         <StringInput value={node.shopifyDomain} onChange={onChangeShopifyDomain} />
       </InputGroup>
@@ -406,11 +274,7 @@
         <SelectInput options={node.shopifyProducts} value={node.shopifyProductId} onChange={onChangeProducts} />
       </InputGroup>
 
-<<<<<<< HEAD
       <InputGroup name="Shopify Media" label={t('editor:properties.shopify.lbl-shopifyProductItems')}>
-=======
-      <InputGroup name="Shopify Products" label={t('editor:properties.shopify.lbl-shopifyProductItems')}>
->>>>>>> 1418cc42
         <SelectInput
           options={node.shopifyProductItems}
           value={node.shopifyProductItemId}
@@ -418,27 +282,17 @@
         />
       </InputGroup>
       {renderPropertiesFields(node)}
-<<<<<<< HEAD
       {node.shopifyProductItemId != '' && (
         <InputGroup name="Interactable" label={t('editor:properties.model.lbl-interactable')}>
           <BooleanInput value={node.interactable} onChange={onChangeInteractable} />
         </InputGroup>
       )}
       {node.interactable && <InteractableGroup node={node} t={t}></InteractableGroup>}
-=======
-      <InputGroup name="Interactable" label={t('editor:properties.model.lbl-interactable')}>
-        <BooleanInput value={node.interactable} onChange={onChangeInteractable} />
-      </InputGroup>
-      {renderInteractableDependantFields(node)}
->>>>>>> 1418cc42
     </NodeEditor>
   )
 }
 
-<<<<<<< HEAD
 ShopifyNodeEditor.description = i18n.t('editor:properties.shopify.description')
-=======
->>>>>>> 1418cc42
 ShopifyNodeEditor.iconComponent = ShoppingCart
 
 export default ShopifyNodeEditor