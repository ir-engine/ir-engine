--- conflicted
+++ resolved
@@ -23,12 +23,8 @@
 Ethereal Engine. All Rights Reserved.
 */
 
-<<<<<<< HEAD
 import React, { useEffect } from 'react'
-=======
 import ThreeDRotationIcon from '@mui/icons-material/ThreeDRotation'
-import React from 'react'
->>>>>>> d01fb76c
 import { useTranslation } from 'react-i18next'
 import { Euler, Quaternion, Vector3 } from 'three'
 
