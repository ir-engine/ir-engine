--- conflicted
+++ resolved
@@ -43,19 +43,13 @@
   //function to handle the position properties
   const onChangePosition = (value) => {
     CommandManager.instance.executeCommandWithHistoryOnSelection(EditorCommands.POSITION, { positions: value })
-<<<<<<< HEAD
-=======
     onChangeValue('position', value)
->>>>>>> 04fc6bc7
   }
 
   //function to handle changes rotation properties
   const onChangeRotation = (value) => {
     CommandManager.instance.executeCommandWithHistoryOnSelection(EditorCommands.ROTATION, { rotations: value })
-<<<<<<< HEAD
-=======
     onChangeValue('rotation', value)
->>>>>>> 04fc6bc7
   }
 
   //function to handle changes in scale properties
@@ -64,8 +58,6 @@
       scales: value,
       overrideScale: true
     })
-<<<<<<< HEAD
-=======
     onChangeValue('scale', value)
   }
 
@@ -75,7 +67,6 @@
       component: null!,
       properties: { [prop]: value }
     })
->>>>>>> 04fc6bc7
   }
 
   //rendering editor view for Transform properties
