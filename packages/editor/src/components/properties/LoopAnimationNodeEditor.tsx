/*
CPAL-1.0 License

The contents of this file are subject to the Common Public Attribution License
Version 1.0. (the "License"); you may not use this file except in compliance
with the License. You may obtain a copy of the License at
https://github.com/EtherealEngine/etherealengine/blob/dev/LICENSE.
The License is based on the Mozilla Public License Version 1.1, but Sections 14
and 15 have been added to cover use of software over a computer network and 
provide for limited attribution for the Original Developer. In addition, 
Exhibit A has been modified to be consistent with Exhibit B.

Software distributed under the License is distributed on an "AS IS" basis,
WITHOUT WARRANTY OF ANY KIND, either express or implied. See the License for the
specific language governing rights and limitations under the License.

The Original Code is Ethereal Engine.

The Original Developer is the Initial Developer. The Initial Developer of the
Original Code is the Ethereal Engine team.

All portions of the code written by the Ethereal Engine team are Copyright © 2021-2023 
Ethereal Engine. All Rights Reserved.
*/

import React, { useCallback, useEffect } from 'react'
import { useTranslation } from 'react-i18next'

import { LoopAnimationComponent } from '@etherealengine/engine/src/avatar/components/LoopAnimationComponent'
import { getComponent, useComponent } from '@etherealengine/engine/src/ecs/functions/ComponentFunctions'
import { getCallback } from '@etherealengine/engine/src/scene/components/CallbackComponent'
import { ModelComponent } from '@etherealengine/engine/src/scene/components/ModelComponent'
import { useState } from '@etherealengine/hyperflux'

import AnimationIcon from '@mui/icons-material/Animation'

import { AnimationComponent } from '@etherealengine/engine/src/avatar/components/AnimationComponent'
import { getEntityErrors } from '@etherealengine/engine/src/scene/components/ErrorComponent'
<<<<<<< HEAD
=======
import BooleanInput from '../inputs/BooleanInput'
>>>>>>> 3d430ad9
import InputGroup from '../inputs/InputGroup'
import ModelInput from '../inputs/ModelInput'
import NumericInput from '../inputs/NumericInput'
import SelectInput from '../inputs/SelectInput'
import NodeEditor from './NodeEditor'
import { EditorComponentType, updateProperties, updateProperty } from './Util'

/**
 * ModelNodeEditor used to create editor view for the properties of ModelNode.
 *
 * @type {class component}
 */
export const LoopAnimationNodeEditor: EditorComponentType = (props) => {
  const { t } = useTranslation()
  const entity = props.entity
  const modelComponent = useComponent(entity, ModelComponent)
  const loopAnimationComponent = useComponent(entity, LoopAnimationComponent)
  const animationOptions = useState([] as { label: string; value: number }[])

  const errors = getEntityErrors(props.entity, ModelComponent)

  useEffect(() => {
    const obj3d = modelComponent.value.scene
    const animationComponent = getComponent(entity, AnimationComponent)
    if (animationComponent && animationComponent.animations)
      animationOptions.set([
        { label: 'None', value: -1 },
        ...animationComponent.animations.map((clip, index) => ({ label: clip.name, value: index }))
      ])
<<<<<<< HEAD
  }, [modelComponent.scene, loopAnimationComponent.vrm, loopAnimationComponent.animationPack])
=======
  }, [modelComponent.scene, loopAnimationComponent.hasAvatarAnimations, loopAnimationComponent.animationPack])
>>>>>>> 3d430ad9

  const onChangePlayingAnimation = (index) => {
    updateProperties(LoopAnimationComponent, {
      activeClipIndex: index
    })
    getCallback(props.entity, 'xre.play')!()
  }

  const updateResources = useCallback((path: string) => {
    updateProperties(LoopAnimationComponent, { animationPack: path })
  }, [])

  return (
    <NodeEditor
      name={t('editor:properties.loopAnimation.title')}
      description={t('editor:properties.loopAnimation.description')}
      {...props}
    >
      <InputGroup name="Loop Animation" label={t('editor:properties.loopAnimation.lbl-loopAnimation')}>
        <SelectInput
          key={props.entity}
          options={animationOptions.value}
          value={loopAnimationComponent.value.activeClipIndex}
          onChange={onChangePlayingAnimation}
        />
      </InputGroup>
<<<<<<< HEAD
      {loopAnimationComponent.vrm.value && (
=======
      {loopAnimationComponent.hasAvatarAnimations.value && (
>>>>>>> 3d430ad9
        <InputGroup name="Animation Pack" label="Animation Pack (via Mixamo Rig)">
          <ModelInput value={loopAnimationComponent.animationPack.value} onChange={updateResources} />
          {errors?.LOADING_ERROR && (
            <div style={{ marginTop: 2, color: '#FF8C00' }}>{t('editor:properties.model.error-url')}</div>
          )}
        </InputGroup>
      )}
      <InputGroup name="Playback Speed" label={t('editor:properties.loopAnimation.lbl-playbackSpeed')}>
        <NumericInput
          value={loopAnimationComponent.animationSpeed.value}
          onChange={updateProperty(LoopAnimationComponent, 'animationSpeed')}
        />
      </InputGroup>
      <InputGroup name="Is Avatar" label={t('editor:properties.model.lbl-isAvatar')}>
        <BooleanInput
          value={loopAnimationComponent.hasAvatarAnimations.value}
          onChange={updateProperty(LoopAnimationComponent, 'hasAvatarAnimations')}
        />
      </InputGroup>
    </NodeEditor>
  )
}

LoopAnimationNodeEditor.iconComponent = AnimationIcon

export default LoopAnimationNodeEditor<|MERGE_RESOLUTION|>--- conflicted
+++ resolved
@@ -36,10 +36,7 @@
 
 import { AnimationComponent } from '@etherealengine/engine/src/avatar/components/AnimationComponent'
 import { getEntityErrors } from '@etherealengine/engine/src/scene/components/ErrorComponent'
-<<<<<<< HEAD
-=======
 import BooleanInput from '../inputs/BooleanInput'
->>>>>>> 3d430ad9
 import InputGroup from '../inputs/InputGroup'
 import ModelInput from '../inputs/ModelInput'
 import NumericInput from '../inputs/NumericInput'
@@ -69,11 +66,7 @@
         { label: 'None', value: -1 },
         ...animationComponent.animations.map((clip, index) => ({ label: clip.name, value: index }))
       ])
-<<<<<<< HEAD
-  }, [modelComponent.scene, loopAnimationComponent.vrm, loopAnimationComponent.animationPack])
-=======
   }, [modelComponent.scene, loopAnimationComponent.hasAvatarAnimations, loopAnimationComponent.animationPack])
->>>>>>> 3d430ad9
 
   const onChangePlayingAnimation = (index) => {
     updateProperties(LoopAnimationComponent, {
@@ -100,11 +93,7 @@
           onChange={onChangePlayingAnimation}
         />
       </InputGroup>
-<<<<<<< HEAD
-      {loopAnimationComponent.vrm.value && (
-=======
       {loopAnimationComponent.hasAvatarAnimations.value && (
->>>>>>> 3d430ad9
         <InputGroup name="Animation Pack" label="Animation Pack (via Mixamo Rig)">
           <ModelInput value={loopAnimationComponent.animationPack.value} onChange={updateResources} />
           {errors?.LOADING_ERROR && (
