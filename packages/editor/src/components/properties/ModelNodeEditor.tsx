/*
CPAL-1.0 License

The contents of this file are subject to the Common Public Attribution License
Version 1.0. (the "License"); you may not use this file except in compliance
with the License. You may obtain a copy of the License at
https://github.com/EtherealEngine/etherealengine/blob/dev/LICENSE.
The License is based on the Mozilla Public License Version 1.1, but Sections 14
and 15 have been added to cover use of software over a computer network and 
provide for limited attribution for the Original Developer. In addition, 
Exhibit A has been modified to be consistent with Exhibit B.

Software distributed under the License is distributed on an "AS IS" basis,
WITHOUT WARRANTY OF ANY KIND, either express or implied. See the License for the
specific language governing rights and limitations under the License.

The Original Code is Ethereal Engine.

The Original Developer is the Initial Developer. The Initial Developer of the
Original Code is the Ethereal Engine team.

All portions of the code written by the Ethereal Engine team are Copyright © 2021-2023 
Ethereal Engine. All Rights Reserved.
*/

import React, { useCallback } from 'react'
import { useTranslation } from 'react-i18next'

<<<<<<< HEAD
import {
  DefaultModelTransformParameters,
  ModelTransformParameters
} from '@etherealengine/engine/src/assets/classes/ModelTransform'
=======
import { AnimationManager } from '@etherealengine/engine/src/avatar/AnimationManager'
>>>>>>> be246a85
import { LoopAnimationComponent } from '@etherealengine/engine/src/avatar/components/LoopAnimationComponent'
import {
  addComponent,
  getOptionalComponent,
  hasComponent,
  removeComponent,
  useComponent
} from '@etherealengine/engine/src/ecs/functions/ComponentFunctions'
import { getCallback } from '@etherealengine/engine/src/scene/components/CallbackComponent'
import { getEntityErrors } from '@etherealengine/engine/src/scene/components/ErrorComponent'
import { ModelComponent } from '@etherealengine/engine/src/scene/components/ModelComponent'
import { useState } from '@etherealengine/hyperflux'

import ViewInArIcon from '@mui/icons-material/ViewInAr'

import exportGLTF from '../../functions/exportGLTF'
import BooleanInput from '../inputs/BooleanInput'
import { PropertiesPanelButton } from '../inputs/Button'
import InputGroup from '../inputs/InputGroup'
import ModelInput from '../inputs/ModelInput'
import SelectInput from '../inputs/SelectInput'
import Well from '../layout/Well'
import LoopAnimationNodeEditor from './LoopAnimationNodeEditor'
import ModelTransformProperties from './ModelTransformProperties'
import NodeEditor from './NodeEditor'
import ScreenshareTargetNodeEditor from './ScreenshareTargetNodeEditor'
import ShadowProperties from './ShadowProperties'
import { EditorComponentType, updateProperties, updateProperty } from './Util'

/**
 * ModelNodeEditor used to create editor view for the properties of ModelNode.
 *
 * @type {class component}
 */
export const ModelNodeEditor: EditorComponentType = (props) => {
  const { t } = useTranslation()
  const entity = props.entity
  const modelComponent = useComponent(entity, ModelComponent)
  const exporting = useState(false)

  const exportPath = useState(() => modelComponent.src.value)
  const exportType = useState(modelComponent.src.value.endsWith('.gltf') ? 'gltf' : 'glb')

  const errors = getEntityErrors(props.entity, ModelComponent)

<<<<<<< HEAD
  const loopAnimationComponent = getOptionalComponent(entity, LoopAnimationComponent)

  const lodParms = useState<LODsFromModelParameters>(() => ({
    serialize: false,
    levels: []
  }))

  const onChangeEquippable = useCallback(() => {
    if (isEquippable.value) {
      removeComponent(props.entity, EquippableComponent)
      isEquippable.set(false)
    } else {
      addComponent(props.entity, EquippableComponent, true)
      isEquippable.set(true)
    }
  }, [entity])

  const animationOptions = useState(() => {
    const obj3d = modelComponent.value.scene
    const animations = obj3d?.animations ?? []
    return [{ label: 'None', value: -1 }, ...animations.map((clip, index) => ({ label: clip.name, value: index }))]
  })

=======
>>>>>>> be246a85
  const onChangeExportPath = useCallback(
    (path: string) => {
      let finalPath = path
      if (finalPath.endsWith('.gltf')) {
        exportType.set('gltf')
      } else if (path.endsWith('.glb')) {
        exportType.set('glb')
      } else {
        finalPath = `${finalPath}.${exportType.value}`
      }
      exportPath.set(finalPath)
    },
    [exportType, exportPath]
  )

  const onChangeExportType = useCallback(
    (type: string) => {
      const finalPath = exportPath.value.replace(/\.[^.]*$/, `.${type}`)
      exportPath.set(finalPath)
      exportType.set(type)
    },
    [exportPath, exportType]
  )

  const onExportModel = useCallback(() => {
    if (exporting.value) {
      console.warn('already exporting')
      return
    }
    exporting.set(true)
    exportGLTF(entity, exportPath.value).then(() => exporting.set(false))
  }, [])

  const updateResources = useCallback((path: string) => {
    updateProperty(ModelComponent, 'src')(path)
  }, [])

  return (
    <NodeEditor
      name={t('editor:properties.model.title')}
      description={t('editor:properties.model.description')}
      {...props}
    >
      <InputGroup name="Model Url" label={t('editor:properties.model.lbl-modelurl')}>
        <ModelInput value={modelComponent.src.value} onChange={updateResources} />
        {errors?.LOADING_ERROR && (
          <div style={{ marginTop: 2, color: '#FF8C00' }}>{t('editor:properties.model.error-url')}</div>
        )}
      </InputGroup>
      <InputGroup name="Generate BVH" label={t('editor:properties.model.lbl-generateBVH')}>
        <BooleanInput
          value={modelComponent.generateBVH.value}
          onChange={updateProperty(ModelComponent, 'generateBVH')}
        />
      </InputGroup>
      <InputGroup name="Avoid Camera Occlusion" label={t('editor:properties.model.lbl-avoidCameraOcclusion')}>
        <BooleanInput
          value={modelComponent.avoidCameraOcclusion.value}
          onChange={updateProperty(ModelComponent, 'avoidCameraOcclusion')}
        />
      </InputGroup>
      <ScreenshareTargetNodeEditor entity={props.entity} multiEdit={props.multiEdit} />
      <ShadowProperties entity={props.entity} />
      <ModelTransformProperties modelState={modelComponent} onChangeModel={(val) => modelComponent.src.set(val)} />
      {!exporting.value && modelComponent.src.value && (
        <Well>
          <ModelInput value={exportPath.value} onChange={onChangeExportPath} />
          <InputGroup name="Export Type" label={t('editor:properties.model.lbl-exportType')}>
            <SelectInput<string>
              options={[
                {
                  label: 'glB',
                  value: 'glb'
                },
                {
                  label: 'glTF',
                  value: 'gltf'
                }
              ]}
              value={exportType.value}
              onChange={onChangeExportType}
            />
          </InputGroup>
          <PropertiesPanelButton onClick={onExportModel}>Save Changes</PropertiesPanelButton>
        </Well>
      )}
      {exporting.value && <p>Exporting...</p>}
    </NodeEditor>
  )
}

ModelNodeEditor.iconComponent = ViewInArIcon

export default ModelNodeEditor<|MERGE_RESOLUTION|>--- conflicted
+++ resolved
@@ -26,14 +26,7 @@
 import React, { useCallback } from 'react'
 import { useTranslation } from 'react-i18next'
 
-<<<<<<< HEAD
-import {
-  DefaultModelTransformParameters,
-  ModelTransformParameters
-} from '@etherealengine/engine/src/assets/classes/ModelTransform'
-=======
 import { AnimationManager } from '@etherealengine/engine/src/avatar/AnimationManager'
->>>>>>> be246a85
 import { LoopAnimationComponent } from '@etherealengine/engine/src/avatar/components/LoopAnimationComponent'
 import {
   addComponent,
@@ -79,32 +72,6 @@
 
   const errors = getEntityErrors(props.entity, ModelComponent)
 
-<<<<<<< HEAD
-  const loopAnimationComponent = getOptionalComponent(entity, LoopAnimationComponent)
-
-  const lodParms = useState<LODsFromModelParameters>(() => ({
-    serialize: false,
-    levels: []
-  }))
-
-  const onChangeEquippable = useCallback(() => {
-    if (isEquippable.value) {
-      removeComponent(props.entity, EquippableComponent)
-      isEquippable.set(false)
-    } else {
-      addComponent(props.entity, EquippableComponent, true)
-      isEquippable.set(true)
-    }
-  }, [entity])
-
-  const animationOptions = useState(() => {
-    const obj3d = modelComponent.value.scene
-    const animations = obj3d?.animations ?? []
-    return [{ label: 'None', value: -1 }, ...animations.map((clip, index) => ({ label: clip.name, value: index }))]
-  })
-
-=======
->>>>>>> be246a85
   const onChangeExportPath = useCallback(
     (path: string) => {
       let finalPath = path
