--- conflicted
+++ resolved
@@ -30,99 +30,6 @@
  * @type {class component}
  */
 export const ModelNodeEditor: EditorComponentType = (props) => {
-<<<<<<< HEAD
-  let [options, setOptions] = useState([])
-  const { t } = useTranslation()
-
-  useEffect(() => {
-    const options = []
-    const sceneNode = Engine.scene as any as SceneNode
-    sceneNode.traverse((o) => {
-      if (o.isNode && o !== sceneNode && o.nodeName === 'Game') {
-        options.push({ label: o.name, value: o.uuid, nodeName: o.nodeName })
-      }
-    })
-    setOptions(options)
-  }, [])
-
-  const onChangeSrc = (src) => {
-    CommandManager.instance.setPropertyOnSelectionEntities({
-      updateFunction: updateModel,
-      component: ModelComponent,
-      properties: { src }
-    })
-  }
-
-  const onChangeEnvMapOverride = (envMapOverride) => {
-    CommandManager.instance.setPropertyOnSelectionEntities({
-      updateFunction: updateModel,
-      component: ModelComponent,
-      properties: { envMapOverride }
-    })
-  }
-
-  const onChangeTextureOverride = (textureOverride) => {
-    CommandManager.instance.setPropertyOnSelectionEntities({
-      updateFunction: updateModel,
-      component: ModelComponent,
-      properties: { textureOverride }
-    })
-  }
-
-  const onChangeUpdateDataMatrix = (matrixAutoUpdate) => {
-    CommandManager.instance.setPropertyOnSelectionEntities({
-      updateFunction: updateModel,
-      component: ModelComponent,
-      properties: { matrixAutoUpdate }
-    })
-  }
-
-  const onChangeGPUInstancingFlag = (isUsingGPUInstancing) => {
-    CommandManager.instance.setPropertyOnSelectionEntities({
-      updateFunction: updateModel,
-      component: ModelComponent,
-      properties: { isUsingGPUInstancing }
-    })
-  }
-
-  const onChangeDynamic = (isDynamicObject) => {
-    CommandManager.instance.setPropertyOnSelectionEntities({
-      updateFunction: updateModel,
-      component: ModelComponent,
-      properties: { isDynamicObject }
-    })
-  }
-
-  //fucntion to handle changes in activeChipIndex property
-  const onChangeAnimation = (activeClipIndex) => {
-    CommandManager.instance.setPropertyOnSelectionEntities({
-      updateFunction: updateLoopAnimation,
-      component: LoopAnimationComponent,
-      properties: { activeClipIndex }
-    })
-  }
-
-  const onChangeAnimationSource = (hasAvatarAnimations) => {
-    CommandManager.instance.setPropertyOnSelectionEntities({
-      updateFunction: updateLoopAnimation,
-      component: LoopAnimationComponent,
-      properties: { hasAvatarAnimations }
-    })
-  }
-
-  //function to handle change in collidable property
-  // not currently in use, used by floor plan
-  // onChangeCollidable = collidable => {
-  //   CommandManager.instance.setPropertyOnSelection("collidable", collidable);
-  // };
-
-  // function to handle changes in walkable property
-  // not currently in use, used by floor plan
-  // onChangeWalkable = walkable => {
-  //   CommandManager.instance.setPropertyOnSelection("walkable", walkable);
-  // };
-
-=======
   const { t } = useTranslation()
 
   const onChangeValue = (prop) => (value) => {
@@ -132,20 +39,11 @@
     })
   }
 
->>>>>>> 04fc6bc7
   // function to handle changes in interactable property
   const onChangeInteractable = (interactable) => {
     CommandManager.instance.setPropertyOnSelection('interactable', interactable)
   }
 
-<<<<<<< HEAD
-  // function to handle changes in payloadName property
-  // const onChangeRole = (role, selected) => {
-  //   CommandManager.instance.setPropertyOnSelection('role', selected.label)
-  // }
-
-=======
->>>>>>> 04fc6bc7
   const modelComponent = getComponent(props.node.entity, ModelComponent)
   const obj3d = getComponent(props.node.entity, Object3DComponent).value
   const interactableComponent = getComponent(props.node.entity, InteractableComponent)
@@ -154,7 +52,6 @@
   const textureOverrideEntities = [] as { label: string; value: string }[]
   useWorld().entityTree.traverse((node) => {
     if (node.entity === props.node.entity) return
-<<<<<<< HEAD
 
     textureOverrideEntities.push({
       label: getComponent(node.entity, NameComponent).name,
@@ -162,15 +59,6 @@
     })
   })
 
-=======
-
-    textureOverrideEntities.push({
-      label: getComponent(node.entity, NameComponent).name,
-      value: node.uuid
-    })
-  })
-
->>>>>>> 04fc6bc7
   const animations = loopAnimationComponent.hasAvatarAnimations
     ? AnimationManager.instance._animations
     : obj3d.animations
@@ -181,58 +69,6 @@
   return (
     <NodeEditor description={t('editor:properties.model.description')} {...props}>
       <InputGroup name="Model Url" label={t('editor:properties.model.lbl-modelurl')}>
-<<<<<<< HEAD
-        <ModelInput value={modelComponent.src} onChange={onChangeSrc} />
-        {modelComponent.error && <div>{t('editor:properties.model.error-url')}</div>}
-      </InputGroup>
-      <InputGroup name="Environment Map" label={t('editor:properties.model.lbl-envmapUrl')}>
-        <ModelInput value={modelComponent.envMapOverride} onChange={onChangeEnvMapOverride} />
-        {/* {modelComponent.errorEnvMapLoad && <div>{t('editor:properties.model.error-url')}</div>} */}
-      </InputGroup>
-      <InputGroup name="Texture Override" label={t('editor:properties.model.lbl-textureOverride')}>
-        <SelectInput
-          options={textureOverrideEntities}
-          value={modelComponent.textureOverride}
-          onChange={onChangeTextureOverride}
-        />
-      </InputGroup>
-      <InputGroup name="MatrixAutoUpdate" label={t('editor:properties.model.lbl-matrixAutoUpdate')}>
-        <BooleanInput value={modelComponent.matrixAutoUpdate} onChange={onChangeUpdateDataMatrix} />
-      </InputGroup>
-      <InputGroup name="Is Using GPU Instancing" label={t('editor:properties.model.lbl-isGPUInstancing')}>
-        <BooleanInput value={modelComponent.isUsingGPUInstancing} onChange={onChangeGPUInstancingFlag} />
-      </InputGroup>
-      <InputGroup name="Is Dynamic" label={t('editor:properties.model.lbl-isDynamic')}>
-        <BooleanInput value={modelComponent.isDynamicObject} onChange={onChangeDynamic} />
-      </InputGroup>
-
-      <InputGroup name="Loop Animation" label={t('editor:properties.model.lbl-loopAnimation')}>
-        <SelectInput
-          options={animationOptions}
-          value={loopAnimationComponent.activeClipIndex}
-          onChange={onChangeAnimation}
-        />
-      </InputGroup>
-      <InputGroup name="Is Avatar" label={t('editor:properties.model.lbl-isAvatar')}>
-        <BooleanInput value={loopAnimationComponent.hasAvatarAnimations} onChange={onChangeAnimationSource} />
-      </InputGroup>
-
-      {/* <InputGroup name="Collidable" label={t('editor:properties.model.lbl-collidable')}>
-          // === not currently in use, used by floor plan === //
-          <BooleanInput
-            value={node.collidable}
-            onChange={onChangeCollidable}
-          />
-        </InputGroup> */}
-      {/* <InputGroup name="Walkable" label={t('editor:properties.model.lbl-walkable')}>
-            // === not currently in use, used by floor plan === //
-            <BooleanInput
-            value={node.walkable}
-            onChange={onChangeWalkable}
-          />
-        </InputGroup> */}
-
-=======
         <ModelInput value={modelComponent.src} onChange={onChangeValue('src')} />
         {modelComponent.error && <div>{t('editor:properties.model.error-url')}</div>}
       </InputGroup>
@@ -270,7 +106,6 @@
           onChange={onChangeValue('hasAvatarAnimations')}
         />
       </InputGroup>
->>>>>>> 04fc6bc7
       <InputGroup name="Interactable" label={t('editor:properties.model.lbl-interactable')}>
         <BooleanInput
           value={(interactableComponent && interactableComponent.interactable) || false}
