/*
CPAL-1.0 License

The contents of this file are subject to the Common Public Attribution License
Version 1.0. (the "License"); you may not use this file except in compliance
with the License. You may obtain a copy of the License at
https://github.com/EtherealEngine/etherealengine/blob/dev/LICENSE.
The License is based on the Mozilla Public License Version 1.1, but Sections 14
and 15 have been added to cover use of software over a computer network and 
provide for limited attribution for the Original Developer. In addition, 
Exhibit A has been modified to be consistent with Exhibit B.

Software distributed under the License is distributed on an "AS IS" basis,
WITHOUT WARRANTY OF ANY KIND, either express or implied. See the License for the
specific language governing rights and limitations under the License.

The Original Code is Ethereal Engine.

The Original Developer is the Initial Developer. The Initial Developer of the
Original Code is the Ethereal Engine team.

All portions of the code written by the Ethereal Engine team are Copyright © 2021-2023 
Ethereal Engine. All Rights Reserved.
*/

import React, { useCallback } from 'react'
import { useTranslation } from 'react-i18next'

import {
  DefaultModelTransformParameters,
  ModelTransformParameters
} from '@etherealengine/engine/src/assets/classes/ModelTransform'
import { LoopAnimationComponent } from '@etherealengine/engine/src/avatar/components/LoopAnimationComponent'
import {
  addComponent,
  getOptionalComponent,
  hasComponent,
  removeComponent,
  useComponent
} from '@etherealengine/engine/src/ecs/functions/ComponentFunctions'
import { getCallback } from '@etherealengine/engine/src/scene/components/CallbackComponent'
import { getEntityErrors } from '@etherealengine/engine/src/scene/components/ErrorComponent'
import { ModelComponent } from '@etherealengine/engine/src/scene/components/ModelComponent'
import { useState } from '@etherealengine/hyperflux'

import ViewInArIcon from '@mui/icons-material/ViewInAr'

import exportGLTF from '../../functions/exportGLTF'
import BooleanInput from '../inputs/BooleanInput'
import { PropertiesPanelButton } from '../inputs/Button'
import InputGroup from '../inputs/InputGroup'
import ModelInput from '../inputs/ModelInput'
import SelectInput from '../inputs/SelectInput'
import Well from '../layout/Well'
import LoopAnimationNodeEditor from './LoopAnimationNodeEditor'
import ModelTransformProperties from './ModelTransformProperties'
import NodeEditor from './NodeEditor'
import ScreenshareTargetNodeEditor from './ScreenshareTargetNodeEditor'
import ShadowProperties from './ShadowProperties'
import { EditorComponentType, updateProperties, updateProperty } from './Util'

/**
 * ModelNodeEditor used to create editor view for the properties of ModelNode.
 *
 * @type {class component}
 */
export const ModelNodeEditor: EditorComponentType = (props) => {
  const { t } = useTranslation()
  const entity = props.entity
  const modelComponent = useComponent(entity, ModelComponent)
  const exporting = useState(false)

  const exportPath = useState(() => modelComponent?.src.value)
  const exportType = useState(modelComponent?.src.value?.endsWith('.gltf') ? 'gltf' : 'glb')

  if (!modelComponent) return <></>
  const errors = getEntityErrors(props.entity, ModelComponent)

<<<<<<< HEAD
  const loopAnimationComponent = getOptionalComponent(entity, LoopAnimationComponent)

  const animationOptions = useState(() => {
    const obj3d = modelComponent.value.scene
    const animations = obj3d?.animations ?? []
    return [{ label: 'None', value: -1 }, ...animations.map((clip, index) => ({ label: clip.name, value: index }))]
  })

=======
>>>>>>> c5a950db
  const onChangeExportPath = useCallback(
    (path: string) => {
      let finalPath = path
      if (finalPath.endsWith('.gltf')) {
        exportType.set('gltf')
      } else if (path.endsWith('.glb')) {
        exportType.set('glb')
      } else {
        finalPath = `${finalPath}.${exportType.value}`
      }
      exportPath.set(finalPath)
    },
    [exportType, exportPath]
  )

  const onChangeExportType = useCallback(
    (type: string) => {
      const finalPath = exportPath.value.replace(/\.[^.]*$/, `.${type}`)
      exportPath.set(finalPath)
      exportType.set(type)
    },
    [exportPath, exportType]
  )

  const onExportModel = useCallback(() => {
    if (exporting.value) {
      console.warn('already exporting')
      return
    }
    exporting.set(true)
    exportGLTF(entity, exportPath.value).then(() => exporting.set(false))
  }, [])

  const updateResources = useCallback((path: string) => {
    updateProperty(ModelComponent, 'src')(path)
  }, [])

  return (
    <NodeEditor
      name={t('editor:properties.model.title')}
      description={t('editor:properties.model.description')}
      {...props}
    >
      <InputGroup name="Model Url" label={t('editor:properties.model.lbl-modelurl')}>
        <ModelInput
          value={modelComponent.resource?.value?.staticResource?.url || modelComponent.src?.value}
          onChange={updateResources}
        />
        {errors?.LOADING_ERROR && (
          <div style={{ marginTop: 2, color: '#FF8C00' }}>{t('editor:properties.model.error-url')}</div>
        )}
      </InputGroup>
      <InputGroup name="Generate BVH" label={t('editor:properties.model.lbl-generateBVH')}>
        <BooleanInput
          value={modelComponent.generateBVH.value}
          onChange={updateProperty(ModelComponent, 'generateBVH')}
        />
      </InputGroup>
      <InputGroup name="Avoid Camera Occlusion" label={t('editor:properties.model.lbl-avoidCameraOcclusion')}>
        <BooleanInput
          value={modelComponent.avoidCameraOcclusion.value}
          onChange={updateProperty(ModelComponent, 'avoidCameraOcclusion')}
        />
      </InputGroup>
      <LoopAnimationNodeEditor entity={props.entity} />
      <ScreenshareTargetNodeEditor entity={props.entity} multiEdit={props.multiEdit} />
      <ShadowProperties entity={props.entity} />
      <ModelTransformProperties modelState={modelComponent} onChangeModel={(val) => modelComponent.src.set(val)} />
      {!exporting.value && modelComponent.src.value && (
        <Well>
          <ModelInput value={exportPath.value} onChange={onChangeExportPath} />
          <InputGroup name="Export Type" label={t('editor:properties.model.lbl-exportType')}>
            <SelectInput<string>
              options={[
                {
                  label: 'glB',
                  value: 'glb'
                },
                {
                  label: 'glTF',
                  value: 'gltf'
                }
              ]}
              value={exportType.value}
              onChange={onChangeExportType}
            />
          </InputGroup>
          <PropertiesPanelButton onClick={onExportModel}>Save Changes</PropertiesPanelButton>
        </Well>
      )}
      {exporting.value && <p>Exporting...</p>}
    </NodeEditor>
  )
}

ModelNodeEditor.iconComponent = ViewInArIcon

export default ModelNodeEditor<|MERGE_RESOLUTION|>--- conflicted
+++ resolved
@@ -76,7 +76,6 @@
   if (!modelComponent) return <></>
   const errors = getEntityErrors(props.entity, ModelComponent)
 
-<<<<<<< HEAD
   const loopAnimationComponent = getOptionalComponent(entity, LoopAnimationComponent)
 
   const animationOptions = useState(() => {
@@ -85,8 +84,6 @@
     return [{ label: 'None', value: -1 }, ...animations.map((clip, index) => ({ label: clip.name, value: index }))]
   })
 
-=======
->>>>>>> c5a950db
   const onChangeExportPath = useCallback(
     (path: string) => {
       let finalPath = path
