--- conflicted
+++ resolved
@@ -136,10 +136,6 @@
           onChange={updateProperty(ModelComponent, 'avoidCameraOcclusion')}
         />
       </InputGroup>
-<<<<<<< HEAD
-=======
-      <LoopAnimationNodeEditor entity={props.entity} />
->>>>>>> ee858c84
       <ScreenshareTargetNodeEditor entity={props.entity} multiEdit={props.multiEdit} />
       <ShadowProperties entity={props.entity} />
       <ModelTransformProperties modelState={modelComponent} onChangeModel={(val) => modelComponent.src.set(val)} />
