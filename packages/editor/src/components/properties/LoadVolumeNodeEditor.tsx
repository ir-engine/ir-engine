/*
CPAL-1.0 License

The contents of this file are subject to the Common Public Attribution License
Version 1.0. (the "License"); you may not use this file except in compliance
with the License. You may obtain a copy of the License at
https://github.com/EtherealEngine/etherealengine/blob/dev/LICENSE.
The License is based on the Mozilla Public License Version 1.1, but Sections 14
and 15 have been added to cover use of software over a computer network and 
provide for limited attribution for the Original Developer. In addition, 
Exhibit A has been modified to be consistent with Exhibit B.

Software distributed under the License is distributed on an "AS IS" basis,
WITHOUT WARRANTY OF ANY KIND, either express or implied. See the License for the
specific language governing rights and limitations under the License.

The Original Code is Ethereal Engine.

The Original Developer is the Initial Developer. The Initial Developer of the
Original Code is the Ethereal Engine team.

All portions of the code written by the Ethereal Engine team are Copyright © 2021-2023 
Ethereal Engine. All Rights Reserved.
*/

import React from 'react'

import { EditorComponentType, commitProperties } from '@etherealengine/editor/src/components/properties/Util'
import { useComponent } from '@etherealengine/engine/src/ecs/functions/ComponentFunctions'
import { LoadVolumeComponent, LoadVolumeTarget } from '@etherealengine/engine/src/scene/components/LoadVolumeComponent'

import { EntityUUID } from '@etherealengine/common/src/interfaces/EntityUUID'
import { ComponentJson } from '@etherealengine/common/src/interfaces/SceneInterface'
import { getCallback } from '@etherealengine/engine/src/scene/components/CallbackComponent'
import CloudSyncIcon from '@mui/icons-material/CloudSync'
import { Button, Grid } from '@mui/material'
import InputGroup from '../inputs/InputGroup'
import { SceneObjectInput } from '../inputs/SceneObjectInput'
import Well from '../layout/Well'
import NodeEditor from './NodeEditor'

const LoadVolumeNodeEditor: EditorComponentType = (props) => {
  const loadVolumeComponent = useComponent(props.entity, LoadVolumeComponent)
  function onEditTargets(index) {
    return (value: EntityUUID) => {
<<<<<<< HEAD
      const nuTargets = [...Object.values(targets)].map(({ uuid, entities, loaded }, i) => {
        if (i !== index) return [uuid, { uuid, entities, loaded }]
        return [
          value,
          {
            uuid: value,
            loaded: true,
            entities: [
              {
                name: value,
                components: [] as ComponentJson[]
              }
            ]
          } as LoadVolumeTarget
        ]
      }) as [EntityUUID, LoadVolumeTarget][]
      commitProperties(LoadVolumeComponent, { targets: Object.fromEntries(nuTargets) }, [props.entity])
=======
      const nuTargets = loadVolumeComponent.targets.value.map(({ uuid, entities, loaded }, i) => {
        if (i !== index) return { uuid, entities, loaded }
        return {
          uuid: value,
          loaded: true,
          entities: [
            {
              name: value,
              components: [] as ComponentJson[]
            }
          ]
        }
      })
      loadVolumeComponent.targets.set(JSON.parse(JSON.stringify(nuTargets)))
>>>>>>> b8c303d0
    }
  }

  function onAddTarget() {
    return () => {
      const nuTargets: LoadVolumeTarget[] = [
        ...JSON.parse(JSON.stringify(loadVolumeComponent.targets.value)),
        {
          uuid: '' as EntityUUID,
          loaded: true,
          entities: [
            {
              name: '' as EntityUUID,
              components: [] as ComponentJson[]
            }
          ]
        }
      ]
<<<<<<< HEAD
      commitProperties(LoadVolumeComponent, { targets: Object.fromEntries(nuTargets) }, [props.entity])
=======
      loadVolumeComponent.targets.set(nuTargets)
>>>>>>> b8c303d0
    }
  }

  function onRemoveTarget(index) {
    return () => {
<<<<<<< HEAD
      const nuTargets = [...Object.entries(targets)].filter((_, i) => i !== index)
      commitProperties(LoadVolumeComponent, { targets: Object.fromEntries(nuTargets) }, [props.entity])
=======
      const nuTargets = [...JSON.parse(JSON.stringify(loadVolumeComponent.targets.value))]
      nuTargets.splice(index, 1)
      loadVolumeComponent.targets.set(nuTargets)
>>>>>>> b8c303d0
    }
  }

  return (
    <NodeEditor description={'Description'} {...props}>
      <Button
        onClick={() => {
          getCallback(props.entity, 'doLoad')!()
        }}
      >
        Load All
      </Button>
      <Button
        onClick={() => {
          getCallback(props.entity, 'doUnload')!()
        }}
      >
        Unload All
      </Button>
      <div key={`load-volume-component-${props.entity}-targets`}>
        {loadVolumeComponent.targets.map((target, i) => {
          const { uuid } = loadVolumeComponent.targets[i].value
          return (
            <Well key={`${props.entity}-load-volume-targets-${i}`}>
              <Grid container spacing={0.5}>
                <Grid item xs={1}>
                  <Button onClick={onRemoveTarget(i)} style={{ backgroundColor: '#e33', width: 'auto' }}>
                    x
                  </Button>
                </Grid>
                <Grid item xs display="flex">
                  <InputGroup name="uuid" label="uuid">
                    <SceneObjectInput value={uuid} onChange={onEditTargets(i)} />
                  </InputGroup>
                </Grid>
              </Grid>
            </Well>
          )
        })}
      </div>
      <Button onClick={onAddTarget()}>Add Target</Button>
    </NodeEditor>
  )
}

LoadVolumeNodeEditor.iconComponent = CloudSyncIcon

export default LoadVolumeNodeEditor<|MERGE_RESOLUTION|>--- conflicted
+++ resolved
@@ -43,25 +43,6 @@
   const loadVolumeComponent = useComponent(props.entity, LoadVolumeComponent)
   function onEditTargets(index) {
     return (value: EntityUUID) => {
-<<<<<<< HEAD
-      const nuTargets = [...Object.values(targets)].map(({ uuid, entities, loaded }, i) => {
-        if (i !== index) return [uuid, { uuid, entities, loaded }]
-        return [
-          value,
-          {
-            uuid: value,
-            loaded: true,
-            entities: [
-              {
-                name: value,
-                components: [] as ComponentJson[]
-              }
-            ]
-          } as LoadVolumeTarget
-        ]
-      }) as [EntityUUID, LoadVolumeTarget][]
-      commitProperties(LoadVolumeComponent, { targets: Object.fromEntries(nuTargets) }, [props.entity])
-=======
       const nuTargets = loadVolumeComponent.targets.value.map(({ uuid, entities, loaded }, i) => {
         if (i !== index) return { uuid, entities, loaded }
         return {
@@ -75,14 +56,13 @@
           ]
         }
       })
-      loadVolumeComponent.targets.set(JSON.parse(JSON.stringify(nuTargets)))
->>>>>>> b8c303d0
+      commitProperties(LoadVolumeComponent, { targets: JSON.parse(JSON.stringify(nuTargets)) }, [props.entity])
     }
   }
 
   function onAddTarget() {
     return () => {
-      const nuTargets: LoadVolumeTarget[] = [
+      const targets: LoadVolumeTarget[] = [
         ...JSON.parse(JSON.stringify(loadVolumeComponent.targets.value)),
         {
           uuid: '' as EntityUUID,
@@ -95,24 +75,15 @@
           ]
         }
       ]
-<<<<<<< HEAD
-      commitProperties(LoadVolumeComponent, { targets: Object.fromEntries(nuTargets) }, [props.entity])
-=======
-      loadVolumeComponent.targets.set(nuTargets)
->>>>>>> b8c303d0
+      commitProperties(LoadVolumeComponent, { targets }, [props.entity])
     }
   }
 
   function onRemoveTarget(index) {
     return () => {
-<<<<<<< HEAD
-      const nuTargets = [...Object.entries(targets)].filter((_, i) => i !== index)
-      commitProperties(LoadVolumeComponent, { targets: Object.fromEntries(nuTargets) }, [props.entity])
-=======
-      const nuTargets = [...JSON.parse(JSON.stringify(loadVolumeComponent.targets.value))]
-      nuTargets.splice(index, 1)
-      loadVolumeComponent.targets.set(nuTargets)
->>>>>>> b8c303d0
+      const targets = [...JSON.parse(JSON.stringify(loadVolumeComponent.targets.value))]
+      targets.splice(index, 1)
+      commitProperties(LoadVolumeComponent, { targets }, [props.entity])
     }
   }
 
