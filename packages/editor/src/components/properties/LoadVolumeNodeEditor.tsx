--- conflicted
+++ resolved
@@ -20,38 +20,32 @@
   const targets = loadVolumeComponent.targets
   function onEditTargets(index) {
     return (value) => {
-      const nuTargets = [...targets.value.values()].map(({ uuid, entityJson, loaded }, i) => {
+      const nuTargets = [...targets.values()].map(({ uuid, entityJson, loaded }, i) => {
         if (i !== index) return [uuid, { uuid, entityJson, loaded }]
         return [value, { uuid: value }]
-      }) as [string, LoadVolumeTarget][]
-      targets.set(new Map(nuTargets))
+      }) as [EntityUUID, LoadVolumeTarget][]
+      loadVolumeComponent.targets = new Map(nuTargets)
     }
   }
 
   function onAddTarget() {
     return () => {
-<<<<<<< HEAD
-      const nuTargets = [...targets.value.entries(), ['', {}] as [string, LoadVolumeTarget]]
-      targets.set(new Map(nuTargets))
-=======
-      const nuTargets = [...targets]
-      nuTargets.push({ uuid: '' as EntityUUID, componentJson: [] })
-      updateTargets(nuTargets)
->>>>>>> a0e67723
+      const nuTargets = [...targets.entries(), ['', {}] as [EntityUUID, LoadVolumeTarget]]
+      loadVolumeComponent.targets = new Map(nuTargets)
     }
   }
 
   function onRemoveTarget(index) {
     return () => {
-      const nuTargets = [...targets.value.entries()].filter((_, i) => i !== index)
-      targets.set(new Map(nuTargets))
+      const nuTargets = [...targets.entries()].filter((_, i) => i !== index)
+      loadVolumeComponent.targets = new Map(nuTargets)
     }
   }
 
   return (
     <NodeEditor description={'Description'} {...props}>
       <PaginatedList
-        list={range(0, targets.size.value)}
+        list={range(0, targets.size)}
         element={(i) => {
           const { uuid } = targets[i]
           return (
