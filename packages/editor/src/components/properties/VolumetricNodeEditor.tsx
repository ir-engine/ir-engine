--- conflicted
+++ resolved
@@ -352,17 +352,12 @@
         onScrubEnd={(value) => {
           if (!isChanging) return
           const uvol2Component = getOptionalMutableComponent(props.entity, UVOL2Component)
-<<<<<<< HEAD
           if (
             uvol2Component &&
             volumetricComponent.currentTrackInfo.currentTime.value < value &&
             value < uvol2Component.bufferedUntil.value
           ) {
-            const engineState = getState(EngineState)
-=======
-          if (uvol2Component) {
             const engineState = getState(ECSState)
->>>>>>> f38b6d8b
             UVOL2Component.setStartAndPlaybackTime(props.entity, value, engineState.elapsedSeconds)
           }
           setIsChanging(false)
