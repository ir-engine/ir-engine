--- conflicted
+++ resolved
@@ -1,10 +1,4 @@
 import React, { useState } from 'react'
-<<<<<<< HEAD
-import InputGroup from '../inputs/InputGroup'
-import { Button } from '../inputs/Button'
-import NodeEditor from './NodeEditor'
-=======
->>>>>>> 9787a1c1
 import { useTranslation } from 'react-i18next'
 
 import { VolumetricFileTypes } from '@xrengine/engine/src/assets/constants/fileTypes'
