/*
CPAL-1.0 License

The contents of this file are subject to the Common Public Attribution License
Version 1.0. (the "License"); you may not use this file except in compliance
with the License. You may obtain a copy of the License at
https://github.com/EtherealEngine/etherealengine/blob/dev/LICENSE.
The License is based on the Mozilla Public License Version 1.1, but Sections 14
and 15 have been added to cover use of software over a computer network and 
provide for limited attribution for the Original Developer. In addition, 
Exhibit A has been modified to be consistent with Exhibit B.

Software distributed under the License is distributed on an "AS IS" basis,
WITHOUT WARRANTY OF ANY KIND, either express or implied. See the License for the
specific language governing rights and limitations under the License.

The Original Code is Ethereal Engine.

The Original Developer is the Initial Developer. The Initial Developer of the
Original Code is the Ethereal Engine team.

All portions of the code written by the Ethereal Engine team are Copyright © 2021-2023 
Ethereal Engine. All Rights Reserved.
*/

import React, { useState } from 'react'
import { useTranslation } from 'react-i18next'

import { validatePath } from '@etherealengine/common/src/utils/validatePath'
import { setComponent, useComponent } from '@etherealengine/engine/src/ecs/functions/ComponentFunctions'
import {
  AnimationSystemGroup,
  InputSystemGroup,
  PresentationSystemGroup,
  SimulationSystemGroup
} from '@etherealengine/engine/src/ecs/functions/EngineFunctions'
import { SystemComponent } from '@etherealengine/engine/src/scene/components/SystemComponent'

import ExtensionIcon from '@mui/icons-material/Extension'

import BooleanInput from '../inputs/BooleanInput'
import InputGroup from '../inputs/InputGroup'
import ScriptInput from '../inputs/ScriptInput'
import { SelectInput } from '../inputs/SelectInput'
import NodeEditor from './NodeEditor'
<<<<<<< HEAD
import { EditorComponentType, commitProperty, updateProperties } from './Util'
=======
import { EditorComponentType, commitProperties, commitProperty } from './Util'
>>>>>>> f35f48be

const systemGroups = [
  {
    label: 'Input',
    value: InputSystemGroup
  },
  {
    label: 'Simulation',
    value: SimulationSystemGroup
  },
  {
    label: 'Animation',
    value: AnimationSystemGroup
  },
  {
    label: 'Presentation',
    value: PresentationSystemGroup
  }
]

const insertTypes = [
  {
    label: 'Before',
    value: 'before'
  },
  {
    label: 'With',
    value: 'with'
  },
  {
    label: 'After',
    value: 'after'
  }
]

export const SystemNodeEditor: EditorComponentType = (props) => {
  const [isPathValid, setPathValid] = useState(true)
  const { t } = useTranslation()

  const onChangePath = (path) => {
    if (validatePath(path)) {
      commitProperties(SystemComponent, { filePath: path })
      setPathValid(true)
    } else {
      setPathValid(false)
    }
  }

  const systemComponent = useComponent(props.entity, SystemComponent).value

  return (
    <NodeEditor
      {...props}
      name={t('editor:properties.systemnode.name')}
      description={t('editor:properties.systemnode.description')}
    >
      <InputGroup name="Script" label={t('editor:properties.systemnode.lbl-filePath')}>
        <ScriptInput value={systemComponent.filePath} onChange={onChangePath} />
        {!isPathValid && <div>{t('editor:properties.systemnode.error-url')}</div>}
      </InputGroup>
      <InputGroup name="insertUUID" label={t('editor:properties.systemnode.lbl-insertUUID')}>
        <SelectInput
          key={props.entity}
          options={systemGroups}
          onChange={commitProperty(SystemComponent, 'insertUUID')}
          value={systemComponent.insertUUID}
        />
      </InputGroup>
      <InputGroup name="insertOrder" label={t('editor:properties.systemnode.lbl-insertOrder')}>
        <SelectInput
          key={props.entity}
          options={insertTypes}
          onChange={commitProperty(SystemComponent, 'insertOrder')}
          value={systemComponent.insertOrder}
        />
      </InputGroup>
      <InputGroup name="enableClient" label={t('editor:properties.systemnode.lbl-enableClient')}>
        <BooleanInput onChange={commitProperty(SystemComponent, 'enableClient')} value={systemComponent.enableClient} />
      </InputGroup>
      <InputGroup name="enableServer" label={t('editor:properties.systemnode.lbl-enableServer')}>
        <BooleanInput onChange={commitProperty(SystemComponent, 'enableServer')} value={systemComponent.enableServer} />
      </InputGroup>
      {/* <InputGroup name="args" label={t('editor:properties.systemnode.lbl-args')}>
        <StringInput
          value={systemComponent.args as any}
          onRelease={(value) => {
            setComponent(props.entity, SystemComponent, { args: value })
          }}
        />
      </InputGroup> */}
    </NodeEditor>
  )
}

SystemNodeEditor.iconComponent = ExtensionIcon

export default SystemNodeEditor<|MERGE_RESOLUTION|>--- conflicted
+++ resolved
@@ -27,7 +27,7 @@
 import { useTranslation } from 'react-i18next'
 
 import { validatePath } from '@etherealengine/common/src/utils/validatePath'
-import { setComponent, useComponent } from '@etherealengine/engine/src/ecs/functions/ComponentFunctions'
+import { useComponent } from '@etherealengine/engine/src/ecs/functions/ComponentFunctions'
 import {
   AnimationSystemGroup,
   InputSystemGroup,
@@ -43,11 +43,7 @@
 import ScriptInput from '../inputs/ScriptInput'
 import { SelectInput } from '../inputs/SelectInput'
 import NodeEditor from './NodeEditor'
-<<<<<<< HEAD
-import { EditorComponentType, commitProperty, updateProperties } from './Util'
-=======
 import { EditorComponentType, commitProperties, commitProperty } from './Util'
->>>>>>> f35f48be
 
 const systemGroups = [
   {
