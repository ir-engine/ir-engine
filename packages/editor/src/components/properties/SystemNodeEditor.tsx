import { Extension } from '@styled-icons/boxicons-solid/Extension'
import React from 'react'
import { useTranslation } from 'react-i18next'
import NodeEditor from './NodeEditor'
<<<<<<< HEAD
=======
import EditorEvents from '../../constants/EditorEvents'
import { validatePath } from '@xrengine/common/src/utils/validatePath'
import { SystemUpdateType } from '@xrengine/engine/src/ecs/functions/SystemUpdateType'
import { SelectInput } from '../inputs/SelectInput'
import BooleanInput from '../inputs/BooleanInput'
import StringInput from '../inputs/StringInput'
import ScriptInput from '../inputs/ScriptInput'

/**
 * Define properties for Script component.
 *
 * @author Hanzla Mateen
 * @type {Object}
 */

type SystemNodeEditorProps = {
  node?: Systemnode
  t: Function
}

const systemUpdateTypes = [
  {
    label: 'None',
    value: 'None'
  },
  {
    label: 'Update',
    value: SystemUpdateType.UPDATE
  },
  {
    label: 'Fixed Early',
    value: SystemUpdateType.FIXED_EARLY
  },
  {
    label: 'Fixed',
    value: SystemUpdateType.FIXED
  },
  {
    label: 'Fixed Late',
    value: SystemUpdateType.FIXED_LATE
  },
  {
    label: 'Pre Render',
    value: SystemUpdateType.PRE_RENDER
  },
  {
    label: 'Post Render',
    value: SystemUpdateType.POST_RENDER
  }
]
/**
 * For Scripts
 *
 * @author Hanzla Mateen
 * @param       {Object} props
 * @constructor
 */
>>>>>>> 6408d096

export function SystemNodeEditor(props: { node?: any; t: any }) {
  const { t } = useTranslation()

<<<<<<< HEAD
  return <NodeEditor {...props} description={t('editor:properties.game.description')} />
=======
  const onChangePath = (path) => {
    if (validatePath(path)) {
      CommandManager.instance.setPropertyOnSelection('filePath', path)
    }
    CommandManager.instance.emitEvent(EditorEvents.OBJECTS_CHANGED, [node])
  }

  const onChangeSystemUpdateType = (systemUpdateType) => {
    CommandManager.instance.setPropertyOnSelection('systemUpdateType', systemUpdateType)
  }

  const onChangeEnableClient = (enableClient) => {
    CommandManager.instance.setPropertyOnSelection('enableClient', enableClient)
  }

  const onChangeEnableServer = (enableServer) => {
    CommandManager.instance.setPropertyOnSelection('enableServer', enableServer)
  }

  const onChangeArgs = (args) => {
    CommandManager.instance.setPropertyOnSelection('args', args)
  }

  return (
    <NodeEditor description={SystemnodeEditor.description} {...props}>
      <InputGroup name="Script" label={t('editor:properties.systemnode.lbl-filePath')}>
        <ScriptInput value={node.filePath} onChange={onChangePath} />
        {!node.isValidURL && <div>{t('editor:properties.systemnode.error-url')}</div>}
      </InputGroup>
      <InputGroup name="systemUpdateType" label={t('editor:properties.systemnode.lbl-systemUpdateType')}>
        <SelectInput options={systemUpdateTypes} onChange={onChangeSystemUpdateType} value={node.systemUpdateType} />
      </InputGroup>
      <InputGroup name="enableClient" label={t('editor:properties.systemnode.lbl-enableClient')}>
        <BooleanInput onChange={onChangeEnableClient} value={node.enableClient} />
      </InputGroup>
      <InputGroup name="enableServer" label={t('editor:properties.systemnode.lbl-enableServer')}>
        <BooleanInput onChange={onChangeEnableServer} value={node.enableServer} />
      </InputGroup>
      <InputGroup name="args" label={t('editor:properties.systemnode.lbl-args')}>
        <StringInput onChange={onChangeArgs} value={node.args} />
      </InputGroup>
    </NodeEditor>
  )
>>>>>>> 6408d096
}

SystemNodeEditor.iconComponent = Extension

export default SystemNodeEditor<|MERGE_RESOLUTION|>--- conflicted
+++ resolved
@@ -1,9 +1,11 @@
+import React from 'react'
+import i18n from 'i18next'
+import { useTranslation, withTranslation } from 'react-i18next'
 import { Extension } from '@styled-icons/boxicons-solid/Extension'
-import React from 'react'
-import { useTranslation } from 'react-i18next'
+import InputGroup from '../inputs/InputGroup'
+import Systemnode from '../../nodes/SystemNode'
+import { CommandManager } from '../../managers/CommandManager'
 import NodeEditor from './NodeEditor'
-<<<<<<< HEAD
-=======
 import EditorEvents from '../../constants/EditorEvents'
 import { validatePath } from '@xrengine/common/src/utils/validatePath'
 import { SystemUpdateType } from '@xrengine/engine/src/ecs/functions/SystemUpdateType'
@@ -61,14 +63,11 @@
  * @param       {Object} props
  * @constructor
  */
->>>>>>> 6408d096
 
-export function SystemNodeEditor(props: { node?: any; t: any }) {
+export const SystemnodeEditor = (props: SystemNodeEditorProps) => {
+  const { node } = props
   const { t } = useTranslation()
 
-<<<<<<< HEAD
-  return <NodeEditor {...props} description={t('editor:properties.game.description')} />
-=======
   const onChangePath = (path) => {
     if (validatePath(path)) {
       CommandManager.instance.setPropertyOnSelection('filePath', path)
@@ -112,9 +111,9 @@
       </InputGroup>
     </NodeEditor>
   )
->>>>>>> 6408d096
 }
 
-SystemNodeEditor.iconComponent = Extension
+SystemnodeEditor.iconComponent = Extension
+SystemnodeEditor.description = i18n.t('editor:properties.systemnode.description')
 
-export default SystemNodeEditor+export default withTranslation()(SystemnodeEditor)