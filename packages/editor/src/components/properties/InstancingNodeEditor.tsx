import React, { useCallback } from 'react'
import { useTranslation } from 'react-i18next'
import { Mesh, Object3D, Scene, Texture } from 'three'

import { Engine } from '@xrengine/engine/src/ecs/classes/Engine'
import {
  addComponent,
  ComponentType,
  getComponent,
  getComponentState,
  getOrAddComponent,
  hasComponent,
  useComponent
} from '@xrengine/engine/src/ecs/functions/ComponentFunctions'
import { iterateEntityNode } from '@xrengine/engine/src/ecs/functions/EntityTree'
import {
  InstancingComponent,
  InstancingStagingComponent,
  InstancingUnstagingComponent,
  SampleMode,
  ScatterMode,
  ScatterProperties,
  ScatterState,
  SourceProperties,
  TextureRef,
  VertexProperties
} from '@xrengine/engine/src/scene/components/InstancingComponent'
import { ModelComponent } from '@xrengine/engine/src/scene/components/ModelComponent'
import { NameComponent } from '@xrengine/engine/src/scene/components/NameComponent'
import {
  GRASS_PROPERTIES_DEFAULT_VALUES,
  MESH_PROPERTIES_DEFAULT_VALUES
} from '@xrengine/engine/src/scene/functions/loaders/InstancingFunctions'
import getFirstMesh from '@xrengine/engine/src/scene/util/getFirstMesh'
import { State, useState } from '@xrengine/hyperflux'

import AcUnitIcon from '@mui/icons-material/AcUnit'

import { PropertiesPanelButton } from '../inputs/Button'
import { ImagePreviewInputGroup } from '../inputs/ImagePreviewInput'
import InputGroup from '../inputs/InputGroup'
import NumericInputGroup from '../inputs/NumericInputGroup'
import SelectInput from '../inputs/SelectInput'
import { TexturePreviewInputGroup } from '../inputs/TexturePreviewInput'
import CollapsibleBlock from '../layout/CollapsibleBlock'
import InstancingGrassProperties from './InstancingGrassProperties'
import InstancingMeshProperties from './InstancingMeshProperties'
import NodeEditor from './NodeEditor'
import { EditorComponentType, traverseScene } from './Util'

export const InstancingNodeEditor: EditorComponentType = (props) => {
  const { t } = useTranslation()
<<<<<<< HEAD
  const entity = props.entity
=======
  const entityState = useState(props.node.entity)
  const entity = entityState.value
>>>>>>> 48cad3a9
  const node = props.node
  const scatterState = useComponent(entity, InstancingComponent)
  const scatter = scatterState.value
  const sampleProps = scatter.sampleProperties as ScatterProperties & VertexProperties
  const updateProperty = useCallback(
    function (_, prop: keyof typeof scatter) {
      const state = scatterState[prop]
      return (val) => {
        state.set(val)
      }
    },
    [entityState]
  )
  const updateSampleProp = useCallback(
    function (prop: keyof (ScatterProperties & VertexProperties)) {
      const updateSampleProps = updateProperty(InstancingComponent, 'sampleProperties')
      return (val) => {
        const sampleProps = { ...scatter.sampleProperties }
        sampleProps[prop] = val
        updateSampleProps(sampleProps)
      }
    },
    [entityState]
  )

  const texPath = (tex: TextureRef) => tex.src

  const height = texPath(sampleProps.heightMap)
  const density = texPath(sampleProps.densityMap)

  function initialSurfaces(): { label: string; value: string }[] {
    const surfaces = traverseScene(
      (eNode) => {
        return {
          label: getComponent(eNode.entity, NameComponent) ?? '',
          value: eNode.uuid
        }
      },
      (eNode) => {
        if (eNode === node) return false
        if (hasComponent(eNode.entity, ModelComponent)) {
          const obj3d = getComponentState(eNode.entity, ModelComponent).scene.value as Scene | undefined
          if (!obj3d) return false
          const mesh = getFirstMesh(obj3d)
          return !!mesh && mesh.geometry.hasAttribute('uv') && mesh.geometry.hasAttribute('normal')
        }
        return false
      }
    )
    return surfaces
  }

  const surfaces = useState(initialSurfaces())

  const onUnstage = () => {
    if (!hasComponent(entity, InstancingUnstagingComponent)) {
      addComponent(entity, InstancingUnstagingComponent, {})
    }
  }

  const onStage = async () => {
    if (!hasComponent(entity, InstancingStagingComponent)) {
      addComponent(entity, InstancingStagingComponent, {})
    }
  }

  const onReload = async () => {
    await onUnstage()
    await onStage()
  }

  const onChangeMode = (mode) => {
    if (scatter.mode === mode) return
    const scene = getComponentState(entity, ModelComponent).scene! as any
    if (!scene.value) return
    const uData = JSON.parse(JSON.stringify(scene.userData.value))
    uData[scatter.mode] = scatter.sourceProperties
    let srcProperties
    if (uData[mode] !== undefined) {
      srcProperties = uData[mode]
    } else {
      switch (mode) {
        case ScatterMode.GRASS:
          srcProperties = GRASS_PROPERTIES_DEFAULT_VALUES
          break
        case ScatterMode.MESH:
          srcProperties = MESH_PROPERTIES_DEFAULT_VALUES
          break
      }
    }
    scene.userData.set(uData)
    updateProperty(InstancingComponent, 'sourceProperties')(srcProperties)
    updateProperty(InstancingComponent, 'mode')(mode)
  }

  return (
    <NodeEditor
      {...props}
      name={t('editor:properties:instancing.name')}
      description={t('editor:properties:instancing.description')}
    >
      <span>
        <NumericInputGroup
          name="Instance Count"
          label={t('editor:properties:instancing.count')}
          smallStep={1}
          mediumStep={10}
          largeStep={100}
          min={0}
          value={scatter.count}
          onChange={updateProperty(InstancingComponent, 'count')}
        />
        <InputGroup name="Target Surface" label={t('editor:properties:instancing.lbl-surface')}>
          <SelectInput
            placeholder={t('editor:properties.instancing.placeholder-surface')}
            value={scatterState.surface.value}
            onChange={updateProperty(InstancingComponent, 'surface')}
            options={surfaces.value}
          />
        </InputGroup>
        <InputGroup name="Instancing Mode" label={t('editor:properties:instancing.lbl-mode')}>
          <SelectInput
            value={scatter.mode}
            onChange={onChangeMode}
            options={[
              { label: 'Grass', value: ScatterMode.GRASS },
              { label: 'Mesh', value: ScatterMode.MESH }
            ]}
          />
        </InputGroup>
        <InputGroup name="Sampling Mode" label={t('editor:properties:instancing.samplingMode')}>
          <SelectInput
            value={scatter.sampling}
            onChange={updateProperty(InstancingComponent, 'sampling')}
            options={[
              { label: 'Scatter', value: SampleMode.SCATTER },
              { label: 'Vertices', value: SampleMode.VERTICES },
              { label: 'Nodes', value: SampleMode.NODES }
            ]}
          />
        </InputGroup>
        <CollapsibleBlock label={t('editor:properties.instancing.sampling.properties')}>
          {[SampleMode.SCATTER, SampleMode.VERTICES].includes(scatter.sampling) && (
            <>
              <TexturePreviewInputGroup
                name="Height Map"
                label={t('editor:properties.instancing.sampling.heightMap')}
                onChange={updateSampleProp('heightMap')}
                value={height}
              />
              <NumericInputGroup
                name="Height Map Strength"
                label={t('editor:properties.instancing.sampling.heightMapStrength')}
                onChange={updateSampleProp('heightMapStrength')}
                value={sampleProps.heightMapStrength}
                min={0}
                max={1}
                smallStep={0.01}
                mediumStep={0.025}
                largeStep={0.1}
              />
              <TexturePreviewInputGroup
                name="Density Map"
                label={t('editor:properties.instancing.sampling.densityMap')}
                onChange={updateSampleProp('densityMap')}
                value={density}
              />
              <NumericInputGroup
                name="Density Map Strength"
                label={t('editor:properties.instancing.sampling.densityMapStrength')}
                onChange={updateSampleProp('densityMapStrength')}
                value={sampleProps.densityMapStrength}
                min={0}
                max={1}
                smallStep={0.01}
                mediumStep={0.025}
                largeStep={0.1}
              />
            </>
          )}
        </CollapsibleBlock>
        {scatter.mode === ScatterMode.GRASS && (
          <InstancingGrassProperties
            state={scatterState.sourceProperties as State<SourceProperties>}
            onChange={updateProperty(InstancingComponent, 'sourceProperties')}
          />
        )}
        {scatter.mode === ScatterMode.MESH && (
          <InstancingMeshProperties
            state={scatterState.sourceProperties as State<SourceProperties>}
            onChange={updateProperty(InstancingComponent, 'sourceProperties')}
          />
        )}
      </span>
      {scatter.state === ScatterState.UNSTAGED && (
        <PropertiesPanelButton onClick={onStage}>{t('editor:properties:instancing.lbl-load')}</PropertiesPanelButton>
      )}
      {scatter.state === ScatterState.STAGING && <p>{t('Loading...')}</p>}
      {scatter.state === ScatterState.STAGED && (
        <InputGroup name={t('editor:properties:instancing.lbl-options')}>
          <PropertiesPanelButton onClick={onUnstage}>
            {t('editor:properties:instancing.lbl-unload')}
          </PropertiesPanelButton>
          <PropertiesPanelButton onClick={onReload}>
            {t('editor:properties:instancing.lbl-reload')}
          </PropertiesPanelButton>
        </InputGroup>
      )}
    </NodeEditor>
  )
}

InstancingNodeEditor.iconComponent = AcUnitIcon
export default InstancingNodeEditor<|MERGE_RESOLUTION|>--- conflicted
+++ resolved
@@ -27,6 +27,7 @@
 } from '@xrengine/engine/src/scene/components/InstancingComponent'
 import { ModelComponent } from '@xrengine/engine/src/scene/components/ModelComponent'
 import { NameComponent } from '@xrengine/engine/src/scene/components/NameComponent'
+import { UUIDComponent } from '@xrengine/engine/src/scene/components/UUIDComponent'
 import {
   GRASS_PROPERTIES_DEFAULT_VALUES,
   MESH_PROPERTIES_DEFAULT_VALUES
@@ -50,13 +51,8 @@
 
 export const InstancingNodeEditor: EditorComponentType = (props) => {
   const { t } = useTranslation()
-<<<<<<< HEAD
-  const entity = props.entity
-=======
-  const entityState = useState(props.node.entity)
+  const entityState = useState(props.entity)
   const entity = entityState.value
->>>>>>> 48cad3a9
-  const node = props.node
   const scatterState = useComponent(entity, InstancingComponent)
   const scatter = scatterState.value
   const sampleProps = scatter.sampleProperties as ScatterProperties & VertexProperties
@@ -90,14 +86,14 @@
     const surfaces = traverseScene(
       (eNode) => {
         return {
-          label: getComponent(eNode.entity, NameComponent) ?? '',
-          value: eNode.uuid
+          label: getComponent(eNode, NameComponent) ?? '',
+          value: getComponent(eNode, UUIDComponent)
         }
       },
       (eNode) => {
-        if (eNode === node) return false
-        if (hasComponent(eNode.entity, ModelComponent)) {
-          const obj3d = getComponentState(eNode.entity, ModelComponent).scene.value as Scene | undefined
+        if (eNode === entity) return false
+        if (hasComponent(eNode, ModelComponent)) {
+          const obj3d = getComponentState(eNode, ModelComponent).scene.value as Scene | undefined
           if (!obj3d) return false
           const mesh = getFirstMesh(obj3d)
           return !!mesh && mesh.geometry.hasAttribute('uv') && mesh.geometry.hasAttribute('normal')
