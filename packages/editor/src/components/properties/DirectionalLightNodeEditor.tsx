--- conflicted
+++ resolved
@@ -25,10 +25,6 @@
   //function to handle changes in color property
   const onChangeColor = (color) => {
     CommandManager.instance.setPropertyOnSelectionEntities({
-<<<<<<< HEAD
-      updateFunction: updateDirectionalLight,
-=======
->>>>>>> 04fc6bc7
       component: DirectionalLightComponent,
       properties: { color }
     })
@@ -36,10 +32,6 @@
   //function to handle the changes in intensity property of DirectionalLight
   const onChangeIntensity = (intensity) => {
     CommandManager.instance.setPropertyOnSelectionEntities({
-<<<<<<< HEAD
-      updateFunction: updateDirectionalLight,
-=======
->>>>>>> 04fc6bc7
       component: DirectionalLightComponent,
       properties: { intensity }
     })
@@ -48,10 +40,6 @@
   //function to handle the changes in camera far property of DirectionalLight
   const onChangeCameraFar = (cameraFar) => {
     CommandManager.instance.setPropertyOnSelectionEntities({
-<<<<<<< HEAD
-      updateFunction: updateDirectionalLight,
-=======
->>>>>>> 04fc6bc7
       component: DirectionalLightComponent,
       properties: { cameraFar }
     })
@@ -60,10 +48,6 @@
   // function to handle changes in showCameraHelper propery
   const onChangeshowCameraHelper = (showCameraHelper) => {
     CommandManager.instance.setPropertyOnSelectionEntities({
-<<<<<<< HEAD
-      updateFunction: updateDirectionalLight,
-=======
->>>>>>> 04fc6bc7
       component: DirectionalLightComponent,
       properties: { showCameraHelper }
     })
