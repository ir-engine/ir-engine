--- conflicted
+++ resolved
@@ -42,7 +42,6 @@
 import BooleanInput from '../inputs/BooleanInput'
 import InputGroup from '../inputs/InputGroup'
 import NameInputGroup from './NameInputGroup'
-import { EditorComponentType } from './Util'
 
 const propertiesHeaderStyle = {
   border: 'none !important',
@@ -83,29 +82,7 @@
             </InputGroup>
           </>
         )}
-<<<<<<< HEAD
       </div>
-
-      {/** @todo #7258 */}
-      {editorState.advancedMode.value && typeof props.entity === 'number' && (
-        <div style={{ pointerEvents: 'auto' }}>
-          <MainMenu
-            icon={AddIcon}
-            commands={Array.from(EntityNodeEditor).map(([component, editor]) => ({
-              name: component.name,
-              action: () => {
-                if (!ComponentMap.get(component.name)) return console.warn('could not find component', component.name)
-                setComponent(props.entity, ComponentMap.get(component.name)!)
-                dispatchAction(SelectionAction.forceUpdate({}))
-              }
-            }))}
-          />
-        </div>
-      )}
     </div>
-=======
-      </NameInputGroupContainer>
-    </PropertiesHeader>
->>>>>>> 6dc360b6
   )
 }