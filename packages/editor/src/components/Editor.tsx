--- conflicted
+++ resolved
@@ -89,11 +89,8 @@
 import { Application, feathers } from '@feathersjs/feathers'
 import rest from '@feathersjs/rest-client'
 import { Config } from '@xrengine/common/src/config'
-<<<<<<< HEAD
 import CustomScriptNode from '../nodes/CustomScriptNode'
-=======
 import { getToken } from '@xrengine/engine/src/scene/functions/getToken'
->>>>>>> e92438a2
 
 const tempMatrix1 = new Matrix4()
 const tempMatrix2 = new Matrix4()
