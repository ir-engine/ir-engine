/*
CPAL-1.0 License

The contents of this file are subject to the Common Public Attribution License
Version 1.0. (the "License"); you may not use this file except in compliance
with the License. You may obtain a copy of the License at
https://github.com/EtherealEngine/etherealengine/blob/dev/LICENSE.
The License is based on the Mozilla Public License Version 1.1, but Sections 14
and 15 have been added to cover use of software over a computer network and 
provide for limited attribution for the Original Developer. In addition, 
Exhibit A has been modified to be consistent with Exhibit B.

Software distributed under the License is distributed on an "AS IS" basis,
WITHOUT WARRANTY OF ANY KIND, either express or implied. See the License for the
specific language governing rights and limitations under the License.

The Original Code is Ethereal Engine.

The Original Developer is the Initial Developer. The Initial Developer of the
Original Code is the Ethereal Engine team.

All portions of the code written by the Ethereal Engine team are Copyright © 2021-2023 
Ethereal Engine. All Rights Reserved.
*/

import React, { memo, useCallback, useContext, useEffect, useState } from 'react'
import { useDrop } from 'react-dnd'
import Hotkeys from 'react-hot-keys'
import { useTranslation } from 'react-i18next'
import AutoSizer from 'react-virtualized-auto-sizer'
import { FixedSizeList, areEqual } from 'react-window'
import { Object3D } from 'three'

import { AllFileTypes } from '@etherealengine/engine/src/assets/constants/fileTypes'
import { Entity } from '@etherealengine/engine/src/ecs/classes/Entity'
import { SceneState } from '@etherealengine/engine/src/ecs/classes/Scene'
import {
  getComponent,
  getOptionalComponent,
  hasComponent
} from '@etherealengine/engine/src/ecs/functions/ComponentFunctions'
import {
  EntityTreeComponent,
  getEntityNodeArrayFromEntities,
  traverseEntityNode
} from '@etherealengine/engine/src/ecs/functions/EntityTree'
import { GroupComponent } from '@etherealengine/engine/src/scene/components/GroupComponent'
import { ModelComponent } from '@etherealengine/engine/src/scene/components/ModelComponent'
import { NameComponent } from '@etherealengine/engine/src/scene/components/NameComponent'
import { getMutableState, getState, useHookstate } from '@etherealengine/hyperflux'

import { Checkbox } from '@mui/material'
import MenuItem from '@mui/material/MenuItem'
import { PopoverPosition } from '@mui/material/Popover'

import { UUIDComponent } from '@etherealengine/engine/src/scene/components/UUIDComponent'
import { EditorCameraState } from '../../classes/EditorCameraState'
import { ItemTypes, SupportedFileTypes } from '../../constants/AssetTypes'
import { EditorControlFunctions } from '../../functions/EditorControlFunctions'
import { addMediaNode } from '../../functions/addMediaNode'
import { isAncestor } from '../../functions/getDetachedObjectsRoots'
import { cmdOrCtrlString } from '../../functions/utils'
import { EditorState } from '../../services/EditorServices'
import { SelectionState } from '../../services/SelectionServices'
import Search from '../Search/Search'
import { AppContext } from '../Search/context'
import useUpload from '../assets/useUpload'
<<<<<<< HEAD
import { addSceneComponentElement } from '../element/ElementList'
import { PropertiesPanelButton } from '../inputs/Button'
=======
>>>>>>> a531bd7f
import { ContextMenu } from '../layout/ContextMenu'
import { updateProperties } from '../properties/Util'
import { HeirarchyTreeCollapsedNodeType, HeirarchyTreeNodeType, heirarchyTreeWalker } from './HeirarchyTreeWalker'
import {
  HierarchyTreeNode,
  HierarchyTreeNodeData,
  HierarchyTreeNodeProps,
  RenameNodeData,
  getNodeElId
} from './HierarchyTreeNode'
import styles from './styles.module.scss'

/**
 * uploadOption initializing object containing Properties multiple, accepts.
 *
 * @type {Object}
 */
const uploadOptions = {
  multiple: true,
  accepts: AllFileTypes
}

/**
 * getNodeKey function used to get object id at given index.
 *
 * @param  {number} index [index of the node to get object id]
 * @param  {object} data
 * @return {string}
 */
function getNodeKey(index: number, data: HierarchyTreeNodeData) {
  return index //data.nodes[index].entityNode ? data.nodes[index].entityNode.entity : data.nodes[index].toString()
}

function traverseWithDepth(obj3d: Object3D, depth: number, cb: (obj: Object3D, depth: number) => void) {
  cb(obj3d, depth)
  for (const obj of obj3d.children) {
    traverseWithDepth(obj, depth + 1, cb)
  }
}

function getModelNodesFromTreeWalker(
  inputNodes: HeirarchyTreeNodeType[],
  collapsedNodes: HeirarchyTreeCollapsedNodeType,
  showObject3Ds: boolean
): HeirarchyTreeNodeType[] {
  const outputNodes = [] as HeirarchyTreeNodeType[]
  const selected = new Set(
    getState(SelectionState).selectedEntities.filter((ent) => typeof ent === 'string') as string[]
  )
  for (const node of inputNodes) {
    outputNodes.push(node)
    const isCollapsed = collapsedNodes[node.entityNode]
    if (showObject3Ds && hasComponent(node.entityNode as Entity, ModelComponent)) {
      const group = getOptionalComponent(node.entityNode as Entity, GroupComponent) as Object3D[]
      if (!group?.length) continue
      node.isLeaf = false
      if (isCollapsed) continue
      let childIndex = node.childIndex
      for (const obj3d of group)
        traverseWithDepth(obj3d, node.depth, (obj, depth) => {
          if (group.includes(obj)) return
          outputNodes.push({
            depth,
            obj3d: obj,
            entityNode: null!,
            childIndex: childIndex++,
            lastChild: false,
            isLeaf: true, //!obj.children.length, // todo, store collapsed state on obj3d
            isCollapsed: node.isCollapsed,
            selected: selected.has(obj.uuid),
            active: false
          })
        })
    }
  }
  return outputNodes
}

/**
 * HierarchyPanel function component provides view for hierarchy tree.
 *
 * @constructor
 */
export default function HierarchyPanel({
  setSearchElement,
  setSearchHierarchy
}: {
  setSearchElement: (_: string) => void
  setSearchHierarchy: (_: string) => void
}) {
  const { t } = useTranslation()
  const [contextSelectedItem, setContextSelectedItem] = React.useState<undefined | HeirarchyTreeNodeType>(undefined)
  const [anchorPosition, setAnchorPosition] = React.useState<undefined | PopoverPosition>(undefined)
  const [anchorEl, setAnchorEl] = React.useState<null | HTMLElement>(null)
  const [prevClickedNode, setPrevClickedNode] = useState<HeirarchyTreeNodeType | null>(null)
  const open = Boolean(anchorEl)
  const onUpload = useUpload(uploadOptions)
  const selectionState = useHookstate(getMutableState(SelectionState))
  const [renamingNode, setRenamingNode] = useState<RenameNodeData | null>(null)
  const [collapsedNodes, setCollapsedNodes] = useState<HeirarchyTreeCollapsedNodeType>({})
  const [nodes, setNodes] = useState<HeirarchyTreeNodeType[]>([])
  const nodeSearch: HeirarchyTreeNodeType[] = []
  const [selectedNode, _setSelectedNode] = useState<HeirarchyTreeNodeType | null>(null)
  const editorState = useHookstate(getMutableState(EditorState))
  const { searchHierarchy } = useContext(AppContext)
  const showObject3DInHierarchy = editorState.showObject3DInHierarchy

  useHookstate(UUIDComponent.entitiesByUUIDState.keys.length)

  const MemoTreeNode = memo(
    (props: HierarchyTreeNodeProps) => <HierarchyTreeNode {...props} onContextMenu={onContextMenu} />,
    areEqual
  )

  if (searchHierarchy.length > 0) {
    const condition = new RegExp(searchHierarchy.toLowerCase())
    nodes.forEach((node) => {
      if (
        (node.entityNode &&
          condition.test(getComponent(node.entityNode as Entity, NameComponent)?.toLowerCase() ?? '')) ||
        (node.obj3d && condition.test(node.obj3d.name?.toLowerCase() ?? ''))
      )
        nodeSearch.push(node)
    })
  }

  const updateNodeHierarchy = useCallback(() => {
    setNodes(
      getModelNodesFromTreeWalker(
        Array.from(
          heirarchyTreeWalker(getState(SceneState).sceneEntity, selectionState.selectedEntities.value, collapsedNodes)
        ),
        collapsedNodes,
        showObject3DInHierarchy.value
      )
    )
  }, [collapsedNodes])

  useEffect(updateNodeHierarchy, [collapsedNodes])
  useEffect(updateNodeHierarchy, [
    showObject3DInHierarchy,
    selectionState.selectedEntities,
    selectionState.sceneGraphChangeCounter
  ])

  const setSelectedNode = (selection) => !editorState.lockPropertiesPanel.value && _setSelectedNode(selection)

  /* Expand & Collapse Functions */
  const expandNode = useCallback(
    (node: HeirarchyTreeNodeType) => {
      if (node.obj3d) return // todo
      setCollapsedNodes({ ...collapsedNodes, [node.entityNode]: false })
    },
    [collapsedNodes]
  )

  const collapseNode = useCallback(
    (node: HeirarchyTreeNodeType) => {
      if (node.obj3d) return // todo
      setCollapsedNodes({ ...collapsedNodes, [node.entityNode]: true })
    },
    [collapsedNodes]
  )

  const expandChildren = useCallback(
    (node: HeirarchyTreeNodeType) => {
      handleClose()

      if (node.obj3d) return // todo
      traverseEntityNode(node.entityNode as Entity, (child) => (collapsedNodes[child] = false))
      setCollapsedNodes({ ...collapsedNodes })
    },
    [collapsedNodes]
  )

  const collapseChildren = useCallback(
    (node: HeirarchyTreeNodeType) => {
      handleClose()

      if (node.obj3d) return // todo
      traverseEntityNode(node.entityNode as Entity, (child) => (collapsedNodes[child] = true))
      setCollapsedNodes({ ...collapsedNodes })
    },
    [collapsedNodes]
  )
  /* Expand & Collapse Functions */

  const onObjectChanged = useCallback(
    (propertyName) => {
      if (propertyName === 'name' || !propertyName) updateNodeHierarchy()
    },
    [collapsedNodes]
  )

  useEffect(() => {
    onObjectChanged(selectionState.propertyName.value)
  }, [selectionState.objectChangeCounter])

  /* Event handlers */
  const onMouseDown = useCallback(
    (e: MouseEvent, node: HeirarchyTreeNodeType) => {
      if (e.detail === 1) {
        if (e.ctrlKey) {
          EditorControlFunctions.toggleSelection([node.entityNode ?? node.obj3d!.uuid])
          setSelectedNode(null)
        } else if (e.shiftKey && prevClickedNode) {
          const startIndex = nodes.findIndex((n) => n.entityNode === prevClickedNode.entityNode)
          const endIndex = nodes.findIndex((n) => n.entityNode === node.entityNode)
          const range = nodes.slice(Math.min(startIndex, endIndex), Math.max(startIndex, endIndex) + 1)
          const entityUuids = range.filter((n) => n.entityNode).map((n) => n.entityNode!)
          EditorControlFunctions.replaceSelection(entityUuids)
          setSelectedNode(node)
        } else if (!node.selected) {
          EditorControlFunctions.replaceSelection([node.entityNode ?? node.obj3d!.uuid])
          setSelectedNode(node)
        }
        setPrevClickedNode(node)
      }
    },
    [prevClickedNode, nodes]
  )

  const onContextMenu = (event: React.MouseEvent<HTMLDivElement>, item: HeirarchyTreeNodeType) => {
    event.preventDefault()
    event.stopPropagation()

    setContextSelectedItem(item)
    setAnchorEl(event.currentTarget)
    setAnchorPosition({
      left: event.clientX + 2,
      top: event.clientY - 6
    })
  }

  const handleClose = () => {
    setContextSelectedItem(undefined)
    setAnchorEl(null)
    setAnchorPosition(undefined)
  }

  const onClick = useCallback((e: MouseEvent, node: HeirarchyTreeNodeType) => {
    if (node.obj3d) return // todo
    if (e.detail === 2) {
      const editorCameraState = getMutableState(EditorCameraState)
      editorCameraState.focusedObjects.set([node.entityNode])
      editorCameraState.refocus.set(true)
    }
  }, [])

  const onToggle = useCallback(
    (_, node: HeirarchyTreeNodeType) => {
      if (node.obj3d) return // todo
      if (collapsedNodes[node.entityNode as Entity]) expandNode(node)
      else collapseNode(node)
    },
    [collapsedNodes, expandNode, collapseNode]
  )

  const onKeyDown = useCallback(
    (e: KeyboardEvent, node: HeirarchyTreeNodeType) => {
      const nodeIndex = nodes.indexOf(node)
      const entityTree = getComponent(node.entityNode as Entity, EntityTreeComponent)
      switch (e.key) {
        case 'ArrowDown': {
          e.preventDefault()

          const nextNode = nodeIndex !== -1 && nodes[nodeIndex + 1]
          if (!nextNode) return

          if (e.shiftKey) {
            EditorControlFunctions.addToSelection([nextNode.entityNode ?? nextNode.obj3d!.uuid])
          }

          const nextNodeEl = document.getElementById(getNodeElId(nextNode))
          if (nextNodeEl) {
            nextNodeEl.focus()
          }
          break
        }

        case 'ArrowUp': {
          e.preventDefault()

          const prevNode = nodeIndex !== -1 && nodes[nodeIndex - 1]
          if (!prevNode) return

          if (e.shiftKey) {
            EditorControlFunctions.addToSelection([prevNode.entityNode ?? prevNode.obj3d!.uuid])
          }

          const prevNodeEl = document.getElementById(getNodeElId(prevNode))
          if (prevNodeEl) {
            prevNodeEl.focus()
          }
          break
        }

        case 'ArrowLeft':
          if (entityTree && (!entityTree.children || entityTree.children.length === 0)) return
          if (node.obj3d && (!node.obj3d.children || node.obj3d.children.length === 0)) return

          if (e.shiftKey) collapseChildren(node)
          else collapseNode(node)
          break

        case 'ArrowRight':
          if (entityTree && (!entityTree.children || entityTree.children.length === 0)) return
          if (node.obj3d && (!node.obj3d.children || node.obj3d.children.length === 0)) return

          if (e.shiftKey) expandChildren(node)
          else expandNode(node)
          break

        case 'Enter':
          if (e.shiftKey) {
            EditorControlFunctions.toggleSelection([node.entityNode ?? node.obj3d!.uuid])
            setSelectedNode(null)
          } else {
            EditorControlFunctions.replaceSelection([node.entityNode ?? node.obj3d!.uuid])
            setSelectedNode(node)
          }
          break

        case 'Delete':
        case 'Backspace':
          if (selectedNode && !renamingNode) onDeleteNode(selectedNode!)
          break
      }
    },
    [nodes, expandNode, collapseNode, expandChildren, collapseChildren, renamingNode, selectedNode]
  )

  const onDeleteNode = useCallback((node: HeirarchyTreeNodeType) => {
    handleClose()

    let objs = node.selected
      ? getEntityNodeArrayFromEntities(selectionState.selectedEntities.value)
      : [node.entityNode ?? node.obj3d!.uuid]
    EditorControlFunctions.removeObject(objs)
  }, [])

  const onDuplicateNode = useCallback((node: HeirarchyTreeNodeType) => {
    handleClose()

    let objs = node.selected
      ? getEntityNodeArrayFromEntities(selectionState.selectedEntities.value)
      : [node.entityNode ?? node.obj3d!.uuid]
    EditorControlFunctions.duplicateObject(objs)
  }, [])

  const onGroupNodes = useCallback((node: HeirarchyTreeNodeType) => {
    handleClose()

    const objs = node.selected
      ? getEntityNodeArrayFromEntities(selectionState.selectedEntities.value)
      : [node.entityNode ?? node.obj3d!.uuid]

    EditorControlFunctions.groupObjects(objs)
  }, [])
  /* Event handlers */

  /* Rename functions */
  const onRenameNode = useCallback((node: HeirarchyTreeNodeType) => {
    handleClose()

    if (node.entityNode) {
      const entity = node.entityNode as Entity
      setRenamingNode({ entity, name: getComponent(entity, NameComponent) })
    } else {
      // todo
    }
  }, [])

  const onChangeName = useCallback(
    (node: HeirarchyTreeNodeType, name: string) => setRenamingNode({ entity: node.entityNode as Entity, name }),
    []
  )

  const onRenameSubmit = useCallback((node: HeirarchyTreeNodeType, name: string) => {
    if (name) {
      if (!node.obj3d) updateProperties(NameComponent, name, [node.entityNode])
      const groups = getOptionalComponent(node.entityNode as Entity, GroupComponent)
      if (groups) for (const obj of groups) if (obj) obj.name = name
    }

    setRenamingNode(null)
  }, [])
  /* Rename functions */

  const [, treeContainerDropTarget] = useDrop({
    accept: [ItemTypes.Node, ItemTypes.File, ...SupportedFileTypes],
    drop(item: any, monitor) {
      if (monitor.didDrop()) return

      // check if item contains files
      if (item.files) {
        const dndItem: any = monitor.getItem()
        const entries = Array.from(dndItem.items).map((item: any) => item.webkitGetAsEntry())

        //uploading files then adding to editor media
        onUpload(entries).then((assets) => {
          if (!assets) return
          for (const asset of assets) addMediaNode(asset)
        })

        return
      }

      if (item.url) {
        addMediaNode(item.url)
        return
      }

      if (item.type === ItemTypes.Component) {
        EditorControlFunctions.createObjectFromSceneElement([{ name: item!.componentJsonID }])
        return
      }

      EditorControlFunctions.reparentObject(Array.isArray(item.value) ? item.value : [item.value])
    },
    canDrop(item: any, monitor) {
      if (!monitor.isOver({ shallow: true })) return false

      // check if item is of node type
      if (item.type === ItemTypes.Node) {
        const sceneEntity = getState(SceneState).sceneEntity
        return !(item.multiple
          ? item.value.some((otherObject) => isAncestor(otherObject, sceneEntity))
          : isAncestor(item.value, sceneEntity))
      }

      return true
    }
  })

  const HierarchyList = ({ height, width }) => (
    <FixedSizeList
      height={height}
      width={width}
      itemSize={32}
      itemCount={nodeSearch?.length > 0 ? nodeSearch.length : nodes.length}
      itemData={{
        renamingNode,
        nodes: nodeSearch?.length > 0 ? nodeSearch : nodes,
        onKeyDown,
        onChangeName,
        onRenameSubmit,
        onMouseDown,
        onClick,
        onToggle,
        onUpload
      }}
      itemKey={getNodeKey}
      outerRef={treeContainerDropTarget}
      innerElementType="ul"
    >
      {MemoTreeNode}
    </FixedSizeList>
  )

  return (
    <>
      <div className={styles.panelContainer}>
        <div className={styles.dockableTabButtons}>
          <div style={{ flex: 1, paddingLeft: '5px' }}>
            {t('editor:hierarchy.lbl-explode')}
            <Checkbox
              className={styles.checkbox}
              classes={{ checked: styles.checkboxChecked }}
              value={editorState.showObject3DInHierarchy.value}
              sx={{ marginLeft: '5px' }}
              onChange={(e, value) => getMutableState(EditorState).showObject3DInHierarchy.set(value)}
            />
          </div>
          <Search elementsName="hierarchy" handleInputChange={setSearchHierarchy} />
        </div>
<<<<<<< HEAD
        {Engine.instance.scene && (
          <div style={{ height: '100%' }}>
            <AutoSizer onResize={HierarchyList}>{HierarchyList}</AutoSizer>
          </div>
        )}
        <PropertiesPanelButton
=======
        <div style={{ height: '100%', width: '100%' }}>
          <AutoSizer onResize={HierarchyList}>{HierarchyList}</AutoSizer>
        </div>
        <Button
>>>>>>> a531bd7f
          variant="contained"
          // TODO see why we have to specify capitalize here
          style={{
            textTransform: 'capitalize',
            margin: '5px auto',
            width: 'auto',
            fontSize: '12px',
            lineHeight: '0.5'
          }}
          onClick={() => EditorControlFunctions.createObjectFromSceneElement()}
        >
          {t('editor:hierarchy.lbl-addEntity')}
        </PropertiesPanelButton>
      </div>
      <ContextMenu open={open} anchorEl={anchorEl} anchorPosition={anchorPosition} onClose={handleClose}>
        <MenuItem onClick={() => onRenameNode(contextSelectedItem!)}>{t('editor:hierarchy.lbl-rename')}</MenuItem>
        <Hotkeys
          keyName={cmdOrCtrlString + '+d'}
          onKeyUp={(_, e) => {
            e.preventDefault()
            e.stopPropagation()
            selectedNode && onDuplicateNode(selectedNode!)
          }}
        >
          <MenuItem onClick={() => onDuplicateNode(contextSelectedItem!)}>
            {t('editor:hierarchy.lbl-duplicate')}
            <div>{cmdOrCtrlString + ' + d'}</div>
          </MenuItem>
        </Hotkeys>
        <Hotkeys
          keyName={cmdOrCtrlString + '+g'}
          onKeyUp={(_, e) => {
            e.preventDefault()
            e.stopPropagation()
            selectedNode && onGroupNodes(selectedNode!)
          }}
        >
          <MenuItem onClick={() => onGroupNodes(contextSelectedItem!)}>
            {t('editor:hierarchy.lbl-group')}
            <div>{cmdOrCtrlString + ' + g'}</div>
          </MenuItem>
        </Hotkeys>
        <MenuItem onClick={() => onDeleteNode(contextSelectedItem!)}>{t('editor:hierarchy.lbl-delete')}</MenuItem>
        <MenuItem onClick={() => expandChildren(contextSelectedItem!)}>{t('editor:hierarchy.lbl-expandAll')}</MenuItem>
        <MenuItem onClick={() => collapseChildren(contextSelectedItem!)}>
          {t('editor:hierarchy.lbl-collapseAll')}
        </MenuItem>
      </ContextMenu>
    </>
  )
}<|MERGE_RESOLUTION|>--- conflicted
+++ resolved
@@ -53,6 +53,7 @@
 import MenuItem from '@mui/material/MenuItem'
 import { PopoverPosition } from '@mui/material/Popover'
 
+import { Engine } from '@etherealengine/engine/src/ecs/classes/Engine'
 import { UUIDComponent } from '@etherealengine/engine/src/scene/components/UUIDComponent'
 import { EditorCameraState } from '../../classes/EditorCameraState'
 import { ItemTypes, SupportedFileTypes } from '../../constants/AssetTypes'
@@ -65,11 +66,7 @@
 import Search from '../Search/Search'
 import { AppContext } from '../Search/context'
 import useUpload from '../assets/useUpload'
-<<<<<<< HEAD
-import { addSceneComponentElement } from '../element/ElementList'
 import { PropertiesPanelButton } from '../inputs/Button'
-=======
->>>>>>> a531bd7f
 import { ContextMenu } from '../layout/ContextMenu'
 import { updateProperties } from '../properties/Util'
 import { HeirarchyTreeCollapsedNodeType, HeirarchyTreeNodeType, heirarchyTreeWalker } from './HeirarchyTreeWalker'
@@ -546,19 +543,12 @@
           </div>
           <Search elementsName="hierarchy" handleInputChange={setSearchHierarchy} />
         </div>
-<<<<<<< HEAD
         {Engine.instance.scene && (
           <div style={{ height: '100%' }}>
             <AutoSizer onResize={HierarchyList}>{HierarchyList}</AutoSizer>
           </div>
         )}
         <PropertiesPanelButton
-=======
-        <div style={{ height: '100%', width: '100%' }}>
-          <AutoSizer onResize={HierarchyList}>{HierarchyList}</AutoSizer>
-        </div>
-        <Button
->>>>>>> a531bd7f
           variant="contained"
           // TODO see why we have to specify capitalize here
           style={{
