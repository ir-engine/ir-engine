/*
CPAL-1.0 License

The contents of this file are subject to the Common Public Attribution License
Version 1.0. (the "License"); you may not use this file except in compliance
with the License. You may obtain a copy of the License at
https://github.com/EtherealEngine/etherealengine/blob/dev/LICENSE.
The License is based on the Mozilla Public License Version 1.1, but Sections 14
and 15 have been added to cover use of software over a computer network and 
provide for limited attribution for the Original Developer. In addition, 
Exhibit A has been modified to be consistent with Exhibit B.

Software distributed under the License is distributed on an "AS IS" basis,
WITHOUT WARRANTY OF ANY KIND, either express or implied. See the License for the
specific language governing rights and limitations under the License.

The Original Code is Ethereal Engine.

The Original Developer is the Initial Developer. The Initial Developer of the
Original Code is the Ethereal Engine team.

All portions of the code written by the Ethereal Engine team are Copyright © 2021-2023 
Ethereal Engine. All Rights Reserved.
*/

import React, { useCallback, useEffect, useState } from 'react'
import { useDrop } from 'react-dnd'
import Hotkeys from 'react-hot-keys'
import { useTranslation } from 'react-i18next'
import AutoSizer from 'react-virtualized-auto-sizer'
import { FixedSizeList } from 'react-window'

import { AllFileTypes } from '@etherealengine/engine/src/assets/constants/fileTypes'
import { SceneState } from '@etherealengine/engine/src/ecs/classes/Scene'
import { getComponent, getOptionalComponent } from '@etherealengine/engine/src/ecs/functions/ComponentFunctions'
import { EntityTreeComponent, traverseEntityNode } from '@etherealengine/engine/src/ecs/functions/EntityTree'
import { GroupComponent } from '@etherealengine/engine/src/scene/components/GroupComponent'
import { NameComponent } from '@etherealengine/engine/src/scene/components/NameComponent'
import { NO_PROXY, getMutableState, getState, none, useHookstate } from '@etherealengine/hyperflux'

import MenuItem from '@mui/material/MenuItem'
import { PopoverPosition } from '@mui/material/Popover'

import { Engine } from '@etherealengine/engine/src/ecs/classes/Engine'
import { entityExists } from '@etherealengine/engine/src/ecs/functions/EntityFunctions'
import { UUIDComponent } from '@etherealengine/engine/src/scene/components/UUIDComponent'
import { EditorCameraState } from '../../classes/EditorCameraState'
import { ItemTypes, SupportedFileTypes } from '../../constants/AssetTypes'
import { EditorControlFunctions } from '../../functions/EditorControlFunctions'
import { addMediaNode } from '../../functions/addMediaNode'
import { isAncestor } from '../../functions/getDetachedObjectsRoots'
import { cmdOrCtrlString } from '../../functions/utils'
import { EditorState } from '../../services/EditorServices'
import { SelectionState } from '../../services/SelectionServices'
import Search from '../Search/Search'
import useUpload from '../assets/useUpload'
import { PropertiesPanelButton } from '../inputs/Button'
import { ContextMenu } from '../layout/ContextMenu'
import { updateProperties } from '../properties/Util'
import { HeirarchyTreeNodeType, heirarchyTreeWalker } from './HeirarchyTreeWalker'
import { HierarchyTreeNode, HierarchyTreeNodeProps, RenameNodeData, getNodeElId } from './HierarchyTreeNode'
import styles from './styles.module.scss'

/**
 * uploadOption initializing object containing Properties multiple, accepts.
 *
 * @type {Object}
 */
const uploadOptions = {
  multiple: true,
  accepts: AllFileTypes
}

/**
 * HierarchyPanel function component provides view for hierarchy tree.
 *
 * @constructor
 */
export default function HierarchyPanel() {
  const { t } = useTranslation()
  const [contextSelectedItem, setContextSelectedItem] = React.useState<undefined | HeirarchyTreeNodeType>(undefined)
  const [anchorPosition, setAnchorPosition] = React.useState<undefined | PopoverPosition>(undefined)
  const [anchorEl, setAnchorEl] = React.useState<null | HTMLElement>(null)
  const [prevClickedNode, setPrevClickedNode] = useState<HeirarchyTreeNodeType | null>(null)
  const onUpload = useUpload(uploadOptions)
  const selectionState = useHookstate(getMutableState(SelectionState))
  const [renamingNode, setRenamingNode] = useState<RenameNodeData | null>(null)
  const expandedNodes = useHookstate(getMutableState(EditorState).expandedNodes)
  const [nodes, setNodes] = useState<HeirarchyTreeNodeType[]>([])
  const nodeSearch: HeirarchyTreeNodeType[] = []
  const [selectedNode, _setSelectedNode] = useState<HeirarchyTreeNodeType | null>(null)
  const lockPropertiesPanel = useHookstate(getMutableState(EditorState).lockPropertiesPanel)
  const [searchHierarchy, setSearchHierarchy] = useState<string>('')

  const activeScene = useHookstate(getMutableState(SceneState).activeScene)
  const entities = useHookstate(UUIDComponent.entitiesByUUIDState)

  const MemoTreeNode = useCallback(
    (props: HierarchyTreeNodeProps) => (
      <HierarchyTreeNode {...props} key={props.data.nodes[props.index].entity} onContextMenu={onContextMenu} />
    ),
    [nodes]
  )

  if (searchHierarchy.length > 0) {
    const condition = new RegExp(searchHierarchy.toLowerCase())
    nodes.forEach((node) => {
      if (node.entity && condition.test(getComponent(node.entity, NameComponent)?.toLowerCase() ?? ''))
        nodeSearch.push(node)
    })
  }

  useEffect(() => {
    if (!activeScene.value) return

<<<<<<< HEAD
    const rootUUID = SceneState.getScene(activeScene.value)!.root!
=======
    const rootUUID = SceneState.getScene(activeScene.value)!.scene.root!
    const rootEntity = UUIDComponent.entitiesByUUID[rootUUID]
>>>>>>> 0ed3254c

    if (!expandedNodes.value[activeScene.value] && rootEntity) {
      expandedNodes.set({ [activeScene.value]: { [rootEntity]: true } })
    }
  }, [activeScene])

  useEffect(() => {
    if (!activeScene.value) return
    setNodes(
      Array.from(
        heirarchyTreeWalker(
          activeScene.value,
          SceneState.getRootEntity(getState(SceneState).activeScene!),
          selectionState.selectedEntities.value
        )
      )
    )
  }, [expandedNodes, activeScene, selectionState.selectedEntities, entities])

  const setSelectedNode = (selection) => !lockPropertiesPanel.value && _setSelectedNode(selection)

  /* Expand & Collapse Functions */
  const expandNode = useCallback(
    (node: HeirarchyTreeNodeType) => {
      const scene = activeScene.get(NO_PROXY)
      if (!scene) return
      expandedNodes[scene][node.entity].set(true)
    },
    [expandedNodes, activeScene]
  )

  const collapseNode = useCallback(
    (node: HeirarchyTreeNodeType) => {
      const scene = activeScene.get(NO_PROXY)
      if (!scene) return
      expandedNodes[scene][node.entity].set(none)
    },
    [expandedNodes, activeScene]
  )

  const expandChildren = useCallback(
    (node: HeirarchyTreeNodeType) => {
      const scene = activeScene.get(NO_PROXY)
      if (!scene) return
      handleClose()
      traverseEntityNode(node.entity, (child) => {
        expandedNodes[scene][child].set(true)
      })
    },
    [expandedNodes]
  )

  const collapseChildren = useCallback(
    (node: HeirarchyTreeNodeType) => {
      const scene = activeScene.get(NO_PROXY)
      if (!scene) return
      handleClose()
      traverseEntityNode(node.entity, (child) => {
        expandedNodes[scene][child].set(none)
      })
    },
    [expandedNodes]
  )

  /* Event handlers */
  const onMouseDown = useCallback(
    (e: MouseEvent, node: HeirarchyTreeNodeType) => {
      if (e.detail === 1) {
        if (e.ctrlKey) {
          EditorControlFunctions.toggleSelection([node.entity])
          setSelectedNode(null)
        } else if (e.shiftKey && prevClickedNode) {
          const startIndex = nodes.findIndex((n) => n.entity === prevClickedNode.entity)
          const endIndex = nodes.findIndex((n) => n.entity === node.entity)
          const range = nodes.slice(Math.min(startIndex, endIndex), Math.max(startIndex, endIndex) + 1)
          const entityUuids = range.filter((n) => n.entity).map((n) => n.entity!)
          EditorControlFunctions.replaceSelection(entityUuids)
          setSelectedNode(node)
        } else if (!node.selected) {
          EditorControlFunctions.replaceSelection([node.entity])
          setSelectedNode(node)
        }
        setPrevClickedNode(node)
      }
    },
    [prevClickedNode, nodes]
  )

  const onContextMenu = (event: React.MouseEvent<HTMLDivElement>, item: HeirarchyTreeNodeType) => {
    event.preventDefault()
    event.stopPropagation()

    setContextSelectedItem(item)
    setAnchorEl(event.currentTarget)
    setAnchorPosition({
      left: event.clientX + 2,
      top: event.clientY - 6
    })
  }

  const handleClose = () => {
    setContextSelectedItem(undefined)
    setAnchorEl(null)
    setAnchorPosition(undefined)
  }

  const onClick = useCallback((e: MouseEvent, node: HeirarchyTreeNodeType) => {
    if (e.detail === 2) {
      const editorCameraState = getMutableState(EditorCameraState)
      editorCameraState.focusedObjects.set([node.entity])
      editorCameraState.refocus.set(true)
    }
  }, [])

  const onToggle = useCallback(
    (_, node: HeirarchyTreeNodeType) => {
      if (!activeScene.value) return
      if (expandedNodes.value[activeScene.value][node.entity]) collapseNode(node)
      else expandNode(node)
    },
    [activeScene, expandedNodes, expandNode, collapseNode]
  )

  const onKeyDown = useCallback(
    (e: KeyboardEvent, node: HeirarchyTreeNodeType) => {
      const nodeIndex = nodes.indexOf(node)
      const entityTree = getComponent(node.entity, EntityTreeComponent)
      switch (e.key) {
        case 'ArrowDown': {
          e.preventDefault()

          const nextNode = nodeIndex !== -1 && nodes[nodeIndex + 1]
          if (!nextNode) return

          if (e.shiftKey) {
            EditorControlFunctions.addToSelection([nextNode.entity])
          }

          const nextNodeEl = document.getElementById(getNodeElId(nextNode))
          if (nextNodeEl) {
            nextNodeEl.focus()
          }
          break
        }

        case 'ArrowUp': {
          e.preventDefault()

          const prevNode = nodeIndex !== -1 && nodes[nodeIndex - 1]
          if (!prevNode) return

          if (e.shiftKey) {
            EditorControlFunctions.addToSelection([prevNode.entity])
          }

          const prevNodeEl = document.getElementById(getNodeElId(prevNode))
          if (prevNodeEl) {
            prevNodeEl.focus()
          }
          break
        }

        case 'ArrowLeft':
          if (entityTree && (!entityTree.children || entityTree.children.length === 0)) return

          if (e.shiftKey) collapseChildren(node)
          else collapseNode(node)
          break

        case 'ArrowRight':
          if (entityTree && (!entityTree.children || entityTree.children.length === 0)) return

          if (e.shiftKey) expandChildren(node)
          else expandNode(node)
          break

        case 'Enter':
          if (e.shiftKey) {
            EditorControlFunctions.toggleSelection([node.entity])
            setSelectedNode(null)
          } else {
            EditorControlFunctions.replaceSelection([node.entity])
            setSelectedNode(node)
          }
          break

        case 'Delete':
        case 'Backspace':
          if (selectedNode && !renamingNode) onDeleteNode(selectedNode!)
          break
      }
    },
    [nodes, expandNode, collapseNode, expandChildren, collapseChildren, renamingNode, selectedNode]
  )

  const onDeleteNode = useCallback((node: HeirarchyTreeNodeType) => {
    handleClose()

    const objs = node.selected ? selectionState.selectedEntities.value : [node.entity]
    EditorControlFunctions.removeObject(objs)
  }, [])

  const onDuplicateNode = useCallback((node: HeirarchyTreeNodeType) => {
    handleClose()

    const objs = node.selected ? selectionState.selectedEntities.value : [node.entity]
    EditorControlFunctions.duplicateObject(objs)
  }, [])

  const onGroupNodes = useCallback((node: HeirarchyTreeNodeType) => {
    handleClose()

    const objs = node.selected ? selectionState.selectedEntities.value : [node.entity]

    EditorControlFunctions.groupObjects(objs)
  }, [])
  /* Event handlers */

  /* Rename functions */
  const onRenameNode = useCallback((node: HeirarchyTreeNodeType) => {
    handleClose()

    if (node.entity) {
      const entity = node.entity
      setRenamingNode({ entity, name: getComponent(entity, NameComponent) })
    } else {
      // todo
    }
  }, [])

  const onChangeName = useCallback(
    (node: HeirarchyTreeNodeType, name: string) => setRenamingNode({ entity: node.entity, name }),
    []
  )

  const onRenameSubmit = useCallback((node: HeirarchyTreeNodeType, name: string) => {
    if (name) {
      updateProperties(NameComponent, name, [node.entity])
      const groups = getOptionalComponent(node.entity, GroupComponent)
      if (groups) for (const obj of groups) if (obj) obj.name = name
    }

    setRenamingNode(null)
  }, [])
  /* Rename functions */

  const [, treeContainerDropTarget] = useDrop({
    accept: [ItemTypes.Node, ItemTypes.File, ...SupportedFileTypes],
    drop(item: any, monitor) {
      if (monitor.didDrop()) return

      // check if item contains files
      if (item.files) {
        const dndItem: any = monitor.getItem()
        const entries = Array.from(dndItem.items).map((item: any) => item.webkitGetAsEntry())

        //uploading files then adding to editor media
        onUpload(entries).then((assets) => {
          if (!assets) return
          for (const asset of assets) addMediaNode(asset)
        })

        return
      }

      if (item.url) {
        addMediaNode(item.url)
        return
      }

      if (item.type === ItemTypes.Component) {
        EditorControlFunctions.createObjectFromSceneElement([{ name: item!.componentJsonID }])
        return
      }

      EditorControlFunctions.reparentObject(Array.isArray(item.value) ? item.value : [item.value])
    },
    canDrop(item: any, monitor) {
      if (!monitor.isOver({ shallow: true })) return false

      if (!getState(SceneState).activeScene) return false

      // check if item is of node type
      if (item.type === ItemTypes.Node) {
        const sceneEntity = SceneState.getRootEntity(getState(SceneState).activeScene!)
        return !(item.multiple
          ? item.value.some((otherObject) => isAncestor(otherObject, sceneEntity))
          : isAncestor(item.value, sceneEntity))
      }

      return true
    }
  })
  let validNodes = nodeSearch?.length > 0 ? nodeSearch : nodes
  validNodes = validNodes.filter((node) => entityExists(node.entity))
  const HierarchyList = ({ height, width }) => (
    <FixedSizeList
      height={height}
      width={width}
      itemSize={32}
      itemCount={validNodes.length}
      itemData={{
        renamingNode,
        nodes: validNodes,
        onKeyDown,
        onChangeName,
        onRenameSubmit,
        onMouseDown,
        onClick,
        onToggle,
        onUpload
      }}
      itemKey={(index) => index}
      outerRef={treeContainerDropTarget}
      innerElementType="ul"
    >
      {MemoTreeNode}
    </FixedSizeList>
  )

  if (!activeScene) return <></>

  return (
    <>
      <div className={styles.panelContainer}>
        <div className={styles.dockableTabButtons}>
          <Search elementsName="hierarchy" handleInputChange={setSearchHierarchy} />
        </div>
        {Engine.instance.scene && (
          <div style={{ height: '100%' }}>
            <AutoSizer onResize={HierarchyList}>{HierarchyList}</AutoSizer>
          </div>
        )}
        <PropertiesPanelButton
          variant="contained"
          // TODO see why we have to specify capitalize here
          style={{
            textTransform: 'capitalize',
            margin: '5px auto',
            width: 'auto',
            fontSize: '12px',
            lineHeight: '0.5'
          }}
          onClick={() => EditorControlFunctions.createObjectFromSceneElement()}
        >
          {t('editor:hierarchy.lbl-addEntity')}
        </PropertiesPanelButton>
      </div>
      <ContextMenu open={!!anchorEl} anchorEl={anchorEl} anchorPosition={anchorPosition} onClose={handleClose}>
        <MenuItem onClick={() => onRenameNode(contextSelectedItem!)}>{t('editor:hierarchy.lbl-rename')}</MenuItem>
        <Hotkeys
          keyName={cmdOrCtrlString + '+d'}
          onKeyUp={(_, e) => {
            e.preventDefault()
            e.stopPropagation()
            selectedNode && onDuplicateNode(selectedNode!)
          }}
        >
          <MenuItem onClick={() => onDuplicateNode(contextSelectedItem!)}>
            {t('editor:hierarchy.lbl-duplicate')}
            <div>{cmdOrCtrlString + ' + d'}</div>
          </MenuItem>
        </Hotkeys>
        <Hotkeys
          keyName={cmdOrCtrlString + '+g'}
          onKeyUp={(_, e) => {
            e.preventDefault()
            e.stopPropagation()
            selectedNode && onGroupNodes(selectedNode!)
          }}
        >
          <MenuItem onClick={() => onGroupNodes(contextSelectedItem!)}>
            {t('editor:hierarchy.lbl-group')}
            <div>{cmdOrCtrlString + ' + g'}</div>
          </MenuItem>
        </Hotkeys>
        <MenuItem onClick={() => onDeleteNode(contextSelectedItem!)}>{t('editor:hierarchy.lbl-delete')}</MenuItem>
        <MenuItem onClick={() => expandChildren(contextSelectedItem!)}>{t('editor:hierarchy.lbl-expandAll')}</MenuItem>
        <MenuItem onClick={() => collapseChildren(contextSelectedItem!)}>
          {t('editor:hierarchy.lbl-collapseAll')}
        </MenuItem>
      </ContextMenu>
    </>
  )
}<|MERGE_RESOLUTION|>--- conflicted
+++ resolved
@@ -113,12 +113,8 @@
   useEffect(() => {
     if (!activeScene.value) return
 
-<<<<<<< HEAD
     const rootUUID = SceneState.getScene(activeScene.value)!.root!
-=======
-    const rootUUID = SceneState.getScene(activeScene.value)!.scene.root!
     const rootEntity = UUIDComponent.entitiesByUUID[rootUUID]
->>>>>>> 0ed3254c
 
     if (!expandedNodes.value[activeScene.value] && rootEntity) {
       expandedNodes.set({ [activeScene.value]: { [rootEntity]: true } })
