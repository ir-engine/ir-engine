--- conflicted
+++ resolved
@@ -118,12 +118,8 @@
   depth: number,
   nodes: GLTF.INode[],
   outArray: NestedHierarchyTreeNode[],
-<<<<<<< HEAD
-  sceneID: string
-=======
   sceneID: string,
   showModelChildren: boolean
->>>>>>> 0e1e55d8
 ) {
   for (let i = 0; i < nodes.length; i++) {
     if (isChild(i, nodes)) continue
