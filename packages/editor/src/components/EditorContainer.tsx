/*
CPAL-1.0 License

The contents of this file are subject to the Common Public Attribution License
Version 1.0. (the "License"); you may not use this file except in compliance
with the License. You may obtain a copy of the License at
https://github.com/EtherealEngine/etherealengine/blob/dev/LICENSE.
The License is based on the Mozilla Public License Version 1.1, but Sections 14
and 15 have been added to cover use of software over a computer network and 
provide for limited attribution for the Original Developer. In addition, 
Exhibit A has been modified to be consistent with Exhibit B.

Software distributed under the License is distributed on an "AS IS" basis,
WITHOUT WARRANTY OF ANY KIND, either express or implied. See the License for the
specific language governing rights and limitations under the License.

The Original Code is Ethereal Engine.

The Original Developer is the Initial Developer. The Initial Developer of the
Original Code is the Ethereal Engine team.

All portions of the code written by the Ethereal Engine team are Copyright © 2021-2023 
Ethereal Engine. All Rights Reserved.
*/

import { DockLayout, DockMode, LayoutData, TabData } from 'rc-dock'

import 'rc-dock/dist/rc-dock.css'

import React, { useEffect, useRef, useState } from 'react'
import { useHotkeys } from 'react-hotkeys-hook'
import { useTranslation } from 'react-i18next'

import { RouterState } from '@etherealengine/client-core/src/common/services/RouterService'
import { SceneJson } from '@etherealengine/common/src/interfaces/SceneInterface'
import multiLogger from '@etherealengine/engine/src/common/functions/logger'
import { Engine } from '@etherealengine/engine/src/ecs/classes/Engine'
import { EngineState } from '@etherealengine/engine/src/ecs/classes/EngineState'
import { SceneState } from '@etherealengine/engine/src/ecs/classes/Scene'
import { gltfToSceneJson, sceneToGLTF } from '@etherealengine/engine/src/scene/functions/GLTFConversion'
import { getMutableState, getState, useHookstate } from '@etherealengine/hyperflux'

import Inventory2Icon from '@mui/icons-material/Inventory2'
import Dialog from '@mui/material/Dialog'

import { LoadingCircle } from '@etherealengine/client-core/src/components/LoadingCircle'
import { getComponent, useQuery } from '@etherealengine/engine/src/ecs/functions/ComponentFunctions'
import { SceneAssetPendingTagComponent } from '@etherealengine/engine/src/scene/components/SceneAssetPendingTagComponent'
import {
  LocalTransformComponent,
  TransformComponent
} from '@etherealengine/engine/src/transform/components/TransformComponent'
import { useDrop } from 'react-dnd'
import { Vector2 } from 'three'
import { ItemTypes } from '../constants/AssetTypes'
import { extractZip, uploadProjectFiles } from '../functions/assetFunctions'
import { loadProjectScene } from '../functions/projectFunctions'
import { createNewScene, getScene, saveScene } from '../functions/sceneFunctions'
import { getCursorSpawnPosition } from '../functions/screenSpaceFunctions'
import { takeScreenshot } from '../functions/takeScreenshot'
import { uploadBPCEMBakeToServer } from '../functions/uploadEnvMapBake'
import { cmdOrCtrlString } from '../functions/utils'
import { EditorErrorState } from '../services/EditorErrorServices'
import { EditorState } from '../services/EditorServices'
import './EditorContainer.css'
import { AppContext } from './Search/context'
import AssetDropZone from './assets/AssetDropZone'
import ProjectBrowserPanel from './assets/ProjectBrowserPanel'
import ScenesPanel from './assets/ScenesPanel'
import { ControlText } from './controlText/ControlText'
import ConfirmDialog from './dialogs/ConfirmDialog'
import ErrorDialog from './dialogs/ErrorDialog'
import { ProgressDialog } from './dialogs/ProgressDialog'
import SaveNewSceneDialog from './dialogs/SaveNewSceneDialog'
import SaveSceneDialog from './dialogs/SaveSceneDialog'
import { DndWrapper } from './dnd/DndWrapper'
import DragLayer from './dnd/DragLayer'
import ElementList, { SceneElementType, addSceneComponentElement } from './element/ElementList'
import GraphPanel from './graph/GraphPanel'
import { GraphPanelTitle } from './graph/GraphPanelTitle'
import HierarchyPanelContainer from './hierarchy/HierarchyPanelContainer'
import { HierarchyPanelTitle } from './hierarchy/HierarchyPanelTitle'
import { DialogContext } from './hooks/useDialog'
import { PanelDragContainer, PanelIcon, PanelTitle } from './layout/Panel'
import MaterialLibraryPanel from './materials/MaterialLibraryPanel'
import { MaterialLibraryPanelTitle } from './materials/MaterialLibraryPanelTitle'
import PropertiesPanelContainer from './properties/PropertiesPanelContainer'
import { PropertiesPanelTitle } from './properties/PropertiesPanelTitle'
import * as styles from './styles.module.scss'
import ToolBar from './toolbar/ToolBar'

const logger = multiLogger.child({ component: 'editor:EditorContainer' })

/**
 *component used as dock container.
 */
export const DockContainer = ({ children, id = 'dock', dividerAlpha = 0 }) => {
  const dockContainerStyles = {
    '--dividerAlpha': dividerAlpha
  }

  return (
    <div id={id} className="dock-container" style={dockContainerStyles as React.CSSProperties}>
      {children}
    </div>
  )
}

/**
 * EditorContainer class used for creating container for Editor
 */
const EditorContainer = () => {
  const editorState = useHookstate(getMutableState(EditorState))
  const projectName = editorState.projectName
  const sceneName = editorState.sceneName
  const sceneLoaded = useHookstate(getMutableState(EngineState)).sceneLoaded

  const sceneAssetPendingTagQuery = useQuery([SceneAssetPendingTagComponent])
  const loadingProgress = useHookstate(getMutableState(EngineState).loadingProgress).value
  const sceneLoading = sceneName && !sceneLoaded

  const errorState = useHookstate(getMutableState(EditorErrorState).error)

  const [searchElement, setSearchElement] = React.useState('')
  const [searchHierarchy, setSearchHierarchy] = React.useState('')

  const { t } = useTranslation()
  const [DialogComponent, setDialogComponent] = useState<JSX.Element | null>(null)
  const [toggleRefetchScenes, setToggleRefetchScenes] = useState(false)
  const dockPanelRef = useRef<DockLayout>(null)

  useHotkeys(`${cmdOrCtrlString}+s`, () => onSaveScene() as any)

  const importScene = async (sceneFile: SceneJson) => {
    try {
      loadProjectScene({
        project: projectName.value!,
        scene: sceneFile,
        thumbnailUrl: null!,
        name: ''
      })
    } catch (error) {
      logger.error(error)
    }
  }

  useEffect(() => {
    if (!editorState.sceneModified.value) return
    const onBeforeUnload = (e) => {
      alert('You have unsaved changes. Please save before leaving.')
      e.preventDefault()
      e.returnValue = ''
    }

    window.addEventListener('beforeunload', onBeforeUnload)

    return () => {
      window.removeEventListener('beforeunload', onBeforeUnload)
    }
  }, [editorState.sceneModified])

  useEffect(() => {
    if (sceneName.value) {
      logger.info(`Loading scene ${sceneName.value} via given url`)
      loadScene(sceneName.value)
    }
  }, [sceneName])

  const reRouteToLoadScene = async (newSceneName: string) => {
    if (sceneName.value === newSceneName) return
    if (!projectName.value || !newSceneName) return
    RouterState.navigate(`/studio/${projectName.value}/${newSceneName}`)
  }

  const loadScene = async (sceneName: string) => {
    try {
      if (!projectName.value) {
        return
      }
      const project = await getScene(projectName.value, sceneName, false)

      if (!project.scene) {
        return
      }
      loadProjectScene(project)
    } catch (error) {
      logger.error(error)
    }
  }

  const onNewScene = async () => {
    if (!projectName.value) return

    try {
      const sceneData = await createNewScene(projectName.value)
      if (!sceneData) return

      reRouteToLoadScene(sceneData.sceneName)
    } catch (error) {
      logger.error(error)
    }
  }

  /**
   * Scene Event Handlers
   */

  const onEditorError = (error) => {
    logger.error(error)
    if (error['aborted']) {
      setDialogComponent(null)
      return
    }

    setDialogComponent(
      <ErrorDialog
        title={error.title || t('editor:error')}
        message={error.message || t('editor:errorMsg')}
        error={error}
      />
    )
  }

  const onCloseProject = () => {
    editorState.sceneModified.set(false)
    editorState.projectName.set(null)
    editorState.sceneName.set(null)
<<<<<<< HEAD
    getMutableState(SceneState).scenes.set({})
    RouterService.navigate('/studio')
=======
    getMutableState(SceneState).sceneData.set(null)
    RouterState.navigate('/studio')
>>>>>>> 26c9171d
  }

  const onSaveAs = async () => {
    const sceneLoaded = getState(EngineState).sceneLoaded

    // Do not save scene if scene is not loaded or some error occured while loading the scene to prevent data lose
    if (!sceneLoaded) {
      setDialogComponent(<ErrorDialog title={t('editor:savingError')} message={t('editor:savingSceneErrorMsg')} />)
      return
    }

    const abortController = new AbortController()
    try {
      if (sceneName.value || editorState.sceneModified.value) {
        const blob = await takeScreenshot(512, 320, 'ktx2')
        const file = new File([blob!], editorState.sceneName + '.thumbnail.ktx2')
        const result: { name: string } | void = await new Promise((resolve) => {
          setDialogComponent(
            <SaveNewSceneDialog
              thumbnailUrl={URL.createObjectURL(blob!)}
              initialName={Engine.instance.scene.name}
              onConfirm={resolve}
              onCancel={resolve}
            />
          )
        })
        if (result?.name && projectName.value) {
          await saveScene(projectName.value, result.name, file, abortController.signal)
          editorState.sceneModified.set(false)
        }
      }
      setDialogComponent(null)
    } catch (error) {
      logger.error(error)
      setDialogComponent(
        <ErrorDialog title={t('editor:savingError')} message={error?.message || t('editor:savingErrorMsg')} />
      )
    }
    setToggleRefetchScenes(!toggleRefetchScenes)
  }

  const onImportAsset = async () => {
    const el = document.createElement('input')
    el.type = 'file'
    el.multiple = true
    el.accept = '.gltf,.glb,.fbx,.vrm,.tga,.png,.jpg,.jpeg,.mp3,.aac,.ogg,.m4a,.zip,.mp4,.mkv,.avi,.m3u8,.usdz,.vrm'
    el.style.display = 'none'
    el.onchange = async () => {
      const pName = projectName.value
      if (el.files && el.files.length > 0 && pName) {
        const fList = el.files
        const files = [...Array(el.files.length).keys()].map((i) => fList[i])
        const nuUrl = (await Promise.all(uploadProjectFiles(pName, files, true).promises)).map((url) => url[0])

        //process zipped files
        const zipFiles = nuUrl.filter((url) => /\.zip$/.test(url))
        const extractPromises = [...zipFiles.map((zipped) => extractZip(zipped))]
        Promise.all(extractPromises).then(() => {
          logger.info('extraction complete')
        })
      }
    }
    el.click()
    el.remove()
  }

  const onImportScene = async () => {
    const confirm = await new Promise((resolve) => {
      setDialogComponent(
        <ConfirmDialog
          title={t('editor:importLegacy')}
          message={t('editor:importLegacyMsg')}
          confirmLabel="Yes, Continue"
          onConfirm={() => resolve(true)}
          onCancel={() => resolve(false)}
        />
      )
    })
    setDialogComponent(null)
    if (!confirm) return
    const el = document.createElement('input')
    el.type = 'file'
    el.accept = '.gltf'
    el.style.display = 'none'
    el.onchange = () => {
      if (el.files && el.files.length > 0) {
        const fileReader: any = new FileReader()
        fileReader.onload = () => {
          const json = JSON.parse(fileReader.result)
          importScene(gltfToSceneJson(json))
        }
        fileReader.readAsText(el.files[0])
      }
    }
    el.click()
    el.remove()
  }

  const onExportScene = async () => {
    const projectFile = await sceneToGLTF([Engine.instance.scene as any])
    const projectJson = JSON.stringify(projectFile)
    const projectBlob = new Blob([projectJson])
    const el = document.createElement('a')
    const fileName = Engine.instance.scene.name.toLowerCase().replace(/\s+/g, '-')
    el.download = fileName + '.xre.gltf'
    el.href = URL.createObjectURL(projectBlob)
    document.body.appendChild(el)
    el.click()
    document.body.removeChild(el)
  }

  const onSaveScene = async () => {
    console.log('onSaveScene')

    // Do not save scene if scene is not loaded or some error occured while loading the scene to prevent data lose
    if (!sceneLoaded.value) {
      setDialogComponent(<ErrorDialog title={t('editor:savingError')} message={t('editor:savingSceneErrorMsg')} />)
      return
    }

    if (!sceneName.value) {
      if (editorState.sceneModified.value) {
        onSaveAs()
      }
      return
    }

    const result: { generateThumbnails: boolean } = (await new Promise((resolve) => {
      setDialogComponent(<SaveSceneDialog onConfirm={resolve} onCancel={resolve} />)
    })) as any

    if (!result) {
      setDialogComponent(null)
      return
    }

    const abortController = new AbortController()

    setDialogComponent(
      <ProgressDialog
        message={t('editor:saving')}
        cancelable={true}
        onCancel={() => {
          abortController.abort()
          setDialogComponent(null)
        }}
      />
    )

    // Wait for 5ms so that the ProgressDialog shows up.
    await new Promise((resolve) => setTimeout(resolve, 5))

    try {
      if (projectName.value) {
        if (result.generateThumbnails) {
          const blob = await takeScreenshot(512, 320, 'ktx2')
          const file = new File([blob!], editorState.sceneName + '.thumbnail.ktx2')

          await uploadBPCEMBakeToServer(getState(SceneState).sceneEntity)
          await saveScene(projectName.value, sceneName.value, file, abortController.signal)
        } else {
          await saveScene(projectName.value, sceneName.value, null, abortController.signal)
        }
      }

      editorState.sceneModified.set(false)

      setDialogComponent(null)
    } catch (error) {
      logger.error(error)

      setDialogComponent(
        <ErrorDialog title={t('editor:savingError')} message={error.message || t('editor:savingErrorMsg')} />
      )
    }
    setToggleRefetchScenes(!toggleRefetchScenes)
  }

  useEffect(() => {
    dockPanelRef.current &&
      dockPanelRef.current.updateTab('scenePanel', {
        id: 'scenePanel',
        title: (
          <PanelDragContainer>
            <PanelIcon as={Inventory2Icon} size={12} />
            <PanelTitle>Scenes</PanelTitle>
          </PanelDragContainer>
        ),
        content: (
          <ScenesPanel newScene={onNewScene} toggleRefetchScenes={toggleRefetchScenes} loadScene={reRouteToLoadScene} />
        )
      })
  }, [toggleRefetchScenes])

  useEffect(() => {
    if (!dockPanelRef.current) return
    const activePanel = sceneLoaded.value ? 'filesPanel' : 'scenePanel'
    dockPanelRef.current.updateTab(activePanel, dockPanelRef.current.find(activePanel) as TabData, true)
  }, [sceneLoaded])

  useEffect(() => {
    if (errorState.value) {
      onEditorError(errorState.value)
    }
  }, [errorState])

  const generateToolbarMenu = () => {
    return [
      {
        name: t('editor:menubar.newScene'),
        action: onNewScene
      },
      {
        name: t('editor:menubar.saveScene'),
        hotkey: `${cmdOrCtrlString}+s`,
        action: onSaveScene
      },
      {
        name: t('editor:menubar.saveAs'),
        action: onSaveAs
      },
      {
        name: t('editor:menubar.importAsset'),
        action: onImportAsset
      },
      {
        name: t('editor:menubar.importScene'),
        action: onImportScene
      },
      {
        name: t('editor:menubar.exportScene'),
        action: onExportScene
      },
      {
        name: t('editor:menubar.quit'),
        action: onCloseProject
      }
    ]
  }

  const ViewportDnD = () => {
    const [{ isDragging, isOver }, dropRef] = useDrop({
      accept: [ItemTypes.Prefab],
      collect: (monitor) => ({
        isDragging: monitor.getItem() !== null && monitor.canDrop(),
        isOver: monitor.isOver()
      }),
      drop(item: SceneElementType, monitor) {
        const node = addSceneComponentElement(item)
        if (!node) return

        const transformComponent = getComponent(node, TransformComponent)
        if (transformComponent) {
          getCursorSpawnPosition(monitor.getClientOffset() as Vector2, transformComponent.position)
          const localTransformComponent = getComponent(node, LocalTransformComponent)
          if (localTransformComponent) {
            localTransformComponent.position.copy(transformComponent.position)
          }
        }
      }
    })

    return (
      <div
        id="viewport-panel"
        ref={dropRef}
        style={{
          pointerEvents: isDragging ? 'all' : 'none',
          border: isDragging && isOver ? '5px solid white' : 'none',
          width: '100%',
          height: '100%'
        }}
      />
    )
  }

  const ViewPortPanelContent = () => {
    const sceneLoaded = useHookstate(getMutableState(EngineState).sceneLoaded).value
    return sceneLoaded ? (
      <ViewportDnD />
    ) : (
      <div className={styles.bgImageBlock}>
        <img src="/static/etherealengine.png" alt="" />
        <h2>{t('editor:selectSceneMsg')}</h2>
      </div>
    )
  }

  const toolbarMenu = generateToolbarMenu()

  const defaultLayout: LayoutData = {
    dockbox: {
      mode: 'horizontal' as DockMode,
      children: [
        {
          mode: 'vertical' as DockMode,
          size: 2,
          children: [
            {
              tabs: [
                {
                  id: 'scenePanel',
                  title: (
                    <PanelDragContainer>
                      <PanelIcon as={Inventory2Icon} size={12} />
                      <PanelTitle>Scenes</PanelTitle>
                    </PanelDragContainer>
                  ),
                  content: (
                    <ScenesPanel
                      newScene={onNewScene}
                      toggleRefetchScenes={toggleRefetchScenes}
                      loadScene={reRouteToLoadScene}
                    />
                  )
                },
                {
                  id: 'filesPanel',
                  title: (
                    <PanelDragContainer>
                      <PanelIcon as={Inventory2Icon} size={12} />
                      <PanelTitle>Files</PanelTitle>
                    </PanelDragContainer>
                  ),
                  content: <ProjectBrowserPanel />
                }
              ]
            }
          ]
        },
        {
          mode: 'vertical' as DockMode,
          size: 8,
          children: [
            {
              id: '+5',
              tabs: [
                {
                  id: 'viewPanel',
                  title: 'Viewport',
                  content: <ViewPortPanelContent />
                }
              ],
              size: 1
            }
          ]
        },
        {
          mode: 'vertical' as DockMode,
          size: 2,
          children: [
            {
              tabs: [
                {
                  id: 'hierarchyPanel',
                  title: <HierarchyPanelTitle />,
                  content: (
                    <HierarchyPanelContainer
                      setSearchElement={setSearchElement}
                      setSearchHierarchy={setSearchHierarchy}
                    />
                  )
                },
                {
                  id: 'materialLibraryPanel',
                  title: <MaterialLibraryPanelTitle />,
                  content: <MaterialLibraryPanel />
                }
              ]
            },
            {
              tabs: [
                {
                  id: 'propertiesPanel',
                  title: <PropertiesPanelTitle />,
                  content: <PropertiesPanelContainer />
                },
                {
                  id: 'graphPanel',
                  title: <GraphPanelTitle />,
                  content: <GraphPanel />
                }
              ]
            }
          ]
        }
      ]
    }
  }
  return (
    <>
      <div
        id="editor-container"
        className={styles.editorContainer}
        style={sceneName.value ? { background: 'transparent' } : {}}
      >
        <DialogContext.Provider value={[DialogComponent, setDialogComponent]}>
          <DndWrapper id="editor-container">
            <DragLayer />
            <ToolBar menu={toolbarMenu} />
            <ElementList />
            <ControlText />
            {sceneLoading && (
              <div style={{ top: '5px' }}>
                <LoadingCircle
                  message={`Scene Loading... ${loadingProgress}% - ${sceneAssetPendingTagQuery.length} assets left`}
                />
              </div>
            )}
            <div className={styles.workspaceContainer}>
              <AssetDropZone />
              <AppContext.Provider value={{ searchElement, searchHierarchy }}>
                <DockContainer>
                  <DockLayout
                    ref={dockPanelRef}
                    defaultLayout={defaultLayout}
                    style={{ position: 'absolute', left: 5, top: 55, right: 130, bottom: 5 }}
                  />
                </DockContainer>
              </AppContext.Provider>
            </div>
            <Dialog
              open={!!DialogComponent}
              onClose={() => setDialogComponent(null)}
              classes={{ root: styles.dialogRoot, paper: styles.dialogPaper }}
            >
              {DialogComponent}
            </Dialog>
          </DndWrapper>
        </DialogContext.Provider>
      </div>
    </>
  )
}

export default EditorContainer<|MERGE_RESOLUTION|>--- conflicted
+++ resolved
@@ -225,13 +225,8 @@
     editorState.sceneModified.set(false)
     editorState.projectName.set(null)
     editorState.sceneName.set(null)
-<<<<<<< HEAD
     getMutableState(SceneState).scenes.set({})
-    RouterService.navigate('/studio')
-=======
-    getMutableState(SceneState).sceneData.set(null)
     RouterState.navigate('/studio')
->>>>>>> 26c9171d
   }
 
   const onSaveAs = async () => {
