--- conflicted
+++ resolved
@@ -25,7 +25,7 @@
 
 import { PopoverState } from '@etherealengine/client-core/src/common/services/PopoverState'
 import { staticResourcePath } from '@etherealengine/common/src/schema.type.module'
-import { getMutableState, NO_PROXY, useHookstate, useMutableState } from '@etherealengine/hyperflux'
+import { NO_PROXY, getMutableState, useHookstate, useMutableState } from '@etherealengine/hyperflux'
 import { useFind } from '@etherealengine/spatial/src/common/functions/FeathersHooks'
 import { AssetsPanelTab } from '@etherealengine/ui/src/components/editor/panels/Assets'
 import { FilesPanelTab } from '@etherealengine/ui/src/components/editor/panels/Files'
@@ -42,26 +42,26 @@
 import { DockLayout, DockMode, LayoutData } from 'rc-dock'
 import React, { useEffect, useRef } from 'react'
 import { useHotkeys } from 'react-hotkeys-hook'
+import Toolbar from '../components/toolbar/Toolbar'
 import { cmdOrCtrlString } from '../functions/utils'
 import { EditorErrorState } from '../services/EditorErrorServices'
 import { EditorState } from '../services/EditorServices'
 import { SelectionState } from '../services/SelectionServices'
-import { SaveSceneDialog } from './dialogs/SaveSceneDialog'
+import { SaveSceneDialog } from './dialogs/SaveSceneDialog2'
 import { DndWrapper } from './dnd/DndWrapper'
 import DragLayer from './dnd/DragLayer'
-import Toolbar from './toolbar/Toolbar'
 
 import { useZendesk } from '@etherealengine/client-core/src/hooks/useZendesk'
 import { FeatureFlags } from '@etherealengine/common/src/constants/FeatureFlags'
 import { EntityUUID } from '@etherealengine/ecs'
-import { FeatureFlagsState } from '@etherealengine/engine'
+import { useFeatureFlags } from '@etherealengine/engine/src/FeatureFlagsHook'
 import { EngineState } from '@etherealengine/spatial/src/EngineState'
 import Button from '@etherealengine/ui/src/primitives/tailwind/Button'
 import 'rc-dock/dist/rc-dock.css'
 import { useTranslation } from 'react-i18next'
 import { IoHelpCircleOutline } from 'react-icons/io5'
 import { setCurrentEditorScene } from '../functions/sceneFunctions'
-import './EditorContainer.css'
+import './Editor2Container.css'
 
 export const DockContainer = ({ children, id = 'editor-dock', dividerAlpha = 0 }) => {
   const dockContainerStyles = {
@@ -78,121 +78,13 @@
 const onEditorError = (error) => {
   console.error(error)
   if (error['aborted']) {
-<<<<<<< HEAD
     PopoverState.hidePopupover()
-=======
-    DialogState.setDialog(null)
-    return
-  }
-
-  DialogState.setDialog(
-    <ErrorDialog
-      title={error.title || t('editor:error')}
-      message={error.message || t('editor:errorMsg')}
-      error={error}
-    />
-  )
-}
-
-const onCloseProject = () => {
-  const editorState = getMutableState(EditorState)
-  getMutableState(GLTFModifiedState).set({})
-  editorState.projectName.set(null)
-  editorState.scenePath.set(null)
-  editorState.sceneName.set(null)
-  RouterState.navigate('/studio')
-
-  const parsed = new URL(window.location.href)
-  const query = parsed.searchParams
-
-  query.delete('project')
-  query.delete('scenePath')
-
-  parsed.search = query.toString()
-  if (typeof history.pushState !== 'undefined') {
-    window.history.replaceState({}, '', parsed.toString())
-  }
-}
-
-const onSaveAs = async () => {
-  const { projectName, sceneName, rootEntity, sceneAssetID } = getState(EditorState)
-  const sceneModified = EditorState.isModified()
-  const abortController = new AbortController()
-  try {
-    if (sceneName || sceneModified) {
-      const result: { name: string } | void = await new Promise((resolve) => {
-        DialogState.setDialog(<SaveNewSceneDialog initialName={'New Scene'} onConfirm={resolve} onCancel={resolve} />)
-      })
-      DialogState.setDialog(null)
-      if (result?.name && projectName) {
-        await saveSceneGLTF(sceneAssetID!, projectName, result.name, abortController.signal, true)
-
-        const sourceID = getComponent(rootEntity, SourceComponent)
-        getMutableState(GLTFModifiedState)[sourceID].set(none)
-      }
-    }
-  } catch (error) {
-    logger.error(error)
-    DialogState.setDialog(
-      <ErrorDialog title={t('editor:savingError')} message={error?.message || t('editor:savingErrorMsg')} />
-    )
-  }
-}
-
-const onImportSettings = () => {
-  DialogState.setDialog(<ImportSettingsPanel />)
-}
-
-const onImportAsset = async () => {
-  const { projectName } = getState(EditorState)
-
-  if (projectName) {
-    try {
-      await inputFileWithAddToScene({ projectName, directoryPath: 'projects/' + projectName + '/assets/' })
-    } catch (err) {
-      NotificationService.dispatchNotify(err.message, { variant: 'error' })
-    }
-  }
-}
-
-const onSaveScene = async () => {
-  const { sceneAssetID, projectName, sceneName, rootEntity } = getState(EditorState)
-
-  if (!projectName) return
-
-  const sceneModified = EditorState.isModified()
-  if (!sceneName) {
-    if (sceneModified) {
-      onSaveAs()
-    }
->>>>>>> 9926dcb2
     return
   }
 
   PopoverState.showPopupover(
     <ErrorDialog title={error.title || t('editor:error')} description={error.message || t('editor:errorMsg')} />
   )
-<<<<<<< HEAD
-=======
-
-  // Wait for 5ms so that the ProgressDialog shows up.
-  await new Promise((resolve) => setTimeout(resolve, 5))
-
-  try {
-    await saveSceneGLTF(sceneAssetID!, projectName, sceneName, abortController.signal)
-
-    const sourceID = getComponent(rootEntity, SourceComponent)
-    getMutableState(GLTFModifiedState)[sourceID].set(none)
-
-    DialogState.setDialog(null)
-  } catch (error) {
-    logger.error(error)
-
-    DialogState.setDialog(
-      <ErrorDialog title={t('editor:savingError')} message={error.message || t('editor:savingErrorMsg')} />
-    )
-  }
->>>>>>> 9926dcb2
 }
 
 const defaultLayout = (flags: { visualScriptPanelEnabled: boolean }): LayoutData => {
@@ -239,14 +131,17 @@
 
   const dockPanelRef = useRef<DockLayout>(null)
 
-  useHotkeys(`${cmdOrCtrlString}+s`, () => PopoverState.showPopupover(<SaveSceneDialog />))
+  useHotkeys(`${cmdOrCtrlString}+s`, (e) => {
+    e.preventDefault()
+    PopoverState.showPopupover(<SaveSceneDialog />)
+  })
 
   const viewerEntity = useMutableState(EngineState).viewerEntity.value
 
   const { initialized, isWidgetVisible, openChat } = useZendesk()
   const { t } = useTranslation()
 
-  const visualScriptPanelEnabled = FeatureFlagsState.useEnabled(FeatureFlags.Studio.Panel.VisualScript)
+  const [visualScriptPanelEnabled] = useFeatureFlags([FeatureFlags.Studio.Panel.VisualScript])
 
   useEffect(() => {
     const scene = sceneQuery[0]
