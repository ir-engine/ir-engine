--- conflicted
+++ resolved
@@ -148,29 +148,6 @@
     await Promise.all([ProjectManager.instance.init()])
   }
 
-  useEffect(() => {
-    CacheManager.init()
-
-    registerPredefinedNodes()
-
-    initializeEditor().then(() => {
-      setEditorReady(true)
-      CommandManager.instance.addListener(EditorEvents.RENDERER_INITIALIZED.toString(), setDebuginfo)
-      CommandManager.instance.addListener(EditorEvents.PROJECT_LOADED.toString(), onProjectLoaded)
-      CommandManager.instance.addListener(EditorEvents.ERROR.toString(), onEditorError)
-      CommandManager.instance.addListener(EditorEvents.SAVE_PROJECT.toString(), onSaveScene)
-    })
-  }, [])
-
-  useEffect(() => {
-    return () => {
-      CommandManager.instance.removeListener(EditorEvents.SAVE_PROJECT.toString(), onSaveScene)
-      CommandManager.instance.removeListener(EditorEvents.ERROR.toString(), onEditorError)
-      CommandManager.instance.removeListener(EditorEvents.PROJECT_LOADED.toString(), onProjectLoaded)
-      ProjectManager.instance.dispose()
-    }
-  }, [])
-
   const importScene = async (projectFile) => {
     setDialogComponent(<ProgressDialog title={t('editor:loading')} message={t('editor:loadingMsg')} />)
     dispatch(EditorAction.sceneLoaded(null))
@@ -251,7 +228,7 @@
     setSceneLoaded(false)
     try {
       // TODO: replace with better template functionality
-      const project = await getScene('default-project', 'default', false)
+      const project = await getScene('default-project', 'empty', false)
       await ProjectManager.instance.loadProject(project.scene)
       setDialogComponent(null)
     } catch (error) {
@@ -280,40 +257,6 @@
     } else if (then) {
       then()
     }
-  }
-
-  const generateToolbarMenu = () => {
-    return [
-      {
-        name: t('editor:menubar.newProject'),
-        action: newScene
-      },
-      {
-        name: t('editor:menubar.saveProject'),
-        hotkey: `${cmdOrCtrlString} + S`,
-        action: onSaveScene
-      },
-      {
-        name: t('editor:menubar.saveAs'),
-        action: onSaveAs
-      },
-      // {
-      //   name: t('editor:menubar.exportGLB'), // TODO: Disabled temporarily till workers are working
-      //   action: onExportProject
-      // },
-      {
-        name: t('editor:menubar.importProject'),
-        action: onImportScene
-      },
-      {
-        name: t('editor:menubar.exportProject'),
-        action: onExportScene
-      },
-      {
-        name: t('editor:menubar.quit'),
-        action: onCloseProject
-      }
-    ]
   }
 
   const setDebuginfo = () => {
@@ -546,8 +489,6 @@
     setToggleRefetchScenes(!toggleRefetchScenes)
   }
 
-<<<<<<< HEAD
-=======
   useEffect(() => {
     console.log('toggleRefetchScenes')
     dockPanelRef.current &&
@@ -627,7 +568,6 @@
     ]
   }
 
->>>>>>> d59f1386
   const toolbarMenu = generateToolbarMenu()
   if (!editorReady) return <></>
 
