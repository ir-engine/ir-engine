--- conflicted
+++ resolved
@@ -61,11 +61,8 @@
 import { PropertiesPanelTab } from '../panels/properties'
 import { ScenePanelTab } from '../panels/scenes'
 import { ViewportPanelTab } from '../panels/viewport'
-<<<<<<< HEAD
+import { VisualScriptPanelTab } from '../panels/visualscript'
 import { EditorWarningState } from '../services/EditorWarningServices'
-=======
-import { VisualScriptPanelTab } from '../panels/visualscript'
->>>>>>> 986b36e2
 import { UIAddonsState } from '../services/UIAddonsState'
 import './EditorContainer.css'
 
