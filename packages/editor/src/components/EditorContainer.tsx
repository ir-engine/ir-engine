import { DockLayout, DockMode, LayoutData } from 'rc-dock'
import 'rc-dock/dist/rc-dock.css'
import React, { useEffect, useRef, useState } from 'react'
import { useTranslation } from 'react-i18next'
import { useHistory, withRouter } from 'react-router-dom'
import styled from 'styled-components'

import { useHookedEffect } from '@xrengine/client-core/src/hooks/useHookedEffect'
import { useDispatch } from '@xrengine/client-core/src/store'
import { SceneJson } from '@xrengine/common/src/interfaces/SceneInterface'
import { Engine } from '@xrengine/engine/src/ecs/classes/Engine'
import { unloadScene } from '@xrengine/engine/src/ecs/functions/EngineFunctions'
import { useWorld } from '@xrengine/engine/src/ecs/functions/SystemHooks'

import AccountTreeIcon from '@mui/icons-material/AccountTree'
import Inventory2Icon from '@mui/icons-material/Inventory2'
import TuneIcon from '@mui/icons-material/Tune'
import Dialog from '@mui/material/Dialog'

import EditorEvents from '../constants/EditorEvents'
import { saveProject } from '../functions/projectFunctions'
import { createNewScene, getScene, saveScene } from '../functions/sceneFunctions'
<<<<<<< HEAD
=======
import { uploadBakeToServer } from '../functions/uploadCubemapBake'
import { cmdOrCtrlString } from '../functions/utils'
import { CacheManager } from '../managers/CacheManager'
import { CommandManager } from '../managers/CommandManager'
import { ProjectManager } from '../managers/ProjectManager'
import { DefaultExportOptionsType, SceneManager } from '../managers/SceneManager'
import { EditorAction, useEditorState } from '../services/EditorServices'
import AssetsPanel from './assets/AssetsPanel'
import ProjectBrowserPanel from './assets/ProjectBrowserPanel'
import ScenesPanel from './assets/ScenesPanel'
>>>>>>> 9787a1c1
import ConfirmDialog from './dialogs/ConfirmDialog'
import ErrorDialog from './dialogs/ErrorDialog'
import ExportProjectDialog from './dialogs/ExportProjectDialog'
import { ProgressDialog } from './dialogs/ProgressDialog'
import SaveNewProjectDialog from './dialogs/SaveNewProjectDialog'
import { DndWrapper } from './dnd/DndWrapper'
import DragLayer from './dnd/DragLayer'
import HierarchyPanelContainer from './hierarchy/HierarchyPanelContainer'
import { DialogContext } from './hooks/useDialog'
import { PanelDragContainer, PanelIcon, PanelTitle } from './layout/Panel'
import PropertiesPanelContainer from './properties/PropertiesPanelContainer'
<<<<<<< HEAD
import ToolBar from './toolbar/ToolBar'
import { ControlText } from './controlText/ControlText'
import ProjectBrowserPanel from './assets/ProjectBrowserPanel'
import { cmdOrCtrlString } from '../functions/utils'
import { CommandManager } from '../managers/CommandManager'
import EditorEvents from '../constants/EditorEvents'
import { DefaultExportOptionsType, SceneManager } from '../managers/SceneManager'
import { CacheManager } from '../managers/CacheManager'
import { ProjectManager } from '../managers/ProjectManager'
import ScenesPanel from './assets/ScenesPanel'
import SaveNewProjectDialog from './dialogs/SaveNewProjectDialog'
import { DialogContext } from './hooks/useDialog'
import { saveProject } from '../functions/projectFunctions'
import { EditorAction, useEditorState } from '../services/EditorServices'
import { useDispatch } from '@xrengine/client-core/src/store'
import { Engine } from '@xrengine/engine/src/ecs/classes/Engine'
import Search from './Search/Search'
=======
>>>>>>> 9787a1c1
import { AppContext } from './Search/context'
import Search from './Search/Search'
import * as styles from './styles.module.scss'
<<<<<<< HEAD
import { unloadScene } from '@xrengine/engine/src/ecs/functions/EngineFunctions'
import { DndWrapper } from './dnd/DndWrapper'
import { useWorld } from '@xrengine/engine/src/ecs/functions/SystemHooks'
import { uploadBakeToServer } from '../functions/uploadCubemapBake'
import AssetDropZone from './assets/AssetDropZone'
import ElementList from './element/ElementList'
=======
import ToolBar from './toolbar/ToolBar'
import ViewportPanelContainer from './viewport/ViewportPanelContainer'
>>>>>>> 9787a1c1

/**
 *Styled component used as dock container.
 *
 * @author Hanzla Mateen
 * @author Abhishek Pathak
 * @type {type}
 */
export const DockContainer = (styled as any).div`
  .dock-panel {
    background: transparent;
    pointer-events: auto;
    border: none;
  }
  .dock-panel:first-child {
    position: relative;
    z-index: 99;
  }
  .dock-panel[data-dockid="+5"] {
    visibility: hidden;
    pointer-events: none;
  }
  .dock-divider {
    pointer-events: auto;
    background:rgba(1,1,1,${(props) => props.dividerAlpha});
  }
  .dock {
    border-radius: 4px;
    background: ${(props) => props.theme.panel}E0;
  }
  .dock-top .dock-bar {
    font-size: 12px;
    border-bottom: 1px solid rgba(0,0,0,0.2);
    background: transparent;
  }
  .dock-tab {
    background: transparent;
    border-bottom: none;
  }
  .dock-tab:hover, .dock-tab-active, .dock-tab-active:hover {
    border-bottom: 1px solid #ddd;
  }
  .dock-tab:hover div, .dock-tab:hover svg { color: ${(props) => props.theme.text}; }
  .dock-tab > div { padding: 2px 12px; }
  .dock-ink-bar {
    background-color: 2px solid ${(props) => props.theme.blue};
  }
`
/**
 * @author Abhishek Pathak
 */
DockContainer.defaultProps = {
  dividerAlpha: 0
}

/**
 * EditorContainer class used for creating container for Editor
 *
 *  @author Robert Long
 */
const EditorContainer = () => {
  const editorState = useEditorState()
  const projectName = editorState.projectName
  const sceneName = editorState.sceneName
  const modified = editorState.sceneModified

  const [searchElement, setSearchElement] = React.useState('')
  const [searchHierarchy, setSearchHierarchy] = React.useState('')

  const { t } = useTranslation()
  const [editorReady, setEditorReady] = useState(false)
  const [DialogComponent, setDialogComponent] = useState<JSX.Element | null>(null)
  const [toggleRefetchScenes, setToggleRefetchScenes] = useState(false)
  const dispatch = useDispatch()
  const history = useHistory()
  const dockPanelRef = useRef<DockLayout>(null)

  const importScene = async (sceneFile: SceneJson) => {
    setDialogComponent(<ProgressDialog title={t('editor:loading')} message={t('editor:loadingMsg')} />)
    try {
      await ProjectManager.instance.loadProjectScene(sceneFile)
      dispatch(EditorAction.sceneModified(true))
      setDialogComponent(null)
    } catch (error) {
      console.error(error)
      setDialogComponent(
        <ErrorDialog
          title={t('editor:loadingError')}
          message={error.message || t('editor:loadingErrorMsg')}
          error={error}
        />
      )
    }
  }

  const handleInputChangeHierarchy = (searchInput) => {
    setSearchHierarchy(searchInput)
  }
  const handleInputChangeElement = (searchInput) => {
    setSearchElement(searchInput)
  }

  useHookedEffect(() => {
    if (sceneName.value && editorReady) {
      console.log(`Loading scene ${sceneName.value} via given url`)
      loadScene(sceneName.value)
    }
  }, [editorReady, sceneName])

  const reRouteToLoadScene = async (newSceneName: string) => {
    if (sceneName.value === newSceneName) return
    if (!projectName.value || !newSceneName) return
    history.push(`/editor/${projectName.value}/${newSceneName}`)
  }

  const loadScene = async (sceneName: string) => {
    setDialogComponent(<ProgressDialog title={t('editor:loading')} message={t('editor:loadingMsg')} />)
    try {
      if (!projectName.value) return
      const project = await getScene(projectName.value, sceneName, false)

      if (!project.scene) return
      await ProjectManager.instance.loadProjectScene(project.scene)

      setDialogComponent(null)
    } catch (error) {
      console.error(error)

      setDialogComponent(
        <ErrorDialog
          title={t('editor:loadingError')}
          message={error.message || t('editor:loadingErrorMsg')}
          error={error}
        />
      )
    }
  }

  const onNewScene = async () => {
    if (!projectName.value) return

    setDialogComponent(<ProgressDialog title={t('editor:loading')} message={t('editor:loadingMsg')} />)

    try {
      const sceneData = await createNewScene(projectName.value)
      if (!sceneData) return

      reRouteToLoadScene(sceneData.sceneName)
      setDialogComponent(null)
    } catch (error) {
      console.error(error)

      setDialogComponent(
        <ErrorDialog
          title={t('editor:loadingError')}
          message={error.message || t('editor:loadingErrorMsg')}
          error={error}
        />
      )
    }
  }

  /**
   * Scene Event Handlers
   */

  const onEditorError = (error) => {
    console.log(error)
    if (error['aborted']) {
      setDialogComponent(null)
      return
    }

    console.error(error)

    setDialogComponent(
      <ErrorDialog
        title={error.title || t('editor:error')}
        message={error.message || t('editor:errorMsg')}
        error={error}
      />
    )
  }

<<<<<<< HEAD
  const onProjectLoaded = () => {
    updateModifiedState()
    SceneManager.instance.initializeRenderer()
  }

=======
>>>>>>> 9787a1c1
  const onCloseProject = () => {
    history.push('/editor')
  }

  const onSaveAs = async () => {
    // Do not save scene if scene is not loaded or some error occured while loading the scene to prevent data lose
    if (!Engine.sceneLoaded) {
      setDialogComponent(<ErrorDialog title={t('editor:savingError')} message={t('editor:savingSceneErrorMsg')} />)
      return
    }

    const abortController = new AbortController()
    try {
      let saveProjectFlag = true
      if (sceneName.value || modified.value) {
        const blob = await SceneManager.instance.takeScreenshot(512, 320)
        const result: { name: string } = (await new Promise((resolve) => {
          setDialogComponent(
            <SaveNewProjectDialog
              thumbnailUrl={URL.createObjectURL(blob!)}
              initialName={Engine.scene.name}
              onConfirm={resolve}
              onCancel={resolve}
            />
          )
        })) as any
        if (result && projectName.value) {
          const cubemapUrl = await uploadBakeToServer(useWorld().entityTree.rootNode.entity)
          await saveScene(projectName.value, result.name, blob, abortController.signal)
          dispatch(EditorAction.sceneModified(false))
        } else {
          saveProjectFlag = false
        }
      }
      if (saveProjectFlag && projectName.value) {
        await saveProject(projectName.value)
      }
      setDialogComponent(null)
    } catch (error) {
      console.error(error)
      setDialogComponent(
        <ErrorDialog title={t('editor:savingError')} message={error.message || t('editor:savingErrorMsg')} />
      )
    }
    setToggleRefetchScenes(!toggleRefetchScenes)
  }

  const onExportProject = async () => {
    if (!sceneName) return
    const options = await new Promise<DefaultExportOptionsType>((resolve) => {
      setDialogComponent(
        <ExportProjectDialog
          defaultOptions={Object.assign({}, SceneManager.DefaultExportOptions)}
          onConfirm={resolve}
          onCancel={resolve}
        />
      )
    })

    if (!options) {
      setDialogComponent(null)
      return
    }

    const abortController = new AbortController()

    setDialogComponent(
      <ProgressDialog
        title={t('editor:exporting')}
        message={t('editor:exportingMsg')}
        cancelable={true}
        onCancel={() => abortController.abort()}
      />
    )

    try {
      const { glbBlob } = await SceneManager.instance.exportScene(options)

      setDialogComponent(null)

      const el = document.createElement('a')
      el.download = Engine.scene.name + '.glb'
      el.href = URL.createObjectURL(glbBlob)
      document.body.appendChild(el)
      el.click()
      document.body.removeChild(el)
    } catch (error) {
      if (error['aborted']) {
        setDialogComponent(null)
        return
      }

      console.error(error)

      setDialogComponent(
        <ErrorDialog
          title={t('editor:exportingError')}
          message={error.message || t('editor:exportingErrorMsg')}
          error={error}
        />
      )
    }
  }

  const onImportScene = async () => {
    const confirm = await new Promise((resolve) => {
      setDialogComponent(
        <ConfirmDialog
          title={t('editor:importLegacy')}
          message={t('editor:importLegacyMsg')}
          confirmLabel="Yes, Continue"
          onConfirm={() => resolve(true)}
          onCancel={() => resolve(false)}
        />
      )
    })
    setDialogComponent(null)
    if (!confirm) return
    const el = document.createElement('input')
    el.type = 'file'
    el.accept = '.world'
    el.style.display = 'none'
    el.onchange = () => {
      if (el.files && el.files.length > 0) {
        const fileReader: any = new FileReader()
        fileReader.onload = () => {
          const json = JSON.parse((fileReader as any).result)
          importScene(json)
        }
        fileReader.readAsText(el.files[0])
      }
    }
    el.click()
  }

  const onExportScene = async () => {
    const projectFile = await (Engine.scene as any).serialize(sceneName)
    const projectJson = JSON.stringify(projectFile)
    const projectBlob = new Blob([projectJson])
    const el = document.createElement('a')
    const fileName = Engine.scene.name.toLowerCase().replace(/\s+/g, '-')
    el.download = fileName + '.world'
    el.href = URL.createObjectURL(projectBlob)
    document.body.appendChild(el)
    el.click()
    document.body.removeChild(el)
  }

  const onSaveScene = async () => {
    // Do not save scene if scene is not loaded or some error occured while loading the scene to prevent data lose
    if (!Engine.sceneLoaded) {
      setDialogComponent(<ErrorDialog title={t('editor:savingError')} message={t('editor:savingSceneErrorMsg')} />)
      return
    }

    if (!sceneName.value) {
      if (modified.value) {
        onSaveAs()
      }
      return
    }
    const abortController = new AbortController()

    setDialogComponent(
      <ProgressDialog
        title={t('editor:saving')}
        message={t('editor:savingMsg')}
        cancelable={true}
        onCancel={() => {
          abortController.abort()
          setDialogComponent(null)
        }}
      />
    )

    // Wait for 5ms so that the ProgressDialog shows up.
    await new Promise((resolve) => setTimeout(resolve, 5))

    const blob = await SceneManager.instance.takeScreenshot(512, 320)

    try {
      if (projectName.value) {
        const cubemapUrl = await uploadBakeToServer(useWorld().entityTree.rootNode.entity)
        await saveScene(projectName.value, sceneName.value, blob, abortController.signal)
        await saveProject(projectName.value)
      }

      dispatch(EditorAction.sceneModified(false))

      setDialogComponent(null)
    } catch (error) {
      console.error(error)

      setDialogComponent(
        <ErrorDialog title={t('editor:savingError')} message={error.message || t('editor:savingErrorMsg')} />
      )
    }
    setToggleRefetchScenes(!toggleRefetchScenes)
  }

  useEffect(() => {
    console.log('toggleRefetchScenes')
    dockPanelRef.current &&
      dockPanelRef.current.updateTab('scenePanel', {
        id: 'scenePanel',
        title: (
          <PanelDragContainer>
            <PanelIcon as={Inventory2Icon} size={12} />
            <PanelTitle>Scenes</PanelTitle>
          </PanelDragContainer>
        ),
        content: (
          <ScenesPanel
            newScene={onNewScene}
            toggleRefetchScenes={toggleRefetchScenes}
            projectName={projectName.value}
            loadScene={reRouteToLoadScene}
          />
        )
      })
  }, [toggleRefetchScenes])

  useEffect(() => {
    CacheManager.init()

    ProjectManager.instance.init().then(() => {
      setEditorReady(true)
      CommandManager.instance.addListener(EditorEvents.ERROR.toString(), onEditorError)
    })
  }, [])

  useEffect(() => {
    return () => {
      setEditorReady(false)
      CommandManager.instance.removeListener(EditorEvents.ERROR.toString(), onEditorError)
      ProjectManager.instance.dispose()
    }
  }, [])

  const generateToolbarMenu = () => {
    return [
      {
        name: t('editor:menubar.newScene'),
        action: onNewScene
      },
      {
        name: t('editor:menubar.saveScene'),
        hotkey: `${cmdOrCtrlString}+s`,
        action: onSaveScene
      },
      {
        name: t('editor:menubar.saveAs'),
        action: onSaveAs
      },
      // {
      //   name: t('editor:menubar.exportGLB'), // TODO: Disabled temporarily till workers are working
      //   action: onExportProject
      // },
      {
        name: t('editor:menubar.importScene'),
        action: onImportScene
      },
      {
        name: t('editor:menubar.exportScene'),
        action: onExportScene
      },
      {
        name: t('editor:menubar.quit'),
        action: onCloseProject
      }
    ]
  }

  const toolbarMenu = generateToolbarMenu()
  if (!editorReady) return <></>

  const defaultLayout: LayoutData = {
    dockbox: {
      mode: 'horizontal' as DockMode,
      children: [
        {
          mode: 'vertical' as DockMode,
          size: 2,
          children: [
            {
              tabs: [
                {
                  id: 'scenePanel',
                  title: (
                    <PanelDragContainer>
                      <PanelIcon as={Inventory2Icon} size={12} />
                      <PanelTitle>Scenes</PanelTitle>
                    </PanelDragContainer>
                  ),
                  content: (
                    <ScenesPanel
                      newScene={onNewScene}
                      projectName={projectName.value}
                      toggleRefetchScenes={toggleRefetchScenes}
                      loadScene={reRouteToLoadScene}
                    />
                  )
                },
                {
                  id: 'filesPanel',
                  title: (
                    <PanelDragContainer>
                      <PanelIcon as={Inventory2Icon} size={12} />
                      <PanelTitle>Files</PanelTitle>
                    </PanelDragContainer>
                  ),
                  content: <ProjectBrowserPanel />
                }
              ]
            }
          ]
        },
        {
          mode: 'vertical' as DockMode,
          size: 8,
          children: [
            {
              id: '+5',
              tabs: [{ id: 'viewPanel', title: 'Viewport', content: <div /> }],
              size: 1
            }
          ]
        },
        {
          mode: 'vertical' as DockMode,
          size: 3,
          children: [
            {
              tabs: [
                {
                  id: 'hierarchyPanel',
                  title: (
                    <PanelDragContainer>
                      <PanelIcon as={AccountTreeIcon} size={12} />
                      <PanelTitle>Hierarchy</PanelTitle>
                      <Search elementsName="hierarchy" handleInputChange={handleInputChangeHierarchy} />
                    </PanelDragContainer>
                  ),
                  content: <HierarchyPanelContainer />
                }
              ]
            },
            {
              tabs: [
                {
                  id: 'propertiesPanel',
                  title: (
                    <PanelDragContainer>
                      <PanelIcon as={TuneIcon} size={12} />
                      <PanelTitle>Properties</PanelTitle>
                    </PanelDragContainer>
                  ),
                  content: <PropertiesPanelContainer />
                }
              ]
            }
          ]
        }
      ]
    }
  }
  return (
    <div className={styles.editorContainer} id="editor-container">
      <DialogContext.Provider value={[DialogComponent, setDialogComponent]}>
        <DndWrapper id="editor-container">
          <DragLayer />
          <ToolBar editorReady={editorReady} menu={toolbarMenu} />
          <ElementList />
          <ControlText />
          <div className={styles.workspaceContainer}>
            <AssetDropZone />
            <AppContext.Provider value={{ searchElement, searchHierarchy }}>
              <DockContainer>
                <DockLayout
                  ref={dockPanelRef}
                  defaultLayout={defaultLayout}
                  style={{ position: 'absolute', left: 5, top: 55, right: 115, bottom: 35 }}
                />
              </DockContainer>
            </AppContext.Provider>
          </div>
          {!sceneName && (
            <div className={styles.bgImageBlock}>
              <img src="/static/xrengine.png" />
            </div>
          )}
          <Dialog
            open={!!DialogComponent}
            onClose={() => setDialogComponent(null)}
            classes={{ root: styles.dialogRoot, paper: styles.dialogPaper }}
          >
            {DialogComponent}
          </Dialog>
        </DndWrapper>
      </DialogContext.Provider>
    </div>
  )
}

export default EditorContainer<|MERGE_RESOLUTION|>--- conflicted
+++ resolved
@@ -2,14 +2,13 @@
 import 'rc-dock/dist/rc-dock.css'
 import React, { useEffect, useRef, useState } from 'react'
 import { useTranslation } from 'react-i18next'
-import { useHistory, withRouter } from 'react-router-dom'
+import { useHistory } from 'react-router-dom'
 import styled from 'styled-components'
 
 import { useHookedEffect } from '@xrengine/client-core/src/hooks/useHookedEffect'
 import { useDispatch } from '@xrengine/client-core/src/store'
 import { SceneJson } from '@xrengine/common/src/interfaces/SceneInterface'
 import { Engine } from '@xrengine/engine/src/ecs/classes/Engine'
-import { unloadScene } from '@xrengine/engine/src/ecs/functions/EngineFunctions'
 import { useWorld } from '@xrengine/engine/src/ecs/functions/SystemHooks'
 
 import AccountTreeIcon from '@mui/icons-material/AccountTree'
@@ -20,8 +19,6 @@
 import EditorEvents from '../constants/EditorEvents'
 import { saveProject } from '../functions/projectFunctions'
 import { createNewScene, getScene, saveScene } from '../functions/sceneFunctions'
-<<<<<<< HEAD
-=======
 import { uploadBakeToServer } from '../functions/uploadCubemapBake'
 import { cmdOrCtrlString } from '../functions/utils'
 import { CacheManager } from '../managers/CacheManager'
@@ -29,10 +26,10 @@
 import { ProjectManager } from '../managers/ProjectManager'
 import { DefaultExportOptionsType, SceneManager } from '../managers/SceneManager'
 import { EditorAction, useEditorState } from '../services/EditorServices'
-import AssetsPanel from './assets/AssetsPanel'
+import AssetDropZone from './assets/AssetDropZone'
 import ProjectBrowserPanel from './assets/ProjectBrowserPanel'
 import ScenesPanel from './assets/ScenesPanel'
->>>>>>> 9787a1c1
+import { ControlText } from './controlText/ControlText'
 import ConfirmDialog from './dialogs/ConfirmDialog'
 import ErrorDialog from './dialogs/ErrorDialog'
 import ExportProjectDialog from './dialogs/ExportProjectDialog'
@@ -40,44 +37,15 @@
 import SaveNewProjectDialog from './dialogs/SaveNewProjectDialog'
 import { DndWrapper } from './dnd/DndWrapper'
 import DragLayer from './dnd/DragLayer'
+import ElementList from './element/ElementList'
 import HierarchyPanelContainer from './hierarchy/HierarchyPanelContainer'
 import { DialogContext } from './hooks/useDialog'
 import { PanelDragContainer, PanelIcon, PanelTitle } from './layout/Panel'
 import PropertiesPanelContainer from './properties/PropertiesPanelContainer'
-<<<<<<< HEAD
-import ToolBar from './toolbar/ToolBar'
-import { ControlText } from './controlText/ControlText'
-import ProjectBrowserPanel from './assets/ProjectBrowserPanel'
-import { cmdOrCtrlString } from '../functions/utils'
-import { CommandManager } from '../managers/CommandManager'
-import EditorEvents from '../constants/EditorEvents'
-import { DefaultExportOptionsType, SceneManager } from '../managers/SceneManager'
-import { CacheManager } from '../managers/CacheManager'
-import { ProjectManager } from '../managers/ProjectManager'
-import ScenesPanel from './assets/ScenesPanel'
-import SaveNewProjectDialog from './dialogs/SaveNewProjectDialog'
-import { DialogContext } from './hooks/useDialog'
-import { saveProject } from '../functions/projectFunctions'
-import { EditorAction, useEditorState } from '../services/EditorServices'
-import { useDispatch } from '@xrengine/client-core/src/store'
-import { Engine } from '@xrengine/engine/src/ecs/classes/Engine'
-import Search from './Search/Search'
-=======
->>>>>>> 9787a1c1
 import { AppContext } from './Search/context'
 import Search from './Search/Search'
 import * as styles from './styles.module.scss'
-<<<<<<< HEAD
-import { unloadScene } from '@xrengine/engine/src/ecs/functions/EngineFunctions'
-import { DndWrapper } from './dnd/DndWrapper'
-import { useWorld } from '@xrengine/engine/src/ecs/functions/SystemHooks'
-import { uploadBakeToServer } from '../functions/uploadCubemapBake'
-import AssetDropZone from './assets/AssetDropZone'
-import ElementList from './element/ElementList'
-=======
 import ToolBar from './toolbar/ToolBar'
-import ViewportPanelContainer from './viewport/ViewportPanelContainer'
->>>>>>> 9787a1c1
 
 /**
  *Styled component used as dock container.
@@ -262,14 +230,10 @@
     )
   }
 
-<<<<<<< HEAD
   const onProjectLoaded = () => {
-    updateModifiedState()
     SceneManager.instance.initializeRenderer()
   }
 
-=======
->>>>>>> 9787a1c1
   const onCloseProject = () => {
     history.push('/editor')
   }
@@ -497,6 +461,7 @@
 
     ProjectManager.instance.init().then(() => {
       setEditorReady(true)
+      CommandManager.instance.addListener(EditorEvents.PROJECT_LOADED.toString(), onProjectLoaded)
       CommandManager.instance.addListener(EditorEvents.ERROR.toString(), onEditorError)
     })
   }, [])
@@ -504,6 +469,7 @@
   useEffect(() => {
     return () => {
       setEditorReady(false)
+      CommandManager.instance.removeListener(EditorEvents.PROJECT_LOADED.toString(), onProjectLoaded)
       CommandManager.instance.removeListener(EditorEvents.ERROR.toString(), onEditorError)
       ProjectManager.instance.dispose()
     }
