--- conflicted
+++ resolved
@@ -156,14 +156,8 @@
   const editorState = useHookstate(getMutableState(EditorState))
   const projectName = editorState.projectName
   const sceneName = editorState.sceneName
-<<<<<<< HEAD
-  const modified = editorState.sceneModified
-  const editorVisible = editorState.visible
-  const sceneLoaded = useEngineState().sceneLoaded
-=======
   const sceneLoaded = useHookstate(getMutableState(EngineState)).sceneLoaded
   const sceneLoading = useHookstate(getMutableState(EngineState)).sceneLoading
->>>>>>> 8de968d1
 
   const errorState = useHookstate(getMutableState(EditorErrorState).error)
 
