import { DockLayout, DockMode, LayoutData, TabData } from 'rc-dock'
import 'rc-dock/dist/rc-dock.css'
import React, { useEffect, useRef, useState } from 'react'
import { useTranslation } from 'react-i18next'
import { useHistory } from 'react-router-dom'
import styled from 'styled-components'

import { useHookedEffect } from '@xrengine/client-core/src/hooks/useHookedEffect'
import { useDispatch } from '@xrengine/client-core/src/store'
import { SceneJson } from '@xrengine/common/src/interfaces/SceneInterface'
import { Engine } from '@xrengine/engine/src/ecs/classes/Engine'
<<<<<<< HEAD
=======
import { useEngineState } from '@xrengine/engine/src/ecs/classes/EngineService'
>>>>>>> fb118a2d
import { useWorld } from '@xrengine/engine/src/ecs/functions/SystemHooks'

import AccountTreeIcon from '@mui/icons-material/AccountTree'
import Inventory2Icon from '@mui/icons-material/Inventory2'
import TuneIcon from '@mui/icons-material/Tune'
import Dialog from '@mui/material/Dialog'

import { saveProject } from '../functions/projectFunctions'
import { createNewScene, getScene, saveScene } from '../functions/sceneFunctions'
import { uploadBakeToServer } from '../functions/uploadCubemapBake'
import { cmdOrCtrlString } from '../functions/utils'
import { CacheManager } from '../managers/CacheManager'
import { ProjectManager } from '../managers/ProjectManager'
import { DefaultExportOptionsType, SceneManager } from '../managers/SceneManager'
import { useEditorErrorState } from '../services/EditorErrorServices'
import { EditorAction, useEditorState } from '../services/EditorServices'
import AssetDropZone from './assets/AssetDropZone'
import ProjectBrowserPanel from './assets/ProjectBrowserPanel'
import ScenesPanel from './assets/ScenesPanel'
import { ControlText } from './controlText/ControlText'
import ConfirmDialog from './dialogs/ConfirmDialog'
import ErrorDialog from './dialogs/ErrorDialog'
import ExportProjectDialog from './dialogs/ExportProjectDialog'
import { ProgressDialog } from './dialogs/ProgressDialog'
import SaveNewProjectDialog from './dialogs/SaveNewProjectDialog'
import { DndWrapper } from './dnd/DndWrapper'
import DragLayer from './dnd/DragLayer'
import ElementList from './element/ElementList'
import HierarchyPanelContainer from './hierarchy/HierarchyPanelContainer'
import { DialogContext } from './hooks/useDialog'
import { PanelDragContainer, PanelIcon, PanelTitle } from './layout/Panel'
import PropertiesPanelContainer from './properties/PropertiesPanelContainer'
import { AppContext } from './Search/context'
import Search from './Search/Search'
import * as styles from './styles.module.scss'
import ToolBar from './toolbar/ToolBar'

/**
 *Styled component used as dock container.
 *
 * @author Hanzla Mateen
 * @author Abhishek Pathak
 * @type {type}
 */
export const DockContainer = (styled as any).div`
  .dock-panel {
    background: transparent;
    pointer-events: auto;
    border: none;
  }
  .dock-panel:first-child {
    position: relative;
    z-index: 99;
  }
  .dock-panel[data-dockid="+5"] {
    pointer-events: none;
  }
  .dock-panel[data-dockid="+5"] .dock-bar { display: none; }
  .dock-panel[data-dockid="+5"] .dock { background: transparent; }
  .dock-divider {
    pointer-events: auto;
    background:rgba(1,1,1,${(props) => props.dividerAlpha});
  }
  .dock {
    border-radius: 4px;
    background: ${(props) => props.theme.panel}E0;
  }
  .dock-top .dock-bar {
    font-size: 12px;
    border-bottom: 1px solid rgba(0,0,0,0.2);
    background: transparent;
  }
  .dock-tab {
    background: transparent;
    border-bottom: none;
  }
  .dock-tab:hover, .dock-tab-active, .dock-tab-active:hover {
    border-bottom: 1px solid #ddd;
  }
  .dock-tab:hover div, .dock-tab:hover svg { color: ${(props) => props.theme.text}; }
  .dock-tab > div { padding: 2px 12px; }
  .dock-ink-bar {
    background-color: 2px solid ${(props) => props.theme.blue};
  }
`
/**
 * @author Abhishek Pathak
 */
DockContainer.defaultProps = {
  dividerAlpha: 0
}

/**
 * EditorContainer class used for creating container for Editor
 *
 *  @author Robert Long
 */
const EditorContainer = () => {
  const editorState = useEditorState()
  const projectName = editorState.projectName
  const sceneName = editorState.sceneName
  const modified = editorState.sceneModified
  const sceneLoaded = useEngineState().sceneLoaded

  const errorState = useEditorErrorState()
  const editorError = errorState.error

  const [searchElement, setSearchElement] = React.useState('')
  const [searchHierarchy, setSearchHierarchy] = React.useState('')

  const { t } = useTranslation()
  const [editorReady, setEditorReady] = useState(false)
  const [DialogComponent, setDialogComponent] = useState<JSX.Element | null>(null)
  const [toggleRefetchScenes, setToggleRefetchScenes] = useState(false)
  const dispatch = useDispatch()
  const history = useHistory()
  const dockPanelRef = useRef<DockLayout>(null)

  const importScene = async (sceneFile: SceneJson) => {
    setDialogComponent(<ProgressDialog title={t('editor:loading')} message={t('editor:loadingMsg')} />)
    try {
      await ProjectManager.instance.loadProjectScene(sceneFile)
      dispatch(EditorAction.sceneModified(true))
      setDialogComponent(null)
    } catch (error) {
      console.error(error)
      setDialogComponent(
        <ErrorDialog
          title={t('editor:loadingError')}
          message={error.message || t('editor:loadingErrorMsg')}
          error={error}
        />
      )
    }
  }

  const handleInputChangeHierarchy = (searchInput) => {
    setSearchHierarchy(searchInput)
  }
  const handleInputChangeElement = (searchInput) => {
    setSearchElement(searchInput)
  }

  useHookedEffect(() => {
    if (sceneName.value && editorReady) {
      console.log(`Loading scene ${sceneName.value} via given url`)
      loadScene(sceneName.value)
    }
  }, [editorReady, sceneName])

  const reRouteToLoadScene = async (newSceneName: string) => {
    if (sceneName.value === newSceneName) return
    if (!projectName.value || !newSceneName) return
    history.push(`/editor/${projectName.value}/${newSceneName}`)
  }

  const loadScene = async (sceneName: string) => {
    setDialogComponent(<ProgressDialog title={t('editor:loading')} message={t('editor:loadingMsg')} />)
    try {
      if (!projectName.value) return
      const project = await getScene(projectName.value, sceneName, false)

      if (!project.scene) return
      await ProjectManager.instance.loadProjectScene(project.scene)

      setDialogComponent(null)
    } catch (error) {
      console.error(error)

      setDialogComponent(
        <ErrorDialog
          title={t('editor:loadingError')}
          message={error.message || t('editor:loadingErrorMsg')}
          error={error}
        />
      )
    }
  }

  const onNewScene = async () => {
    if (!projectName.value) return

    setDialogComponent(<ProgressDialog title={t('editor:loading')} message={t('editor:loadingMsg')} />)

    try {
      const sceneData = await createNewScene(projectName.value)
      if (!sceneData) return

      reRouteToLoadScene(sceneData.sceneName)
      setDialogComponent(null)
    } catch (error) {
      console.error(error)

      setDialogComponent(
        <ErrorDialog
          title={t('editor:loadingError')}
          message={error.message || t('editor:loadingErrorMsg')}
          error={error}
        />
      )
    }
  }

  /**
   * Scene Event Handlers
   */

  const onEditorError = (error) => {
    console.log(error)
    if (error['aborted']) {
      setDialogComponent(null)
      return
    }

    console.error(error)

    setDialogComponent(
      <ErrorDialog
        title={error.title || t('editor:error')}
        message={error.message || t('editor:errorMsg')}
        error={error}
      />
    )
  }

  const onProjectLoaded = () => {
    SceneManager.instance.initializeRenderer()
  }

  const onCloseProject = () => {
    history.push('/editor')
  }

  const onSaveAs = async () => {
    // Do not save scene if scene is not loaded or some error occured while loading the scene to prevent data lose
    if (!Engine.sceneLoaded) {
      setDialogComponent(<ErrorDialog title={t('editor:savingError')} message={t('editor:savingSceneErrorMsg')} />)
      return
    }

    const abortController = new AbortController()
    try {
      let saveProjectFlag = true
      if (sceneName.value || modified.value) {
        const blob = await SceneManager.instance.takeScreenshot(512, 320)
        const result: { name: string } = (await new Promise((resolve) => {
          setDialogComponent(
            <SaveNewProjectDialog
              thumbnailUrl={URL.createObjectURL(blob!)}
              initialName={Engine.scene.name}
              onConfirm={resolve}
              onCancel={resolve}
            />
          )
        })) as any
        if (result && projectName.value) {
          const cubemapUrl = await uploadBakeToServer(useWorld().entityTree.rootNode.entity)
          await saveScene(projectName.value, result.name, blob, abortController.signal)
          dispatch(EditorAction.sceneModified(false))
        } else {
          saveProjectFlag = false
        }
      }
      if (saveProjectFlag && projectName.value) {
        await saveProject(projectName.value)
      }
      setDialogComponent(null)
    } catch (error) {
      console.error(error)
      setDialogComponent(
        <ErrorDialog title={t('editor:savingError')} message={error.message || t('editor:savingErrorMsg')} />
      )
    }
    setToggleRefetchScenes(!toggleRefetchScenes)
  }

  const onExportProject = async () => {
    if (!sceneName) return
    const options = await new Promise<DefaultExportOptionsType>((resolve) => {
      setDialogComponent(
        <ExportProjectDialog
          defaultOptions={Object.assign({}, SceneManager.DefaultExportOptions)}
          onConfirm={resolve}
          onCancel={resolve}
        />
      )
    })

    if (!options) {
      setDialogComponent(null)
      return
    }

    const abortController = new AbortController()

    setDialogComponent(
      <ProgressDialog
        title={t('editor:exporting')}
        message={t('editor:exportingMsg')}
        cancelable={true}
        onCancel={() => abortController.abort()}
      />
    )

    try {
      const { glbBlob } = await SceneManager.instance.exportScene(options)

      setDialogComponent(null)

      const el = document.createElement('a')
      el.download = Engine.scene.name + '.glb'
      el.href = URL.createObjectURL(glbBlob)
      document.body.appendChild(el)
      el.click()
      document.body.removeChild(el)
    } catch (error) {
      if (error['aborted']) {
        setDialogComponent(null)
        return
      }

      console.error(error)

      setDialogComponent(
        <ErrorDialog
          title={t('editor:exportingError')}
          message={error.message || t('editor:exportingErrorMsg')}
          error={error}
        />
      )
    }
  }

  const onImportScene = async () => {
    const confirm = await new Promise((resolve) => {
      setDialogComponent(
        <ConfirmDialog
          title={t('editor:importLegacy')}
          message={t('editor:importLegacyMsg')}
          confirmLabel="Yes, Continue"
          onConfirm={() => resolve(true)}
          onCancel={() => resolve(false)}
        />
      )
    })
    setDialogComponent(null)
    if (!confirm) return
    const el = document.createElement('input')
    el.type = 'file'
    el.accept = '.world'
    el.style.display = 'none'
    el.onchange = () => {
      if (el.files && el.files.length > 0) {
        const fileReader: any = new FileReader()
        fileReader.onload = () => {
          const json = JSON.parse((fileReader as any).result)
          importScene(json)
        }
        fileReader.readAsText(el.files[0])
      }
    }
    el.click()
  }

  const onExportScene = async () => {
    const projectFile = await (Engine.scene as any).serialize(sceneName)
    const projectJson = JSON.stringify(projectFile)
    const projectBlob = new Blob([projectJson])
    const el = document.createElement('a')
    const fileName = Engine.scene.name.toLowerCase().replace(/\s+/g, '-')
    el.download = fileName + '.world'
    el.href = URL.createObjectURL(projectBlob)
    document.body.appendChild(el)
    el.click()
    document.body.removeChild(el)
  }

  const onSaveScene = async () => {
    // Do not save scene if scene is not loaded or some error occured while loading the scene to prevent data lose
    if (!Engine.sceneLoaded) {
      setDialogComponent(<ErrorDialog title={t('editor:savingError')} message={t('editor:savingSceneErrorMsg')} />)
      return
    }

    if (!sceneName.value) {
      if (modified.value) {
        onSaveAs()
      }
      return
    }
    const abortController = new AbortController()

    setDialogComponent(
      <ProgressDialog
        title={t('editor:saving')}
        message={t('editor:savingMsg')}
        cancelable={true}
        onCancel={() => {
          abortController.abort()
          setDialogComponent(null)
        }}
      />
    )

    // Wait for 5ms so that the ProgressDialog shows up.
    await new Promise((resolve) => setTimeout(resolve, 5))

    const blob = await SceneManager.instance.takeScreenshot(512, 320)

    try {
      if (projectName.value) {
        const cubemapUrl = await uploadBakeToServer(useWorld().entityTree.rootNode.entity)
        await saveScene(projectName.value, sceneName.value, blob, abortController.signal)
        await saveProject(projectName.value)
      }

      dispatch(EditorAction.sceneModified(false))

      setDialogComponent(null)
    } catch (error) {
      console.error(error)

      setDialogComponent(
        <ErrorDialog title={t('editor:savingError')} message={error.message || t('editor:savingErrorMsg')} />
      )
    }
    setToggleRefetchScenes(!toggleRefetchScenes)
  }

  useEffect(() => {
    dockPanelRef.current &&
      dockPanelRef.current.updateTab('scenePanel', {
        id: 'scenePanel',
        title: (
          <PanelDragContainer>
            <PanelIcon as={Inventory2Icon} size={12} />
            <PanelTitle>Scenes</PanelTitle>
          </PanelDragContainer>
        ),
        content: (
          <ScenesPanel newScene={onNewScene} toggleRefetchScenes={toggleRefetchScenes} loadScene={reRouteToLoadScene} />
        )
      })
  }, [toggleRefetchScenes])

  useEffect(() => {
    if (sceneLoaded.value && dockPanelRef.current) {
      dockPanelRef.current.updateTab('viewPanel', {
        id: 'viewPanel',
        title: 'Viewport',
        content: <div />
      })

      dockPanelRef.current.updateTab('filesPanel', dockPanelRef.current.find('filesPanel') as TabData, true)
    }
  }, [sceneLoaded])

  useEffect(() => {
    CacheManager.init()

    ProjectManager.instance.init().then(() => {
      setEditorReady(true)
<<<<<<< HEAD
=======
      CommandManager.instance.addListener(EditorEvents.PROJECT_LOADED.toString(), onProjectLoaded)
      CommandManager.instance.addListener(EditorEvents.ERROR.toString(), onEditorError)
>>>>>>> fb118a2d
    })
  }, [])

  useEffect(() => {
    if (editorError) {
      onEditorError(editorError.value)
    }
  }, [editorError])

  useEffect(() => {
    return () => {
      setEditorReady(false)
<<<<<<< HEAD
=======
      CommandManager.instance.removeListener(EditorEvents.PROJECT_LOADED.toString(), onProjectLoaded)
      CommandManager.instance.removeListener(EditorEvents.ERROR.toString(), onEditorError)
>>>>>>> fb118a2d
      ProjectManager.instance.dispose()
    }
  }, [])

  const generateToolbarMenu = () => {
    return [
      {
        name: t('editor:menubar.newScene'),
        action: onNewScene
      },
      {
        name: t('editor:menubar.saveScene'),
        hotkey: `${cmdOrCtrlString}+s`,
        action: onSaveScene
      },
      {
        name: t('editor:menubar.saveAs'),
        action: onSaveAs
      },
      // {
      //   name: t('editor:menubar.exportGLB'), // TODO: Disabled temporarily till workers are working
      //   action: onExportProject
      // },
      {
        name: t('editor:menubar.importScene'),
        action: onImportScene
      },
      {
        name: t('editor:menubar.exportScene'),
        action: onExportScene
      },
      {
        name: t('editor:menubar.quit'),
        action: onCloseProject
      }
    ]
  }

  const toolbarMenu = generateToolbarMenu()
  if (!editorReady) return <></>

  const defaultLayout: LayoutData = {
    dockbox: {
      mode: 'horizontal' as DockMode,
      children: [
        {
          mode: 'vertical' as DockMode,
          size: 2,
          children: [
            {
              tabs: [
                {
                  id: 'scenePanel',
                  title: (
                    <PanelDragContainer>
                      <PanelIcon as={Inventory2Icon} size={12} />
                      <PanelTitle>Scenes</PanelTitle>
                    </PanelDragContainer>
                  ),
                  content: (
                    <ScenesPanel
                      newScene={onNewScene}
                      toggleRefetchScenes={toggleRefetchScenes}
                      loadScene={reRouteToLoadScene}
                    />
                  )
                },
                {
                  id: 'filesPanel',
                  title: (
                    <PanelDragContainer>
                      <PanelIcon as={Inventory2Icon} size={12} />
                      <PanelTitle>Files</PanelTitle>
                    </PanelDragContainer>
                  ),
                  content: <ProjectBrowserPanel />
                }
              ]
            }
          ]
        },
        {
          mode: 'vertical' as DockMode,
          size: 8,
          children: [
            {
              id: '+5',
              tabs: [
                {
                  id: 'viewPanel',
                  title: 'Viewport',
                  content: (
                    <div className={styles.bgImageBlock}>
                      <img src="/static/xrengine.png" />
                      <h2>{t('editor:selectSceneMsg')}</h2>
                    </div>
                  )
                }
              ],
              size: 1
            }
          ]
        },
        {
          mode: 'vertical' as DockMode,
          size: 2,
          children: [
            {
              tabs: [
                {
                  id: 'hierarchyPanel',
                  title: (
                    <PanelDragContainer>
                      <PanelIcon as={AccountTreeIcon} size={12} />
                      <PanelTitle>Hierarchy</PanelTitle>
                      <Search elementsName="hierarchy" handleInputChange={handleInputChangeHierarchy} />
                    </PanelDragContainer>
                  ),
                  content: <HierarchyPanelContainer />
                }
              ]
            },
            {
              tabs: [
                {
                  id: 'propertiesPanel',
                  title: (
                    <PanelDragContainer>
                      <PanelIcon as={TuneIcon} size={12} />
                      <PanelTitle>Properties</PanelTitle>
                    </PanelDragContainer>
                  ),
                  content: <PropertiesPanelContainer />
                }
              ]
            }
          ]
        }
      ]
    }
  }
  return (
    <div
      id="editor-container"
      className={styles.editorContainer}
      style={sceneLoaded.value ? { background: 'transparent' } : {}}
    >
      <DialogContext.Provider value={[DialogComponent, setDialogComponent]}>
        <DndWrapper id="editor-container">
          <DragLayer />
          <ToolBar editorReady={editorReady} menu={toolbarMenu} />
          <ElementList />
          <ControlText />
          <div className={styles.workspaceContainer}>
            <AssetDropZone />
            <AppContext.Provider value={{ searchElement, searchHierarchy }}>
              <DockContainer>
                <DockLayout
                  ref={dockPanelRef}
                  defaultLayout={defaultLayout}
                  style={{ position: 'absolute', left: 5, top: 55, right: 115, bottom: 35 }}
                />
              </DockContainer>
            </AppContext.Provider>
          </div>
          <Dialog
            open={!!DialogComponent}
            onClose={() => setDialogComponent(null)}
            classes={{ root: styles.dialogRoot, paper: styles.dialogPaper }}
          >
            {DialogComponent}
          </Dialog>
        </DndWrapper>
      </DialogContext.Provider>
    </div>
  )
}

export default EditorContainer<|MERGE_RESOLUTION|>--- conflicted
+++ resolved
@@ -9,10 +9,7 @@
 import { useDispatch } from '@xrengine/client-core/src/store'
 import { SceneJson } from '@xrengine/common/src/interfaces/SceneInterface'
 import { Engine } from '@xrengine/engine/src/ecs/classes/Engine'
-<<<<<<< HEAD
-=======
 import { useEngineState } from '@xrengine/engine/src/ecs/classes/EngineService'
->>>>>>> fb118a2d
 import { useWorld } from '@xrengine/engine/src/ecs/functions/SystemHooks'
 
 import AccountTreeIcon from '@mui/icons-material/AccountTree'
@@ -475,11 +472,6 @@
 
     ProjectManager.instance.init().then(() => {
       setEditorReady(true)
-<<<<<<< HEAD
-=======
-      CommandManager.instance.addListener(EditorEvents.PROJECT_LOADED.toString(), onProjectLoaded)
-      CommandManager.instance.addListener(EditorEvents.ERROR.toString(), onEditorError)
->>>>>>> fb118a2d
     })
   }, [])
 
@@ -492,11 +484,6 @@
   useEffect(() => {
     return () => {
       setEditorReady(false)
-<<<<<<< HEAD
-=======
-      CommandManager.instance.removeListener(EditorEvents.PROJECT_LOADED.toString(), onProjectLoaded)
-      CommandManager.instance.removeListener(EditorEvents.ERROR.toString(), onEditorError)
->>>>>>> fb118a2d
       ProjectManager.instance.dispose()
     }
   }, [])
