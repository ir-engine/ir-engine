--- conflicted
+++ resolved
@@ -283,20 +283,11 @@
       name: t('editor:menubar.saveSceneJSON'),
       hotkey: `${cmdOrCtrlString}+s`,
       action: () => onSaveScene(false)
-<<<<<<< HEAD
-    },
-    /** @todo - support GLTF scenes in studio */
+    },
     {
       name: t('editor:menubar.saveSceneGLTF'),
       action: () => onSaveScene(true)
-=======
->>>>>>> cef2080a
-    },
-    /** @todo - support GLTF scenes in studio */
-    // {
-    //   name: t('editor:menubar.saveSceneGLTF'),
-    //   action: () => onSaveScene(true)
-    // },
+    },
     {
       name: t('editor:menubar.saveAs'),
       action: onSaveAs
