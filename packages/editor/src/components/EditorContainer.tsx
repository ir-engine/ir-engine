/*
CPAL-1.0 License

The contents of this file are subject to the Common Public Attribution License
Version 1.0. (the "License"); you may not use this file except in compliance
with the License. You may obtain a copy of the License at
https://github.com/EtherealEngine/etherealengine/blob/dev/LICENSE.
The License is based on the Mozilla Public License Version 1.1, but Sections 14
and 15 have been added to cover use of software over a computer network and 
provide for limited attribution for the Original Developer. In addition, 
Exhibit A has been modified to be consistent with Exhibit B.

Software distributed under the License is distributed on an "AS IS" basis,
WITHOUT WARRANTY OF ANY KIND, either express or implied. See the License for the
specific language governing rights and limitations under the License.

The Original Code is Ethereal Engine.

The Original Developer is the Initial Developer. The Initial Developer of the
Original Code is the Ethereal Engine team.

All portions of the code written by the Ethereal Engine team are Copyright © 2021-2023 
Ethereal Engine. All Rights Reserved.
*/

import { DockLayout, DockMode, LayoutData, PanelData, TabData } from 'rc-dock'

import 'rc-dock/dist/rc-dock.css'

import React, { useEffect, useRef } from 'react'
import { useHotkeys } from 'react-hotkeys-hook'

import { RouterState } from '@etherealengine/client-core/src/common/services/RouterService'
import multiLogger from '@etherealengine/common/src/logger'
import { Engine } from '@etherealengine/ecs/src/Engine'
import { getMutableState, getState, useHookstate } from '@etherealengine/hyperflux'

import Dialog from '@mui/material/Dialog'

import { scenePath } from '@etherealengine/common/src/schema.type.module'
import { useQuery } from '@etherealengine/ecs/src/QueryFunctions'
import { SceneServices, SceneState } from '@etherealengine/engine/src/scene/Scene'
import { SceneAssetPendingTagComponent } from '@etherealengine/engine/src/scene/components/SceneAssetPendingTagComponent'
import CircularProgress from '@etherealengine/ui/src/primitives/mui/CircularProgress'
import { t } from 'i18next'
import { inputFileWithAddToScene } from '../functions/assetFunctions'
import { onNewScene, saveScene, setSceneInState } from '../functions/sceneFunctions'
import { cmdOrCtrlString } from '../functions/utils'
import { EditorErrorState } from '../services/EditorErrorServices'
import { EditorState } from '../services/EditorServices'
import './EditorContainer.css'
import AssetDropZone from './assets/AssetDropZone'
import { ProjectBrowserPanelTab } from './assets/ProjectBrowserPanel'
import { SceneAssetsPanelTab } from './assets/SceneAssetsPanel'
import { ScenePanelTab } from './assets/ScenesPanel'
import { ControlText } from './controlText/ControlText'
import { DialogState } from './dialogs/DialogState'
import ErrorDialog from './dialogs/ErrorDialog'
import { ProgressDialog } from './dialogs/ProgressDialog'
import SaveNewSceneDialog from './dialogs/SaveNewSceneDialog'
import SaveSceneDialog from './dialogs/SaveSceneDialog'
import { DndWrapper } from './dnd/DndWrapper'
import DragLayer from './dnd/DragLayer'
import { PropertiesPanelTab } from './element/PropertiesPanel'
import { GraphPanelTab } from './graph/GraphPanel'
import { HierarchyPanelTab } from './hierarchy/HierarchyPanel'
import { MaterialLibraryPanelTab } from './materials/MaterialLibraryPanel'
import { ViewportPanelTab } from './panels/ViewportPanel'
import * as styles from './styles.module.scss'
import ToolBar from './toolbar/ToolBar'

const logger = multiLogger.child({ component: 'editor:EditorContainer' })

/**
 *component used as dock container.
 */
export const DockContainer = ({ children, id = 'editor-dock', dividerAlpha = 0 }) => {
  const dockContainerStyles = {
    '--dividerAlpha': dividerAlpha
  }

  return (
    <div id={id} className="dock-container" style={dockContainerStyles as React.CSSProperties}>
      {children}
    </div>
  )
}

const SceneLoadingProgress = () => {
  const sceneAssetPendingTagQuery = useQuery([SceneAssetPendingTagComponent])
  const loadingProgress = useHookstate(getMutableState(SceneState).loadingProgress).value
  return (
    <div style={{ top: '50px', position: 'relative' }}>
      <div
        style={{
          display: 'flex',
          alignItems: 'center',
          justifyContent: 'center',
          textAlign: 'center',
          height: '100%',
          width: '100%',
          flexDirection: 'column'
        }}
      >
        <div
          style={{
            // default values will be overridden by theme
            fontFamily: 'Lato',
            fontSize: '12px',
            color: 'white',
            padding: '16px'
          }}
        >
          {`Scene Loading... ${loadingProgress}% - ${sceneAssetPendingTagQuery.length} assets left`}
        </div>
        <CircularProgress />
      </div>
    </div>
  )
}

/**
 * Scene Event Handlers
 */

const onEditorError = (error) => {
  logger.error(error)
  if (error['aborted']) {
    DialogState.setDialog(null)
    return
  }

  DialogState.setDialog(
    <ErrorDialog
      title={error.title || t('editor:error')}
      message={error.message || t('editor:errorMsg')}
      error={error}
    />
  )
}

const onCloseProject = () => {
  const editorState = getMutableState(EditorState)
  const sceneState = getMutableState(SceneState)
  sceneState.sceneModified.set(false)
  editorState.projectName.set(null)
  editorState.sceneID.set(null)
  editorState.sceneName.set(null)
  RouterState.navigate('/studio')

  const parsed = new URL(window.location.href)
  const query = parsed.searchParams

  query.delete('project')
  query.delete('scenePath')

  parsed.search = query.toString()
  if (typeof history.pushState !== 'undefined') {
    window.history.replaceState({}, '', parsed.toString())
  }
}

const onSaveAs = async () => {
  const { projectName, sceneName } = getState(EditorState)
  const editorState = getMutableState(EditorState)
<<<<<<< HEAD
  const sceneState = getMutableState(SceneState)
  const sceneLoaded = getState(EngineState).sceneLoaded
=======
  const sceneLoaded = getState(SceneState).sceneLoaded
>>>>>>> 0b6ba7f1

  // Do not save scene if scene is not loaded or some error occured while loading the scene to prevent data lose
  if (!sceneLoaded) {
    DialogState.setDialog(<ErrorDialog title={t('editor:savingError')} message={t('editor:savingSceneErrorMsg')} />)
    return
  }

  const abortController = new AbortController()
  try {
    if (sceneName || sceneState.sceneModified.value) {
      const result: { name: string } | void = await new Promise((resolve) => {
        DialogState.setDialog(
          <SaveNewSceneDialog initialName={Engine.instance.scene.name} onConfirm={resolve} onCancel={resolve} />
        )
      })
      DialogState.setDialog(null)
      if (result?.name && projectName) {
        await saveScene(projectName, result.name, abortController.signal)
        sceneState.sceneModified.set(false)
        const newSceneData = await Engine.instance.api
          .service(scenePath)
          .get(null, { query: { project: projectName, name: result.name, metadataOnly: true } })
        setSceneInState(newSceneData.scenePath)
      }
    }
  } catch (error) {
    logger.error(error)
    DialogState.setDialog(
      <ErrorDialog title={t('editor:savingError')} message={error?.message || t('editor:savingErrorMsg')} />
    )
  }
}

const onImportAsset = async () => {
  const { projectName } = getState(EditorState)

  if (projectName) await inputFileWithAddToScene({ projectName })
}

const onSaveScene = async () => {
  const { projectName, sceneName } = getState(EditorState)
<<<<<<< HEAD
  const { sceneModified } = getState(SceneState)
  const { sceneLoaded } = getState(EngineState)
=======
  const { sceneModified } = getState(EditorState)
  const { sceneLoaded } = getState(SceneState)
>>>>>>> 0b6ba7f1

  if (!projectName) return

  // Do not save scene if scene is not loaded or some error occured while loading the scene to prevent data lose
  if (!sceneLoaded) {
    DialogState.setDialog(<ErrorDialog title={t('editor:savingError')} message={t('editor:savingSceneErrorMsg')} />)
    return
  }

  if (!sceneName) {
    if (sceneModified) {
      onSaveAs()
    }
    return
  }

  const result = (await new Promise((resolve) => {
    DialogState.setDialog(<SaveSceneDialog onConfirm={resolve} onCancel={resolve} />)
  })) as any

  if (!result) {
    DialogState.setDialog(null)
    return
  }

  const abortController = new AbortController()

  DialogState.setDialog(
    <ProgressDialog
      message={t('editor:saving')}
      cancelable={true}
      onCancel={() => {
        abortController.abort()
        DialogState.setDialog(null)
      }}
    />
  )

  // Wait for 5ms so that the ProgressDialog shows up.
  await new Promise((resolve) => setTimeout(resolve, 5))

  try {
    await saveScene(projectName, sceneName, abortController.signal)

    getMutableState(SceneState).sceneModified.set(false)

    DialogState.setDialog(null)
  } catch (error) {
    logger.error(error)

    DialogState.setDialog(
      <ErrorDialog title={t('editor:savingError')} message={error.message || t('editor:savingErrorMsg')} />
    )
  }
}

const generateToolbarMenu = () => {
  return [
    {
      name: t('editor:menubar.newScene'),
      action: onNewScene
    },
    {
      name: t('editor:menubar.saveScene'),
      hotkey: `${cmdOrCtrlString}+s`,
      action: onSaveScene
    },
    {
      name: t('editor:menubar.saveAs'),
      action: onSaveAs
    },
    {
      name: t('editor:menubar.importAsset'),
      action: onImportAsset
    },
    {
      name: t('editor:menubar.quit'),
      action: onCloseProject
    }
  ]
}

const toolbarMenu = generateToolbarMenu()

//const defaultLayout: LayoutData = useHookstate(getMutableState(EditorState).panelLayout).value

const defaultLayout: LayoutData = {
  dockbox: {
    mode: 'horizontal' as DockMode,
    children: [
      {
        mode: 'vertical' as DockMode,
        size: 3,
        children: [
          {
            tabs: [ScenePanelTab, ProjectBrowserPanelTab, SceneAssetsPanelTab]
          }
        ]
      },
      {
        mode: 'vertical' as DockMode,
        size: 8,
        children: [
          {
            id: '+5',
            tabs: [ViewportPanelTab],
            size: 1
          }
        ]
      },
      {
        mode: 'vertical' as DockMode,
        size: 2,
        children: [
          {
            tabs: [HierarchyPanelTab, MaterialLibraryPanelTab]
          },
          {
            tabs: [PropertiesPanelTab, GraphPanelTab]
          }
        ]
      }
    ]
  }
}

const tabs = [
  HierarchyPanelTab,
  PropertiesPanelTab,
  GraphPanelTab,
  MaterialLibraryPanelTab,
  ViewportPanelTab,
  ProjectBrowserPanelTab,
  ScenePanelTab
]

/**
 * EditorContainer class used for creating container for Editor
 */
const EditorContainer = () => {
<<<<<<< HEAD
  const { sceneName, projectName, sceneID } = useHookstate(getMutableState(EditorState))
  const { sceneModified } = useHookstate(getMutableState(SceneState))
  const sceneLoaded = useHookstate(getMutableState(EngineState)).sceneLoaded
=======
  const { sceneName, projectName, sceneID, sceneModified } = useHookstate(getMutableState(EditorState))
  const sceneLoaded = useHookstate(getMutableState(SceneState)).sceneLoaded
>>>>>>> 0b6ba7f1
  const activeScene = useHookstate(getMutableState(SceneState).activeScene)

  const sceneLoading = sceneID.value && !sceneLoaded.value

  const errorState = useHookstate(getMutableState(EditorErrorState).error)

  const dialogComponent = useHookstate(getMutableState(DialogState).dialog).value
  const dockPanelRef = useRef<DockLayout>(null)

  const panelMenu = tabs.map((tab) => {
    return {
      name: tab.title,
      action: () => {
        const currentLayout = dockPanelRef?.current?.getLayout()
        if (!currentLayout) return
        if (dockPanelRef.current!.find(tab.id!)) {
          return
        }
        //todo: add support for multiple instances of a panel type
        // let panelId = panel.id!
        // while (dockPanelRef.current!.find(panelId)) {
        //   if (/\d+$/.test(panelId)) {
        //     panelId = panelId.replace(/\d+$/, (match) => {
        //       return (parseInt(match) + 1).toString()
        //     })
        //   } else {
        //     panelId += '1'
        //   }
        // }
        // panel.id = panelId
        const targetId = tab.parent!.id! ?? currentLayout.dockbox.children[0].id
        const targetPanel = dockPanelRef.current!.find(targetId) as PanelData
        targetPanel.tabs.push(tab)
        dockPanelRef?.current?.loadLayout(currentLayout)
      }
    }
  })

  useHotkeys(`${cmdOrCtrlString}+s`, () => onSaveScene() as any)

  useEffect(() => {
    if (!sceneModified.value) return
    const onBeforeUnload = (e) => {
      alert('You have unsaved changes. Please save before leaving.')
      e.preventDefault()
      e.returnValue = ''
    }

    window.addEventListener('beforeunload', onBeforeUnload)

    return () => {
      window.removeEventListener('beforeunload', onBeforeUnload)
    }
  }, [sceneModified])

  useEffect(() => {
    if (!sceneID.value) return
    return SceneServices.setCurrentScene(sceneID.value)
  }, [sceneID])

  useEffect(() => {
    if (!activeScene.value) return
    const scene = getState(SceneState).scenes[activeScene.value]
    sceneName.set(scene.metadata.name)
    projectName.set(scene.metadata.project)
  }, [activeScene])

  useEffect(() => {
    if (!dockPanelRef.current) return
    const activePanel = sceneLoaded.value ? 'filesPanel' : 'scenePanel'
    dockPanelRef.current.updateTab(activePanel, dockPanelRef.current.find(activePanel) as TabData, true)
  }, [sceneLoaded])

  useEffect(() => {
    if (errorState.value) {
      onEditorError(errorState.value)
    }
  }, [errorState])

  return (
    <>
      <div
        id="editor-container"
        className={styles.editorContainer}
        style={sceneID.value ? { background: 'transparent' } : {}}
      >
        <DndWrapper id="editor-container">
          <DragLayer />
          <ToolBar menu={toolbarMenu} panels={panelMenu} />
          <ControlText />
          {sceneLoading && <SceneLoadingProgress />}
          <div className={styles.workspaceContainer}>
            <AssetDropZone />
            <DockContainer>
              <DockLayout
                ref={dockPanelRef}
                defaultLayout={defaultLayout}
                style={{ position: 'absolute', left: 5, top: 55, right: 5, bottom: 5 }}
              />
            </DockContainer>
          </div>
          <Dialog
            open={!!dialogComponent}
            onClose={() => DialogState.setDialog(null)}
            classes={{ root: styles.dialogRoot, paper: styles.dialogPaper }}
          >
            {getState(DialogState).dialog}
          </Dialog>
        </DndWrapper>
      </div>
    </>
  )
}

export default EditorContainer<|MERGE_RESOLUTION|>--- conflicted
+++ resolved
@@ -162,13 +162,7 @@
 
 const onSaveAs = async () => {
   const { projectName, sceneName } = getState(EditorState)
-  const editorState = getMutableState(EditorState)
-<<<<<<< HEAD
-  const sceneState = getMutableState(SceneState)
-  const sceneLoaded = getState(EngineState).sceneLoaded
-=======
-  const sceneLoaded = getState(SceneState).sceneLoaded
->>>>>>> 0b6ba7f1
+  const { sceneLoaded, sceneModified } = useHookstate(getMutableState(SceneState))
 
   // Do not save scene if scene is not loaded or some error occured while loading the scene to prevent data lose
   if (!sceneLoaded) {
@@ -178,7 +172,7 @@
 
   const abortController = new AbortController()
   try {
-    if (sceneName || sceneState.sceneModified.value) {
+    if (sceneName || sceneModified.value) {
       const result: { name: string } | void = await new Promise((resolve) => {
         DialogState.setDialog(
           <SaveNewSceneDialog initialName={Engine.instance.scene.name} onConfirm={resolve} onCancel={resolve} />
@@ -187,7 +181,7 @@
       DialogState.setDialog(null)
       if (result?.name && projectName) {
         await saveScene(projectName, result.name, abortController.signal)
-        sceneState.sceneModified.set(false)
+        sceneModified.set(false)
         const newSceneData = await Engine.instance.api
           .service(scenePath)
           .get(null, { query: { project: projectName, name: result.name, metadataOnly: true } })
@@ -210,13 +204,7 @@
 
 const onSaveScene = async () => {
   const { projectName, sceneName } = getState(EditorState)
-<<<<<<< HEAD
-  const { sceneModified } = getState(SceneState)
-  const { sceneLoaded } = getState(EngineState)
-=======
-  const { sceneModified } = getState(EditorState)
-  const { sceneLoaded } = getState(SceneState)
->>>>>>> 0b6ba7f1
+  const { sceneModified, sceneLoaded } = getState(SceneState)
 
   if (!projectName) return
 
@@ -357,14 +345,8 @@
  * EditorContainer class used for creating container for Editor
  */
 const EditorContainer = () => {
-<<<<<<< HEAD
   const { sceneName, projectName, sceneID } = useHookstate(getMutableState(EditorState))
-  const { sceneModified } = useHookstate(getMutableState(SceneState))
-  const sceneLoaded = useHookstate(getMutableState(EngineState)).sceneLoaded
-=======
-  const { sceneName, projectName, sceneID, sceneModified } = useHookstate(getMutableState(EditorState))
-  const sceneLoaded = useHookstate(getMutableState(SceneState)).sceneLoaded
->>>>>>> 0b6ba7f1
+  const { sceneLoaded, sceneModified } = useHookstate(getMutableState(SceneState))
   const activeScene = useHookstate(getMutableState(SceneState).activeScene)
 
   const sceneLoading = sceneID.value && !sceneLoaded.value
