/*
CPAL-1.0 License

The contents of this file are subject to the Common Public Attribution License
Version 1.0. (the "License"); you may not use this file except in compliance
with the License. You may obtain a copy of the License at
https://github.com/EtherealEngine/etherealengine/blob/dev/LICENSE.
The License is based on the Mozilla Public License Version 1.1, but Sections 14
and 15 have been added to cover use of software over a computer network and 
provide for limited attribution for the Original Developer. In addition, 
Exhibit A has been modified to be consistent with Exhibit B.

Software distributed under the License is distributed on an "AS IS" basis,
WITHOUT WARRANTY OF ANY KIND, either express or implied. See the License for the
specific language governing rights and limitations under the License.

The Original Code is Ethereal Engine.

The Original Developer is the Initial Developer. The Initial Developer of the
Original Code is the Ethereal Engine team.

All portions of the code written by the Ethereal Engine team are Copyright © 2021-2023 
Ethereal Engine. All Rights Reserved.
*/

import { DockLayout, DockMode, LayoutData, TabData } from 'rc-dock'

import 'rc-dock/dist/rc-dock.css'

import React, { useEffect, useRef } from 'react'
import { useHotkeys } from 'react-hotkeys-hook'
import { useTranslation } from 'react-i18next'

import { RouterState } from '@etherealengine/client-core/src/common/services/RouterService'
import multiLogger from '@etherealengine/engine/src/common/functions/logger'
import { Engine } from '@etherealengine/engine/src/ecs/classes/Engine'
import { EngineState } from '@etherealengine/engine/src/ecs/classes/EngineState'
import { getMutableState, getState, useHookstate } from '@etherealengine/hyperflux'

import Inventory2Icon from '@mui/icons-material/Inventory2'
import Dialog from '@mui/material/Dialog'

import { useQuery } from '@etherealengine/engine/src/ecs/functions/ComponentFunctions'
import { SceneAssetPendingTagComponent } from '@etherealengine/engine/src/scene/components/SceneAssetPendingTagComponent'
import { LocalTransformComponent } from '@etherealengine/engine/src/transform/components/TransformComponent'
import CircularProgress from '@etherealengine/ui/src/primitives/mui/CircularProgress'
import { t } from 'i18next'
import { useDrop } from 'react-dnd'
import { Vector2, Vector3 } from 'three'
import { ItemTypes } from '../constants/AssetTypes'
import { EditorControlFunctions } from '../functions/EditorControlFunctions'
import { extractZip, uploadProjectFiles } from '../functions/assetFunctions'
import { loadProjectScene } from '../functions/projectFunctions'
import { createNewScene, getScene, saveScene } from '../functions/sceneFunctions'
import { getCursorSpawnPosition } from '../functions/screenSpaceFunctions'
import { takeScreenshot } from '../functions/takeScreenshot'
import { uploadSceneBakeToServer } from '../functions/uploadEnvMapBake'
import { cmdOrCtrlString } from '../functions/utils'
import { EditorErrorState } from '../services/EditorErrorServices'
import { EditorHelperState } from '../services/EditorHelperState'
import { EditorHistoryState } from '../services/EditorHistory'
import { EditorState } from '../services/EditorServices'
import './EditorContainer.css'
import AssetDropZone from './assets/AssetDropZone'
import ProjectBrowserPanel from './assets/ProjectBrowserPanel'
import ScenesPanel from './assets/ScenesPanel'
import { ControlText } from './controlText/ControlText'
import { DialogState } from './dialogs/DialogState'
import ErrorDialog from './dialogs/ErrorDialog'
import { ProgressDialog } from './dialogs/ProgressDialog'
import SaveNewSceneDialog from './dialogs/SaveNewSceneDialog'
import SaveSceneDialog from './dialogs/SaveSceneDialog'
import { DndWrapper } from './dnd/DndWrapper'
import DragLayer from './dnd/DragLayer'
import ElementList, { SceneElementType } from './element/ElementList'
import GraphPanel from './graph/GraphPanel'
import { GraphPanelTitle } from './graph/GraphPanelTitle'
import HierarchyPanelContainer from './hierarchy/HierarchyPanelContainer'
import { HierarchyPanelTitle } from './hierarchy/HierarchyPanelTitle'
import { PanelDragContainer, PanelIcon, PanelTitle } from './layout/Panel'
import MaterialLibraryPanel from './materials/MaterialLibraryPanel'
import { MaterialLibraryPanelTitle } from './materials/MaterialLibraryPanelTitle'
import PropertiesPanelContainer from './properties/PropertiesPanelContainer'
import { PropertiesPanelTitle } from './properties/PropertiesPanelTitle'
import * as styles from './styles.module.scss'
import ToolBar from './toolbar/ToolBar'

const logger = multiLogger.child({ component: 'editor:EditorContainer' })

/**
 *component used as dock container.
 */
export const DockContainer = ({ children, id = 'dock', dividerAlpha = 0 }) => {
  const dockContainerStyles = {
    '--dividerAlpha': dividerAlpha
  }

  return (
    <div id={id} className="dock-container" style={dockContainerStyles as React.CSSProperties}>
      {children}
    </div>
  )
}

const ViewportDnD = () => {
  const [{ isDragging, isOver }, dropRef] = useDrop({
    accept: [ItemTypes.Component],
    collect: (monitor) => ({
      isDragging: monitor.getItem() !== null && monitor.canDrop(),
      isOver: monitor.isOver()
    }),
    drop(item: SceneElementType, monitor) {
      const vec3 = new Vector3()
      getCursorSpawnPosition(monitor.getClientOffset() as Vector2, vec3)
      EditorControlFunctions.createObjectFromSceneElement([
        { name: item!.componentJsonID },
        { name: LocalTransformComponent.jsonID, props: { position: vec3 } }
      ])
    }
  })

  return (
    <div
      id="viewport-panel"
      ref={dropRef}
      style={{
        pointerEvents: isDragging ? 'all' : 'none',
        border: isDragging && isOver ? '5px solid white' : 'none',
        width: '100%',
        height: '100%'
      }}
    />
  )
}
const ViewPortPanelContent = () => {
  const { t } = useTranslation()
  const sceneName = useHookstate(getMutableState(EditorState).sceneName).value
  return sceneName ? (
    <ViewportDnD />
  ) : (
    <div className={styles.bgImageBlock}>
      <img src="/static/etherealengine.png" alt="" />
      <h2>{t('editor:selectSceneMsg')}</h2>
    </div>
  )
}

const SceneLoadingProgress = () => {
  const sceneAssetPendingTagQuery = useQuery([SceneAssetPendingTagComponent])
  const loadingProgress = useHookstate(getMutableState(EngineState).loadingProgress).value
  return (
    <div style={{ top: '50px', position: 'relative' }}>
      <div
        style={{
          display: 'flex',
          alignItems: 'center',
          justifyContent: 'center',
          textAlign: 'center',
          height: '100%',
          width: '100%',
          flexDirection: 'column'
        }}
      >
        <div
          style={{
            // default values will be overridden by theme
            fontFamily: 'Lato',
            fontSize: '12px',
            color: 'white',
            padding: '16px'
          }}
        >
          {`Scene Loading... ${loadingProgress}% - ${sceneAssetPendingTagQuery.length} assets left`}
        </div>
        <CircularProgress />
      </div>
    </div>
  )
}

const reRouteToLoadScene = async (newSceneName: string) => {
  const { projectName, sceneName } = getState(EditorState)
  if (sceneName === newSceneName) return
  if (!projectName || !newSceneName) return
  RouterState.navigate(`/studio/${projectName}/${newSceneName}`)
}

const loadScene = async (sceneName: string) => {
  const { projectName } = getState(EditorState)
  try {
    if (!projectName) {
      return
    }
    const project = await getScene(projectName, sceneName, false)

    if (!project.scene) {
      return
    }
    loadProjectScene(project)
  } catch (error) {
    logger.error(error)
  }
}

const onNewScene = async () => {
  const { projectName } = getState(EditorState)
  if (!projectName) return

  try {
    const sceneData = await createNewScene(projectName)
    if (!sceneData) return

    reRouteToLoadScene(sceneData.name)
  } catch (error) {
    logger.error(error)
  }
}

/**
 * Scene Event Handlers
 */

const onEditorError = (error) => {
  logger.error(error)
  if (error['aborted']) {
    DialogState.setDialog(null)
    return
  }

  DialogState.setDialog(
    <ErrorDialog
      title={error.title || t('editor:error')}
      message={error.message || t('editor:errorMsg')}
      error={error}
    />
  )
}

const onCloseProject = () => {
  const editorState = getMutableState(EditorState)
  editorState.sceneModified.set(false)
  editorState.projectName.set(null)
  editorState.sceneName.set(null)
  EditorHistoryState.unloadScene()
  RouterState.navigate('/studio')
}

const onSaveAs = async () => {
  const { projectName, sceneName } = getState(EditorState)
  const editorState = getMutableState(EditorState)
  const sceneLoaded = getState(EngineState).sceneLoaded

  // Do not save scene if scene is not loaded or some error occured while loading the scene to prevent data lose
  if (!sceneLoaded) {
    DialogState.setDialog(<ErrorDialog title={t('editor:savingError')} message={t('editor:savingSceneErrorMsg')} />)
    return
  }

  const abortController = new AbortController()
  try {
    if (sceneName || editorState.sceneModified.value) {
      const blob = await takeScreenshot(512, 320, 'ktx2')
      const file = new File([blob!], editorState.sceneName + '.thumbnail.ktx2')
      const result: { name: string } | void = await new Promise((resolve) => {
        DialogState.setDialog(
          <SaveNewSceneDialog
            thumbnailUrl={URL.createObjectURL(blob!)}
            initialName={Engine.instance.scene.name}
            onConfirm={resolve}
            onCancel={resolve}
          />
        )
      })
      if (result?.name && projectName) {
        await saveScene(projectName, result.name, file, abortController.signal)
        editorState.sceneModified.set(false)
        RouterState.navigate(`/studio/${projectName}/${result.name}`)
      }
    }
    DialogState.setDialog(null)
  } catch (error) {
    logger.error(error)
    DialogState.setDialog(
      <ErrorDialog title={t('editor:savingError')} message={error?.message || t('editor:savingErrorMsg')} />
    )
  }
}

<<<<<<< HEAD
  const onCloseProject = () => {
    editorState.sceneModified.set(false)
    editorState.projectName.set(null)
    editorState.sceneName.set(null)
    getMutableState(SceneState).scenes.set({})
    RouterState.navigate('/studio')
=======
const onImportAsset = async () => {
  const { projectName } = getState(EditorState)

  const el = document.createElement('input')
  el.type = 'file'
  el.multiple = true
  el.accept = '.bin,.gltf,.glb,.fbx,.vrm,.tga,.png,.jpg,.jpeg,.mp3,.aac,.ogg,.m4a,.zip,.mp4,.mkv,.avi,.m3u8,.usdz,.vrm'
  el.style.display = 'none'
  el.onchange = async () => {
    if (el.files && el.files.length > 0 && projectName) {
      const fList = el.files
      const files = [...Array(el.files.length).keys()].map((i) => fList[i])
      const nuUrl = (await Promise.all(uploadProjectFiles(projectName, files, true).promises)).map((url) => url[0])

      //process zipped files
      const zipFiles = nuUrl.filter((url) => /\.zip$/.test(url))
      const extractPromises = [...zipFiles.map((zipped) => extractZip(zipped))]
      Promise.all(extractPromises).then(() => {
        logger.info('extraction complete')
      })
    }
>>>>>>> 8b4d14a6
  }
  el.click()
  el.remove()
}

const onSaveScene = async () => {
  const { projectName, sceneName } = getState(EditorState)
  const { sceneModified } = getState(EditorState)
  const { sceneLoaded } = getState(EngineState)
  console.log('onSaveScene')

  // Do not save scene if scene is not loaded or some error occured while loading the scene to prevent data lose
  if (!sceneLoaded) {
    DialogState.setDialog(<ErrorDialog title={t('editor:savingError')} message={t('editor:savingSceneErrorMsg')} />)
    return
  }

  if (!sceneName) {
    if (sceneModified) {
      onSaveAs()
    }
    return
  }

  const result = (await new Promise((resolve) => {
    DialogState.setDialog(<SaveSceneDialog onConfirm={resolve} onCancel={resolve} />)
  })) as any

  if (!result) {
    DialogState.setDialog(null)
    return
  }

  const abortController = new AbortController()

  DialogState.setDialog(
    <ProgressDialog
      message={t('editor:saving')}
      cancelable={true}
      onCancel={() => {
        abortController.abort()
        DialogState.setDialog(null)
      }}
    />
  )

  // Wait for 5ms so that the ProgressDialog shows up.
  await new Promise((resolve) => setTimeout(resolve, 5))

  try {
    if (projectName) {
      const isGenerateThumbnailsEnabled = getState(EditorHelperState).isGenerateThumbnailsEnabled
      if (isGenerateThumbnailsEnabled) {
        const blob = await takeScreenshot(512, 320, 'ktx2')
        const file = new File([blob!], sceneName + '.thumbnail.ktx2')

        await uploadSceneBakeToServer()
        await saveScene(projectName, sceneName, file, abortController.signal)
      } else {
        await saveScene(projectName, sceneName, null, abortController.signal)
      }
    }

    getMutableState(EditorState).sceneModified.set(false)

    DialogState.setDialog(null)
  } catch (error) {
    logger.error(error)

    DialogState.setDialog(
      <ErrorDialog title={t('editor:savingError')} message={error.message || t('editor:savingErrorMsg')} />
    )
  }
}

const generateToolbarMenu = () => {
  return [
    {
      name: t('editor:menubar.newScene'),
      action: onNewScene
    },
    {
      name: t('editor:menubar.saveScene'),
      hotkey: `${cmdOrCtrlString}+s`,
      action: onSaveScene
    },
    {
      name: t('editor:menubar.saveAs'),
      action: onSaveAs
    },
    {
      name: t('editor:menubar.importAsset'),
      action: onImportAsset
    },
    {
      name: t('editor:menubar.quit'),
      action: onCloseProject
    }
  ]
}

const toolbarMenu = generateToolbarMenu()

const defaultLayout: LayoutData = {
  dockbox: {
    mode: 'horizontal' as DockMode,
    children: [
      {
        mode: 'vertical' as DockMode,
        size: 2,
        children: [
          {
            tabs: [
              {
                id: 'scenePanel',
                title: (
                  <PanelDragContainer>
                    <PanelIcon as={Inventory2Icon} size={12} />
                    <PanelTitle>Scenes</PanelTitle>
                  </PanelDragContainer>
                ),
                content: <ScenesPanel newScene={onNewScene} loadScene={reRouteToLoadScene} />
              },
              {
                id: 'filesPanel',
                title: (
                  <PanelDragContainer>
                    <PanelIcon as={Inventory2Icon} size={12} />
                    <PanelTitle>Files</PanelTitle>
                  </PanelDragContainer>
                ),
                content: <ProjectBrowserPanel />
              }
            ]
          }
        ]
      },
      {
        mode: 'vertical' as DockMode,
        size: 8,
        children: [
          {
            id: '+5',
            tabs: [
              {
                id: 'viewPanel',
                title: 'Viewport',
                content: <ViewPortPanelContent />
              }
            ],
            size: 1
          }
        ]
      },
      {
        mode: 'vertical' as DockMode,
        size: 2,
        children: [
          {
            tabs: [
              {
                id: 'hierarchyPanel',
                title: <HierarchyPanelTitle />,
                content: <HierarchyPanelContainer />
              },
              {
                id: 'materialLibraryPanel',
                title: <MaterialLibraryPanelTitle />,
                content: <MaterialLibraryPanel />
              }
            ]
          },
          {
            tabs: [
              {
                id: 'propertiesPanel',
                title: <PropertiesPanelTitle />,
                content: <PropertiesPanelContainer />
              },
              {
                id: 'graphPanel',
                title: <GraphPanelTitle />,
                content: <GraphPanel />
              }
            ]
          }
        ]
      }
    ]
  }
}

/**
 * EditorContainer class used for creating container for Editor
 */
const EditorContainer = () => {
  const editorState = useHookstate(getMutableState(EditorState))
  const sceneName = editorState.sceneName
  const sceneLoaded = useHookstate(getMutableState(EngineState)).sceneLoaded

  const sceneLoading = sceneName.value && !sceneLoaded.value

  const errorState = useHookstate(getMutableState(EditorErrorState).error)

  const dialogComponent = useHookstate(getMutableState(DialogState).dialog).value
  const dockPanelRef = useRef<DockLayout>(null)

  useHotkeys(`${cmdOrCtrlString}+s`, () => onSaveScene() as any)

  useEffect(() => {
    if (!editorState.sceneModified.value) return
    const onBeforeUnload = (e) => {
      alert('You have unsaved changes. Please save before leaving.')
      e.preventDefault()
      e.returnValue = ''
    }

    window.addEventListener('beforeunload', onBeforeUnload)

    return () => {
      window.removeEventListener('beforeunload', onBeforeUnload)
    }
  }, [editorState.sceneModified])

  useEffect(() => {
    if (sceneName.value) {
      logger.info(`Loading scene ${sceneName.value} via given url`)
      loadScene(sceneName.value)
    }
  }, [sceneName])

  useEffect(() => {
    if (!dockPanelRef.current) return
    const activePanel = sceneLoaded.value ? 'filesPanel' : 'scenePanel'
    dockPanelRef.current.updateTab(activePanel, dockPanelRef.current.find(activePanel) as TabData, true)
  }, [sceneLoaded])

  useEffect(() => {
    if (errorState.value) {
      onEditorError(errorState.value)
    }
  }, [errorState])

  return (
    <>
      <div
        id="editor-container"
        className={styles.editorContainer}
        style={sceneName.value ? { background: 'transparent' } : {}}
      >
        <DndWrapper id="editor-container">
          <DragLayer />
          <ToolBar menu={toolbarMenu} />
          <ElementList />
          <ControlText />
          {sceneLoading && <SceneLoadingProgress />}
          <div className={styles.workspaceContainer}>
            <AssetDropZone />
            <DockContainer>
              <DockLayout
                ref={dockPanelRef}
                defaultLayout={defaultLayout}
                style={{ position: 'absolute', left: 5, top: 55, right: 130, bottom: 5 }}
              />
            </DockContainer>
          </div>
          <Dialog
            open={!!dialogComponent}
            onClose={() => DialogState.setDialog(null)}
            classes={{ root: styles.dialogRoot, paper: styles.dialogPaper }}
          >
            {getState(DialogState).dialog}
          </Dialog>
        </DndWrapper>
      </div>
    </>
  )
}

export default EditorContainer<|MERGE_RESOLUTION|>--- conflicted
+++ resolved
@@ -286,14 +286,6 @@
   }
 }
 
-<<<<<<< HEAD
-  const onCloseProject = () => {
-    editorState.sceneModified.set(false)
-    editorState.projectName.set(null)
-    editorState.sceneName.set(null)
-    getMutableState(SceneState).scenes.set({})
-    RouterState.navigate('/studio')
-=======
 const onImportAsset = async () => {
   const { projectName } = getState(EditorState)
 
@@ -315,7 +307,6 @@
         logger.info('extraction complete')
       })
     }
->>>>>>> 8b4d14a6
   }
   el.click()
   el.remove()
