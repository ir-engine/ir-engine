--- conflicted
+++ resolved
@@ -44,7 +44,6 @@
 import { selectAdminSceneState } from '@xrengine/client-core/src/admin/reducers/admin/scene/selector'
 import { fetchAdminScenes } from '@xrengine/client-core/src/admin/reducers/admin/scene/service'
 import { upload } from '@xrengine/engine/src/scene/functions/upload'
-<<<<<<< HEAD
 import { getToken } from '@xrengine/engine/src/scene/functions/getToken'
 import { CommandManager } from '../managers/CommandManager'
 import EditorCommands from '../constants/EditorCommands'
@@ -55,8 +54,6 @@
 import { registerPredefinedSources, SourceManager } from '../managers/SourceManager'
 import { CacheManager } from '../managers/CacheManager'
 import { ProjectManager } from '../managers/ProjectManager'
-=======
->>>>>>> e92438a2
 
 const maxUploadSize = 25
 
@@ -429,6 +426,8 @@
     registerPredefinedSources()
 
     ProjectManager.instance.init()
+    ProjectManager.instance.initializeFeathersClient(getToken())
+
     CommandManager.instance.addListener(EditorEvents.INITIALIZED.toString(), this.onEditorInitialized)
 
     this.state = {
@@ -452,10 +451,6 @@
   }
 
   componentDidMount() {
-<<<<<<< HEAD
-    ProjectManager.instance.initializeFeathersClient(getToken())
-=======
->>>>>>> e92438a2
     if (this.props.adminLocationState.get('locations').get('updateNeeded') === true) {
       this.props.fetchAdminLocations()
     }
