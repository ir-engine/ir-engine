--- conflicted
+++ resolved
@@ -105,17 +105,11 @@
 }
 
 const defaultLayout = (flags: { visualScriptPanelEnabled: boolean; scriptPanelEnabled: boolean }): LayoutData => {
-<<<<<<< HEAD
-  const tabs = [ScenePanelTab, FilesPanelTab, AssetsPanelTab]
-  flags.visualScriptPanelEnabled ?? tabs.push(VisualScriptPanelTab)
-  flags.scriptPanelEnabled ?? tabs.push(ScriptPanelTab)
-=======
   const bottomLeftPanelTabs = [ScenePanelTab, FilesPanelTab, AssetsPanelTab]
   const topLeftPanelTabs = [ViewportPanelTab, ScriptPanelTab]
 
   flags.visualScriptPanelEnabled ?? bottomLeftPanelTabs.push(VisualScriptPanelTab)
   flags.scriptPanelEnabled ?? topLeftPanelTabs.push(ScriptPanelTab)
->>>>>>> 3595541f
 
   return {
     dockbox: {
