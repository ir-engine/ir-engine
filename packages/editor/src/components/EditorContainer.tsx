--- conflicted
+++ resolved
@@ -12,12 +12,8 @@
 import { Engine } from '@xrengine/engine/src/ecs/classes/Engine'
 import { useEngineState } from '@xrengine/engine/src/ecs/classes/EngineService'
 import { useWorld } from '@xrengine/engine/src/ecs/functions/SystemHooks'
-<<<<<<< HEAD
-import { getAnimationClips } from '@xrengine/engine/src/scene/functions/cloneObject3D'
 import { sceneToGLTF } from '@xrengine/engine/src/scene/functions/GLTFConversion'
-=======
 import { serializeWorld } from '@xrengine/engine/src/scene/functions/serializeWorld'
->>>>>>> 07e88454
 
 import AccountTreeIcon from '@mui/icons-material/AccountTree'
 import Inventory2Icon from '@mui/icons-material/Inventory2'
@@ -385,19 +381,10 @@
   }
 
   const onExportScene = async () => {
-<<<<<<< HEAD
     /*
-    const projectFile = sceneToGLTF(Engine.scene as any)//.toJSON())
-    const exporter = new GLTFExporter()
-
-    const chunks = await exporter.exportChunks(projectFile)
-    */
-    const gltf = await SceneManager.instance.exportScene()
-    const projectJson = JSON.stringify(gltf)
-=======
-    const projectFile = serializeWorld()
+    const projectFile = serializeWorld()*/
+    const projectFile = sceneToGLTF(Engine.scene as any)
     const projectJson = JSON.stringify(projectFile)
->>>>>>> 07e88454
     const projectBlob = new Blob([projectJson])
     const el = document.createElement('a')
     const fileName = Engine.scene.name.toLowerCase().replace(/\s+/g, '-')
