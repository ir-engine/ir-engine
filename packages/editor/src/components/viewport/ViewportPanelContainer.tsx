--- conflicted
+++ resolved
@@ -1,8 +1,4 @@
-<<<<<<< HEAD
 import React, { useCallback, useEffect, useState } from 'react'
-=======
-import React, { useCallback, useEffect, useRef, useState } from 'react'
->>>>>>> 04fc6bc7
 import { Vector2 } from 'three'
 import { useState as useHookstate } from '@hookstate/core'
 import { useDrop } from 'react-dnd'
@@ -18,8 +14,7 @@
 import { AssetTypes, ItemTypes } from '../../constants/AssetTypes'
 import { getComponent } from '@xrengine/engine/src/ecs/functions/ComponentFunctions'
 import { FlyControlComponent } from '../../classes/FlyControlComponent'
-import { EngineRenderer } from '@xrengine/engine/src/renderer/WebGLRendererSystem'
-import { accessEditorState, useEditorState } from '../../services/EditorServices'
+import { accessEditorState } from '../../services/EditorServices'
 
 /**
  * ViewportPanelContainer used to render viewport.
