import React, { useCallback, useEffect, useRef, useState } from 'react'
import { Vector2 } from 'three'
import { useDrop } from 'react-dnd'
import { useTranslation } from 'react-i18next'
import { TransformMode } from '@xrengine/engine/src/scene/constants/transformConstants'
import AssetDropZone from '../assets/AssetDropZone'
import { addItemAtCursorPosition } from '../dnd'
import * as styles from './Viewport.module.scss'
import editorTheme from '@xrengine/client-core/src/util/theme'
import EditorEvents from '../../constants/EditorEvents'
import { CommandManager } from '../../managers/CommandManager'
import { SceneManager } from '../../managers/SceneManager'
import { AssetTypes, ItemTypes } from '../../constants/AssetTypes'
import { getComponent } from '@xrengine/engine/src/ecs/functions/ComponentFunctions'
import { FlyControlComponent } from '../../classes/FlyControlComponent'
import { EngineRenderer } from '@xrengine/engine/src/renderer/WebGLRendererSystem'

/**
 * ViewportPanelContainer used to render viewport.
 *
 * @author Robert Long
 * @constructor
 */
export function ViewportPanelContainer() {
<<<<<<< HEAD
  const canvasRef = useRef<HTMLCanvasElement>(null)
=======
>>>>>>> 48bd5185
  const [flyModeEnabled, setFlyModeEnabled] = useState<boolean>(false)
  const [objectSelected, setObjectSelected] = useState(false)
  const [transformMode, setTransformMode] = useState(null)
  const { t } = useTranslation()

  const onSelectionChanged = useCallback(() => {
    setObjectSelected(CommandManager.instance.selected.length > 0)
  }, [])

  const onFlyModeChanged = useCallback(() => {
    const flyControlComponent = getComponent(SceneManager.instance.editorEntity, FlyControlComponent)
    setFlyModeEnabled(flyControlComponent.enable)
  }, [])

  const onTransformModeChanged = useCallback((mode) => {
    setTransformMode(mode)
  }, [])

  const onEditorInitialized = useCallback(() => {
    CommandManager.instance.addListener(EditorEvents.SELECTION_CHANGED.toString(), onSelectionChanged)
    CommandManager.instance.addListener(EditorEvents.FLY_MODE_CHANGED.toString(), onFlyModeChanged)
    CommandManager.instance.addListener(EditorEvents.TRANSFROM_MODE_CHANGED.toString(), onTransformModeChanged)
    CommandManager.instance.removeListener(EditorEvents.RENDERER_INITIALIZED.toString(), onEditorInitialized)
  }, [])

  useEffect(() => {
<<<<<<< HEAD
    new EngineRenderer({ canvas: canvasRef.current as HTMLCanvasElement, enabled: true })
    EngineRenderer.instance.automatic = false

=======
>>>>>>> 48bd5185
    const initRenderer = () => SceneManager.instance.initializeRenderer()

    CommandManager.instance.addListener(EditorEvents.RENDERER_INITIALIZED.toString(), onEditorInitialized)
    CommandManager.instance.addListener(EditorEvents.PROJECT_LOADED.toString(), initRenderer)

    return () => {
      CommandManager.instance.removeListener(EditorEvents.PROJECT_LOADED.toString(), initRenderer)
      CommandManager.instance.removeListener(EditorEvents.SELECTION_CHANGED.toString(), onSelectionChanged)
      CommandManager.instance.removeListener(EditorEvents.FLY_MODE_CHANGED.toString(), onFlyModeChanged)
      CommandManager.instance.removeListener(EditorEvents.TRANSFROM_MODE_CHANGED.toString(), onTransformModeChanged)
    }
  }, [])

  const [{ canDrop, isOver }, dropRef] = useDrop({
    accept: [ItemTypes.Node, ...AssetTypes],
    drop(item: any, monitor) {
      const mousePos = monitor.getClientOffset()

      if (item.type === ItemTypes.Node) {
        if (item.multiple) {
          SceneManager.instance.reparentToSceneAtCursorPosition(item.value, mousePos)
        } else {
          SceneManager.instance.reparentToSceneAtCursorPosition([item.value], mousePos)
        }

        return
      }

      addItemAtCursorPosition(item, mousePos as Vector2)
    },
    collect: (monitor) => ({
      canDrop: monitor.canDrop(),
      isOver: monitor.isOver()
    })
  })

  const onAfterUploadAssets = useCallback((assets) => {
    Promise.all(
      assets.map((url) => {
        CommandManager.instance.addMedia(url)
      })
    ).catch((err) => {
      CommandManager.instance.emitEvent(EditorEvents.ERROR, err)
    })
  }, [])

  let controlsText

  if (flyModeEnabled) {
    controlsText =
      '[W][A][S][D] ' + t('editor:viewport.command.movecamera') + ' | [Shift] ' + t('editor:viewport.command.flyFast')
  } else {
    controlsText =
      '[LMB] ' +
      t('editor:viewport.command.orbit') +
      ' | [MMB] ' +
      t('editor:viewport.command.pan') +
      ' | [RMB] ' +
      t('editor:viewport.command.fly')
  }

  if (objectSelected) {
    controlsText +=
      ' | [F] ' +
      t('editor:viewport.command.focus') +
      ' | [Q] ' +
      t('editor:viewport.command.rotateLeft') +
      ' | [E] ' +
      t('editor:viewport.command.rotateRight')
  }

  if (transformMode === TransformMode.Placement) {
    controlsText += ' | [ESC / G] ' + t('editor:viewport.command.cancelPlacement')
  } else if (transformMode === TransformMode.Grab) {
    controlsText +=
      ' | [Shift + Click] ' +
      t('editor:viewport.command.placeDuplicate') +
      ' | [ESC / G] ' +
      t('editor:viewport.command.cancelGrab')
  } else if (objectSelected) {
    controlsText +=
      '| [G] ' + t('editor:viewport.command.grab') + ' | [ESC] ' + t('editor:viewport.command.deselectAll')
  }

  return (
    <div
      className={styles.viewportContainer}
      style={{
        borderColor: isOver ? (canDrop ? editorTheme.blue : editorTheme.red) : 'transparent'
      }}
      ref={dropRef}
    >
      <div className={styles.controlsText}>{controlsText}</div>
      <AssetDropZone afterUpload={onAfterUploadAssets} />
    </div>
  )
}
export default ViewportPanelContainer<|MERGE_RESOLUTION|>--- conflicted
+++ resolved
@@ -22,10 +22,6 @@
  * @constructor
  */
 export function ViewportPanelContainer() {
-<<<<<<< HEAD
-  const canvasRef = useRef<HTMLCanvasElement>(null)
-=======
->>>>>>> 48bd5185
   const [flyModeEnabled, setFlyModeEnabled] = useState<boolean>(false)
   const [objectSelected, setObjectSelected] = useState(false)
   const [transformMode, setTransformMode] = useState(null)
@@ -52,12 +48,6 @@
   }, [])
 
   useEffect(() => {
-<<<<<<< HEAD
-    new EngineRenderer({ canvas: canvasRef.current as HTMLCanvasElement, enabled: true })
-    EngineRenderer.instance.automatic = false
-
-=======
->>>>>>> 48bd5185
     const initRenderer = () => SceneManager.instance.initializeRenderer()
 
     CommandManager.instance.addListener(EditorEvents.RENDERER_INITIALIZED.toString(), onEditorInitialized)
