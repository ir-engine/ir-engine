--- conflicted
+++ resolved
@@ -62,14 +62,11 @@
 } from '@mui/material'
 
 import { userIsAdmin } from '@etherealengine/client-core/src/user/userHasAccess'
-<<<<<<< HEAD
 import { useFind, useMutation } from '@etherealengine/engine/src/common/functions/FeathersHooks'
 import { projectGithubPushPath } from '@etherealengine/engine/src/schemas/projects/project-github-push.schema'
 import { projectPermissionPath } from '@etherealengine/engine/src/schemas/projects/project-permission.schema'
+import { ProjectType } from '@etherealengine/engine/src/schemas/projects/project.schema'
 import { githubRepoAccessRefreshPath } from '@etherealengine/engine/src/schemas/user/github-repo-access-refresh.schema'
-=======
-import { ProjectType } from '@etherealengine/engine/src/schemas/projects/project.schema'
->>>>>>> 335a4713
 import { getProjects } from '../../functions/projectFunctions'
 import { EditorAction } from '../../services/EditorServices'
 import { Button, MediumButton } from '../inputs/Button'
@@ -170,19 +167,12 @@
 }
 
 const ProjectsPage = () => {
-<<<<<<< HEAD
   const { t } = useTranslation()
 
-  const installedProjects = useHookstate<ProjectInterface[]>([]) // constant projects initialized with an empty array.
-  const officialProjects = useHookstate<ProjectInterface[]>([])
-  const communityProjects = useHookstate<ProjectInterface[]>([])
-  const activeProject = useHookstate<ProjectInterface | null>(null)
-=======
   const installedProjects = useHookstate<ProjectType[]>([]) // constant projects initialized with an empty array.
   const officialProjects = useHookstate<ProjectType[]>([])
   const communityProjects = useHookstate<ProjectType[]>([])
   const activeProject = useHookstate<ProjectType | null>(null)
->>>>>>> 335a4713
   const loading = useHookstate(false)
   const error = useHookstate<Error | null>(null)
   const query = useHookstate('')
