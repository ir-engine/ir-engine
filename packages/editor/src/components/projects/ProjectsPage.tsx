--- conflicted
+++ resolved
@@ -30,7 +30,7 @@
 import { ProjectService, ProjectState } from '@etherealengine/client-core/src/common/services/ProjectService'
 import { AuthState } from '@etherealengine/client-core/src/user/services/AuthService'
 
-import { NO_PROXY, getMutableState, useHookstate } from '@etherealengine/hyperflux'
+import { getMutableState, useHookstate } from '@etherealengine/hyperflux'
 
 import ArrowRightRounded from '@mui/icons-material/ArrowRightRounded'
 import Check from '@mui/icons-material/Check'
@@ -322,13 +322,8 @@
     updatingProject.set(true)
     if (activeProject.value) {
       try {
-<<<<<<< HEAD
-        const proj = installedProjects.get(NO_PROXY).find((proj) => proj.id === activeProject.value?.id)!
-        await ProjectService.removeProject(proj.id)
-=======
         const proj = installedProjects.get({ noproxy: true }).find((proj) => proj.id === activeProject.value?.id)!
         await ProjectService.removeProject(proj.id, { query: { action: 'studio' } })
->>>>>>> e1d8e02a
         await fetchInstalledProjects()
       } catch (err) {
         logger.error(err)
