--- conflicted
+++ resolved
@@ -30,12 +30,7 @@
 import { AuthState } from '@ir-engine/client-core/src/user/services/AuthService'
 import { UserMenus } from '@ir-engine/client-core/src/user/UserUISystem'
 import { getMutableState, useHookstate } from '@ir-engine/hyperflux'
-<<<<<<< HEAD
-
-import styles from './styles.module.scss'
-=======
 import { MdPerson } from 'react-icons/md'
->>>>>>> b99a7f40
 
 export const EditorNavbarProfile = () => {
   const name = useHookstate(getMutableState(AuthState).user.name)
