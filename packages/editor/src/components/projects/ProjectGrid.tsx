import React from 'react'
import styled from 'styled-components'
import ProjectGridItem from './ProjectGridItem'
import { FlexRow } from '../layout/Flex'
import StringInput from '../inputs/StringInput'
import { useHistory } from 'react-router-dom'
import { Plus } from '@styled-icons/fa-solid/Plus'
import { useTranslation } from 'react-i18next'

/**
 *
 *@author Robert Long
 */
const ProjectGridItemContainer = (styled as any).div`
  display: flex;
  flex-direction: column;
  color: ${(props) => props.theme.text};
  height: 220px;
  border-radius: 6px;
  text-decoration: none;
  background-color: ${(props) => props.theme.toolbar};
  justify-content: center;
  align-items: center;
  border: 1px solid transparent;

  &:hover {
    color: ${(props) => props.theme.text};
    cursor: pointer;
    border-color: ${(props) => props.theme.selected};
  }

  svg {
    width: 3em;
    height: 3em;
    margin-bottom: 20px;
  }
`

/**
 *
 * @author Robert Long
 * @param {string} path
 * @param {string} label
 * @returns
 */
export function NewProjectGridItem({ onClickNew, label }: { onClickNew: any; label: string }) {
  return (
    <ProjectGridItemContainer as="button" onClick={onClickNew}>
      <Plus />
      <h3>{label}</h3>
    </ProjectGridItemContainer>
  )
}

/**
 *
 * @author Robert Long
 * @returns
 */
export function LoadingProjectGridItem() {
  const { t } = useTranslation()

  return (
    <ProjectGridItemContainer>
      <h3>{t('editor:projects.grid.loading')}</h3>
    </ProjectGridItemContainer>
  )
}

NewProjectGridItem.defaultProps = {
  label: 'New Project'
}

/**
 *
 * @author Robert Long
 */
const StyledProjectGrid = (styled as any).div`
  display: grid;
  grid-gap: 20px;
  width: 100%;
  grid-template-columns: repeat(auto-fill, minmax(240px, 1fr));
`

interface ProjectGridProp {
  projects?: any
<<<<<<< HEAD
=======
  onClickExisting?: any
>>>>>>> 213ff3b5
  onClickNew?: any
  newProjectLabel?: any
  contextMenuId?: any
  loading?: boolean
  onSelectProject?: Function
}

/**
 *
 * @author Robert Long
 * @param {any} projects
 * @param {any} newProjectPath
 * @param {any} newProjectLabel
 * @param {any} contextMenuId
 * @param {any} loading
 * @returns
 */
<<<<<<< HEAD
export function ProjectGrid({ projects, onClickNew, newProjectLabel, contextMenuId, loading }: ProjectGridProp) {
=======
export function ProjectGrid({
  projects,
  onClickExisting,
  onClickNew,
  newProjectLabel,
  contextMenuId,
  loading
}: ProjectGridProp) {
>>>>>>> 213ff3b5
  return (
    <StyledProjectGrid>
      {onClickNew && !loading && <NewProjectGridItem onClickNew={onClickNew} label={newProjectLabel} />}
      {projects.map((project) => (
        <ProjectGridItem
          onClickExisting={onClickExisting}
          key={project.project_id || project.id || project.name}
          project={project}
          contextMenuId={contextMenuId}
        />
      ))}
      {loading && <LoadingProjectGridItem />}
    </StyledProjectGrid>
  )
}

/**
 *
 * @author Robert Long
 */
export const ProjectGridContainer = styled.div`
  display: flex;
  flex: 1;
  flex-direction: column;
  background-color: ${(props) => props.theme.panel2};
  border-radius: 3px;
`

/**
 *
 * @author Robert Long
 */
export const ProjectGridContent = styled.div`
  display: flex;
  flex: 1;
  flex-direction: column;
  padding: 20px;
`

/**
 *
 * @author Robert Long
 */
export const ProjectGridHeader = styled.div`
  display: flex;
  background-color: ${(props) => props.theme.toolbar2};
  border-radius: 3px 3px 0px 0px;
  height: 48px;
  justify-content: space-between;
  align-items: center;
  padding: 0 10px;
`

/**
 *
 * @author Robert Long
 */
export const Filter = styled.a<{ active?: boolean }>`
  font-size: 1.25em;
  cursor: pointer;
  color: ${(props) => (props.active ? props.theme.blue : props.theme.text)};
`

/**
 *
 * @author Robert Long
 */
export const Separator = styled.div`
  height: 48px;
  width: 1px;
  background-color: ${(props) => props.theme.border};
`

/**
 *
 * @author Robert Long
 */
export const ProjectGridHeaderRow = styled(FlexRow)`
  align-items: center;

  & > * {
    margin: 0 10px;
  }
`

/**
 *
 * @author Robert Long
 */
export const SearchInput = styled<any>(StringInput)`
  width: auto;
  min-width: 200px;
  height: 28px;
`

/**
 *
 * @author Robert Long
 */
export const CenteredMessage = styled.div`
  display: flex;
  flex: 1;
  justify-content: center;
  align-items: center;
`

/**
 *
 * @author Robert Long
 */
export const ErrorMessage = styled(CenteredMessage)`
  color: ${(props) => props.theme.red};
`<|MERGE_RESOLUTION|>--- conflicted
+++ resolved
@@ -84,10 +84,7 @@
 
 interface ProjectGridProp {
   projects?: any
-<<<<<<< HEAD
-=======
   onClickExisting?: any
->>>>>>> 213ff3b5
   onClickNew?: any
   newProjectLabel?: any
   contextMenuId?: any
@@ -105,9 +102,6 @@
  * @param {any} loading
  * @returns
  */
-<<<<<<< HEAD
-export function ProjectGrid({ projects, onClickNew, newProjectLabel, contextMenuId, loading }: ProjectGridProp) {
-=======
 export function ProjectGrid({
   projects,
   onClickExisting,
@@ -116,7 +110,6 @@
   contextMenuId,
   loading
 }: ProjectGridProp) {
->>>>>>> 213ff3b5
   return (
     <StyledProjectGrid>
       {onClickNew && !loading && <NewProjectGridItem onClickNew={onClickNew} label={newProjectLabel} />}
