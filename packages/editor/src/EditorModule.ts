/*
CPAL-1.0 License

The contents of this file are subject to the Common Public Attribution License
Version 1.0. (the "License"); you may not use this file except in compliance
with the License. You may obtain a copy of the License at
https://github.com/EtherealEngine/etherealengine/blob/dev/LICENSE.
The License is based on the Mozilla Public License Version 1.1, but Sections 14
and 15 have been added to cover use of software over a computer network and 
provide for limited attribution for the Original Developer. In addition, 
Exhibit A has been modified to be consistent with Exhibit B.

Software distributed under the License is distributed on an "AS IS" basis,
WITHOUT WARRANTY OF ANY KIND, either express or implied. See the License for the
specific language governing rights and limitations under the License.

The Original Code is Ethereal Engine.

The Original Developer is the Initial Developer. The Initial Developer of the
Original Code is the Ethereal Engine team.

All portions of the code written by the Ethereal Engine team are Copyright © 2021-2023 
Ethereal Engine. All Rights Reserved.
*/

import { RenderInfoSystem } from '@etherealengine/spatial/src/renderer/RenderInfoSystem'

import { EditorInstanceNetworkingSystem } from './components/realtime/EditorInstanceNetworkingSystem'
import { ClickPlacementSystem } from './systems/ClickPlacementSystem'
import { EditorControlSystem } from './systems/EditorControlSystem'
import { GizmoSystem } from './systems/GizmoSystem'
import { HighlightSystem } from './systems/HighlightSystem'
import { ModelHandlingSystem } from './systems/ModelHandlingSystem'
import { ObjectGridSnapSystem } from './systems/ObjectGridSnapSystem'
import { UploadRequestSystem } from './systems/UploadRequestSystem'

export {
  EditorControlSystem,
  EditorInstanceNetworkingSystem,
  GizmoSystem,
  HighlightSystem,
  ModelHandlingSystem,
  ObjectGridSnapSystem,
<<<<<<< HEAD
  ClickPlacementSystem,
  UploadRequestSystem,
  RenderInfoSystem
=======
  RenderInfoSystem,
  UploadRequestSystem
>>>>>>> aedf20e3
}<|MERGE_RESOLUTION|>--- conflicted
+++ resolved
@@ -41,12 +41,7 @@
   HighlightSystem,
   ModelHandlingSystem,
   ObjectGridSnapSystem,
-<<<<<<< HEAD
   ClickPlacementSystem,
-  UploadRequestSystem,
-  RenderInfoSystem
-=======
   RenderInfoSystem,
   UploadRequestSystem
->>>>>>> aedf20e3
 }