import { Box3, Sphere, PropertyBinding, Mesh } from 'three'
import Model from '@xrengine/engine/src/scene/classes/Model'
import EditorNodeMixin from './EditorNodeMixin'
import { setStaticMode, StaticModes } from '../functions/StaticMode'
import cloneObject3D from '@xrengine/engine/src/scene/functions/cloneObject3D'
import { makeCollidersInvisible } from '@xrengine/engine/src/physics/functions/parseModelColliders'
import { AnimationManager } from '@xrengine/engine/src/avatar/AnimationManager'
import { RethrownError } from '@xrengine/client-core/src/util/errors'
import { resolveMedia } from '../functions/resolveMedia'
import { CommandManager } from '../managers/CommandManager'
import EditorEvents from '../constants/EditorEvents'
import { CacheManager } from '../managers/CacheManager'
import { SceneManager } from '../managers/SceneManager'
import { ControlManager } from '../managers/ControlManager'
import { LoadInstancedGLTF } from '@xrengine/engine/src/assets/functions/LoadGLTF'

export default class ModelNode extends EditorNodeMixin(Model) {
  static nodeName = 'Model'
  static legacyComponentName = 'gltf-model'
  static initialElementProps = {
    initialScale: 'fit',
    src: ''
  }

  meshColliders = []

  static async deserialize(json, loadAsync, onError) {
    const node = await super.deserialize(json)
    loadAsync(
      (async () => {
        const { src, envMapOverride, textureOverride, matrixAutoUpdate, isUsingGPUInstancing } = json.components.find(
          (c) => c.name === 'gltf-model'
        ).props

        node.isUsingGPUInstancing = isUsingGPUInstancing

        await node.load(src, onError)
        if (node.envMapOverride) node.envMapOverride = envMapOverride
        if (typeof matrixAutoUpdate !== undefined) node._matrixAutoUpdate = matrixAutoUpdate
        if (textureOverride) {
          // Using this to pass texture override uuid to event callback instead of creating a new variable
          node.textureOverride = textureOverride
          CommandManager.instance.addListener(EditorEvents.PROJECT_LOADED.toString(), () => {
            SceneManager.instance.scene.traverse((obj) => {
              if (obj.uuid === node.textureOverride) {
                node.textureOverride = obj.uuid
              }
            })
          })
        }

        node.collidable = !!json.components.find((c) => c.name === 'collidable')
        node.walkable = !!json.components.find((c) => c.name === 'walkable')
        const loopAnimationComponent = json.components.find((c) => c.name === 'loop-animation')
        if (loopAnimationComponent && loopAnimationComponent.props) {
          const { clip, activeClipIndex, hasAvatarAnimations } = loopAnimationComponent.props
          node.hasAvatarAnimations = hasAvatarAnimations
          if (activeClipIndex !== undefined) {
            node.activeClipIndex = loopAnimationComponent.props.activeClipIndex
          } else if (clip !== undefined && node.model && node.model.animations) {
            // DEPRECATED: Old loop-animation component stored the clip name rather than the clip index
            // node.activeClipIndex = node.model.animations.findIndex(
            //   animation => animation.name === clip
            // );
            const clipIndex = node.model.animations.findIndex((animation) => animation.name === clip)

            if (clipIndex !== -1) {
              node.activeClipIndices = [clipIndex]
            }
          }
        }
        const shadowComponent = json.components.find((c) => c.name === 'shadow')
        if (shadowComponent) {
          node.castShadow = shadowComponent.props.cast
          node.receiveShadow = shadowComponent.props.receive
        }
        const interactableComponent = json.components.find((c) => c.name === 'interact')

        if (interactableComponent) {
          node.interactable = interactableComponent.props.interactable
          node.interactionType = interactableComponent.props.interactionType
          node.interactionText = interactableComponent.props.interactionText
          node.interactionDistance = interactableComponent.props.interactionDistance
          node.interactionThemeIndex = interactableComponent.props.interactionThemeIndex
          node.interactionName = interactableComponent.props.interactionName
          node.interactionDescription = interactableComponent.props.interactionDescription
          node.interactionImages = interactableComponent.props.interactionImages
          node.interactionVideos = interactableComponent.props.interactionVideos
          node.interactionUrls = interactableComponent.props.interactionUrls
          node.interactionModels = interactableComponent.props.interactionModels
        }
      })()
    )
    return node
  }

  _canonicalUrl = ''
  envMapOverride = ''
  textureOverride = ''
  collidable = true
  walkable = true
  initialScale: string | number = 1
  boundingBox = new Box3()
  boundingSphere = new Sphere()
  gltfJson = null
  isValidURL = false
<<<<<<< HEAD
  matrixAutoUpdate = true
=======
  _matrixAutoUpdate = false
>>>>>>> 46774e80
  animations = []
  isUsingGPUInstancing = false
  model: Mesh

  constructor() {
    super()
  }
  // Overrides Model's src property and stores the original (non-resolved) url.
  get src(): string {
    return this._canonicalUrl
  }
  // When getters are overridden you must also override the setter.
  set src(value: string) {
    this.load(value).catch(console.error)
  }
  reload() {
    console.log('reload')
    this.load(this.src).catch(console.error)
  }
  // Overrides Model's loadGLTF method and uses the Editor's gltf cache.
  async loadGLTF(src) {
    let loadPromise = null
    if (this.isUsingGPUInstancing) {
      console.log('instanced')
      // TODO: Look into how to support caching for this
      loadPromise = LoadInstancedGLTF(src)
    } else {
      console.log('non-instanced')
      loadPromise = CacheManager.gltfCache.get(src)
    }
    const { scene, json, animations } = await loadPromise
    this.gltfJson = json
    const clonedScene = cloneObject3D(scene)
    clonedScene.animations = animations

    return clonedScene
  }
  // Overrides Model's load method and resolves the src url before loading.
  async load(src, onError?) {
    const nextSrc = src || ''
    if (nextSrc === '') {
      return
    }
    this._canonicalUrl = nextSrc
    this.issues = []
    this.gltfJson = null
    if (this.model) {
      // SceneManager.instance.renderer.removeBatchedObject(this.model)
      this.remove(this.model)
      this.model = null
    }
    this.hideErrorIcon()
    try {
      this.isValidURL = true
      const { url, files } = await resolveMedia(src)
      if (this.model) {
        // SceneManager.instance.renderer.removeBatchedObject(this.model)
      }
      await super.load(url)

      if (this.initialScale === 'fit') {
        this.scale.set(1, 1, 1)
        if (this.model) {
          this.updateMatrixWorld()
          this.boundingBox.setFromObject(this.model)
          this.boundingBox.getBoundingSphere(this.boundingSphere)
          const diameter = this.boundingSphere.radius * 2
          if ((diameter > 1000 || diameter < 0.1) && diameter !== 0) {
            // Scale models that are too big or to small to fit in a 1m bounding sphere.
            const scaleFactor = 1 / diameter
            this.scale.set(scaleFactor, scaleFactor, scaleFactor)
          } else if (diameter > 20) {
            // If the bounding sphere of a model is over 20m in diameter, assume that the model was
            // exported with units as centimeters and convert to meters.
            // disabled this because we import scenes that are often bigger than this threshold
            // this.scale.set(0.01, 0.01, 0.01);
          }
        }
        // Clear scale to fit property so that the swapped model maintains the same scale.
        this.initialScale = 1
      } else {
        this.scale.multiplyScalar(this.initialScale)
        this.initialScale = 1
      }
      if (this.model) {
        this.model.traverse((object: any) => {
          if (object.material && object.material.isMeshStandardMaterial) {
            object.material.envMap = SceneManager.instance.scene?.environmentMap
            object.material.needsUpdate = true
          }
        })
      }
      makeCollidersInvisible(this.model)
      this.updateStaticModes()
    } catch (error) {
      this.showErrorIcon()
      const modelError = new RethrownError(`Error loading model "${this._canonicalUrl}"`, error)
      if (onError) {
        onError(this, modelError)
      }
      console.error(modelError)
      this.issues.push({ severity: 'error', message: 'Error loading model.' })
      this.isValidURL = false
      //this._canonicalUrl = "";
    }
    CommandManager.instance.emitEvent(EditorEvents.OBJECTS_CHANGED, [this])
    CommandManager.instance.emitEvent(EditorEvents.SELECTION_CHANGED)
    // this.hideLoadingCube();
    return this
  }
  onAdd() {
    if (this.model) {
      // SceneManager.instance.renderer.addBatchedObject(this.model)
    }
  }
  onRemove() {
    if (this.model) {
      // SceneManager.instance.renderer.removeBatchedObject(this.model)
    }
  }
  onPlay() {
    this.playAnimation()
  }
  onPause() {
    this.stopAnimation()
  }
  onUpdate(delta: number, time: number) {
    super.onUpdate(delta, time)
    if (ControlManager.instance.isInPlayMode || this.animationMixer) {
      this.update(delta)
    }
  }
  simplyfyFloat(arr) {
    return arr.map((v: number) => parseFloat((Math.round(v * 10000) / 10000).toFixed(4)))
  }

  updateStaticModes() {
    if (!this.model) return
    setStaticMode(this.model, StaticModes.Static)
    AnimationManager.instance.getAnimations().then((animations) => {
      if (animations && animations.length > 0) {
        for (const animation of animations) {
          for (const track of animation.tracks) {
            const { nodeName: uuid } = PropertyBinding.parseTrackName(track.name)
            const animatedNode = this.model.getObjectByProperty('uuid', uuid)
            if (!animatedNode) {
              // throw new Error(
              //   `Model.updateStaticModes: model with url "${this._canonicalUrl}" has an invalid animation "${animation.name}"`
              // )
            } else {
              setStaticMode(animatedNode, StaticModes.Dynamic)
            }
          }
        }
      }
    })
  }
  async serialize(projectID) {
    const components = {
      'gltf-model': {
        src: this._canonicalUrl,
        envMapOverride: this.envMapOverride !== '' ? this.envMapOverride : undefined,
        textureOverride: this.textureOverride,
        matrixAutoUpdate: this._matrixAutoUpdate,
        isUsingGPUInstancing: this.isUsingGPUInstancing
      },
      shadow: {
        cast: this.castShadow,
        receive: this.receiveShadow
      },
      interact: {
        interactable: this.interactable,
        interactionType: this.interactionType,
        interactionText: this.interactionText,
        interactionDistance: this.interactionDistance,
        interactionThemeIndex: this.interactionThemeIndex,
        interactionName: this.interactionName,
        interactionDescription: this.interactionDescription,
        interactionImages: this.interactionImages,
        interactionVideos: this.interactionVideos,
        interactionUrls: this.interactionUrls,
        interactionModels: this.interactionModels
      }
    }

    if (this.activeClipIndex !== -1) {
      components['loop-animation'] = {
        activeClipIndex: this.activeClipIndex,
        hasAvatarAnimations: this.hasAvatarAnimations
      }
    }
    if (this.collidable) {
      components['collidable'] = {}
    }
    if (this.walkable) {
      components['walkable'] = {}
    }
    return await super.serialize(projectID, components)
  }
  copy(source, recursive = true) {
    super.copy(source, recursive)
    if (source.loadingCube) {
      this.initialScale = source.initialScale
      this.load(source.src)
    } else {
      this.updateStaticModes()
      this.gltfJson = source.gltfJson
      this._canonicalUrl = source._canonicalUrl
      this.envMapOverride = source.envMapOverride
    }
    this.collidable = source.collidable
    this.textureOverride = source.textureOverride
    this.walkable = source.walkable
    return this
  }

  prepareForExport(ctx: any): void {
    super.prepareForExport()
    this.addGLTFComponent('shadow', {
      cast: this.castShadow,
      receive: this.receiveShadow
    })
    // TODO: Support exporting more than one active clip.
    if (this.activeClip) {
      const activeClipIndex = ctx.animations.indexOf(this.activeClip)
      if (activeClipIndex === -1) {
        throw new Error(
          `Error exporting model "${this.name}" with url "${this._canonicalUrl}". Animation could not be found.`
        )
      } else {
        this.addGLTFComponent('loop-animation', {
          hasAvatarAnimations: this.hasAvatarAnimations,
          activeClipIndex: activeClipIndex
        })
      }
    }
  }
}<|MERGE_RESOLUTION|>--- conflicted
+++ resolved
@@ -104,11 +104,7 @@
   boundingSphere = new Sphere()
   gltfJson = null
   isValidURL = false
-<<<<<<< HEAD
-  matrixAutoUpdate = true
-=======
-  _matrixAutoUpdate = false
->>>>>>> 46774e80
+  _matrixAutoUpdate = true
   animations = []
   isUsingGPUInstancing = false
   model: Mesh
