<<<<<<< HEAD
import { StaticModes } from '../functions/StaticMode'
import { Color, Object3D } from 'three'
import serializeColor from '../functions/serializeColor'
import ErrorIcon from '../classes/ErrorIcon'
=======
import { Color, Object3D } from 'three'
import ErrorIcon from '../classes/ErrorIcon'
import serializeColor from '../functions/serializeColor'
import {
  computeAndSetStaticModes,
  computeStaticMode,
  isDynamic,
  isInherits,
  isStatic,
  StaticModes
} from '../functions/StaticMode'
>>>>>>> 268996a5

type SerializedComponents = {
  name: string
  props: any
}

export type SerializedNode = {
  name: string
  components: SerializedComponents[]
}

export default function EditorNodeMixin(Object3DClass) {
  return class extends Object3DClass {
    static nodeName = 'Unknown Node'
    static useMultiplePlacementMode = false
    // Used for props like src that have side effects that we don't want to happen in the constructor
    static initialElementProps = {}
    static hideInElementsPanel = false
    includeInCubemapBake: boolean
    static canAddNode() {
      return true
    }
    static async load() {
      return Promise.resolve()
    }
    static async deserialize(json, loadAsync?, onError?) {
      // Unused params used in derived class methods
      const node = new this()
      node.name = json.name
      if (json.components) {
        const transformComponent = json.components.find((c) => c.name === 'transform')
        if (transformComponent) {
          const { position, rotation, scale } = transformComponent.props
          node.position.set(position.x, position.y, position.z)
          node.rotation.set(rotation.x, rotation.y, rotation.z)
          node.scale.set(scale.x, scale.y, scale.z)
        }

        const visibleComponent = json.components.find((c) => c.name === 'visible')
        if (visibleComponent) node.visible = visibleComponent.props.visible

        const persistComponent = json.components.find((c) => c.name === 'persist')
        node.persist = !!persistComponent

        const includeInCubemapBakeComponent = json.components.find((c) => c.name === 'includeInCubemapBake')
        node.includeInCubemapBake = !!includeInCubemapBakeComponent
      }
      return node
    }
    constructor(...args) {
      super(...args)
      this.nodeName = (this.constructor as any).nodeName
      this.name = (this.constructor as any).nodeName
      this.isNode = true
      this.isCollapsed = false
      this.useMultiplePlacementMode = (this.constructor as any).useMultiplePlacementMode
      this.staticMode = StaticModes.Inherits
      this.originalStaticMode = null
      this.errorIcon = null
      this.issues = []
    }
    clone(recursive) {
      return new (this as any).constructor().copy(this, recursive)
    }
    copy(source, recursive = true): this {
      if (recursive) {
        this.remove(this.errorIcon)
      }
      super.copy(source, recursive)
      if (recursive) {
        const errorIconIndex = source.children.findIndex((child) => child === source.errorIcon)
        if (errorIconIndex !== -1) {
          this.errorIcon = this.children[errorIconIndex]
        }
      }
      this.issues = source.issues.slice()
      return this
    }
    onPlay() {}
    onUpdate(delta: number, time?: number) {}
    onPause() {}
    onAdd() {}
    onChange(prop: string) {}
    onRemove() {}
    onSelect() {}
    onDeselect() {}
    async serialize(projectID, components?): Promise<SerializedNode> {
      const entityJson = {
        name: this.name,
        components: [
          {
            name: 'transform',
            props: {
              position: {
                x: this.position.x,
                y: this.position.y,
                z: this.position.z
              },
              rotation: {
                x: this.rotation.x,
                y: this.rotation.y,
                z: this.rotation.z
              },
              scale: {
                x: this.scale.x,
                y: this.scale.y,
                z: this.scale.z
              }
            }
          },
          {
            name: 'visible',
            props: {
              visible: this.visible
            }
          }
        ]
      }

      if (this.persist) {
        entityJson.components.push({
          name: 'persist',
          props: {} as any
        })
      }

      if (this.includeInCubemapBake) {
        entityJson.components.push({
          name: 'includeInCubemapBake',
          props: {} as any
        })
      }

      if (components) {
        for (const componentName in components) {
          if (!Object.prototype.hasOwnProperty.call(components, componentName)) continue
          const serializedProps = {}
          const componentProps = components[componentName]
          for (const propName in componentProps) {
            if (!Object.prototype.hasOwnProperty.call(componentProps, propName)) continue
            const propValue = componentProps[propName]
            if (propValue instanceof Color) {
              serializedProps[propName] = serializeColor(propValue)
            } else {
              serializedProps[propName] = propValue
            }
          }
          ;(entityJson.components as any).push({
            name: componentName,
            props: serializedProps
          })
        }
      }
      return entityJson
    }
    prepareForExport(ctx?: any): void {
      this.userData.editor_uuid = this.uuid
      if (!this.visible) {
        this.addGLTFComponent('visible', {
          visible: this.visible
        })
      }
    }
    addGLTFComponent(name, props?) {
      if (!this.userData.gltfExtensions) {
        this.userData.gltfExtensions = {}
      }
      if (!this.userData.gltfExtensions.componentData) {
        this.userData.gltfExtensions.componentData = {}
      }
      if (props !== undefined && typeof props !== 'object') {
        throw new Error('glTF component props must be an object or undefined')
      }
      const componentProps = {}
      for (const key in props) {
        if (!Object.prototype.hasOwnProperty.call(props, key)) continue
        const value = props[key]
        if (value instanceof Color) {
          componentProps[key] = serializeColor(value)
        } else {
          componentProps[key] = value
        }
      }
      this.userData.gltfExtensions.componentData[name] = componentProps
    }
    replaceObject(replacementObject?) {
      replacementObject = replacementObject || new Object3D().copy(this as any, false)
      replacementObject.uuid = this.uuid
      if (this.userData.gltfExtensions && this.userData.gltfExtensions.componentData) {
        replacementObject.userData.gltfExtensions.componentData = this.userData.gltfExtensions.componentData
      }
      for (const child of this.children) {
        if (child.isNode) {
          replacementObject.children.push(child)
          child.parent = replacementObject
        }
      }
      this.parent.add(replacementObject)
      this.parent.remove(this)
    }
    gltfIndexForUUID(nodeUUID) {
      return { __gltfIndexForUUID: nodeUUID }
    }
    showErrorIcon() {
      if (!this.errorIcon) {
        this.errorIcon = new ErrorIcon()
        this.add(this.errorIcon)
      }
      const worldScale = this.getWorldScale(this.errorIcon.scale)
      if (worldScale.x === 0 || worldScale.y === 0 || worldScale.z === 0) {
        this.errorIcon.scale.set(1, 1, 1)
      } else {
        this.errorIcon.scale.set(1 / worldScale.x, 1 / worldScale.y, 1 / worldScale.z)
      }
    }
    hideErrorIcon() {
      if (this.errorIcon) {
        this.remove(this.errorIcon)
        this.errorIcon = null
      }
    }
    findNodeByType(nodeType) {
      if (this.constructor === nodeType) {
        return this
      }
      for (const child of this.children) {
        if (child.isNode) {
          const result = child.findNodeByType(nodeType)
          if (result) {
            return result
          }
        }
      }
      return null
    }
  }
}<|MERGE_RESOLUTION|>--- conflicted
+++ resolved
@@ -1,21 +1,7 @@
-<<<<<<< HEAD
 import { StaticModes } from '../functions/StaticMode'
 import { Color, Object3D } from 'three'
 import serializeColor from '../functions/serializeColor'
 import ErrorIcon from '../classes/ErrorIcon'
-=======
-import { Color, Object3D } from 'three'
-import ErrorIcon from '../classes/ErrorIcon'
-import serializeColor from '../functions/serializeColor'
-import {
-  computeAndSetStaticModes,
-  computeStaticMode,
-  isDynamic,
-  isInherits,
-  isStatic,
-  StaticModes
-} from '../functions/StaticMode'
->>>>>>> 268996a5
 
 type SerializedComponents = {
   name: string
