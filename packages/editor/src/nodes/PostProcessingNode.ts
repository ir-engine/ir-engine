import PostProcessing from '@xrengine/engine/src/scene/classes/PostProcessing'
import { SceneManager } from '../managers/SceneManager'
import EditorNodeMixin from './EditorNodeMixin'

/**
 * @author Abhishek Pathak <abhi.pathak401@gmail.com>
 */
export default class PostProcessingNode extends EditorNodeMixin(PostProcessing) {
  static nodeName = 'Post Processing'
  static legacyComponentName = 'postprocessing'
  static disableTransform = true
  static ignoreRaycast = true
  static haveStaticTags = false

  constructor() {
    super()
<<<<<<< HEAD
    this.postProcessingOptions = PostProcessing.defaultOptions
=======
    this.postProcessingOptions = Object.assign({}, PostProcessing.defaultOptions)
>>>>>>> 6ca9871d
  }

  static canAddNode() {
    return SceneManager.instance.scene.findNodeByType(PostProcessingNode) === null
  }

  static async deserialize(json) {
    const node = await super.deserialize(json)
    const postProcessing = json.components.find((c) => c.name === 'postprocessing')
    const { options } = postProcessing.props
    node.postProcessingOptions = Object.assign({}, options ?? PostProcessing.defaultOptions)
    return node
  }

  async serialize(projectID) {
    let data: any = {}
    data = {
      options: this.postProcessingOptions
    }
    return await super.serialize(projectID, { postprocessing: data })
  }

  onChange() {
    SceneManager.instance.renderer.configureEffectComposer(!this.visible)
  }

  onRemove() {
    SceneManager.instance.renderer.configureEffectComposer(true)
  }

  prepareForExport() {
    super.prepareForExport()
    this.addGLTFComponent('postprocessing', {
      options: this.postProcessingOptions
    })
    this.replaceObject()
  }
}<|MERGE_RESOLUTION|>--- conflicted
+++ resolved
@@ -14,11 +14,7 @@
 
   constructor() {
     super()
-<<<<<<< HEAD
-    this.postProcessingOptions = PostProcessing.defaultOptions
-=======
     this.postProcessingOptions = Object.assign({}, PostProcessing.defaultOptions)
->>>>>>> 6ca9871d
   }
 
   static canAddNode() {
