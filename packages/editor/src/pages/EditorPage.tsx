/*
CPAL-1.0 License

The contents of this file are subject to the Common Public Attribution License
Version 1.0. (the "License"); you may not use this file except in compliance
with the License. You may obtain a copy of the License at
https://github.com/ir-engine/ir-engine/blob/dev/LICENSE.
The License is based on the Mozilla Public License Version 1.1, but Sections 14
and 15 have been added to cover use of software over a computer network and 
provide for limited attribution for the Original Developer. In addition, 
Exhibit A has been modified to be consistent with Exhibit B.

Software distributed under the License is distributed on an "AS IS" basis,
WITHOUT WARRANTY OF ANY KIND, either express or implied. See the License for the
specific language governing rights and limitations under the License.

The Original Code is Infinite Reality Engine.

The Original Developer is the Initial Developer. The Initial Developer of the
Original Code is the Infinite Reality Engine team.

All portions of the code written by the Infinite Reality Engine team are Copyright © 2021-2023 
Infinite Reality Engine. All Rights Reserved.
*/

import { PopoverState } from '@ir-engine/client-core/src/common/services/PopoverState'
import '@ir-engine/engine/src/EngineModule'
import { getMutableState, useHookstate, useImmediateEffect } from '@ir-engine/hyperflux'
import { loadEngineInjection } from '@ir-engine/projects/loadEngineInjection'
import { EngineState } from '@ir-engine/spatial/src/EngineState'
import Button from '@ir-engine/ui/src/primitives/tailwind/Button'
import Modal from '@ir-engine/ui/src/primitives/tailwind/Modal'
import React, { useEffect } from 'react'
import { useTranslation } from 'react-i18next'
import { FiInfo } from 'react-icons/fi'
import { useSearchParams } from 'react-router-dom'
import '../EditorModule'
import EditorContainer from '../components/EditorContainer'
import { isSupportedBrowser } from '../functions/browserCheck'
import { EditorState } from '../services/EditorServices'
import { ProjectPage } from './ProjectPage'

const downloadGoogleLink =
  'https://www.google.com/chrome/dr/download/?brand=CBFU&ds_kid=43700079286123654&gad_source=1&gclid=CjwKCAjwooq3BhB3EiwAYqYoEkgLBNGFDuKclZQTGAA8Lzq66cvirjjOm7ur0ayMgKvn9y3Fd1spThoCXu0QAvD_BwE&gclsrc=aw.ds'
export const useStudioEditor = () => {
  const engineReady = useHookstate(false)

  useEffect(() => {
    getMutableState(EngineState).isEditor.set(true)
    getMutableState(EngineState).isEditing.set(true)
    loadEngineInjection().then(() => {
      engineReady.set(true)
    })
  }, [])

  return engineReady.value
}

export const EditorPage = () => {
  const { t } = useTranslation()
  const [params] = useSearchParams()
  const { scenePath, projectName } = useHookstate(getMutableState(EditorState))
  const supportedBrowser = useHookstate(isSupportedBrowser)
  const acknowledgedUnsupportedBrowser = useHookstate(false)

  useImmediateEffect(() => {
    const sceneInParams = params.get('scenePath')
    if (sceneInParams) scenePath.set(sceneInParams)
    const projectNameInParams = params.get('project')
    if (projectNameInParams) projectName.set(projectNameInParams)
  }, [params])

  useEffect(() => {
    if (!scenePath.value) return

    const parsed = new URL(window.location.href)
    const query = parsed.searchParams

    query.set('scenePath', scenePath.value)

    parsed.search = query.toString()
    if (typeof history.pushState !== 'undefined') {
      window.history.replaceState({}, '', parsed.toString())
    }
  }, [scenePath])

  if (!scenePath.value && !projectName.value) return <ProjectPage studioPath="/studio" />
  return (
    <>
      <EditorContainer />
      {!supportedBrowser.value &&
        !acknowledgedUnsupportedBrowser.value &&
        PopoverState.showPopupover(
          <Modal
<<<<<<< HEAD
            onSubmit={() => true}
            onClose={() => PopoverState.hidePopupover()}
            className="w-[50vw] max-w-2xl rounded-xl"
            hideFooter
          >
            <div className="flex flex-col items-center">
              <div className="flex h-14 w-14 items-center justify-center rounded-full bg-[#191B1F]">
                <FiInfo className="h-6 w-6" />
              </div>
              <div className="flex flex-col items-center gap-3 p-4 px-12 pb-12">
                <span className="text-center font-bold">{t('editor:unsupportedBrowser.title')}</span>
                <span className="text-center">{t('editor:unsupportedBrowser.description')}</span>
              </div>
              <div className="flex gap-3">
                <Button variant="primary" onClick={() => window.open(downloadGoogleLink)}>
                  {t('editor:unsupportedBrowser.downloadChrome')}
                </Button>
                <Button>
                  <span onClick={() => PopoverState.hidePopupover()}>{t('editor:unsupportedBrowser.continue')}</span>
                </Button>
              </div>
=======
            onSubmit={() => {
              return true
            }}
            onClose={() => {
              acknowledgedUnsupportedBrowser.set(true)
              PopoverState.hidePopupover()
            }}
            className="w-[50vw] max-w-2xl"
            hideFooter
          >
            <div className="flex flex-col gap-2">
              <span className="flex items-center gap-2">
                <FcInfo /> {t('editor:unsupportedBrowser.title')}
              </span>
              <span>{t('editor:unsupportedBrowser.description')}</span>
              <span className="flex gap-3">
                <a href={downloadGoogleLink} target="_blank" rel="noopener noreferrer" className="text-blue-500">
                  {t('editor:unsupportedBrowser.downloadChrome')}
                </a>
                <span
                  className="hover:text-blue-500"
                  onClick={() => {
                    acknowledgedUnsupportedBrowser.set(true)
                    PopoverState.hidePopupover()
                  }}
                >
                  {t('editor:unsupportedBrowser.continue')}
                </span>
              </span>
>>>>>>> c0f70df3
            </div>
          </Modal>
        )}
    </>
  )
}<|MERGE_RESOLUTION|>--- conflicted
+++ resolved
@@ -28,7 +28,6 @@
 import { getMutableState, useHookstate, useImmediateEffect } from '@ir-engine/hyperflux'
 import { loadEngineInjection } from '@ir-engine/projects/loadEngineInjection'
 import { EngineState } from '@ir-engine/spatial/src/EngineState'
-import Button from '@ir-engine/ui/src/primitives/tailwind/Button'
 import Modal from '@ir-engine/ui/src/primitives/tailwind/Modal'
 import React, { useEffect } from 'react'
 import { useTranslation } from 'react-i18next'
@@ -92,29 +91,6 @@
         !acknowledgedUnsupportedBrowser.value &&
         PopoverState.showPopupover(
           <Modal
-<<<<<<< HEAD
-            onSubmit={() => true}
-            onClose={() => PopoverState.hidePopupover()}
-            className="w-[50vw] max-w-2xl rounded-xl"
-            hideFooter
-          >
-            <div className="flex flex-col items-center">
-              <div className="flex h-14 w-14 items-center justify-center rounded-full bg-[#191B1F]">
-                <FiInfo className="h-6 w-6" />
-              </div>
-              <div className="flex flex-col items-center gap-3 p-4 px-12 pb-12">
-                <span className="text-center font-bold">{t('editor:unsupportedBrowser.title')}</span>
-                <span className="text-center">{t('editor:unsupportedBrowser.description')}</span>
-              </div>
-              <div className="flex gap-3">
-                <Button variant="primary" onClick={() => window.open(downloadGoogleLink)}>
-                  {t('editor:unsupportedBrowser.downloadChrome')}
-                </Button>
-                <Button>
-                  <span onClick={() => PopoverState.hidePopupover()}>{t('editor:unsupportedBrowser.continue')}</span>
-                </Button>
-              </div>
-=======
             onSubmit={() => {
               return true
             }}
@@ -127,7 +103,7 @@
           >
             <div className="flex flex-col gap-2">
               <span className="flex items-center gap-2">
-                <FcInfo /> {t('editor:unsupportedBrowser.title')}
+                <FiInfo /> {t('editor:unsupportedBrowser.title')}
               </span>
               <span>{t('editor:unsupportedBrowser.description')}</span>
               <span className="flex gap-3">
@@ -144,7 +120,6 @@
                   {t('editor:unsupportedBrowser.continue')}
                 </span>
               </span>
->>>>>>> c0f70df3
             </div>
           </Modal>
         )}
