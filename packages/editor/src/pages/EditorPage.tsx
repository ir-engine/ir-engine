/*
CPAL-1.0 License

The contents of this file are subject to the Common Public Attribution License
Version 1.0. (the "License"); you may not use this file except in compliance
with the License. You may obtain a copy of the License at
https://github.com/EtherealEngine/etherealengine/blob/dev/LICENSE.
The License is based on the Mozilla Public License Version 1.1, but Sections 14
and 15 have been added to cover use of software over a computer network and 
provide for limited attribution for the Original Developer. In addition, 
Exhibit A has been modified to be consistent with Exhibit B.

Software distributed under the License is distributed on an "AS IS" basis,
WITHOUT WARRANTY OF ANY KIND, either express or implied. See the License for the
specific language governing rights and limitations under the License.

The Original Code is Ethereal Engine.

The Original Developer is the Initial Developer. The Initial Developer of the
Original Code is the Ethereal Engine team.

All portions of the code written by the Ethereal Engine team are Copyright © 2021-2023 
Ethereal Engine. All Rights Reserved.
*/

import React, { useEffect, useState } from 'react'
import { useParams } from 'react-router-dom'

import { ClientNetworkingSystem } from '@etherealengine/client-core/src/networking/ClientNetworkingSystem'
import { AuthState } from '@etherealengine/client-core/src/user/services/AuthService'
import { startClientSystems } from '@etherealengine/client-core/src/world/startClientSystems'
import { Engine } from '@etherealengine/engine/src/ecs/classes/Engine'
import { EngineActions, EngineState } from '@etherealengine/engine/src/ecs/classes/EngineState'
import {
  PresentationSystemGroup,
  SimulationSystemGroup
} from '@etherealengine/engine/src/ecs/functions/EngineFunctions'
import { startSystems } from '@etherealengine/engine/src/ecs/functions/SystemFunctions'
import { RenderInfoSystem } from '@etherealengine/engine/src/renderer/RenderInfoSystem'
import { dispatchAction, getMutableState, useHookstate } from '@etherealengine/hyperflux'
import { loadEngineInjection } from '@etherealengine/projects/loadEngineInjection'

<<<<<<< HEAD
import { useFind } from '@etherealengine/engine/src/common/functions/FeathersHooks'
=======
import { projectsPath } from '@etherealengine/engine/src/schemas/projects/projects.schema'
>>>>>>> 0e356f31
import EditorContainer from '../components/EditorContainer'
import { EditorInstanceNetworkingSystem } from '../components/realtime/EditorInstanceNetworkingSystem'
import { EditorAction, EditorState } from '../services/EditorServices'
import { registerEditorReceptors, unregisterEditorReceptors } from '../services/EditorServicesReceptor'
import { EditorCameraSystem } from '../systems/EditorCameraSystem'
import { EditorControlSystem } from '../systems/EditorControlSystem'
import { EditorFlyControlSystem } from '../systems/EditorFlyControlSystem'
import { GizmoSystem } from '../systems/GizmoSystem'
import { ModelHandlingSystem } from '../systems/ModelHandlingSystem'

const editorSystems = () => {
  startSystems([EditorFlyControlSystem, EditorControlSystem, EditorCameraSystem, GizmoSystem], {
    before: PresentationSystemGroup
  })
  startSystems([ModelHandlingSystem], { with: SimulationSystemGroup })

  startSystems([EditorInstanceNetworkingSystem, ClientNetworkingSystem, RenderInfoSystem], {
    after: PresentationSystemGroup
  })
}

export const EditorPage = () => {
  const params = useParams()
  const editorState = useHookstate(getMutableState(EditorState))
  const isEditor = useHookstate(getMutableState(EngineState).isEditor)
  const authState = useHookstate(getMutableState(AuthState))
  const authUser = authState.authUser
  const user = authState.user
  const [isAuthenticated, setAuthenticated] = useState(false)
  const [clientInitialized, setClientInitialized] = useState(false)
  const [engineReady, setEngineReady] = useState(true)
  const projectsData = useFind('project').data

  useEffect(() => {
    // TODO: This is a hack to prevent the editor from loading the engine twice
    if (isEditor.value) return
    isEditor.set(true)
    const projects = Engine.instance.api.service(projectsPath).find()
    startClientSystems()

    editorSystems()
    projects.then((proj) => {
      loadEngineInjection(proj.projectsList).then(() => {
        setEngineReady(true)
        dispatchAction(EngineActions.initializeEngine({ initialised: true }))
      })
    })
  }, [])

  useEffect(() => {
    registerEditorReceptors()
    return () => {
      unregisterEditorReceptors()
    }
  }, [])

  useEffect(() => {
    const _isAuthenticated =
      authUser.accessToken.value != null && authUser.accessToken.value.length > 0 && user.id.value != null

    if (isAuthenticated !== _isAuthenticated) setAuthenticated(_isAuthenticated)
  }, [authUser.accessToken, user.id, isAuthenticated])

  useEffect(() => {
    const { projectName, sceneName } = params
    dispatchAction(EditorAction.projectChanged({ projectName: projectName ?? null }))
    dispatchAction(EditorAction.sceneChanged({ sceneName: sceneName ?? null }))
  }, [params])

  useEffect(() => {
    if (clientInitialized || projectsData.length <= 0) return
    setClientInitialized(true)
  }, [projectsData])

  return (
    <>{clientInitialized && editorState.projectName.value && isAuthenticated && engineReady && <EditorContainer />}</>
  )
}<|MERGE_RESOLUTION|>--- conflicted
+++ resolved
@@ -40,11 +40,9 @@
 import { dispatchAction, getMutableState, useHookstate } from '@etherealengine/hyperflux'
 import { loadEngineInjection } from '@etherealengine/projects/loadEngineInjection'
 
-<<<<<<< HEAD
+import { ProjectInterface } from '@etherealengine/common/src/interfaces/ProjectInterface'
 import { useFind } from '@etherealengine/engine/src/common/functions/FeathersHooks'
-=======
 import { projectsPath } from '@etherealengine/engine/src/schemas/projects/projects.schema'
->>>>>>> 0e356f31
 import EditorContainer from '../components/EditorContainer'
 import { EditorInstanceNetworkingSystem } from '../components/realtime/EditorInstanceNetworkingSystem'
 import { EditorAction, EditorState } from '../services/EditorServices'
@@ -76,7 +74,7 @@
   const [isAuthenticated, setAuthenticated] = useState(false)
   const [clientInitialized, setClientInitialized] = useState(false)
   const [engineReady, setEngineReady] = useState(true)
-  const projectsData = useFind('project').data
+  const projectsData = (useFind('project').data as any).data as ProjectInterface[]
 
   useEffect(() => {
     // TODO: This is a hack to prevent the editor from loading the engine twice
