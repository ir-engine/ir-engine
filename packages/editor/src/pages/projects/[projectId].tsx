--- conflicted
+++ resolved
@@ -8,18 +8,9 @@
 // importing component EditorContainer.
 const EditorContainer = lazy(() => import('../../components/EditorContainer'))
 
-<<<<<<< HEAD
-import { useDispatch } from 'react-redux'
-import { useAuthState } from '@xrengine/client-core/src/user/reducers/auth/AuthState'
-import { AuthService } from '@xrengine/client-core/src/user/reducers/auth/AuthService'
-=======
 import { useDispatch } from '@xrengine/client-core/src/store'
 import { useAuthState } from '@xrengine/client-core/src/user/state/AuthState'
 import { AuthService } from '@xrengine/client-core/src/user/state/AuthService'
-import { initializeEngine } from '@xrengine/engine/src/initializeEngine'
-import { Engine } from '@xrengine/engine/src/ecs/classes/Engine'
-import { EngineSystemPresets, InitializeOptions } from '@xrengine/engine/src/initializationOptions'
->>>>>>> 4f8d013a
 
 /**
  * Declaring Props interface having two props.
@@ -27,13 +18,7 @@
  *@doLoginAuto can be of type doLoginAuto component.
  *
  */
-<<<<<<< HEAD
-interface Props {
-  //doLoginAuto?: typeof AuthService.doLoginAuto
-}
-=======
 interface Props {}
->>>>>>> 4f8d013a
 
 /**
  * Function component providing project editor view.
