--- conflicted
+++ resolved
@@ -22,9 +22,6 @@
 
   const initializationOptions: InitializeOptions = {
     type: EngineSystemPresets.EDITOR,
-<<<<<<< HEAD
-    publicPath: location.origin
-=======
     publicPath: location.origin,
     systems: [
       {
@@ -70,28 +67,12 @@
         args: { enabled: true }
       }
     ]
->>>>>>> 4ef2f818
   }
 
   useEffect(() => {
     AuthService.doLoginAuto(false)
     initializeEngine(initializationOptions).then(() => {
       console.log('Setting engine inited')
-      registerSystem(SystemUpdateType.PRE_RENDER, import('../managers/SceneManager'))
-      registerSystem(SystemUpdateType.PRE_RENDER, import('../systems/InputSystem'))
-      registerSystem(SystemUpdateType.PRE_RENDER, import('../systems/FlyControlSystem'))
-      registerSystem(SystemUpdateType.PRE_RENDER, import('../systems/EditorControlSystem'))
-      registerSystem(SystemUpdateType.PRE_RENDER, import('../systems/EditorCameraSystem'))
-      registerSystem(SystemUpdateType.PRE_RENDER, import('../systems/ResetInputSystem'))
-      registerSystem(SystemUpdateType.PRE_RENDER, import('../systems/GizmoSystem'))
-      registerSystem(SystemUpdateType.PRE_RENDER, import('@xrengine/engine/src/scene/systems/RenderSettingSystem'))
-      registerSystem(SystemUpdateType.PRE_RENDER, import('@xrengine/engine/src/scene/systems/SkySystem'))
-      registerSystem(SystemUpdateType.PRE_RENDER, import('@xrengine/engine/src/scene/systems/EnvmapSystem'))
-      registerSystem(SystemUpdateType.PRE_RENDER, import('@xrengine/engine/src/scene/systems/FogSystem'))
-      registerSystem(SystemUpdateType.PRE_RENDER, import('@xrengine/engine/src/scene/systems/LightSystem'))
-      registerSystem(SystemUpdateType.PRE_RENDER, import('@xrengine/engine/src/scene/systems/GroundPlanSystem'))
-      registerSystem(SystemUpdateType.PRE_RENDER, import('@xrengine/engine/src/scene/systems/ShadowSystem'))
-
       setEngineInitialized(true)
     })
   }, [])
