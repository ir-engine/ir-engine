--- conflicted
+++ resolved
@@ -3,32 +3,9 @@
 import Tabs from '@material-ui/core/Tabs'
 import SignIn from '@xrengine/client-core/src/user/components/Auth/Login'
 import ProfileMenu from '@xrengine/client-core/src/user/components/UserMenu/menus/ProfileMenu'
-<<<<<<< HEAD
-import { useAuthState } from '@xrengine/client-core/src/user/reducers/auth/AuthState'
+import { useTranslation } from 'react-i18next'
+import { useAuthState } from '@xrengine/client-core/src/user/state/AuthState'
 import React, { useState } from 'react'
-import { useTranslation } from 'react-i18next'
-=======
-import { Button, MediumButton } from '../components/inputs/Button'
-import { connectMenu, ContextMenu, MenuItem } from '../components/layout/ContextMenu'
-import { useAuthState } from '@xrengine/client-core/src/user/state/AuthState'
-import { AuthService } from '@xrengine/client-core/src/user/state/AuthService'
-import {
-  ErrorMessage,
-  ProjectGrid,
-  ProjectGridContainer,
-  ProjectGridContent,
-  ProjectGridHeader,
-  ProjectGridHeaderRow
-} from '../components/projects/ProjectGrid'
-import templates from '../components/projects/templates'
-import { deleteProject, getProjects } from '../functions/projectFunctions'
-import FormDialog from '@xrengine/client-core/src/admin/components/UI/SubmitDialog'
-import React, { useEffect, useState } from 'react'
-import { useTranslation } from 'react-i18next'
-import { useDispatch } from '@xrengine/client-core/src/store'
-import { useHistory } from 'react-router-dom'
-import { bindActionCreators, Dispatch } from 'redux'
->>>>>>> f575f183
 import {
   ProfileButton,
   StyledProjectsContainer,
@@ -63,16 +40,6 @@
 
   const { t } = useTranslation()
 
-<<<<<<< HEAD
-=======
-  useEffect(() => {
-    AuthService.doLoginAuto(true)
-    console.warn('PROJECTS PAGE PROPS: ', props)
-    //console.log(authState)
-    // We dont need to load projects if the user isn't logged in
-  }, [])
-
->>>>>>> f575f183
   const handleChange = (event: React.ChangeEvent<{}>, newValue: number) => {
     setValue(newValue)
   }
