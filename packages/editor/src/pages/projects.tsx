import ClickAwayListener from '@material-ui/core/ClickAwayListener'
import Tab from '@material-ui/core/Tab'
import Tabs from '@material-ui/core/Tabs'
import { Person } from '@material-ui/icons'
import LocationAdmin from '@xrengine/client-core/src/admin/components/Location'
import SignIn from '@xrengine/client-core/src/user/components/Auth/Login'
import ProfileMenu from '@xrengine/client-core/src/user/components/UserMenu/menus/ProfileMenu'
import { useAuthState } from '@xrengine/client-core/src/user/reducers/auth/AuthState'
import { AuthService } from '@xrengine/client-core/src/user/reducers/auth/AuthService'
import { Button, MediumButton } from '@xrengine/editor/src/components/inputs/Button'
import { connectMenu, ContextMenu, MenuItem } from '@xrengine/editor/src/components/layout/ContextMenu'
import {
  ErrorMessage,
  ProjectGrid,
  ProjectGridContainer,
  ProjectGridContent,
  ProjectGridHeader,
  ProjectGridHeaderRow
} from '@xrengine/editor/src/components/projects/ProjectGrid'
import FormDialog from '@xrengine/client-core/src/admin/components/UI/SubmitDialog'
import templates from '@xrengine/editor/src/components/projects/templates'
import { deleteProject, getProjects } from '@xrengine/engine/src/scene/functions/projectFunctions'
import React, { useEffect, useState } from 'react'
import { useTranslation } from 'react-i18next'
import { connect, useDispatch } from 'react-redux'
import { useHistory } from 'react-router-dom'
import { bindActionCreators, Dispatch } from 'redux'
import {
  ProfileButton,
  StyledProjectsContainer,
  StyledProjectsHeader,
  StyledProjectsSection,
  TabPanel,
  tapId,
  useStyles,
  WelcomeContainer
} from './projectUtility'

/**
 *Defining contextMenuId for rendering menus.
 *@contextMenuId
 *
 */
const contextMenuId = 'project-menu'

/**
 *Declaring Props component.
 * @history is of type object.
 * @router is of type Router
 */
type Props = {
  history: object
  //doLoginAuto?: typeof AuthService.doLoginAuto
  //logoutUser?: typeof AuthService.logoutUser
}

/**
 * function to get authState.
 * @mapStateToProps
 */

const mapStateToProps = (state: any): any => {
  return {}
}

/**
 *function to bind auto login and user.
 *@mapDispatchToProps
 *
 */

const mapDispatchToProps = (dispatch: Dispatch): any => ({
  //doLoginAuto: bindActionCreators(AuthService.doLoginAuto, dispatch),
  // logoutUser: bindActionCreators(AuthService.logoutUser, dispatch)
})

/**
 *Component to render the existing projects in grids with a grid to add new project.
 *@ProjectsPage
 */
const ProjectsPage = (props: Props) => {
  // creating types using props.
  //const {  doLoginAuto, logoutUser } = props
  const dispatch = useDispatch()
  const router = useHistory()
  const classes = useStyles()

  const [value, setValue] = React.useState(0)
  const [projects, setProjects] = useState([]) // constant projects initialized with an empty array.
  const [loading, setLoading] = useState(false) // constant loading initialized with false.
  // const isAuthenticated = isAuthenticated() // intialized with value returning from api.isAuthenticated()
  const [error, setError] = useState(null) // constant error initialized with null.
  const [profileMenuOpen, setProfileMenuOpen] = useState(false) // constant profileMenuOpen initialized as false
<<<<<<< HEAD
  const authState = useAuthState()
  const authUser = authState.authUser // authUser initialized by getting property from authState object.
  const user = authState.user // user initialized by getting value from authState object.
=======
  const authUser = authState.get('authUser') // authUser initialized by getting property from authState object.
  const user = authState.get('user') // user initialized by getting value from authState object.
  const scopes = user.scopes || []
  let isLocationAllowed = false
  let isEditorAllowed = false

  for (const scope of scopes) {
    if (scope.type.split(':')[0] === 'location' && scope.type.split(':')[1] === 'read') {
      isLocationAllowed = true
    }
    if (scope.type.split(':')[0] === 'editor' && scope.type.split(':')[1] === 'write') {
      isEditorAllowed = true
      if (isLocationAllowed) break
    }
  }

>>>>>>> 2492686b
  const { t } = useTranslation()

  useEffect(() => {
    dispatch(AuthService.doLoginAuto(true))
    console.warn('PROJECTS PAGE PROPS: ', props)
    //console.log(authState)
    // We dont need to load projects if the user isn't logged in
  }, [])

  const handleChange = (event: React.ChangeEvent<{}>, newValue: number) => {
    setValue(newValue)
  }

  useEffect(() => {
    if (authUser?.accessToken.value != null && authUser.accessToken.value.length > 0 && user?.id.value != null) {
      getProjects()
        .then((projects) => {
          setProjects(
            projects.map((project) => ({
              ...project,
              url: `/editor/projects/${project.project_id}`
            }))
          )
          setLoading(false)
        })
        .catch((error) => {
          console.error(error)
          if (error.response && error.response.status === 401) {
            // User has an invalid auth token. Prompt them to login again.
            // return (this.props as any).history.push("/", { from: "/projects" });
            return router.push('/editor/projects')
          }
          setError(error)
          setLoading(false)
        })
    }
  }, [authUser, user])

  /**
   *function to delete project
   */
  const onDeleteProject = async (project) => {
    try {
      // calling api to delete project on the basis of project_id.
      await deleteProject(project.project_id)

      // setting projects after removing deleted project.
      setProjects(projects.filter((p) => p.project_id !== project.project_id))
    } catch (error) {
      console.log('Delete project error')
    }
  }

  /**
   *function to adding a route to the router object.
   */
  const routeTo = (route: string) => () => {
    router.push(route)
  }

  /**
   *function to render the ContextMenu component with MenuItem component delete.
   */
  const renderContextMenu = (props) => {
    return (
      <>
        <ContextMenu id={contextMenuId}>
          <MenuItem onClick={(e) => onDeleteProject(props.trigger.project)}>
            {t('editor.projects.contextMenu.deleteProject')}
          </MenuItem>
        </ContextMenu>
      </>
    )
  }

  /**
   *Calling a functional component connectMenu for creating ProjectContextMenu.
   *
   */
  const ProjectContextMenu = connectMenu(contextMenuId)(renderContextMenu)

  // Declaring an array
  const topTemplates = []

  // Adding first four templates of tamplates array to topTemplate array.
  for (let i = 0; i < templates.length && i < 4; i++) {
    topTemplates.push(templates[i])
  }

  const openProfileMenu = (): void => setProfileMenuOpen(true)

  /**
   * Rendering view for projects page, if user is not login yet then showing login view.
   * if user is loged in and has no existing projects then we showing welcome view, providing link for the tutorials.
   * if user has existing projects then we show the existing projects in grids and a grid to add new project.
   *
   */
  return (
    <>
      {!authUser ? (
        <StyledProjectsSection>
          <StyledProjectsContainer>
            <StyledProjectsHeader>
              <h1>{t('editor.projects.header')}</h1>
            </StyledProjectsHeader>
            <ProjectGridContainer>
              <ProjectGridContent>
                <SignIn />
              </ProjectGridContent>
            </ProjectGridContainer>
          </StyledProjectsContainer>
        </StyledProjectsSection>
      ) : (
        <ProjectGridHeader>
          <ProjectGridHeaderRow />
          <ProjectGridHeaderRow>
            <ProfileButton onClick={() => openProfileMenu()}>
              <Person />
            </ProfileButton>
          </ProjectGridHeaderRow>
        </ProjectGridHeader>
      )}
<<<<<<< HEAD

      <div className={classes.root}>
        <Tabs
          value={value}
          onChange={handleChange}
          indicatorColor="primary"
          aria-label="scrollable auto tabs example"
          orientation="vertical"
          className={classes.tabs}
          classes={{ indicator: classes.indicator }}
        >
          <Tab label={t('editor.projects.projectHeader')} {...tapId(0)} />
          <Tab label={t('editor.projects.locationHeader')} {...tapId(1)} />
        </Tabs>
        <TabPanel value={value} index={0}>
          {authUser?.accessToken.value != null && authUser.accessToken.value.length > 0 && user?.id.value != null && (
            <main>
              {projects.length === 0 && !loading ? (
                <StyledProjectsSection flex={0}>
                  <WelcomeContainer>
                    <h1>{t('editor.projects.welcomeMsg')}</h1>
                    <h2>{t('editor.projects.description')}</h2>
                    <MediumButton onClick={routeTo('/editor/tutorial')}>
                      {t('editor.projects.lbl-startTutorial')}
                    </MediumButton>
                  </WelcomeContainer>
                </StyledProjectsSection>
              ) : null}
              <StyledProjectsSection>
                <StyledProjectsContainer>
                  <ProjectGridContainer>
                    <ProjectGridHeader>
                      <ProjectGridHeaderRow />
                      <ProjectGridHeaderRow>
                        <Button onClick={routeTo('/editor/create')}>{t('editor.projects.lbl-newProject')}</Button>
                      </ProjectGridHeaderRow>
                    </ProjectGridHeader>
                    <ProjectGridContent>
                      {error && <ErrorMessage>{(error as any).message}</ErrorMessage>}
                      {!error && (
                        <ProjectGrid
                          loading={loading}
                          projects={projects}
                          // newProjectPath="/editor/templates"
                          newProjectPath="/editor/create"
                          newProjectLabel={t('editor.projects.lbl-newProject')}
                          contextMenuId={contextMenuId}
                        />
                      )}
                    </ProjectGridContent>
                  </ProjectGridContainer>
                </StyledProjectsContainer>
              </StyledProjectsSection>
              <ProjectContextMenu />
            </main>
          )}
        </TabPanel>
        <TabPanel value={value} index={1}>
          <StyledProjectsSection>
            <StyledProjectsContainer>
              <LocationAdmin />
            </StyledProjectsContainer>
          </StyledProjectsSection>
        </TabPanel>
      </div>

=======
      {authUser && (
        <div className={classes.root}>
          <Tabs
            value={value}
            onChange={handleChange}
            indicatorColor="primary"
            aria-label="scrollable auto tabs example"
            orientation="vertical"
            className={classes.tabs}
            classes={{ indicator: classes.indicator }}
          >
            <Tab label={t('editor.projects.projectHeader')} {...tapId(0)} />
            {isLocationAllowed && <Tab label={t('editor.projects.locationHeader')} {...tapId(1)} />}
          </Tabs>
          <TabPanel value={value} index={0}>
            {authUser?.accessToken != null && authUser.accessToken.length > 0 && user?.id != null && (
              <main>
                {isEditorAllowed ? (
                  <>
                    {projects.length === 0 && !loading ? (
                      <StyledProjectsSection flex={0}>
                        <WelcomeContainer>
                          <h1>{t('editor.projects.welcomeMsg')}</h1>
                          <h2>{t('editor.projects.description')}</h2>
                          <MediumButton onClick={routeTo('/editor/tutorial')}>
                            {t('editor.projects.lbl-startTutorial')}
                          </MediumButton>
                        </WelcomeContainer>
                      </StyledProjectsSection>
                    ) : null}
                    <StyledProjectsSection>
                      <StyledProjectsContainer>
                        <ProjectGridContainer>
                          <ProjectGridHeader>
                            <ProjectGridHeaderRow />
                            <ProjectGridHeaderRow>
                              <Button onClick={routeTo('/editor/create')}>{t('editor.projects.lbl-newProject')}</Button>
                            </ProjectGridHeaderRow>
                          </ProjectGridHeader>
                          <ProjectGridContent>
                            {error && <ErrorMessage>{(error as any).message}</ErrorMessage>}
                            {!error && (
                              <ProjectGrid
                                loading={loading}
                                projects={projects}
                                // newProjectPath="/editor/templates"
                                newProjectPath="/editor/create"
                                newProjectLabel={t('editor.projects.lbl-newProject')}
                                contextMenuId={contextMenuId}
                              />
                            )}
                          </ProjectGridContent>
                        </ProjectGridContainer>
                      </StyledProjectsContainer>
                    </StyledProjectsSection>
                    <ProjectContextMenu />
                  </>
                ) : (
                  <FormDialog />
                )}
              </main>
            )}
          </TabPanel>
          <TabPanel value={value} index={1}>
            <StyledProjectsSection>
              <StyledProjectsContainer>
                <LocationAdmin />
              </StyledProjectsContainer>
            </StyledProjectsSection>
          </TabPanel>
        </div>
      )}
>>>>>>> 2492686b
      {profileMenuOpen && (
        <ClickAwayListener onClickAway={() => setProfileMenuOpen(false)}>
          {/* <div className={styles.profileMenu}> */}
          <div className={'profileMenu'}>
            <ProfileMenu setProfileMenuOpen={setProfileMenuOpen} />
          </div>
        </ClickAwayListener>
      )}
    </>
  )
}

export default connect(mapStateToProps, mapDispatchToProps)(ProjectsPage)<|MERGE_RESOLUTION|>--- conflicted
+++ resolved
@@ -91,14 +91,12 @@
   // const isAuthenticated = isAuthenticated() // intialized with value returning from api.isAuthenticated()
   const [error, setError] = useState(null) // constant error initialized with null.
   const [profileMenuOpen, setProfileMenuOpen] = useState(false) // constant profileMenuOpen initialized as false
-<<<<<<< HEAD
+
   const authState = useAuthState()
   const authUser = authState.authUser // authUser initialized by getting property from authState object.
   const user = authState.user // user initialized by getting value from authState object.
-=======
-  const authUser = authState.get('authUser') // authUser initialized by getting property from authState object.
-  const user = authState.get('user') // user initialized by getting value from authState object.
-  const scopes = user.scopes || []
+
+  const scopes = user?.scopes?.value || []
   let isLocationAllowed = false
   let isEditorAllowed = false
 
@@ -112,7 +110,6 @@
     }
   }
 
->>>>>>> 2492686b
   const { t } = useTranslation()
 
   useEffect(() => {
@@ -235,74 +232,7 @@
           </ProjectGridHeaderRow>
         </ProjectGridHeader>
       )}
-<<<<<<< HEAD
-
-      <div className={classes.root}>
-        <Tabs
-          value={value}
-          onChange={handleChange}
-          indicatorColor="primary"
-          aria-label="scrollable auto tabs example"
-          orientation="vertical"
-          className={classes.tabs}
-          classes={{ indicator: classes.indicator }}
-        >
-          <Tab label={t('editor.projects.projectHeader')} {...tapId(0)} />
-          <Tab label={t('editor.projects.locationHeader')} {...tapId(1)} />
-        </Tabs>
-        <TabPanel value={value} index={0}>
-          {authUser?.accessToken.value != null && authUser.accessToken.value.length > 0 && user?.id.value != null && (
-            <main>
-              {projects.length === 0 && !loading ? (
-                <StyledProjectsSection flex={0}>
-                  <WelcomeContainer>
-                    <h1>{t('editor.projects.welcomeMsg')}</h1>
-                    <h2>{t('editor.projects.description')}</h2>
-                    <MediumButton onClick={routeTo('/editor/tutorial')}>
-                      {t('editor.projects.lbl-startTutorial')}
-                    </MediumButton>
-                  </WelcomeContainer>
-                </StyledProjectsSection>
-              ) : null}
-              <StyledProjectsSection>
-                <StyledProjectsContainer>
-                  <ProjectGridContainer>
-                    <ProjectGridHeader>
-                      <ProjectGridHeaderRow />
-                      <ProjectGridHeaderRow>
-                        <Button onClick={routeTo('/editor/create')}>{t('editor.projects.lbl-newProject')}</Button>
-                      </ProjectGridHeaderRow>
-                    </ProjectGridHeader>
-                    <ProjectGridContent>
-                      {error && <ErrorMessage>{(error as any).message}</ErrorMessage>}
-                      {!error && (
-                        <ProjectGrid
-                          loading={loading}
-                          projects={projects}
-                          // newProjectPath="/editor/templates"
-                          newProjectPath="/editor/create"
-                          newProjectLabel={t('editor.projects.lbl-newProject')}
-                          contextMenuId={contextMenuId}
-                        />
-                      )}
-                    </ProjectGridContent>
-                  </ProjectGridContainer>
-                </StyledProjectsContainer>
-              </StyledProjectsSection>
-              <ProjectContextMenu />
-            </main>
-          )}
-        </TabPanel>
-        <TabPanel value={value} index={1}>
-          <StyledProjectsSection>
-            <StyledProjectsContainer>
-              <LocationAdmin />
-            </StyledProjectsContainer>
-          </StyledProjectsSection>
-        </TabPanel>
-      </div>
-
-=======
+
       {authUser && (
         <div className={classes.root}>
           <Tabs
@@ -318,7 +248,7 @@
             {isLocationAllowed && <Tab label={t('editor.projects.locationHeader')} {...tapId(1)} />}
           </Tabs>
           <TabPanel value={value} index={0}>
-            {authUser?.accessToken != null && authUser.accessToken.length > 0 && user?.id != null && (
+            {authUser?.accessToken.value != null && authUser.accessToken.value.length > 0 && user?.id.value != null && (
               <main>
                 {isEditorAllowed ? (
                   <>
@@ -375,7 +305,6 @@
           </TabPanel>
         </div>
       )}
->>>>>>> 2492686b
       {profileMenuOpen && (
         <ClickAwayListener onClickAway={() => setProfileMenuOpen(false)}>
           {/* <div className={styles.profileMenu}> */}
