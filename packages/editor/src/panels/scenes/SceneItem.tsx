/*
CPAL-1.0 License

The contents of this file are subject to the Common Public Attribution License
Version 1.0. (the "License"); you may not use this file except in compliance
with the License. You may obtain a copy of the License at
https://github.com/ir-engine/ir-engine/blob/dev/LICENSE.
The License is based on the Mozilla Public License Version 1.1, but Sections 14
and 15 have been added to cover use of software over a computer network and
provide for limited attribution for the Original Developer. In addition,
Exhibit A has been modified to be consistent with Exhibit B.

Software distributed under the License is distributed on an "AS IS" basis,
WITHOUT WARRANTY OF ANY KIND, either express or implied. See the License for the
specific language governing rights and limitations under the License.

The Original Code is Infinite Reality Engine.

The Original Developer is the Initial Developer. The Initial Developer of the
Original Code is the Infinite Reality Engine team.

All portions of the code written by the Infinite Reality Engine team are Copyright © 2021-2023
Infinite Reality Engine. All Rights Reserved.
*/
import { useHookstate } from '@hookstate/core'
import { PopoverState } from '@ir-engine/client-core/src/common/services/PopoverState'
import { deleteScene } from '@ir-engine/client-core/src/world/SceneAPI'
import { StaticResourceType } from '@ir-engine/common/src/schema.type.module'
import { timeAgo } from '@ir-engine/common/src/utils/datetime-sql'
import RenameSceneModal from '@ir-engine/editor/src/panels/scenes/RenameSceneModal'
import ConfirmDialog from '@ir-engine/ui/src/components/tailwind/ConfirmDialog'
import { Popup } from '@ir-engine/ui/src/components/tailwind/Popup'
import Button from '@ir-engine/ui/src/primitives/tailwind/Button'
import Text from '@ir-engine/ui/src/primitives/tailwind/Text'
import Tooltip from '@ir-engine/ui/src/primitives/tailwind/Tooltip'
import { default as React } from 'react'
import { useTranslation } from 'react-i18next'
import { BsThreeDotsVertical } from 'react-icons/bs'
import { LuTrash } from 'react-icons/lu'
import { MdOutlineEdit } from 'react-icons/md'

type SceneItemProps = {
  scene: StaticResourceType
  handleOpenScene: () => void
  refetchProjectsData: () => void
  onRenameScene?: (newName: string) => void
  onDeleteScene?: (scene: StaticResourceType) => void
}

export default function SceneItem({
  scene,
  handleOpenScene,
  refetchProjectsData,
  onRenameScene,
  onDeleteScene
}: SceneItemProps) {
  const { t } = useTranslation()

  const sceneName = scene.key.split('/').pop()!.replace('.gltf', '')
  const isOptionsPopupOpen = useHookstate(false)

  const deleteSelectedScene = async (scene: StaticResourceType) => {
    if (scene) {
      await deleteScene(scene.key)

      if (onDeleteScene) {
        onDeleteScene(scene)
      } else {
        refetchProjectsData()
      }
    }
    PopoverState.hidePopupover()
  }

  return (
    <div
<<<<<<< HEAD
      data-testid={`scene-panel-${sceneName.toLowerCase()}-scene`}
      className="min-w-64 max-w-64 col-span-2 inline-flex h-64 w-64 cursor-pointer flex-col items-start justify-start gap-3 rounded-lg bg-[#191B1F] p-3 lg:col-span-1"
=======
      data-testid="scene-container"
      className="col-span-2 inline-flex h-64 w-64 min-w-64 max-w-64 cursor-pointer flex-col items-start justify-start gap-3 rounded-lg bg-[#191B1F] p-3 lg:col-span-1"
>>>>>>> 978f285a
    >
      <img
        className="shrink grow basis-0 self-stretch rounded"
        src={scene.thumbnailURL}
        data-testid="scene-thumbnail"
        onClick={handleOpenScene}
      />
      <div className="inline-flex items-start justify-between self-stretch">
        <div className="inline-flex w-full flex-col items-start justify-start">
          <div className="space-between flex w-full flex-row">
            <Text component="h3" fontWeight="light" className="leading-6 text-neutral-100">
              <Tooltip content={sceneName}>
                <div className="w-52 truncate" data-testid="scene-name">
                  {sceneName}
                </div>
              </Tooltip>
            </Text>
          </div>
          <Text
            component="h3"
            fontSize="xs"
            fontWeight="light"
            className="h-3.5 w-40 leading-5 text-neutral-100"
            data-testid="scene-updated-at"
          >
            {t('editor:hierarchy.lbl-edited')} {t('common:timeAgo', { time: timeAgo(new Date(scene.updatedAt)) })}
          </Text>
        </div>
        <div className="relative h-6 w-6">
          <Popup
            open={isOptionsPopupOpen.value}
            trigger={
              <Button
                variant="transparent"
                size="small"
                className="px-2 py-1.5"
                startIcon={<BsThreeDotsVertical className="text-neutral-100" />}
                data-testid="scene-options-button"
                onClick={() => isOptionsPopupOpen.set(true)}
              />
            }
          >
            <ul className="fixed z-10 block w-max translate-x-5 rounded-lg bg-theme-primary px-4 py-3 pr-10">
              <li className="h-8">
                <Button
                  variant="transparent"
                  size="medium"
                  className="h-full p-0 text-zinc-400 hover:text-[var(--text-primary)]"
                  startIcon={<MdOutlineEdit />}
                  data-testid="scene-rename-button"
                  onClick={() => {
                    isOptionsPopupOpen.set(false)
                    PopoverState.showPopupover(
                      <RenameSceneModal
                        sceneName={sceneName}
                        scene={scene}
                        onRenameScene={onRenameScene}
                        refetchProjectsData={refetchProjectsData}
                      />
                    )
                  }}
                >
                  {t('editor:hierarchy.lbl-rename')}
                </Button>
              </li>
              <li className="h-8">
                <Button
                  variant="transparent"
                  size="medium"
                  className="h-full p-0 text-zinc-400 hover:text-[var(--text-primary)]"
                  startIcon={<LuTrash />}
                  data-testid="scene-delete-button"
                  onClick={() => {
                    isOptionsPopupOpen.set(false)
                    PopoverState.showPopupover(
                      <ConfirmDialog
                        title={t('editor:hierarchy.lbl-deleteScene')}
                        text={t('editor:hierarchy.lbl-deleteSceneDescription', { sceneName })}
                        onSubmit={async () => deleteSelectedScene(scene)}
                      />
                    )
                  }}
                >
                  {t('editor:hierarchy.lbl-delete')}
                </Button>
              </li>
            </ul>
          </Popup>
        </div>
      </div>
    </div>
  )
}<|MERGE_RESOLUTION|>--- conflicted
+++ resolved
@@ -74,13 +74,8 @@
 
   return (
     <div
-<<<<<<< HEAD
-      data-testid={`scene-panel-${sceneName.toLowerCase()}-scene`}
+      data-testid="scene-container"
       className="min-w-64 max-w-64 col-span-2 inline-flex h-64 w-64 cursor-pointer flex-col items-start justify-start gap-3 rounded-lg bg-[#191B1F] p-3 lg:col-span-1"
-=======
-      data-testid="scene-container"
-      className="col-span-2 inline-flex h-64 w-64 min-w-64 max-w-64 cursor-pointer flex-col items-start justify-start gap-3 rounded-lg bg-[#191B1F] p-3 lg:col-span-1"
->>>>>>> 978f285a
     >
       <img
         className="shrink grow basis-0 self-stretch rounded"
