/*
CPAL-1.0 License

The contents of this file are subject to the Common Public Attribution License
Version 1.0. (the "License"); you may not use this file except in compliance
with the License. You may obtain a copy of the License at
https://github.com/ir-engine/ir-engine/blob/dev/LICENSE.
The License is based on the Mozilla Public License Version 1.1, but Sections 14
and 15 have been added to cover use of software over a computer network and
provide for limited attribution for the Original Developer. In addition,
Exhibit A has been modified to be consistent with Exhibit B.

Software distributed under the License is distributed on an "AS IS" basis,
WITHOUT WARRANTY OF ANY KIND, either express or implied. See the License for the
specific language governing rights and limitations under the License.

The Original Code is Infinite Reality Engine.

The Original Developer is the Initial Developer. The Initial Developer of the
Original Code is the Infinite Reality Engine team.

All portions of the code written by the Infinite Reality Engine team are Copyright © 2021-2023
Infinite Reality Engine. All Rights Reserved.
*/
import { useHookstate } from '@hookstate/core'
import { PopoverState } from '@ir-engine/client-core/src/common/services/PopoverState'
import { deleteScene } from '@ir-engine/client-core/src/world/SceneAPI'
import { StaticResourceType } from '@ir-engine/common/src/schema.type.module'
import { timeAgo } from '@ir-engine/common/src/utils/datetime-sql'
import RenameSceneModal from '@ir-engine/editor/src/panels/scenes/RenameSceneModal'
import ConfirmDialog from '@ir-engine/ui/src/components/tailwind/ConfirmDialog'
import { Popup } from '@ir-engine/ui/src/components/tailwind/Popup'
import Button from '@ir-engine/ui/src/primitives/tailwind/Button'
import Text from '@ir-engine/ui/src/primitives/tailwind/Text'
import Tooltip from '@ir-engine/ui/src/primitives/tailwind/Tooltip'
import { default as React } from 'react'
import { useTranslation } from 'react-i18next'
import { BsThreeDotsVertical } from 'react-icons/bs'
import { LuTrash } from 'react-icons/lu'
import { MdOutlineEdit } from 'react-icons/md'

type SceneItemProps = {
  scene: StaticResourceType
  handleOpenScene: () => void
  refetchProjectsData: () => void
  onRenameScene?: (newName: string) => void
  onDeleteScene?: (scene: StaticResourceType) => void
}

export default function SceneItem({
  scene,
  handleOpenScene,
  refetchProjectsData,
  onRenameScene,
  onDeleteScene
}: SceneItemProps) {
  const { t } = useTranslation()

  const sceneName = scene.key.split('/').pop()!.replace('.gltf', '')
  const isOptionsPopupOpen = useHookstate(false)

  const deleteSelectedScene = async (scene: StaticResourceType) => {
    if (scene) {
      await deleteScene(scene.key)

      if (onDeleteScene) {
        onDeleteScene(scene)
      } else {
        refetchProjectsData()
      }
    }
    PopoverState.hidePopupover()
  }

  return (
    <div
<<<<<<< HEAD
      data-test-id={`${sceneName === 'New-Scene' ? 'default-scene' : sceneName}`}
      className="min-w-64 max-w-64 col-span-2 inline-flex h-64 w-64 cursor-pointer flex-col items-start justify-start gap-3 rounded-lg bg-[#191B1F] p-3 lg:col-span-1"
=======
      data-testid={`scene-panel-${sceneName.toLowerCase()}-scene`}
      className="col-span-2 inline-flex h-64 w-64 min-w-64 max-w-64 cursor-pointer flex-col items-start justify-start gap-3 rounded-lg bg-[#191B1F] p-3 lg:col-span-1"
>>>>>>> d3c6299e
    >
      <img
        className="shrink grow basis-0 self-stretch rounded"
        src={scene.thumbnailURL}
        data-testid="scene-panel-scene-thumbnail"
        onClick={handleOpenScene}
      />
      <div className="inline-flex items-start justify-between self-stretch">
        <div className="inline-flex w-full flex-col items-start justify-start">
          <div className="space-between flex w-full flex-row">
            <Text component="h3" fontWeight="light" className="leading-6 text-neutral-100">
              <Tooltip content={sceneName}>
                <div className="w-52 truncate" data-testid="scene-panel-scene-name">
                  {sceneName}
                </div>
              </Tooltip>
            </Text>
          </div>
          <Text
            component="h3"
            fontSize="xs"
            fontWeight="light"
            className="h-3.5 w-40 leading-5 text-neutral-100"
            data-testid="scene-panel-scene-updated-at"
          >
            {t('editor:hierarchy.lbl-edited')} {t('common:timeAgo', { time: timeAgo(new Date(scene.updatedAt)) })}
          </Text>
        </div>
        <div className="relative h-6 w-6">
          <Popup
            open={isOptionsPopupOpen.value}
            trigger={
              <Button
                variant="transparent"
                size="small"
                className="px-2 py-1.5"
                startIcon={<BsThreeDotsVertical className="text-neutral-100" />}
                data-testid="scene-panel-scene-options-button"
                onClick={() => isOptionsPopupOpen.set(true)}
              />
            }
          >
            <ul className="fixed z-10 block w-max translate-x-5 rounded-lg bg-theme-primary px-4 py-3 pr-10">
              <li className="h-8">
                <Button
                  variant="transparent"
                  size="medium"
                  className="h-full p-0 text-zinc-400 hover:text-[var(--text-primary)]"
                  startIcon={<MdOutlineEdit />}
                  data-testid="scene-panel-scene-rename-button"
                  onClick={() => {
                    isOptionsPopupOpen.set(false)
                    PopoverState.showPopupover(
                      <RenameSceneModal
                        sceneName={sceneName}
                        scene={scene}
                        onRenameScene={onRenameScene}
                        refetchProjectsData={refetchProjectsData}
                      />
                    )
                  }}
                >
                  {t('editor:hierarchy.lbl-rename')}
                </Button>
              </li>
              <li className="h-8">
                <Button
                  variant="transparent"
                  size="medium"
                  className="h-full p-0 text-zinc-400 hover:text-[var(--text-primary)]"
                  startIcon={<LuTrash />}
                  data-testid="scene-panel-scene-delete-button"
                  onClick={() => {
                    isOptionsPopupOpen.set(false)
                    PopoverState.showPopupover(
                      <ConfirmDialog
                        title={t('editor:hierarchy.lbl-deleteScene')}
                        text={t('editor:hierarchy.lbl-deleteSceneDescription', { sceneName })}
                        onSubmit={async () => deleteSelectedScene(scene)}
                      />
                    )
                  }}
                >
                  {t('editor:hierarchy.lbl-delete')}
                </Button>
              </li>
            </ul>
          </Popup>
        </div>
      </div>
    </div>
  )
}<|MERGE_RESOLUTION|>--- conflicted
+++ resolved
@@ -74,13 +74,8 @@
 
   return (
     <div
-<<<<<<< HEAD
-      data-test-id={`${sceneName === 'New-Scene' ? 'default-scene' : sceneName}`}
+      data-testid={`scene-panel-${sceneName.toLowerCase()}-scene`}
       className="min-w-64 max-w-64 col-span-2 inline-flex h-64 w-64 cursor-pointer flex-col items-start justify-start gap-3 rounded-lg bg-[#191B1F] p-3 lg:col-span-1"
-=======
-      data-testid={`scene-panel-${sceneName.toLowerCase()}-scene`}
-      className="col-span-2 inline-flex h-64 w-64 min-w-64 max-w-64 cursor-pointer flex-col items-start justify-start gap-3 rounded-lg bg-[#191B1F] p-3 lg:col-span-1"
->>>>>>> d3c6299e
     >
       <img
         className="shrink grow basis-0 self-stretch rounded"
