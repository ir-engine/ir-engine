--- conflicted
+++ resolved
@@ -186,16 +186,12 @@
       </div>
 
       <Tooltip content={name}>
-<<<<<<< HEAD
-        <span className="text-wrap line-clamp-2 w-full break-all text-sm text-[#F5F5F5]">{name}</span>
-=======
         <span
-          className="line-clamp-2 w-full text-wrap break-all text-sm text-[#F5F5F5]"
+          className="text-wrap line-clamp-2 w-full break-all text-sm text-[#F5F5F5]"
           data-testid="assets-panel-resource-file-name"
         >
           {name}
         </span>
->>>>>>> 03bfa5a5
       </Tooltip>
 
       <ResourceFileContextMenu resource={resource} anchorEvent={anchorEvent} />
