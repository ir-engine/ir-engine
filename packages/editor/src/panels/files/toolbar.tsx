--- conflicted
+++ resolved
@@ -43,7 +43,6 @@
 import { HiMagnifyingGlass } from 'react-icons/hi2'
 import { IoArrowBack, IoSettingsSharp } from 'react-icons/io5'
 import { PiFolderPlusBold } from 'react-icons/pi'
-import { twMerge } from 'tailwind-merge'
 import { inputFileWithAddToScene } from '../../functions/assetFunctions'
 import { EditorState } from '../../services/EditorServices'
 import { FilesState, FilesViewModeSettings, FilesViewModeState } from '../../services/FilesState'
@@ -232,53 +231,36 @@
   }
 
   return (
-<<<<<<< HEAD
     <>
       <div className="mb-1 flex h-8 items-center gap-2 bg-[#212226] py-1">
         <div className="ml-2" />
         {showBackButton && (
-          <div id="backDir" className={`pointer-events-auto flex h-7 w-7 items-center rounded-lg`}>
+          <div id="backDir" className="pointer-events-auto flex h-7 w-7 items-center rounded-lg">
             <Tooltip content={t('editor:layout.filebrowser.back')} className="left-1">
-              <Button variant="transparent" startIcon={<IoArrowBack />} className={`p-0`} onClick={backDirectory} />
+              <Button
+                variant="transparent"
+                startIcon={<IoArrowBack />}
+                className={`p-0`}
+                data-testid="files-panel-back-directory-button"
+                onClick={backDirectory}
+              />
             </Tooltip>
           </div>
         )}
 
         <div id="refreshDir" className="flex h-7 w-7 items-center rounded-lg">
           <Tooltip content={t('editor:layout.filebrowser.refresh')}>
-            <Button variant="transparent" startIcon={<FiRefreshCcw />} className="p-0" onClick={refreshDirectory} />
-=======
-    <div className="mb-1 flex h-8 items-center gap-2 bg-[#212226] py-1">
-      <div className="ml-2" />
-      {showBackButton && (
-        <div id="backDir" className="pointer-events-auto flex h-7 w-7 items-center rounded-lg">
-          <Tooltip content={t('editor:layout.filebrowser.back')} className="left-1">
             <Button
               variant="transparent"
-              startIcon={<IoArrowBack />}
-              className={`p-0`}
-              data-testid="files-panel-back-directory-button"
-              onClick={backDirectory}
-            />
->>>>>>> 164acf70
+              startIcon={<FiRefreshCcw />}
+              className="p-0"
+              data-testid="files-panel-refresh-directory-button"
+              onClick={refreshDirectory}
+            />
           </Tooltip>
         </div>
 
-<<<<<<< HEAD
         <ViewModeSettings />
-=======
-      <div id="refreshDir" className="flex h-7 w-7 items-center rounded-lg">
-        <Tooltip content={t('editor:layout.filebrowser.refresh')}>
-          <Button
-            variant="transparent"
-            startIcon={<FiRefreshCcw />}
-            className="p-0"
-            data-testid="files-panel-refresh-directory-button"
-            onClick={refreshDirectory}
-          />
-        </Tooltip>
-      </div>
->>>>>>> 164acf70
 
         <div className="w-30 flex h-7 flex-row items-center gap-1 rounded bg-[#2F3137] px-1 py-1 ">
           {VIEW_MODES.map(({ mode, icon }) => (
@@ -286,13 +268,13 @@
               key={mode}
               variant="transparent"
               startIcon={icon}
-              className={twMerge(`p-0`, filesViewMode.value !== mode && 'opacity-50')}
+              className={`p-0 ${filesViewMode.value !== mode ? 'opacity-50' : ''}`}
               onClick={() => filesViewMode.set(mode as 'icons' | 'list')}
+              data-testid={`files-panel-view-mode-${mode}-button`}
             />
           ))}
         </div>
 
-<<<<<<< HEAD
         <div className="align-center flex h-6 w-full justify-center gap-2 sm:px-2 md:px-4 lg:px-6 xl:px-10">
           <BreadcrumbItems />
           <Input
@@ -302,9 +284,10 @@
               filesState.searchText.set(e.target.value)
             }}
             labelClassname="text-sm text-red-500"
-            containerClassName="flex h-full w-auto"
-            className="h-7 rounded-lg border border-theme-input bg-[#141619] px-2 py-0 text-xs text-[#A3A3A3] placeholder:text-[#A3A3A3] focus-visible:ring-0"
+            containerClassName="flex h-full w-auto rounded-lg overflow-hidden"
+            className="h-6 rounded-lg border border-theme-input px-2 py-0 text-xs text-[#A3A3A3] placeholder:text-[#A3A3A3] focus-visible:ring-0"
             startComponent={<HiMagnifyingGlass className="h-[14px] w-[14px] text-[#A3A3A3]" />}
+            data-testid="files-panel-search-input"
           />
         </div>
 
@@ -322,76 +305,22 @@
               className="p-0"
               onClick={() => handleDownloadProject(filesState.projectName.value, filesState.selectedDirectory.value)}
               disabled={!showDownloadButtons}
+              data-testid="files-panel-download-project-button"
             />
           </Tooltip>
         </div>
 
         <div id="newFolder" className="flex h-7 w-7 items-center rounded-lg bg-[#2F3137]">
           <Tooltip content={t('editor:layout.filebrowser.addNewFolder')}>
-            <Button variant="transparent" startIcon={<PiFolderPlusBold />} className="p-0" onClick={createNewFolder} />
+            <Button
+              variant="transparent"
+              startIcon={<PiFolderPlusBold />}
+              className="p-0"
+              onClick={createNewFolder}
+              data-testid="files-panel-create-new-folder-button"
+            />
           </Tooltip>
         </div>
-=======
-      <div className="w-30 flex h-7 flex-row items-center gap-1 rounded bg-[#2C2E33] px-1 py-1 ">
-        {VIEW_MODES.map(({ mode, icon }) => (
-          <Button
-            key={mode}
-            variant="transparent"
-            startIcon={icon}
-            className={`p-0 ${filesViewMode.value !== mode ? 'opacity-50' : ''}`}
-            onClick={() => filesViewMode.set(mode as 'icons' | 'list')}
-            data-testid={`files-panel-view-mode-${mode}-button`}
-          />
-        ))}
-      </div>
-
-      <div className="align-center flex h-6 w-full justify-center gap-2 sm:px-2 md:px-4 lg:px-6 xl:px-10">
-        <BreadcrumbItems />
-        <Input
-          placeholder={t('editor:layout.filebrowser.search-placeholder')}
-          value={filesState.searchText.value}
-          onChange={(e) => {
-            filesState.searchText.set(e.target.value)
-          }}
-          labelClassname="text-sm text-red-500"
-          containerClassName="flex h-full w-auto rounded-lg overflow-hidden"
-          className="h-6 rounded-lg border border-theme-input px-2 py-0 text-xs text-[#A3A3A3] placeholder:text-[#A3A3A3] focus-visible:ring-0"
-          startComponent={<HiMagnifyingGlass className="h-[14px] w-[14px] text-[#A3A3A3]" />}
-          data-testid="files-panel-search-input"
-        />
-      </div>
-
-      <div id="downloadProject" className="flex h-7 w-7 items-center rounded-lg">
-        <Tooltip
-          content={
-            showDownloadButtons
-              ? t('editor:layout.filebrowser.downloadProject')
-              : t('editor:layout.filebrowser.downloadProjectUnavailable')
-          }
-        >
-          <Button
-            variant="transparent"
-            startIcon={<FiDownload />}
-            className="p-0"
-            onClick={() => handleDownloadProject(filesState.projectName.value, filesState.selectedDirectory.value)}
-            disabled={!showDownloadButtons}
-            data-testid="files-panel-download-project-button"
-          />
-        </Tooltip>
-      </div>
-
-      <div id="newFolder" className="flex h-7 w-7 items-center rounded-lg">
-        <Tooltip content={t('editor:layout.filebrowser.addNewFolder')}>
-          <Button
-            variant="transparent"
-            startIcon={<PiFolderPlusBold />}
-            className="p-0"
-            onClick={createNewFolder}
-            data-testid="files-panel-create-new-folder-button"
-          />
-        </Tooltip>
-      </div>
->>>>>>> 164acf70
 
         <Button
           startIcon={<HiOutlinePlusCircle />}
@@ -404,13 +333,12 @@
               projectName: filesState.projectName.value,
               directoryPath: filesState.selectedDirectory.get(NO_PROXY).slice(1)
             })
-<<<<<<< HEAD
               .then(() => refreshDirectory())
               .catch((err) => {
-                PopoverState.showPopupover(<UnsupportedFileModal message={err.message} />)
                 NotificationService.dispatchNotify(err.message, { variant: 'error' })
               })
           }
+          data-testid="files-panel-upload-files-button"
         >
           {t('editor:layout.filebrowser.uploadFiles')}
         </Button>
@@ -428,44 +356,14 @@
             })
               .then(refreshDirectory)
               .catch((err) => {
-                PopoverState.showPopupover(<UnsupportedFileModal message={err.message} />)
                 NotificationService.dispatchNotify(err.message, { variant: 'error' })
               })
           }
+          data-testid="files-panel-upload-folder-button"
         >
           {t('editor:layout.filebrowser.uploadFolder')}
         </Button>
       </div>
     </>
-=======
-        }
-        data-testid="files-panel-upload-files-button"
-      >
-        {t('editor:layout.filebrowser.uploadFiles')}
-      </Button>
-      <Button
-        id="uploadFiles"
-        startIcon={<HiOutlinePlusCircle />}
-        disabled={!showUploadButtons}
-        rounded="none"
-        className="h-full whitespace-nowrap bg-theme-highlight px-2"
-        size="small"
-        onClick={() =>
-          inputFileWithAddToScene({
-            projectName: filesState.projectName.value,
-            directoryPath: filesState.selectedDirectory.get(NO_PROXY).slice(1),
-            preserveDirectory: true
-          })
-            .then(refreshDirectory)
-            .catch((err) => {
-              NotificationService.dispatchNotify(err.message, { variant: 'error' })
-            })
-        }
-        data-testid="files-panel-upload-folder-button"
-      >
-        {t('editor:layout.filebrowser.uploadFolder')}
-      </Button>
-    </div>
->>>>>>> 164acf70
   )
 }