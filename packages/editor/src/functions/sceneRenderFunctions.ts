import { Group, Object3D, Scene, Vector3, WebGLInfo } from 'three'

import { store } from '@xrengine/client-core/src/store'
import { SceneJson } from '@xrengine/common/src/interfaces/SceneInterface'
import { Engine } from '@xrengine/engine/src/ecs/classes/Engine'
import { EngineActions } from '@xrengine/engine/src/ecs/classes/EngineService'
import { Entity } from '@xrengine/engine/src/ecs/classes/Entity'
import { removeEntity } from '@xrengine/engine/src/ecs/functions/EntityFunctions'
import { emptyEntityTree } from '@xrengine/engine/src/ecs/functions/EntityTreeFunctions'
import { accessEngineRendererState, EngineRendererAction } from '@xrengine/engine/src/renderer/EngineRendererState'
import { configureEffectComposer } from '@xrengine/engine/src/renderer/functions/configureEffectComposer'
import { EngineRenderer } from '@xrengine/engine/src/renderer/WebGLRendererSystem'
import TransformGizmo from '@xrengine/engine/src/scene/classes/TransformGizmo'
import { ObjectLayers } from '@xrengine/engine/src/scene/constants/ObjectLayers'
import { loadSceneFromJSON } from '@xrengine/engine/src/scene/functions/SceneLoading'
import { dispatchAction } from '@xrengine/hyperflux'

import EditorInfiniteGridHelper from '../classes/EditorInfiniteGridHelper'
import { ActionSets, EditorMapping } from '../controls/input-mappings'
import { initInputEvents } from '../controls/InputEvents'
import { EditorAction } from '../services/EditorServices'
import { accessModeState, ModeAction } from '../services/ModeServices'
import { createCameraEntity } from './createCameraEntity'
import { createEditorEntity } from './createEditorEntity'
import { createGizmoEntity } from './createGizmoEntity'
import { addInputActionMapping } from './parseInputActionMapping'

export type DefaultExportOptionsType = {
  shouldCombineMeshes: boolean
  shouldRemoveUnusedObjects: boolean
}

export const DefaultExportOptions: DefaultExportOptionsType = {
  shouldCombineMeshes: true,
  shouldRemoveUnusedObjects: true
}

type SceneStateType = {
  isInitialized: boolean
  grid: EditorInfiniteGridHelper
  transformGizmo: TransformGizmo
  gizmoEntity: Entity
  editorEntity: Entity
  onUpdateStats?: (info: WebGLInfo) => void
}

export const SceneState: SceneStateType = {
  isInitialized: false,
  grid: null!,
  transformGizmo: null!,
  gizmoEntity: null!,
  editorEntity: null!
}

export async function initializeScene(projectFile: SceneJson): Promise<Error[] | void> {
  EngineRenderer.instance.disableUpdate = true
  SceneState.isInitialized = false

  if (!Engine.scene) Engine.scene = new Scene()

  // getting scene data
  await loadSceneFromJSON(projectFile)

  Engine.camera.position.set(0, 5, 10)
  Engine.camera.lookAt(new Vector3())
  Engine.camera.layers.enable(ObjectLayers.Scene)
  Engine.camera.layers.enable(ObjectLayers.NodeHelper)
  Engine.camera.layers.enable(ObjectLayers.Gizmos)

  SceneState.grid = new EditorInfiniteGridHelper()
  SceneState.transformGizmo = new TransformGizmo()

  SceneState.gizmoEntity = createGizmoEntity(SceneState.transformGizmo)
  Engine.activeCameraEntity = createCameraEntity()
  SceneState.editorEntity = createEditorEntity()

  Engine.scene.add(Engine.camera)
  Engine.scene.add(SceneState.grid)
  Engine.scene.add(SceneState.transformGizmo)

  SceneState.isInitialized = true

  return []
}

/**
 * Function initializeRenderer used to render canvas.
 *
 * @author Robert Long
 * @param  {any} canvas [ contains canvas data ]
 */
export function initializeRenderer(): void {
  try {
    initInputEvents()

    addInputActionMapping(ActionSets.EDITOR, EditorMapping)

    dispatchAction(
      Engine.store,
      EngineActions.enableScene({
        renderer: true,
        physics: true
      }) as any
    )

    dispatchAction(Engine.store, EngineActions.setPhysicsDebug(true) as any)

    SceneState.grid.setSize(accessModeState().translationSnap.value)

    configureEffectComposer()

    store.dispatch(EditorAction.rendererInitialized(true))
    EngineRenderer.instance.disableUpdate = false

    accessEngineRendererState().automatic.set(false)
<<<<<<< HEAD
    dispatchLocal(EngineRendererAction.setQualityLevel(EngineRenderer.instance.maxQualityLevel))
    store.dispatch(ModeAction.restoreStorageData())
=======
    dispatchAction(Engine.store, EngineRendererAction.setQualityLevel(EngineRenderer.instance.maxQualityLevel))
>>>>>>> c92f3640
  } catch (error) {
    console.error(error)
  }
}

function removeUnusedObjects(object3d: Object3D) {
  function hasExtrasOrExtensions(object) {
    const userData = object.userData
    const keys = Object.keys(userData)
    for (const key of keys) {
      if (typeof userData[key] !== 'undefined') {
        return true
      }
    }
    return false
  }

  function _removeUnusedObjects(object: Object3D) {
    let canBeRemoved = !!object.parent
    const children = object.children?.slice(0)

    if (children) {
      for (const child of children) {
        if (!_removeUnusedObjects(child)) {
          canBeRemoved = false
        }
      }
    }

    if (
      canBeRemoved &&
      object.children.length === 0 &&
      (object.constructor === Object3D || object.constructor === Scene || object.constructor === Group) &&
      !hasExtrasOrExtensions(object)
    ) {
      object.parent?.remove(object)
      return true
    }

    return false
  }

  _removeUnusedObjects(object3d)
}

/**
 * Function exportScene used to export scene.
 *
 * @author Robert Long
 * @param  {any}  signal       [show the Network status]
 * @param  {Object}  [options={}]
 * @return {Promise}              [scene data as object]
 */
/*
export async function exportScene(options = {} as DefaultExportOptionsType) {
  const { shouldCombineMeshes, shouldRemoveUnusedObjects } = Object.assign({}, DefaultExportOptions, options)

  executeCommand(EditorCommands.REPLACE_SELECTION, [])

  if ((Engine.scene as any).entity == undefined) {
    ;(Engine.scene as any).entity = useWorld().entityTree.rootNode.entity
  }

  const clonedScene = serializeForGLTFExport(Engine.scene)

  if (shouldCombineMeshes) await MeshCombinationGroup.combineMeshes(clonedScene)
  if (shouldRemoveUnusedObjects) removeUnusedObjects(clonedScene)

  const exporter = new GLTFExporter({
    mode: 'glb',
    onlyVisible: false,
    includeCustomExtensions: true,
    animations: getAnimationClips()
  })

  let chunks

  try {
    chunks = await exporter.exportChunks(clonedScene)
  } catch (error) {
    throw new RethrownError(`Error exporting scene`, error)
  }

  const json = chunks.json

  const nodeDefs = json.nodes
  if (nodeDefs) {
    const uuidToIndexMap = {}

    for (let i = 0; i < nodeDefs.length; i++) {
      const nodeDef = nodeDefs[i]

      if (nodeDef.extras && nodeDef.extras.editor_uuid) {
        uuidToIndexMap[nodeDef.extras.editor_uuid] = i
        delete nodeDef.extras.editor_uuid

        if (isEmptyObject(nodeDef.extras)) {
          delete nodeDef.extras
        }
      }
    }
  }

  try {
    const glbBlob = await exporter.exportGLBBlob(chunks)
    return { glbBlob, chunks }
  } catch (error) {
    throw new RethrownError('Error creating glb blob', error)
  }
}*/

export function disposeScene() {
  Engine.activeCSMLightEntity = null
  Engine.directionalLightEntities = []
  if (Engine.activeCameraEntity) removeEntity(Engine.activeCameraEntity, true)
  if (SceneState.gizmoEntity) removeEntity(SceneState.gizmoEntity, true)
  if (SceneState.editorEntity) removeEntity(SceneState.editorEntity, true)

  if (Engine.scene) {
    if (SceneState.grid) Engine.scene.remove(SceneState.grid)

    // Empty existing scene
    Engine.scene.traverse((child: any) => {
      if (child.geometry) child.geometry.dispose()

      if (child.material) {
        if (child.material.length) {
          for (let i = 0; i < child.material.length; ++i) {
            child.material[i].dispose()
          }
        } else {
          child.material.dispose()
        }
      }
    })

    //clear ecs
    const eTree = Engine.currentWorld.entityTree
    for (const entity of Array.from(eTree.entityNodeMap.keys())) {
      removeEntity(entity, true)
    }
    emptyEntityTree(eTree)
    eTree.entityNodeMap.clear()
    eTree.uuidNodeMap.clear()
    Engine.scene.clear()
  }

  SceneState.isInitialized = false
}<|MERGE_RESOLUTION|>--- conflicted
+++ resolved
@@ -113,12 +113,8 @@
     EngineRenderer.instance.disableUpdate = false
 
     accessEngineRendererState().automatic.set(false)
-<<<<<<< HEAD
-    dispatchLocal(EngineRendererAction.setQualityLevel(EngineRenderer.instance.maxQualityLevel))
     store.dispatch(ModeAction.restoreStorageData())
-=======
     dispatchAction(Engine.store, EngineRendererAction.setQualityLevel(EngineRenderer.instance.maxQualityLevel))
->>>>>>> c92f3640
   } catch (error) {
     console.error(error)
   }
