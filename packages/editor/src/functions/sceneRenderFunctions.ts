--- conflicted
+++ resolved
@@ -21,11 +21,6 @@
 import { loadSceneFromJSON } from '@xrengine/engine/src/scene/functions/SceneLoading'
 import { dispatchAction } from '@xrengine/hyperflux'
 
-<<<<<<< HEAD
-import { EditorCameraComponent } from '../classes/EditorCameraComponent'
-import EditorInfiniteGridHelper from '../classes/EditorInfiniteGridHelper'
-=======
->>>>>>> 3e7c7d01
 import { ActionSets, EditorMapping } from '../controls/input-mappings'
 import { initInputEvents } from '../controls/InputEvents'
 import { restoreEditorHelperData } from '../services/EditorHelperState'
@@ -78,21 +73,7 @@
   SceneState.transformGizmo = new TransformGizmo()
 
   SceneState.gizmoEntity = createGizmoEntity(SceneState.transformGizmo)
-<<<<<<< HEAD
-
-  const cameraEntity = initializeCameraComponent(Engine.currentWorld)
-  addComponent(cameraEntity, EditorCameraComponent, {
-    center: new Vector3(),
-    zoomDelta: 0,
-    isOrbiting: false,
-    isPanning: false,
-    cursorDeltaX: 0,
-    cursorDeltaY: 0,
-    focusedObjects: []
-  })
-=======
   Engine.instance.activeCameraEntity = createCameraEntity()
->>>>>>> 3e7c7d01
   SceneState.editorEntity = createEditorEntity()
 
   Engine.instance.scene.add(Engine.instance.camera)
