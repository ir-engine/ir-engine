/*
CPAL-1.0 License

The contents of this file are subject to the Common Public Attribution License
Version 1.0. (the "License"); you may not use this file except in compliance
with the License. You may obtain a copy of the License at
https://github.com/ir-engine/ir-engine/blob/dev/LICENSE.
The License is based on the Mozilla Public License Version 1.1, but Sections 14
and 15 have been added to cover use of software over a computer network and 
provide for limited attribution for the Original Developer. In addition, 
Exhibit A has been modified to be consistent with Exhibit B.

Software distributed under the License is distributed on an "AS IS" basis,
WITHOUT WARRANTY OF ANY KIND, either express or implied. See the License for the
specific language governing rights and limitations under the License.

The Original Code is Infinite Reality Engine.

The Original Developer is the Initial Developer. The Initial Developer of the
Original Code is the Infinite Reality Engine team.

All portions of the code written by the Infinite Reality Engine team are Copyright © 2021-2023 
Infinite Reality Engine. All Rights Reserved.
*/

import {
  CancelableUploadPromiseArrayReturnType,
  CancelableUploadPromiseReturnType,
  uploadToFeathersService
} from '@ir-engine/client-core/src/util/upload'
import { API } from '@ir-engine/common'
import { assetLibraryPath, fileBrowserPath, fileBrowserUploadPath } from '@ir-engine/common/src/schema.type.module'
import { processFileName } from '@ir-engine/common/src/utils/processFileName'
import { pathJoin } from '@ir-engine/engine/src/assets/functions/miscUtils'
import { modelResourcesPath } from '@ir-engine/engine/src/assets/functions/pathResolver'

enum FileType {
  THREE_D = '3D',
  IMAGE = 'Image',
  AUDIO = 'Audio',
  VIDEO = 'Video',
  UNKNOWN = 'Unknown'
}

const unsupportedFileMessage = {
  [FileType.THREE_D]: 'Unsuppoted File Type! Please upload either a GLTF or a GLB.',
  [FileType.IMAGE]: 'Unsuppoted File Type! Please upload a .png, .tiff, .jpg, .jpeg, .gif, or .ktx2.',
  [FileType.AUDIO]: 'Unsuppoted File Type! Please upload a .mp3, .mpeg, .m4a, or .wav.',
  [FileType.VIDEO]: 'Unsuppoted File Type! Please upload a .mp4, .mkv, or .avi.',
  [FileType.UNKNOWN]: 'Unsupported File Type! Please upload a valid 3D, Image, Audio, or Video file.'
}

const supportedFiles = {
  [FileType.THREE_D]: new Set(['GLTF', 'GLB']),
  [FileType.IMAGE]: new Set(['.png', '.tiff', '.jpg', '.jpeg', '.gif', '.ktx2']),
  [FileType.AUDIO]: new Set(['.mp3', '.mpeg', '.m4a', '.wav']),
  [FileType.VIDEO]: new Set(['.mp4', '.mkv', '.avi'])
}

function findMimeType(file): FileType {
  let fileType = FileType.UNKNOWN
  if (file.type.startsWith('image/')) {
    fileType = FileType.IMAGE
  } else if (file.type.startsWith('audio/')) {
    fileType = FileType.AUDIO
  } else if (file.type.startsWith('video/')) {
    fileType = FileType.VIDEO
  } else if (file.name.endsWith('.gltf') || file.name.endsWith('.glb')) {
    fileType = FileType.THREE_D
  }

  return fileType
}

function isValidFileType(file): boolean {
  const mimeType: FileType = findMimeType(file)
  const fileName = file.name
  const extension = fileName.slice(fileName.lastIndexOf('.')).toLowerCase()

  for (const [type, extensions] of Object.entries(supportedFiles)) {
    if (extensions.has(extension)) {
      return true
    }
  }

  throw new Error(unsupportedFileMessage[mimeType])
}

export const handleUploadFiles = (projectName: string, directoryPath: string, files: FileList | File[]) => {
  return Promise.all(
    Array.from(files).map((file) => {
      file = cleanFileName(file)
      const fileDirectory = file.webkitRelativePath || file.name
      return uploadToFeathersService(fileBrowserUploadPath, [file], {
        args: [
          {
            project: projectName,
            path: directoryPath.replace('projects/' + projectName + '/', '') + fileDirectory,
            type: 'asset',
            contentType: file.type
          }
        ]
      }).promise
    })
  )
}

/**
 * @param config
 * @param config.projectName input and upload the file to the assets directory of the project
 * @param config.directoryPath input and upload the file to the `directoryPath`
 */
export const inputFileWithAddToScene = ({
  projectName,
  directoryPath,
  preserveDirectory
}: {
  projectName: string
  directoryPath: string
  preserveDirectory?: boolean
}): Promise<null> =>
  new Promise((resolve, reject) => {
    const el = document.createElement('input')
    el.type = 'file'
    if (preserveDirectory) {
      el.setAttribute('webkitdirectory', 'webkitdirectory')
    }
    el.multiple = true
    el.style.display = 'none'

    el.onchange = async () => {
      try {
        if (el.files?.length) {
          const newFiles: File[] = []
          for (let i = 0; i < el.files.length; i++) {
<<<<<<< HEAD
            newFiles.push(cleanFileName(el.files[i]))
=======
            isValidFileType(el.files[i])
            let fileName = el.files[i].name
            if (fileName.length > 64) {
              fileName = fileName.slice(0, 64)
            } else if (fileName.length < 4) {
              fileName = fileName + '0000'
            }
            newFiles.push(new File([el.files[i]], fileName, { type: el.files[i].type }))
>>>>>>> c22b3140
          }
          await handleUploadFiles(projectName, directoryPath, newFiles)
        }
        resolve(null)
      } catch (err) {
        reject(err)
      } finally {
        el.remove()
      }
    }

    el.click()
  })

/**
 * Returns a new File object with the same properties as the input file,
 * but with the extension in lowercase and filename truncated if it is too long.
 * @param file
 */
export function cleanFileName(file: File): File {
  const fileName = file.name

  // Find the last period in the filename (the start of the extension)
  const lastDotIndex = fileName.lastIndexOf('.')

  // Split the name into the part before and after the dot
  let nameWithoutExtension = fileName.substring(0, lastDotIndex)
  const extension = fileName.substring(lastDotIndex + 1).toLowerCase()

  // Truncate the name if it is too long or too short
  if (nameWithoutExtension.length > 64) {
    nameWithoutExtension = nameWithoutExtension.slice(0, 64)
  } else if (nameWithoutExtension.length < 4) {
    nameWithoutExtension = nameWithoutExtension + '0000'
  }

  // Combine the name with the lowercase extension
  const newFileName = lastDotIndex === -1 ? `${nameWithoutExtension}` : `${nameWithoutExtension}.${extension}`

  return new File([file], newFileName, {
    type: file.type,
    lastModified: file.lastModified
  })
}

export const uploadProjectFiles = (projectName: string, files: File[], paths: string[], args?: object[]) => {
  const promises: CancelableUploadPromiseReturnType<string>[] = []

  for (let i = 0; i < files.length; i++) {
    const file = files[i]
    const fileDirectory = paths[i].replace('projects/' + projectName + '/', '')
    const filePath = fileDirectory ? pathJoin(fileDirectory, file.name) : file.name
    const fileArgs = args?.[i] ?? {}
    promises.push(
      uploadToFeathersService(fileBrowserUploadPath, [file], {
        args: [{ contentType: '', ...fileArgs, project: projectName, path: filePath }]
      })
    )
  }

  return {
    cancel: () => promises.forEach((promise) => promise.cancel()),
    promises: promises.map((promise) => promise.promise)
  } as CancelableUploadPromiseArrayReturnType<string>
}

export async function clearModelResources(projectName: string, modelName: string) {
  const resourcePath = `projects/${projectName}/assets/${modelResourcesPath(modelName)}`
  const exists = await API.instance.service(fileBrowserPath).get(resourcePath)
  if (exists) {
    await API.instance.service(fileBrowserPath).remove(resourcePath)
  }
}

export const uploadProjectAssetsFromUpload = async (
  projectName: string,
  entries: FileSystemEntry[],
  onProgress = (...args: any[]) => {}
) => {
  const promises: CancelableUploadPromiseReturnType<string>[] = []

  for (let i = 0; i < entries.length; i++) {
    await processEntry(entries[i], projectName, '', promises, (progress) => onProgress(i + 1, entries.length, progress))
  }

  return {
    cancel: () => promises.forEach((promise) => promise.cancel()),
    promises: promises.map((promise) => promise.promise)
  } as CancelableUploadPromiseArrayReturnType<string>
}

/**
 * https://developer.mozilla.org/en-US/docs/Web/API/DataTransferItem/webkitGetAsEntry
 * @param item
 */
export const processEntry = async (
  item,
  projectName: string,
  directory: string,
  promises: CancelableUploadPromiseReturnType<string>[],
  onProgress
) => {
  if (item.isDirectory) {
    const directoryReader = item.createReader()
    const entries = await getEntries(directoryReader)
    for (let index = 0; index < entries.length; index++) {
      await processEntry(entries[index], projectName, item.fullPath, promises, onProgress)
    }
  }

  if (item.isFile) {
    const file = await getFile(item)
    const name = processFileName(file.name)
    const path = `assets${directory}/` + name

    promises.push(
      uploadToFeathersService(
        fileBrowserUploadPath,
        [file],
        { args: [{ project: projectName, path, contentType: file.type }] },
        onProgress
      )
    )
  }
}

/**
 * https://stackoverflow.com/a/53113059
 * @param fileEntry
 * @returns
 */
export const getFile = async (fileEntry: FileSystemFileEntry): Promise<File> => {
  try {
    return await new Promise((resolve, reject) => fileEntry.file(resolve, reject))
  } catch (err) {
    console.log(err)
    return null!
  }
}

export const getEntries = async (directoryReader: FileSystemDirectoryReader): Promise<FileSystemEntry[]> => {
  try {
    return await new Promise((resolve, reject) => directoryReader.readEntries(resolve, reject))
  } catch (err) {
    console.log(err)
    return null!
  }
}

export const extractZip = async (path: string): Promise<any> => {
  try {
    const params = { path: path }
    await API.instance.service(assetLibraryPath).create(params)
  } catch (err) {
    console.error('error extracting zip: ', err)
  }
}

export const downloadBlobAsZip = (blob: Blob, fileName: string) => {
  const anchorElement = document.createElement('a')
  anchorElement.href = URL.createObjectURL(blob)
  anchorElement.download = fileName + '.zip'
  document.body.appendChild(anchorElement)
  anchorElement.dispatchEvent(
    new MouseEvent('click', {
      bubbles: true,
      cancelable: true,
      view: window
    })
  )
  document.body.removeChild(anchorElement)
}<|MERGE_RESOLUTION|>--- conflicted
+++ resolved
@@ -133,18 +133,9 @@
         if (el.files?.length) {
           const newFiles: File[] = []
           for (let i = 0; i < el.files.length; i++) {
-<<<<<<< HEAD
-            newFiles.push(cleanFileName(el.files[i]))
-=======
-            isValidFileType(el.files[i])
-            let fileName = el.files[i].name
-            if (fileName.length > 64) {
-              fileName = fileName.slice(0, 64)
-            } else if (fileName.length < 4) {
-              fileName = fileName + '0000'
-            }
-            newFiles.push(new File([el.files[i]], fileName, { type: el.files[i].type }))
->>>>>>> c22b3140
+            const newFile = cleanFileName(el.files[i])
+            isValidFileType(newFile)
+            newFiles.push(newFile)
           }
           await handleUploadFiles(projectName, directoryPath, newFiles)
         }
