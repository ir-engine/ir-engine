--- conflicted
+++ resolved
@@ -27,13 +27,8 @@
 
 import { NotificationService } from '@ir-engine/client-core/src/common/services/NotificationService'
 import { getContentType } from '@ir-engine/common/src/utils/getContentType'
-<<<<<<< HEAD
 import { generateEntityUUID, UUIDComponent } from '@ir-engine/ecs'
 import { getComponent } from '@ir-engine/ecs/src/ComponentFunctions'
-=======
-import { UUIDComponent } from '@ir-engine/ecs'
-import { getComponent, useOptionalComponent } from '@ir-engine/ecs/src/ComponentFunctions'
->>>>>>> 894c373b
 import { Engine } from '@ir-engine/ecs/src/Engine'
 import { Entity } from '@ir-engine/ecs/src/Entity'
 import { defineQuery } from '@ir-engine/ecs/src/QueryFunctions'
@@ -50,10 +45,6 @@
 import { ComponentJsonType } from '@ir-engine/engine/src/scene/types/SceneTypes'
 import { getState } from '@ir-engine/hyperflux'
 import { CameraComponent } from '@ir-engine/spatial/src/camera/components/CameraComponent'
-<<<<<<< HEAD
-=======
-import iterateObject3D from '@ir-engine/spatial/src/common/functions/iterateObject3D'
->>>>>>> 894c373b
 import { GroupComponent } from '@ir-engine/spatial/src/renderer/components/GroupComponent'
 import { ObjectLayerComponents } from '@ir-engine/spatial/src/renderer/components/ObjectLayerComponent'
 import { ObjectLayerMasks, ObjectLayers } from '@ir-engine/spatial/src/renderer/constants/ObjectLayers'
@@ -146,7 +137,6 @@
         )
       })
     } else if (contentType.startsWith('model/prefab')) {
-<<<<<<< HEAD
       loadGltfFile(url, (gltf) => {
         if (gltf.nodes)
           gltf.nodes.every((node) => {
@@ -154,26 +144,6 @@
               node.extensions[UUIDComponent.jsonID] = generateEntityUUID()
           })
         EditorControlFunctions.appendToSnapshot(gltf)
-=======
-      const { entityUUID, sceneID } = EditorControlFunctions.createObjectFromSceneElement(
-        [{ name: ModelComponent.jsonID, props: { src: url } }, ...extraComponentJson],
-        parent!,
-        before,
-        name
-      )
-      const reactor = startReactor(() => {
-        const entity = UUIDComponent.useEntityByUUID(entityUUID)
-        const modelComponent = useOptionalComponent(entity, ModelComponent)
-
-        useImmediateEffect(() => {
-          if (!modelComponent) return
-
-          modelComponent.dereference.set(true)
-          reactor.stop()
-        }, [modelComponent])
-
-        return null
->>>>>>> 894c373b
       })
     } else {
       EditorControlFunctions.createObjectFromSceneElement(
@@ -187,11 +157,6 @@
         before,
         name
       )
-<<<<<<< HEAD
-=======
-
-      return entityUUID
->>>>>>> 894c373b
     }
   } else if (contentType.startsWith('video/') || hostname.includes('twitch.tv') || hostname.includes('youtube.com')) {
     EditorControlFunctions.createObjectFromSceneElement(
