/*
CPAL-1.0 License

The contents of this file are subject to the Common Public Attribution License
Version 1.0. (the "License"); you may not use this file except in compliance
with the License. You may obtain a copy of the License at
https://github.com/ir-engine/ir-engine/blob/dev/LICENSE.
The License is based on the Mozilla Public License Version 1.1, but Sections 14
and 15 have been added to cover use of software over a computer network and 
provide for limited attribution for the Original Developer. In addition, 
Exhibit A has been modified to be consistent with Exhibit B.

Software distributed under the License is distributed on an "AS IS" basis,
WITHOUT WARRANTY OF ANY KIND, either express or implied. See the License for the
specific language governing rights and limitations under the License.

The Original Code is Infinite Reality Engine.

The Original Developer is the Initial Developer. The Initial Developer of the
Original Code is the Infinite Reality Engine team.

All portions of the code written by the Infinite Reality Engine team are Copyright © 2021-2023 
Infinite Reality Engine. All Rights Reserved.
*/

import { Intersection, Raycaster, Vector2 } from 'three'

import { getContentType } from '@ir-engine/common/src/utils/getContentType'
import { UUIDComponent } from '@ir-engine/ecs'
import { getComponent, setComponent, useOptionalComponent } from '@ir-engine/ecs/src/ComponentFunctions'
import { Engine } from '@ir-engine/ecs/src/Engine'
import { Entity } from '@ir-engine/ecs/src/Entity'
import { defineQuery } from '@ir-engine/ecs/src/QueryFunctions'
import { AssetLoaderState } from '@ir-engine/engine/src/assets/state/AssetLoaderState'
import { PositionalAudioComponent } from '@ir-engine/engine/src/audio/components/PositionalAudioComponent'
import { GLTFComponent } from '@ir-engine/engine/src/gltf/GLTFComponent'
import { GLTFAssetState } from '@ir-engine/engine/src/gltf/GLTFState'
import { EnvmapComponent } from '@ir-engine/engine/src/scene/components/EnvmapComponent'
import { ImageComponent } from '@ir-engine/engine/src/scene/components/ImageComponent'
import { MediaComponent } from '@ir-engine/engine/src/scene/components/MediaComponent'
import { ModelComponent } from '@ir-engine/engine/src/scene/components/ModelComponent'
import { ShadowComponent } from '@ir-engine/engine/src/scene/components/ShadowComponent'
import { VideoComponent } from '@ir-engine/engine/src/scene/components/VideoComponent'
import { VolumetricComponent } from '@ir-engine/engine/src/scene/components/VolumetricComponent'
import { ComponentJsonType } from '@ir-engine/engine/src/scene/types/SceneTypes'
import { getState, startReactor, useImmediateEffect } from '@ir-engine/hyperflux'
import { CameraComponent } from '@ir-engine/spatial/src/camera/components/CameraComponent'
<<<<<<< HEAD
=======
import { NameComponent } from '@ir-engine/spatial/src/common/NameComponent'
import iterateObject3D from '@ir-engine/spatial/src/common/functions/iterateObject3D'
>>>>>>> 0df11ea3
import { GroupComponent } from '@ir-engine/spatial/src/renderer/components/GroupComponent'
import { ObjectLayerComponents } from '@ir-engine/spatial/src/renderer/components/ObjectLayerComponent'
import { ObjectLayerMasks, ObjectLayers } from '@ir-engine/spatial/src/renderer/constants/ObjectLayers'
import { v4 } from 'uuid'
import { EditorControlFunctions } from './EditorControlFunctions'
import { getIntersectingNodeOnScreen } from './getIntersectingNode'

/**
 * Adds media node from passed url. Type of the media will be detected automatically
 * @param url URL of the passed media
 * @param parent Parent node will be set as parent to newly created node
 * @param before Newly created node will be set before this node in parent's children array
 * @returns Newly created media node
 */

export async function addMediaNode(
  url: string,
  parent?: Entity,
  before?: Entity,
  extraComponentJson: ComponentJsonType[] = []
) {
  const contentType = (await getContentType(url)) || ''
  const { hostname } = new URL(url)

  if (contentType.startsWith('model/')) {
    if (contentType.startsWith('model/material')) {
      // find current intersected object
      const objectLayerQuery = defineQuery([ObjectLayerComponents[ObjectLayers.Scene]])
      const sceneObjects = objectLayerQuery().flatMap((entity) => getComponent(entity, GroupComponent))
      //const sceneObjects = Array.from(Engine.instance.objectLayerList[ObjectLayers.Scene] || [])
      const mouse = new Vector2()
      const mouseEvent = event as MouseEvent // Type assertion
      const element = mouseEvent.target as HTMLElement
      let rect = element.getBoundingClientRect()
      mouse.x = ((mouseEvent.clientX - rect.left) / rect.width) * 2 - 1
      mouse.y = -((mouseEvent.clientY - rect.top) / rect.height) * 2 + 1
      const camera = getComponent(Engine.instance.cameraEntity, CameraComponent)
      const raycaster = new Raycaster()
      raycaster.layers.set(ObjectLayerMasks[ObjectLayers.Scene])
      const intersections = [] as Intersection[]
      getIntersectingNodeOnScreen(raycaster, mouse, intersections)
      // debug code for visualizing ray casts:
      // const rayEntity = createSceneEntity("ray helper", getState(EditorState).rootEntity)
      // const lineStart = raycaster.ray.origin
      // const lineEnd = raycaster.ray.origin.clone().add(raycaster.ray.direction.clone().multiplyScalar(1000))
      // const lineGeometry = new BufferGeometry().setFromPoints([lineStart, lineEnd])
      // setComponent(rayEntity, LineSegmentComponent, { geometry: lineGeometry })
      const gltfLoader = getState(AssetLoaderState).gltfLoader
      GLTFAssetState.loadScene(url, v4())
      /**@todo material support */
      // gltfLoader.load(url, (gltf) => {
      //   const material = iterateObject3D(
      //     gltf.scene,
      //     (mesh: Mesh) => mesh.material as Material,
      //     (mesh: Mesh) => mesh?.isMesh
      //   )[0]
      //   if (!material) return
      //   const materialEntity = createMaterialEntity(material)
      //   let foundTarget = false
      //   for (const intersection of intersections) {
      //     iterateObject3D(intersection.object, (mesh: Mesh) => {
      //       if (!mesh?.isMesh || !mesh.visible) return
      //       assignMaterial(mesh.entity, materialEntity)
      //       foundTarget = true
      //     })
      //     if (foundTarget) break
      //   }
      // })
    } else if (contentType.startsWith('model/lookdev')) {
      const gltfLoader = getState(AssetLoaderState).gltfLoader
      gltfLoader.load(url, (gltf) => {
        const componentJson = gltf.scene.children[0].userData.componentJson
        EditorControlFunctions.overwriteLookdevObject(
          [{ name: GLTFComponent.jsonID, props: { src: url } }, ...extraComponentJson],
          componentJson,
          parent!,
          before
        )
      })
    } else if (contentType.startsWith('model/prefab')) {
      const { entityUUID, sceneID } = EditorControlFunctions.createObjectFromSceneElement(
        [{ name: GLTFComponent.jsonID, props: { src: url } }, ...extraComponentJson],
        parent!,
        before
      )
      const reactor = startReactor(() => {
        const entity = UUIDComponent.useEntityByUUID(entityUUID)
        const modelComponent = useOptionalComponent(entity, ModelComponent)

        useImmediateEffect(() => {
          if (!modelComponent) return

          modelComponent.dereference.set(true)
          reactor.stop()
        }, [modelComponent])

        return null
      })
    } else {
      EditorControlFunctions.createObjectFromSceneElement(
        [
          { name: GLTFComponent.jsonID, props: { src: url } },
          { name: ShadowComponent.jsonID },
          { name: EnvmapComponent.jsonID },
          ...extraComponentJson
        ],
        parent!,
        before
      )
<<<<<<< HEAD
=======

      const reactor = startReactor(() => {
        const entity = UUIDComponent.useEntityByUUID(entityUUID)
        const modelComponent = useOptionalComponent(entity, ModelComponent)

        useImmediateEffect(() => {
          if (!modelComponent) return
          const pathArray = url.split('/')
          const lastIndex = pathArray.length - 1
          const fileNameWithExt = pathArray[lastIndex]
          const fileNameArray = fileNameWithExt.split('.')
          const name = decodeURI(fileNameArray[0])
          setComponent(entity, NameComponent, name)

          reactor.stop()
        }, [modelComponent])

        return null
      })

      return entityUUID
>>>>>>> 0df11ea3
    }
  } else if (contentType.startsWith('video/') || hostname.includes('twitch.tv') || hostname.includes('youtube.com')) {
    EditorControlFunctions.createObjectFromSceneElement(
      [
        { name: VideoComponent.jsonID },
        { name: MediaComponent.jsonID, props: { resources: [url] } },
        ...extraComponentJson
      ],
      parent!,
      before
    )
  } else if (contentType.startsWith('image/')) {
    EditorControlFunctions.createObjectFromSceneElement(
      [{ name: ImageComponent.jsonID, props: { source: url } }, ...extraComponentJson],
      parent!,
      before
    )
  } else if (contentType.startsWith('audio/')) {
    EditorControlFunctions.createObjectFromSceneElement(
      [
        { name: PositionalAudioComponent.jsonID },
        { name: MediaComponent.jsonID, props: { resources: [url] } },
        ...extraComponentJson
      ],
      parent!,
      before
    )
  } else if (url.includes('.uvol')) {
    EditorControlFunctions.createObjectFromSceneElement(
      [
        { name: VolumetricComponent.jsonID },
        { name: MediaComponent.jsonID, props: { resources: [url] } },
        ...extraComponentJson
      ],
      parent!,
      before
    )
  }
}<|MERGE_RESOLUTION|>--- conflicted
+++ resolved
@@ -27,7 +27,7 @@
 
 import { getContentType } from '@ir-engine/common/src/utils/getContentType'
 import { UUIDComponent } from '@ir-engine/ecs'
-import { getComponent, setComponent, useOptionalComponent } from '@ir-engine/ecs/src/ComponentFunctions'
+import { getComponent, useOptionalComponent } from '@ir-engine/ecs/src/ComponentFunctions'
 import { Engine } from '@ir-engine/ecs/src/Engine'
 import { Entity } from '@ir-engine/ecs/src/Entity'
 import { defineQuery } from '@ir-engine/ecs/src/QueryFunctions'
@@ -45,11 +45,6 @@
 import { ComponentJsonType } from '@ir-engine/engine/src/scene/types/SceneTypes'
 import { getState, startReactor, useImmediateEffect } from '@ir-engine/hyperflux'
 import { CameraComponent } from '@ir-engine/spatial/src/camera/components/CameraComponent'
-<<<<<<< HEAD
-=======
-import { NameComponent } from '@ir-engine/spatial/src/common/NameComponent'
-import iterateObject3D from '@ir-engine/spatial/src/common/functions/iterateObject3D'
->>>>>>> 0df11ea3
 import { GroupComponent } from '@ir-engine/spatial/src/renderer/components/GroupComponent'
 import { ObjectLayerComponents } from '@ir-engine/spatial/src/renderer/components/ObjectLayerComponent'
 import { ObjectLayerMasks, ObjectLayers } from '@ir-engine/spatial/src/renderer/constants/ObjectLayers'
@@ -159,30 +154,6 @@
         parent!,
         before
       )
-<<<<<<< HEAD
-=======
-
-      const reactor = startReactor(() => {
-        const entity = UUIDComponent.useEntityByUUID(entityUUID)
-        const modelComponent = useOptionalComponent(entity, ModelComponent)
-
-        useImmediateEffect(() => {
-          if (!modelComponent) return
-          const pathArray = url.split('/')
-          const lastIndex = pathArray.length - 1
-          const fileNameWithExt = pathArray[lastIndex]
-          const fileNameArray = fileNameWithExt.split('.')
-          const name = decodeURI(fileNameArray[0])
-          setComponent(entity, NameComponent, name)
-
-          reactor.stop()
-        }, [modelComponent])
-
-        return null
-      })
-
-      return entityUUID
->>>>>>> 0df11ea3
     }
   } else if (contentType.startsWith('video/') || hostname.includes('twitch.tv') || hostname.includes('youtube.com')) {
     EditorControlFunctions.createObjectFromSceneElement(
