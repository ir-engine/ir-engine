--- conflicted
+++ resolved
@@ -87,12 +87,8 @@
       mouse.x = (mouseEvent.clientX / window.innerWidth) * 2 - 1
       mouse.y = -(mouseEvent.clientY / window.innerHeight) * 2 + 1
 
-<<<<<<< HEAD
-      const intersect = pointerScreenRaycaster.intersectObjects(sceneObjects, true)
-=======
       pointerScreenRaycaster.setFromCamera(mouse, camera) // Assuming 'camera' is your Three.js camera
 
->>>>>>> c1bea22f
       //change states
       const intersected = pointerScreenRaycaster.intersectObjects(sceneObjects)[0]
       const gltfLoader = getState(AssetLoaderState).gltfLoader
