/*
CPAL-1.0 License

The contents of this file are subject to the Common Public Attribution License
Version 1.0. (the "License"); you may not use this file except in compliance
with the License. You may obtain a copy of the License at
https://github.com/ir-engine/ir-engine/blob/dev/LICENSE.
The License is based on the Mozilla Public License Version 1.1, but Sections 14
and 15 have been added to cover use of software over a computer network and 
provide for limited attribution for the Original Developer. In addition, 
Exhibit A has been modified to be consistent with Exhibit B.

Software distributed under the License is distributed on an "AS IS" basis,
WITHOUT WARRANTY OF ANY KIND, either express or implied. See the License for the
specific language governing rights and limitations under the License.

The Original Code is Infinite Reality Engine.

The Original Developer is the Initial Developer. The Initial Developer of the
Original Code is the Infinite Reality Engine team.

All portions of the code written by the Infinite Reality Engine team are Copyright © 2021-2023 
Infinite Reality Engine. All Rights Reserved.
*/

import { Intersection, Raycaster, Vector2 } from 'three'

import { getContentType } from '@ir-engine/common/src/utils/getContentType'
import { generateEntityUUID, UUIDComponent } from '@ir-engine/ecs'
import { getComponent } from '@ir-engine/ecs/src/ComponentFunctions'
import { Engine } from '@ir-engine/ecs/src/Engine'
import { Entity } from '@ir-engine/ecs/src/Entity'
import { defineQuery } from '@ir-engine/ecs/src/QueryFunctions'
import { AssetLoaderState } from '@ir-engine/engine/src/assets/state/AssetLoaderState'
import { PositionalAudioComponent } from '@ir-engine/engine/src/audio/components/PositionalAudioComponent'
<<<<<<< HEAD
import { AvatarRigComponent } from '@ir-engine/engine/src/avatar/components/AvatarAnimationComponent'
import { GLTFComponent, loadGltfFile } from '@ir-engine/engine/src/gltf/GLTFComponent'
=======
import { GLTFComponent } from '@ir-engine/engine/src/gltf/GLTFComponent'
>>>>>>> e1537ea7
import { GLTFAssetState } from '@ir-engine/engine/src/gltf/GLTFState'
import { EnvmapComponent } from '@ir-engine/engine/src/scene/components/EnvmapComponent'
import { ImageComponent } from '@ir-engine/engine/src/scene/components/ImageComponent'
import { MediaComponent } from '@ir-engine/engine/src/scene/components/MediaComponent'
import { ShadowComponent } from '@ir-engine/engine/src/scene/components/ShadowComponent'
import { VideoComponent } from '@ir-engine/engine/src/scene/components/VideoComponent'
import { VolumetricComponent } from '@ir-engine/engine/src/scene/components/VolumetricComponent'
import { ComponentJsonType } from '@ir-engine/engine/src/scene/types/SceneTypes'
import { getState } from '@ir-engine/hyperflux'
import { CameraComponent } from '@ir-engine/spatial/src/camera/components/CameraComponent'
import { GroupComponent } from '@ir-engine/spatial/src/renderer/components/GroupComponent'
import { ObjectLayerComponents } from '@ir-engine/spatial/src/renderer/components/ObjectLayerComponent'
import { ObjectLayerMasks, ObjectLayers } from '@ir-engine/spatial/src/renderer/constants/ObjectLayers'
import { v4 } from 'uuid'
import { EditorControlFunctions } from './EditorControlFunctions'
import { getIntersectingNodeOnScreen } from './getIntersectingNode'

/**
 * Adds media node from passed url. Type of the media will be detected automatically
 * @param url URL of the passed media
 * @param parent Parent node will be set as parent to newly created node
 * @param before Newly created node will be set before this node in parent's children array
 * @returns Newly created media node
 */

export async function addMediaNode(
  url: string,
  parent?: Entity,
  before?: Entity,
  extraComponentJson: ComponentJsonType[] = []
) {
  const contentType = (await getContentType(url)) || ''
  const { hostname } = new URL(url)
  console.log(contentType)

  if (contentType.startsWith('model/')) {
    if (contentType.startsWith('model/material')) {
      // find current intersected object
      const objectLayerQuery = defineQuery([ObjectLayerComponents[ObjectLayers.Scene]])
      const sceneObjects = objectLayerQuery().flatMap((entity) => getComponent(entity, GroupComponent))
      //const sceneObjects = Array.from(Engine.instance.objectLayerList[ObjectLayers.Scene] || [])
      const mouse = new Vector2()
      const mouseEvent = event as MouseEvent // Type assertion
      const element = mouseEvent.target as HTMLElement
      let rect = element.getBoundingClientRect()
      mouse.x = ((mouseEvent.clientX - rect.left) / rect.width) * 2 - 1
      mouse.y = -((mouseEvent.clientY - rect.top) / rect.height) * 2 + 1
      const camera = getComponent(Engine.instance.cameraEntity, CameraComponent)
      const raycaster = new Raycaster()
      raycaster.layers.set(ObjectLayerMasks[ObjectLayers.Scene])
      const intersections = [] as Intersection[]
      getIntersectingNodeOnScreen(raycaster, mouse, intersections)
      // debug code for visualizing ray casts:
      // const rayEntity = createSceneEntity("ray helper", getState(EditorState).rootEntity)
      // const lineStart = raycaster.ray.origin
      // const lineEnd = raycaster.ray.origin.clone().add(raycaster.ray.direction.clone().multiplyScalar(1000))
      // const lineGeometry = new BufferGeometry().setFromPoints([lineStart, lineEnd])
      // setComponent(rayEntity, LineSegmentComponent, { geometry: lineGeometry })
      const gltfLoader = getState(AssetLoaderState).gltfLoader
      GLTFAssetState.loadScene(url, v4())
      /**@todo material support */
      // gltfLoader.load(url, (gltf) => {
      //   const material = iterateObject3D(
      //     gltf.scene,
      //     (mesh: Mesh) => mesh.material as Material,
      //     (mesh: Mesh) => mesh?.isMesh
      //   )[0]
      //   if (!material) return
      //   const materialEntity = createMaterialEntity(material)
      //   let foundTarget = false
      //   for (const intersection of intersections) {
      //     iterateObject3D(intersection.object, (mesh: Mesh) => {
      //       if (!mesh?.isMesh || !mesh.visible) return
      //       assignMaterial(mesh.entity, materialEntity)
      //       foundTarget = true
      //     })
      //     if (foundTarget) break
      //   }
      // })
    } else if (contentType.startsWith('model/lookdev')) {
      const gltfLoader = getState(AssetLoaderState).gltfLoader
      gltfLoader.load(url, (gltf) => {
        const componentJson = gltf.scene.children[0].userData.componentJson
        EditorControlFunctions.overwriteLookdevObject(
          [{ name: GLTFComponent.jsonID, props: { src: url } }, ...extraComponentJson],
          componentJson,
          parent!,
          before
        )
      })
    } else if (contentType.startsWith('model/prefab')) {
      loadGltfFile(url, (gltf) => {
        if (gltf.nodes)
          gltf.nodes.every((node) => {
            if (node.extensions && node.extensions[UUIDComponent.jsonID])
              node.extensions[UUIDComponent.jsonID] = generateEntityUUID()
          })
        EditorControlFunctions.appendToSnapshot(gltf)
      })
    } else {
      EditorControlFunctions.createObjectFromSceneElement(
        [
          { name: GLTFComponent.jsonID, props: { src: url, progress: 0, body: null } },
          { name: ShadowComponent.jsonID },
          { name: EnvmapComponent.jsonID },
          ...extraComponentJson
        ],
        parent!,
        before
      )
    }
  } else if (contentType.startsWith('video/') || hostname.includes('twitch.tv') || hostname.includes('youtube.com')) {
    EditorControlFunctions.createObjectFromSceneElement(
      [
        { name: VideoComponent.jsonID },
        { name: MediaComponent.jsonID, props: { resources: [url] } },
        ...extraComponentJson
      ],
      parent!,
      before
    )
  } else if (contentType.startsWith('image/')) {
    EditorControlFunctions.createObjectFromSceneElement(
      [{ name: ImageComponent.jsonID, props: { source: url } }, ...extraComponentJson],
      parent!,
      before
    )
  } else if (contentType.startsWith('audio/')) {
    EditorControlFunctions.createObjectFromSceneElement(
      [
        { name: PositionalAudioComponent.jsonID },
        { name: MediaComponent.jsonID, props: { resources: [url] } },
        ...extraComponentJson
      ],
      parent!,
      before
    )
  } else if (url.includes('.uvol')) {
    EditorControlFunctions.createObjectFromSceneElement(
      [
        { name: VolumetricComponent.jsonID },
        { name: MediaComponent.jsonID, props: { resources: [url] } },
        ...extraComponentJson
      ],
      parent!,
      before
    )
  }
}<|MERGE_RESOLUTION|>--- conflicted
+++ resolved
@@ -33,12 +33,7 @@
 import { defineQuery } from '@ir-engine/ecs/src/QueryFunctions'
 import { AssetLoaderState } from '@ir-engine/engine/src/assets/state/AssetLoaderState'
 import { PositionalAudioComponent } from '@ir-engine/engine/src/audio/components/PositionalAudioComponent'
-<<<<<<< HEAD
-import { AvatarRigComponent } from '@ir-engine/engine/src/avatar/components/AvatarAnimationComponent'
 import { GLTFComponent, loadGltfFile } from '@ir-engine/engine/src/gltf/GLTFComponent'
-=======
-import { GLTFComponent } from '@ir-engine/engine/src/gltf/GLTFComponent'
->>>>>>> e1537ea7
 import { GLTFAssetState } from '@ir-engine/engine/src/gltf/GLTFState'
 import { EnvmapComponent } from '@ir-engine/engine/src/scene/components/EnvmapComponent'
 import { ImageComponent } from '@ir-engine/engine/src/scene/components/ImageComponent'
@@ -107,7 +102,7 @@
       //     (mesh: Mesh) => mesh?.isMesh
       //   )[0]
       //   if (!material) return
-      //   const materialEntity = createMaterialEntity(material)
+      //   const materialEntity = createMaterialEntity(materal)
       //   let foundTarget = false
       //   for (const intersection of intersections) {
       //     iterateObject3D(intersection.object, (mesh: Mesh) => {
