--- conflicted
+++ resolved
@@ -683,12 +683,8 @@
         false
       )
       for (const entityUUID of uuidsToDelete) {
-<<<<<<< HEAD
         const oldNodeIndex = gltf.data.nodes!.findIndex((n) => n.extensions?.[NodeIDComponent.jsonID] === entityUUID)
-=======
-        const oldNodeIndex = gltf.data.nodes!.findIndex((n) => n.extensions?.[UUIDComponent.jsonID] === entityUUID)
         if (oldNodeIndex < 0) continue
->>>>>>> d01fb76c
         // immediately remove the node from the document
         gltf.data.nodes!.splice(oldNodeIndex, 1)
         const childRootIndex = gltf.data.scenes![0].nodes.indexOf(oldNodeIndex)
