--- conflicted
+++ resolved
@@ -23,11 +23,7 @@
 Ethereal Engine. All Rights Reserved.
 */
 
-<<<<<<< HEAD
-import { Euler, Material, Matrix4, Mesh, Quaternion, Vector3 } from 'three'
-=======
-import { Euler, Material, MathUtils, Matrix4, Quaternion, Vector3 } from 'three'
->>>>>>> f66976e4
+import { Euler, Material, Matrix4, Quaternion, Vector3 } from 'three'
 
 import { EntityUUID, UUIDComponent, generateEntityUUID } from '@etherealengine/ecs'
 import {
