/*
CPAL-1.0 License

The contents of this file are subject to the Common Public Attribution License
Version 1.0. (the "License"); you may not use this file except in compliance
with the License. You may obtain a copy of the License at
https://github.com/EtherealEngine/etherealengine/blob/dev/LICENSE.
The License is based on the Mozilla Public License Version 1.1, but Sections 14
and 15 have been added to cover use of software over a computer network and 
provide for limited attribution for the Original Developer. In addition, 
Exhibit A has been modified to be consistent with Exhibit B.

Software distributed under the License is distributed on an "AS IS" basis,
WITHOUT WARRANTY OF ANY KIND, either express or implied. See the License for the
specific language governing rights and limitations under the License.

The Original Code is Ethereal Engine.

The Original Developer is the Initial Developer. The Initial Developer of the
Original Code is the Ethereal Engine team.

All portions of the code written by the Ethereal Engine team are Copyright © 2021-2023 
Ethereal Engine. All Rights Reserved.
*/

import { Euler, Material, MathUtils, Matrix4, Mesh, Quaternion, Vector3 } from 'three'

import { EntityUUID } from '@etherealengine/common/src/interfaces/EntityUUID'
import logger from '@etherealengine/engine/src/common/functions/logger'
import { Engine } from '@etherealengine/engine/src/ecs/classes/Engine'
import { Entity } from '@etherealengine/engine/src/ecs/classes/Entity'
import { SceneSnapshotAction, SceneState } from '@etherealengine/engine/src/ecs/classes/Scene'
import {
  Component,
  getComponent,
  getOptionalComponent,
  hasComponent,
  serializeComponent,
  SerializedComponentType,
  setComponent,
  updateComponent
} from '@etherealengine/engine/src/ecs/functions/ComponentFunctions'
import { createEntity, removeEntity } from '@etherealengine/engine/src/ecs/functions/EntityFunctions'
import { EntityTreeComponent, traverseEntityNode } from '@etherealengine/engine/src/ecs/functions/EntityTree'
import { materialFromId } from '@etherealengine/engine/src/renderer/materials/functions/MaterialLibraryFunctions'
import { MaterialLibraryState } from '@etherealengine/engine/src/renderer/materials/MaterialLibrary'
import { UUIDComponent } from '@etherealengine/engine/src/scene/components/UUIDComponent'
import { TransformSpace, TransformSpaceType } from '@etherealengine/engine/src/scene/constants/transformConstants'
import { createNewEditorNode } from '@etherealengine/engine/src/scene/systems/SceneLoadingSystem'
import obj3dFromUuid from '@etherealengine/engine/src/scene/util/obj3dFromUuid'
import {
  LocalTransformComponent,
  TransformComponent
} from '@etherealengine/engine/src/transform/components/TransformComponent'
import { dispatchAction, getMutableState, getState } from '@etherealengine/hyperflux'

import { ComponentJson } from '@etherealengine/common/src/interfaces/SceneInterface'
import { getNestedObject } from '@etherealengine/common/src/utils/getNestedProperty'
import { NameComponent } from '@etherealengine/engine/src/scene/components/NameComponent'
import { SceneObjectComponent } from '@etherealengine/engine/src/scene/components/SceneObjectComponent'
import { VisibleComponent } from '@etherealengine/engine/src/scene/components/VisibleComponent'
import { serializeEntity } from '@etherealengine/engine/src/scene/functions/serializeWorld'
import {
  computeLocalTransformMatrix,
  computeTransformMatrix
} from '@etherealengine/engine/src/transform/systems/TransformSystem'
import { SelectionState } from '../services/SelectionServices'
import { filterParentEntities } from './filterParentEntities'
import { getDetachedObjectsRoots } from './getDetachedObjectsRoots'
import { getSpaceMatrix } from './getSpaceMatrix'

const addOrRemoveComponent = <C extends Component<any, any>>(entities: Entity[], component: C, add: boolean) => {
  const sceneComponentID = component.jsonID
  if (!sceneComponentID) return

<<<<<<< HEAD
  const newSnapshot = EditorHistoryState.cloneCurrentSnapshot()
=======
  cancelGrabOrPlacement()

  const newSnapshot = SceneState.cloneCurrentSnapshot(getState(SceneState).activeScene!)
>>>>>>> 724797a5

  for (const entity of entities) {
    const entityUUID = getComponent(entity, UUIDComponent)
    const componentData = newSnapshot.data.scene.entities[entityUUID].components

    if (add) {
      const tempEntity = createEntity()
      setComponent(tempEntity, component)
      componentData.push({
        name: sceneComponentID,
        props: serializeComponent(tempEntity, component)
      })
      removeEntity(tempEntity)
    } else {
      const index = componentData.findIndex((c) => c.name === sceneComponentID)
      if (index > -1) componentData.splice(index, 1)
    }
  }

  dispatchAction(SceneSnapshotAction.createSnapshot(newSnapshot))
}

<<<<<<< HEAD
const modifyName = (nodes: EntityOrObjectUUID[], name: string) => {
  const newSnapshot = EditorHistoryState.cloneCurrentSnapshot()
=======
const modifyName = (entities: Entity[], name: string) => {
  cancelGrabOrPlacement()

  const newSnapshot = SceneState.cloneCurrentSnapshot(getState(SceneState).activeScene!)
>>>>>>> 724797a5

  for (const entity of entities) {
    const entityUUID = getComponent(entity, UUIDComponent)
    const entityData = newSnapshot.data.scene.entities[entityUUID]
    if (!entityData) continue
    entityData.name = name
  }

  dispatchAction(SceneSnapshotAction.createSnapshot(newSnapshot))
}

/**
 * Updates each property specified in 'properties' on the component for each of the specified entity nodes
 */
const modifyProperty = <C extends Component<any, any>>(
  entities: Entity[],
  component: C,
  properties: Partial<SerializedComponentType<C>>
) => {
<<<<<<< HEAD
  const newSnapshot = EditorHistoryState.cloneCurrentSnapshot()
=======
  cancelGrabOrPlacement()

  const newSnapshot = SceneState.cloneCurrentSnapshot(getState(SceneState).activeScene!)
>>>>>>> 724797a5

  for (const entity of entities) {
    const entityUUID = getComponent(entity, UUIDComponent)
    const componentData = newSnapshot.data.scene.entities[entityUUID].components.find(
      (c) => c.name === component.jsonID
    )
    if (!componentData) continue
    if (typeof properties === 'string') {
      componentData.props = properties
    } else {
      Object.entries(properties).map(([k, v]) => {
        const { result, finalProp } = getNestedObject(componentData.props, k)
        result[finalProp] = v
      })
    }
  }

  dispatchAction(SceneSnapshotAction.createSnapshot(newSnapshot))
}

const modifyObject3d = (nodes: string[], properties: { [_: string]: any }[]) => {
  const scene = Engine.instance.scene
  for (let i = 0; i < nodes.length; i++) {
    const node = nodes[i]
    if (typeof node !== 'string') return
    const obj3d = scene.getObjectByProperty('uuid', node)!
    const props = properties[i] ?? properties[0]
    Object.keys(props).map((k) => {
      const value = props[k]
      if (typeof value?.copy === 'function') {
        if (!obj3d[k]) obj3d[k] = new value.constructor()
        obj3d[k].copy(value)
      } else if (typeof value !== 'undefined' && typeof obj3d[k] === 'object' && typeof obj3d[k].set === 'function') {
        obj3d[k].set(value)
      } else {
        obj3d[k] = value
      }
    })
  }
}

function _getMaterial(node: string, materialId: string) {
  let material: Material | undefined
  if (getState(MaterialLibraryState).materials[materialId]) {
    material = materialFromId(materialId).material
  } else {
    const mesh = obj3dFromUuid(node) as Mesh
    const materials = Array.isArray(mesh.material) ? mesh.material : [mesh.material]
    material = materials.find((material) => materialId === material.uuid)
  }
  if (typeof material === 'undefined' || !material.isMaterial) throw new Error('Material is missing from host mesh')
  return material
}

const modifyMaterial = (nodes: string[], materialId: string, properties: { [_: string]: any }[]) => {
  for (let i = 0; i < nodes.length; i++) {
    const node = nodes[i]
    if (typeof node !== 'string') return
    const material = _getMaterial(node, materialId)
    const props = properties[i] ?? properties[0]
    Object.entries(props).map(([k, v]) => {
      if (!material) throw new Error('Updating properties on undefined material')
      if (
        ![undefined, null].includes(v) &&
        ![undefined, null].includes(material[k]) &&
        typeof material[k] === 'object' &&
        typeof material[k].set === 'function'
      ) {
        material[k].set(v)
      } else {
        material[k] = v
      }
    })
    material.needsUpdate = true
  }
}

const createObjectFromSceneElement = (
  componentJson: ComponentJson[] = [],
  parentEntity?: Entity,
  beforeEntity?: Entity,
  updateSelection = true
) => {
<<<<<<< HEAD
=======
  parentEntity = parentEntity ?? SceneState.getRootEntity(getState(SceneState).activeScene!)
  cancelGrabOrPlacement()

>>>>>>> 724797a5
  const newEntity = createEntity()
  let childIndex = 0
  if (typeof beforeEntity === 'number') {
    const beforeNode = getComponent(beforeEntity, EntityTreeComponent)
    if (beforeNode?.parentEntity && hasComponent(beforeNode.parentEntity, EntityTreeComponent)) {
      childIndex = getComponent(beforeNode.parentEntity, EntityTreeComponent).children.indexOf(beforeEntity)
    }
  } else {
    const parentEntityTreeComponent = getComponent(parentEntity, EntityTreeComponent)
    childIndex = parentEntityTreeComponent.children.length
  }

  setComponent(newEntity, EntityTreeComponent, { parentEntity, childIndex })
  setComponent(newEntity, SceneObjectComponent)

  createNewEditorNode(newEntity, componentJson)

  const entityUUID = getComponent(newEntity, UUIDComponent)

  const serializedEntity = serializeEntity(newEntity)

  const name = getComponent(newEntity, NameComponent)

  removeEntity(newEntity)

  const newSnapshot = SceneState.cloneCurrentSnapshot(getState(SceneState).activeScene!)
  if (updateSelection) newSnapshot.selectedEntities = [entityUUID]
  newSnapshot.data.scene.entities[entityUUID] = {
    name,
    components: serializedEntity,
    parent: getComponent(parentEntity, UUIDComponent),
    index: childIndex
  }

  dispatchAction(SceneSnapshotAction.createSnapshot(newSnapshot))
}

/**
 * @todo copying an object should be rooted to which object is currently selected
 */
<<<<<<< HEAD
const duplicateObject = (nodes: EntityOrObjectUUID[]) => {
  const parents = [] as EntityOrObjectUUID[]
=======
const duplicateObject = (entities: Entity[]) => {
  cancelGrabOrPlacement()

  const parents = [] as Entity[]
>>>>>>> 724797a5

  for (const entity of entities) {
    if (!hasComponent(entity, EntityTreeComponent)) throw new Error('Parent is not defined')
    const parent = getComponent(entity, EntityTreeComponent).parentEntity
    if (!parent) throw new Error('Parent is not defined')
    parents.push(parent)
  }

  const newSnapshot = SceneState.cloneCurrentSnapshot(getState(SceneState).activeScene!)

  const rootEntities = getDetachedObjectsRoots(entities)

  const copyMap = {} as { [entityUUID: EntityUUID | string]: EntityUUID | string }

  for (const rootEntity of rootEntities) {
    traverseEntityNode(rootEntity, (entity) => {
      const entityUUID = getComponent(entity, UUIDComponent)
      const entityData = newSnapshot.data.scene.entities[entityUUID]
      if (!entityData) return /** @todo entity may be loaded in via GLTF **/

      const entityDataClone = JSON.parse(JSON.stringify(entityData))
      const newUUID = MathUtils.generateUUID() as EntityUUID
      copyMap[entityUUID] = newUUID

      const parentEntity = getComponent(entity, EntityTreeComponent).parentEntity!
      const parentEntityUUID = getComponent(parentEntity, UUIDComponent)

      if (copyMap[parentEntityUUID]) {
        entityDataClone.parent = copyMap[parentEntityUUID]
      }

      newSnapshot.data.scene.entities[newUUID] = entityDataClone

      if (rootEntity === entity) {
        /** update index of parent with new entity */
        const parentEntityTreeComponent = getComponent(parentEntity, EntityTreeComponent)
        const index = parentEntityTreeComponent.children.indexOf(entity)
        if (index) {
          for (const [entityUUID, data] of Object.entries(newSnapshot.data.scene.entities)) {
            if (typeof data.index !== 'number') continue
            if (data.parent === parentEntityUUID) {
              if (data.index > index) data.index++
            }
          }
        }
      }
    })
  }

  dispatchAction(SceneSnapshotAction.createSnapshot(newSnapshot))
}

const tempMatrix = new Matrix4()
const tempVector = new Vector3()

const positionObject = (
  nodes: Entity[],
  positions: Vector3[],
  space: TransformSpaceType = 'local',
  addToPosition?: boolean
) => {
  for (let i = 0; i < nodes.length; i++) {
    const node = nodes[i]
    const pos = positions[i] ?? positions[0]

<<<<<<< HEAD
    const isObj3d = typeof node === 'string'

    if (isObj3d) {
      const obj3d = obj3dFromUuid(node)
      if (space === TransformSpace.local) {
        if (addToPosition) obj3d.position.add(pos)
        else obj3d.position.copy(pos)
      } else {
        obj3d.updateMatrixWorld()
        if (addToPosition) {
          tempVector.setFromMatrixPosition(obj3d.matrixWorld)
          tempVector.add(pos)
        }

        const _spaceMatrix = space === TransformSpace.world ? obj3d.parent!.matrixWorld : getSpaceMatrix()
        tempMatrix.copy(_spaceMatrix).invert()
        tempVector.applyMatrix4(tempMatrix)
        obj3d.position.copy(tempVector)
      }
      obj3d.updateMatrix()
=======
    const transform = getComponent(node, TransformComponent)
    const localTransform = getOptionalComponent(node, LocalTransformComponent) ?? transform
    const targetComponent = hasComponent(node, LocalTransformComponent) ? LocalTransformComponent : TransformComponent

    if (space === TransformSpace.Local) {
      if (addToPosition) localTransform.position.add(pos)
      else localTransform.position.copy(pos)
>>>>>>> 724797a5
    } else {
      const entityTreeComponent = getComponent(node, EntityTreeComponent)
      const parentTransform = entityTreeComponent.parentEntity
        ? getComponent(entityTreeComponent.parentEntity, TransformComponent)
        : transform

<<<<<<< HEAD
      if (space === TransformSpace.local) {
        if (addToPosition) localTransform.position.add(pos)
        else localTransform.position.copy(pos)
      } else {
        const entityTreeComponent = getComponent(node, EntityTreeComponent)
        const parentTransform = entityTreeComponent.parentEntity
          ? getComponent(entityTreeComponent.parentEntity, TransformComponent)
          : transform

        if (addToPosition) {
          tempVector.setFromMatrixPosition(transform.matrix)
          tempVector.add(pos)
        }

        const _spaceMatrix = space === TransformSpace.world ? parentTransform.matrix : getSpaceMatrix()
        tempMatrix.copy(_spaceMatrix).invert()
        tempVector.applyMatrix4(tempMatrix)
=======
      if (addToPosition) {
        tempVector.setFromMatrixPosition(transform.matrix)
        tempVector.add(pos)
      }

      const _spaceMatrix = space === TransformSpace.World ? parentTransform.matrix : getSpaceMatrix()
      tempMatrix.copy(_spaceMatrix).invert()
      tempVector.applyMatrix4(tempMatrix)
>>>>>>> 724797a5

      localTransform.position.copy(tempVector)
      updateComponent(node, targetComponent, { position: localTransform.position })
    }
  }
}

const T_QUAT_1 = new Quaternion()
const T_QUAT_2 = new Quaternion()

<<<<<<< HEAD
const rotateObject = (nodes: EntityOrObjectUUID[], rotations: Euler[], space: TransformSpaceType = 'local') => {
  for (let i = 0; i < nodes.length; i++) {
    const node = nodes[i]

    if (typeof node === 'string') {
      const obj3d = obj3dFromUuid(node)
      T_QUAT_1.setFromEuler(rotations[i] ?? rotations[0])
      if (space === TransformSpace.local) {
        obj3d.quaternion.copy(T_QUAT_1)
        obj3d.updateMatrix()
      } else {
        obj3d.updateMatrixWorld()
        const _spaceMatrix = space === TransformSpace.world ? obj3d.parent!.matrixWorld : getSpaceMatrix()

        const inverseParentWorldQuaternion = T_QUAT_2.setFromRotationMatrix(_spaceMatrix).invert()
        const newLocalQuaternion = inverseParentWorldQuaternion.multiply(T_QUAT_1)
        obj3d.quaternion.copy(newLocalQuaternion)
      }
    } else {
      const transform = getComponent(node, TransformComponent)
      const localTransform = getComponent(node, LocalTransformComponent) || transform
      const targetComponent = getComponent(node, LocalTransformComponent) ? TransformComponent : LocalTransformComponent
=======
const rotateObject = (nodes: Entity[], rotations: Euler[], space: TransformSpace = TransformSpace.Local) => {
  for (let i = 0; i < nodes.length; i++) {
    const node = nodes[i]

    const transform = getComponent(node, TransformComponent)
    const localTransform = getComponent(node, LocalTransformComponent) || transform
    const targetComponent = getComponent(node, LocalTransformComponent) ? TransformComponent : LocalTransformComponent
>>>>>>> 724797a5

    T_QUAT_1.setFromEuler(rotations[i] ?? rotations[0])

<<<<<<< HEAD
      if (space === TransformSpace.local) {
        localTransform.rotation.copy(T_QUAT_1)
      } else {
        const entityTreeComponent = getComponent(node, EntityTreeComponent)
        const parentTransform = entityTreeComponent.parentEntity
          ? getComponent(entityTreeComponent.parentEntity, TransformComponent)
          : transform

        const _spaceMatrix = space === TransformSpace.world ? parentTransform.matrix : getSpaceMatrix()
=======
    if (space === TransformSpace.Local) {
      localTransform.rotation.copy(T_QUAT_1)
    } else {
      const entityTreeComponent = getComponent(node, EntityTreeComponent)
      const parentTransform = entityTreeComponent.parentEntity
        ? getComponent(entityTreeComponent.parentEntity, TransformComponent)
        : transform

      const _spaceMatrix = space === TransformSpace.World ? parentTransform.matrix : getSpaceMatrix()
>>>>>>> 724797a5

      const inverseParentWorldQuaternion = T_QUAT_2.setFromRotationMatrix(_spaceMatrix).invert()
      const newLocalQuaternion = inverseParentWorldQuaternion.multiply(T_QUAT_1)

      updateComponent(node, targetComponent, { rotation: newLocalQuaternion })
      computeLocalTransformMatrix(node)
      computeTransformMatrix(node)
    }
  }
}

const rotateAround = (entities: Entity[], axis: Vector3, angle: number, pivot: Vector3) => {
  const pivotToOriginMatrix = new Matrix4().makeTranslation(-pivot.x, -pivot.y, -pivot.z)
  const originToPivotMatrix = new Matrix4().makeTranslation(pivot.x, pivot.y, pivot.z)
  const rotationMatrix = new Matrix4().makeRotationAxis(axis, angle)

  for (const entity of entities) {
    const transform = getComponent(entity, TransformComponent)
    const localTransform = getComponent(entity, LocalTransformComponent) || transform
    const entityTreeComponent = getComponent(entity, EntityTreeComponent)
    const parentTransform = entityTreeComponent.parentEntity
      ? getComponent(entityTreeComponent.parentEntity, TransformComponent)
      : transform
    const targetComponent = hasComponent(entity, LocalTransformComponent) ? LocalTransformComponent : TransformComponent

    new Matrix4()
      .copy(transform.matrix)
      .premultiply(pivotToOriginMatrix)
      .premultiply(rotationMatrix)
      .premultiply(originToPivotMatrix)
      .premultiply(parentTransform.matrixInverse)
      .decompose(localTransform.position, localTransform.rotation, localTransform.scale)

    updateComponent(entity, targetComponent, { rotation: localTransform.rotation })
  }
}

const scaleObject = (
  entities: Entity[],
  scales: Vector3[],
  space: TransformSpaceType = 'local',
  overrideScale = false
) => {
  if (space === TransformSpace.world) {
    logger.warn('Scaling an object in world space with a non-uniform scale is not supported')
    return
  }

  for (let i = 0; i < entities.length; i++) {
    const entity = entities[i]
    const scale = scales[i] ?? scales[0]

    const transformComponent = getComponent(entity, LocalTransformComponent) ?? getComponent(entity, TransformComponent)

    const componentType = hasComponent(entity, LocalTransformComponent) ? LocalTransformComponent : TransformComponent

    if (overrideScale) {
      transformComponent.scale.copy(scale)
    } else {
      transformComponent.scale.multiply(scale)
    }

    transformComponent.scale.set(
      transformComponent.scale.x === 0 ? Number.EPSILON : transformComponent.scale.x,
      transformComponent.scale.y === 0 ? Number.EPSILON : transformComponent.scale.y,
      transformComponent.scale.z === 0 ? Number.EPSILON : transformComponent.scale.z
    )

    updateComponent(entity as Entity, componentType, { scale: transformComponent.scale })
  }
}

<<<<<<< HEAD
const reparentObject = (
  nodes: EntityOrObjectUUID[],
  before?: Entity | null,
  parent = getState(SceneState).sceneEntity,
  updateSelection = true
) => {
  const newSnapshot = EditorHistoryState.cloneCurrentSnapshot()
=======
const reparentObject = (entities: Entity[], before?: Entity | null, parent?: Entity | null, updateSelection = true) => {
  parent = parent ?? SceneState.getRootEntity(getState(SceneState).activeScene!)
  cancelGrabOrPlacement()

  const newSnapshot = SceneState.cloneCurrentSnapshot(getState(SceneState).activeScene!)
>>>>>>> 724797a5

  for (let i = 0; i < entities.length; i++) {
    const entity = entities[i]
    if (entity === parent) continue

    const currentParentEntity = getComponent(entity, EntityTreeComponent).parentEntity!
    const currentParentEntityUUID = getComponent(currentParentEntity, UUIDComponent)
    const parentEntityTreeComponent = getComponent(currentParentEntity, EntityTreeComponent)
    const currentIndex = parentEntityTreeComponent.children.indexOf(entity)

    const newParentEntityTreeComponent = getComponent(parent, EntityTreeComponent)
    const newIndex = before
      ? newParentEntityTreeComponent.children.indexOf(before as Entity)
      : newParentEntityTreeComponent.children.length

    const entityData = newSnapshot.data.scene.entities[getComponent(entity, UUIDComponent)]
    entityData.parent = getComponent(parent, UUIDComponent)
    entityData.index = newIndex

    for (const [entityUUID, data] of Object.entries(newSnapshot.data.scene.entities)) {
      if (typeof data.index !== 'number') continue
      if (entityUUID === getComponent(entity, UUIDComponent)) continue

      /** update indexes for old sibling entities */
      if (data.parent === currentParentEntityUUID) {
        if (data.index > currentIndex) data.index--
      }

      /** update indexes for new sibling entities */
      if (newIndex) {
        if (data.parent === getComponent(parent, UUIDComponent)) {
          if (data.index >= newIndex) data.index++
        }
      }
    }
  }

  if (updateSelection) {
    EditorControlFunctions.replaceSelection(entities)
  }

  dispatchAction(SceneSnapshotAction.createSnapshot(newSnapshot))
}

/** @todo - grouping currently doesnt take into account parentEntity or beforeEntity */
<<<<<<< HEAD
const groupObjects = (nodes: EntityOrObjectUUID[]) => {
  const newSnapshot = EditorHistoryState.cloneCurrentSnapshot()
=======
const groupObjects = (entities: Entity[]) => {
  cancelGrabOrPlacement()

  const newSnapshot = SceneState.cloneCurrentSnapshot(getState(SceneState).activeScene!)
>>>>>>> 724797a5

  const parentEntity = SceneState.getRootEntity(getState(SceneState).activeScene!)
  const parentEntityTreeComponent = getComponent(parentEntity, EntityTreeComponent)
  const childIndex = parentEntityTreeComponent.children.length
  const parentEntityUUID = getComponent(parentEntity, UUIDComponent)

  const groupEntity = createEntity()

  const groupEntityUUID = MathUtils.generateUUID() as EntityUUID

  removeEntity(groupEntity)
  newSnapshot.data.scene.entities[groupEntityUUID] = {
    name: 'New Group',
    components: [
      {
        name: LocalTransformComponent.jsonID,
        props: {} // todo figure out where the new position should be
      },
      {
        name: VisibleComponent.jsonID,
        props: {}
      }
    ],
    parent: parentEntityUUID,
    index: childIndex
  }

  let count = 0

  for (let i = 0; i < entities.length; i++) {
    const entity = entities[i]
    const currentParentEntity = getComponent(entity, EntityTreeComponent).parentEntity!
    const currentParentEntityUUID = getComponent(currentParentEntity, UUIDComponent)

    const parentEntityTreeComponent = getComponent(currentParentEntity, EntityTreeComponent)
    const currentIndex = parentEntityTreeComponent.children.indexOf(entity)

    const entityData = newSnapshot.data.scene.entities[getComponent(entity, UUIDComponent)]
    entityData.parent = groupEntityUUID
    entityData.index = count++

    for (const [entityUUID, data] of Object.entries(newSnapshot.data.scene.entities)) {
      if (typeof data.index !== 'number') continue
      if (entityUUID === getComponent(entity, UUIDComponent)) continue

      /** update indexes for old sibling entities */
      if (data.parent === currentParentEntityUUID) {
        if (data.index > currentIndex) data.index--
      }
    }
  }

  newSnapshot.selectedEntities = [groupEntityUUID]

  dispatchAction(SceneSnapshotAction.createSnapshot(newSnapshot))
}

<<<<<<< HEAD
const removeObject = (nodes: EntityOrObjectUUID[]) => {
=======
const removeObject = (entities: Entity[]) => {
  cancelGrabOrPlacement()

>>>>>>> 724797a5
  /** we have to manually set this here or it will cause react errors when entities are removed */
  getMutableState(SelectionState).selectedEntities.set([])

  const newSnapshot = SceneState.cloneCurrentSnapshot(getState(SceneState).activeScene!)

  const removedParentNodes = filterParentEntities(entities, undefined, true, false)
  for (let i = 0; i < removedParentNodes.length; i++) {
    const entity = removedParentNodes[i]
    const entityTreeComponent = getComponent(entity, EntityTreeComponent)
    if (!entityTreeComponent.parentEntity) continue
    delete newSnapshot.data.scene.entities[getComponent(entity, UUIDComponent)]
  }

  newSnapshot.selectedEntities = []

  dispatchAction(SceneSnapshotAction.createSnapshot(newSnapshot))
}

const replaceSelection = (entities: Entity[]) => {
  const current = getMutableState(SelectionState).selectedEntities.value

  if (entities.length === current.length) {
    let same = true
    for (let i = 0; i < entities.length; i++) {
      if (!current.includes(entities[i])) {
        same = false
        break
      }
    }
    if (same) return
  }

  const newSnapshot = SceneState.cloneCurrentSnapshot(getState(SceneState).activeScene!)
  newSnapshot.selectedEntities = entities
    .map((node) => getComponent(node, UUIDComponent))
    .filter(Boolean) as EntityUUID[]

  SelectionState.updateSelection(entities)
  // dispatchAction(SceneSnapshotAction.createSnapshot(newSnapshot))
}

const toggleSelection = (entities: Entity[]) => {
  const selectedEntities = getMutableState(SelectionState).selectedEntities.value.slice(0)

  for (let i = 0; i < entities.length; i++) {
    const entity = entities[i]
    const index = selectedEntities.indexOf(entity)

    if (index > -1) {
      selectedEntities.splice(index, 1)
    } else {
      selectedEntities.push(entity)
    }
  }

  const newSnapshot = SceneState.cloneCurrentSnapshot(getState(SceneState).activeScene!)
  newSnapshot.selectedEntities = selectedEntities
    .map((node) => getComponent(node, UUIDComponent))
    .filter(Boolean) as EntityUUID[]

  SelectionState.updateSelection(entities)
  // dispatchAction(SceneSnapshotAction.createSnapshot(newSnapshot))
}

const addToSelection = (entities: Entity[]) => {
  const selectedEntities = getMutableState(SelectionState).selectedEntities.value.slice(0)

  for (let i = 0; i < entities.length; i++) {
    const object = entities[i]
    if (selectedEntities.includes(object)) continue
    selectedEntities.push(object)
  }

  const newSnapshot = SceneState.cloneCurrentSnapshot(getState(SceneState).activeScene!)
  newSnapshot.selectedEntities = selectedEntities
    .map((node) => getComponent(node, UUIDComponent))
    .filter(Boolean) as EntityUUID[]

  SelectionState.updateSelection(entities)
  // dispatchAction(SceneSnapshotAction.createSnapshot(newSnapshot))
}

const commitTransformSave = (entities: Entity[]) => {
  const newSnapshot = SceneState.cloneCurrentSnapshot(getState(SceneState).activeScene!)
  for (let i = 0; i < entities.length; i++) {
    const entity = entities[i]
    LocalTransformComponent.stateMap[entity]!.set(LocalTransformComponent.valueMap[entity])
    const entityData = newSnapshot.data.scene.entities[getComponent(entity, UUIDComponent)]
    const component = entityData.components.find((c) => c.name === LocalTransformComponent.jsonID)!
    component.props = serializeComponent(entity, LocalTransformComponent)
  }
  dispatchAction(SceneSnapshotAction.createSnapshot(newSnapshot))
}

export const EditorControlFunctions = {
  addOrRemoveComponent,
  modifyProperty,
  modifyName,
  modifyObject3d,
  modifyMaterial,
  createObjectFromSceneElement,
  duplicateObject,
  positionObject,
  rotateObject,
  rotateAround,
  scaleObject,
  reparentObject,
  groupObjects,
  removeObject,
  addToSelection,
  replaceSelection,
  toggleSelection,
  commitTransformSave
}<|MERGE_RESOLUTION|>--- conflicted
+++ resolved
@@ -73,13 +73,9 @@
   const sceneComponentID = component.jsonID
   if (!sceneComponentID) return
 
-<<<<<<< HEAD
-  const newSnapshot = EditorHistoryState.cloneCurrentSnapshot()
-=======
-  cancelGrabOrPlacement()
-
-  const newSnapshot = SceneState.cloneCurrentSnapshot(getState(SceneState).activeScene!)
->>>>>>> 724797a5
+  //cancelGrabOrPlacement()
+
+  const newSnapshot = SceneState.cloneCurrentSnapshot(getState(SceneState).activeScene!)
 
   for (const entity of entities) {
     const entityUUID = getComponent(entity, UUIDComponent)
@@ -102,15 +98,10 @@
   dispatchAction(SceneSnapshotAction.createSnapshot(newSnapshot))
 }
 
-<<<<<<< HEAD
-const modifyName = (nodes: EntityOrObjectUUID[], name: string) => {
-  const newSnapshot = EditorHistoryState.cloneCurrentSnapshot()
-=======
 const modifyName = (entities: Entity[], name: string) => {
-  cancelGrabOrPlacement()
-
-  const newSnapshot = SceneState.cloneCurrentSnapshot(getState(SceneState).activeScene!)
->>>>>>> 724797a5
+  //cancelGrabOrPlacement()
+
+  const newSnapshot = SceneState.cloneCurrentSnapshot(getState(SceneState).activeScene!)
 
   for (const entity of entities) {
     const entityUUID = getComponent(entity, UUIDComponent)
@@ -130,13 +121,9 @@
   component: C,
   properties: Partial<SerializedComponentType<C>>
 ) => {
-<<<<<<< HEAD
-  const newSnapshot = EditorHistoryState.cloneCurrentSnapshot()
-=======
-  cancelGrabOrPlacement()
-
-  const newSnapshot = SceneState.cloneCurrentSnapshot(getState(SceneState).activeScene!)
->>>>>>> 724797a5
+  //cancelGrabOrPlacement()
+
+  const newSnapshot = SceneState.cloneCurrentSnapshot(getState(SceneState).activeScene!)
 
   for (const entity of entities) {
     const entityUUID = getComponent(entity, UUIDComponent)
@@ -220,12 +207,9 @@
   beforeEntity?: Entity,
   updateSelection = true
 ) => {
-<<<<<<< HEAD
-=======
   parentEntity = parentEntity ?? SceneState.getRootEntity(getState(SceneState).activeScene!)
-  cancelGrabOrPlacement()
-
->>>>>>> 724797a5
+  //cancelGrabOrPlacement()
+
   const newEntity = createEntity()
   let childIndex = 0
   if (typeof beforeEntity === 'number') {
@@ -266,15 +250,10 @@
 /**
  * @todo copying an object should be rooted to which object is currently selected
  */
-<<<<<<< HEAD
-const duplicateObject = (nodes: EntityOrObjectUUID[]) => {
-  const parents = [] as EntityOrObjectUUID[]
-=======
 const duplicateObject = (entities: Entity[]) => {
-  cancelGrabOrPlacement()
+  //cancelGrabOrPlacement()
 
   const parents = [] as Entity[]
->>>>>>> 724797a5
 
   for (const entity of entities) {
     if (!hasComponent(entity, EntityTreeComponent)) throw new Error('Parent is not defined')
@@ -340,70 +319,27 @@
     const node = nodes[i]
     const pos = positions[i] ?? positions[0]
 
-<<<<<<< HEAD
-    const isObj3d = typeof node === 'string'
-
-    if (isObj3d) {
-      const obj3d = obj3dFromUuid(node)
-      if (space === TransformSpace.local) {
-        if (addToPosition) obj3d.position.add(pos)
-        else obj3d.position.copy(pos)
-      } else {
-        obj3d.updateMatrixWorld()
-        if (addToPosition) {
-          tempVector.setFromMatrixPosition(obj3d.matrixWorld)
-          tempVector.add(pos)
-        }
-
-        const _spaceMatrix = space === TransformSpace.world ? obj3d.parent!.matrixWorld : getSpaceMatrix()
-        tempMatrix.copy(_spaceMatrix).invert()
-        tempVector.applyMatrix4(tempMatrix)
-        obj3d.position.copy(tempVector)
-      }
-      obj3d.updateMatrix()
-=======
     const transform = getComponent(node, TransformComponent)
     const localTransform = getOptionalComponent(node, LocalTransformComponent) ?? transform
     const targetComponent = hasComponent(node, LocalTransformComponent) ? LocalTransformComponent : TransformComponent
 
-    if (space === TransformSpace.Local) {
+    if (space === TransformSpace.local) {
       if (addToPosition) localTransform.position.add(pos)
       else localTransform.position.copy(pos)
->>>>>>> 724797a5
     } else {
       const entityTreeComponent = getComponent(node, EntityTreeComponent)
       const parentTransform = entityTreeComponent.parentEntity
         ? getComponent(entityTreeComponent.parentEntity, TransformComponent)
         : transform
 
-<<<<<<< HEAD
-      if (space === TransformSpace.local) {
-        if (addToPosition) localTransform.position.add(pos)
-        else localTransform.position.copy(pos)
-      } else {
-        const entityTreeComponent = getComponent(node, EntityTreeComponent)
-        const parentTransform = entityTreeComponent.parentEntity
-          ? getComponent(entityTreeComponent.parentEntity, TransformComponent)
-          : transform
-
-        if (addToPosition) {
-          tempVector.setFromMatrixPosition(transform.matrix)
-          tempVector.add(pos)
-        }
-
-        const _spaceMatrix = space === TransformSpace.world ? parentTransform.matrix : getSpaceMatrix()
-        tempMatrix.copy(_spaceMatrix).invert()
-        tempVector.applyMatrix4(tempMatrix)
-=======
       if (addToPosition) {
         tempVector.setFromMatrixPosition(transform.matrix)
         tempVector.add(pos)
       }
 
-      const _spaceMatrix = space === TransformSpace.World ? parentTransform.matrix : getSpaceMatrix()
+      const _spaceMatrix = space === TransformSpace.world ? parentTransform.matrix : getSpaceMatrix()
       tempMatrix.copy(_spaceMatrix).invert()
       tempVector.applyMatrix4(tempMatrix)
->>>>>>> 724797a5
 
       localTransform.position.copy(tempVector)
       updateComponent(node, targetComponent, { position: localTransform.position })
@@ -414,53 +350,17 @@
 const T_QUAT_1 = new Quaternion()
 const T_QUAT_2 = new Quaternion()
 
-<<<<<<< HEAD
-const rotateObject = (nodes: EntityOrObjectUUID[], rotations: Euler[], space: TransformSpaceType = 'local') => {
-  for (let i = 0; i < nodes.length; i++) {
-    const node = nodes[i]
-
-    if (typeof node === 'string') {
-      const obj3d = obj3dFromUuid(node)
-      T_QUAT_1.setFromEuler(rotations[i] ?? rotations[0])
-      if (space === TransformSpace.local) {
-        obj3d.quaternion.copy(T_QUAT_1)
-        obj3d.updateMatrix()
-      } else {
-        obj3d.updateMatrixWorld()
-        const _spaceMatrix = space === TransformSpace.world ? obj3d.parent!.matrixWorld : getSpaceMatrix()
-
-        const inverseParentWorldQuaternion = T_QUAT_2.setFromRotationMatrix(_spaceMatrix).invert()
-        const newLocalQuaternion = inverseParentWorldQuaternion.multiply(T_QUAT_1)
-        obj3d.quaternion.copy(newLocalQuaternion)
-      }
-    } else {
-      const transform = getComponent(node, TransformComponent)
-      const localTransform = getComponent(node, LocalTransformComponent) || transform
-      const targetComponent = getComponent(node, LocalTransformComponent) ? TransformComponent : LocalTransformComponent
-=======
-const rotateObject = (nodes: Entity[], rotations: Euler[], space: TransformSpace = TransformSpace.Local) => {
+const rotateObject = (nodes: Entity[], rotations: Euler[], space: TransformSpaceType = TransformSpace.local) => {
   for (let i = 0; i < nodes.length; i++) {
     const node = nodes[i]
 
     const transform = getComponent(node, TransformComponent)
     const localTransform = getComponent(node, LocalTransformComponent) || transform
     const targetComponent = getComponent(node, LocalTransformComponent) ? TransformComponent : LocalTransformComponent
->>>>>>> 724797a5
 
     T_QUAT_1.setFromEuler(rotations[i] ?? rotations[0])
 
-<<<<<<< HEAD
-      if (space === TransformSpace.local) {
-        localTransform.rotation.copy(T_QUAT_1)
-      } else {
-        const entityTreeComponent = getComponent(node, EntityTreeComponent)
-        const parentTransform = entityTreeComponent.parentEntity
-          ? getComponent(entityTreeComponent.parentEntity, TransformComponent)
-          : transform
-
-        const _spaceMatrix = space === TransformSpace.world ? parentTransform.matrix : getSpaceMatrix()
-=======
-    if (space === TransformSpace.Local) {
+    if (space === TransformSpace.local) {
       localTransform.rotation.copy(T_QUAT_1)
     } else {
       const entityTreeComponent = getComponent(node, EntityTreeComponent)
@@ -468,8 +368,7 @@
         ? getComponent(entityTreeComponent.parentEntity, TransformComponent)
         : transform
 
-      const _spaceMatrix = space === TransformSpace.World ? parentTransform.matrix : getSpaceMatrix()
->>>>>>> 724797a5
+      const _spaceMatrix = space === TransformSpace.world ? parentTransform.matrix : getSpaceMatrix()
 
       const inverseParentWorldQuaternion = T_QUAT_2.setFromRotationMatrix(_spaceMatrix).invert()
       const newLocalQuaternion = inverseParentWorldQuaternion.multiply(T_QUAT_1)
@@ -542,21 +441,11 @@
   }
 }
 
-<<<<<<< HEAD
-const reparentObject = (
-  nodes: EntityOrObjectUUID[],
-  before?: Entity | null,
-  parent = getState(SceneState).sceneEntity,
-  updateSelection = true
-) => {
-  const newSnapshot = EditorHistoryState.cloneCurrentSnapshot()
-=======
 const reparentObject = (entities: Entity[], before?: Entity | null, parent?: Entity | null, updateSelection = true) => {
   parent = parent ?? SceneState.getRootEntity(getState(SceneState).activeScene!)
-  cancelGrabOrPlacement()
-
-  const newSnapshot = SceneState.cloneCurrentSnapshot(getState(SceneState).activeScene!)
->>>>>>> 724797a5
+  //cancelGrabOrPlacement()
+
+  const newSnapshot = SceneState.cloneCurrentSnapshot(getState(SceneState).activeScene!)
 
   for (let i = 0; i < entities.length; i++) {
     const entity = entities[i]
@@ -602,15 +491,10 @@
 }
 
 /** @todo - grouping currently doesnt take into account parentEntity or beforeEntity */
-<<<<<<< HEAD
-const groupObjects = (nodes: EntityOrObjectUUID[]) => {
-  const newSnapshot = EditorHistoryState.cloneCurrentSnapshot()
-=======
 const groupObjects = (entities: Entity[]) => {
-  cancelGrabOrPlacement()
-
-  const newSnapshot = SceneState.cloneCurrentSnapshot(getState(SceneState).activeScene!)
->>>>>>> 724797a5
+  //cancelGrabOrPlacement()
+
+  const newSnapshot = SceneState.cloneCurrentSnapshot(getState(SceneState).activeScene!)
 
   const parentEntity = SceneState.getRootEntity(getState(SceneState).activeScene!)
   const parentEntityTreeComponent = getComponent(parentEntity, EntityTreeComponent)
@@ -668,13 +552,9 @@
   dispatchAction(SceneSnapshotAction.createSnapshot(newSnapshot))
 }
 
-<<<<<<< HEAD
-const removeObject = (nodes: EntityOrObjectUUID[]) => {
-=======
 const removeObject = (entities: Entity[]) => {
-  cancelGrabOrPlacement()
-
->>>>>>> 724797a5
+  //cancelGrabOrPlacement()
+
   /** we have to manually set this here or it will cause react errors when entities are removed */
   getMutableState(SelectionState).selectedEntities.set([])
 
