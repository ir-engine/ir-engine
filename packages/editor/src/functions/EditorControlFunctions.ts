/*
CPAL-1.0 License

The contents of this file are subject to the Common Public Attribution License
Version 1.0. (the "License"); you may not use this file except in compliance
with the License. You may obtain a copy of the License at
https://github.com/EtherealEngine/etherealengine/blob/dev/LICENSE.
The License is based on the Mozilla Public License Version 1.1, but Sections 14
and 15 have been added to cover use of software over a computer network and 
provide for limited attribution for the Original Developer. In addition, 
Exhibit A has been modified to be consistent with Exhibit B.

Software distributed under the License is distributed on an "AS IS" basis,
WITHOUT WARRANTY OF ANY KIND, either express or implied. See the License for the
specific language governing rights and limitations under the License.

The Original Code is Ethereal Engine.

The Original Developer is the Initial Developer. The Initial Developer of the
Original Code is the Ethereal Engine team.

All portions of the code written by the Ethereal Engine team are Copyright © 2021-2023 
Ethereal Engine. All Rights Reserved.
*/

import { GLTF } from '@gltf-transform/core'
import { Euler, Matrix4, Quaternion, Vector3 } from 'three'

import { getNestedObject } from '@etherealengine/common/src/utils/getNestedProperty'
import { EntityUUID, generateEntityUUID, SetComponentType } from '@etherealengine/ecs'
import {
  Component,
  componentJsonDefaults,
  ComponentJSONIDMap,
  getComponent,
  hasComponent,
  SerializedComponentType,
  updateComponent
} from '@etherealengine/ecs/src/ComponentFunctions'
import { Entity } from '@etherealengine/ecs/src/Entity'
import { ComponentJsonType } from '@etherealengine/engine/src/gltf/convertJsonToGLTF'
import { GLTFSnapshotAction } from '@etherealengine/engine/src/gltf/GLTFDocumentState'
import { GLTFSnapshotState, GLTFSourceState } from '@etherealengine/engine/src/gltf/GLTFState'
import { PrimitiveGeometryComponent } from '@etherealengine/engine/src/scene/components/PrimitiveGeometryComponent'
import { SkyboxComponent } from '@etherealengine/engine/src/scene/components/SkyboxComponent'
import { TransformSpace } from '@etherealengine/engine/src/scene/constants/transformConstants'
import { dispatchAction, getMutableState, getState } from '@etherealengine/hyperflux'
import { DirectionalLightComponent, HemisphereLightComponent } from '@etherealengine/spatial'
import { MAT4_IDENTITY } from '@etherealengine/spatial/src/common/constants/MathConstants'
import { PostProcessingComponent } from '@etherealengine/spatial/src/renderer/components/PostProcessingComponent'
import { VisibleComponent } from '@etherealengine/spatial/src/renderer/components/VisibleComponent'
import { getMaterial } from '@etherealengine/spatial/src/renderer/materials/materialFunctions'
import {
  EntityTreeComponent,
  filterParentEntities,
  findCommonAncestors,
  iterateEntityNode
} from '@etherealengine/spatial/src/transform/components/EntityTree'
import { SourceComponent } from '@etherealengine/spatial/src/transform/components/SourceComponent'
import { TransformComponent } from '@etherealengine/spatial/src/transform/components/TransformComponent'
import { computeTransformMatrix } from '@etherealengine/spatial/src/transform/systems/TransformSystem'

import { NodeID, NodeIDComponent } from '@etherealengine/spatial/src/transform/components/NodeIDComponent'
import { EditorHelperState } from '../services/EditorHelperState'
import { EditorState } from '../services/EditorServices'
import { SelectionState } from '../services/SelectionServices'

const tempMatrix4 = new Matrix4()
const tempVector = new Vector3()

const getSourcesForEntities = (entities: Entity[]) => {
  const scenes: Record<string, Entity[]> = {}
  for (const entity of entities) {
    const sceneID = getComponent(entity, SourceComponent)
    scenes[sceneID] ??= []
    scenes[sceneID].push(entity)
  }
  return scenes
}

const getGLTFNodeByUUID = (gltf: GLTF.IGLTF, uuid: NodeID) => {
  return gltf.nodes?.find((n) => n.extensions?.[NodeIDComponent.jsonID] === uuid)
}

const getParentNodeByUUID = (gltf: GLTF.IGLTF, uuid: NodeID) => {
  const nodeIndex = gltf.nodes?.findIndex((n) => n.extensions?.[NodeIDComponent.jsonID] === uuid)
  if (!nodeIndex || nodeIndex < 0) return
  return gltf.nodes?.find((n) => n.children?.includes(nodeIndex))
}

const hasComponentInAuthoringLayer = <C extends Component<any, any>>(entity: Entity, component: C) => {
  const sceneComponentID = component.jsonID
  if (!sceneComponentID) return

  const scenes = getSourcesForEntities([entity])

  for (const [sceneID, entities] of Object.entries(scenes)) {
    const gltf = GLTFSnapshotState.cloneCurrentSnapshot(sceneID)
    const entityUUID = getComponent(entity, NodeIDComponent)
    const node = getGLTFNodeByUUID(gltf.data, entityUUID)
    if (!node) continue

    return node.extensions?.[sceneComponentID] !== undefined
  }
  return false
}
const addOrRemoveComponent = <C extends Component<any, any>>(
  entities: Entity[],
  component: C,
  add: boolean,
  args: SetComponentType<C> | undefined = undefined
) => {
  const sceneComponentID = component.jsonID
  if (!sceneComponentID) return

  const scenes = getSourcesForEntities(entities)

  for (const [sceneID, entities] of Object.entries(scenes)) {
    const gltf = GLTFSnapshotState.cloneCurrentSnapshot(sceneID)
    for (const entity of entities) {
      const entityNodeID = getComponent(entity, NodeIDComponent)
      const node = getGLTFNodeByUUID(gltf.data, entityNodeID)
      if (!node) continue
      if (add) {
        node.extensions![sceneComponentID] = {
          ...componentJsonDefaults(ComponentJSONIDMap.get(sceneComponentID)!),
          ...args
        }
      } else {
        delete node.extensions?.[sceneComponentID]
      }
    }
    dispatchAction(GLTFSnapshotAction.createSnapshot(gltf))
  }
}

const modifyName = (entities: Entity[], name: string) => {
  const scenes = getSourcesForEntities(entities)

  for (const [sceneID, entities] of Object.entries(scenes)) {
    const gltf = GLTFSnapshotState.cloneCurrentSnapshot(sceneID)

    for (const entity of entities) {
      const entityNodeID = getComponent(entity, NodeIDComponent)
      const node = getGLTFNodeByUUID(gltf.data, entityNodeID)
      if (!node) continue
      node.name = name
    }

    dispatchAction(GLTFSnapshotAction.createSnapshot(gltf))
  }
}

/**
 * Updates each property specified in 'properties' on the component for each of the specified entity nodes
 */
const modifyProperty = <C extends Component<any, any>>(
  entities: Entity[],
  component: C,
  properties: Partial<SerializedComponentType<C>>
) => {
  const scenes = getSourcesForEntities(entities)

  for (const [sceneID, entities] of Object.entries(scenes)) {
    const gltf = GLTFSnapshotState.cloneCurrentSnapshot(sceneID)

    for (const entity of entities) {
      const entityNodeID = getComponent(entity, NodeIDComponent)
      const node = getGLTFNodeByUUID(gltf.data, entityNodeID)
      if (!node) continue
      if (typeof properties === 'string') {
        node.extensions![component.jsonID!] = properties
      } else {
        Object.entries(properties).map(([k, v]) => {
          const { result, finalProp } = getNestedObject(node.extensions![component.jsonID!], k)
          result[finalProp] = v
        })
      }
    }

    dispatchAction(GLTFSnapshotAction.createSnapshot(gltf))
  }
}

const modifyMaterial = (nodes: string[], materialId: EntityUUID, properties: { [_: string]: any }[]) => {
  for (let i = 0; i < nodes.length; i++) {
    const node = nodes[i]
    if (typeof node !== 'string') return
    const material = getMaterial(materialId)
    if (!material) return
    const props = properties[i] ?? properties[0]
    Object.entries(props).map(([k, v]) => {
      if (!material) throw new Error('Updating properties on undefined material')
      if (
        ![undefined, null].includes(v) &&
        ![undefined, null].includes(material[k]) &&
        typeof material[k] === 'object' &&
        typeof material[k].set === 'function'
      ) {
        material[k].set(v)
      } else {
        material[k] = v
      }
    })
  }
}

const overwriteLookdevObject = (
  beforeComponentJson: ComponentJsonType[] = [],
  componentJson: ComponentJsonType[] = [],
  parentEntity = getState(EditorState).rootEntity,
  beforeEntity?: Entity
) => {
  const scenes = getSourcesForEntities([parentEntity])

  for (const [sceneID] of Object.entries(scenes)) {
    if (getState(GLTFSourceState)[sceneID]) {
      const gltf = GLTFSnapshotState.cloneCurrentSnapshot(sceneID)
      const extensions = {} as Record<string, any>
      for (const comp of componentJson) {
        extensions[comp.name] = {
          ...componentJsonDefaults(ComponentJSONIDMap.get(comp.name)!),
          ...comp.props
        }
      }
      //check lookdev entity
      const lookDevComponent: Component[] = [
        SkyboxComponent,
        HemisphereLightComponent,
        DirectionalLightComponent,
        PostProcessingComponent,
        PrimitiveGeometryComponent //this component is for test will remove later
      ]
      let overwrited = false
      for (const comp of lookDevComponent) {
        if (extensions[comp.jsonID as string]) {
          const index = gltf.data.nodes?.findIndex((n) => n.extensions?.[comp.jsonID as string] !== undefined) as number
          if (typeof index === 'number' && index > -1) {
            if (gltf.data.nodes !== undefined) {
              gltf.data.nodes[index].extensions![comp.jsonID as string] = extensions[comp.jsonID as string]
              overwrited = true
            }
          }
        }
      }
      if (!overwrited) {
        //if no lookdev object found then create new object
        createObjectFromSceneElement(beforeComponentJson, parentEntity, beforeEntity)
      } else {
        dispatchAction(GLTFSnapshotAction.createSnapshot(gltf))
      }
    }
  }
}

const createObjectFromSceneElement = (
  componentJson: ComponentJsonType[] = [],
  parentEntity = getState(EditorState).rootEntity,
  beforeEntity?: Entity
) => {
  const scenes = getSourcesForEntities([parentEntity])
<<<<<<< HEAD
  const entityUUID =
    componentJson.find((comp) => comp.name === NodeIDComponent.jsonID)?.props.uuid ?? generateEntityUUID()

=======
  const entityUUID: EntityUUID =
    componentJson.find((comp) => comp.name === UUIDComponent.jsonID)?.props.uuid ?? generateEntityUUID()
  const sceneIDUsed = Object.keys(scenes)[0]
>>>>>>> dbb80674
  for (const [sceneID, entities] of Object.entries(scenes)) {
    const name = 'New Object'
    const gltf = GLTFSnapshotState.cloneCurrentSnapshot(sceneID)

    const nodeIndex = gltf.data.nodes!.length

    const extensions = {} as Record<string, any>
    for (const comp of componentJson) {
      extensions[comp.name] = {
        ...componentJsonDefaults(ComponentJSONIDMap.get(comp.name)!),
        ...comp.props
      }
    }
    if (!extensions[NodeIDComponent.jsonID]) {
      extensions[NodeIDComponent.jsonID] = entityUUID
    }
    if (!extensions[VisibleComponent.jsonID]) {
      extensions[VisibleComponent.jsonID] = true
    }

    const node = {
      name,
      extensions
    } as GLTF.INode

    gltf.data.nodes!.push(node)

    if (extensions[TransformComponent.jsonID]) {
      const comp = {
        ...componentJsonDefaults(TransformComponent),
        ...extensions[TransformComponent.jsonID]
      }
      const matrix = tempMatrix4.compose(
        new Vector3().copy(comp.position),
        new Quaternion().copy(comp.rotation),
        new Vector3().copy(comp.scale)
      )
      delete extensions[TransformComponent.jsonID]
      if (!matrix.equals(MAT4_IDENTITY)) node.matrix = matrix.toArray()
    }

    if (parentEntity === getState(EditorState).rootEntity) {
      const sceneIndex = 0 // TODO: how should this work? gltf.data.scenes!.findIndex((s) => s.nodes.includes(nodeIndex))

      let beforeIndex = gltf.data.scenes![sceneIndex].nodes.length
      if (typeof beforeEntity === 'number') {
        const beforeUUID = getComponent(beforeEntity, NodeIDComponent)
        const beforeNodeIndex = gltf.data.nodes?.findIndex((n) => n.extensions?.[NodeIDComponent.jsonID] === beforeUUID)
        if (typeof beforeNodeIndex === 'number' && beforeNodeIndex > -1) {
          beforeIndex = gltf.data.scenes![sceneIndex].nodes.indexOf(beforeNodeIndex)
        }
      }

      gltf.data.scenes![sceneIndex].nodes.splice(beforeIndex, 0, nodeIndex)
    } else {
      const parentNodeID = getComponent(parentEntity, NodeIDComponent)
      const parentNode = getGLTFNodeByUUID(gltf.data, parentNodeID)
      if (!parentNode) continue
      if (!parentNode.children) parentNode.children = []
      let beforeIndex = 0
      if (typeof beforeEntity === 'number') {
        const beforeNodeID = getComponent(beforeEntity, NodeIDComponent)
        const beforeNodeIndex = gltf.data.nodes?.findIndex(
          (n) => n.extensions?.[NodeIDComponent.jsonID] === beforeNodeID
        )
        if (typeof beforeNodeIndex == 'number' && beforeNodeIndex > -1) {
          beforeIndex = parentNode.children.indexOf(beforeNodeIndex)
        }
      }
      parentNode.children.splice(beforeIndex, 0, nodeIndex)
    }
    dispatchAction(GLTFSnapshotAction.createSnapshot(gltf))
  }
  return { entityUUID, sceneID: sceneIDUsed }
}

/**
 * @todo copying an object should be rooted to which object is currently selected
 */
const duplicateObject = (entities: Entity[]) => {
  const scenes = getSourcesForEntities(entities)
  const copyMap = {} as { [entityUUID: EntityUUID]: EntityUUID }

  for (const [sceneID, entities] of Object.entries(scenes)) {
    const rootEntities = findCommonAncestors(entities)

    const gltf = GLTFSnapshotState.cloneCurrentSnapshot(sceneID)

    /** Depth first */
    const duplicateNode = (startIndex: number, entityNodeID: NodeID) => {
      const nodeIndex = gltf.data.nodes!.findIndex((n) => n.extensions?.[NodeIDComponent.jsonID] === entityNodeID)
      const node = gltf.data.nodes![nodeIndex]

      const newChildren = [] as number[]
      if (node.children) {
        for (let i = 0; i < node.children.length; i++) {
          const childIndex = node.children[i]
          const childNode = gltf.data.nodes![childIndex]
          const childNodeID = childNode.extensions![NodeIDComponent.jsonID] as NodeID
          duplicateNode(startIndex, childNodeID)
          newChildren.push(startIndex + i + 1)
        }
      }

      const entityDataClone = JSON.parse(JSON.stringify(node))
      const newUUID = generateEntityUUID()
      copyMap[entityNodeID] = newUUID
      entityDataClone.extensions![NodeIDComponent.jsonID] = newUUID
      if (newChildren.length) entityDataClone.children = newChildren

      gltf.data.nodes!.splice(startIndex, 0, entityDataClone)

      const newIndex = startIndex

      return newIndex
    }

    for (const rootEntity of rootEntities) {
      const entityNodeID = getComponent(rootEntity, NodeIDComponent)
      const originalIndex = gltf.data.nodes!.findIndex((n) => n.extensions?.[NodeIDComponent.jsonID] === entityNodeID)
      const startIndex = gltf.data.nodes!.length
      const newIndex = duplicateNode(startIndex, entityNodeID)

      const sceneIndex = gltf.data.scenes!.findIndex((s) => s.nodes.includes(originalIndex))

      if (sceneIndex > -1) {
        gltf.data.scenes![sceneIndex].nodes.push(newIndex)
      } else {
        const parentEntity = getComponent(rootEntity, EntityTreeComponent).parentEntity
        if (!parentEntity) throw new Error('Root entity must have a parent')
        const parentEntityUUID = getComponent(parentEntity, NodeIDComponent)
        const parentNode = getParentNodeByUUID(gltf.data, parentEntityUUID)
        if (!parentNode) throw new Error('Parent node not found')
        if (!parentNode.children) parentNode.children = []
        parentNode.children.push(newIndex)
      }
    }

    dispatchAction(GLTFSnapshotAction.createSnapshot(gltf))
  }
}

const positionObject = (
  nodes: Entity[],
  positions: Vector3[],
  space = getState(EditorHelperState).transformSpace,
  addToPosition?: boolean
) => {
  for (let i = 0; i < nodes.length; i++) {
    const entity = nodes[i]
    const pos = positions[i] ?? positions[0]

    const transform = getComponent(entity, TransformComponent)

    if (space === TransformSpace.local) {
      if (addToPosition) transform.position.add(pos)
      else transform.position.copy(pos)
    } else {
      const entityTreeComponent = getComponent(entity, EntityTreeComponent)
      const parentTransform = entityTreeComponent.parentEntity
        ? getComponent(entityTreeComponent.parentEntity, TransformComponent)
        : transform

      tempVector.set(0, 0, 0)
      if (addToPosition) {
        tempVector.setFromMatrixPosition(transform.matrixWorld)
      }
      tempVector.add(pos)

      const _spaceMatrix = parentTransform.matrixWorld
      tempMatrix4.copy(_spaceMatrix).invert()
      tempVector.applyMatrix4(tempMatrix4)

      transform.position.copy(tempVector)
    }

    updateComponent(entity, TransformComponent, { position: transform.position })

    iterateEntityNode(entity, (entity) => {
      computeTransformMatrix(entity)
      TransformComponent.dirtyTransforms[entity] = true
    })
  }
}

const T_QUAT_1 = new Quaternion()
const T_QUAT_2 = new Quaternion()

const rotateObject = (nodes: Entity[], rotations: Euler[], space = getState(EditorHelperState).transformSpace) => {
  for (let i = 0; i < nodes.length; i++) {
    const entity = nodes[i]

    T_QUAT_1.setFromEuler(rotations[i] ?? rotations[0])

    const transform = getComponent(entity, TransformComponent)

    if (space === TransformSpace.local) {
      transform.rotation.copy(T_QUAT_1)
    } else {
      const entityTreeComponent = getComponent(entity, EntityTreeComponent)
      const parentTransform = entityTreeComponent.parentEntity
        ? getComponent(entityTreeComponent.parentEntity, TransformComponent)
        : transform

      const _spaceMatrix = parentTransform.matrixWorld

      const inverseParentWorldQuaternion = T_QUAT_2.setFromRotationMatrix(_spaceMatrix).invert()
      const newLocalQuaternion = inverseParentWorldQuaternion.multiply(T_QUAT_1)

      transform.rotation.copy(newLocalQuaternion)
    }

    updateComponent(entity, TransformComponent, { rotation: transform.rotation })

    iterateEntityNode(entity, (entity) => {
      computeTransformMatrix(entity)
      TransformComponent.dirtyTransforms[entity] = true
    })
  }
}

const rotateAround = (entities: Entity[], axis: Vector3, angle: number, pivot: Vector3) => {
  const pivotToOriginMatrix = new Matrix4().makeTranslation(-pivot.x, -pivot.y, -pivot.z)
  const originToPivotMatrix = new Matrix4().makeTranslation(pivot.x, pivot.y, pivot.z)
  const rotationMatrix = new Matrix4().makeRotationAxis(axis, angle)

  for (const entity of entities) {
    const transform = getComponent(entity, TransformComponent)
    const entityTreeComponent = getComponent(entity, EntityTreeComponent)
    const parentTransform = entityTreeComponent.parentEntity
      ? getComponent(entityTreeComponent.parentEntity, TransformComponent)
      : transform

    tempMatrix4
      .copy(transform.matrixWorld)
      .premultiply(pivotToOriginMatrix)
      .premultiply(rotationMatrix)
      .premultiply(originToPivotMatrix)
      .premultiply(tempMatrix4.copy(parentTransform.matrixWorld).invert())
      .decompose(transform.position, transform.rotation, transform.scale)

    updateComponent(entity, TransformComponent, { rotation: transform.rotation })
  }
}

const scaleObject = (entities: Entity[], scales: Vector3[], overrideScale = false) => {
  for (let i = 0; i < entities.length; i++) {
    const entity = entities[i]
    const scale = scales[i] ?? scales[0]

    const transformComponent = getComponent(entity, TransformComponent)

    if (overrideScale) {
      transformComponent.scale.copy(scale)
    } else {
      transformComponent.scale.multiply(scale)
    }

    transformComponent.scale.set(
      transformComponent.scale.x === 0 ? Number.EPSILON : transformComponent.scale.x,
      transformComponent.scale.y === 0 ? Number.EPSILON : transformComponent.scale.y,
      transformComponent.scale.z === 0 ? Number.EPSILON : transformComponent.scale.z
    )

    updateComponent(entity, TransformComponent, { scale: transformComponent.scale })
  }
}

const reparentObject = (entities: Entity[], before?: Entity | null, parent = getState(EditorState).rootEntity) => {
  const scenes = getSourcesForEntities(entities)

  for (const [sceneID, entities] of Object.entries(scenes)) {
    const gltf = GLTFSnapshotState.cloneCurrentSnapshot(sceneID)

    for (const entity of entities) {
      if (entity === parent) continue

      const entityNodeID = getComponent(entity, NodeIDComponent)
      const nodeIndex = gltf.data.nodes!.findIndex((n) => n.extensions?.[NodeIDComponent.jsonID] === entityNodeID)
      const isCurrentlyChildOfRoot = gltf.data.scenes![0].nodes.includes(nodeIndex)

      // Remove from current parent
      if (isCurrentlyChildOfRoot) {
        gltf.data.scenes![0].nodes.splice(gltf.data.scenes![0].nodes.indexOf(nodeIndex), 1)
      } else {
        const currentParentNode = getParentNodeByUUID(gltf.data, entityNodeID)
        if (!currentParentNode) continue
        const currentParentNodeIndex = currentParentNode.children!.indexOf(nodeIndex)
        currentParentNode.children!.splice(currentParentNodeIndex, 1)
        if (!currentParentNode.children?.length) delete currentParentNode.children
      }

      // Ensure the entity Transform remains unmodified when reparented
      const node = getGLTFNodeByUUID(gltf.data, entityNodeID) // Get the GLTF Node for the entity
      if (node) {
        // Get the transforms for both entitites
        const parentTransform = getComponent(parent, TransformComponent)
        const entityTransform = getComponent(entity, TransformComponent)
        // Calculate the new matrix relative to the new parent entity, and apply the matrix to its GLTF node.matrix
        node.matrix = tempMatrix4
          .copy(entityTransform.matrixWorld)
          .premultiply(parentTransform.matrixWorld.clone().invert())
          .toArray()
      }

      const newParentNodeID = getComponent(parent, NodeIDComponent)
      const isParentRoot = parent === getState(EditorState).rootEntity

      // Add to new parent
      if (isParentRoot) {
        if (before) {
          const beforeIndex = gltf.data.nodes!.findIndex(
            (n) => n.extensions?.[NodeIDComponent.jsonID] === getComponent(before, NodeIDComponent)
          )
          gltf.data.scenes![0].nodes.splice(beforeIndex, 0, nodeIndex)
        } else {
          gltf.data.scenes![0].nodes.push(nodeIndex)
        }
      } else {
        const newParentNode = getGLTFNodeByUUID(gltf.data, newParentNodeID)
        if (!newParentNode) continue
        if (!newParentNode.children) newParentNode.children = []
        if (before) {
          const beforeIndex = newParentNode.children.findIndex(
            (n) =>
              n ===
              gltf.data.nodes!.find(
                (n) => n.extensions?.[NodeIDComponent.jsonID] === getComponent(before, NodeIDComponent)
              )
          )
          newParentNode.children.splice(beforeIndex, 0, nodeIndex)
        } else {
          newParentNode.children.push(nodeIndex)
        }
      }
    }

    dispatchAction(GLTFSnapshotAction.createSnapshot(gltf))
  }
}

/** @todo - grouping currently doesnt take into account parentEntity or beforeEntity */
const groupObjects = (entities: Entity[]) => {
  /**
   * @todo how does grouping work across multiple sources?
   * - it works by modifying both sources
   */

  const scenes = getSourcesForEntities(entities)
  const newGroupUUIDs = {} as Record<number, EntityUUID>

  for (const [sceneID, entities] of Object.entries(scenes)) {
    const gltf = GLTFSnapshotState.cloneCurrentSnapshot(sceneID)

    /** 1. create new group node */
    const groupNode = {
      name: 'New Group',
      extensions: {
        [NodeIDComponent.jsonID]: generateEntityUUID(),
        // TODO figure out where the new position should be
        [TransformComponent.jsonID]: componentJsonDefaults(TransformComponent),
        [VisibleComponent.jsonID]: true
      }
    }

    newGroupUUIDs[sceneID] = groupNode.extensions![NodeIDComponent.jsonID]

    const groupIndex = gltf.data.nodes!.push(groupNode) - 1

    /** For each node being added to the group */
    for (const entity of entities) {
      const entityUUID = getComponent(entity, NodeIDComponent)
      const nodeIndex = gltf.data.nodes!.findIndex((n) => n.extensions?.[NodeIDComponent.jsonID] === entityUUID)

      /** 2. remove node from current parent */
      const isCurrentlyChildOfRoot = gltf.data.scenes![0].nodes.includes(nodeIndex)
      if (isCurrentlyChildOfRoot) {
        gltf.data.scenes![0].nodes.splice(gltf.data.scenes![0].nodes.indexOf(nodeIndex), 1)
      } else {
        const currentParentNode = getParentNodeByUUID(gltf.data, entityUUID)
        if (!currentParentNode) continue
        const currentParentNodeIndex = currentParentNode.children!.indexOf(nodeIndex)
        currentParentNode.children!.splice(currentParentNodeIndex, 1)
      }

      /** 3. add node to new group */
      const groupNode = gltf.data.nodes![groupIndex]
      if (!groupNode.children) groupNode.children = []
      groupNode.children.push(nodeIndex)
    }

    gltf.data.scenes![0].nodes.push(groupIndex)

    dispatchAction(GLTFSnapshotAction.createSnapshot(gltf))
  }
}

const removeObject = (entities: Entity[]) => {
  /** we have to manually set this here or it will cause react errors when entities are removed */
  getMutableState(SelectionState).selectedEntities.set([])

  const scenes = getSourcesForEntities(entities)

  for (const [sceneID, entities] of Object.entries(scenes)) {
    const rootEntity = getState(GLTFSourceState)[sceneID]
    const removedParentNodes = filterParentEntities(rootEntity, entities, undefined, true, false)

    const gltf = GLTFSnapshotState.cloneCurrentSnapshot(sceneID)

    for (let i = 0; i < removedParentNodes.length; i++) {
      const entity = removedParentNodes[i]
      const entityTreeComponent = getComponent(entity, EntityTreeComponent)
      if (!entityTreeComponent.parentEntity) continue
      const uuidsToDelete = iterateEntityNode(
        entity,
        (entity) => getComponent(entity, NodeIDComponent),
        (entity) => hasComponent(entity, SourceComponent) && hasComponent(entity, NodeIDComponent),
        false,
        false
      )
      for (const entityUUID of uuidsToDelete) {
        const oldNodeIndex = gltf.data.nodes!.findIndex((n) => n.extensions?.[NodeIDComponent.jsonID] === entityUUID)
        if (oldNodeIndex < 0) continue
        // immediately remove the node from the document
        gltf.data.nodes!.splice(oldNodeIndex, 1)
        const childRootIndex = gltf.data.scenes![0].nodes.indexOf(oldNodeIndex)

        // remove the node from parent
        if (childRootIndex > -1) {
          gltf.data.scenes![0].nodes.splice(gltf.data.scenes![0].nodes.indexOf(oldNodeIndex), 1)
        } else {
          const currentParentNode = getParentNodeByUUID(gltf.data, entityUUID)!
          if (currentParentNode) {
            const currentParentNodeIndex = currentParentNode.children!.indexOf(oldNodeIndex)
            currentParentNode.children!.splice(currentParentNodeIndex, 1)
          }
        }

        // update all node indices in parents
        for (let i = oldNodeIndex; i < gltf.data.nodes!.length; i++) {
          const node = gltf.data.nodes![i]
          const uuid = node.extensions?.[NodeIDComponent.jsonID] as NodeID
          const childRootIndex = gltf.data.scenes![0].nodes.indexOf(i + 1)
          if (childRootIndex > -1) {
            gltf.data.scenes![0].nodes[childRootIndex]--
            continue
          }
          const parentNode = getParentNodeByUUID(gltf.data, uuid)
          if (!parentNode) continue
          const childIndex = parentNode.children!.indexOf(i + 1)
          if (childIndex > -1) {
            parentNode.children![childIndex]--
          }
        }
      }
    }

    dispatchAction(GLTFSnapshotAction.createSnapshot(gltf))
  }
}

const replaceSelection = (entities: EntityUUID[]) => {
  const current = getMutableState(SelectionState).selectedEntities.value

  if (entities.length === current.length) {
    let same = true
    for (let i = 0; i < entities.length; i++) {
      if (!current.includes(entities[i])) {
        same = false
        break
      }
    }
    if (same) return
  }

  SelectionState.updateSelection(entities)
}

const toggleSelection = (entities: EntityUUID[]) => {
  const selectedEntities = getMutableState(SelectionState).selectedEntities.value.slice(0)

  for (let i = 0; i < entities.length; i++) {
    const entity = entities[i]
    const index = selectedEntities.indexOf(entity)

    if (index > -1) {
      selectedEntities.splice(index, 1)
    } else {
      selectedEntities.push(entity)
    }
  }

  SelectionState.updateSelection(entities)
}

const addToSelection = (entities: EntityUUID[]) => {
  const selectedEntities = getMutableState(SelectionState).selectedEntities.value.slice(0)

  for (let i = 0; i < entities.length; i++) {
    const object = entities[i]
    if (selectedEntities.includes(object)) continue
    selectedEntities.push(object)
  }

  SelectionState.updateSelection(entities)
}

const commitTransformSave = (entities: Entity[]) => {
  const scenes = getSourcesForEntities(entities)
  for (const sceneID of Object.keys(scenes)) {
    const gltf = GLTFSnapshotState.cloneCurrentSnapshot(sceneID)
    for (const entity of entities) {
      const entityUUID = getComponent(entity, NodeIDComponent)
      const node = getGLTFNodeByUUID(gltf.data, entityUUID)
      if (!node) continue
      const transform = getComponent(entity, TransformComponent)
      const position = transform.position
      const rotation = transform.rotation
      const scale = transform.scale
      const matrix = tempMatrix4.compose(position, rotation, scale)
      node.matrix = matrix.toArray()
    }
    dispatchAction(GLTFSnapshotAction.createSnapshot(gltf))
  }
}

export const EditorControlFunctions = {
  addOrRemoveComponent,
  hasComponentInAuthoringLayer,
  modifyProperty,
  modifyName,
  modifyMaterial,
  createObjectFromSceneElement,
  duplicateObject,
  positionObject,
  rotateObject,
  rotateAround,
  scaleObject,
  reparentObject,
  groupObjects,
  removeObject,
  addToSelection,
  replaceSelection,
  toggleSelection,
  commitTransformSave,
  overwriteLookdevObject
}<|MERGE_RESOLUTION|>--- conflicted
+++ resolved
@@ -259,15 +259,10 @@
   beforeEntity?: Entity
 ) => {
   const scenes = getSourcesForEntities([parentEntity])
-<<<<<<< HEAD
-  const entityUUID =
+
+  const entityUUID: EntityUUID =
     componentJson.find((comp) => comp.name === NodeIDComponent.jsonID)?.props.uuid ?? generateEntityUUID()
-
-=======
-  const entityUUID: EntityUUID =
-    componentJson.find((comp) => comp.name === UUIDComponent.jsonID)?.props.uuid ?? generateEntityUUID()
   const sceneIDUsed = Object.keys(scenes)[0]
->>>>>>> dbb80674
   for (const [sceneID, entities] of Object.entries(scenes)) {
     const name = 'New Object'
     const gltf = GLTFSnapshotState.cloneCurrentSnapshot(sceneID)
