/*
CPAL-1.0 License

The contents of this file are subject to the Common Public Attribution License
Version 1.0. (the "License"); you may not use this file except in compliance
with the License. You may obtain a copy of the License at
https://github.com/EtherealEngine/etherealengine/blob/dev/LICENSE.
The License is based on the Mozilla Public License Version 1.1, but Sections 14
and 15 have been added to cover use of software over a computer network and 
provide for limited attribution for the Original Developer. In addition, 
Exhibit A has been modified to be consistent with Exhibit B.

Software distributed under the License is distributed on an "AS IS" basis,
WITHOUT WARRANTY OF ANY KIND, either express or implied. See the License for the
specific language governing rights and limitations under the License.

The Original Code is Ethereal Engine.

The Original Developer is the Initial Developer. The Initial Developer of the
Original Code is the Ethereal Engine team.

All portions of the code written by the Ethereal Engine team are Copyright © 2021-2023 
Ethereal Engine. All Rights Reserved.
*/

import { getNestedObject } from '@etherealengine/common/src/utils/getNestedProperty'
<<<<<<< HEAD
import { EntityUUID, UUIDComponent, generateEntityUUID } from '@etherealengine/ecs'
=======
import {
  EntityUUID,
  SetComponentType,
  UUIDComponent,
  createEntity,
  generateEntityUUID,
  removeEntity
} from '@etherealengine/ecs'
>>>>>>> e800a185
import {
  Component,
  ComponentJSONIDMap,
  SerializedComponentType,
  componentJsonDefaults,
  getComponent,
  hasComponent,
  serializeComponent,
  setComponent,
  updateComponent
} from '@etherealengine/ecs/src/ComponentFunctions'
import { Entity } from '@etherealengine/ecs/src/Entity'
import { GLTFSnapshotAction } from '@etherealengine/engine/src/gltf/GLTFDocumentState'
import { GLTFSnapshotState, GLTFSourceState } from '@etherealengine/engine/src/gltf/GLTFState'
import { SceneSnapshotAction, SceneSnapshotState, SceneState } from '@etherealengine/engine/src/scene/SceneState'
import { SourceComponent } from '@etherealengine/engine/src/scene/components/SourceComponent'
import { TransformSpace } from '@etherealengine/engine/src/scene/constants/transformConstants'
import { MaterialLibraryState } from '@etherealengine/engine/src/scene/materials/MaterialLibrary'
import { materialFromId } from '@etherealengine/engine/src/scene/materials/functions/MaterialLibraryFunctions'
import { ComponentJsonType } from '@etherealengine/engine/src/scene/types/SceneTypes'
import { dispatchAction, getMutableState, getState } from '@etherealengine/hyperflux'
import { VisibleComponent } from '@etherealengine/spatial/src/renderer/components/VisibleComponent'
import {
  EntityTreeComponent,
  findCommonAncestors,
  iterateEntityNode,
  traverseEntityNode
} from '@etherealengine/spatial/src/transform/components/EntityTree'
import { TransformComponent } from '@etherealengine/spatial/src/transform/components/TransformComponent'
import { computeTransformMatrix } from '@etherealengine/spatial/src/transform/systems/TransformSystem'
import { GLTF } from '@gltf-transform/core'
import { Euler, Material, Matrix4, Quaternion, Vector3 } from 'three'
import { EditorHelperState } from '../services/EditorHelperState'
import { EditorState } from '../services/EditorServices'
import { SelectionState } from '../services/SelectionServices'
import { filterParentEntities } from './filterParentEntities'

const getSourcesForEntities = (entities: Entity[]) => {
  const scenes: Record<string, Entity[]> = {}
  for (const entity of entities) {
    const sceneID = getComponent(entity, SourceComponent)
    scenes[sceneID] ??= []
    scenes[sceneID].push(entity)
  }
  return scenes
}

const getGLTFNodeByUUID = (gltf: GLTF.IGLTF, uuid: string) => {
  return gltf.nodes?.find((n) => n.extensions?.[UUIDComponent.jsonID] === uuid)
}

const getParentNodeByUUID = (gltf: GLTF.IGLTF, uuid: string) => {
  const nodeIndex = gltf.nodes?.findIndex((n) => n.extensions?.[UUIDComponent.jsonID] === uuid)
  if (!nodeIndex || nodeIndex < 0) return
  return gltf.nodes?.find((n) => n.children?.includes(nodeIndex))
}

const addOrRemoveComponent = <C extends Component<any, any>>(
  entities: Entity[],
  component: C,
  add: boolean,
  args: SetComponentType<C> | undefined = undefined
) => {
  const sceneComponentID = component.jsonID
  if (!sceneComponentID) return

  const scenes = getSourcesForEntities(entities)

  for (const [sceneID, entities] of Object.entries(scenes)) {
    if (getState(GLTFSourceState)[sceneID]) {
      const gltf = GLTFSnapshotState.cloneCurrentSnapshot(sceneID)
      for (const entity of entities) {
        const entityUUID = getComponent(entity, UUIDComponent)
        const node = getGLTFNodeByUUID(gltf.data, entityUUID)
        if (!node) continue
        if (add) {
          node.extensions![sceneComponentID] = {
            ...componentJsonDefaults(ComponentJSONIDMap.get(sceneComponentID)!),
            ...args
          }
        } else {
          delete node.extensions?.[sceneComponentID]
        }
      }
      dispatchAction(GLTFSnapshotAction.createSnapshot(gltf))
    } else {
      const newSnapshot = SceneSnapshotState.cloneCurrentSnapshot(sceneID)

      for (const entity of entities) {
        const entityUUID = getComponent(entity, UUIDComponent)
        let componentData = newSnapshot.data.entities[entityUUID]?.components
        if (!componentData) continue
        if (add) {
          componentData = componentData.filter((c) => c.name !== sceneComponentID)
          componentData.push({
            name: sceneComponentID,
            props: { ...componentJsonDefaults(ComponentJSONIDMap.get(sceneComponentID)!), ...args }
          })
        } else {
          const index = componentData.findIndex((c) => c.name === sceneComponentID)
          if (index > -1) componentData.splice(index, 1)
        }
        newSnapshot.data.entities[entityUUID].components = componentData
      }

      dispatchAction(SceneSnapshotAction.createSnapshot(newSnapshot))
    }
  }
}

const modifyName = (entities: Entity[], name: string) => {
  const scenes = getSourcesForEntities(entities)

  for (const [sceneID, entities] of Object.entries(scenes)) {
    if (getState(GLTFSourceState)[sceneID]) {
      const gltf = GLTFSnapshotState.cloneCurrentSnapshot(sceneID)

      for (const entity of entities) {
        const entityUUID = getComponent(entity, UUIDComponent)
        const node = getGLTFNodeByUUID(gltf.data, entityUUID)
        if (!node) continue
        node.name = name
      }

      dispatchAction(GLTFSnapshotAction.createSnapshot(gltf))
    } else {
      const newSnapshot = SceneSnapshotState.cloneCurrentSnapshot(sceneID)

      for (const entity of entities) {
        const entityUUID = getComponent(entity, UUIDComponent)
        const entityData = newSnapshot.data.entities[entityUUID]
        if (!entityData) continue
        entityData.name = name
      }

      dispatchAction(SceneSnapshotAction.createSnapshot(newSnapshot))
    }
  }
}

/**
 * Updates each property specified in 'properties' on the component for each of the specified entity nodes
 */
const modifyProperty = <C extends Component<any, any>>(
  entities: Entity[],
  component: C,
  properties: Partial<SerializedComponentType<C>>
) => {
  const scenes = getSourcesForEntities(entities)

  for (const [sceneID, entities] of Object.entries(scenes)) {
    if (getState(GLTFSourceState)[sceneID]) {
      const gltf = GLTFSnapshotState.cloneCurrentSnapshot(sceneID)

      for (const entity of entities) {
        const entityUUID = getComponent(entity, UUIDComponent)
        const node = getGLTFNodeByUUID(gltf.data, entityUUID)
        if (!node) continue
        if (typeof properties === 'string') {
          node.extensions![component.jsonID!] = properties
        } else {
          Object.entries(properties).map(([k, v]) => {
            const { result, finalProp } = getNestedObject(node.extensions![component.jsonID!], k)
            result[finalProp] = v
          })
        }
      }

      dispatchAction(GLTFSnapshotAction.createSnapshot(gltf))
    } else {
      const newSnapshot = SceneSnapshotState.cloneCurrentSnapshot(sceneID)

      for (const entity of entities) {
        setComponent(entity, component, properties)
        const entityUUID = getComponent(entity, UUIDComponent)
        const componentSnapshot = newSnapshot.data.entities[entityUUID].components.find(
          (c) => c.name === component.jsonID
        )
        if (!componentSnapshot) continue
        if (typeof properties === 'string') {
          componentSnapshot.props = properties
        } else {
          Object.entries(properties).map(([k, v]) => {
            const { result, finalProp } = getNestedObject(componentSnapshot.props, k)
            result[finalProp] = v
          })
        }
      }

      dispatchAction(SceneSnapshotAction.createSnapshot(newSnapshot))
    }
  }
}

function _getMaterial(node: string, materialId: string) {
  let material: Material | undefined
  if (getState(MaterialLibraryState).materials[materialId]) {
    material = materialFromId(materialId).material
  }
  // else {
  //   const mesh = obj3dFromUuid(node) as Mesh
  //   const materials = Array.isArray(mesh.material) ? mesh.material : [mesh.material]
  //   material = materials.find((material) => materialId === material.uuid)
  // }
  if (typeof material === 'undefined' || !material.isMaterial) throw new Error('Material is missing from host mesh')
  return material
}

const modifyMaterial = (nodes: string[], materialId: string, properties: { [_: string]: any }[]) => {
  for (let i = 0; i < nodes.length; i++) {
    const node = nodes[i]
    if (typeof node !== 'string') return
    const material = _getMaterial(node, materialId)
    const props = properties[i] ?? properties[0]
    Object.entries(props).map(([k, v]) => {
      if (!material) throw new Error('Updating properties on undefined material')
      if (
        ![undefined, null].includes(v) &&
        ![undefined, null].includes(material[k]) &&
        typeof material[k] === 'object' &&
        typeof material[k].set === 'function'
      ) {
        material[k].set(v)
      } else {
        material[k] = v
      }
    })
    material.needsUpdate = true
  }
}

const createObjectFromSceneElement = (
  componentJson: ComponentJsonType[] = [],
  parentEntity = getState(EditorState).rootEntity,
  beforeEntity?: Entity
) => {
  const scenes = getSourcesForEntities([parentEntity])
  const entityUUID =
    componentJson.find((comp) => comp.name === UUIDComponent.jsonID)?.props.uuid ?? generateEntityUUID()

  for (const [sceneID, entities] of Object.entries(scenes)) {
    const name = 'New Object'
    if (getState(GLTFSourceState)[sceneID]) {
      const gltf = GLTFSnapshotState.cloneCurrentSnapshot(sceneID)
      console.log(gltf, gltf.data.nodes)

      const nodeIndex = gltf.data.nodes!.length

      const extensions = {} as Record<string, any>
      for (const comp of componentJson) {
        extensions[comp.name] = {
          ...componentJsonDefaults(ComponentJSONIDMap.get(comp.name)!),
          ...comp.props
        }
      }
      if (!extensions[UUIDComponent.jsonID]) {
        extensions[UUIDComponent.jsonID] = entityUUID
      }
      if (!extensions[VisibleComponent.jsonID]) {
        extensions[VisibleComponent.jsonID] = true
      }

      const node = {
        name,
        extensions
      } as GLTF.INode

      gltf.data.nodes!.push(node)

      if (extensions[TransformComponent.jsonID]) {
        const comp = {
          ...componentJsonDefaults(TransformComponent),
          ...extensions[TransformComponent.jsonID]
        }
        const matrix = new Matrix4().compose(
          new Vector3().copy(comp.position),
          new Quaternion().copy(comp.rotation),
          new Vector3().copy(comp.scale)
        )
        delete extensions[TransformComponent.jsonID]
        if (!matrix.equals(new Matrix4())) node.matrix = matrix.toArray()
      }

      if (parentEntity === getState(EditorState).rootEntity) {
        const sceneIndex = 0 // TODO: how should this work? gltf.data.scenes!.findIndex((s) => s.nodes.includes(nodeIndex))

        let beforeIndex = gltf.data.scenes![sceneIndex].nodes.length
        if (typeof beforeEntity === 'number') {
          const beforeUUID = getComponent(beforeEntity, UUIDComponent)
          const beforeNodeIndex = gltf.data.nodes?.findIndex((n) => n.extensions?.[UUIDComponent.jsonID] === beforeUUID)
          if (beforeNodeIndex && beforeNodeIndex > -1) {
            beforeIndex = gltf.data.scenes![sceneIndex].nodes.indexOf(beforeNodeIndex)
          }
        }

        gltf.data.scenes![sceneIndex].nodes.splice(beforeIndex, 0, nodeIndex)
      } else {
        const parentUUID = getComponent(parentEntity, UUIDComponent)
        const parentNode = getGLTFNodeByUUID(gltf.data, parentUUID)
        if (!parentNode) continue
        if (!parentNode.children) parentNode.children = []
        let beforeIndex = 0
        if (typeof beforeEntity === 'number') {
          const beforeUUID = getComponent(beforeEntity, UUIDComponent)
          const beforeNodeIndex = gltf.data.nodes?.findIndex((n) => n.extensions?.[UUIDComponent.jsonID] === beforeUUID)
          if (beforeNodeIndex && beforeNodeIndex > -1) {
            beforeIndex = parentNode.children.indexOf(beforeNodeIndex)
          }
        }
        parentNode.children.splice(beforeIndex, 0, nodeIndex)
      }

      dispatchAction(GLTFSnapshotAction.createSnapshot(gltf))
    } else {
      let childIndex = 0
      if (typeof beforeEntity === 'number') {
        const beforeNode = getComponent(beforeEntity, EntityTreeComponent)
        if (beforeNode?.parentEntity && hasComponent(beforeNode.parentEntity, EntityTreeComponent)) {
          childIndex = getComponent(beforeNode.parentEntity, EntityTreeComponent).children.indexOf(beforeEntity)
        }
      } else {
        const parentEntityTreeComponent = getComponent(parentEntity, EntityTreeComponent)
        childIndex = parentEntityTreeComponent.children.length
      }

      if (!componentJson.some((comp) => comp.name === TransformComponent.jsonID)) {
        componentJson.push({ name: TransformComponent.jsonID })
      }
      const fullComponentJson = [...componentJson, { name: VisibleComponent.jsonID }].map((comp) => ({
        name: comp.name,
        props: {
          ...componentJsonDefaults(ComponentJSONIDMap.get(comp.name)!),
          ...comp.props
        }
      }))

      const newSnapshot = SceneSnapshotState.cloneCurrentSnapshot(sceneID)
      newSnapshot.data.entities[entityUUID] = {
        name,
        components: fullComponentJson,
        parent: getComponent(parentEntity, UUIDComponent),
        index: childIndex
      }

      dispatchAction(SceneSnapshotAction.createSnapshot(newSnapshot))
    }
  }
}

/**
 * @todo copying an object should be rooted to which object is currently selected
 */
const duplicateObject = (entities: Entity[]) => {
  const scenes = getSourcesForEntities(entities)
  const copyMap = {} as { [entityUUID: EntityUUID]: EntityUUID }

  for (const [sceneID, entities] of Object.entries(scenes)) {
    const rootEntities = findCommonAncestors(entities)

    if (getState(GLTFSourceState)[sceneID]) {
      const gltf = GLTFSnapshotState.cloneCurrentSnapshot(sceneID)

      /** Depth first */
      const duplicateNode = (entity: Entity) => {
        const entityUUID = getComponent(entity, UUIDComponent)
        const nodeIndex = gltf.data.nodes!.findIndex((n) => n.extensions?.[UUIDComponent.jsonID] === entityUUID)
        const node = gltf.data.nodes![nodeIndex]

        const newChildren = [] as number[]
        if (node.children) {
          for (const childIndex of node.children) {
            const childNode = gltf.data.nodes![childIndex]
            const childEntityUUID = childNode.extensions![UUIDComponent.jsonID] as EntityUUID
            const newChildIndex = duplicateNode(UUIDComponent.getEntityByUUID(childEntityUUID))
            newChildren.push(newChildIndex)
          }
        }

        const entityDataClone = JSON.parse(JSON.stringify(node))
        const newUUID = generateEntityUUID()
        copyMap[entityUUID] = newUUID
        entityDataClone.extensions![UUIDComponent.jsonID] = newUUID
        if (newChildren.length) entityDataClone.children = newChildren

        gltf.data.nodes!.push(entityDataClone)

        const newIndex = gltf.data.nodes!.length - 1

        return newIndex
      }

      for (const rootEntity of rootEntities) {
        const entityUUID = getComponent(rootEntity, UUIDComponent)
        const originalIndex = gltf.data.nodes!.findIndex((n) => n.extensions?.[UUIDComponent.jsonID] === entityUUID)
        const newIndex = duplicateNode(rootEntity)

        const sceneIndex = gltf.data.scenes!.findIndex((s) => s.nodes.includes(originalIndex))

        if (sceneIndex > -1) {
          gltf.data.scenes![sceneIndex].nodes.push(newIndex)
        } else {
          const parentEntity = getComponent(rootEntity, EntityTreeComponent).parentEntity
          if (!parentEntity) throw new Error('Root entity must have a parent')
          const parentEntityUUID = getComponent(parentEntity, UUIDComponent)
          const parentNode = getParentNodeByUUID(gltf.data, parentEntityUUID)
          if (!parentNode) throw new Error('Parent node not found')
          if (!parentNode.children) parentNode.children = []
          parentNode.children.push(newIndex)
        }
      }

      dispatchAction(GLTFSnapshotAction.createSnapshot(gltf))
    } else {
      const newSnapshot = SceneSnapshotState.cloneCurrentSnapshot(sceneID)

      for (const rootEntity of rootEntities) {
        traverseEntityNode(rootEntity, (entity) => {
          const entityUUID = getComponent(entity, UUIDComponent)
          const entityData = newSnapshot.data.entities[entityUUID]
          if (!entityData) return /** @todo entity may be loaded in via GLTF **/

          const entityDataClone = JSON.parse(JSON.stringify(entityData))
          const newUUID = generateEntityUUID()
          copyMap[entityUUID] = newUUID

          const parentEntity = getComponent(entity, EntityTreeComponent).parentEntity!
          const parentEntityUUID = getComponent(parentEntity, UUIDComponent)

          if (copyMap[parentEntityUUID]) {
            entityDataClone.parent = copyMap[parentEntityUUID]
          }

          newSnapshot.data.entities[newUUID] = entityDataClone

          if (rootEntity === entity) {
            /** update index of parent with new entity */
            const parentEntityTreeComponent = getComponent(parentEntity, EntityTreeComponent)
            const index = parentEntityTreeComponent.children.indexOf(entity)
            if (index) {
              for (const [entityUUID, data] of Object.entries(newSnapshot.data.entities)) {
                if (typeof data.index !== 'number') continue
                if (data.parent === parentEntityUUID) {
                  if (data.index > index) data.index++
                }
              }
            }
          }
        })
      }

      dispatchAction(SceneSnapshotAction.createSnapshot(newSnapshot))
    }
  }
}

const tempMatrix = new Matrix4()
const tempVector = new Vector3()

const positionObject = (
  nodes: Entity[],
  positions: Vector3[],
  space = getState(EditorHelperState).transformSpace,
  addToPosition?: boolean
) => {
  for (let i = 0; i < nodes.length; i++) {
    const entity = nodes[i]
    const pos = positions[i] ?? positions[0]

    const transform = getComponent(entity, TransformComponent)

    if (space === TransformSpace.local) {
      if (addToPosition) transform.position.add(pos)
      else transform.position.copy(pos)
    } else {
      const entityTreeComponent = getComponent(entity, EntityTreeComponent)
      const parentTransform = entityTreeComponent.parentEntity
        ? getComponent(entityTreeComponent.parentEntity, TransformComponent)
        : transform

      tempVector.set(0, 0, 0)
      if (addToPosition) {
        tempVector.setFromMatrixPosition(transform.matrixWorld)
      }
      tempVector.add(pos)

      const _spaceMatrix = parentTransform.matrixWorld
      tempMatrix.copy(_spaceMatrix).invert()
      tempVector.applyMatrix4(tempMatrix)

      transform.position.copy(tempVector)
    }

    updateComponent(entity, TransformComponent, { position: transform.position })

    iterateEntityNode(entity, (entity) => {
      computeTransformMatrix(entity)
      TransformComponent.dirtyTransforms[entity] = true
    })
  }
}

const T_QUAT_1 = new Quaternion()
const T_QUAT_2 = new Quaternion()

const rotateObject = (nodes: Entity[], rotations: Euler[], space = getState(EditorHelperState).transformSpace) => {
  for (let i = 0; i < nodes.length; i++) {
    const entity = nodes[i]

    T_QUAT_1.setFromEuler(rotations[i] ?? rotations[0])

    const transform = getComponent(entity, TransformComponent)

    if (space === TransformSpace.local) {
      transform.rotation.copy(T_QUAT_1)
    } else {
      const entityTreeComponent = getComponent(entity, EntityTreeComponent)
      const parentTransform = entityTreeComponent.parentEntity
        ? getComponent(entityTreeComponent.parentEntity, TransformComponent)
        : transform

      const _spaceMatrix = parentTransform.matrixWorld

      const inverseParentWorldQuaternion = T_QUAT_2.setFromRotationMatrix(_spaceMatrix).invert()
      const newLocalQuaternion = inverseParentWorldQuaternion.multiply(T_QUAT_1)

      transform.rotation.copy(newLocalQuaternion)
    }

    updateComponent(entity, TransformComponent, { rotation: transform.rotation })

    iterateEntityNode(entity, (entity) => {
      computeTransformMatrix(entity)
      TransformComponent.dirtyTransforms[entity] = true
    })
  }
}

const mat4 = new Matrix4()

const rotateAround = (entities: Entity[], axis: Vector3, angle: number, pivot: Vector3) => {
  const pivotToOriginMatrix = new Matrix4().makeTranslation(-pivot.x, -pivot.y, -pivot.z)
  const originToPivotMatrix = new Matrix4().makeTranslation(pivot.x, pivot.y, pivot.z)
  const rotationMatrix = new Matrix4().makeRotationAxis(axis, angle)

  for (const entity of entities) {
    const transform = getComponent(entity, TransformComponent)
    const entityTreeComponent = getComponent(entity, EntityTreeComponent)
    const parentTransform = entityTreeComponent.parentEntity
      ? getComponent(entityTreeComponent.parentEntity, TransformComponent)
      : transform

    new Matrix4()
      .copy(transform.matrixWorld)
      .premultiply(pivotToOriginMatrix)
      .premultiply(rotationMatrix)
      .premultiply(originToPivotMatrix)
      .premultiply(mat4.copy(parentTransform.matrixWorld).invert())
      .decompose(transform.position, transform.rotation, transform.scale)

    updateComponent(entity, TransformComponent, { rotation: transform.rotation })
  }
}

const scaleObject = (entities: Entity[], scales: Vector3[], overrideScale = false) => {
  for (let i = 0; i < entities.length; i++) {
    const entity = entities[i]
    const scale = scales[i] ?? scales[0]

    const transformComponent = getComponent(entity, TransformComponent)

    if (overrideScale) {
      transformComponent.scale.copy(scale)
    } else {
      transformComponent.scale.multiply(scale)
    }

    transformComponent.scale.set(
      transformComponent.scale.x === 0 ? Number.EPSILON : transformComponent.scale.x,
      transformComponent.scale.y === 0 ? Number.EPSILON : transformComponent.scale.y,
      transformComponent.scale.z === 0 ? Number.EPSILON : transformComponent.scale.z
    )

    updateComponent(entity, TransformComponent, { scale: transformComponent.scale })
  }
}

const reparentObject = (entities: Entity[], before?: Entity | null, parent = getState(EditorState).rootEntity) => {
  const scenes = getSourcesForEntities(entities)

  for (const [sceneID, entities] of Object.entries(scenes)) {
    if (getState(GLTFSourceState)[sceneID]) {
      const gltf = GLTFSnapshotState.cloneCurrentSnapshot(sceneID)

      for (const entity of entities) {
        if (entity === parent) continue

        const entityUUID = getComponent(entity, UUIDComponent)
        const nodeIndex = gltf.data.nodes!.findIndex((n) => n.extensions?.[UUIDComponent.jsonID] === entityUUID)
        const isCurrentlyChildOfRoot = gltf.data.scenes![0].nodes.includes(nodeIndex)

        if (isCurrentlyChildOfRoot) {
          gltf.data.scenes![0].nodes.splice(gltf.data.scenes![0].nodes.indexOf(nodeIndex), 1)
        } else {
          const currentParentNode = getParentNodeByUUID(gltf.data, entityUUID)
          if (!currentParentNode) continue
          const currentParentNodeIndex = currentParentNode.children!.indexOf(nodeIndex)
          currentParentNode.children!.splice(currentParentNodeIndex, 1)
        }

        const newParentUUID = getComponent(parent, UUIDComponent)
        const newParentIndex = gltf.data.nodes!.findIndex((n) => n.extensions?.[UUIDComponent.jsonID] === newParentUUID)
        const isParentRoot = gltf.data.scenes![0].nodes.includes(newParentIndex)

        if (isParentRoot) {
          if (before) {
            const beforeIndex = gltf.data.nodes!.findIndex(
              (n) => n.extensions?.[UUIDComponent.jsonID] === getComponent(before, UUIDComponent)
            )
            gltf.data.scenes![0].nodes.splice(beforeIndex, 0, nodeIndex)
          } else {
            gltf.data.scenes![0].nodes.push(nodeIndex)
          }
        } else {
          const newParentNode = getGLTFNodeByUUID(gltf.data, newParentUUID)
          if (!newParentNode) continue
          if (!newParentNode.children) newParentNode.children = []
          if (before) {
            const beforeIndex = newParentNode.children.findIndex(
              (n) =>
                n ===
                gltf.data.nodes!.find(
                  (n) => n.extensions?.[UUIDComponent.jsonID] === getComponent(before, UUIDComponent)
                )
            )
            newParentNode.children.splice(beforeIndex, 0, nodeIndex)
          } else {
            newParentNode.children.push(nodeIndex)
          }
        }
      }

      dispatchAction(GLTFSnapshotAction.createSnapshot(gltf))
    } else {
      const newSnapshot = SceneSnapshotState.cloneCurrentSnapshot(sceneID)
      for (const entity of entities) {
        if (entity === parent) continue

        const currentParentEntity = getComponent(entity, EntityTreeComponent).parentEntity!
        const currentParentEntityUUID = getComponent(currentParentEntity, UUIDComponent)
        const parentEntityTreeComponent = getComponent(currentParentEntity, EntityTreeComponent)
        const currentIndex = parentEntityTreeComponent.children.indexOf(entity)

        const newParentEntityTreeComponent = getComponent(parent, EntityTreeComponent)
        const newIndex = before
          ? newParentEntityTreeComponent.children.indexOf(before as Entity)
          : newParentEntityTreeComponent.children.length

        const entityData = newSnapshot.data.entities[getComponent(entity, UUIDComponent)]
        entityData.parent = getComponent(parent, UUIDComponent)
        entityData.index = newIndex

        for (const [entityUUID, data] of Object.entries(newSnapshot.data.entities)) {
          if (typeof data.index !== 'number') continue
          if (entityUUID === getComponent(entity, UUIDComponent)) continue

          /** update indexes for old sibling entities */
          if (data.parent === currentParentEntityUUID) {
            if (data.index > currentIndex) data.index--
          }

          /** update indexes for new sibling entities */
          if (newIndex) {
            if (data.parent === getComponent(parent, UUIDComponent)) {
              if (data.index >= newIndex) data.index++
            }
          }
        }
      }
      dispatchAction(SceneSnapshotAction.createSnapshot(newSnapshot))
    }
  }
}

/** @todo - grouping currently doesnt take into account parentEntity or beforeEntity */
const groupObjects = (entities: Entity[]) => {
  /**
   * @todo how does grouping work across multiple sources?
   * - it works by modifying both sources
   */

  const scenes = getSourcesForEntities(entities)
  const newGroupUUIDs = {} as Record<number, EntityUUID>

  for (const [sceneID, entities] of Object.entries(scenes)) {
    if (getState(GLTFSourceState)[sceneID]) {
      const gltf = GLTFSnapshotState.cloneCurrentSnapshot(sceneID)

      /** 1. create new group node */
      const groupNode = {
        name: 'New Group',
        extensions: {
          [UUIDComponent.jsonID]: generateEntityUUID(),
          // TODO figure out where the new position should be
          [TransformComponent.jsonID]: componentJsonDefaults(TransformComponent),
          [VisibleComponent.jsonID]: true
        }
      }

      newGroupUUIDs[sceneID] = groupNode.extensions![UUIDComponent.jsonID]

      const groupIndex = gltf.data.nodes!.push(groupNode) - 1

      /** For each node being added to the group */
      for (const entity of entities) {
        const entityUUID = getComponent(entity, UUIDComponent)
        const nodeIndex = gltf.data.nodes!.findIndex((n) => n.extensions?.[UUIDComponent.jsonID] === entityUUID)

        /** 2. remove node from current parent */
        const isCurrentlyChildOfRoot = gltf.data.scenes![0].nodes.includes(nodeIndex)
        if (isCurrentlyChildOfRoot) {
          gltf.data.scenes![0].nodes.splice(gltf.data.scenes![0].nodes.indexOf(nodeIndex), 1)
        } else {
          const currentParentNode = getParentNodeByUUID(gltf.data, entityUUID)
          if (!currentParentNode) continue
          const currentParentNodeIndex = currentParentNode.children!.indexOf(nodeIndex)
          currentParentNode.children!.splice(currentParentNodeIndex, 1)
        }

        /** 3. add node to new group */
        const groupNode = gltf.data.nodes![groupIndex]
        if (!groupNode.children) groupNode.children = []
        groupNode.children.push(nodeIndex)
      }

      gltf.data.scenes![0].nodes.push(groupIndex)

      dispatchAction(GLTFSnapshotAction.createSnapshot(gltf))
    } else {
      const newSnapshot = SceneSnapshotState.cloneCurrentSnapshot(sceneID)

      const parentEntity = getState(EditorState).rootEntity
      const parentEntityTreeComponent = getComponent(parentEntity, EntityTreeComponent)
      const childIndex = parentEntityTreeComponent.children.length
      const parentEntityUUID = getComponent(parentEntity, UUIDComponent)

      const groupEntityUUID = generateEntityUUID()
      newGroupUUIDs[sceneID] = groupEntityUUID

      newSnapshot.data.entities[groupEntityUUID] = {
        name: 'New Group',
        components: [
          {
            name: TransformComponent.jsonID,
            props: {
              // todo figure out where the new position should be
              ...componentJsonDefaults(TransformComponent)
            }
          },
          {
            name: VisibleComponent.jsonID,
            props: true
          }
        ],
        parent: parentEntityUUID,
        index: childIndex
      }

      let count = 0

      for (let i = 0; i < entities.length; i++) {
        const entity = entities[i]
        const currentParentEntity = getComponent(entity, EntityTreeComponent).parentEntity!
        const currentParentEntityUUID = getComponent(currentParentEntity, UUIDComponent)

        const parentEntityTreeComponent = getComponent(currentParentEntity, EntityTreeComponent)
        const currentIndex = parentEntityTreeComponent.children.indexOf(entity)

        const entityData = newSnapshot.data.entities[getComponent(entity, UUIDComponent)]
        entityData.parent = groupEntityUUID
        entityData.index = count++

        for (const [entityUUID, data] of Object.entries(newSnapshot.data.entities)) {
          if (typeof data.index !== 'number') continue
          if (entityUUID === getComponent(entity, UUIDComponent)) continue

          /** update indexes for old sibling entities */
          if (data.parent === currentParentEntityUUID) {
            if (data.index > currentIndex) data.index--
          }
        }
      }

      dispatchAction(SceneSnapshotAction.createSnapshot(newSnapshot))
    }
  }
}

const removeObject = (entities: Entity[]) => {
  /** we have to manually set this here or it will cause react errors when entities are removed */
  getMutableState(SelectionState).selectedEntities.set([])

  const scenes = getSourcesForEntities(entities)

  for (const [sceneID, entities] of Object.entries(scenes)) {
    if (getState(GLTFSourceState)[sceneID]) {
      const rootEntity = getState(GLTFSourceState)[sceneID]
      const removedParentNodes = filterParentEntities(rootEntity, entities, undefined, true, false)

      const gltf = GLTFSnapshotState.cloneCurrentSnapshot(sceneID)

      for (let i = 0; i < removedParentNodes.length; i++) {
        const entity = removedParentNodes[i]
        const entityTreeComponent = getComponent(entity, EntityTreeComponent)
        if (!entityTreeComponent.parentEntity) continue
        const uuidsToDelete = iterateEntityNode(
          entity,
          (entity) => getComponent(entity, UUIDComponent),
          (entity) => hasComponent(entity, SourceComponent) && hasComponent(entity, UUIDComponent),
          false,
          false
        )
        for (const entityUUID of uuidsToDelete) {
          const nodeIndex = gltf.data.nodes!.findIndex((n) => n.extensions?.[UUIDComponent.jsonID] === entityUUID)
          const isCurrentlyChildOfRoot = gltf.data.scenes![0].nodes.includes(nodeIndex)

          if (isCurrentlyChildOfRoot) {
            gltf.data.scenes![0].nodes.splice(gltf.data.scenes![0].nodes.indexOf(nodeIndex), 1)
          } else {
            const currentParentNode = getParentNodeByUUID(gltf.data, entityUUID)!
            if (!currentParentNode) continue
            const currentParentNodeIndex = currentParentNode.children!.indexOf(nodeIndex)
            currentParentNode.children!.splice(currentParentNodeIndex, 1)
          }

          gltf.data.nodes!.splice(nodeIndex, 1)
        }
      }

      dispatchAction(GLTFSnapshotAction.createSnapshot(gltf))
    } else {
      const rootEntity = SceneState.getRootEntity(sceneID)
      const removedParentNodes = filterParentEntities(rootEntity, entities, undefined, true, false)

      const newSnapshot = SceneSnapshotState.cloneCurrentSnapshot(sceneID)

      for (let i = 0; i < removedParentNodes.length; i++) {
        const entity = removedParentNodes[i]
        const entityTreeComponent = getComponent(entity, EntityTreeComponent)
        if (!entityTreeComponent.parentEntity) continue
        const uuidsToDelete = iterateEntityNode(
          entity,
          (entity) => getComponent(entity, UUIDComponent),
          (entity) => hasComponent(entity, SourceComponent) && hasComponent(entity, UUIDComponent),
          false,
          false
        )
        for (const uuid of uuidsToDelete) {
          delete newSnapshot.data.entities[uuid]
        }
      }

      dispatchAction(SceneSnapshotAction.createSnapshot(newSnapshot))
    }
  }
}

const replaceSelection = (entities: EntityUUID[]) => {
  const current = getMutableState(SelectionState).selectedEntities.value

  if (entities.length === current.length) {
    let same = true
    for (let i = 0; i < entities.length; i++) {
      if (!current.includes(entities[i])) {
        same = false
        break
      }
    }
    if (same) return
  }

  SelectionState.updateSelection(entities)
}

const toggleSelection = (entities: EntityUUID[]) => {
  const selectedEntities = getMutableState(SelectionState).selectedEntities.value.slice(0)

  for (let i = 0; i < entities.length; i++) {
    const entity = entities[i]
    const index = selectedEntities.indexOf(entity)

    if (index > -1) {
      selectedEntities.splice(index, 1)
    } else {
      selectedEntities.push(entity)
    }
  }

  SelectionState.updateSelection(entities)
}

const addToSelection = (entities: EntityUUID[]) => {
  const selectedEntities = getMutableState(SelectionState).selectedEntities.value.slice(0)

  for (let i = 0; i < entities.length; i++) {
    const object = entities[i]
    if (selectedEntities.includes(object)) continue
    selectedEntities.push(object)
  }

  SelectionState.updateSelection(entities)
}

const commitTransformSave = (entities: Entity[]) => {
  const scenes = getSourcesForEntities(entities)
  for (const sceneID of Object.keys(scenes)) {
    if (getState(GLTFSourceState)[sceneID]) {
      const gltf = GLTFSnapshotState.cloneCurrentSnapshot(sceneID)
      for (const entity of entities) {
        const entityUUID = getComponent(entity, UUIDComponent)
        const node = getGLTFNodeByUUID(gltf.data, entityUUID)
        if (!node) continue
        const transform = getComponent(entity, TransformComponent)
        const position = transform.position
        const rotation = transform.rotation
        const scale = transform.scale
        const matrix = new Matrix4().compose(position, rotation, scale)
        node.matrix = matrix.toArray()
      }
      dispatchAction(GLTFSnapshotAction.createSnapshot(gltf))
    } else {
      const newSnapshot = SceneSnapshotState.cloneCurrentSnapshot(sceneID)
      const sceneEntities = scenes[sceneID]
      for (const sceneEntity of sceneEntities) {
        TransformComponent.stateMap[sceneEntity]!.set((v) => v)
        const entityData = newSnapshot.data.entities[getComponent(sceneEntity, UUIDComponent)]
        const component = entityData.components.find((c) => c.name === TransformComponent.jsonID)!
        component.props = serializeComponent(sceneEntity, TransformComponent)
      }
      dispatchAction(SceneSnapshotAction.createSnapshot(newSnapshot))
    }
  }
}

export const EditorControlFunctions = {
  addOrRemoveComponent,
  modifyProperty,
  modifyName,
  modifyMaterial,
  createObjectFromSceneElement,
  duplicateObject,
  positionObject,
  rotateObject,
  rotateAround,
  scaleObject,
  reparentObject,
  groupObjects,
  removeObject,
  addToSelection,
  replaceSelection,
  toggleSelection,
  commitTransformSave
}<|MERGE_RESOLUTION|>--- conflicted
+++ resolved
@@ -24,18 +24,7 @@
 */
 
 import { getNestedObject } from '@etherealengine/common/src/utils/getNestedProperty'
-<<<<<<< HEAD
-import { EntityUUID, UUIDComponent, generateEntityUUID } from '@etherealengine/ecs'
-=======
-import {
-  EntityUUID,
-  SetComponentType,
-  UUIDComponent,
-  createEntity,
-  generateEntityUUID,
-  removeEntity
-} from '@etherealengine/ecs'
->>>>>>> e800a185
+import { EntityUUID, SetComponentType, UUIDComponent, generateEntityUUID } from '@etherealengine/ecs'
 import {
   Component,
   ComponentJSONIDMap,
