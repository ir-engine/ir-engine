import i18n from 'i18next'
import { Config } from '@xrengine/common/src/config'
import { getToken } from '@xrengine/engine/src/scene/functions/getToken'
import { upload } from '@xrengine/engine/src/scene/functions/upload'
import { ProjectManager } from '../managers/ProjectManager'
import { SceneManager } from '../managers/SceneManager'

const serverURL = Config.publicRuntimeConfig.apiServer

/**
 * getProjects used to get list projects created by user.
 *
 * @return {Promise}
 */
export const getProjects = async (): Promise<any> => {
  const token = getToken()

  const headers = {
    'content-type': 'application/json',
    authorization: `Bearer ${token}`
  }

  const response = await fetch(`${serverURL}/project`, { headers })

  const json = await response.json().catch((err) => {
    console.log('Error fetching JSON')
    console.log(err)
  })

  if (!Array.isArray(json.projects) || json.projects == null) {
    throw new Error(
      i18n.t('editor:errors.fetchingProjectError', { error: json.error || i18n.t('editor:errors.unknownError') })
    )
  }

  return json.projects
}

/**
 * Function to get project data.
 *
 * @param projectId
 * @returns
 */
export const getProject = async (projectId): Promise<JSON> => {
  try {
    const json = await ProjectManager.instance.feathersClient.service('project').get(projectId)
    return json
  } catch (error) {
    console.log('Error in Getting Project:' + error)
    throw new Error(error)
  }
}

/**
 * createProject used to create project.
 *
 * @author Robert Long
 * @author Abhishek Pathak
 * @param  {any}  scene         [contains the data related to scene]
 * @param  {any}  parentSceneId
 * @param  {any}  thumbnailBlob [thumbnail data]
 * @param  {any}  signal        [used to check if signal is not aborted]
 * @param  {any}  showDialog    [shows the message dialog]
 * @param  {any}  hideDialog
 * @return {Promise}               [response as json]
 */
export const createProject = async (
  scene,
  parentSceneId,
  thumbnailBlob,
  signal,
  showDialog,
  hideDialog
): Promise<any> => {
  if (signal.aborted) {
    throw new Error(i18n.t('editor:errors.saveProjectAborted'))
  }

  // uploading thumbnail providing file_id and meta
  const {
    file_id: thumbnailFileId,
    meta: { access_token: thumbnailFileToken }
  } = (await upload(thumbnailBlob, undefined, signal, 'thumbnailOwnedFileId')) as any

  if (signal.aborted) {
    throw new Error(i18n.t('editor:errors.saveProjectAborted'))
  }

  const serializedScene = await scene.serialize()
  const projectBlob = new Blob([JSON.stringify(serializedScene)], { type: 'application/json' })
  const {
    file_id: projectFileId,
    meta: { access_token: projectFileToken }
  } = (await upload(projectBlob, undefined, signal)) as any

  if (signal.aborted) {
    throw new Error(i18n.t('editor:errors.saveProjectAborted'))
  }

  const project = {
    name: scene.name,
    thumbnailOwnedFileId: {
      file_id: thumbnailFileId,
      file_token: thumbnailFileToken
    },
    ownedFileIds: {},
    project_file_id: projectFileId,
    project_file_token: projectFileToken
  }

  if (parentSceneId) {
    project['parent_scene_id'] = parentSceneId
  }
  ProjectManager.instance.ownedFileIds = Object.assign(
    {},
    ProjectManager.instance.ownedFileIds,
    ProjectManager.instance.currentOwnedFileIds
  )
  project.ownedFileIds = Object.assign({}, project.ownedFileIds, ProjectManager.instance.ownedFileIds)
  ProjectManager.instance.currentOwnedFileIds = {}

  let json = {}
  try {
    json = await ProjectManager.instance.feathersClient.service('project').create({ project })
  } catch (error) {
    console.log('Error in Getting Project:' + error)
    throw new Error(error)
  }

  return json
}

/**
 * deleteProject used to delete project using projectId.
 *
 * @author Robert Long
 * @param  {any}  projectId
 * @return {Promise}
 */
export const deleteProject = async (projectId): Promise<any> => {
  const token = getToken()

  const headers = {
    'content-type': 'application/json',
    authorization: `Bearer ${token}`
  }

  const projectEndpoint = `${serverURL}/project/${projectId}`

  const resp = await fetch(projectEndpoint, { method: 'DELETE', headers })
  console.log('Response: ' + Object.values(resp))

  if (resp.status === 401) {
    throw new Error(i18n.t('editor:errors.notAuthenticated'))
  }

  if (resp.status !== 200) {
    throw new Error(i18n.t('editor:errors.projectDeletionFail', { reason: await resp.text() }))
  }

  return true
}

/**
 * saveProject used to save changes in existing project.
 *
 * @author Robert Long
 * @author Abhishek Pathak
 * @param  {any}  projectId
 * @param  {any}  signal
 * @return {Promise}
 */
export const saveProject = async (projectId, signal): Promise<any> => {
  if (signal.aborted) {
    throw new Error(i18n.t('editor:errors.saveProjectAborted'))
  }

  const thumbnailBlob = await SceneManager.instance.takeScreenshot(512, 320) // Fixed blob undefined

  if (signal.aborted) {
    throw new Error(i18n.t('editor:errors.saveProjectAborted'))
  }

  const {
    file_id: thumbnailFileId,
    meta: { access_token: thumbnailFileToken }
  } = (await upload(thumbnailBlob, undefined, signal, 'thumbnailOwnedFileId', projectId)) as any

  if (signal.aborted) {
    throw new Error(i18n.t('editor:errors.saveProjectAborted'))
  }

  const scene = SceneManager.instance.scene
  const serializedScene = await scene.serialize(projectId)
  const projectBlob = new Blob([JSON.stringify(serializedScene)], { type: 'application/json' })
  const {
    file_id: projectFileId,
    meta: { access_token: projectFileToken }
  } = (await upload(projectBlob, undefined, signal)) as any

  if (signal.aborted) {
    throw new Error(i18n.t('editor:errors.saveProjectAborted'))
  }

  const project = {
    name: scene.name,
    thumbnailOwnedFileId: {
      file_id: thumbnailFileId,
      file_token: thumbnailFileToken
    },
    ownedFileIds: {},
    project_file_id: projectFileId,
    project_file_token: projectFileToken
  }

  const sceneId = scene.metadata && scene.metadata.sceneId ? scene.metadata.sceneId : null

  if (sceneId) {
    project['scene_id'] = sceneId
  }

<<<<<<< HEAD
  if (!ProjectManager.instance.ownedFileIds) ProjectManager.instance.ownedFileIds = {}
  Object.assign(ProjectManager.instance.ownedFileIds, ProjectManager.instance.currentOwnedFileIds)
  Object.assign(project.ownedFileIds, ProjectManager.instance.ownedFileIds)
=======
  ProjectManager.instance.ownedFileIds = Object.assign(
    {},
    ProjectManager.instance.ownedFileIds,
    ProjectManager.instance.currentOwnedFileIds
  )
  project.ownedFileIds = Object.assign({}, project.ownedFileIds, ProjectManager.instance.ownedFileIds)
>>>>>>> c58724a2
  ProjectManager.instance.currentOwnedFileIds = {}

  let json = {}
  try {
    json = await ProjectManager.instance.feathersClient.service('project').patch(projectId, { project })
  } catch (error) {
    console.log('Error in Getting Project:' + error)
    throw new Error(error)
  }
  return json
}<|MERGE_RESOLUTION|>--- conflicted
+++ resolved
@@ -220,18 +220,12 @@
     project['scene_id'] = sceneId
   }
 
-<<<<<<< HEAD
-  if (!ProjectManager.instance.ownedFileIds) ProjectManager.instance.ownedFileIds = {}
-  Object.assign(ProjectManager.instance.ownedFileIds, ProjectManager.instance.currentOwnedFileIds)
-  Object.assign(project.ownedFileIds, ProjectManager.instance.ownedFileIds)
-=======
   ProjectManager.instance.ownedFileIds = Object.assign(
     {},
     ProjectManager.instance.ownedFileIds,
     ProjectManager.instance.currentOwnedFileIds
   )
   project.ownedFileIds = Object.assign({}, project.ownedFileIds, ProjectManager.instance.ownedFileIds)
->>>>>>> c58724a2
   ProjectManager.instance.currentOwnedFileIds = {}
 
   let json = {}
