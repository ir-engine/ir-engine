import { API } from '@xrengine/client-core/src/API'
import { MultiError } from '@xrengine/client-core/src/util/errors'
import { ProjectInterface } from '@xrengine/common/src/interfaces/ProjectInterface'
import { SceneData, SceneJson } from '@xrengine/common/src/interfaces/SceneInterface'
import { AnimationManager } from '@xrengine/engine/src/avatar/AnimationManager'
import { EngineActions } from '@xrengine/engine/src/ecs/classes/EngineState'
import TransformGizmo from '@xrengine/engine/src/scene/classes/TransformGizmo'
import { dispatchAction } from '@xrengine/hyperflux'

import ErrorIcon from '../classes/ErrorIcon'
import { clearHistory, executeCommand } from '../classes/History'
import EditorCommands from '../constants/EditorCommands'
import { removeInputEvents } from '../controls/InputEvents'
import { disposePlayModeControls } from '../controls/PlayModeControls'
import { copy, paste } from '../functions/copyPaste'
import { EditorErrorAction } from '../services/EditorErrorServices'
import { accessEditorState, EditorAction, TaskStatus } from '../services/EditorServices'
import { SelectionAction } from '../services/SelectionServices'
import { disposeScene, initializeScene } from './sceneRenderFunctions'

/**
 * Gets a list of projects installed
 * @returns {ProjectInterface[]}
 */
export const getProjects = async (): Promise<ProjectInterface[]> => {
  try {
    const { data } = await API.instance.client.service('project').find({
      query: { allowed: true }
    })
    return data
  } catch (error) {
    throw new Error(error)
  }
}

/**
 * Runs tasks require prior to the project load.
 */
export async function runPreprojectLoadTasks(): Promise<void> {
  const editorState = accessEditorState()

  if (editorState.preprojectLoadTaskStatus.value === TaskStatus.NOT_STARTED) {
    dispatchAction(EditorAction.updatePreprojectLoadTask({ taskStatus: TaskStatus.IN_PROGRESS }))

    await Promise.all([ErrorIcon.load(), TransformGizmo.load(), AnimationManager.instance.loadDefaultAnimations()])

    dispatchAction(EditorAction.updatePreprojectLoadTask({ taskStatus: TaskStatus.COMPLETED }))
  }
}

/**
 * Loads scene from provided project file.
 */
export async function loadProjectScene(projectData: SceneData) {
  executeCommand({ type: EditorCommands.REPLACE_SELECTION, affectedNodes: [] })
  clearHistory()

  disposeProject()

  await runPreprojectLoadTasks()

  const errors = await initializeScene(projectData)

  dispatchAction(EditorAction.projectLoaded({ loaded: true }))
  dispatchAction(SelectionAction.changedSceneGraph({}))

  if (errors && errors.length > 0) {
    const error = new MultiError('Errors loading project', errors)
    dispatchAction(EditorErrorAction.throwError({ error }))
    throw error
  }

  window.addEventListener('copy', copy)
  window.addEventListener('paste', paste)
}

/**
 * Disposes project data
 */
export function disposeProject() {
<<<<<<< HEAD
  // disposeScene()
=======
>>>>>>> d85f7484
  removeInputEvents()
  disposePlayModeControls()
  dispatchAction(EditorAction.projectLoaded({ loaded: false }))

  window.addEventListener('copy', copy)
  window.addEventListener('paste', paste)
}<|MERGE_RESOLUTION|>--- conflicted
+++ resolved
@@ -78,10 +78,6 @@
  * Disposes project data
  */
 export function disposeProject() {
-<<<<<<< HEAD
-  // disposeScene()
-=======
->>>>>>> d85f7484
   removeInputEvents()
   disposePlayModeControls()
   dispatchAction(EditorAction.projectLoaded({ loaded: false }))
