--- conflicted
+++ resolved
@@ -23,20 +23,12 @@
 Ethereal Engine. All Rights Reserved.
 */
 
-<<<<<<< HEAD
-import { ProjectInterface } from '@etherealengine/common/src/interfaces/ProjectInterface'
-=======
-import { API } from '@etherealengine/client-core/src/API'
->>>>>>> 335a4713
 import { SceneData } from '@etherealengine/common/src/interfaces/SceneInterface'
 import { SceneState } from '@etherealengine/engine/src/ecs/classes/Scene'
 import { dispatchAction, getMutableState } from '@etherealengine/hyperflux'
 
-<<<<<<< HEAD
 import { Engine } from '@etherealengine/engine/src/ecs/classes/Engine'
-=======
 import { ProjectType, projectPath } from '@etherealengine/engine/src/schemas/projects/project.schema'
->>>>>>> 335a4713
 import { EditorHistoryAction } from '../services/EditorHistory'
 import { EditorControlFunctions } from './EditorControlFunctions'
 
@@ -46,11 +38,7 @@
  */
 export const getProjects = async (): Promise<ProjectType[]> => {
   try {
-<<<<<<< HEAD
-    const data = await Engine.instance.api.service('project').find({
-=======
-    const { data } = await API.instance.client.service(projectPath).find({
->>>>>>> 335a4713
+    const data = await Engine.instance.api.service(projectPath).find({
       query: { allowed: true }
     })
     return data
