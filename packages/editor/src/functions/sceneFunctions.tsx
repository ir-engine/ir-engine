/*
CPAL-1.0 License

The contents of this file are subject to the Common Public Attribution License
Version 1.0. (the "License"); you may not use this file except in compliance
with the License. You may obtain a copy of the License at
https://github.com/EtherealEngine/etherealengine/blob/dev/LICENSE.
The License is based on the Mozilla Public License Version 1.1, but Sections 14
and 15 have been added to cover use of software over a computer network and 
provide for limited attribution for the Original Developer. In addition, 
Exhibit A has been modified to be consistent with Exhibit B.

Software distributed under the License is distributed on an "AS IS" basis,
WITHOUT WARRANTY OF ANY KIND, either express or implied. See the License for the
specific language governing rights and limitations under the License.

The Original Code is Ethereal Engine.

The Original Developer is the Initial Developer. The Initial Developer of the
Original Code is the Ethereal Engine team.

All portions of the code written by the Ethereal Engine team are Copyright © 2021-2023 
Ethereal Engine. All Rights Reserved.
*/

import i18n from 'i18next'

<<<<<<< HEAD
=======
import { API } from '@etherealengine/client-core/src/API'
import { RouterState } from '@etherealengine/client-core/src/common/services/RouterService'
>>>>>>> 4aece7a2
import { uploadToFeathersService } from '@etherealengine/client-core/src/util/upload'
import { EntityUUID } from '@etherealengine/common/src/interfaces/EntityUUID'
import multiLogger from '@etherealengine/engine/src/common/functions/logger'
import { Engine } from '@etherealengine/engine/src/ecs/classes/Engine'
import { SceneState } from '@etherealengine/engine/src/ecs/classes/Scene'
import { getComponent, hasComponent } from '@etherealengine/engine/src/ecs/functions/ComponentFunctions'
import { iterateEntityNode } from '@etherealengine/engine/src/ecs/functions/EntityTree'
import { GLTFLoadedComponent } from '@etherealengine/engine/src/scene/components/GLTFLoadedComponent'
import { UUIDComponent } from '@etherealengine/engine/src/scene/components/UUIDComponent'
import { sceneUploadPath } from '@etherealengine/engine/src/schemas/projects/scene-upload.schema'
import { SceneDataType, scenePath } from '@etherealengine/engine/src/schemas/projects/scene.schema'
import { getState } from '@etherealengine/hyperflux'
import { EditorState } from '../services/EditorServices'

const logger = multiLogger.child({ component: 'editor:sceneFunctions' })

/**
 * getScenes used to get list projects created by user.
 *
 * @return {Promise}
 */
export const getScenes = async (projectName: string): Promise<SceneDataType[]> => {
  try {
    const result = (await Engine.instance.api
      .service(scenePath)
      .find({ query: { project: projectName, metadataOnly: true, paginate: false } })) as SceneDataType[]
    return result
  } catch (error) {
    logger.error(error, 'Error in getting project getScenes()')
    throw error
  }
}

/**
 * Function to get project data.
 *
 * @param projectId
 * @returns
 */
export const getScene = async (projectName: string, sceneName: string, metadataOnly = true): Promise<SceneDataType> => {
  try {
    return await Engine.instance.api
      .service(scenePath)
      .get(null, { query: { project: projectName, name: sceneName, metadataOnly: metadataOnly } })
  } catch (error) {
    logger.error(error, 'Error in getting project getScene()')
    throw error
  }
}

/**
 * deleteScene used to delete project using projectId.
 *
 * @param  {SceneID}  sceneId
 * @return {Promise}
 */
export const deleteScene = async (projectName, sceneName): Promise<any> => {
  try {
    await Engine.instance.api.service(scenePath).remove(null, { query: { project: projectName, name: sceneName } })
  } catch (error) {
    logger.error(error, 'Error in deleting project')
    throw error
  }
  return true
}

export const renameScene = async (projectName: string, newSceneName: string, oldSceneName: string): Promise<any> => {
  try {
    await Engine.instance.api.service(scenePath).patch(null, { newSceneName, oldSceneName, project: projectName })
  } catch (error) {
    logger.error(error, 'Error in renaming project')
    throw error
  }
  return true
}

/**
 * saveScene used to save changes in existing project.
 *
 * @param {string} projectName
 * @param  {any}  sceneName
 * @param {File | null} thumbnailFile
 * @param  {any}  signal
 * @return {Promise}
 */
export const saveScene = async (
  projectName: string,
  sceneName: string,
  thumbnailFile: File | null,
  signal: AbortSignal
) => {
  if (signal.aborted) throw new Error(i18n.t('editor:errors.saveProjectAborted'))

  const sceneData = getState(SceneState).scenes[getState(SceneState).activeScene!].snapshots.at(-1)?.data.scene

  try {
    if (!sceneData) throw new Error(i18n.t('editor:errors.sceneDataNotFound'))
    //remove gltf data from scene data
    for (const entityUUID of Object.keys(sceneData.entities)) {
      if (!sceneData.entities[entityUUID]) continue //entity has already been removed from save data
      const entity = UUIDComponent.entitiesByUUID[entityUUID as EntityUUID]
      if (hasComponent(entity, GLTFLoadedComponent)) {
        //delete anything that is a child of any GLTF-loaded entity
        iterateEntityNode(entity, (entity) => {
          if (!hasComponent(entity, UUIDComponent)) return
          delete sceneData.entities[getComponent(entity, UUIDComponent)]
        })
      }
    }
    return await uploadToFeathersService(sceneUploadPath, thumbnailFile ? [thumbnailFile] : [], {
      project: projectName,
      name: sceneName,
      sceneData
    }).promise
  } catch (error) {
    logger.error(error, 'Error in saving project')
    throw error
  }
}

export const reRouteToLoadScene = async (newSceneName: string) => {
  const { projectName, sceneName } = getState(EditorState)
  if (sceneName === newSceneName) return
  if (!projectName || !newSceneName) return
  RouterState.navigate(`/studio/${projectName}/${newSceneName}`)
}

export const onNewScene = async () => {
  const { projectName } = getState(EditorState)
  if (!projectName) return

  try {
    const sceneData = await createNewScene(projectName)
    if (!sceneData) return

    reRouteToLoadScene(sceneData.name)
  } catch (error) {
    logger.error(error)
  }
}

export const createNewScene = async (projectName: string) => {
  try {
    return Engine.instance.api.service(scenePath).create({ project: projectName })
  } catch (error) {
    logger.error(error, 'Error in creating project')
    throw error
  }
}<|MERGE_RESOLUTION|>--- conflicted
+++ resolved
@@ -25,11 +25,6 @@
 
 import i18n from 'i18next'
 
-<<<<<<< HEAD
-=======
-import { API } from '@etherealengine/client-core/src/API'
-import { RouterState } from '@etherealengine/client-core/src/common/services/RouterService'
->>>>>>> 4aece7a2
 import { uploadToFeathersService } from '@etherealengine/client-core/src/util/upload'
 import { EntityUUID } from '@etherealengine/common/src/interfaces/EntityUUID'
 import multiLogger from '@etherealengine/engine/src/common/functions/logger'
@@ -41,7 +36,7 @@
 import { UUIDComponent } from '@etherealengine/engine/src/scene/components/UUIDComponent'
 import { sceneUploadPath } from '@etherealengine/engine/src/schemas/projects/scene-upload.schema'
 import { SceneDataType, scenePath } from '@etherealengine/engine/src/schemas/projects/scene.schema'
-import { getState } from '@etherealengine/hyperflux'
+import { getMutableState, getState } from '@etherealengine/hyperflux'
 import { EditorState } from '../services/EditorServices'
 
 const logger = multiLogger.child({ component: 'editor:sceneFunctions' })
@@ -150,11 +145,11 @@
   }
 }
 
-export const reRouteToLoadScene = async (newSceneName: string) => {
+export const setSceneInState = async (newSceneName: string) => {
   const { projectName, sceneName } = getState(EditorState)
   if (sceneName === newSceneName) return
   if (!projectName || !newSceneName) return
-  RouterState.navigate(`/studio/${projectName}/${newSceneName}`)
+  getMutableState(EditorState).sceneName.set(newSceneName)
 }
 
 export const onNewScene = async () => {
@@ -165,7 +160,7 @@
     const sceneData = await createNewScene(projectName)
     if (!sceneData) return
 
-    reRouteToLoadScene(sceneData.name)
+    setSceneInState(sceneData.name)
   } catch (error) {
     logger.error(error)
   }
