/*
CPAL-1.0 License

The contents of this file are subject to the Common Public Attribution License
Version 1.0. (the "License"); you may not use this file except in compliance
with the License. You may obtain a copy of the License at
https://github.com/EtherealEngine/etherealengine/blob/dev/LICENSE.
The License is based on the Mozilla Public License Version 1.1, but Sections 14
and 15 have been added to cover use of software over a computer network and 
provide for limited attribution for the Original Developer. In addition, 
Exhibit A has been modified to be consistent with Exhibit B.

Software distributed under the License is distributed on an "AS IS" basis,
WITHOUT WARRANTY OF ANY KIND, either express or implied. See the License for the
specific language governing rights and limitations under the License.

The Original Code is Ethereal Engine.

The Original Developer is the Initial Developer. The Initial Developer of the
Original Code is the Ethereal Engine team.

All portions of the code written by the Ethereal Engine team are Copyright © 2021-2023 
Ethereal Engine. All Rights Reserved.
*/

import {
  Entity,
  Not,
  UndefinedEntity,
  defineQuery,
  defineSystem,
  getComponent,
  getOptionalComponent,
  getOptionalMutableComponent,
  hasComponent,
  setComponent,
  useQuery
} from '@etherealengine/ecs'
import { AvatarRigComponent } from '@etherealengine/engine/src/avatar/components/AvatarAnimationComponent'
import { ModelComponent } from '@etherealengine/engine/src/scene/components/ModelComponent'
import {
  BoundingBoxHelperComponent,
  ObjectGridSnapComponent
} from '@etherealengine/engine/src/scene/components/ObjectGridSnapComponent'
import { defineState, getMutableState, getState, useHookstate } from '@etherealengine/hyperflux'
import { EngineState } from '@etherealengine/spatial/src/EngineState'
import { ObjectLayers } from '@etherealengine/spatial/src/renderer/constants/ObjectLayers'
import { EntityTreeComponent } from '@etherealengine/spatial/src/transform/components/EntityTree'
import { TransformComponent } from '@etherealengine/spatial/src/transform/components/TransformComponent'
import { TransformSystem } from '@etherealengine/spatial/src/transform/systems/TransformSystem'
import { useEffect } from 'react'
import { Box3, Color, Matrix4, Quaternion, Vector3 } from 'three'
import { EditorControlFunctions } from '../functions/EditorControlFunctions'
import { SelectionState } from '../services/SelectionServices'
import { ClickPlacementState } from './ClickPlacementSystem'

const objectGridQuery = defineQuery([ObjectGridSnapComponent])

function isParentSelected(entity: Entity) {
  let walker: Entity | null = entity
  const clickState = getState(ClickPlacementState)
  const snapState = getState(ObjectGridSnapState)
  const placementEntity = snapState.entitiesToSnap.length > 0 ? snapState.entitiesToSnap : [clickState.placementEntity]

  const selectedEntities = SelectionState.getSelectedEntities()
  while (walker) {
    if (placementEntity.includes(walker) || selectedEntities.includes(walker)) return walker
    walker = getOptionalComponent(walker, EntityTreeComponent)?.parentEntity ?? null
  }
  return false
}

const scale1 = new Vector3()
const scale2 = new Vector3()
function bboxDistance(bbox1: Box3, bbox2: Box3, matrixWorld1: Matrix4, matrixWorld2: Matrix4) {
  matrixWorld1.decompose(new Vector3(), new Quaternion(), scale1)
  matrixWorld2.decompose(new Vector3(), new Quaternion(), scale2)
  const maxAxis1 = Math.max(Math.abs(scale1.x), Math.abs(scale1.y), Math.abs(scale1.z))
  const maxAxis2 = Math.max(Math.abs(scale2.x), Math.abs(scale2.y), Math.abs(scale2.z))
  const center1 = bbox1.getCenter(new Vector3())
  const center2 = bbox2.getCenter(new Vector3())
  const center1World = center1.clone().applyMatrix4(matrixWorld1)
  const center2World = center2.clone().applyMatrix4(matrixWorld2)
  const radius1 = (bbox1.getSize(new Vector3()).length() * maxAxis1) / 2
  const radius2 = (bbox2.getSize(new Vector3()).length() * maxAxis2) / 2
  return center1World.distanceTo(center2World) - radius1 - radius2
}

function findClosestAxis(axis: Vector3, candidates: Vector3[]) {
  let minAngle = Infinity
  let minAxis = new Vector3()
  for (const candidate of candidates) {
    const angle = axis.angleTo(candidate)
    if (angle < minAngle) {
      minAngle = angle
      minAxis = candidate
    }
  }
  return minAxis
}

function alignToClosestAxis(matrix1: Matrix4, matrix2: Matrix4): Matrix4 {
  const srcAxes = getAxes(matrix1)
  const dstAxes = getAxes(matrix2)
  const forward = srcAxes[0]
  const up = srcAxes[1]
  const right = srcAxes[2] //find rotations for each axis to the closest dst axis
  const dstForward = findClosestAxis(forward, dstAxes)
  dstAxes.splice(dstAxes.indexOf(dstForward), 1)
  const upAxes = dstAxes.filter((axis) => Math.abs(axis.dot(dstForward)) < Number.EPSILON)
  const dstUp = findClosestAxis(up, upAxes)
  dstAxes.splice(dstAxes.indexOf(dstUp), 1)
  const rightAxes = dstAxes.filter(
    (axis) => Math.abs(axis.dot(dstForward)) < Number.EPSILON && Math.abs(axis.dot(dstUp)) < Number.EPSILON
  )
  const dstRight = findClosestAxis(right, rightAxes)
  //create rotation matrix
  const rotation = new Matrix4()
  rotation.makeBasis(dstRight, dstUp, dstForward)
  return rotation
}

function getAxes(matrix: Matrix4): Vector3[] {
  const rotation = new Quaternion().setFromRotationMatrix(matrix)
  const forward = new Vector3(0, 0, 1).applyQuaternion(rotation)
  const up = new Vector3(0, 1, 0).applyQuaternion(rotation)
  const right = new Vector3(1, 0, 0).applyQuaternion(rotation)
  const down = up.clone().negate()
  const left = right.clone().negate()
  const back = forward.clone().negate()
  return [forward, up, right, down, left, back]
}

function boundedTranslation(bbox1: Box3, bbox2: Box3, matrixWorld1: Matrix4, matrixWorld2: Matrix4): Vector3 {
  // Transform the bounding boxes to world space
  const transformedBBox1 = transformBoundingBox(bbox1, matrixWorld1)
  const transformedBBox2 = transformBoundingBox(bbox2, matrixWorld2)
  // Calculate the translation vector
  return calculateTranslation(transformedBBox1, transformedBBox2)
}

function transformBoundingBox(bbox: Box3, matrix: Matrix4): Box3 {
  const points = [
    new Vector3(bbox.min.x, bbox.min.y, bbox.min.z),
    new Vector3(bbox.min.x, bbox.min.y, bbox.max.z),
    new Vector3(bbox.min.x, bbox.max.y, bbox.min.z),
    new Vector3(bbox.min.x, bbox.max.y, bbox.max.z),
    new Vector3(bbox.max.x, bbox.min.y, bbox.min.z),
    new Vector3(bbox.max.x, bbox.min.y, bbox.max.z),
    new Vector3(bbox.max.x, bbox.max.y, bbox.min.z),
    new Vector3(bbox.max.x, bbox.max.y, bbox.max.z)
  ]

  return points.reduce((acc, point) => {
    point.applyMatrix4(matrix)
    acc.expandByPoint(point)
    return acc
  }, new Box3())
}

function calculateTranslation(bbox1: Box3, bbox2: Box3): Vector3 {
  // Assuming bbox1 and bbox2 are now aligned and treated as axis-aligned
  const translation = new Vector3()
  // Calculate the translation needed for each axis
  for (const axis of ['x', 'y', 'z']) {
    if (bbox1.max[axis] < bbox2.min[axis]) {
      translation[axis] = bbox2.min[axis] - bbox1.max[axis]
    } else if (bbox1.min[axis] > bbox2.max[axis]) {
      translation[axis] = bbox2.max[axis] - bbox1.min[axis]
    } else {
      //align an edge of bbox1 with an edge of bbox2
      const box1Pts = [bbox1.min[axis], (bbox1.min[axis] + bbox1.max[axis]) / 2, bbox1.max[axis]]
      const box2Pts = [bbox2.min[axis], (bbox2.min[axis] + bbox2.max[axis]) / 2, bbox2.max[axis]]
      let minDist = Infinity
      let pt1 = 0
      let pt2 = 0
      for (const box1Pt of box1Pts) {
        for (const box2Pt of box2Pts) {
          const dist = Math.abs(box1Pt - box2Pt)
          if (dist < minDist) {
            minDist = dist
            pt1 = box1Pt
            pt2 = box2Pt
            if (dist === 0) break
          }
        }
        if (minDist === 0) break
      }
      translation[axis] = pt2 - pt1
    }
  }
  return translation
}

export const ObjectGridSnapState = defineState({
  name: 'ObjectGridSnapState',
  initial: {
    enabled: false,
    apply: false,
    entitiesToSnap: [] as Entity[]
  }
})

function setHelperLayer(entity: Entity, layer: number) {
  const helper = getOptionalMutableComponent(entity, BoundingBoxHelperComponent)
  if (helper) {
    const layerMask = 1 << layer
    helper.layerMask.set(layerMask)
  }
}

function setHelperColor(entity: Entity, color: Color) {
  const helper = getOptionalMutableComponent(entity, BoundingBoxHelperComponent)
  if (helper) {
    helper.color.set(color)
  }
}

function resetHelperTransform(entity: Entity) {
  const helper = getOptionalComponent(entity, BoundingBoxHelperComponent)?.entity
  if (helper) {
    setComponent(helper, TransformComponent, {
      position: new Vector3(),
      rotation: new Quaternion().identity(),
      scale: new Vector3(1, 1, 1)
    })
  }
}

export const ObjectGridSnapSystem = defineSystem({
  uuid: 'ee.engine.scene.ObjectGridSnapSystem',
  insert: { after: TransformSystem },
  reactor: () => {
    const snapState = useHookstate(getMutableState(ObjectGridSnapState))
    const selectionState = useHookstate(getMutableState(SelectionState))
    const models = useQuery([ModelComponent, Not(AvatarRigComponent)])

    useEffect(() => {
      if (!snapState.enabled.value) {
        for (const entity of objectGridQuery()) {
          setHelperColor(entity, new Color(1, 0, 0))
          setHelperLayer(entity, ObjectLayers.NodeHelper)
          resetHelperTransform(entity)
        }
      }
    }, [snapState.enabled])

    useEffect(() => {
      const selectedEntities = SelectionState.getSelectedEntities()
      return () => {
        const currentSelectedEntities = SelectionState.getSelectedEntities()
        for (const entity of selectedEntities) {
          if (currentSelectedEntities.includes(entity)) continue
          if (!hasComponent(entity, ObjectGridSnapComponent)) continue
          resetHelperTransform(entity)
        }
      }
    }, [selectionState.selectedEntities])

    useEffect(() => {
      for (const entity of models) setComponent(entity, ObjectGridSnapComponent)
    }, [])

    return null
  },
  execute: () => {
    const engineState = getState(EngineState)
    if (!engineState.isEditing) return
    const snapState = getState(ObjectGridSnapState)
    if (!snapState.enabled) return
    const entities = objectGridQuery()
    const selectedEntities: Entity[] = []
    const selectedParents: Entity[] = []
    const nonSelectedEntities: Entity[] = []
    for (const entity of entities) {
      const parent = isParentSelected(entity)
      if (parent) {
        selectedEntities.push(entity)
        selectedParents.push(parent)
        setHelperLayer(entity, ObjectLayers.Scene)
        setHelperColor(entity, new Color(1, 1, 1))
      } else {
        nonSelectedEntities.push(entity)
        setHelperLayer(entity, ObjectLayers.NodeHelper)
        setHelperColor(entity, new Color(1, 0, 0))
      }
    }
    if (selectedEntities.length === 0) return
    for (let i = 0; i < selectedEntities.length; i++) {
      const selectedEntity = selectedEntities[i]
      const selectedParent = selectedParents[i]

      const selectedBBox = getComponent(selectedEntity, ObjectGridSnapComponent).bbox
      const selectedMatrixWorld = getComponent(selectedEntity, TransformComponent).matrixWorld
      const closestEntities: Entity[] = []
      const distanceThreshold = 1
      for (const candidateEntity of nonSelectedEntities) {
        const candidateBBox = getComponent(candidateEntity, ObjectGridSnapComponent).bbox
        const candidateMatrixWorld = getComponent(candidateEntity, TransformComponent).matrixWorld
        const distance = bboxDistance(selectedBBox, candidateBBox, selectedMatrixWorld, candidateMatrixWorld)
        if (distance <= distanceThreshold) {
          closestEntities.push(candidateEntity)
          setHelperLayer(candidateEntity, ObjectLayers.Scene)
        }
      }
<<<<<<< HEAD
      const selectedSnapComponent = getComponent(selectedEntity, ObjectGridSnapComponent)
      const resetHelper = () => {
        const helperEntity = selectedSnapComponent.helper
=======

      const helperEntity = getComponent(selectedEntity, BoundingBoxHelperComponent).entity
      const commitNoOp = () => {
>>>>>>> bfa29d84
        if (helperEntity) {
          //reset helper bbox if exists
          setComponent(helperEntity, TransformComponent, {
            position: new Vector3(),
            rotation: new Quaternion().identity(),
            scale: new Vector3(1, 1, 1)
          })
        }
      }
      const commitNoOp = () => {
        resetHelper()
        if (getState(ObjectGridSnapState).apply) {
          EditorControlFunctions.commitTransformSave([selectedParent])
          getMutableState(ObjectGridSnapState).apply.set(false)
          getMutableState(ObjectGridSnapState).entitiesToSnap.set([])
        }
      }
      if (closestEntities.length === 0) {
        commitNoOp()
        continue
      }
      let leastOffset = Infinity
      let closestEntity = UndefinedEntity
      for (const candidateEntity of closestEntities) {
        const candidateBBox = getComponent(candidateEntity, ObjectGridSnapComponent).bbox
        const selectedMatrixClone = selectedMatrixWorld.clone()
        const candidateMatrixWorld = getComponent(candidateEntity, TransformComponent).matrixWorld.clone()
        const rotationMatrix = alignToClosestAxis(selectedMatrixClone, candidateMatrixWorld)
        const position = new Vector3(
          selectedMatrixClone.elements[12],
          selectedMatrixClone.elements[13],
          selectedMatrixClone.elements[14]
        )
        selectedMatrixClone.extractRotation(rotationMatrix)
        selectedMatrixClone.setPosition(position)
        const translation = boundedTranslation(
          selectedBBox,
          candidateBBox,
          new Matrix4().identity(),
          selectedMatrixClone.clone().invert().multiply(candidateMatrixWorld)
        )
        const offset = translation.length()
        if (offset < leastOffset) {
          leastOffset = offset
          closestEntity = candidateEntity
        }
      }
      if (closestEntity === UndefinedEntity) {
        commitNoOp()
        continue
      }
      setHelperColor(closestEntity, new Color(0, 1, 0))
      const closestBBox = getComponent(closestEntity, ObjectGridSnapComponent).bbox
      const closestMatrixWorld = getComponent(closestEntity, TransformComponent).matrixWorld
      const parentMatrixWorld = getComponent(selectedParent, TransformComponent).matrixWorld
      const srcMatrixWorld = parentMatrixWorld.clone()
      const rotationMatrix = alignToClosestAxis(selectedMatrixWorld, closestMatrixWorld)
      const position = new Vector3()
      const scale = new Vector3()
      srcMatrixWorld.decompose(position, new Quaternion(), scale)
      const dstEntity = getState(ObjectGridSnapState).apply ? selectedParent : helperEntity
      if (!dstEntity) {
        commitNoOp()
        continue
      }
      const dstMatrixWorld = getComponent(dstEntity, TransformComponent).matrixWorld
      dstMatrixWorld.extractRotation(rotationMatrix)
      dstMatrixWorld.scale(scale)
      dstMatrixWorld.setPosition(position)
      TransformComponent.updateFromWorldMatrix(dstEntity)
      const translation = boundedTranslation(
        selectedBBox,
        closestBBox,
        new Matrix4().identity(),
        dstMatrixWorld.clone().invert().multiply(closestMatrixWorld)
      )
      dstMatrixWorld.multiply(new Matrix4().makeTranslation(translation))
      TransformComponent.updateFromWorldMatrix(dstEntity)
      if (getState(ObjectGridSnapState).apply) {
        resetHelper()
        EditorControlFunctions.commitTransformSave([dstEntity])
        getMutableState(ObjectGridSnapState).apply.set(false)
        getMutableState(ObjectGridSnapState).entitiesToSnap.set([])
      }
      break
    }
  }
})<|MERGE_RESOLUTION|>--- conflicted
+++ resolved
@@ -303,15 +303,9 @@
           setHelperLayer(candidateEntity, ObjectLayers.Scene)
         }
       }
-<<<<<<< HEAD
-      const selectedSnapComponent = getComponent(selectedEntity, ObjectGridSnapComponent)
+
+      const helperEntity = getComponent(selectedEntity, BoundingBoxHelperComponent).entity
       const resetHelper = () => {
-        const helperEntity = selectedSnapComponent.helper
-=======
-
-      const helperEntity = getComponent(selectedEntity, BoundingBoxHelperComponent).entity
-      const commitNoOp = () => {
->>>>>>> bfa29d84
         if (helperEntity) {
           //reset helper bbox if exists
           setComponent(helperEntity, TransformComponent, {
