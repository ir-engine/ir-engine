--- conflicted
+++ resolved
@@ -51,12 +51,10 @@
 
 function isParentSelected(entity: Entity) {
   let walker: Entity | null = entity
-<<<<<<< HEAD
+
   const placementEntity = getState(ClickPlacementState).placementEntity
-  const selectedEntities = getState(SelectionState).selectedEntities
-=======
+
   const selectedEntities = SelectionState.getSelectedEntities()
->>>>>>> e0ba8d6b
   while (walker) {
     if (walker === placementEntity || selectedEntities.includes(walker)) return walker
     walker = getOptionalComponent(walker, EntityTreeComponent)?.parentEntity ?? null
