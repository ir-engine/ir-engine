--- conflicted
+++ resolved
@@ -125,18 +125,12 @@
   const getRaycastPosition = (coords: Vector2, target: Vector3, snapAmount: number = 0): void => {
     raycaster.setFromCamera(coords, Engine.instance.currentWorld.camera)
     raycasterResults.length = 0
-<<<<<<< HEAD
     raycastIgnoreLayers.set(1)
     const scene = Engine.instance.currentWorld.scene
     const os = selectionState.selectedParentEntities.value.map((entity) =>
       typeof entity === 'string'
         ? scene.getObjectByProperty('uuid', entity as string)!
         : getComponent(entity, Object3DComponent).value
-=======
-    raycastIgnoreLayers.set(ObjectLayers.Gizmos)
-    const os = selectionState.selectedParentEntities.value.map(
-      (entity) => getComponent(entity, Object3DComponent).value
->>>>>>> 20d60ca2
     )
 
     findIntersectObjects(Engine.instance.currentWorld.scene, os, raycastIgnoreLayers)
