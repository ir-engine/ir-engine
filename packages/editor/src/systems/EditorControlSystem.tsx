--- conflicted
+++ resolved
@@ -43,20 +43,16 @@
 import { dispatchAction, getMutableState, getState, useHookstate } from '@etherealengine/hyperflux'
 import { EntityTreeComponent } from '@etherealengine/spatial/src/transform/components/EntityTree'
 
-import { Entity, PresentationSystemGroup } from '@etherealengine/ecs'
+import { PresentationSystemGroup } from '@etherealengine/ecs'
 import { ECSState } from '@etherealengine/ecs/src/ECSState'
 import { SceneSnapshotAction, SceneState } from '@etherealengine/engine/src/scene/Scene'
 import { SourceComponent } from '@etherealengine/engine/src/scene/components/SourceComponent'
-<<<<<<< HEAD
-import { UUIDComponent } from '@etherealengine/spatial/src/common/UUIDComponent'
-import { InputState } from '@etherealengine/spatial/src/input/state/InputState'
-=======
 import {
   ActiveOrbitCamera,
   CameraOrbitComponent
 } from '@etherealengine/spatial/src/camera/components/CameraOrbitComponent'
+import { UUIDComponent } from '@etherealengine/spatial/src/common/UUIDComponent'
 import { InputSourceComponent } from '@etherealengine/spatial/src/input/components/InputSourceComponent'
->>>>>>> dbd17369
 import { RendererState } from '@etherealengine/spatial/src/renderer/RendererState'
 import { InfiniteGridComponent } from '@etherealengine/spatial/src/renderer/components/InfiniteGridHelper'
 import { TransformGizmoComponent } from '../classes/TransformGizmoComponent'
@@ -84,7 +80,7 @@
 
 const onKeyF = () => {
   getMutableComponent(Engine.instance.cameraEntity, CameraOrbitComponent).focusedEntities.set(
-    getState(SelectionState).selectedEntities
+    SelectionState.getSelectedEntities()
   )
 }
 
@@ -114,14 +110,6 @@
 const onEscape = () => {
   EditorControlFunctions.replaceSelection([])
 }
-<<<<<<< HEAD
-const onKeyF = () => {
-  const editorCameraState = getMutableState(EditorCameraState)
-  editorCameraState.focusedObjects.set(SelectionState.getSelectedEntities())
-  editorCameraState.refocus.set(true)
-}
-=======
->>>>>>> dbd17369
 
 const onKeyT = () => {
   setTransformMode(TransformMode.translate)
@@ -239,15 +227,7 @@
   const deltaSeconds = getState(ECSState).deltaSeconds
 
   const editorHelperState = getState(EditorHelperState)
-<<<<<<< HEAD
   const selectedEntities = SelectionState.getSelectedEntities()
-  const pointerState = getState(InputState).pointerState
-
-  const nonCapturedInputSource = InputSourceComponent.nonCapturedInputSourceQuery()[0]
-  if (!nonCapturedInputSource) return
-=======
-  const selectionState = getMutableState(SelectionState)
->>>>>>> dbd17369
 
   const inputSource = getComponent(inputQuery()[0], InputSourceComponent)
   const buttons = inputSource.buttons
@@ -269,32 +249,12 @@
   if (buttons.Minus?.down) onMinus()
   if (buttons.Delete?.down) onDelete()
 
-<<<<<<< HEAD
   if (selectedEntities) {
     const lastSelection = selectedEntities[selectedEntities.length - 1]
-    if (hasComponent(lastSelection, TransformGizmoComponent))
-      dragging = getComponent(lastSelection, TransformGizmoComponent).dragging
-  }
-  const selecting = buttons.PrimaryClick?.pressed && !dragging
-  const zoom = pointerState.scroll.y
-  const panning = buttons.AuxiliaryClick?.pressed
-
-  if (selecting) {
-    const editorCameraState = getMutableState(EditorCameraState)
-    editorCameraState.isOrbiting.set(true)
-    const mouseMovement = pointerState.movement
-    if (mouseMovement) {
-      editorCameraState.cursorDeltaX.set(mouseMovement.x)
-      editorCameraState.cursorDeltaY.set(mouseMovement.y)
-=======
-  if (selectionState.selectedEntities) {
-    const lastSelection = selectionState.selectedEntities[selectionState.selectedEntities.length - 1]
-    if (hasComponent(lastSelection.value as Entity, TransformGizmoComponent)) {
+    if (hasComponent(lastSelection, TransformGizmoComponent)) {
       // dont let use the editor camera while dragging
       const mainOrbitCamera = getOptionalMutableComponent(Engine.instance.cameraEntity, CameraOrbitComponent)
-      if (mainOrbitCamera)
-        mainOrbitCamera.disabled.set(getComponent(lastSelection.value as Entity, TransformGizmoComponent).dragging)
->>>>>>> dbd17369
+      if (mainOrbitCamera) mainOrbitCamera.disabled.set(getComponent(lastSelection, TransformGizmoComponent).dragging)
     }
   }
 
