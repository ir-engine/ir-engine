/*
CPAL-1.0 License

The contents of this file are subject to the Common Public Attribution License
Version 1.0. (the "License"); you may not use this file except in compliance
with the License. You may obtain a copy of the License at
https://github.com/EtherealEngine/etherealengine/blob/dev/LICENSE.
The License is based on the Mozilla Public License Version 1.1, but Sections 14
and 15 have been added to cover use of software over a computer network and 
provide for limited attribution for the Original Developer. In addition, 
Exhibit A has been modified to be consistent with Exhibit B.

Software distributed under the License is distributed on an "AS IS" basis,
WITHOUT WARRANTY OF ANY KIND, either express or implied. See the License for the
specific language governing rights and limitations under the License.

The Original Code is Ethereal Engine.

The Original Developer is the Initial Developer. The Initial Developer of the
Original Code is the Ethereal Engine team.

All portions of the code written by the Ethereal Engine team are Copyright © 2021-2023 
Ethereal Engine. All Rights Reserved.
*/

import React, { useEffect } from 'react'
import { Intersection, Layers, Object3D, Raycaster } from 'three'

import { throttle } from '@etherealengine/engine/src/common/functions/FunctionHelpers'
import { Engine } from '@etherealengine/engine/src/ecs/classes/Engine'
import { Entity } from '@etherealengine/engine/src/ecs/classes/Entity'
import {
  defineQuery,
  getComponent,
  hasComponent,
  removeComponent,
  setComponent,
  useQuery
} from '@etherealengine/engine/src/ecs/functions/ComponentFunctions'
import { EntityTreeComponent } from '@etherealengine/engine/src/ecs/functions/EntityTree'
import { defineSystem } from '@etherealengine/engine/src/ecs/functions/SystemFunctions'
import { InputComponent } from '@etherealengine/engine/src/input/components/InputComponent'
import { InputSourceComponent } from '@etherealengine/engine/src/input/components/InputSourceComponent'
import { InfiniteGridComponent } from '@etherealengine/engine/src/scene/classes/InfiniteGridHelper'
import { SceneObjectComponent } from '@etherealengine/engine/src/scene/components/SceneObjectComponent'
import { TransformMode } from '@etherealengine/engine/src/scene/constants/transformConstants'
import { dispatchAction, getMutableState, getState, useHookstate } from '@etherealengine/hyperflux'

import { SceneSnapshotAction, SceneState } from '@etherealengine/engine/src/ecs/classes/Scene'
import { PresentationSystemGroup } from '@etherealengine/engine/src/ecs/functions/EngineFunctions'
import { InputState } from '@etherealengine/engine/src/input/state/InputState'
import { RendererState } from '@etherealengine/engine/src/renderer/RendererState'
import { EditorCameraState } from '../classes/EditorCameraState'
import { TransformGizmoComponent } from '../classes/TransformGizmoComponent'
import { EditorControlFunctions } from '../functions/EditorControlFunctions'
import { addMediaNode } from '../functions/addMediaNode'
import isInputSelected from '../functions/isInputSelected'
import {
  setTransformMode,
  toggleSnapMode,
  toggleTransformPivot,
  toggleTransformSpace
} from '../functions/transformFunctions'
import { EditorErrorState } from '../services/EditorErrorServices'
import { EditorHelperState } from '../services/EditorHelperState'
import { SelectionState } from '../services/SelectionServices'

const raycaster = new Raycaster()
const raycasterResults: Intersection<Object3D>[] = []
const raycastIgnoreLayers = new Layers()

const isMacOS = /Mac|iPod|iPhone|iPad/.test(navigator.platform)
let lastZoom = 0
let selectedEntities: Entity[]
let dragging = false

const onKeyQ = () => {
  /*const nodes = getState(SelectionState).selectedEntities
  const gizmoTransform = getComponent(gizmoEntity, TransformComponent)
  const editorHelperState = getState(EditorHelperState)
  EditorControlFunctions.rotateAround(
    nodes,
    V_010,
    editorHelperState.rotationSnap * MathUtils.DEG2RAD,
    gizmoTransform.position
  )*/
}

const onKeyE = () => {
  /*const nodes = getState(SelectionState).selectedEntities
  const gizmoTransform = getComponent(gizmoEntity, TransformComponent)
  const editorHelperState = getState(EditorHelperState)
  EditorControlFunctions.rotateAround(
    nodes,
    V_010,
    -editorHelperState.rotationSnap * MathUtils.DEG2RAD,
    gizmoTransform.position
  )*/
}
const onEscape = () => {
  EditorControlFunctions.replaceSelection([])
}
const onKeyF = () => {
  const editorCameraState = getMutableState(EditorCameraState)
  editorCameraState.focusedObjects.set(getState(SelectionState).selectedEntities)
  editorCameraState.refocus.set(true)
}

const onKeyT = () => {
  setTransformMode(TransformMode.translate)
}

const onKeyR = () => {
  setTransformMode(TransformMode.rotate)
}

const onKeyY = () => {
  setTransformMode(TransformMode.scale)
}

const onKeyC = () => {
  toggleSnapMode()
}

const onKeyX = () => {
  toggleTransformPivot()
}

const onKeyZ = (control: boolean, shift: boolean) => {
  if (control) {
    const state = getState(SceneState).scenes[getState(SceneState).activeScene!]
    if (shift) {
      if (state.index >= state.snapshots.length - 1) return
      dispatchAction(SceneSnapshotAction.redo({ count: 1, sceneID: getState(SceneState).activeScene! }))
    } else {
      if (state.index <= 0) return
      dispatchAction(SceneSnapshotAction.undo({ count: 1, sceneID: getState(SceneState).activeScene! }))
    }
  } else {
    toggleTransformSpace()
  }
}

const onEqual = () => {
  const rendererState = useHookstate(getMutableState(RendererState))
  rendererState.gridHeight.set(rendererState.gridHeight.value + 1)
}

const onMinus = () => {
  const rendererState = useHookstate(getMutableState(RendererState))
  rendererState.gridHeight.set(rendererState.gridHeight.value - 1)
}

const onDelete = () => {
  EditorControlFunctions.removeObject(getState(SelectionState).selectedEntities)
}

function copy(event) {
  if (isInputSelected()) return
  event.preventDefault()

  // TODO: Prevent copying objects with a disabled transform
  if (getState(SelectionState).selectedEntities.length > 0) {
    event.clipboardData.setData(
      'application/vnd.editor.nodes',
      JSON.stringify({ entities: getState(SelectionState).selectedEntities })
    )
  }
}

const inputSourceQuery = defineQuery([InputSourceComponent])

function paste(event) {
  if (isInputSelected()) return

  const isMiddleClick = inputSourceQuery().find((e) => getComponent(e, InputSourceComponent).buttons.AuxiliaryClick)
  if (isMiddleClick) return

  event.preventDefault()

  let data

  if ((data = event.clipboardData.getData('application/vnd.editor.nodes')) !== '') {
    const { entities } = JSON.parse(data)

    if (!Array.isArray(entities)) return
    const nodes = entities.filter((entity) => hasComponent(entity, EntityTreeComponent))

    if (nodes) {
      EditorControlFunctions.duplicateObject(nodes)
    }
  } else if ((data = event.clipboardData.getData('text')) !== '') {
    try {
      const url = new URL(data)
      addMediaNode(url.href).catch((error) => getMutableState(EditorErrorState).error.set(error))
    } catch (e) {
      console.warn('Clipboard contents did not contain a valid url')
    }
  }
}

const findIntersectObjects = (object: Object3D, excludeObjects?: Object3D[], excludeLayers?: Layers): void => {
  if (
    (excludeObjects && excludeObjects.indexOf(object) !== -1) ||
    (excludeLayers && excludeLayers.test(object.layers)) ||
    !object.visible
  ) {
    return
  }

  raycaster.intersectObject(object, false, raycasterResults)

  for (let i = 0; i < object.children.length; i++) {
    findIntersectObjects(object.children[i], excludeObjects, excludeLayers)
  }
}

const doZoom = (zoom) => {
  const zoomDelta = typeof zoom === 'number' ? zoom - lastZoom : 0
  lastZoom = zoom
  getMutableState(EditorCameraState).zoomDelta.set(zoomDelta)
}

const throttleZoom = throttle(doZoom, 30, { leading: true, trailing: false })

const execute = () => {
  if (Engine.instance.localClientEntity) return // we are in live mode

  const editorHelperState = getState(EditorHelperState)
  const selectionState = getMutableState(SelectionState)
  const pointerState = getState(InputState).pointerState

  const nonCapturedInputSource = InputSourceComponent.nonCapturedInputSourceQuery()[0]
  if (!nonCapturedInputSource) return

  const inputSource = getComponent(nonCapturedInputSource, InputSourceComponent)
  const buttons = inputSource.buttons

  if (editorHelperState.isFlyModeEnabled) return

  if (buttons.KeyQ?.down) onKeyQ()
  if (buttons.KeyE?.down) onKeyE()
  if (buttons.KeyF?.down) onKeyF()
  if (buttons.KeyT?.down) onKeyT()
  if (buttons.KeyR?.down) onKeyR()
  if (buttons.KeyY?.down) onKeyY()
  if (buttons.KeyC?.down) onKeyC()
  if (buttons.KeyX?.down) onKeyX()
  if (buttons.KeyZ?.down) onKeyZ(!!buttons.ControlLeft?.pressed, !!buttons.ShiftLeft?.pressed)
  if (buttons.Equal?.down) onEqual()
  if (buttons.Minus?.down) onMinus()
  if (buttons.Delete?.down) onDelete()

  if (selectionState.selectedEntities) {
    const lastSelection = selectionState.selectedEntities[selectionState.selectedEntities.length - 1]
    if (hasComponent(lastSelection.value as Entity, TransformGizmoComponent))
      dragging = getComponent(lastSelection.value as Entity, TransformGizmoComponent).dragging
  }
  const selecting = buttons.PrimaryClick?.pressed && !dragging
  const zoom = pointerState.scroll.y
  const panning = buttons.AuxiliaryClick?.pressed

  if (selecting) {
    const editorCameraState = getMutableState(EditorCameraState)
    editorCameraState.isOrbiting.set(true)
    const mouseMovement = pointerState.movement
    if (mouseMovement) {
      editorCameraState.cursorDeltaX.set(mouseMovement.x)
      editorCameraState.cursorDeltaY.set(mouseMovement.y)
    }
  } else if (panning) {
    const editorCameraState = getMutableState(EditorCameraState)
    editorCameraState.isPanning.set(true)
    const mouseMovement = pointerState.movement
    if (mouseMovement) {
      editorCameraState.cursorDeltaX.set(mouseMovement.x)
      editorCameraState.cursorDeltaY.set(mouseMovement.y)
    }
  } else if (zoom) {
    throttleZoom(zoom)
  }
}

const SceneObjectEntityReactor = (props: { entity: Entity }) => {
  useEffect(() => {
    setComponent(props.entity, InputComponent)
    return () => {
      removeComponent(props.entity, InputComponent)
    }
  }, [])

  return null
}

const reactor = () => {
  const sceneObjectEntities = useQuery([SceneObjectComponent])
  const selectionState = useHookstate(getMutableState(SelectionState))
  const sceneQuery = defineQuery([SceneObjectComponent])
  const editorHelperState = useHookstate(getMutableState(EditorHelperState))
  const rendererState = useHookstate(getMutableState(RendererState))

  useEffect(() => {
    // todo figure out how to do these with our input system
    window.addEventListener('copy', copy)
    window.addEventListener('paste', paste)

    return () => {
      window.removeEventListener('copy', copy)
      window.removeEventListener('paste', paste)
    }
  }, [])

  useEffect(() => {
    const selectedEntities = selectionState.selectedEntities
    if (!selectedEntities.value) return

    for (const entity of sceneQuery()) {
      if (!hasComponent(entity, TransformGizmoComponent)) continue
      removeComponent(entity, TransformGizmoComponent)
    }
    const lastSelection = selectedEntities[selectedEntities.length - 1].value
    if (!lastSelection) return

    if (typeof lastSelection === 'string') return // TODO : gizmo for 3d objects without Ids

<<<<<<< HEAD
    setComponent(lastSelection as Entity, TransformGizmoComponent)
=======
    setComponent(lastSelection, TransformGizmoComponent)

    // handle gizmo attachment
>>>>>>> 4aece7a2
  }, [selectionState.selectedParentEntities])

  useEffect(() => {
    const infiniteGridHelperEntity = rendererState.infiniteGridHelperEntity.value
    if (!infiniteGridHelperEntity) return
    setComponent(infiniteGridHelperEntity, InfiniteGridComponent, { size: editorHelperState.translationSnap.value })
  }, [editorHelperState.translationSnap, rendererState.infiniteGridHelperEntity])

  return (
    <>
      {sceneObjectEntities.map((entity) => (
        <SceneObjectEntityReactor key={entity} entity={entity} />
      ))}
    </>
  )
}

export const EditorControlSystem = defineSystem({
  uuid: 'ee.editor.EditorControlSystem',
  insert: { before: PresentationSystemGroup },
  execute,
  reactor
})<|MERGE_RESOLUTION|>--- conflicted
+++ resolved
@@ -323,13 +323,7 @@
 
     if (typeof lastSelection === 'string') return // TODO : gizmo for 3d objects without Ids
 
-<<<<<<< HEAD
-    setComponent(lastSelection as Entity, TransformGizmoComponent)
-=======
     setComponent(lastSelection, TransformGizmoComponent)
-
-    // handle gizmo attachment
->>>>>>> 4aece7a2
   }, [selectionState.selectedParentEntities])
 
   useEffect(() => {
