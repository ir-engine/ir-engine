--- conflicted
+++ resolved
@@ -41,28 +41,22 @@
 import { dispatchAction, getMutableState, getState, useHookstate } from '@etherealengine/hyperflux'
 import { EntityTreeComponent } from '@etherealengine/spatial/src/transform/components/EntityTree'
 
-import { PresentationSystemGroup } from '@etherealengine/ecs'
+import { PresentationSystemGroup, UndefinedEntity } from '@etherealengine/ecs'
 import { ECSState } from '@etherealengine/ecs/src/ECSState'
 import { SceneSnapshotAction, SceneState } from '@etherealengine/engine/src/scene/Scene'
 import { SourceComponent } from '@etherealengine/engine/src/scene/components/SourceComponent'
-<<<<<<< HEAD
 import { TransformComponent } from '@etherealengine/spatial'
-import { V_010 } from '@etherealengine/spatial/src/common/constants/MathConstants'
-import { InputState } from '@etherealengine/spatial/src/input/state/InputState'
-import { RendererState } from '@etherealengine/spatial/src/renderer/RendererState'
-import { EditorCameraState } from '../classes/EditorCameraState'
-import { TransformGizmoControlComponent } from '../classes/TransformGizmoControlComponent'
-=======
 import {
   ActiveOrbitCamera,
   CameraOrbitComponent
 } from '@etherealengine/spatial/src/camera/components/CameraOrbitComponent'
 import { UUIDComponent } from '@etherealengine/spatial/src/common/UUIDComponent'
+import { V_010 } from '@etherealengine/spatial/src/common/constants/MathConstants'
 import { InputSourceComponent } from '@etherealengine/spatial/src/input/components/InputSourceComponent'
 import { RendererState } from '@etherealengine/spatial/src/renderer/RendererState'
 import { InfiniteGridComponent } from '@etherealengine/spatial/src/renderer/components/InfiniteGridHelper'
-import { TransformGizmoComponent } from '../classes/TransformGizmoComponent'
->>>>>>> fba5c241
+import { TransformGizmoControlComponent } from '../classes/TransformGizmoControlComponent'
+import { TransformGizmoControlledComponent } from '../classes/TransformGizmoControlledComponent'
 import { EditorControlFunctions } from '../functions/EditorControlFunctions'
 import { addMediaNode } from '../functions/addMediaNode'
 import isInputSelected from '../functions/isInputSelected'
@@ -79,16 +73,8 @@
 
 const raycaster = new Raycaster()
 const raycasterResults: Intersection<Object3D>[] = []
-<<<<<<< HEAD
-const raycastIgnoreLayers = new Layers()
-
-const isMacOS = /Mac|iPod|iPhone|iPad/.test(navigator.platform)
-let lastZoom = 0
-let selectedEntities: Entity[]
-let dragging = false
-const gizmoQuery = defineQuery([TransformGizmoControlComponent])
-=======
->>>>>>> fba5c241
+
+const gizmoControlledQuery = defineQuery([TransformGizmoControlledComponent])
 let primaryClickAccum = 0
 
 const onKeyB = () => {
@@ -102,14 +88,10 @@
 }
 
 const onKeyQ = () => {
-<<<<<<< HEAD
-  const nodes = getState(SelectionState).selectedEntities
-  const gizmo = gizmoQuery()
+  const nodes = SelectionState.getSelectedEntities()
+  const gizmo = gizmoControlledQuery()
   let gizmoEntity
   if (gizmo.length > 0) gizmoEntity = gizmo[gizmo.length - 1]
-=======
-  /*const nodes = SelectionState.getSelectedEntities()
->>>>>>> fba5c241
   const gizmoTransform = getComponent(gizmoEntity, TransformComponent)
   const editorHelperState = getState(EditorHelperState)
   EditorControlFunctions.rotateAround(
@@ -121,14 +103,10 @@
 }
 
 const onKeyE = () => {
-<<<<<<< HEAD
-  const nodes = getState(SelectionState).selectedEntities
-  const gizmo = gizmoQuery()
+  const nodes = SelectionState.getSelectedEntities()
+  const gizmo = gizmoControlledQuery()
   let gizmoEntity
   if (gizmo.length > 0) gizmoEntity = gizmo[gizmo.length - 1]
-=======
-  /*const nodes = SelectionState.getSelectedEntities()
->>>>>>> fba5c241
   const gizmoTransform = getComponent(gizmoEntity, TransformComponent)
   const editorHelperState = getState(EditorHelperState)
   EditorControlFunctions.rotateAround(
@@ -138,6 +116,7 @@
     gizmoTransform.position
   )
 }
+
 const onEscape = () => {
   EditorControlFunctions.replaceSelection([])
 }
@@ -278,44 +257,17 @@
   if (buttons.KeyZ?.down) onKeyZ(!!buttons.ControlLeft?.pressed, !!buttons.ShiftLeft?.pressed)
   if (buttons.Equal?.down) onEqual()
   if (buttons.Minus?.down) onMinus()
+  if (buttons.Escape?.down) onEscape()
   if (buttons.Delete?.down) onDelete()
 
-<<<<<<< HEAD
-  if (selectionState.selectedEntities) {
-    for (const entity of gizmoQuery()) {
-      // no gizmos exist it wont run
-      dragging = getComponent(entity, TransformGizmoControlComponent).dragging
-      if (dragging) break
-    }
-  }
-
-  const selecting = buttons.PrimaryClick?.pressed && !dragging
-  const zoom = pointerState.scroll.y
-  const panning = buttons.AuxiliaryClick?.pressed
-
-  if (selecting) {
-    const editorCameraState = getMutableState(EditorCameraState)
-    editorCameraState.isOrbiting.set(true)
-    const mouseMovement = pointerState.movement
-    if (mouseMovement) {
-      editorCameraState.cursorDeltaX.set(mouseMovement.x)
-      editorCameraState.cursorDeltaY.set(mouseMovement.y)
-    }
-  } else if (panning) {
-    const editorCameraState = getMutableState(EditorCameraState)
-    editorCameraState.isPanning.set(true)
-    const mouseMovement = pointerState.movement
-    if (mouseMovement) {
-      editorCameraState.cursorDeltaX.set(mouseMovement.x)
-      editorCameraState.cursorDeltaY.set(mouseMovement.y)
-=======
   if (selectedEntities) {
     const lastSelection = selectedEntities[selectedEntities.length - 1]
-    if (hasComponent(lastSelection, TransformGizmoComponent)) {
+    if (hasComponent(lastSelection, TransformGizmoControlledComponent)) {
       // dont let use the editor camera while dragging
       const mainOrbitCamera = getOptionalMutableComponent(Engine.instance.cameraEntity, CameraOrbitComponent)
-      if (mainOrbitCamera) mainOrbitCamera.disabled.set(getComponent(lastSelection, TransformGizmoComponent).dragging)
->>>>>>> fba5c241
+      const controllerEntity = getComponent(lastSelection, TransformGizmoControlledComponent).controller
+      if (mainOrbitCamera && controllerEntity !== UndefinedEntity)
+        mainOrbitCamera.disabled.set(getComponent(controllerEntity, TransformGizmoControlComponent).dragging)
     }
   }
 
@@ -341,8 +293,6 @@
   }
 }
 
-const gizmoQuery = defineQuery([TransformGizmoComponent])
-
 const reactor = () => {
   const selectedEntities = SelectionState.useSelectedEntities()
   const editorHelperState = useHookstate(getMutableState(EditorHelperState))
@@ -358,20 +308,6 @@
       window.removeEventListener('paste', paste)
     }
   }, [])
-
-  useEffect(() => {
-<<<<<<< HEAD
-=======
-    if (!selectedEntities.length) return
-
-    for (const entity of gizmoQuery()) {
-      removeComponent(entity, TransformGizmoComponent)
-    }
-    const lastSelection = selectedEntities[selectedEntities.length - 1]
-    if (!lastSelection) return
-
-    setComponent(lastSelection, TransformGizmoComponent)
-  }, [selectedEntities])
 
   useEffect(() => {
     // set the active orbit camera to the main camera
@@ -380,7 +316,6 @@
   }, [])
 
   useEffect(() => {
->>>>>>> fba5c241
     const infiniteGridHelperEntity = rendererState.infiniteGridHelperEntity.value
     if (!infiniteGridHelperEntity) return
     setComponent(infiniteGridHelperEntity, InfiniteGridComponent, { size: editorHelperState.translationSnap.value })
