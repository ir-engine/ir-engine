--- conflicted
+++ resolved
@@ -296,17 +296,6 @@
       ) {
         clickStartEntity = getComponent(clickStartEntity, EntityTreeComponent).parentEntity!
       }
-<<<<<<< HEAD
-      if (hasComponent(clickedEntity, SourceComponent) && !getState(ClickPlacementState).placementEntity) {
-        const modelComponent = getAncestorWithComponent(clickedEntity, ModelComponent)
-        const ancestorModelEntity = modelComponent || clickedEntity
-        SelectionState.updateSelection([
-          getComponent(
-            SelectionState.getSelectedEntities()[0] === ancestorModelEntity ? clickedEntity : ancestorModelEntity,
-            UUIDComponent
-          )
-        ])
-=======
     }
     const capturingEntity = getState(InputState).capturingEntity
     if (capturingEntity !== UndefinedEntity && capturingEntity !== clickStartEntity) {
@@ -314,7 +303,7 @@
     }
   }
   if (buttons.PrimaryClick?.up && !buttons.PrimaryClick?.dragging) {
-    if (hasComponent(clickStartEntity, SourceComponent)) {
+    if (hasComponent(clickStartEntity, SourceComponent) && !getState(ClickPlacementState).placementEntity) {
       const selectedEntities = SelectionState.getSelectedEntities()
       const modelComponent = getAncestorWithComponent(clickStartEntity, ModelComponent)
       const ancestorModelEntity = modelComponent || clickStartEntity
@@ -323,7 +312,6 @@
       //only update selection if the selection actually changed (prevents unnecessarily creating new transform gizmos in edit mode)
       if (selectedEntities.length !== 1 || (selectedEntities.length === 1 && selectedEntities[0] !== targetSelection)) {
         SelectionState.updateSelection([getComponent(targetSelection, UUIDComponent)])
->>>>>>> aedf20e3
       }
     }
   }
