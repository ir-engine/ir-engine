--- conflicted
+++ resolved
@@ -24,21 +24,15 @@
   "author": "XR3 Group",
   "license": "MIT",
   "devDependencies": {
-<<<<<<< HEAD
-=======
     "@capacitor/android": "2.4.7",
->>>>>>> 2d3e0dc7
     "@capacitor/core": "2.4.7",
     "@ionic/prettier-config": "1.0.1",
     "@rollup/plugin-node-resolve": "11.2.1",
     "prettier": "2.2.1",
     "rimraf": "3.0.2",
-<<<<<<< HEAD
-=======
     "rollup": "2.45.2",
     "semantic-release": "17.4.2",
     "semantic-release-monorepo": "7.0.4",
->>>>>>> 2d3e0dc7
     "swiftlint": "1.0.1",
     "typescript": "4.2.4"
   },
