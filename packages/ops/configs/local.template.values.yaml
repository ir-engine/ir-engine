client:
  extraEnv:
    APP_LOGO: "./logo.svg"
    APP_TITLE: EtherealEngine
    HOST_PORT: "3000"
    NODE_ENV: production
    SITE_DESC: Connected Worlds for Everyone
    SITE_TITLE: Ethereal Engine
    VITE_APP_HOST: local.etherealengine.com
    VITE_APP_PORT: "3000"
    VITE_SERVER_HOST: api-local.etherealengine.com
    VITE_SERVER_PORT: "3030"
    VITE_INSTANCESERVER_HOST: instanceserver-local.etherealengine.com
    VITE_INSTANCESERVER_PORT: "3031"
  image:
    repository: xrengine
    pullPolicy: IfNotPresent
  ingress:
    annotations:
      kubernetes.io/ingress.class: nginx
      nginx.ingress.kubernetes.io/force-ssl-redirect: "true"
    hosts:
      - host: local.etherealengine.com
        paths:
          - /
  service:
    type: NodePort
domain: etherealengine.com
sql:
  database: xrengine
  password: password
  user: server
  host: host.minikube.internal
  port: 3304
rts:
  extraEnv:
    NAF_LISTEN_PORT: "8081"
api:
  config:
    aws:
      keys:
        access_key_id: <S3_USER_ACCESS_KEY>
        secret_access_key: <S3_USER_SECRET_KEY>
      s3:
        region: us-east-1
        static_resource_bucket: <S3_BUCKET_NAME>
      cloudfront:
        domain: resources.etherealengine.com
      sns:
        access_key_id: <SNS_USER_ACCESS_KEY>
        application_id: <SNS_APPLICATION_ID>
        region: <SNS_REGION>
        secret_access_key: <SNS_USER_SECRET_KEY>
        sender_id: <SNS_SENDER_ID>
    host: https://local.etherealengine.com/
  extraEnv:
    APP_HOST: local.etherealengine.com
    APP_URL: https://local.etherealengine.com
    AUTH_SECRET: <AUTH_SECRET_UUID_OR_SIMILAR>
    ELASTIC_HOST: "http://host.minikube.internal:9200"
    AWS_SMS_ACCESS_KEY_ID: <SNS_USER_ACCESS_KEY>
    AWS_SMS_REGION: <SNS_REGION>
    AWS_SMS_SECRET_ACCESS_KEY: <SNS_USER_SECRET_KEY>
    AWS_SMS_TOPIC_ARN: arn:aws:sns:<SNS_REGION>:<AWS_ACCOUNT_ID>:<SNS_TOPIC_NAME>
    CERT: certs/cert.pem
    KEY: certs/key.pem
    CORS_SERVER_PORT: "3036"
    FACEBOOK_CALLBACK_URL: https://local.etherealengine.com/auth/oauth/facebook
    FACEBOOK_CLIENT_ID: "<FACEBOOK_CLIENT_ID>"
    FACEBOOK_CLIENT_SECRET: "<FACEBOOK_CLIENT_SECRET>"
    FORCE_DB_REFRESH: "false"
    INSTANCESERVER_DOMAIN: instanceserver-local.etherealengine.com
    GITHUB_CALLBACK_URL: https://local.etherealengine.com/auth/oauth/github
    GITHUB_CLIENT_ID: "<GITHUB_CLIENT_ID>"
    GITHUB_CLIENT_SECRET: "<GITHUB_CLIENT_SECRET>"
    GOOGLE_CALLBACK_URL: https://local.etherealengine.com/auth/oauth/google
    GOOGLE_CLIENT_ID: "<GOOGLE_CLIENT_ID>"
    GOOGLE_CLIENT_SECRET: "<GOOGLE_CLIENT_SECRET>"
<<<<<<< HEAD
    LOCAL: "false"
=======
    LOCAL: "true"
>>>>>>> 16ecaebe
    MAGICLINK_EMAIL_SUBJECT: Login to Ethereal Engine
    MAIL_FROM: info@login.etherealengine.com
    SERVE_CLIENT_FROM_STORAGE_PROVIDER: "true"
    SERVER_HOST: "api-local.etherealengine.com"
    SERVER_MODE: "api"
    SERVER_PORT: "3030"
    SMTP_FROM_EMAIL: info@login.etherealengine.com
    SMTP_FROM_NAME: noreply
    SMTP_HOST: email-smtp.<SMTP_REGION>.amazonaws.com
    SMTP_PASS: <SMTP_PASSWORD>
    SMTP_PORT: "465"
    SMTP_SECURE: "true"
    SMTP_USER: <SMTP_USER_ID>
    STORAGE_PROVIDER: local
    LOCAL_STORAGE_PROVIDER: "localhost:8642"
    LOCAL_STORAGE_PROVIDER_PORT: "8642"
    STORAGE_AWS_ACCESS_KEY_ID: <S3_USER_ACCESS_KEY>
    STORAGE_AWS_ACCESS_KEY_SECRET: <S3_USER_SECRET_KEY>
    STORAGE_CLOUDFRONT_DOMAIN: resources.etherealengine.com
    STORAGE_S3_REGION: <S3_REGION>
    STORAGE_S3_STATIC_RESOURCE_BUCKET: <S3_BUCKET_NAME>
    VITE_APP_HOST: local.etherealengine.com
    VITE_APP_PORT: "3000"
    VITE_SERVER_HOST: api-local.etherealengine.com
    VITE_SERVER_PORT: "3030"
    VITE_INSTANCESERVER_HOST: instanceserver-local.etherealengine.com
    VITE_INSTANCESERVER_PORT: "3031"
    USE_IPFS: "true"
  image:
    repository: xrengine
    pullPolicy: IfNotPresent
  ingress:
    annotations:
      kubernetes.io/ingress.class: nginx
      nginx.ingress.kubernetes.io/force-ssl-redirect: "true"
      nginx.ingress.kubernetes.io/enable-cors: "false"
#      nginx.ingress.kubernetes.io/cors-allow-origin: https://local.etherealengine.com
      nginx.ingress.kubernetes.io/proxy-body-size: 256m
      nginx.ingress.kubernetes.io/affinity: cookie
      nginx.ingress.kubernetes.io/affinity-mode: persistent
      nginx.ingress.kubernetes.io/server-snippet: |
        location ~* /cors-proxy/(.*) {
          proxy_http_version 1.1;
          proxy_pass_request_headers on;
          proxy_hide_header Access-Control-Allow-Origin;
          proxy_ssl_session_reuse off;
          add_header Initial-Reverse "first";
          proxy_ssl_server_name on;
          add_header Access-Control-Allow-Origin $http_origin;
          proxy_intercept_errors on;
          error_page 301 302 307 = @handle_redirects;
          proxy_pass https://$1?$args;
        }

        location @handle_redirects {
          set $saved_redirect_location '$upstream_http_location';
          proxy_pass_request_headers on;
          add_header Redirect-Reverse "second";
          proxy_hide_header Access-Control-Allow-Origin;
          add_header Access-Control-Allow-Origin $http_origin;
          proxy_pass $saved_redirect_location;
        }
    hosts:
      - host: api-local.etherealengine.com
        paths:
          - /

  fileServer:
    hostUploadFolder: /hosthome/<OS_USER_NAME>/<ENGINE_FOLDER>/packages/server/upload

  service:
    type: NodePort
    corsServerPort: 3036
  replicaCount: 1

media:
  enabled: false
  config:
    aws:
      keys:
        access_key_id: <S3_USER_ACCESS_KEY>
        secret_access_key: <S3_USER_SECRET_KEY>
      s3:
        region: us-east-1
        static_resource_bucket: <S3_BUCKET_NAME>
      cloudfront:
        domain: resources.etherealengine.com
      sns:
        access_key_id: <SNS_USER_ACCESS_KEY>
        application_id: <SNS_APPLICATION_ID>
        region: <SNS_REGION>
        secret_access_key: <SNS_USER_SECRET_KEY>
        sender_id: <SNS_SENDER_ID>
    host: https://local.etherealengine.com/
  extraEnv:
    APP_HOST: local.etherealengine.com
    APP_URL: https://local.etherealengine.com
    AUTH_SECRET: <AUTH_SECRET_UUID_OR_SIMILAR>
    AWS_SMS_ACCESS_KEY_ID: <SNS_USER_ACCESS_KEY>
    AWS_SMS_REGION: <SNS_REGION>
    AWS_SMS_SECRET_ACCESS_KEY: <SNS_USER_SECRET_KEY>
    AWS_SMS_TOPIC_ARN: arn:aws:sns:<SNS_REGION>:<AWS_ACCOUNT_ID>:<SNS_TOPIC_NAME>
    CERT: certs/cert.pem
    KEY: certs/key.pem
    CORS_SERVER_PORT: "3036"
    FACEBOOK_CALLBACK_URL: https://local.etherealengine.com/auth/oauth/facebook
    FACEBOOK_CLIENT_ID: "<FACEBOOK_CLIENT_ID>"
    FACEBOOK_CLIENT_SECRET: "<FACEBOOK_CLIENT_SECRET>"
    FORCE_DB_REFRESH: "false"
    INSTANCESERVER_DOMAIN: instanceserver-local.etherealengine.com
    GITHUB_CALLBACK_URL: https://local.etherealengine.com/auth/oauth/github
    GITHUB_CLIENT_ID: "<GITHUB_CLIENT_ID>"
    GITHUB_CLIENT_SECRET: "<GITHUB_CLIENT_SECRET>"
    GOOGLE_CALLBACK_URL: https://local.etherealengine.com/auth/oauth/google
    GOOGLE_CLIENT_ID: "<GOOGLE_CLIENT_ID>"
    GOOGLE_CLIENT_SECRET: "<GOOGLE_CLIENT_SECRET>"
    LOCAL: "true"
    MAGICLINK_EMAIL_SUBJECT: Login to Ethereal Engine
    MAIL_FROM: info@login.etherealengine.com
    SERVER_HOST: "api-local.etherealengine.com"
    SERVER_PORT: "3030"
    SMTP_FROM_EMAIL: info@login.etherealengine.com
    SMTP_FROM_NAME: noreply
    SMTP_HOST: email-smtp.<SMTP_REGION>.amazonaws.com
    SMTP_PASS: <SMTP_PASSWORD>
    SMTP_PORT: "465"
    SMTP_SECURE: "true"
    SMTP_USER: <SMTP_USER_ID>
    STORAGE_PROVIDER: local
    LOCAL_STORAGE_PROVIDER: "localhost:8642"
    STORAGE_AWS_ACCESS_KEY_ID: <S3_USER_ACCESS_KEY>
    STORAGE_AWS_ACCESS_KEY_SECRET: <S3_USER_SECRET_KEY>
    STORAGE_CLOUDFRONT_DOMAIN: resources.etherealengine.com
    STORAGE_S3_REGION: <S3_REGION>
    STORAGE_S3_STATIC_RESOURCE_BUCKET: <S3_BUCKET_NAME>
  image:
    repository: xrengine
    pullPolicy: IfNotPresent
  ingress:
    annotations:
      kubernetes.io/ingress.class: nginx
      nginx.ingress.kubernetes.io/force-ssl-redirect: "true"
      nginx.ingress.kubernetes.io/enable-cors: "true"
      nginx.ingress.kubernetes.io/cors-allow-origin: https://local.etherealengine.com
      nginx.ingress.kubernetes.io/proxy-body-size: 5m
      nginx.ingress.kubernetes.io/affinity: cookie
      nginx.ingress.kubernetes.io/affinity-mode: persistent
    hosts:
      - host: api-local.etherealengine.com
        paths:
          - /video
  service:
    type: NodePort

release:
  name: "local"

instanceserver:
  image:
    repository: xrengine
    pullPolicy: IfNotPresent
  extraEnv:
    APP_HOST: local.etherealengine.com
    AUTH_SECRET: <AUTH_SECRET_UUID_OR_SIMILAR>
    APP_URL: https://local.etherealengine.com
    CERT: certs/cert.pem
    KEY: certs/key.pem
    INSTANCESERVER_PORT: "3031"
    ROUTE53_ACCESS_KEY_ID: <ROUTE53_USER_ACCESS_KEY>
    ROUTE53_ACCESS_KEY_SECRET: <ROUTE53_USER_SECRET_KEY>
    ROUTE53_HOSTED_ZONE_ID: <ROUTE53_HOSTED_ZONE_ID>
    RTC_START_PORT: "40000"
    RTC_END_PORT: "40099"
    RTC_PORT_BLOCK_SIZE: "100"
    LOCAL: "true"
    INSTANCESERVER_DOMAIN: instanceserver-local.etherealengine.com
    INSTANCESERVER_MODE: "realtime"
    STORAGE_PROVIDER: local
    LOCAL_STORAGE_PROVIDER: "localhost:8642"
    LOCAL_STORAGE_PROVIDER_PORT: "8642"
    NODE_TLS_REJECT_UNAUTHORIZED: "0"
    STORAGE_AWS_ACCESS_KEY_ID: <S3_USER_ACCESS_KEY>
    STORAGE_AWS_ACCESS_KEY_SECRET: <S3_USER_SECRET_KEY>
    STORAGE_CLOUDFRONT_DOMAIN: resources.etherealengine.com
    STORAGE_S3_REGION: <S3_REGION>
    STORAGE_S3_STATIC_RESOURCE_BUCKET: <S3_BUCKET_NAME>
    TS_NODE_IGNORE: (?:^|\/)node_modules\/(?!(@xrengine))
  ingress:
    disabled: false
    host: instanceserver-local.etherealengine.com
    annotations:
      kubernetes.io/ingress.class: nginx
      nginx.ingress.kubernetes.io/force-ssl-redirect: "true"
      nginx.ingress.kubernetes.io/enable-cors: "false"
      nginx.ingress.kubernetes.io/proxy-body-size: 256m
      nginx.ingress.kubernetes.io/affinity: cookie
      nginx.ingress.kubernetes.io/affinity-mode: persistent
      nginx.ingress.kubernetes.io/server-snippet: |
        location ~* /primus?$ {
          proxy_set_header Host $host;
          proxy_set_header X-Forwarded-For $proxy_add_x_forwarded_for;
          proxy_set_header X-Real-IP $remote_addr;
          proxy_http_version 1.1;
          proxy_set_header Upgrade $http_upgrade;
          proxy_set_header Connection "Upgrade";
          proxy_pass http://$arg_address:$arg_port/primus?$args;
        }
  buffer:
    bufferSize: 2
    minReplicas: 2
    maxReplicas: 10

builder:
  extraEnv:
    NODE_ENV: production
    RELEASE_NAME: <RELEASE_NAME>
    AWS_ACCESS_KEY: <AWS_ACCESS_KEY>
    AWS_SECRET: <AWS_SECRET>
    AWS_REGION: <AWS_REGION
    CLUSTER_NAME: <CLUSTER_NAME>
    ECR_URL: <ECR_URL>
    REPO_NAME: <REPO_NAME>
    DOCKER_LABEL: <DOCKER_LABEL>
    PRIVATE_ECR: "false"
    STORAGE_PROVIDER: aws
    STORAGE_AWS_ACCESS_KEY_ID: <S3_USER_ACCESS_KEY>
    STORAGE_AWS_ACCESS_KEY_SECRET: <S3_USER_SECRET_KEY>
    STORAGE_CLOUDFRONT_DOMAIN: <CLOUDFRONT_DOMAIN>
    STORAGE_CLOUDFRONT_DISTRIBUTION_ID: <CLOUDFRONT_DISTRIBUTION_ID>
    STORAGE_S3_REGION: <S3_REGION>
    STORAGE_S3_STATIC_RESOURCE_BUCKET: <S3_BUCKET_NAME>
    STORAGE_S3_AVATAR_DIRECTORY: avatars
    VITE_APP_HOST: local.etherealengine.com
    VITE_APP_PORT: "3000"
    VITE_SERVER_HOST: api-local.etherealengine.com
    VITE_SERVER_PORT: "3030"
    VITE_FILE_SERVER: https://<CLOUDFRONT_DOMAIN>
    VITE_INSTANCESERVER_HOST: instanceserver-local.etherealengine.com
    VITE_INSTANCESERVER_PORT: "3031"
    VITE_ROOT_REDIRECT: "false"
    VITE_READY_PLAYER_ME_URL: https://xre.readyplayer.me
    VITE_FEATHERS_STORE_KEY: EtherealEngine-Auth-Store
    VITE_GA_MEASUREMENT_ID: <GOOGLE_ANALYTICS_MEASUREMENT_ID>
    VITE_MAPBOX_API_KEY: <MAPBOX_API_KEY>
    VITE_MEDIATOR_SERVER: https://authn.io
    VITE_ETH_MARKETPLACE: <ETH_MARKETPLACE_ADDRESS>
  image:
    repository: lagunalabs/xrengine-builder
  service:
    type: NodePort
  replicaCount: 1
    
testbot:
  extraEnv:
    APP_HOST: local.etherealengine.com
  image:
    repository: xrengine-testbot
    pullPolicy: IfNotPresent<|MERGE_RESOLUTION|>--- conflicted
+++ resolved
@@ -76,11 +76,7 @@
     GOOGLE_CALLBACK_URL: https://local.etherealengine.com/auth/oauth/google
     GOOGLE_CLIENT_ID: "<GOOGLE_CLIENT_ID>"
     GOOGLE_CLIENT_SECRET: "<GOOGLE_CLIENT_SECRET>"
-<<<<<<< HEAD
-    LOCAL: "false"
-=======
     LOCAL: "true"
->>>>>>> 16ecaebe
     MAGICLINK_EMAIL_SUBJECT: Login to Ethereal Engine
     MAIL_FROM: info@login.etherealengine.com
     SERVE_CLIENT_FROM_STORAGE_PROVIDER: "true"
