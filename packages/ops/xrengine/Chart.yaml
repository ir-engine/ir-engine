--- conflicted
+++ resolved
@@ -7,11 +7,7 @@
 
 # This is the chart version. This version number should be incremented each time you make changes
 # to the chart and its templates, including the app version.
-<<<<<<< HEAD
-version: 3.4.0
-=======
 version: 3.4.2
->>>>>>> b826d3c6
 
 # This is the version number of the application being deployed. This version number should be
 # incremented each time you make changes to the application.
