{
<<<<<<< HEAD
  "name": "@etherealengine/ops",
  "version": "1.1.2",
=======
  "name": "@xrengine/ops",
  "version": "1.1.3",
>>>>>>> 29f0fa96
  "private": true,
  "description": "Dev Ops tooling for Ethereal Engine",
  "repository": "http://github.com/etherealengine/etherealengine",
  "author": "Ethereal Engine",
  "license": "MIT"
}<|MERGE_RESOLUTION|>--- conflicted
+++ resolved
@@ -1,11 +1,6 @@
 {
-<<<<<<< HEAD
   "name": "@etherealengine/ops",
-  "version": "1.1.2",
-=======
-  "name": "@xrengine/ops",
   "version": "1.1.3",
->>>>>>> 29f0fa96
   "private": true,
   "description": "Dev Ops tooling for Ethereal Engine",
   "repository": "http://github.com/etherealengine/etherealengine",
