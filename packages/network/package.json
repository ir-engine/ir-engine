--- conflicted
+++ resolved
@@ -14,13 +14,7 @@
   "author": "Infinite Reality Engine",
   "license": "CPAL",
   "dependencies": {
-<<<<<<< HEAD
-    "@ir-engine/common": "^1.6.0",
     "@ir-engine/ecs": "^1.6.0",
-    "three": "0.158.0",
-=======
-    "@ir-engine/ecs": "^1.6.0",
->>>>>>> b99a7f40
     "@ir-engine/hyperflux": "^1.6.0"
   },
   "devDependencies": {
