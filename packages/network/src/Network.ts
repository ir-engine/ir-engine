--- conflicted
+++ resolved
@@ -23,14 +23,7 @@
 Infinite Reality Engine. All Rights Reserved.
 */
 
-<<<<<<< HEAD
-import { InstanceID, UserID } from '@ir-engine/common/src/schema.type.module'
-import { Engine } from '@ir-engine/ecs'
-import { Action, PeerID, Topic, getState } from '@ir-engine/hyperflux'
-
-=======
 import { Action, HyperFlux, NetworkID, PeerID, Topic, UserID, getState } from '@ir-engine/hyperflux'
->>>>>>> b99a7f40
 import { DataChannelRegistryState, DataChannelType } from './DataChannelRegistry'
 import { NetworkPeer } from './NetworkState'
 import { NetworkActionFunctions } from './functions/NetworkActionFunctions'
