--- conflicted
+++ resolved
@@ -23,11 +23,6 @@
 Infinite Reality Engine. All Rights Reserved.
 */
 
-<<<<<<< HEAD
-import { UserID } from '@ir-engine/common/src/schema.type.module'
-import { matches, Validator } from '@ir-engine/hyperflux'
-=======
 import { matches, UserID, Validator } from '@ir-engine/hyperflux'
->>>>>>> b99a7f40
 
 export const matchesUserID = matches.string as Validator<unknown, UserID>