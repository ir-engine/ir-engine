/*
CPAL-1.0 License

The contents of this file are subject to the Common Public Attribution License
Version 1.0. (the "License"); you may not use this file except in compliance
with the License. You may obtain a copy of the License at
https://github.com/ir-engine/ir-engine/blob/dev/LICENSE.
The License is based on the Mozilla Public License Version 1.1, but Sections 14
and 15 have been added to cover use of software over a computer network and 
provide for limited attribution for the Original Developer. In addition, 
Exhibit A has been modified to be consistent with Exhibit B.

Software distributed under the License is distributed on an "AS IS" basis,
WITHOUT WARRANTY OF ANY KIND, either express or implied. See the License for the
specific language governing rights and limitations under the License.

The Original Code is Infinite Reality Engine.

The Original Developer is the Initial Developer. The Initial Developer of the
Original Code is the Infinite Reality Engine team.

All portions of the code written by the Infinite Reality Engine team are Copyright © 2021-2023 
Infinite Reality Engine. All Rights Reserved.
*/

<<<<<<< HEAD
import { Engine } from '@ir-engine/ecs/src/Engine'
=======
>>>>>>> b99a7f40
import {
  Action,
  addOutgoingTopicIfNecessary,
  clearOutgoingActions,
  dispatchAction,
  getState,
  HyperFlux,
  PeerID
} from '@ir-engine/hyperflux'

import { Network } from '../Network'
import { NetworkState } from '../NetworkState'

const receiveIncomingActions = (network: Network, fromPeerID: PeerID, actions: Required<Action>[]) => {
  if (network.isHosting) {
    for (const a of actions) {
      a.$network = network.id
      dispatchAction(a)
    }
  } else {
    for (const a of actions) {
      HyperFlux.store.actions.incoming.push(a)
    }
  }
}

const sendActionsAsPeer = (network: Network) => {
  const outgoing = HyperFlux.store.actions.outgoing[network.topic]
  if (!outgoing?.queue?.length) return
  const actions = [] as Action[]
  for (const action of outgoing.queue) {
    if (action.$network && !action.$topic && action.$network === network.id) action.$topic = network.topic
    if (action.$to === HyperFlux.store.peerID) continue
    actions.push(action)
  }
  // for (const peerID of network.peers) {
  network.messageToPeer(
    network.hostPeerID,
    /*encode(*/ actions //)
  )
  clearOutgoingActions(network.topic)
}

const sendActionsAsHost = (network: Network) => {
  addOutgoingTopicIfNecessary(network.topic)

  const actions = [...HyperFlux.store.actions.outgoing[network.topic].queue]
  if (!actions.length) return

  for (const peerID of Object.keys(network.peers) as PeerID[]) {
    const arr: Action[] = []
    for (const a of [...actions]) {
      const action = { ...a }
      if (action.$network) {
        if (action.$network !== network.id) continue
        else action.$topic = network.topic
      }
      if (!action.$to) continue
      if (action.$to === 'all' || (action.$to === 'others' && peerID !== action.$peer) || action.$to === peerID) {
        arr.push(action)
      }
    }
    if (arr.length)
      network.messageToPeer(
        peerID,
        /*encode(*/ arr //)
      )
  }

  // TODO: refactor this to support multiple connections of the same topic type
  clearOutgoingActions(network.topic)
}

const sendOutgoingActions = () => {
  for (const network of Object.values(getState(NetworkState).networks)) {
    try {
      if (HyperFlux.store.peerID === network.hostPeerID) sendActionsAsHost(network as Network)
      else sendActionsAsPeer(network as Network)
    } catch (e) {
      console.error(e)
    }
  }
}

export const NetworkActionFunctions = {
  sendActionsAsPeer,
  sendActionsAsHost,
  sendOutgoingActions,
  receiveIncomingActions
}<|MERGE_RESOLUTION|>--- conflicted
+++ resolved
@@ -23,10 +23,6 @@
 Infinite Reality Engine. All Rights Reserved.
 */
 
-<<<<<<< HEAD
-import { Engine } from '@ir-engine/ecs/src/Engine'
-=======
->>>>>>> b99a7f40
 import {
   Action,
   addOutgoingTopicIfNecessary,
