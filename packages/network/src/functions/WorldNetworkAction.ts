--- conflicted
+++ resolved
@@ -23,13 +23,8 @@
 Infinite Reality Engine. All Rights Reserved.
 */
 
-<<<<<<< HEAD
-import { Engine, matchesEntityUUID } from '@ir-engine/ecs'
-import { defineAction, matchesPeerID, matchesWithDefault } from '@ir-engine/hyperflux'
-=======
 import { matchesEntityUUID } from '@ir-engine/ecs'
 import { defineAction, HyperFlux, matchesPeerID, matchesWithDefault } from '@ir-engine/hyperflux'
->>>>>>> b99a7f40
 
 import { NetworkTopics } from '../Network'
 import { matchesNetworkId, NetworkObjectComponent } from '../NetworkObjectComponent'
