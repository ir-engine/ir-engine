/*
CPAL-1.0 License

The contents of this file are subject to the Common Public Attribution License
Version 1.0. (the "License"); you may not use this file except in compliance
with the License. You may obtain a copy of the License at
https://github.com/ir-engine/ir-engine/blob/dev/LICENSE.
The License is based on the Mozilla Public License Version 1.1, but Sections 14
and 15 have been added to cover use of software over a computer network and 
provide for limited attribution for the Original Developer. In addition, 
Exhibit A has been modified to be consistent with Exhibit B.

Software distributed under the License is distributed on an "AS IS" basis,
WITHOUT WARRANTY OF ANY KIND, either express or implied. See the License for the
specific language governing rights and limitations under the License.

The Original Code is Infinite Reality Engine.

The Original Developer is the Initial Developer. The Initial Developer of the
Original Code is the Infinite Reality Engine team.

All portions of the code written by the Infinite Reality Engine team are Copyright © 2021-2023 
Infinite Reality Engine. All Rights Reserved.
*/

<<<<<<< HEAD
import { OpaqueType } from '@ir-engine/common/src/interfaces/OpaqueType'
import { defineState, getMutableState, getState, none, PeerID } from '@ir-engine/hyperflux'
=======
import { defineState, getMutableState, getState, none, OpaqueType, PeerID } from '@ir-engine/hyperflux'
>>>>>>> b99a7f40

import { Network } from './Network'

export type DataChannelType = OpaqueType<'DataChannelType'> & string

type RegistryFunction = (network: Network, dataChannel: DataChannelType, fromPeerID: PeerID, message: any) => void

export const DataChannelRegistryState = defineState({
  name: 'ee.engine.network.mediasoup.DataChannelRegistryState',
  initial: {} as Record<DataChannelType, RegistryFunction[]>
})

export const addDataChannelHandler = (dataChannelType: DataChannelType, handler: RegistryFunction) => {
  if (!getState(DataChannelRegistryState)[dataChannelType]) {
    getMutableState(DataChannelRegistryState).merge({ [dataChannelType]: [] })
  }
  getState(DataChannelRegistryState)[dataChannelType].push(handler)
}

export const removeDataChannelHandler = (dataChannelType: DataChannelType, handler: RegistryFunction) => {
  if (!getState(DataChannelRegistryState)[dataChannelType]) return

  const index = getState(DataChannelRegistryState)[dataChannelType].indexOf(handler)
  if (index === -1) return

  getState(DataChannelRegistryState)[dataChannelType].splice(index, 1)

  if (getState(DataChannelRegistryState)[dataChannelType].length === 0) {
    getMutableState(DataChannelRegistryState)[dataChannelType].set(none)
  }
}<|MERGE_RESOLUTION|>--- conflicted
+++ resolved
@@ -23,12 +23,7 @@
 Infinite Reality Engine. All Rights Reserved.
 */
 
-<<<<<<< HEAD
-import { OpaqueType } from '@ir-engine/common/src/interfaces/OpaqueType'
-import { defineState, getMutableState, getState, none, PeerID } from '@ir-engine/hyperflux'
-=======
 import { defineState, getMutableState, getState, none, OpaqueType, PeerID } from '@ir-engine/hyperflux'
->>>>>>> b99a7f40
 
 import { Network } from './Network'
 
