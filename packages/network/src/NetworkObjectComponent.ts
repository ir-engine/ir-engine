--- conflicted
+++ resolved
@@ -26,11 +26,6 @@
 import type { ISchema } from 'bitecs'
 import { useLayoutEffect } from 'react'
 
-<<<<<<< HEAD
-import { NetworkId } from '@ir-engine/common/src/interfaces/NetworkId'
-import { UserID } from '@ir-engine/common/src/schema.type.module'
-=======
->>>>>>> b99a7f40
 import ECS, {
   Component,
   defineComponent,
@@ -45,12 +40,8 @@
   useComponent,
   useEntityContext
 } from '@ir-engine/ecs'
-<<<<<<< HEAD
-import { matches, PeerID, Validator } from '@ir-engine/hyperflux'
-=======
 import { matches, PeerID, UserID, Validator } from '@ir-engine/hyperflux'
 import { NetworkId } from '@ir-engine/network/src/NetworkId'
->>>>>>> b99a7f40
 
 /** ID of last network created. */
 let availableNetworkId = 0 as NetworkId
