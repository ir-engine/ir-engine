/*
CPAL-1.0 License

The contents of this file are subject to the Common Public Attribution License
Version 1.0. (the "License"); you may not use this file except in compliance
with the License. You may obtain a copy of the License at
https://github.com/ir-engine/ir-engine/blob/dev/LICENSE.
The License is based on the Mozilla Public License Version 1.1, but Sections 14
and 15 have been added to cover use of software over a computer network and 
provide for limited attribution for the Original Developer. In addition, 
Exhibit A has been modified to be consistent with Exhibit B.

Software distributed under the License is distributed on an "AS IS" basis,
WITHOUT WARRANTY OF ANY KIND, either express or implied. See the License for the
specific language governing rights and limitations under the License.

The Original Code is Infinite Reality Engine.

The Original Developer is the Initial Developer. The Initial Developer of the
Original Code is the Infinite Reality Engine team.

All portions of the code written by the Infinite Reality Engine team are Copyright © 2021-2023 
Infinite Reality Engine. All Rights Reserved.
*/

import React, { useEffect } from 'react'

<<<<<<< HEAD
import { InstanceID, UserID } from '@ir-engine/common/src/schema.type.module'
import { defineSystem } from '@ir-engine/ecs/src/SystemFunctions'
import { SimulationSystemGroup } from '@ir-engine/ecs/src/SystemGroups'
import { defineState, getMutableState, getState, none, useHookstate } from '@ir-engine/hyperflux'
=======
import { defineSystem } from '@ir-engine/ecs/src/SystemFunctions'
import { SimulationSystemGroup } from '@ir-engine/ecs/src/SystemGroups'
import { defineState, getMutableState, getState, NetworkID, none, useHookstate, UserID } from '@ir-engine/hyperflux'
>>>>>>> b99a7f40

import { NetworkTopics } from './Network'
import { NetworkState } from './NetworkState'

/**
 * NetworkUserState is a state that tracks which users are in which instances
 */
export const NetworkWorldUserState = defineState({
  name: 'ee.engine.network.NetworkWorldUserState',
  initial: {} as Record<UserID, NetworkID[]>,

  userJoined: (userID: UserID, instanceID: NetworkID) => {
    if (!getState(NetworkWorldUserState)[userID]) getMutableState(NetworkWorldUserState)[userID].set([])
    if (!getState(NetworkWorldUserState)[userID].includes(instanceID))
      getMutableState(NetworkWorldUserState)[userID].merge([instanceID])
  },

  userLeft: (userID: UserID, instanceID: NetworkID) => {
    if (!getState(NetworkWorldUserState)[userID]) return
    getMutableState(NetworkWorldUserState)[userID].set((ids) => ids.filter((id) => id !== instanceID))
    if (getState(NetworkWorldUserState)[userID].length === 0) getMutableState(NetworkWorldUserState)[userID].set(none)
  }
})

const NetworkUserReactor = (props: { networkID: NetworkID; userID: UserID }) => {
  useEffect(() => {
    NetworkWorldUserState.userJoined(props.userID, props.networkID)
    return () => NetworkWorldUserState.userLeft(props.userID, props.networkID)
  }, [])
  return null
}

const NetworkReactor = (props: { networkID: NetworkID }) => {
  const networkUsers = useHookstate(getMutableState(NetworkState).networks[props.networkID].users)

  return (
    <>
      {networkUsers.keys.map((userID: UserID) => (
        <NetworkUserReactor networkID={props.networkID} userID={userID} key={userID} />
      ))}
    </>
  )
}

const reactor = () => {
  const worldNetworkIDs = Object.entries(useHookstate(getMutableState(NetworkState).networks).value)
    .filter(([id, network]) => network.topic === NetworkTopics.world)
    .map(([id]) => id as NetworkID)
  return (
    <>
      {worldNetworkIDs.map((networkID) => (
        <NetworkReactor networkID={networkID} key={networkID} />
      ))}
    </>
  )
}

export const NetworkWorldUserStateSystem = defineSystem({
  uuid: 'ee.networking.NetworkWorldUserStateSystem',
  reactor,
  insert: { with: SimulationSystemGroup }
})<|MERGE_RESOLUTION|>--- conflicted
+++ resolved
@@ -25,16 +25,9 @@
 
 import React, { useEffect } from 'react'
 
-<<<<<<< HEAD
-import { InstanceID, UserID } from '@ir-engine/common/src/schema.type.module'
-import { defineSystem } from '@ir-engine/ecs/src/SystemFunctions'
-import { SimulationSystemGroup } from '@ir-engine/ecs/src/SystemGroups'
-import { defineState, getMutableState, getState, none, useHookstate } from '@ir-engine/hyperflux'
-=======
 import { defineSystem } from '@ir-engine/ecs/src/SystemFunctions'
 import { SimulationSystemGroup } from '@ir-engine/ecs/src/SystemGroups'
 import { defineState, getMutableState, getState, NetworkID, none, useHookstate, UserID } from '@ir-engine/hyperflux'
->>>>>>> b99a7f40
 
 import { NetworkTopics } from './Network'
 import { NetworkState } from './NetworkState'
