--- conflicted
+++ resolved
@@ -1,42 +1,34 @@
-import React, { useCallback, useEffect, useState } from 'react'
+import { configureStore } from '@xrengine/client-core/src/store'
+import { Config } from '@xrengine/common/src/config'
+import GlobalStyle from '@xrengine/editor/src/components/GlobalStyle'
+import React, { useEffect, useCallback } from 'react'
+import { Helmet } from 'react-helmet'
 import { Provider, useDispatch } from 'react-redux'
 import { BrowserRouter } from 'react-router-dom'
-import { Helmet } from 'react-helmet'
 import { ThemeProvider } from 'styled-components'
-import { configureStore } from '@xrengine/client-core/src/store'
-import GlobalStyle from '@xrengine/editor/src/components/GlobalStyle'
 import theme from '../../theme'
-import { Config } from '@xrengine/common/src/config'
-import { restoreState } from '@xrengine/client-core/src/persisted.store'
-import RouterComp from '../router'
 import reducers from '../reducers'
 import './styles.scss'
+import { restoreState } from '@xrengine/client-core/src/persisted.store'
 
 const App = (): any => {
   const dispatch = useDispatch()
 
-  // const initApp = useCallback(() => {
-  //   if (process.env && process.env.NODE_CONFIG) {
-  //     ;(window as any).env = process.env.NODE_CONFIG
-  //   } else {
-  //     ;(window as any).env = ''
-  //   }
+  const initApp = useCallback(() => {
+    if (process.env && process.env.NODE_CONFIG) {
+      ;(window as any).env = process.env.NODE_CONFIG
+    } else {
+      ;(window as any).env = ''
+    }
 
-  //   dispatch(restoreState())
+    dispatch(restoreState())
 
-<<<<<<< HEAD
     // initGA()
 
     // logPageView()
   }, [])
-=======
-  //   // initGA()
 
-  //   // logPageView()
-  // }, [])
->>>>>>> 10def232
-
-  // useEffect(initApp, [])
+  useEffect(initApp, [])
 
   return (
     <>
