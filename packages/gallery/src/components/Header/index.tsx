--- conflicted
+++ resolved
@@ -64,11 +64,7 @@
 
   const handlePickFiles = async (file) => {
     setFilesTarget([...file.target.files])
-<<<<<<< HEAD
-    setAddFilesView(true)
-=======
     setAddFilesView && setAddFilesView(true)
->>>>>>> f48de6ad
   }
 
   return (
