--- conflicted
+++ resolved
@@ -110,11 +110,7 @@
     .publish {
         --size: 127px;
         --radius: calc(var(--size) / 2);
-<<<<<<< HEAD
-        display: grid;
-=======
         display: grid; 
->>>>>>> f48de6ad
         width: var(--size);
         height: var(--size);
         border-radius: var(--radius);
