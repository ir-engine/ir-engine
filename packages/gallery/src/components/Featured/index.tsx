import React, { useEffect, useState } from 'react'
import { useTranslation } from 'react-i18next'
import { connect } from 'react-redux'
import { bindActionCreators, Dispatch } from 'redux'

import Card from '@material-ui/core/Card'
import CardMedia from '@material-ui/core/CardMedia'
import CardContent from '@material-ui/core/CardContent'
import Grid from '@material-ui/core/Grid'
import AddCircleOutlinedIcon from '@material-ui/icons/AddCircleOutlined'
import RemoveCircleOutlinedIcon from '@material-ui/icons/RemoveCircleOutlined'
import MovieCreationIcon from '@material-ui/icons/MovieCreation'
import AudiotrackIcon from '@material-ui/icons/Audiotrack'
import PictureAsPdfIcon from '@material-ui/icons/PictureAsPdf'

import { useAuthState } from '@xrengine/client-core/src/user/reducers/auth/AuthState'
import { selectCreatorsState } from '../../reducers/creator/selector'
import { selectFeedsState } from '../../reducers/post/selector'
import { getFeeds, removeFeed } from '../../reducers/post/service'
import styles from './Featured.module.scss'
import { useHistory } from 'react-router'
import { addFireToFeed, removeFireToFeed } from '../../reducers/feedFires/service'
import { getComponentTypeForMedia } from '../Feed'

const mapStateToProps = (state: any): any => {
  return {
    feedsState: selectFeedsState(state),
    creatorState: selectCreatorsState(state)
    //authState: selectAuthState(state)
  }
}

const mapDispatchToProps = (dispatch: Dispatch): any => ({
  getFeeds: bindActionCreators(getFeeds, dispatch),
  removeFeed: bindActionCreators(removeFeed, dispatch),
  addFireToFeed: bindActionCreators(addFireToFeed, dispatch),
  removeFireToFeed: bindActionCreators(removeFireToFeed, dispatch)
})

interface Props {
  feedsState?: any
  //authState?: any
  getFeeds?: any
  type?: string
  creatorId?: string
  creatorState?: any
  removeFeed?: any
  viewType?: string
  addFireToFeed?: typeof addFireToFeed
  removeFireToFeed?: typeof removeFireToFeed
  isFeatured?: boolean
  setIsFeatured?: Function
}

const gridValues = {
  grid: {
    xs: 12,
    lg: 6,
    xl: 4
  },
  list: {
    xs: 12,
    lg: 12,
    xl: 12
  }
}

const getMediaPreviewIcon = (mime, props = {}) => {
  switch (getComponentTypeForMedia(mime || 'image')) {
    case 'video':
      return <MovieCreationIcon {...props} />
      break
    case 'audio':
      return <AudiotrackIcon {...props} />
      break
    case 'pdf':
      return <PictureAsPdfIcon {...props} />
      break
    default:
      return null
      break
  }
}

const Featured = ({
  feedsState,
  getFeeds,
  type,
  creatorId,
  removeFeed,
  viewType,
  addFireToFeed,
  removeFireToFeed,
  isFeatured,
  setIsFeatured
}: Props) => {
  const [feedsList, setFeedList] = useState([])
  const [removedIds, setRemovedIds] = useState(new Set())
  const [feedIds, setFeedIds] = useState(new Set())
  const { t } = useTranslation()
  const history = useHistory()
  const auth = useAuthState()

  const removeIdsStringify = JSON.stringify([...removedIds])
  useEffect(() => {
    if (type === 'creator' || type === 'bookmark' || type === 'myFeatured' || type === 'fired') {
      getFeeds(type, creatorId)
    } else {
      const userIdentityType = auth.authUser?.identityProvider?.type?.value ?? 'guest'
      userIdentityType !== 'guest'
        ? getFeeds('featured').then(() => {
            if (type !== 'fired') {
              getFeeds('fired', creatorId)
            }
          })
        : getFeeds('featuredGuest')
    }
    if (type !== 'fired') {
      setRemovedIds(new Set())
    }
  }, [type, creatorId, feedsState.get('feedsFetching'), removeIdsStringify])

  useEffect(
    () =>
      (type === 'featured' || !type) &&
      feedsState.get('feedsFetching') === false &&
      setFeedList(feedsState.get('feedsFeatured')),
    [feedsState.get('feedsFetching'), feedsState.get('feedsFeatured')]
  )

  useEffect(
    () =>
      (type === 'featured' || !type) &&
      feedsState.get('feedsFeaturedFetching') === false &&
      setFeedList(feedsState.get('feedsFeatured')),
    [feedsState.get('feedsFeaturedFetching'), feedsState.get('feedsFeatured')]
  )

  useEffect(
    () =>
      type === 'creator' &&
      feedsState.get('feedsCreatorFetching') === false &&
      setFeedList(feedsState.get('feedsCreator')),
    [feedsState.get('feedsCreatorFetching'), feedsState.get('feedsCreator')]
  )

  useEffect(
    () =>
      type === 'fired' && feedsState.get('feedsFiredFetching') === false && setFeedList(feedsState.get('feedsFired')),
    [feedsState.get('feedsFiredFetching'), feedsState.get('feedsFired')]
  )
<<<<<<< HEAD
=======
  const feedsFiredStringify = JSON.stringify(feedsState.get('feedsFired'))
  useEffect(() => {
    typeof setIsFeatured === 'function' && setIsFeatured(!!feedsState.get('feedsFired')?.length)
  }, [feedsState.get('feedsFetching'), feedsFiredStringify])
>>>>>>> f48de6ad

  const handleAddToFeatured = (item) => {
    if (!feedIds.has(item)) {
      setFeedIds(new Set([...feedIds, item]))
      removedIds.delete(item)
      setRemovedIds(new Set([...removedIds]))
      addFireToFeed(item)
<<<<<<< HEAD
=======
      setIsFeatured(true)
>>>>>>> f48de6ad
    }
  }

  const handleRemoveFromFeatured = (item) => {
    removeFireToFeed(item)
    let ids = new Set([...removedIds, item])
    setRemovedIds(ids)
    feedIds.delete(item)
    setFeedIds(new Set([...feedIds]))
  }

  return (
    <section className={styles.feedContainer}>
      <Grid container spacing={3} style={{ marginTop: 30 }}>
        {feedsList && feedsList.length > 0
          ? feedsList.map((item, itemIndex) => {
              return (
                <Grid
                  item
                  {...gridValues[viewType]}
                  key={itemIndex}
                  className={type === 'fired' && removedIds.has(item.id) ? styles.gridItemDelete : styles.gridItem}
                >
                  {!type ? (
                    <AddCircleOutlinedIcon className={styles.addButton} onClick={() => handleAddToFeatured(item.id)} />
                  ) : (
                    <RemoveCircleOutlinedIcon
                      onClick={() => handleRemoveFromFeatured(item.id)}
                      className={styles.removeButton}
                    />
                  )}
                  <Card
                    className={styles.creatorItem + ' ' + (viewType === 'list' ? styles.list : '')}
                    elevation={0}
                    key={itemIndex}
                  >
                    <div className={styles.imageWrapper + ' ' + (viewType === 'list' ? styles.imageList : '')}>
                      {getMediaPreviewIcon(item.previewType, {
                        className: `${styles.image} ${styles.mediaPreviewIcon}`,
                        onClick: () => {
                          history.push('/post?postId=' + item.id)
                        }
                      }) || (
                        <CardMedia
                          component="img"
                          className={styles.image}
                          image={item.previewUrl}
                          onClick={() => {
                            history.push('/post?postId=' + item.id)
                          }}
                        />
                      )}
                    </div>
                    <CardContent style={{ textAlign: 'center' }}>
                      <span className={styles.descr}>{item.title}</span>
                    </CardContent>
                  </Card>
                </Grid>
              )
            })
          : ''}
      </Grid>
    </section>
  )
}

export default connect(mapStateToProps, mapDispatchToProps)(Featured)<|MERGE_RESOLUTION|>--- conflicted
+++ resolved
@@ -149,13 +149,10 @@
       type === 'fired' && feedsState.get('feedsFiredFetching') === false && setFeedList(feedsState.get('feedsFired')),
     [feedsState.get('feedsFiredFetching'), feedsState.get('feedsFired')]
   )
-<<<<<<< HEAD
-=======
   const feedsFiredStringify = JSON.stringify(feedsState.get('feedsFired'))
   useEffect(() => {
     typeof setIsFeatured === 'function' && setIsFeatured(!!feedsState.get('feedsFired')?.length)
   }, [feedsState.get('feedsFetching'), feedsFiredStringify])
->>>>>>> f48de6ad
 
   const handleAddToFeatured = (item) => {
     if (!feedIds.has(item)) {
@@ -163,10 +160,7 @@
       removedIds.delete(item)
       setRemovedIds(new Set([...removedIds]))
       addFireToFeed(item)
-<<<<<<< HEAD
-=======
       setIsFeatured(true)
->>>>>>> f48de6ad
     }
   }
 
