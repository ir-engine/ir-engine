{
<<<<<<< HEAD
  "name": "@xrengine/social",
=======
  "name": "@xrengine/gallery",
>>>>>>> cb24d15a
  "version": "0.4.0",
  "private": true,
  "repository": {
    "type": "git",
    "url": "git://github.com/XRFoundation/XREngine.git"
  },
  "engines": {
    "node": ">= 16.3.0"
  },
  "npmClient": "npm",
  "jest": "ts-jest",
  "scripts": {
    "dev": "vite --host",
    "build": "cross-env NODE_ENV=production NODE_OPTIONS=--max_old_space_size=6144 vite build && cp src/server.js www/server.js",
    "validate": "npm run test",
    "start": "cp src/server.js www/server.js && node www/server.js"
  },
  "resolutions": {
    "socket.io": "4.1.3",
    "@types/react": "17.0.19",
    "react": "17.0.2"
  },
  "peerDependencies": {
    "@types/react": "^17.0.0",
    "react": "^17.0.0",
    "socket.io": "4.1.3"
  },
  "dependencies": {
    "@capacitor-community/http": "1.2.0",
    "@capacitor/android": "3.2.0",
    "@capacitor/app": "1.0.2",
    "@capacitor/cli": "3.2.0",
    "@capacitor/filesystem": "1.0.2",
    "@capacitor/ios": "3.2.0",
    "@capacitor/share": "1.0.3",
    "@material-ui/core": "4.12.3",
    "@types/react-redux": "7.1.18",
    "@xrengine/client-core": "^0.4.0",
    "@xrengine/common": "^0.4.0",
    "@xrengine/editor": "^0.4.0",
    "@xrengine/engine": "^0.4.0",
    "app-root-path": "3.0.0",
    "cross-env": "7.0.3",
    "formik": "2.2.9",
    "react": "^17.0.0",
    "react-dom": "17.0.2",
    "react-redux": "7.2.4",
    "react-video-recorder": "3.19.1",
    "redux": "4.1.1",
    "sass": "1.38.1",
    "styled-components": "5.3.1"
  },
  "devDependencies": {
    "@types/node": "14.17.12",
    "@types/react": "17.0.19",
    "config": "3.3.6",
    "cross-env": "7.0.3",
    "eslint": "7.32.0",
    "typescript": "4.4.2",
    "vite": "2.5.1"
  },
  "browser": {
    "fs": false
  },
  "license": "ISC"
}<|MERGE_RESOLUTION|>--- conflicted
+++ resolved
@@ -1,9 +1,5 @@
 {
-<<<<<<< HEAD
-  "name": "@xrengine/social",
-=======
   "name": "@xrengine/gallery",
->>>>>>> cb24d15a
   "version": "0.4.0",
   "private": true,
   "repository": {
