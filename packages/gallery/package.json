--- conflicted
+++ resolved
@@ -20,11 +20,7 @@
   },
   "resolutions": {
     "socket.io": "4.2.0",
-<<<<<<< HEAD
-    "@types/react": "17.0.25",
-=======
     "@types/react": "17.0.26",
->>>>>>> f48de6ad
     "react": "17.0.2"
   },
   "peerDependencies": {
@@ -61,20 +57,12 @@
   },
   "devDependencies": {
     "@types/node": "14.17.20",
-<<<<<<< HEAD
-    "@types/react": "17.0.25",
-=======
     "@types/react": "17.0.26",
->>>>>>> f48de6ad
     "config": "3.3.6",
     "cross-env": "7.0.3",
     "eslint": "7.32.0",
     "typescript": "4.4.3",
-<<<<<<< HEAD
-    "vite": "2.5.7"
-=======
     "vite": "2.6.2"
->>>>>>> f48de6ad
   },
   "browser": {
     "fs": false
