/*
CPAL-1.0 License

The contents of this file are subject to the Common Public Attribution License
Version 1.0. (the "License"); you may not use this file except in compliance
with the License. You may obtain a copy of the License at
https://github.com/EtherealEngine/etherealengine/blob/dev/LICENSE.
The License is based on the Mozilla Public License Version 1.1, but Sections 14
and 15 have been added to cover use of software over a computer network and 
provide for limited attribution for the Original Developer. In addition, 
Exhibit A has been modified to be consistent with Exhibit B.

Software distributed under the License is distributed on an "AS IS" basis,
WITHOUT WARRANTY OF ANY KIND, either express or implied. See the License for the
specific language governing rights and limitations under the License.

The Original Code is Ethereal Engine.

The Original Developer is the Initial Developer. The Initial Developer of the
Original Code is the Ethereal Engine team.

All portions of the code written by the Ethereal Engine team are Copyright © 2021-2023 
Ethereal Engine. All Rights Reserved.
*/

import React, { useEffect, useRef, useState } from 'react'
import { twMerge } from 'tailwind-merge'
import ClickAwayListener from './ClickAwayListener'

type ContextMenuProps = {
  anchorEvent: null | React.MouseEvent<HTMLElement>
  panelId: string
  anchorPosition?: undefined | { left: number; top: number }
  onClose: () => void
  className?: string
  anchorEl?: HTMLElement
}

export const ContextMenu = ({
  children,
  anchorEvent,
  panelId,
  anchorPosition: propAnchorPosition,
  onClose,
  className,
  ...prop
}: React.PropsWithChildren<ContextMenuProps>) => {
  const [open, setOpen] = React.useState(false)
  const panel = document.getElementById(panelId)
  const menuRef = useRef<HTMLDivElement | null>(null)

<<<<<<< HEAD
  const [isScrollable, setIsScrollable] = useState(false)
  const parentRect = panel?.getBoundingClientRect()

  // Calculate the Y position of the context menu based on the menu height and space to the bottom of the viewport in order to avoid overflow
  const calculatePositionY = () => {
    let positionY = anchorEvent?.currentTarget.getBoundingClientRect().bottom! ?? 0
=======
  const { anchorEl } = prop

  // use custom anchorPosition if explicity provided, otherwise use default anchor position when anchorEvent is defined
  const anchorPosition = propAnchorPosition
    ? propAnchorPosition
    : anchorEvent
    ? {
        left: anchorEvent.clientX + 2,
        top: anchorEvent.clientY - 6
      } // default anchor position
    : undefined

  // Calculate the Y position of the context menu based on the menu height and space to the bottom of the viewport in order to avoid overflow
  const calculatePositionY = () => {
    let positionY = anchorPosition
      ? anchorPosition.top - panel?.getBoundingClientRect().top!
      : anchorEl
      ? anchorEl.getBoundingClientRect().bottom!
      : 0
    // let positionY =
>>>>>>> c53d8a57

    if (open && menuRef.current) {
      const menuHeight = menuRef.current.offsetHeight

      const viewportHeight = window.innerHeight

      // Adjust Y position to avoid overflow
      if (positionY + menuHeight > viewportHeight) {
        positionY = viewportHeight - menuHeight - 10 // 10px for padding
      }
      if (positionY < 0) {
        positionY = 10 // 10px for padding
      }

      const viewportHeight = window.innerHeight

      // Adjust Y position to avoid overflow
      if (positionY + menuHeight > viewportHeight) {
        positionY = viewportHeight - menuHeight - 10 // 10px for padding
      }
      if (positionY < 0) {
        positionY = 10 // 10px for padding
      }
    }

    return positionY
  }

  // Calculate the X position of the context menu based on the menu width and space to the right of the panel in order to avoid overflow
  const calculatePositionX = () => {
<<<<<<< HEAD
    let positionX = anchorEvent?.currentTarget.getBoundingClientRect().left! ?? 0
=======
    let positionX = anchorPosition
      ? anchorPosition.left - panel?.getBoundingClientRect().left!
      : anchorEl
      ? anchorEl.getBoundingClientRect().left!
      : 0
>>>>>>> c53d8a57

    if (open && menuRef.current) {
      const menuWidth = menuRef.current.offsetWidth
      const viewportWidth = window.innerWidth

      // Adjust X position to avoid overflow
      if (positionX + menuWidth > viewportWidth) {
        positionX = viewportWidth - menuWidth - 10 // 10px for padding
      }
      if (positionX < 0) {
        positionX = 10 // 10px for padding
      }

      const viewportWidth = window.innerWidth

      // Adjust X position to avoid overflow
      if (positionX + menuWidth > viewportWidth) {
        positionX = viewportWidth - menuWidth - 10 // 10px for padding
      }
      if (positionX < 0) {
        positionX = 10 // 10px for padding
      }
    }

    return positionX
  }

  const [positionX, setPositionX] = useState(calculatePositionX())
  const [positionY, setPositionY] = useState(calculatePositionY())

  useEffect(() => {
    if (open && menuRef.current) {
      const menuHeight = menuRef.current.offsetHeight
      const parentHeight = parentRect?.height || 0

      // Make the menu scrollable if it is too tall for the parent component
      setIsScrollable(parentHeight <= menuHeight + 1)

      setPositionY(calculatePositionY())
      setPositionX(calculatePositionX())
    }
  }, [open])

  useEffect(() => {
    if (anchorEvent) {
      setOpen(true)
    } else {
      setOpen(false)
    }
  }, [anchorEvent])

  return (
    <ClickAwayListener onClickAway={() => onClose()}>
      <div className={`${open ? 'block' : 'hidden'}`}>
        {open && (
          <div
            ref={menuRef}
            className="absolute z-[200] w-fit min-w-44 rounded-lg bg-neutral-900 shadow-lg"
            style={{
              top: `${positionY}px`,
              left: `${positionX}px`,
              maxWidth: `${panel?.getBoundingClientRect().width}px`,
              maxHeight: `${panel?.getBoundingClientRect().height}px`,
              overflowY: isScrollable ? 'auto' : 'visible'
            }}
          >
            <div className={twMerge('flex flex-col truncate py-1', className)}>{children}</div>
          </div>
        )}
      </div>
    </ClickAwayListener>
  )
}

export default ContextMenu<|MERGE_RESOLUTION|>--- conflicted
+++ resolved
@@ -49,15 +49,10 @@
   const panel = document.getElementById(panelId)
   const menuRef = useRef<HTMLDivElement | null>(null)
 
-<<<<<<< HEAD
+  const { anchorEl } = prop
+
   const [isScrollable, setIsScrollable] = useState(false)
   const parentRect = panel?.getBoundingClientRect()
-
-  // Calculate the Y position of the context menu based on the menu height and space to the bottom of the viewport in order to avoid overflow
-  const calculatePositionY = () => {
-    let positionY = anchorEvent?.currentTarget.getBoundingClientRect().bottom! ?? 0
-=======
-  const { anchorEl } = prop
 
   // use custom anchorPosition if explicity provided, otherwise use default anchor position when anchorEvent is defined
   const anchorPosition = propAnchorPosition
@@ -77,20 +72,9 @@
       ? anchorEl.getBoundingClientRect().bottom!
       : 0
     // let positionY =
->>>>>>> c53d8a57
 
     if (open && menuRef.current) {
       const menuHeight = menuRef.current.offsetHeight
-
-      const viewportHeight = window.innerHeight
-
-      // Adjust Y position to avoid overflow
-      if (positionY + menuHeight > viewportHeight) {
-        positionY = viewportHeight - menuHeight - 10 // 10px for padding
-      }
-      if (positionY < 0) {
-        positionY = 10 // 10px for padding
-      }
 
       const viewportHeight = window.innerHeight
 
@@ -108,28 +92,14 @@
 
   // Calculate the X position of the context menu based on the menu width and space to the right of the panel in order to avoid overflow
   const calculatePositionX = () => {
-<<<<<<< HEAD
-    let positionX = anchorEvent?.currentTarget.getBoundingClientRect().left! ?? 0
-=======
     let positionX = anchorPosition
       ? anchorPosition.left - panel?.getBoundingClientRect().left!
       : anchorEl
       ? anchorEl.getBoundingClientRect().left!
       : 0
->>>>>>> c53d8a57
 
     if (open && menuRef.current) {
       const menuWidth = menuRef.current.offsetWidth
-      const viewportWidth = window.innerWidth
-
-      // Adjust X position to avoid overflow
-      if (positionX + menuWidth > viewportWidth) {
-        positionX = viewportWidth - menuWidth - 10 // 10px for padding
-      }
-      if (positionX < 0) {
-        positionX = 10 // 10px for padding
-      }
-
       const viewportWidth = window.innerWidth
 
       // Adjust X position to avoid overflow
