/*
CPAL-1.0 License

The contents of this file are subject to the Common Public Attribution License
Version 1.0. (the "License"); you may not use this file except in compliance
with the License. You may obtain a copy of the License at
https://github.com/ir-engine/ir-engine/blob/dev/LICENSE.
The License is based on the Mozilla Public License Version 1.1, but Sections 14
and 15 have been added to cover use of software over a computer network and 
provide for limited attribution for the Original Developer. In addition, 
Exhibit A has been modified to be consistent with Exhibit B.

Software distributed under the License is distributed on an "AS IS" basis,
WITHOUT WARRANTY OF ANY KIND, either express or implied. See the License for the
specific language governing rights and limitations under the License.

The Original Code is Infinite Reality Engine.

The Original Developer is the Initial Developer. The Initial Developer of the
Original Code is the Infinite Reality Engine team.

All portions of the code written by the Infinite Reality Engine team are Copyright © 2021-2023 
Infinite Reality Engine. All Rights Reserved.
*/

<<<<<<< HEAD
import { toPrecision } from '@ir-engine/common/src/utils/miscUtils'
import { getStepSize } from '@ir-engine/editor/src/functions/utils'
=======
import { getStepSize } from '@ir-engine/editor/src/functions/utils'
import { toPrecision } from '@ir-engine/engine/src/assets/functions/miscUtils'
>>>>>>> b99a7f40
import { useHookstate } from '@ir-engine/hyperflux'
import React, { useRef } from 'react'
import { twMerge } from 'tailwind-merge'
import { MathUtils } from 'three'

type ScrubberProps = {
  className?: string
  children?: React.ReactNode
  smallStep?: number
  mediumStep?: number
  largeStep?: number
  sensitivity?: number
  min?: number
  max?: number
  precision?: number
  convertFrom?: any
  convertTo?: any
  value?: any
  onChange: (value: any) => void
  onRelease?: (value: any) => void
}

const Scrubber: React.FC<ScrubberProps> = ({
  className,
  children,
  smallStep,
  mediumStep,
  largeStep,
  sensitivity,
  min,
  max,
  precision,
  convertFrom,
  convertTo,
  value,
  onChange,
  onRelease,
  ...rest
}) => {
  const containerClassName = twMerge('flex items-center', 'cursor-ew-resize p-1', 'text-xs font-normal', className)

  const state = useHookstate({
    isDragging: false,
    startValue: 0,
    delta: 0,
    mouseX: 0,
    mouseY: 0,
    currentValue: 0
  })

  const scrubberEl = useRef<HTMLDivElement>(null)

  const handleMouseMove = (event: React.MouseEvent) => {
    if (state.isDragging.value) {
      const mX = state.mouseX.value + event.movementX
      const mY = state.mouseY.value + event.movementY
      const nextDelta = state.delta.value + event.movementX
      const stepSize = getStepSize(event, smallStep, mediumStep, largeStep)
      const nextValue = (state.startValue.value as number) + Math.round(nextDelta / (sensitivity || 1)) * stepSize
      const clampedValue = MathUtils.clamp(nextValue, min ?? -Infinity, max ?? Infinity)
      const roundedValue = precision ? toPrecision(clampedValue, precision) : clampedValue
      const finalValue = convertTo(roundedValue)
      onChange(finalValue)

      state.merge({
        currentValue: finalValue,
        delta: nextDelta,
        mouseX: mX,
        mouseY: mY
      })
    }
  }

  const handleMouseUp = () => {
    if (state.isDragging.value) {
      state.merge({
        isDragging: false,
        startValue: 0,
        delta: 0,
        mouseX: 0,
        mouseY: 0
      })

      if (onRelease) {
        onRelease(state.currentValue.value)
      }

      document.exitPointerLock()
    }
  }

  const handleMouseDown = (event: React.MouseEvent) => {
    state.merge({
      isDragging: true,
      startValue: convertFrom(value),
      delta: 0,
      mouseX: event.clientX,
      mouseY: event.clientY
    })
    scrubberEl?.current?.requestPointerLock()
  }

  return (
    <div
      className={containerClassName}
      ref={scrubberEl}
      onMouseDown={handleMouseDown}
      onMouseMove={handleMouseMove}
      onMouseUp={handleMouseUp}
      {...rest}
    >
      {children}
    </div>
  )
}

Scrubber.defaultProps = {
  smallStep: 0.025,
  mediumStep: 0.1,
  largeStep: 0.25,
  sensitivity: 5,
  min: -Infinity,
  max: Infinity,
  convertFrom: (value) => value,
  convertTo: (value) => value
}

export default React.memo(Scrubber)<|MERGE_RESOLUTION|>--- conflicted
+++ resolved
@@ -23,13 +23,8 @@
 Infinite Reality Engine. All Rights Reserved.
 */
 
-<<<<<<< HEAD
-import { toPrecision } from '@ir-engine/common/src/utils/miscUtils'
-import { getStepSize } from '@ir-engine/editor/src/functions/utils'
-=======
 import { getStepSize } from '@ir-engine/editor/src/functions/utils'
 import { toPrecision } from '@ir-engine/engine/src/assets/functions/miscUtils'
->>>>>>> b99a7f40
 import { useHookstate } from '@ir-engine/hyperflux'
 import React, { useRef } from 'react'
 import { twMerge } from 'tailwind-merge'
