--- conflicted
+++ resolved
@@ -34,12 +34,8 @@
 }: Omit<SelectProps<string | number>, 'currentValue'> & { value: string | number }) => {
   return (
     <Select
-<<<<<<< HEAD
-      className="text-theme-primary h-10 w-full max-w-[80%] bg-[#212226]"
-=======
       currentValue={value}
       className="text-theme-primary h-10 w-72 bg-[#212226]"
->>>>>>> d907acbd
       inputClassName="rounded-none text-xs p-1"
       {...rest}
     />
