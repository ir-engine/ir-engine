/*
CPAL-1.0 License

The contents of this file are subject to the Common Public Attribution License
Version 1.0. (the "License"); you may not use this file except in compliance
with the License. You may obtain a copy of the License at
https://github.com/EtherealEngine/etherealengine/blob/dev/LICENSE.
The License is based on the Mozilla Public License Version 1.1, but Sections 14
and 15 have been added to cover use of software over a computer network and 
provide for limited attribution for the Original Developer. In addition, 
Exhibit A has been modified to be consistent with Exhibit B.

Software distributed under the License is distributed on an "AS IS" basis,
WITHOUT WARRANTY OF ANY KIND, either express or implied. See the License for the
specific language governing rights and limitations under the License.

The Original Code is Ethereal Engine.

The Original Developer is the Initial Developer. The Initial Developer of the
Original Code is the Ethereal Engine team.

All portions of the code written by the Ethereal Engine team are Copyright © 2021-2023 
Ethereal Engine. All Rights Reserved.
*/

import React from 'react'

<<<<<<< HEAD
import { MdOutlineHelpOutline } from 'react-icons/md'

import { CiCircleInfo } from 'react-icons/ci'
=======
import HelpOutlineIcon from '@mui/icons-material/HelpOutline'
import { LuInfo } from 'react-icons/lu'
>>>>>>> d0b640af
import { twMerge } from 'tailwind-merge'
import Label from '../../../../primitives/tailwind/Label'
import Tooltip from '../../../../primitives/tailwind/Tooltip'
import { InfoTooltip } from '../../layout/Tooltip'

/**
 * Used to provide styles for InputGroupContainer div.
 */
export const InputGroupContainer = ({ disabled = false, children, ...rest }) => (
  <div
    className={
      disabled ? 'pointer-events-none opacity-30' : 'flex min-h-[24px] flex-auto flex-row flex-nowrap px-2 py-1'
    }
    {...rest}
  >
    {children}
  </div>
)

/**
 * Used to provide styles for InputGroupContent div.
 */
export const InputGroupContent = ({ extraClassName = '', children }) => (
  <div
    className={twMerge(
      'ml-4 flex justify-between',
      '[&>label]:block [&>label]:w-[35%] [&>label]:pb-0.5 [&>label]:pt-1 [&>label]:text-neutral-400',
      "font-['Figtree'] text-xs font-normal text-neutral-400",
      '[&>*:first-child]:max-w-[calc(100%_-_2px)]',
      extraClassName
    )}
  >
    {children}
  </div>
)

export const InputGroupVerticalContainer = ({ disabled = false, children }) => (
  <div
    className={twMerge(
      disabled ? 'pointer-events-none opacity-30' : '',
      '[&>label]:block [&>label]:w-[35%] [&>label]:pb-0.5 [&>label]:pt-1 [&>label]:text-[color:var(--textColor)]'
    )}
  >
    {children}
  </div>
)

export const InputGroupVerticalContainerWide = ({ disabled = false, children }) => (
  <div
    className={twMerge(
      disabled ? 'pointer-events-none opacity-30' : '',
      '[&>label]:block [&>label]:w-full [&>label]:pb-0.5 [&>label]:pt-1 [&>label]:text-[color:var(--textColor)]'
    )}
  >
    {children}
  </div>
)

export const InputGroupVerticalContent = ({ children }) => <div className="flex flex-1 flex-col pl-2">{children}</div>
/**
 * Used to provide styles for InputGroupInfoIcon div.
 */
// change later
// .info  text-[color:var(--textColor)] h-4 w-auto ml-[5px]
export const InputGroupInfoIcon = ({ onClick = () => {} }) => (
  <MdOutlineHelpOutline
    className="ml-[5px] flex w-[18px] cursor-pointer self-center text-[color:var(--iconButtonColor)]"
    onClick={onClick}
  />
)

interface InputGroupInfoProp {
  info: string | JSX.Element
}

/**
 * Used to render InfoTooltip component.
 */
export function InputGroupInfo({ info }: InputGroupInfoProp) {
  return (
    <InfoTooltip title={info}>
      <InputGroupInfoIcon />
    </InfoTooltip>
  )
}

export interface InputGroupProps {
  name?: string
  label: string
  info?: string
  disabled?: boolean
  children: React.ReactNode
  className?: string
  labelClassName?: string
  infoClassName?: string
}

/**
 * InputGroup used to render the view of component.
 */
export function InputGroup({ children, info, label, className, labelClassName, infoClassName }: InputGroupProps) {
  return (
    <div className={twMerge('my-1 mr-6 flex items-center justify-end', className)}>
      <div className="flex">
        <Label className={twMerge('mr-2.5 text-wrap text-xs text-[#A0A1A2]', labelClassName)}>{label}</Label>
        {info && (
          <Tooltip title={info}>
            <LuInfo className={twMerge('-ml-0.5 mr-2.5 h-5 w-5 text-[#A0A1A2]', infoClassName)} />
          </Tooltip>
        )}
      </div>
      {children}
    </div>
  )
}

export default InputGroup<|MERGE_RESOLUTION|>--- conflicted
+++ resolved
@@ -25,14 +25,8 @@
 
 import React from 'react'
 
-<<<<<<< HEAD
+import { LuInfo } from 'react-icons/lu'
 import { MdOutlineHelpOutline } from 'react-icons/md'
-
-import { CiCircleInfo } from 'react-icons/ci'
-=======
-import HelpOutlineIcon from '@mui/icons-material/HelpOutline'
-import { LuInfo } from 'react-icons/lu'
->>>>>>> d0b640af
 import { twMerge } from 'tailwind-merge'
 import Label from '../../../../primitives/tailwind/Label'
 import Tooltip from '../../../../primitives/tailwind/Tooltip'
