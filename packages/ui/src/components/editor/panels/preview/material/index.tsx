--- conflicted
+++ resolved
@@ -94,11 +94,7 @@
 
   return (
     <>
-<<<<<<< HEAD
-      <div id="materialPreview" className="aspect-square h-full max-h-[250px] min-h-[100px] w-full">
-=======
       <div id="materialPreview" className="aspect-square h-full max-h-[200px] min-h-[100px] w-full">
->>>>>>> c695af1c
         <canvas ref={panelRef} className="pointer-events-auto" />
       </div>
     </>
