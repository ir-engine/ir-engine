--- conflicted
+++ resolved
@@ -335,15 +335,9 @@
             </button>
           )}
 
-<<<<<<< HEAD
           <div className="flex flex-1 items-center bg-inherit py-0.5 pl-0 pr-1">
             {IconComponent && <IconComponent className="h-5 w-5 flex-shrink-0 text-white dark:text-[#A3A3A3]" />}
             <div className="flex flex-1 items-center">
-=======
-          <div className={'flex flex-1 items-center bg-inherit py-0.5 pl-0 pr-1 align-middle text-white'}>
-            {IconComponent ? <IconComponent className={'h-5 w-5 text-white'} /> : null}
-            <div className={'flex flex-1'}>
->>>>>>> 052814bb
               {renaming ? (
                 <div className="relative h-[15px] w-full">
                   <input
