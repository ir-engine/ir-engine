--- conflicted
+++ resolved
@@ -298,25 +298,21 @@
   const IconComponent = icons.length ? icons[icons.length - 1] : TransformPropertyGroup.iconComponent
   const renaming = data.renamingNode && data.renamingNode.entity === node.entity
 
+  const baseBgColor = props.index % 2 ? 'bg-[#141619]' : 'bg-[#080808]'
+  const hoverBgColor = props.index % 2 ? 'hover:bg-[#1d1f23]' : 'hover:bg-zinc-900'
+  const selectedBgColor = props.index % 2 ? 'bg-[#1d1f23]' : 'bg-zinc-900'
+  const textColor = selected ? 'text-white' : 'text-[#b2b5bd]'
+  const invisibleBgColor = props.index % 2 ? 'bg-[#191B1F]' : 'bg-[#0e0f11]'
+  const invisibleTextColor = 'text-[#42454d]'
+
   return (
     <li
       style={fixedSizeListStyles}
       className={twMerge(
-<<<<<<< HEAD
-        props.index % 2
-          ? selected
-            ? 'bg-[#1d1f23]'
-            : 'bg-theme-surfaceInput hover:bg-[#1d1f23]'
-          : selected
-          ? 'bg-zinc-700'
-          : 'bg-zinc-800 hover:bg-zinc-700',
-        selected ? 'text-white' : 'text-gray-300',
-        'hover:text-white',
-        visible && 'bg-[#191B1F] text-[#6B7280]'
-=======
-        props.index % 2 ? 'bg-[#0E0F11]' : 'bg-[#080808]',
-        selected ? 'border border-gray-100' : 'border-none'
->>>>>>> 14aa9fac
+        selected ? selectedBgColor : `${baseBgColor} ${hoverBgColor}`,
+        textColor,
+        !visible && `${invisibleBgColor} ${invisibleTextColor}`,
+        'hover:text-white'
       )}
     >
       <div
@@ -384,7 +380,7 @@
               {visible ? (
                 <PiEyeBold className="font-small text-[#6B7280]" />
               ) : (
-                <PiEyeClosedBold className="font-small text-[#6B7280]" />
+                <PiEyeClosedBold className="font-small text-[#42454d]" />
               )}
             </button>
           </div>
