/*
CPAL-1.0 License

The contents of this file are subject to the Common Public Attribution License
Version 1.0. (the "License"); you may not use this file except in compliance
with the License. You may obtain a copy of the License at
https://github.com/EtherealEngine/etherealengine/blob/dev/LICENSE.
The License is based on the Mozilla Public License Version 1.1, but Sections 14
and 15 have been added to cover use of software over a computer network and 
provide for limited attribution for the Original Developer. In addition, 
Exhibit A has been modified to be consistent with Exhibit B.

Software distributed under the License is distributed on an "AS IS" basis,
WITHOUT WARRANTY OF ANY KIND, either express or implied. See the License for the
specific language governing rights and limitations under the License.

The Original Code is Ethereal Engine.

The Original Developer is the Initial Developer. The Initial Developer of the
Original Code is the Ethereal Engine team.

All portions of the code written by the Ethereal Engine team are Copyright © 2021-2023 
Ethereal Engine. All Rights Reserved.
*/

import { PopoverState } from '@etherealengine/client-core/src/common/services/PopoverState'
<<<<<<< HEAD
import config from '@etherealengine/common/src/config'
import { AssetType, assetPath } from '@etherealengine/common/src/schema.type.module'
import bustURLCache from '@etherealengine/common/src/utils/bustURLcache'
=======
import { StaticResourceType, staticResourcePath } from '@etherealengine/common/src/schema.type.module'
>>>>>>> abe0e11f
import { useClickOutside } from '@etherealengine/common/src/utils/useClickOutside'
import { deleteScene, onNewScene } from '@etherealengine/editor/src/functions/sceneFunctions'
import { EditorState } from '@etherealengine/editor/src/services/EditorServices'
import { getMutableState, getState, useHookstate, useMutableState } from '@etherealengine/hyperflux'
import { EngineState } from '@etherealengine/spatial/src/EngineState'
import { useFind } from '@etherealengine/spatial/src/common/functions/FeathersHooks'
import React, { useRef } from 'react'
import { useTranslation } from 'react-i18next'
import { HiDotsHorizontal } from 'react-icons/hi'
import { HiOutlinePlusCircle } from 'react-icons/hi2'
import Button from '../../../../../primitives/tailwind/Button'
import LoadingView from '../../../../../primitives/tailwind/LoadingView'
import Text from '../../../../../primitives/tailwind/Text'
import ConfirmDialog from '../../../../tailwind/ConfirmDialog'
import RenameSceneModal from '../modals/RenameScene'

export default function ScenesPanel() {
  const { t } = useTranslation()
  const editorState = useMutableState(EditorState)
  const scenesQuery = useFind(staticResourcePath, {
    query: { project: editorState.projectName.value, type: 'scene', paginate: false }
  })
  const scenes = scenesQuery.data

  const contextMenuRef = useRef(null)
  const isContextMenuOpen = useHookstate<StaticResourceType['id']>('')
  const scenesLoading = scenesQuery.status === 'pending'

  const onClickScene = (scene: StaticResourceType) => {
    getMutableState(EditorState).scenePath.set(scene.key)
  }

  const isCreatingScene = useHookstate(false)
  const handleCreateScene = async () => {
    isCreatingScene.set(true)
    await onNewScene()
    scenesQuery.refetch()
    isCreatingScene.set(false)
  }

  const deleteSelectedScene = async (scene: StaticResourceType) => {
    if (scene) {
      await deleteScene(scene.key)
      scenesQuery.refetch()
      if (editorState.sceneAssetID.value === scene.id) {
        editorState.sceneName.set(null)
        editorState.sceneAssetID.set(null)
      }
    }
    PopoverState.hidePopupover()
  }

  const getSceneName = (scene: StaticResourceType) =>
    scene.key.split('/').pop()!.replace('.gltf', '').replace('.scene.json', '')

  useClickOutside(contextMenuRef, () => isContextMenuOpen.set(''))

  const getThumbnailURL = (scene) =>
    getState(EngineState).isEditing
      ? bustURLCache(config.client.fileServer + '/' + scene.thumbnailURL)
      : config.client.fileServer + '/' + scene.thumbnailURL

  return (
    <div className="h-full bg-theme-primary">
      <div className="mb-4 w-full bg-theme-surface-main">
        <Button
          startIcon={<HiOutlinePlusCircle />}
          endIcon={isCreatingScene.value && <LoadingView spinnerOnly className="h-4 w-4" />}
          disabled={isCreatingScene.value}
          variant="transparent"
          rounded="none"
          className="ml-auto bg-theme-highlight px-2"
          size="small"
          onClick={handleCreateScene}
        >
          {t('editor:newScene')}
        </Button>
      </div>
      <div className="h-full bg-theme-primary">
        {scenesLoading ? (
          <LoadingView title={t('editor:loadingScenes')} className="h-5 w-5" />
        ) : (
          <div className="relative h-full flex-1 overflow-y-auto px-4 py-3 pb-8">
            <div className="flex flex-wrap gap-4 pb-8">
              {scenes.map((scene) => (
                <div
                  key={scene.id}
                  className="my-2 flex h-[240px] w-[250px] flex-col justify-end rounded-lg bg-theme-surface-main"
                >
                  <img
<<<<<<< HEAD
                    src={getThumbnailURL(scene)}
                    alt={scene.assetURL}
=======
                    src={scene.thumbnailURL}
                    alt={scene.key}
>>>>>>> abe0e11f
                    onError={(e) => {
                      e.currentTarget.src = 'static/ir.svg'
                    }}
                    crossOrigin="anonymous"
                    className="block h-full grow cursor-pointer self-center rounded-t-lg object-cover"
                    onClick={() => onClickScene(scene)}
                  />
                  <div className="flex items-center justify-between px-4 py-1">
                    <Text className="truncate text-sm leading-5 dark:text-[#A3A3A3]">{getSceneName(scene)}</Text>
                    <div className="relative">
                      <Button
                        variant="transparent"
                        startIcon={<HiDotsHorizontal />}
                        iconContainerClassName="mx-0"
                        onClick={() => isContextMenuOpen.set(scene.id)}
                      />
                      {isContextMenuOpen.value === scene.id ? (
                        <div className={'absolute top-1 flex flex-col'} ref={contextMenuRef}>
                          <Button
                            variant="outline"
                            size="small"
                            fullWidth
                            onClick={() =>
                              PopoverState.showPopupover(
                                <RenameSceneModal
                                  sceneName={getSceneName(scene)}
                                  refetch={scenesQuery.refetch}
                                  scene={scene}
                                />
                              )
                            }
                          >
                            {t('editor:hierarchy.lbl-rename')}
                          </Button>
                          <Button
                            variant="outline"
                            size="small"
                            fullWidth
                            onClick={() => {
                              PopoverState.showPopupover(
                                <ConfirmDialog
                                  text={t('editor:hierarchy.lbl-deleteScene')}
                                  onSubmit={async () => deleteSelectedScene(scene)}
                                />
                              )
                            }}
                          >
                            {t('editor:hierarchy.lbl-delete')}
                          </Button>
                        </div>
                      ) : null}
                    </div>
                  </div>
                </div>
              ))}
            </div>
          </div>
        )}
      </div>
    </div>
  )
}<|MERGE_RESOLUTION|>--- conflicted
+++ resolved
@@ -24,13 +24,9 @@
 */
 
 import { PopoverState } from '@etherealengine/client-core/src/common/services/PopoverState'
-<<<<<<< HEAD
 import config from '@etherealengine/common/src/config'
-import { AssetType, assetPath } from '@etherealengine/common/src/schema.type.module'
+import { StaticResourceType, staticResourcePath } from '@etherealengine/common/src/schema.type.module'
 import bustURLCache from '@etherealengine/common/src/utils/bustURLcache'
-=======
-import { StaticResourceType, staticResourcePath } from '@etherealengine/common/src/schema.type.module'
->>>>>>> abe0e11f
 import { useClickOutside } from '@etherealengine/common/src/utils/useClickOutside'
 import { deleteScene, onNewScene } from '@etherealengine/editor/src/functions/sceneFunctions'
 import { EditorState } from '@etherealengine/editor/src/services/EditorServices'
@@ -121,13 +117,8 @@
                   className="my-2 flex h-[240px] w-[250px] flex-col justify-end rounded-lg bg-theme-surface-main"
                 >
                   <img
-<<<<<<< HEAD
                     src={getThumbnailURL(scene)}
-                    alt={scene.assetURL}
-=======
-                    src={scene.thumbnailURL}
                     alt={scene.key}
->>>>>>> abe0e11f
                     onError={(e) => {
                       e.currentTarget.src = 'static/ir.svg'
                     }}
