--- conflicted
+++ resolved
@@ -40,13 +40,9 @@
   const newSceneName = useHookstate(sceneName)
 
   const handleSubmit = async () => {
-<<<<<<< HEAD
     const currentURL = scene.assetURL
     const newURL = currentURL.replace(currentURL.split('/').pop()!, newSceneName.value + '.gltf')
-    const newData = await renameScene(scene.id, newURL)
-=======
-    const newData = await renameScene(scene.id, newSceneName.value, scene.projectName)
->>>>>>> d5ebdad6
+    const newData = await renameScene(scene.id, newURL, scene.projectName)
     getMutableState(EditorState).scenePath.set(newData.assetURL)
     PopoverState.hidePopupover()
   }
