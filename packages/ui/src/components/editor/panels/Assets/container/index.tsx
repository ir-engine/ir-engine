/* eslint-disable no-case-declarations */
/*
CPAL-1.0 License

The contents of this file are subject to the Common Public Attribution License
Version 1.0. (the "License"); you may not use this file except in compliance
with the License. You may obtain a copy of the License at
https://github.com/EtherealEngine/etherealengine/blob/dev/LICENSE.
The License is based on the Mozilla Public License Version 1.1, but Sections 14
and 15 have been added to cover use of software over a computer network and 
provide for limited attribution for the Original Developer. In addition, 
Exhibit A has been modified to be consistent with Exhibit B.

Software distributed under the License is distributed on an "AS IS" basis,
WITHOUT WARRANTY OF ANY KIND, either express or implied. See the License for the
specific language governing rights and limitations under the License.

The Original Code is Ethereal Engine.

The Original Developer is the Initial Developer. The Initial Developer of the
Original Code is the Ethereal Engine team.

All portions of the code written by the Ethereal Engine team are Copyright © 2021-2023 
Ethereal Engine. All Rights Reserved.
*/
import { clone, debounce } from 'lodash'
import React, { useCallback, useEffect, useRef } from 'react'
import { useTranslation } from 'react-i18next'

import { NotificationService } from '@etherealengine/client-core/src/common/services/NotificationService'
import { PopoverState } from '@etherealengine/client-core/src/common/services/PopoverState'
import { AuthState } from '@etherealengine/client-core/src/user/services/AuthService'
import {
  StaticResourceQuery,
  StaticResourceType,
  staticResourcePath
} from '@etherealengine/common/src/schema.type.module'
import { Engine } from '@etherealengine/ecs/src/Engine'
import { AssetsPanelCategories } from '@etherealengine/editor/src/components/assets/AssetsPanelCategories'
import { AssetSelectionChangePropsType } from '@etherealengine/editor/src/components/assets/AssetsPreviewPanel'
import { FilesViewModeSettings } from '@etherealengine/editor/src/components/assets/FileBrowser/FileBrowserState'
import { inputFileWithAddToScene } from '@etherealengine/editor/src/functions/assetFunctions'
import { EditorState } from '@etherealengine/editor/src/services/EditorServices'
import { ClickPlacementState } from '@etherealengine/editor/src/systems/ClickPlacementSystem'
import { AssetLoader } from '@etherealengine/engine/src/assets/classes/AssetLoader'
import { NO_PROXY, State, getMutableState, getState, useHookstate, useMutableState } from '@etherealengine/hyperflux'
import { useDrag } from 'react-dnd'
import { getEmptyImage } from 'react-dnd-html5-backend'
import { FiRefreshCcw } from 'react-icons/fi'
import { HiDotsVertical } from 'react-icons/hi'
import { HiMagnifyingGlass, HiOutlineFolder, HiOutlinePlusCircle } from 'react-icons/hi2'
import { IoIosArrowDown, IoIosArrowForward } from 'react-icons/io'
import { IoArrowBack } from 'react-icons/io5'
import { twMerge } from 'tailwind-merge'
import Button from '../../../../../primitives/tailwind/Button'
import Input from '../../../../../primitives/tailwind/Input'
import LoadingView from '../../../../../primitives/tailwind/LoadingView'
import Tooltip from '../../../../../primitives/tailwind/Tooltip'
import { ContextMenu } from '../../../../tailwind/ContextMenu'
import InfiniteScroll from '../../../../tailwind/InfiniteScroll'
import DeleteFileModal from '../../Files/browserGrid/DeleteFileModal'
import { ViewModeSettings } from '../../Files/container'
import { FileIcon } from '../../Files/icon'
import { FileUploadProgress } from '../../Files/upload/FileUploadProgress'
import { AssetIconMap } from '../icons'

const ASSETS_PAGE_LIMIT = 10

type Category = {
  name: string
  object: object
  collapsed: boolean
  isLeaf: boolean
  depth: number
}

const generateParentBreadcrumbCategories = (categories: readonly Category[], target: string) => {
  const findNestingCategories = (nestedCategory: Record<string, any>, parentCategory: string): Category[] => {
    for (const key in nestedCategory) {
      if (key === target) {
        const foundCategory = categories.find((c) => c.name === parentCategory)
        if (foundCategory) {
          return [foundCategory]
        }
        return []
      } else if (typeof nestedCategory[key] === 'object' && nestedCategory[key] !== null) {
        const nestedCategories = findNestingCategories(nestedCategory[key], key)
        if (nestedCategories.length) {
          return [categories.find((c) => c.name === parentCategory)!, ...nestedCategories]
        }
      }
    }
    return []
  }

  for (const category of categories) {
    const parentCategories = findNestingCategories(category.object, category.name)
    if (parentCategories.length) {
      return parentCategories
    }
  }

  return []
}

function mapCategoriesHelper(collapsedCategories: { [key: string]: boolean }) {
  const result: Category[] = []
  const generateCategories = (node: object, depth = 0) => {
    for (const key in node) {
      const isLeaf = Object.keys(node[key]).length === 0
      const category: Category = {
        name: key,
        object: node[key],
        collapsed: collapsedCategories[key] ?? true,
        depth,
        isLeaf
      }
      result.push(category)
      if (typeof node[key] === 'object' && !category.collapsed) {
        generateCategories(node[key], depth + 1)
      }
    }
  }
  generateCategories(getState(AssetsPanelCategories))
  return result
}

const ResourceFile = (props: {
  resource: StaticResourceType
  selected: boolean
  onClick: (props: AssetSelectionChangePropsType) => void
  onChange: () => void
}) => {
  const { t } = useTranslation()

  const userID = useMutableState(AuthState).user.id.value
  const { resource, selected, onClick, onChange } = props
  const [anchorEvent, setAnchorEvent] = React.useState<undefined | React.MouseEvent<HTMLDivElement>>(undefined)

  const handleContextMenu = (event: React.MouseEvent<HTMLDivElement>) => {
    event.preventDefault()
    event.stopPropagation()
    setAnchorEvent(event)
  }

  const assetType = AssetLoader.getAssetType(resource.key)
  const splitResourceKey = resource.key.split('/')
  const name = splitResourceKey.at(-1)!
  const path = splitResourceKey.slice(0, -1).join('/') + '/'

  const [_, drag, preview] = useDrag(() => ({
    type: assetType,
    item: {
      url: resource.url,
      type: assetType,
      multiple: false
    },
    multiple: false
  }))

  useEffect(() => {
    if (preview) preview(getEmptyImage(), { captureDraggingState: true })
  }, [preview])

  return (
    <div
      key={resource.id}
      ref={drag}
      onClick={() =>
        onClick({
          contentType: assetType,
          name,
          resourceUrl: resource.url,
          size: 'unknown size'
        })
      }
      onContextMenu={handleContextMenu}
      className="mb-3 flex h-auto w-40 cursor-pointer flex-col items-center text-center"
    >
      <span
        className={`mx-4 mb-3 mt-2 h-40 w-40 font-['Figtree'] ${
          selected ? 'rounded-lg border border-blue-primary bg-theme-studio-surface' : ''
        }`}
      >
        <FileIcon thumbnailURL={resource.thumbnailURL} type={assetType} />
      </span>

      <Tooltip title={name}>
        <span className="line-clamp-1 w-full text-wrap break-all text-sm text-[#F5F5F5]">{name}</span>
      </Tooltip>

      <ContextMenu anchorEvent={anchorEvent} onClose={() => setAnchorEvent(undefined)} className="gap-1">
        <div className="w-full rounded-lg bg-theme-surface-main px-4 py-2 text-sm text-white">
          <MetadataTable
            rows={[
              { label: t('editor:assetMetadata.name'), value: `${name}` },
              { label: t('editor:assetMetadata.path'), value: `${path}` },
              { label: t('editor:assetMetadata.type'), value: `${resource.mimeType}` },
              { label: t('editor:assetMetadata.tags'), value: `${resource.tags || 'none'}` }
            ]}
          />
          {!!userID && userID === resource.userId && (
            <Button
              variant="outline"
              size="small"
              fullWidth
              onClick={() => {
                PopoverState.showPopupover(
                  <DeleteFileModal
                    files={[
                      {
                        key: resource.key,
                        path: resource.url,
                        name: resource.key,
                        fullName: name,
                        thumbnailURL: resource.thumbnailURL,
                        url: resource.url,
                        type: assetType,
                        isFolder: false
                      }
                    ]}
                    onComplete={(err?: unknown) => {
                      if (!err) {
                        onChange()
                      }
                    }}
                  />
                )
                setAnchorEvent(undefined)
              }}
            >
              {t('editor:layout.assetGrid.deleteAsset')}
            </Button>
          )}
          {/* TODO: add more actions (compressing images/models, editing tags, etc) here as desired  */}
        </div>
      </ContextMenu>
    </div>
  )
}

interface MetadataTableProps {
  rows: MetadataTableRowProps[]
}

const MetadataTable: React.FC<MetadataTableProps> = ({ rows }) => (
  <table className="cursor-default select-text">
    <tbody>
      {rows.map((row, index) => (
        <MetadataTableRow key={index} label={row.label} value={row.value} />
      ))}
    </tbody>
  </table>
)

interface MetadataTableRowProps {
  label: string
  value: string
}

const MetadataTableRow: React.FC<MetadataTableRowProps> = ({ label, value }) => (
  <tr>
    <td className="font-semibold">{label}</td>
    <td
      className="cursor-default select-text pl-4"
      onContextMenu={(e) => {
        e.stopPropagation() // allow user to copy selected text
      }}
    >
      {value}
    </td>
  </tr>
)

function iterativelyListTags(obj: object): string[] {
  const tags: string[] = []
  for (const key in obj) {
    tags.push(key)
    if (typeof obj[key] === 'object') {
      tags.push(...iterativelyListTags(obj[key]))
    }
  }
  return tags
}

const AssetCategory = (props: {
  data: {
    categories: Category[]
    onClick: (category: Category) => void
    selectedCategory: Category | null
    collapsedCategories: State<{ [key: string]: boolean }>
    category: Category
  }
  index: number
}) => {
  const { categories, onClick, selectedCategory, collapsedCategories } = props.data
  const index = props.index
  const category = categories[index]

  const handleSelectCategory = () => {
    onClick(category)
    !category.isLeaf && collapsedCategories[category.name].set(!category.collapsed)
  }

  const handlePreview = () => {
    // TODO: add preview functionality
  }

  const iconSize = useHookstate(getMutableState(FilesViewModeSettings).list.fontSize).value

  return (
    <div
      className={twMerge(
        'flex min-h-9 cursor-pointer items-center gap-2 text-[#B2B5BD]',
        category.depth === 0 && !category.collapsed && 'mt-0',
        selectedCategory?.name === category.name && 'rounded bg-[#191B1F]'
      )}
      style={{
        marginLeft: category.depth > 1 ? category.depth * 16 : 0,
        height: iconSize,
        fontSize: iconSize
      }}
      onClick={handleSelectCategory}
    >
      <Button
        variant="transparent"
        className={twMerge('m-0 p-0', category.isLeaf && 'invisible cursor-auto')}
        title={category.collapsed ? 'expand' : 'collapse'}
        startIcon={category.collapsed ? <IoIosArrowForward /> : <IoIosArrowDown />}
      />
      <AssetIconMap name={category.name} />
      <div className="flex w-full items-center gap-1 pr-2">
        <span
          className={twMerge(
            "flex flex-row items-center gap-2 text-nowrap font-['Figtree'] text-[#e7e7e7]",
            selectedCategory?.name === category.name && 'text-[#F5F5F5]'
          )}
        >
          {category.name}
        </span>
        {/* <HiEye className="flex flex-row items-center gap-2 ml-auto text-[#e7e7e7] text-sm" onClick={handlePreview} /> */}
      </div>
    </div>
  )
}

export function AssetsBreadcrumb({
  parentCategories,
  selectedCategory,
  onSelectCategory
}: {
  parentCategories: Category[]
  selectedCategory: Category | null
  onSelectCategory: (c: Category) => void
}) {
  return (
    <div className="flex h-[28px] w-96 items-center gap-2 rounded-lg border border-theme-input bg-[#141619] px-2 ">
      <HiOutlineFolder className="text-xs text-[#A3A3A3]" />
      {parentCategories.map((category) => (
        <span
          key={category.name}
          className="cursor-pointer overflow-hidden overflow-ellipsis whitespace-nowrap text-xs text-[#A3A3A3] hover:underline"
          onClick={() => onSelectCategory(category)}
        >
          {category.name + ' > '}
        </span>
      ))}
      <span className="overflow-hidden overflow-ellipsis whitespace-nowrap text-xs text-[#A3A3A3]">
        {selectedCategory?.name}
      </span>
    </div>
  )
}

const CategoriesList = ({
  categories,
  selectedCategory,
  collapsedCategories,
  onSelectCategory,
  style
}: {
  categories: Category[]
  selectedCategory: Category | null
  collapsedCategories: State<{ [key: string]: boolean }>
  onSelectCategory: (category: Category) => void
  style: any
}) => {
  const savedScrollPosition = useRef<number>(0)
  const listRef = useRef<HTMLDivElement>(null)

  useEffect(() => {
    if (listRef.current) {
      listRef.current.scrollTop = savedScrollPosition.current
    }
  }, [categories, selectedCategory])

  const handleScroll = () => {
    if (listRef.current) {
      savedScrollPosition.current = listRef.current.scrollTop
    }
  }

  return (
    <div
      ref={listRef}
      className="mb-8 h-full overflow-x-hidden overflow-y-scroll bg-[#0E0F11] px-2 pb-8"
      style={style}
      onScroll={handleScroll}
    >
      {categories.map((category, index) => (
        <AssetCategory
          key={category.name + index}
          data={{
            categories: categories as Category[],
            selectedCategory: selectedCategory,
            onClick: (category: Category) => {
              onSelectCategory(category)
            },
            collapsedCategories,
            category
          }}
          index={index}
        />
      ))}
    </div>
  )
}

const AssetPanel = () => {
  const { t } = useTranslation()
  const searchTimeoutCancelRef = useRef<(() => void) | null>(null)
  const collapsedCategories = useHookstate<{ [key: string]: boolean }>({})
  const categories = useHookstate<Category[]>([])
  const selectedCategory = useHookstate<Category | null>(null)
  const loading = useHookstate(false)
  const searchedStaticResources = useHookstate<StaticResourceType[]>([])
  const searchText = useHookstate('')
  const originalPath = useMutableState(EditorState).projectName.value
  const staticResourcesPagination = useHookstate({ total: 0, skip: 0 })
  const assetsPreviewContext = useHookstate({ selectAssetURL: '' })
  const parentCategories = useHookstate<Category[]>([])

  const mapCategories = useCallback(() => {
    categories.set(mapCategoriesHelper(collapsedCategories.value))
  }, [categories, collapsedCategories])
  useEffect(mapCategories, [collapsedCategories])

  useEffect(() => {
    if (!selectedCategory.value?.name) return
    const parentCategoryBreadcrumbs = generateParentBreadcrumbCategories(categories.value, selectedCategory.value.name)
    parentCategories.set(parentCategoryBreadcrumbs)
  }, [categories, selectedCategory])

  const staticResourcesFindApi = () => {
    searchTimeoutCancelRef.current?.()
    loading.set(true)

    const debouncedSearchQuery = debounce(() => {
      const tags = selectedCategory.value
        ? [selectedCategory.value.name, ...iterativelyListTags(selectedCategory.value.object)]
        : []

      const query = {
        key: {
          $like: `%${searchText.value}%`
        },
        type: {
          $or: [{ type: 'asset' }]
        },
        tags: selectedCategory.value
          ? {
              $or: tags.flatMap((tag) => [
                { tags: { $like: `%${tag.toLowerCase()}%` } },
                { tags: { $like: `%${tag.charAt(0).toUpperCase() + tag.slice(1).toLowerCase()}%` } },
                {
                  tags: {
                    $like: `%${tag
                      .split(' ')
                      .map((word) => word.charAt(0).toUpperCase() + word.slice(1).toLowerCase())
                      .join(' ')}%`
                  }
                }
              ])
            }
          : undefined,
        $sort: { mimeType: 1 },
        $limit: ASSETS_PAGE_LIMIT,
        $skip: Math.min(staticResourcesPagination.skip.value, staticResourcesPagination.total.value)
      } as StaticResourceQuery

      Engine.instance.api
        .service(staticResourcePath)
        .find({ query })
        .then((resources) => {
          if (staticResourcesPagination.skip.value > 0) {
            searchedStaticResources.merge(resources.data)
          } else {
            searchedStaticResources.set(resources.data)
          }
          staticResourcesPagination.merge({ total: resources.total })
          loading.set(false)
        })
    }, 500)

    debouncedSearchQuery()
    searchTimeoutCancelRef.current = debouncedSearchQuery.cancel
  }

  useEffect(() => staticResourcesPagination.skip.set(0), [searchText])
  useEffect(() => staticResourcesFindApi(), [searchText, selectedCategory, staticResourcesPagination.skip])

<<<<<<< HEAD
  const ResourceItems = () => (
    <>
      {searchedStaticResources.length === 0 && (
        <div className="col-start-2 flex h-full w-full items-center justify-center text-white">
          {t('editor:layout.scene-assets.no-search-results')}
=======
  const ResourceItems = () => {
    if (loading.value) {
      return (
        <div className="flex h-full w-full items-center justify-center">
          <LoadingView title={t('editor:loadingAssets')} fullSpace className="block h-12 w-12" />
>>>>>>> 25251c6b
        </div>
      )}
      {searchedStaticResources.length > 0 && (
        <>
          {searchedStaticResources.value.map((resource) => (
            <ResourceFile
              key={resource.id}
              resource={resource as StaticResourceType}
              selected={resource.url === assetsPreviewContext.selectAssetURL.value}
              onClick={(props: AssetSelectionChangePropsType) => {
                assetsPreviewContext.selectAssetURL.set(props.resourceUrl)
                ClickPlacementState.setSelectedAsset(props.resourceUrl)
              }}
              onChange={() => staticResourcesFindApi()}
            />
          ))}
        </>
      )}
    </>
  )

  const handleBack = () => {
    if (!parentCategories.length) {
      selectedCategory.set(null)
      collapsedCategories.set({})
      return
    }
    handleSelectCategory(parentCategories.get(NO_PROXY).at(-1)!)
  }

  const handleRefresh = () => {
    categories.set([])
    collapsedCategories.set({})
    staticResourcesFindApi()
    mapCategories()
  }

  const handleSelectCategory = (category: Category) => {
    selectedCategory.set(clone(category))
    staticResourcesPagination.skip.set(0)
    !category.isLeaf && collapsedCategories[category.name].set(!category.collapsed)
  }

  const width = useHookstate(300)
  const mouseDown = useHookstate(false)

  const handleMouseDown = (event) => {
    event.preventDefault()
    mouseDown.set(true)
  }

  const handleMouseUp = () => {
    mouseDown.set(false)
  }

  const handleMouseMove = (event) => {
    if (mouseDown.value) {
      width.set(event.pageX)
    }
  }

  return (
    <>
      <div className="mb-1 flex h-9 items-center gap-2 bg-theme-surface-main">
        <div className="ml-2"></div>
        <div className="flex h-7 w-7 items-center rounded-lg bg-[#2F3137]">
          <Tooltip title={t('editor:layout.filebrowser.back')} className="left-1">
            <Button variant="transparent" startIcon={<IoArrowBack />} className="p-0" onClick={handleBack} />
          </Tooltip>
        </div>

        <div className="flex h-7 w-7 items-center rounded-lg bg-[#2F3137]">
          <Tooltip title={t('editor:layout.filebrowser.refresh')}>
            <Button variant="transparent" startIcon={<FiRefreshCcw />} className="p-0" onClick={handleRefresh} />
          </Tooltip>
        </div>

        {/* <div className="flex items-center">
          <Tooltip title={t('editor:layout.scene-assets.settings')}>
            <Button
              variant="transparent"
              startIcon={<HiOutlineCog6Tooth />}
              className="p-0"
              onClick={handleSettings}
            />
          </Tooltip>
        </div> */}

        <ViewModeSettings />

        <div className="align-center flex h-7 w-full justify-center gap-2 sm:px-2 md:px-4 lg:px-6 xl:px-10">
          <AssetsBreadcrumb
            parentCategories={parentCategories.get(NO_PROXY) as Category[]}
            selectedCategory={selectedCategory.value}
            onSelectCategory={handleSelectCategory}
          />
          <Input
            placeholder={t('editor:layout.scene-assets.search-placeholder')}
            value={searchText.value}
            onChange={(e) => {
              searchText.set(e.target.value)
            }}
            labelClassname="text-sm text-red-500"
            containerClassname="flex h-full w-auto"
            className="h-7 rounded-lg border border-theme-input bg-[#141619] px-2 py-0 text-xs text-[#A3A3A3] placeholder:text-[#A3A3A3] focus-visible:ring-0"
            startComponent={<HiMagnifyingGlass className="h-[14px] w-[14px] text-[#A3A3A3]" />}
          />
        </div>

        <Button
          startIcon={<HiOutlinePlusCircle className="text-lg" />}
          rounded="none"
          className="h-full whitespace-nowrap bg-theme-highlight px-2"
          size="small"
          onClick={() =>
            inputFileWithAddToScene({
              projectName: originalPath as string,
              directoryPath: `projects/${originalPath}/assets/`
            })
              .then(handleRefresh)
              .catch((err) => {
                NotificationService.dispatchNotify(err.message, { variant: 'error' })
              })
          }
        >
          {t('editor:layout.filebrowser.uploadAssets')}
        </Button>
      </div>
      <FileUploadProgress />
      <div className="flex h-full w-full" onMouseUp={handleMouseUp} onMouseMove={handleMouseMove}>
        <CategoriesList
          categories={categories.value as Category[]}
          selectedCategory={selectedCategory.value}
          collapsedCategories={collapsedCategories}
          onSelectCategory={handleSelectCategory}
          style={{ width: width.value }}
        />
        <div className="flex w-[20px] cursor-pointer items-center">
          <HiDotsVertical onMouseDown={handleMouseDown} className="text-white" />
        </div>
        <div className="flex h-full w-full flex-col overflow-auto">
<<<<<<< HEAD
          <InfiniteScroll
            disableEvent={staticResourcesPagination.skip.value >= staticResourcesPagination.total.value}
            onScrollBottom={() => staticResourcesPagination.skip.set((prevSkip) => prevSkip + ASSETS_PAGE_LIMIT)}
          >
            <div className="grid grid-cols-[repeat(auto-fit,minmax(170px,1fr))] gap-2 p-2">
              <ResourceItems />
            </div>
            {loading.value && <LoadingView spinnerOnly className="h-6 w-6" />}
          </InfiniteScroll>
          <div className="mx-auto mb-10" />
=======
          <div className="flex-grow overflow-y-scroll p-2">
            <div className="mt-auto flex h-full w-full flex-wrap gap-2">
              <ResourceItems />
            </div>
          </div>
          <div className="mx-auto mb-10 mt-auto">
            <TablePagination
              totalPages={staticResourcesPagination.totalPages.value}
              currentPage={staticResourcesPagination.currentPage.value}
              onPageChange={(newPage) => staticResourcesPagination.merge({ currentPage: newPage })}
            />
          </div>
>>>>>>> 25251c6b
        </div>
        {/* <div className="w-[200px] bg-[#222222] p-2">TODO: add preview functionality</div> */}
      </div>
    </>
  )
}

export default AssetPanel<|MERGE_RESOLUTION|>--- conflicted
+++ resolved
@@ -509,19 +509,11 @@
   useEffect(() => staticResourcesPagination.skip.set(0), [searchText])
   useEffect(() => staticResourcesFindApi(), [searchText, selectedCategory, staticResourcesPagination.skip])
 
-<<<<<<< HEAD
   const ResourceItems = () => (
     <>
       {searchedStaticResources.length === 0 && (
         <div className="col-start-2 flex h-full w-full items-center justify-center text-white">
           {t('editor:layout.scene-assets.no-search-results')}
-=======
-  const ResourceItems = () => {
-    if (loading.value) {
-      return (
-        <div className="flex h-full w-full items-center justify-center">
-          <LoadingView title={t('editor:loadingAssets')} fullSpace className="block h-12 w-12" />
->>>>>>> 25251c6b
         </div>
       )}
       {searchedStaticResources.length > 0 && (
@@ -663,31 +655,16 @@
           <HiDotsVertical onMouseDown={handleMouseDown} className="text-white" />
         </div>
         <div className="flex h-full w-full flex-col overflow-auto">
-<<<<<<< HEAD
           <InfiniteScroll
             disableEvent={staticResourcesPagination.skip.value >= staticResourcesPagination.total.value}
             onScrollBottom={() => staticResourcesPagination.skip.set((prevSkip) => prevSkip + ASSETS_PAGE_LIMIT)}
           >
-            <div className="grid grid-cols-[repeat(auto-fit,minmax(170px,1fr))] gap-2 p-2">
+            <div className="mt-auto flex h-full w-full flex-wrap gap-2">
               <ResourceItems />
             </div>
             {loading.value && <LoadingView spinnerOnly className="h-6 w-6" />}
           </InfiniteScroll>
           <div className="mx-auto mb-10" />
-=======
-          <div className="flex-grow overflow-y-scroll p-2">
-            <div className="mt-auto flex h-full w-full flex-wrap gap-2">
-              <ResourceItems />
-            </div>
-          </div>
-          <div className="mx-auto mb-10 mt-auto">
-            <TablePagination
-              totalPages={staticResourcesPagination.totalPages.value}
-              currentPage={staticResourcesPagination.currentPage.value}
-              onPageChange={(newPage) => staticResourcesPagination.merge({ currentPage: newPage })}
-            />
-          </div>
->>>>>>> 25251c6b
         </div>
         {/* <div className="w-[200px] bg-[#222222] p-2">TODO: add preview functionality</div> */}
       </div>
