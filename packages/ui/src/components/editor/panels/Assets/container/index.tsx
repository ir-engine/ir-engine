--- conflicted
+++ resolved
@@ -370,11 +370,6 @@
         key: {
           $like: `%${searchText.value}%`
         },
-<<<<<<< HEAD
-=======
-        type: 'asset',
-        project: projectName.value!,
->>>>>>> 4b640dbb
         $sort: { mimeType: 1 },
         $limit: 10000
       }
