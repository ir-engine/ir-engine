--- conflicted
+++ resolved
@@ -584,32 +584,16 @@
 
   return (
     <>
-<<<<<<< HEAD
-      <div className="mb-1 flex h-8 items-center bg-theme-surface-main">
-        <div className="mr-20 flex gap-2">
-          <div className="pointer-events-auto flex items-center">
-            <Tooltip content={t('editor:layout.filebrowser.back')} className="left-1">
-              <Button variant="transparent" startIcon={<HiMiniArrowLeft />} className="p-0" onClick={handleBack} />
-            </Tooltip>
-          </div>
-
-          <div className="flex items-center">
-            <Tooltip content={t('editor:layout.filebrowser.refresh')}>
-              <Button variant="transparent" startIcon={<HiMiniArrowPath />} className="p-0" onClick={handleRefresh} />
-            </Tooltip>
-          </div>
-=======
       <div className="mb-1 flex h-9 items-center gap-2 bg-theme-surface-main">
         <div className="ml-2"></div>
         <div className="flex h-7 w-7 items-center rounded-lg bg-[#2F3137]">
-          <Tooltip title={t('editor:layout.filebrowser.back')} className="left-1">
+          <Tooltip content={t('editor:layout.filebrowser.back')} className="left-1">
             <Button variant="transparent" startIcon={<IoArrowBack />} className="p-0" onClick={handleBack} />
           </Tooltip>
         </div>
->>>>>>> 88a325c0
 
         <div className="flex h-7 w-7 items-center rounded-lg bg-[#2F3137]">
-          <Tooltip title={t('editor:layout.filebrowser.refresh')}>
+          <Tooltip content={t('editor:layout.filebrowser.refresh')}>
             <Button variant="transparent" startIcon={<FiRefreshCcw />} className="p-0" onClick={handleRefresh} />
           </Tooltip>
         </div>
