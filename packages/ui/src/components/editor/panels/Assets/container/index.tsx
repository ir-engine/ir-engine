--- conflicted
+++ resolved
@@ -204,11 +204,7 @@
         })
       }
       onContextMenu={handleContextMenu}
-<<<<<<< HEAD
       className="resource-file mb-3 flex h-40 w-40 cursor-pointer flex-col items-center text-center"
-=======
-      className="mb-3 flex h-auto w-40 cursor-pointer flex-col items-center text-center"
->>>>>>> 273ec1f4
     >
       <div
         className={`mx-auto mt-2 flex h-full w-28 items-center justify-center font-['Figtree'] ${
@@ -701,39 +697,11 @@
                 projectName: originalPath as string,
                 directoryPath: `projects/${originalPath}/assets/`
               })
-<<<<<<< HEAD
-          }
-        >
-          {t('editor:layout.filebrowser.uploadAssets')}
-        </Button>
-      </div>
-      <FileUploadProgress />
-      <div className="flex h-full w-full" onMouseUp={handleMouseUp} onMouseMove={handleMouseMove}>
-        <CategoriesList
-          categories={categories.value as Category[]}
-          selectedCategory={selectedCategory.value}
-          collapsedCategories={collapsedCategories}
-          onSelectCategory={handleSelectCategory}
-          style={{ width: width.value }}
-        />
-        <div className="flex w-[20px] cursor-pointer items-center">
-          <HiDotsVertical onMouseDown={handleMouseDown} className="text-white" />
-        </div>
-        <div id="asset-panel" className="flex h-full w-full flex-col overflow-auto">
-          <InfiniteScroll
-            disableEvent={
-              staticResourcesPagination.skip.value >= staticResourcesPagination.total.value || loading.value
-            }
-            onScrollBottom={() => {
-              staticResourcesPagination.skip.set((prevSkip) => prevSkip + ASSETS_PAGE_LIMIT + calculateItemsToFetch())
-            }}
-=======
                 .then(handleRefresh)
                 .catch((err) => {
                   NotificationService.dispatchNotify(err.message, { variant: 'error' })
                 })
             }
->>>>>>> 273ec1f4
           >
             {t('editor:layout.filebrowser.uploadAssets')}
           </Button>
