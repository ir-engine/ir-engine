/* eslint-disable no-case-declarations */
/*
CPAL-1.0 License

The contents of this file are subject to the Common Public Attribution License
Version 1.0. (the "License"); you may not use this file except in compliance
with the License. You may obtain a copy of the License at
https://github.com/ir-engine/ir-engine/blob/dev/LICENSE.
The License is based on the Mozilla Public License Version 1.1, but Sections 14
and 15 have been added to cover use of software over a computer network and 
provide for limited attribution for the Original Developer. In addition, 
Exhibit A has been modified to be consistent with Exhibit B.

Software distributed under the License is distributed on an "AS IS" basis,
WITHOUT WARRANTY OF ANY KIND, either express or implied. See the License for the
specific language governing rights and limitations under the License.

The Original Code is Infinite Reality Engine.

The Original Developer is the Initial Developer. The Initial Developer of the
Original Code is the Infinite Reality Engine team.

All portions of the code written by the Infinite Reality Engine team are Copyright © 2021-2023 
Infinite Reality Engine. All Rights Reserved.
*/
import { clone, debounce } from 'lodash'
import React, { useCallback, useEffect, useRef } from 'react'
import { useTranslation } from 'react-i18next'

import { NotificationService } from '@ir-engine/client-core/src/common/services/NotificationService'
import { PopoverState } from '@ir-engine/client-core/src/common/services/PopoverState'
import { AuthState } from '@ir-engine/client-core/src/user/services/AuthService'
import { API } from '@ir-engine/common'
import { StaticResourceQuery, StaticResourceType, staticResourcePath } from '@ir-engine/common/src/schema.type.module'
import { AssetsPanelCategories } from '@ir-engine/editor/src/components/assets/AssetsPanelCategories'
import { AssetSelectionChangePropsType } from '@ir-engine/editor/src/components/assets/AssetsPreviewPanel'
import { inputFileWithAddToScene } from '@ir-engine/editor/src/functions/assetFunctions'
import { FileIcon } from '@ir-engine/editor/src/panels/files/fileicon'
import { FileUploadProgress } from '@ir-engine/editor/src/panels/files/loaders'
import DeleteFileModal from '@ir-engine/editor/src/panels/files/modals/DeleteFileModal'
import { EditorState } from '@ir-engine/editor/src/services/EditorServices'
import { FilesViewModeSettings } from '@ir-engine/editor/src/services/FilesState'
import { ClickPlacementState } from '@ir-engine/editor/src/systems/ClickPlacementSystem'
import { AssetLoader } from '@ir-engine/engine/src/assets/classes/AssetLoader'
import { NO_PROXY, State, getMutableState, getState, useHookstate, useMutableState } from '@ir-engine/hyperflux'
import { useDrag } from 'react-dnd'
import { getEmptyImage } from 'react-dnd-html5-backend'
import { FiRefreshCcw } from 'react-icons/fi'
import { HiDotsVertical } from 'react-icons/hi'
import { HiMagnifyingGlass, HiOutlineFolder, HiOutlinePlusCircle } from 'react-icons/hi2'
import { IoIosArrowDown, IoIosArrowForward } from 'react-icons/io'
import { IoArrowBack, IoSettingsSharp } from 'react-icons/io5'
import { twMerge } from 'tailwind-merge'
import Button from '../../../../../primitives/tailwind/Button'
import Input from '../../../../../primitives/tailwind/Input'
import LoadingView from '../../../../../primitives/tailwind/LoadingView'
import Slider from '../../../../../primitives/tailwind/Slider'
import Tooltip from '../../../../../primitives/tailwind/Tooltip'
import { ContextMenu } from '../../../../tailwind/ContextMenu'
import InfiniteScroll from '../../../../tailwind/InfiniteScroll'
import { Popup } from '../../../../tailwind/Popup'
import InputGroup from '../../../input/Group'
import { AssetIconMap } from '../icons'

const ASSETS_PAGE_LIMIT = 10

type Category = {
  name: string
  object: object
  collapsed: boolean
  isLeaf: boolean
  depth: number
}

const generateParentBreadcrumbCategories = (categories: readonly Category[], target: string) => {
  const findNestingCategories = (nestedCategory: Record<string, any>, parentCategory: string): Category[] => {
    for (const key in nestedCategory) {
      if (key === target) {
        const foundCategory = categories.find((c) => c.name === parentCategory)
        if (foundCategory) {
          return [foundCategory]
        }
        return []
      } else if (typeof nestedCategory[key] === 'object' && nestedCategory[key] !== null) {
        const nestedCategories = findNestingCategories(nestedCategory[key], key)
        if (nestedCategories.length) {
          return [categories.find((c) => c.name === parentCategory)!, ...nestedCategories]
        }
      }
    }
    return []
  }

  for (const category of categories) {
    const parentCategories = findNestingCategories(category.object, category.name)
    if (parentCategories.length) {
      return parentCategories
    }
  }

  return []
}

function mapCategoriesHelper(collapsedCategories: { [key: string]: boolean }) {
  const result: Category[] = []
  const generateCategories = (node: object, depth = 0) => {
    for (const key in node) {
      const isLeaf = Object.keys(node[key]).length === 0
      const category: Category = {
        name: key,
        object: node[key],
        collapsed: collapsedCategories[key] ?? true,
        depth,
        isLeaf
      }
      result.push(category)
      if (typeof node[key] === 'object' && !category.collapsed) {
        generateCategories(node[key], depth + 1)
      }
    }
  }
  generateCategories(getState(AssetsPanelCategories))
  return result
}

const ViewModeSettings = () => {
  const { t } = useTranslation()

  const viewModeSettings = useHookstate(getMutableState(FilesViewModeSettings))

  return (
    <Popup
      contentStyle={{ background: '#15171b', border: 'solid', borderColor: '#5d646c' }}
      position={'bottom left'}
      trigger={
        <Tooltip content={t('editor:layout.filebrowser.view-mode.settings.name')}>
          <Button
            startIcon={<IoSettingsSharp />}
            className="h-7 w-7 rounded-lg bg-[#2F3137] p-0"
            data-testid="assets-panel-view-options"
          />
        </Tooltip>
      }
    >
      <div className="flex flex-col">
        <InputGroup label={t('editor:layout.filebrowser.view-mode.settings.fontSize')}>
          <Slider
            min={10}
            max={100}
            step={0.5}
            value={viewModeSettings.list.fontSize.value}
            onChange={viewModeSettings.list.fontSize.set}
            onRelease={viewModeSettings.list.fontSize.set}
            dataTestIdForValueInput="assets-panel-view-options-font-size-input"
            dataTestIdForSlider="assets-panel-view-options-font-size-slider"
          />
        </InputGroup>
      </div>
    </Popup>
  )
}

const ResourceFile = (props: {
  resource: StaticResourceType
  selected: boolean
  onClick: (props: AssetSelectionChangePropsType) => void
  onChange: () => void
  className: string
}) => {
  const { t } = useTranslation()

  const userID = useMutableState(AuthState).user.id.value
  const { resource, selected, onClick, onChange } = props
  const [anchorEvent, setAnchorEvent] = React.useState<undefined | React.MouseEvent<HTMLDivElement>>(undefined)

  const handleContextMenu = (event: React.MouseEvent<HTMLDivElement>) => {
    event.preventDefault()
    event.stopPropagation()
    setAnchorEvent(event)
  }

  const assetType = AssetLoader.getAssetType(resource.key)
  const splitResourceKey = resource.key.split('/')
  const name = splitResourceKey.at(-1)!
  const path = splitResourceKey.slice(0, -1).join('/') + '/'

  const [_, drag, preview] = useDrag(() => ({
    type: assetType,
    item: {
      url: resource.url,
      type: assetType,
      multiple: false
    },
    multiple: false
  }))

  useEffect(() => {
    if (preview) preview(getEmptyImage(), { captureDraggingState: true })
  }, [preview])

  return (
    <div
      key={resource.id}
      ref={drag}
      onClick={() =>
        onClick({
          contentType: assetType,
          name,
          resourceUrl: resource.url,
          size: 'unknown size'
        })
      }
      onContextMenu={handleContextMenu}
      className={`mb-3 flex h-40 w-40 cursor-pointer flex-col items-center text-center ${props.className}`}
      data-testid="assets-panel-file-item"
    >
      <div
<<<<<<< HEAD
        className={`mx-auto mt-2 flex h-full w-28 items-center justify-center font-['Figtree'] ${
          selected ? 'rounded-lg border border-blue-primary bg-theme-studio-surface' : ''
        }`}
        data-testid="assets-panel-file-item-thumbnail"
=======
        className={twMerge(
          "mx-auto mt-2 flex h-full w-28 items-center justify-center font-['Figtree'] ",
          selected ? 'rounded-lg border border-blue-primary bg-theme-studio-surface' : '',
          'max-h-40 min-h-20 min-w-20 max-w-40'
        )}
>>>>>>> 3e4432cf
      >
        <FileIcon thumbnailURL={resource.thumbnailURL} type={assetType} />
      </div>

      <Tooltip content={name}>
        <span
          className="line-clamp-2 w-full text-wrap break-all text-sm text-[#F5F5F5]"
          data-testid="assets-panel-file-item-name"
        >
          {name}
        </span>
      </Tooltip>

      <ContextMenu anchorEvent={anchorEvent} onClose={() => setAnchorEvent(undefined)} className="gap-1">
        <div className="w-full rounded-lg bg-theme-surface-main px-4 py-2 text-sm text-white">
          <MetadataTable
            rows={[
              { label: t('editor:assetMetadata.name'), value: `${name}` },
              { label: t('editor:assetMetadata.path'), value: `${path}` },
              { label: t('editor:assetMetadata.type'), value: `${resource.mimeType}` },
              { label: t('editor:assetMetadata.tags'), value: `${resource.tags || 'none'}` }
            ]}
          />
          {!!userID && userID === resource.userId && (
            <Button
              variant="outline"
              size="small"
              fullWidth
              onClick={() => {
                PopoverState.showPopupover(
                  <DeleteFileModal
                    files={[
                      {
                        key: resource.key,
                        path: resource.url,
                        name: resource.key,
                        fullName: name,
                        thumbnailURL: resource.thumbnailURL,
                        url: resource.url,
                        type: assetType,
                        isFolder: false
                      }
                    ]}
                    onComplete={(err?: unknown) => {
                      if (!err) {
                        onChange()
                      }
                    }}
                  />
                )
                setAnchorEvent(undefined)
              }}
            >
              {t('editor:layout.assetGrid.deleteAsset')}
            </Button>
          )}
          {/* TODO: add more actions (compressing images/models, editing tags, etc) here as desired  */}
        </div>
      </ContextMenu>
    </div>
  )
}

interface MetadataTableProps {
  rows: MetadataTableRowProps[]
}

const MetadataTable: React.FC<MetadataTableProps> = ({ rows }) => (
  <table className="cursor-default select-text">
    <tbody>
      {rows.map((row, index) => (
        <MetadataTableRow key={index} label={row.label} value={row.value} />
      ))}
    </tbody>
  </table>
)

interface MetadataTableRowProps {
  label: string
  value: string
}

const MetadataTableRow: React.FC<MetadataTableRowProps> = ({ label, value }) => (
  <tr>
    <td className="font-semibold">{label}</td>
    <td
      className="cursor-default select-text pl-4"
      onContextMenu={(e) => {
        e.stopPropagation() // allow user to copy selected text
      }}
    >
      {value}
    </td>
  </tr>
)

function iterativelyListTags(obj: object): string[] {
  const tags: string[] = []
  for (const key in obj) {
    tags.push(key)
    if (typeof obj[key] === 'object') {
      tags.push(...iterativelyListTags(obj[key]))
    }
  }
  return tags
}

const AssetCategory = (props: {
  data: {
    categories: Category[]
    onClick: (category: Category) => void
    selectedCategory: Category | null
    collapsedCategories: State<{ [key: string]: boolean }>
    category: Category
  }
  index: number
}) => {
  const { categories, onClick, selectedCategory, collapsedCategories } = props.data
  const index = props.index
  const category = categories[index]

  const handleSelectCategory = () => {
    onClick(category)
    !category.isLeaf && collapsedCategories[category.name].set(!category.collapsed)
  }

  const handlePreview = () => {
    // TODO: add preview functionality
  }

  const fontSize = useHookstate(getMutableState(FilesViewModeSettings).list.fontSize).value

  return (
    <div
      className={twMerge(
        'rounded-md bg-[#141619]',
        selectedCategory?.name === category.name && 'text-primary bg-[#191B1F]',
        category.depth === 0 ? 'min-h-9' : 'min-h-7'
      )}
      style={{
        height: `${fontSize}px`,
        fontSize: `${fontSize}px`
      }}
    >
      <div
        className={twMerge(
          'flex h-full w-full cursor-pointer items-center gap-2 overflow-hidden text-[#B2B5BD]',
          category.depth === 0 && !category.collapsed && 'mt-0'
        )}
        style={{
          marginLeft: category.depth > 0 ? category.depth * 16 : 0
        }}
        onClick={handleSelectCategory}
        data-testid="assets-panel-category"
      >
        <Button
          variant="transparent"
          className={twMerge('m-0 p-0', category.isLeaf && 'invisible cursor-auto')}
          title={category.collapsed ? 'expand' : 'collapse'}
          startIcon={category.collapsed ? <IoIosArrowForward /> : <IoIosArrowDown />}
          iconContainerClassName="ml-2"
          data-testid="assets-panel-category-expand-collapse-button"
        />
        <AssetIconMap name={category.name} />
        <div className="flex w-full items-center gap-1 text-nowrap pr-2">
          <span
            className={twMerge(
              "flex flex-row items-center gap-2 text-nowrap font-['Figtree'] text-[#e7e7e7]",
              selectedCategory?.name === category.name && 'text-[#F5F5F5]'
            )}
            data-testid="assets-panel-category-name"
          >
            {category.name}
          </span>
          {/* <HiEye className="flex flex-row items-center gap-2 ml-auto text-[#e7e7e7] text-sm" onClick={handlePreview} /> */}
        </div>
      </div>
    </div>
  )
}

export function AssetsBreadcrumb({
  parentCategories,
  selectedCategory,
  onSelectCategory
}: {
  parentCategories: Category[]
  selectedCategory: Category | null
  onSelectCategory: (c: Category) => void
}) {
  return (
    <div className="flex h-[28px] w-96 items-center gap-2 rounded-lg border border-theme-input bg-[#141619] px-2 ">
      <HiOutlineFolder className="text-xs text-[#A3A3A3]" />
      {parentCategories.map((category, index) => (
        <span
          key={category.name}
          className="cursor-pointer overflow-hidden overflow-ellipsis whitespace-nowrap text-xs text-[#A3A3A3] hover:underline"
          onClick={() => onSelectCategory(category)}
          data-testid={`assets-panel-breadcrumbs-parent-category-${index}`}
        >
          {category.name + ' > '}
        </span>
      ))}
      <span
        className="overflow-hidden overflow-ellipsis whitespace-nowrap text-xs text-[#A3A3A3]"
        data-testid="assets-panel-breadcrumbs-selected-category"
      >
        {selectedCategory?.name}
      </span>
    </div>
  )
}

const CategoriesList = ({
  categories,
  selectedCategory,
  collapsedCategories,
  onSelectCategory,
  style
}: {
  categories: Category[]
  selectedCategory: Category | null
  collapsedCategories: State<{ [key: string]: boolean }>
  onSelectCategory: (category: Category) => void
  style: any
}) => {
  const savedScrollPosition = useRef<number>(0)
  const listRef = useRef<HTMLDivElement>(null)

  useEffect(() => {
    if (listRef.current) {
      listRef.current.scrollTop = savedScrollPosition.current
    }
  }, [categories, selectedCategory])

  const handleScroll = () => {
    if (listRef.current) {
      savedScrollPosition.current = listRef.current.scrollTop
    }
  }

  return (
    <div
      ref={listRef}
      className="mb-8 h-full space-y-1 overflow-x-hidden overflow-y-scroll bg-[#0E0F11] pb-8 pl-1 pr-2 pt-2"
      style={style}
      onScroll={handleScroll}
    >
      {categories.map((category, index) => (
        <AssetCategory
          key={category.name + index}
          data={{
            categories: categories as Category[],
            selectedCategory: selectedCategory,
            onClick: (category: Category) => {
              onSelectCategory(category)
            },
            collapsedCategories,
            category
          }}
          index={index}
        />
      ))}
    </div>
  )
}

const AssetPanel = () => {
  const { t } = useTranslation()
  const searchTimeoutCancelRef = useRef<(() => void) | null>(null)
  const collapsedCategories = useHookstate<{ [key: string]: boolean }>({})
  const categories = useHookstate<Category[]>([])
  const selectedCategory = useHookstate<Category | null>(null)
  const loading = useHookstate(false)
  const searchedStaticResources = useHookstate<StaticResourceType[]>([])
  const searchText = useHookstate('')
  const originalPath = useMutableState(EditorState).projectName.value
  const staticResourcesPagination = useHookstate({ total: 0, skip: 0 })
  const assetsPreviewContext = useHookstate({ selectAssetURL: '' })
  const parentCategories = useHookstate<Category[]>([])

  const mapCategories = useCallback(() => {
    categories.set(mapCategoriesHelper(collapsedCategories.value))
  }, [categories, collapsedCategories])
  useEffect(mapCategories, [collapsedCategories])

  useEffect(() => {
    if (!selectedCategory.value?.name) return
    const parentCategoryBreadcrumbs = generateParentBreadcrumbCategories(categories.value, selectedCategory.value.name)
    parentCategories.set(parentCategoryBreadcrumbs)
  }, [categories, selectedCategory])

  const calculateItemsToFetch = (): number => {
    const parentElement = document.getElementById('asset-panel')?.getBoundingClientRect()
    const containerHeight = parentElement ? parentElement.width : 0
    const containerWidth = parentElement ? parentElement.height : 0
    const item = document.getElementsByClassName('resource-file')[0]?.getBoundingClientRect()

    const defaultSize = 160
    const itemHeight = Math.floor((item ? item.height : defaultSize) * window.devicePixelRatio)
    const itemWidth = Math.floor((item ? item.width : defaultSize) * window.devicePixelRatio)

    const itemsInRow = Math.ceil(containerWidth / itemWidth)
    const numberOfRows = Math.ceil(containerHeight / itemHeight)
    return itemsInRow * numberOfRows
  }

  const staticResourcesFindApi = () => {
    const abortController = new AbortController()

    searchTimeoutCancelRef.current?.()
    loading.set(true)

    const debouncedSearchQuery = debounce(() => {
      const tags = selectedCategory.value
        ? [selectedCategory.value.name, ...iterativelyListTags(selectedCategory.value.object)]
        : []

      const query = {
        key: {
          $like: `%${searchText.value}%`
        },
        type: {
          $or: [{ type: 'asset' }]
        },
        tags: selectedCategory.value
          ? {
              $or: tags.flatMap((tag) => [
                { tags: { $like: `%${tag.toLowerCase()}%` } },
                { tags: { $like: `%${tag.charAt(0).toUpperCase() + tag.slice(1).toLowerCase()}%` } },
                {
                  tags: {
                    $like: `%${tag
                      .split(' ')
                      .map((word) => word.charAt(0).toUpperCase() + word.slice(1).toLowerCase())
                      .join(' ')}%`
                  }
                }
              ])
            }
          : undefined,
        $sort: { mimeType: 1 },
        $limit: ASSETS_PAGE_LIMIT + calculateItemsToFetch(),
        $skip: Math.min(staticResourcesPagination.skip.value, staticResourcesPagination.total.value)
      } as StaticResourceQuery

      API.instance
        .service(staticResourcePath)
        .find({ query })
        .then((resources) => {
          if (abortController.signal.aborted) return

          if (staticResourcesPagination.skip.value > 0) {
            searchedStaticResources.merge(resources.data)
          } else {
            searchedStaticResources.set(resources.data)
          }
          staticResourcesPagination.merge({ total: resources.total })
          loading.set(false)
        })
    }, 500)

    debouncedSearchQuery()
    searchTimeoutCancelRef.current = debouncedSearchQuery.cancel

    return () => {
      abortController.abort()
    }
  }

  useEffect(() => {
    staticResourcesPagination.skip.set(0)
    searchedStaticResources.set([])
  }, [searchText, selectedCategory])

  useEffect(() => {
    const abortSignal = staticResourcesFindApi()

    return () => abortSignal()
  }, [searchText, selectedCategory, staticResourcesPagination.skip])

  const ResourceItems = () => (
    <>
      {searchedStaticResources.length === 0 && (
        <div className="col-start-2 flex h-full w-full items-center justify-center text-white">
          {t('editor:layout.scene-assets.no-search-results')}
        </div>
      )}
      {searchedStaticResources.length > 0 && (
        <>
          <div id="asset-items" className="relative mt-auto flex h-full w-full flex-wrap gap-2">
            {searchedStaticResources.value.map((resource) => (
              <ResourceFile
                key={resource.id}
                resource={resource as StaticResourceType}
                selected={resource.url === assetsPreviewContext.selectAssetURL.value}
                onClick={(props: AssetSelectionChangePropsType) => {
                  assetsPreviewContext.selectAssetURL.set(props.resourceUrl)
                  ClickPlacementState.setSelectedAsset(props.resourceUrl)
                }}
                onChange={() => staticResourcesFindApi()}
                className="resource-file"
              />
            ))}
          </div>
        </>
      )}
    </>
  )

  const handleBack = () => {
    if (!parentCategories.length) {
      selectedCategory.set(null)
      collapsedCategories.set({})
      return
    }
    handleSelectCategory(parentCategories.get(NO_PROXY).at(-1)!)
  }

  const handleRefresh = () => {
    categories.set([])
    collapsedCategories.set({})
    staticResourcesFindApi()
    mapCategories()
  }

  const handleSelectCategory = (category: Category) => {
    selectedCategory.set(clone(category))
    staticResourcesPagination.skip.set(0)
    !category.isLeaf && collapsedCategories[category.name].set(!category.collapsed)
  }

  const width = useHookstate(300)
  const mouseDown = useHookstate(false)

  const handleMouseDown = (event) => {
    event.preventDefault()
    mouseDown.set(true)
  }

  const handleMouseUp = () => {
    mouseDown.set(false)
  }

  const handleMouseMove = (event) => {
    if (mouseDown.value) {
      width.set(event.pageX)
    }
  }

  return (
    <>
      <div className="flex h-full flex-col">
        <div className="mb-1 flex h-9 items-center gap-2 bg-theme-surface-main">
          <div className="ml-2"></div>
          <div className="flex h-7 w-7 items-center rounded-lg bg-[#2F3137]">
            <Tooltip content={t('editor:layout.filebrowser.back')} className="left-1">
              <Button
                variant="transparent"
                startIcon={<IoArrowBack />}
                className="p-0"
                onClick={handleBack}
                data-testid="assets-panel-back-button"
              />
            </Tooltip>
          </div>

          <div className="flex h-7 w-7 items-center rounded-lg bg-[#2F3137]">
            <Tooltip content={t('editor:layout.filebrowser.refresh')}>
              <Button
                variant="transparent"
                startIcon={<FiRefreshCcw />}
                className="p-0"
                onClick={handleRefresh}
                data-testid="assets-panel-refresh-button"
              />
            </Tooltip>
          </div>

          {/* <div className="flex items-center">
          <Tooltip title={t('editor:layout.scene-assets.settings')}>
            <Button
              variant="transparent"
              startIcon={<HiOutlineCog6Tooth />}
              className="p-0"
              onClick={handleSettings}
            />
          </Tooltip>
        </div> */}

          <ViewModeSettings />

          <div className="align-center flex h-7 w-full justify-center gap-2 sm:px-2 md:px-4 lg:px-6 xl:px-10">
            <AssetsBreadcrumb
              parentCategories={parentCategories.get(NO_PROXY) as Category[]}
              selectedCategory={selectedCategory.value}
              onSelectCategory={handleSelectCategory}
            />
            <Input
              placeholder={t('editor:layout.scene-assets.search-placeholder')}
              value={searchText.value}
              onChange={(e) => {
                searchText.set(e.target.value)
              }}
              labelClassname="text-sm text-red-500"
              containerClassName="flex h-full w-auto"
              className="h-7 rounded-lg border border-theme-input bg-[#141619] px-2 py-0 text-xs text-[#A3A3A3] placeholder:text-[#A3A3A3] focus-visible:ring-0"
              startComponent={<HiMagnifyingGlass className="h-[14px] w-[14px] text-[#A3A3A3]" />}
              data-testid="assets-panel-search-input"
            />
          </div>

          <Button
            startIcon={<HiOutlinePlusCircle className="text-lg" />}
            rounded="none"
            className="h-full whitespace-nowrap bg-theme-highlight px-2"
            size="small"
            onClick={() =>
              inputFileWithAddToScene({
                projectName: originalPath as string,
                directoryPath: `projects/${originalPath}/assets/`
              })
                .then(handleRefresh)
                .catch((err) => {
                  NotificationService.dispatchNotify(err.message, { variant: 'error' })
                })
            }
            data-testid="assets-panel-upload-assets-button"
          >
            {t('editor:layout.filebrowser.uploadAssets')}
          </Button>
        </div>
        <FileUploadProgress />
        <div className="flex h-full w-full overflow-hidden" onMouseUp={handleMouseUp} onMouseMove={handleMouseMove}>
          <CategoriesList
            categories={categories.value as Category[]}
            selectedCategory={selectedCategory.value}
            collapsedCategories={collapsedCategories}
            onSelectCategory={handleSelectCategory}
            style={{ width: width.value }}
          />
          <div className="flex w-[20px] cursor-pointer items-center" data-testid="assets-panel-window-resizer">
            <HiDotsVertical onMouseDown={handleMouseDown} className="text-white" />
          </div>
          <div id="asset-panel" className="flex h-full w-full flex-col overflow-auto">
            <InfiniteScroll
              disableEvent={
                staticResourcesPagination.skip.value >= staticResourcesPagination.total.value || loading.value
              }
              onScrollBottom={() =>
                staticResourcesPagination.skip.set((prevSkip) => prevSkip + ASSETS_PAGE_LIMIT + calculateItemsToFetch())
              }
            >
              <div className="mt-auto flex h-full w-full flex-wrap gap-2">
                <ResourceItems />
              </div>
              {loading.value && <LoadingView spinnerOnly className="h-6 w-6" />}
            </InfiniteScroll>
            <div className="mx-auto mb-10" />
          </div>
          {/* <div className="w-[200px] bg-[#222222] p-2">TODO: add preview functionality</div> */}
        </div>
      </div>
    </>
  )
}

export default AssetPanel<|MERGE_RESOLUTION|>--- conflicted
+++ resolved
@@ -215,18 +215,12 @@
       data-testid="assets-panel-file-item"
     >
       <div
-<<<<<<< HEAD
-        className={`mx-auto mt-2 flex h-full w-28 items-center justify-center font-['Figtree'] ${
-          selected ? 'rounded-lg border border-blue-primary bg-theme-studio-surface' : ''
-        }`}
-        data-testid="assets-panel-file-item-thumbnail"
-=======
         className={twMerge(
           "mx-auto mt-2 flex h-full w-28 items-center justify-center font-['Figtree'] ",
           selected ? 'rounded-lg border border-blue-primary bg-theme-studio-surface' : '',
           'max-h-40 min-h-20 min-w-20 max-w-40'
         )}
->>>>>>> 3e4432cf
+        data-testid="assets-panel-file-item-thumbnail"
       >
         <FileIcon thumbnailURL={resource.thumbnailURL} type={assetType} />
       </div>
