--- conflicted
+++ resolved
@@ -422,20 +422,11 @@
     parentCategories.set(parentCategoryBreadcrumbs)
   }, [categories, selectedCategory])
 
-<<<<<<< HEAD
-  useEffect(() => {
-    staticResourcesPagination.currentPage.set(0)
-  }, [selectedCategory])
-
-  useEffect(() => {
-    const staticResourcesFindApi = () => {
-=======
   const staticResourcesFindApi = useCallback(() => {
     loading.set(true)
     searchTimeoutCancelRef.current?.()
 
     const debouncedSearchQuery = debounce(() => {
->>>>>>> 6c1b78de
       const tags = selectedCategory.value
         ? [selectedCategory.value.name, ...iterativelyListTags(selectedCategory.value.object)]
         : []
@@ -546,6 +537,7 @@
   }
 
   const handleSelectCategory = (category: Category) => {
+    staticResourcesPagination.currentPage.set(0)
     selectedCategory.set(clone(category))
     !category.isLeaf && collapsedCategories[category.name].set(!category.collapsed)
   }
