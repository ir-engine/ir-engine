/*
CPAL-1.0 License

The contents of this file are subject to the Common Public Attribution License
Version 1.0. (the "License"); you may not use this file except in compliance
with the License. You may obtain a copy of the License at
https://github.com/EtherealEngine/etherealengine/blob/dev/LICENSE.
The License is based on the Mozilla Public License Version 1.1, but Sections 14
and 15 have been added to cover use of software over a computer network and 
provide for limited attribution for the Original Developer. In addition, 
Exhibit A has been modified to be consistent with Exhibit B.

Software distributed under the License is distributed on an "AS IS" basis,
WITHOUT WARRANTY OF ANY KIND, either express or implied. See the License for the
specific language governing rights and limitations under the License.

The Original Code is Ethereal Engine.

The Original Developer is the Initial Developer. The Initial Developer of the
Original Code is the Ethereal Engine team.

All portions of the code written by the Ethereal Engine team are Copyright © 2021-2023 
Ethereal Engine. All Rights Reserved.
*/

import { AuthState } from '@etherealengine/client-core/src/user/services/AuthService'
import { UUIDComponent } from '@etherealengine/ecs'
import { getComponent, removeComponent } from '@etherealengine/ecs/src/ComponentFunctions'
import { Engine } from '@etherealengine/ecs/src/Engine'
import { removeEntity } from '@etherealengine/ecs/src/EntityFunctions'
import { TransformGizmoControlledComponent } from '@etherealengine/editor/src/classes/TransformGizmoControlledComponent'
import { EditorState } from '@etherealengine/editor/src/services/EditorServices'
import { transformGizmoControlledQuery } from '@etherealengine/editor/src/systems/GizmoSystem'
import { VisualScriptActions, visualScriptQuery } from '@etherealengine/engine'
import { AvatarComponent } from '@etherealengine/engine/src/avatar/components/AvatarComponent'
import { getRandomSpawnPoint } from '@etherealengine/engine/src/avatar/functions/getSpawnPoint'
import { spawnLocalAvatarInWorld } from '@etherealengine/engine/src/avatar/functions/receiveJoinWorld'
import { dispatchAction, getMutableState, getState, useHookstate } from '@etherealengine/hyperflux'
import { WorldNetworkAction } from '@etherealengine/network'
import { EngineState } from '@etherealengine/spatial/src/EngineState'
import { FollowCameraComponent } from '@etherealengine/spatial/src/camera/components/FollowCameraComponent'
import { TargetCameraRotationComponent } from '@etherealengine/spatial/src/camera/components/TargetCameraRotationComponent'
import { ComputedTransformComponent } from '@etherealengine/spatial/src/transform/components/ComputedTransformComponent'
import React from 'react'
import { useTranslation } from 'react-i18next'
import { HiOutlinePause, HiOutlinePlay } from 'react-icons/hi2'
import Button from '../../../../../primitives/tailwind/Button'
import Tooltip from '../../../../../primitives/tailwind/Tooltip'

const PlayModeTool = () => {
  const { t } = useTranslation()

  const isEditing = useHookstate(getMutableState(EngineState).isEditing)
  const authState = useHookstate(getMutableState(AuthState))

  const onTogglePlayMode = () => {
    const entity = AvatarComponent.getSelfAvatarEntity()
    if (entity) {
      dispatchAction(WorldNetworkAction.destroyEntity({ entityUUID: getComponent(entity, UUIDComponent) }))
      removeEntity(entity)
      removeComponent(Engine.instance.cameraEntity, ComputedTransformComponent)
      removeComponent(Engine.instance.cameraEntity, FollowCameraComponent)
      removeComponent(Engine.instance.cameraEntity, TargetCameraRotationComponent)
      getMutableState(EngineState).isEditing.set(true)
      visualScriptQuery().forEach((entity) => dispatchAction(VisualScriptActions.stop({ entity })))
      // stop all visual script logic
    } else {
      const avatarDetails = authState.user.avatar.value

      const avatarSpawnPose = getRandomSpawnPoint(Engine.instance.userID)
      const currentScene = getComponent(getState(EditorState).rootEntity, UUIDComponent)

      if (avatarDetails)
        spawnLocalAvatarInWorld({
          parentUUID: currentScene,
          avatarSpawnPose,
          avatarID: avatarDetails.id!,
          name: authState.user.name.value
        })

      // todo
      getMutableState(EngineState).isEditing.set(false)
      // run all visual script logic
      visualScriptQuery().forEach((entity) => dispatchAction(VisualScriptActions.execute({ entity })))
      transformGizmoControlledQuery().forEach((entity) => removeComponent(entity, TransformGizmoControlledComponent))
      //just remove all gizmo in the scene
    }
  }

  return (
<<<<<<< HEAD
    <div id="preview" className="flex items-center bg-theme-surfaceInput">
      <Tooltip
=======
    <div id="preview" className="flex items-center">
      <InfoTooltip
>>>>>>> 84074ff1
        title={
          isEditing.value ? t('editor:toolbar.command.lbl-playPreview') : t('editor:toolbar.command.lbl-stopPreview')
        }
        content={
          isEditing.value ? t('editor:toolbar.command.info-playPreview') : t('editor:toolbar.command.info-stopPreview')
        }
      >
        <Button
          variant="transparent"
          startIcon={
            isEditing.value ? (
              <HiOutlinePlay className="text-theme-input" />
            ) : (
              <HiOutlinePause className="text-theme-input" />
            )
          }
          className="p-0"
          onClick={onTogglePlayMode}
        />
      </Tooltip>
    </div>
  )
}

export default PlayModeTool<|MERGE_RESOLUTION|>--- conflicted
+++ resolved
@@ -88,13 +88,8 @@
   }
 
   return (
-<<<<<<< HEAD
-    <div id="preview" className="flex items-center bg-theme-surfaceInput">
+    <div id="preview" className="flex items-center">
       <Tooltip
-=======
-    <div id="preview" className="flex items-center">
-      <InfoTooltip
->>>>>>> 84074ff1
         title={
           isEditing.value ? t('editor:toolbar.command.lbl-playPreview') : t('editor:toolbar.command.lbl-stopPreview')
         }
