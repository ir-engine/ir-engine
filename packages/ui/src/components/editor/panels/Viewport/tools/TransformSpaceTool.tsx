/*
CPAL-1.0 License

The contents of this file are subject to the Common Public Attribution License
Version 1.0. (the "License"); you may not use this file except in compliance
with the License. You may obtain a copy of the License at
https://github.com/EtherealEngine/etherealengine/blob/dev/LICENSE.
The License is based on the Mozilla Public License Version 1.1, but Sections 14
and 15 have been added to cover use of software over a computer network and 
provide for limited attribution for the Original Developer. In addition, 
Exhibit A has been modified to be consistent with Exhibit B.

Software distributed under the License is distributed on an "AS IS" basis,
WITHOUT WARRANTY OF ANY KIND, either express or implied. See the License for the
specific language governing rights and limitations under the License.

The Original Code is Ethereal Engine.

The Original Developer is the Initial Developer. The Initial Developer of the
Original Code is the Ethereal Engine team.

All portions of the code written by the Ethereal Engine team are Copyright © 2021-2023 
Ethereal Engine. All Rights Reserved.
*/

import React from 'react'

import { TransformSpace } from '@etherealengine/engine/src/scene/constants/transformConstants'
import { getMutableState, useHookstate } from '@etherealengine/hyperflux'

import { setTransformSpace, toggleTransformSpace } from '@etherealengine/editor/src/functions/transformFunctions'
import { EditorHelperState } from '@etherealengine/editor/src/services/EditorHelperState'
import { t } from 'i18next'
import { useTranslation } from 'react-i18next'
import { PiGlobeSimple } from 'react-icons/pi'
import Button from '../../../../../primitives/tailwind/Button'
import Select from '../../../../../primitives/tailwind/Select'
import Tooltip from '../../../../../primitives/tailwind/Tooltip'

const transformSpaceOptions = [
  {
    label: t('editor:toolbar.transformSpace.lbl-selection'),
    description: t('editor:toolbar.transformSpace.info-selection'),
    value: TransformSpace.local
  },
  {
    label: t('editor:toolbar.transformSpace.lbl-world'),
    description: t('editor:toolbar.transformSpace.info-world'),
    value: TransformSpace.world
  }
]

const TransformSpaceTool = () => {
  const { t } = useTranslation()

  const transformSpace = useHookstate(getMutableState(EditorHelperState).transformSpace)

  return (
<<<<<<< HEAD
    <div id="transform-space" className="flex items-center bg-theme-surfaceInput">
      <Tooltip content={t('editor:toolbar.transformSpace.lbl-toggleTransformSpace')}>
        <Button startIcon={<PiGlobeSimple />} onClick={toggleTransformSpace} variant="transparent" className="px-0" />
=======
    <div id="transform-space" className="flex items-center">
      <Tooltip title={t('editor:toolbar.transformSpace.lbl-toggleTransformSpace')}>
        <Button
          startIcon={<PiGlobeSimple className="text-theme-input" />}
          onClick={toggleTransformSpace}
          variant="transparent"
          className="px-0"
        />
>>>>>>> 84074ff1
      </Tooltip>
      <Tooltip
        title={
          transformSpace.value === TransformSpace.local
            ? t('editor:toolbar.transformSpace.info-selection')
            : t('editor:toolbar.transformSpace.info-world')
        }
        content={t('editor:toolbar.transformSpace.description')}
      >
        <Select
          key={transformSpace.value}
          inputClassName="py-1 h-6 rounded-sm text-theme-gray3 text-xs"
          className="m-1 w-24 border-theme-input text-theme-gray3"
          onChange={setTransformSpace}
          options={transformSpaceOptions}
          currentValue={transformSpace.value}
        />
      </Tooltip>
    </div>
  )
}

export default TransformSpaceTool<|MERGE_RESOLUTION|>--- conflicted
+++ resolved
@@ -56,20 +56,14 @@
   const transformSpace = useHookstate(getMutableState(EditorHelperState).transformSpace)
 
   return (
-<<<<<<< HEAD
-    <div id="transform-space" className="flex items-center bg-theme-surfaceInput">
+    <div id="transform-space" className="flex items-center">
       <Tooltip content={t('editor:toolbar.transformSpace.lbl-toggleTransformSpace')}>
-        <Button startIcon={<PiGlobeSimple />} onClick={toggleTransformSpace} variant="transparent" className="px-0" />
-=======
-    <div id="transform-space" className="flex items-center">
-      <Tooltip title={t('editor:toolbar.transformSpace.lbl-toggleTransformSpace')}>
         <Button
           startIcon={<PiGlobeSimple className="text-theme-input" />}
           onClick={toggleTransformSpace}
           variant="transparent"
           className="px-0"
         />
->>>>>>> 84074ff1
       </Tooltip>
       <Tooltip
         title={
