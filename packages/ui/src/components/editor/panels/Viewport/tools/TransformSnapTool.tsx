/*
CPAL-1.0 License

The contents of this file are subject to the Common Public Attribution License
Version 1.0. (the "License"); you may not use this file except in compliance
with the License. You may obtain a copy of the License at
https://github.com/EtherealEngine/etherealengine/blob/dev/LICENSE.
The License is based on the Mozilla Public License Version 1.1, but Sections 14
and 15 have been added to cover use of software over a computer network and 
provide for limited attribution for the Original Developer. In addition, 
Exhibit A has been modified to be consistent with Exhibit B.

Software distributed under the License is distributed on an "AS IS" basis,
WITHOUT WARRANTY OF ANY KIND, either express or implied. See the License for the
specific language governing rights and limitations under the License.

The Original Code is Ethereal Engine.

The Original Developer is the Initial Developer. The Initial Developer of the
Original Code is the Ethereal Engine team.

All portions of the code written by the Ethereal Engine team are Copyright © 2021-2023 
Ethereal Engine. All Rights Reserved.
*/

import React from 'react'
import { useTranslation } from 'react-i18next'

import { SnapMode } from '@etherealengine/engine/src/scene/constants/transformConstants'
import { getMutableState, useHookstate } from '@etherealengine/hyperflux'

import { toggleSnapMode } from '@etherealengine/editor/src/functions/transformFunctions'
import { EditorHelperState } from '@etherealengine/editor/src/services/EditorHelperState'
import { ObjectGridSnapState } from '@etherealengine/editor/src/systems/ObjectGridSnapSystem'
import { LuUtilityPole } from 'react-icons/lu'
import { MdOutlineCenterFocusWeak } from 'react-icons/md'
import Button from '../../../../../primitives/tailwind/Button'
import Select from '../../../../../primitives/tailwind/Select'
import Tooltip from '../../../../../primitives/tailwind/Tooltip'

const translationSnapOptions = [
  { label: '0.1m', value: 0.1 },
  { label: '0.125m', value: 0.125 },
  { label: '0.25m', value: 0.25 },
  { label: '0.5m', value: 0.5 },
  { label: '1m', value: 1 },
  { label: '2m', value: 2 },
  { label: '4m', value: 4 }
]

const rotationSnapOptions = [
  { label: '1°', value: 1 },
  { label: '5°', value: 5 },
  { label: '10°', value: 10 },
  { label: '15°', value: 15 },
  { label: '30°', value: 30 },
  { label: '45°', value: 45 },
  { label: '90°', value: 90 }
]

const TransformSnapTool = () => {
  const { t } = useTranslation()

  const editorHelperState = useHookstate(getMutableState(EditorHelperState))
  const objectSnapState = useHookstate(getMutableState(ObjectGridSnapState))
  const onChangeTranslationSnap = (snapValue: number) => {
    getMutableState(EditorHelperState).translationSnap.set(snapValue)
    if (editorHelperState.gridSnap.value !== SnapMode.Grid) {
      getMutableState(EditorHelperState).gridSnap.set(SnapMode.Grid)
    }
  }

  const onChangeRotationSnap = (snapValue: number) => {
    getMutableState(EditorHelperState).rotationSnap.set(snapValue)
    if (editorHelperState.gridSnap.value !== SnapMode.Grid) {
      getMutableState(EditorHelperState).gridSnap.set(SnapMode.Grid)
    }
  }

  const toggleAttachmentPointSnap = () => {
    objectSnapState.enabled.set(!objectSnapState.enabled.value)
  }

  return (
<<<<<<< HEAD
    <div id="transform-snap" className="flex items-center bg-theme-surfaceInput">
      <Tooltip content={t('editor:toolbar.transformSnapTool.toggleBBoxSnap')}>
=======
    <div id="transform-snap" className="flex items-center">
      <Tooltip title={t('editor:toolbar.transformSnapTool.toggleBBoxSnap')}>
>>>>>>> 84074ff1
        <Button
          startIcon={<LuUtilityPole className="text-theme-input" />}
          onClick={toggleAttachmentPointSnap}
          variant={objectSnapState.enabled.value ? 'outline' : 'transparent'}
          className="px-0"
        />
      </Tooltip>
      <Tooltip content={t('editor:toolbar.transformSnapTool.toggleSnapMode')}>
        <Button
          startIcon={<MdOutlineCenterFocusWeak className="text-theme-input" />}
          onClick={toggleSnapMode}
          variant={editorHelperState.gridSnap.value === SnapMode.Grid ? 'outline' : 'transparent'}
          className="px-0"
        />
      </Tooltip>
      <Tooltip content={t('editor:toolbar.transformSnapTool.info-translate')}>
        <Select
          key={editorHelperState.translationSnap.value}
          inputClassName="py-1 h-6 rounded-sm text-theme-gray3 text-xs"
          className="w-20 border-theme-input p-1 text-theme-gray3"
          onChange={onChangeTranslationSnap}
          options={translationSnapOptions}
          currentValue={editorHelperState.translationSnap.value}
        />
      </Tooltip>
      <Tooltip content={t('editor:toolbar.transformSnapTool.info-rotate')}>
        <Select
          key={editorHelperState.rotationSnap.value}
          inputClassName="py-1 h-6 rounded-sm text-theme-gray3 text-xs pe-9"
          className="w-20 border-theme-input p-1 text-theme-gray3"
          onChange={onChangeRotationSnap}
          options={rotationSnapOptions}
          currentValue={editorHelperState.rotationSnap.value}
        />
      </Tooltip>
    </div>
  )
}

export default TransformSnapTool<|MERGE_RESOLUTION|>--- conflicted
+++ resolved
@@ -82,13 +82,8 @@
   }
 
   return (
-<<<<<<< HEAD
-    <div id="transform-snap" className="flex items-center bg-theme-surfaceInput">
+    <div id="transform-snap" className="flex items-center">
       <Tooltip content={t('editor:toolbar.transformSnapTool.toggleBBoxSnap')}>
-=======
-    <div id="transform-snap" className="flex items-center">
-      <Tooltip title={t('editor:toolbar.transformSnapTool.toggleBBoxSnap')}>
->>>>>>> 84074ff1
         <Button
           startIcon={<LuUtilityPole className="text-theme-input" />}
           onClick={toggleAttachmentPointSnap}
