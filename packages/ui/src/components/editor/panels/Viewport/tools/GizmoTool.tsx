--- conflicted
+++ resolved
@@ -108,13 +108,8 @@
       <div className={`z-[6] ${isDragging ? 'cursor-grabbing' : 'cursor-grab'}`} onMouseDown={handleMouseDown}>
         <Placer />
       </div>
-<<<<<<< HEAD
-      <div className="mt-2 flex flex-col rounded bg-theme-surface-main">
+      <div className="mt-2 flex flex-col rounded">
         <Tooltip content={t('editor:toolbar.gizmo.pointer')} position={'right center'}>
-=======
-      <div className="mt-2 flex flex-col rounded">
-        <Tooltip title={t('editor:toolbar.gizmo.pointer')} position={'right center'}>
->>>>>>> 84074ff1
           <Button
             variant="transparent"
             className={twMerge(
