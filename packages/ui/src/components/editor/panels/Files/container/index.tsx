--- conflicted
+++ resolved
@@ -668,8 +668,6 @@
           <DropArea />
         </DndWrapper>
       </div>
-<<<<<<< HEAD
-=======
       {openCompress.value && fileProperties.value && fileConsistsOfContentType(fileProperties.value, 'model') && (
         <ModelCompressionPanel
           openCompress={openCompress}
@@ -689,7 +687,6 @@
       {openProperties.value && fileProperties.value && (
         <FilePropertiesPanel openProperties={openProperties} fileProperties={fileProperties} />
       )}
->>>>>>> 7dfaab9e
       <ConfirmDialog
         open={openConfirm.value}
         description={t('editor:dialog.delete.confirm-content', {
