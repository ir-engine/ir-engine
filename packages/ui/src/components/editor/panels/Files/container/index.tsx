--- conflicted
+++ resolved
@@ -296,7 +296,6 @@
     fileQuery.setPage(0)
   }
 
-<<<<<<< HEAD
   const onSelect = (params: FileDataType) => {
     if (params.isFolder) {
       if (!fileProperties.value.some((file) => file.key === params.key)) {
@@ -304,10 +303,6 @@
         changeDirectoryByPath(newPath)
       }
     } else {
-=======
-  const onSelect = (event, params: FileDataType) => {
-    if (params.type !== 'folder') {
->>>>>>> 3c491062
       props.onSelectionChanged({
         resourceUrl: params.url,
         name: params.name,
@@ -316,14 +311,6 @@
       })
 
       ClickPlacementState.setSelectedAsset(params.url)
-<<<<<<< HEAD
-=======
-    } else {
-      if (event.detail === 2) {
-        const newPath = `${selectedDirectory.value}${params.name}/`
-        changeDirectoryByPath(newPath)
-      }
->>>>>>> 3c491062
     }
   }
 
@@ -581,15 +568,12 @@
                   projectName={projectName}
                   onClick={(event, currentFile) => {
                     handleFileBrowserItemClick(event, currentFile)
-<<<<<<< HEAD
-=======
                     onSelect(event, file)
                   }}
                   onContextMenu={(event, currentFile) => {
                     if (!fileProperties.value.length) {
                       fileProperties.set([file])
                     }
->>>>>>> 3c491062
                   }}
                   currentContent={currentContentRef}
                   handleDropItemsOnPanel={(data, dropOn) =>
