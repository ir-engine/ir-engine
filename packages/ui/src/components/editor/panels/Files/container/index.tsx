--- conflicted
+++ resolved
@@ -433,15 +433,10 @@
                   key={file.key}
                   item={file}
                   disableDnD={props.disableDnD}
-<<<<<<< HEAD
                   onClick={(event, currentFile) => {
                     handleFileBrowserItemClick(event, currentFile)
                     onSelect(file)
                   }}
-                  deleteContent={handleConfirmDelete}
-=======
-                  onClick={onSelect}
->>>>>>> e7d61535
                   currentContent={currentContentRef}
                   setOpenPropertiesModal={openProperties.set}
                   setFileProperties={fileProperties.set}
