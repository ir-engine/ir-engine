/*
CPAL-1.0 License

The contents of this file are subject to the Common Public Attribution License
Version 1.0. (the "License"); you may not use this file except in compliance
with the License. You may obtain a copy of the License at
https://github.com/EtherealEngine/etherealengine/blob/dev/LICENSE.
The License is based on the Mozilla Public License Version 1.1, but Sections 14
and 15 have been added to cover use of software over a computer network and 
provide for limited attribution for the Original Developer. In addition, 
Exhibit A has been modified to be consistent with Exhibit B.

Software distributed under the License is distributed on an "AS IS" basis,
WITHOUT WARRANTY OF ANY KIND, either express or implied. See the License for the
specific language governing rights and limitations under the License.

The Original Code is Ethereal Engine.

The Original Developer is the Initial Developer. The Initial Developer of the
Original Code is the Ethereal Engine team.

All portions of the code written by the Ethereal Engine team are Copyright © 2021-2023 
Ethereal Engine. All Rights Reserved.
*/
import { FileThumbnailJobState } from '@etherealengine/client-core/src/common/services/FileThumbnailJobState'
import { NotificationService } from '@etherealengine/client-core/src/common/services/NotificationService'
import { PopoverState } from '@etherealengine/client-core/src/common/services/PopoverState'
import { uploadToFeathersService } from '@etherealengine/client-core/src/util/upload'
import config from '@etherealengine/common/src/config'
import {
  FileBrowserContentType,
  StaticResourceType,
  UserID,
  archiverPath,
  fileBrowserPath,
  fileBrowserUploadPath,
  projectPath,
  staticResourcePath
} from '@etherealengine/common/src/schema.type.module'
import { CommonKnownContentTypes } from '@etherealengine/common/src/utils/CommonKnownContentTypes'
import { processFileName } from '@etherealengine/common/src/utils/processFileName'
import { Engine } from '@etherealengine/ecs'
import { AssetSelectionChangePropsType } from '@etherealengine/editor/src/components/assets/AssetsPreviewPanel'
import {
  FilesViewModeSettings,
  FilesViewModeState,
  availableTableColumns
} from '@etherealengine/editor/src/components/assets/FileBrowser/FileBrowserState'
import { FileDataType } from '@etherealengine/editor/src/components/assets/FileBrowser/FileDataType'
import ImageCompressionPanel from '@etherealengine/editor/src/components/assets/ImageCompressionPanel'
import ModelCompressionPanel from '@etherealengine/editor/src/components/assets/ModelCompressionPanel'
import { DndWrapper } from '@etherealengine/editor/src/components/dnd/DndWrapper'
import { SupportedFileTypes } from '@etherealengine/editor/src/constants/AssetTypes'
import { downloadBlobAsZip, inputFileWithAddToScene } from '@etherealengine/editor/src/functions/assetFunctions'
import { bytesToSize, unique } from '@etherealengine/editor/src/functions/utils'
import { EditorState } from '@etherealengine/editor/src/services/EditorServices'
import { ClickPlacementState } from '@etherealengine/editor/src/systems/ClickPlacementSystem'
import { AssetLoader } from '@etherealengine/engine/src/assets/classes/AssetLoader'
import { ImmutableArray, NO_PROXY, getMutableState, useHookstate, useMutableState } from '@etherealengine/hyperflux'
import {
  useFind,
  useMutation,
  useRealtime,
  useSearch
} from '@etherealengine/spatial/src/common/functions/FeathersHooks'
import React, { Fragment, useEffect, useRef } from 'react'
import { useDrop } from 'react-dnd'
import { useTranslation } from 'react-i18next'
import { FaList } from 'react-icons/fa'
import { FiDownload, FiGrid, FiRefreshCcw } from 'react-icons/fi'
import { HiOutlineFolder, HiOutlinePlusCircle } from 'react-icons/hi'
import { HiMagnifyingGlass } from 'react-icons/hi2'
import { IoArrowBack, IoSettingsSharp } from 'react-icons/io5'
import { PiFolderPlusBold } from 'react-icons/pi'
import { twMerge } from 'tailwind-merge'
import Button from '../../../../../primitives/tailwind/Button'
import Input from '../../../../../primitives/tailwind/Input'
import LoadingView from '../../../../../primitives/tailwind/LoadingView'
import Slider from '../../../../../primitives/tailwind/Slider'
import Tooltip from '../../../../../primitives/tailwind/Tooltip'
import { Popup } from '../../../../tailwind/Popup'
import BooleanInput from '../../../input/Boolean'
import InputGroup from '../../../input/Group'
import { FileBrowserItem, FileTableWrapper, canDropItemOverFolder } from '../browserGrid'
import DeleteFileModal from '../browserGrid/DeleteFileModal'
import FilePropertiesModal from '../browserGrid/FilePropertiesModal'
import { FileUploadProgress } from '../upload/FileUploadProgress'

type FileBrowserContentPanelProps = {
  projectName?: string
  onSelectionChanged: (assetSelectionChange: AssetSelectionChangePropsType) => void
  disableDnD?: boolean
  originalPath: string
  folderName?: string
  nestingDirectory?: string
}

export type DnDFileType = {
  dataTransfer: DataTransfer
  files: File[]
  items: DataTransferItemList
}

export const FILES_PAGE_LIMIT = 100

export type FileType = FileDataType

export const createFileDigest = (files: ImmutableArray<FileType>): FileType => {
  const digest: FileType = {
    key: '',
    path: '',
    name: '',
    fullName: '',
    url: '',
    type: '',
    isFolder: false
  }
  for (const key in digest) {
    const allValues = new Set(files.map((file) => file[key]))
    if (allValues.size === 1) {
      digest[key] = Array.from(allValues).pop()
    }
  }
  return digest
}

export const createStaticResourceDigest = (staticResources: ImmutableArray<StaticResourceType>): StaticResourceType => {
  const digest: StaticResourceType = {
    id: '',
    key: '',
    mimeType: '',
    hash: '',
    type: '',
    project: '',
    // dependencies: '',
    attribution: '',
    licensing: '',
    description: '',
    // stats: '',
    thumbnailKey: '',
    thumbnailMode: '',
    createdAt: '',
    updatedAt: '',

    url: '',
    userId: '' as UserID
  }
  for (const key in digest) {
    const allValues = new Set(staticResources.map((resource) => resource[key]))
    if (allValues.size === 1) {
      digest[key] = Array.from(allValues).pop()
    }
  }
  const allTags: string[] = Array.from(new Set(staticResources.flatMap((resource) => resource.tags))).filter(
    (tag) => tag != null
  ) as string[]
  const commonTags = allTags.filter((tag) => staticResources.every((resource) => resource.tags?.includes(tag)))
  digest.tags = commonTags
  return digest
}

export const filesConsistOfContentType = function (files: ImmutableArray<FileType>, contentType: string): boolean {
  return files.every((file) => {
    if (file.isFolder) {
      return contentType.startsWith('image')
    } else {
      const guessedType: string = CommonKnownContentTypes[file.type]
      return guessedType?.startsWith(contentType)
    }
  })
}

export function isFileDataType(value: any): value is FileDataType {
  return value && value.key
}

const viewModes = [
  { mode: 'list', icon: <FaList /> },
  { mode: 'icons', icon: <FiGrid /> }
]

function extractDirectoryWithoutOrgName(directory: string, orgName: string) {
  if (!orgName) return directory

  return directory.replace(`projects/${orgName}`, 'projects/')
}

/**
 * Gets the project name that may or may not have a single slash it in from a list of valid project names
 * @todo will be optimized away once orgname is fully supported
 */
export const useValidProjectForFileBrowser = (path: string) => {
  const [orgName, projectName] = path.split('/').slice(2, 4)
  const projects = useFind(projectPath, {
    query: {
      $or: [
        {
          name: `${orgName}/${projectName}`
        },
        {
          name: orgName
        }
      ],
      action: 'studio',
      allowed: true
    }
  })
  return (
    projects.data.find((project) => project.name === orgName || project.name === `${orgName}/${projectName}`)?.name ??
    ''
  )
}

function GeneratingThumbnailsProgress() {
  const { t } = useTranslation()
  const thumbnailJobState = useMutableState(FileThumbnailJobState)

  if (!thumbnailJobState.length) return null

  return (
    <LoadingView
      titleClassname="mt-0"
      containerClassname="flex-row mt-1"
      className="mx-2 my-auto h-6 w-6"
      title={t('editor:layout.filebrowser.generatingThumbnails', { count: thumbnailJobState.length })}
    />
  )
}

/**
 * FileBrowserPanel used to render view for AssetsPanel.
 */
const FileBrowserContentPanel: React.FC<FileBrowserContentPanelProps> = (props) => {
  const { t } = useTranslation()

  const selectedDirectory = useHookstate(props.originalPath)

  const projectName = useValidProjectForFileBrowser(selectedDirectory.value)
  const orgName = projectName.includes('/') ? projectName.split('/')[0] : ''

  const fileProperties = useHookstate<FileType[]>([])
  const anchorEl = useHookstate<HTMLButtonElement | null>(null)

  const filesViewMode = useMutableState(FilesViewModeState).viewMode

  const page = useHookstate(0)

  const fileQuery = useFind(fileBrowserPath, {
    query: {
      $skip: page.value,
      $limit: FILES_PAGE_LIMIT * 100,
      directory: selectedDirectory.value
    }
  })
  const isLoading = fileQuery.status === 'pending'
  const searchText = useHookstate('')
  useSearch(
    fileQuery,
    {
      key: {
        $like: `%${searchText.value}%`
      }
    },
    searchText.value
  )
  const files = fileQuery.data.map((file: FileBrowserContentType) => {
    const isFolder = file.type === 'folder'
    const fullName = isFolder ? file.name : file.name + '.' + file.type

    return {
      ...file,
      size: file.size ? bytesToSize(file.size) : '0',
      path: isFolder ? file.key.split(file.name)[0] : file.key.split(fullName)[0],
      fullName,
      isFolder
    }
  })

  useRealtime(staticResourcePath, fileQuery.refetch)

  FileThumbnailJobState.useGenerateThumbnails(fileQuery.data)

  const fileService = useMutation(fileBrowserPath)

  useEffect(() => {
    refreshDirectory()
  }, [selectedDirectory])

  const refreshDirectory = async () => {
    await fileQuery.refetch()
  }

  const changeDirectoryByPath = (path: string) => {
    selectedDirectory.set(path)
    fileQuery.setPage(0)
  }

  const onSelect = (params: FileDataType) => {
    if (params.type !== 'folder') {
      props.onSelectionChanged({
        resourceUrl: params.url,
        name: params.name,
        contentType: params.type,
        size: params.size
      })

      ClickPlacementState.setSelectedAsset(params.url)
    } else {
      const newPath = `${selectedDirectory.value}${params.name}/`
      changeDirectoryByPath(newPath)
    }
  }

  const createNewFolder = async () => {
    fileService.create(`${selectedDirectory.value}New_Folder`)
  }

  const dropItemsOnPanel = async (
    data: FileDataType | DnDFileType,
    dropOn?: FileDataType,
    selectedFileKeys?: string[]
  ) => {
    if (isLoading) return

    const destinationPath = dropOn?.isFolder ? `${dropOn.key}/` : selectedDirectory.value

    if (selectedFileKeys && selectedFileKeys.length > 0) {
      await Promise.all(
        selectedFileKeys.map(async (fileKey) => {
          const file = files.find((f) => f.key === fileKey)
          if (file) {
            if (file.isFolder) {
              await fileService.create(`${destinationPath}${file.name}`)
            } else {
              const newName = `${file.name}${file.type ? '.' + file.type : ''}`
              await moveContent(file.fullName, newName, file.path, destinationPath, false)
            }
          }
        })
      )
    } else if (isFileDataType(data)) {
      if (dropOn?.isFolder) {
        const newName = `${data.name}${data.type ? '.' + data.type : ''}`
        await moveContent(data.fullName, newName, data.path, destinationPath, false)
      }
    } else {
      const destinationPathCleaned = removeLeadingTrailingSlash(destinationPath)
      const folder = destinationPathCleaned //destinationPathCleaned.substring(0, destinationPathCleaned.lastIndexOf('/') + 1)
      const projectName = folder.split('/')[1]
      const relativePath = folder.replace('projects/' + projectName + '/', '')

      await Promise.all(
        data.files.map(async (file) => {
          const assetType = !file.type || file.type.length === 0 ? AssetLoader.getAssetType(file.name) : file.type
          if (!assetType || assetType === file.name) {
            // creating directory
            await fileService.create(`${destinationPath}${file.name}`)
          } else {
            try {
              const name = processFileName(file.name)
              await uploadToFeathersService(fileBrowserUploadPath, [file], {
                args: [
                  {
                    project: projectName,
                    path: relativePath + '/' + name,
                    contentType: file.type
                  }
                ]
              }).promise
            } catch (err) {
              NotificationService.dispatchNotify(err.message, { variant: 'error' })
            }
          }
        })
      )
    }

    await refreshDirectory()
  }

  function removeLeadingTrailingSlash(str) {
    if (str.startsWith('/')) {
      str = str.substring(1)
    }
    if (str.endsWith('/')) {
      str = str.substring(0, str.length - 1)
    }
    return str
  }

  const onBackDirectory = () => {
    const pattern = /([^/]+)/g
    const result = selectedDirectory.value.match(pattern)
    if (!result || result.length === 1 || (orgName && result.length === 2)) return
    let newPath = '/'
    for (let i = 0; i < result.length - 1; i++) {
      newPath += result[i] + '/'
    }
    changeDirectoryByPath(newPath)
  }

  const moveContent = async (
    oldName: string,
    newName: string,
    oldPath: string,
    newPath: string,
    isCopy = false
  ): Promise<void> => {
    if (isLoading) return
    try {
      await fileService.update(null, {
        oldProject: projectName,
        newProject: projectName,
        oldName,
        newName,
        oldPath,
        newPath,
        isCopy
      })

      await refreshDirectory()
    } catch (error) {
      console.error('Error moving file:', error)
      NotificationService.dispatchNotify((error as Error).message, { variant: 'error' })
    }
  }

  const currentContentRef = useRef(null! as { item: FileDataType; isCopy: boolean })

  const showDownloadButtons = selectedDirectory.value.startsWith('/projects/' + projectName + '/')
  const showUploadButtons =
    selectedDirectory.value.startsWith('/projects/' + projectName + '/public/') ||
    selectedDirectory.value.startsWith('/projects/' + projectName + '/assets/')
  const showBackButton = selectedDirectory.value.split('/').length > props.originalPath.split('/').length

  const handleDownloadProject = async () => {
    const data = await Engine.instance.api
      .service(archiverPath)
      .get(null, { query: { project: projectName } })
      .catch((err: Error) => {
        NotificationService.dispatchNotify(err.message, { variant: 'warning' })
        return null
      })
    if (!data) return
    const blob = await (await fetch(`${config.client.fileServer}/${data}`)).blob()

    let fileName: string
    if (selectedDirectory.value.at(-1) === '/') {
      fileName = selectedDirectory.value.split('/').at(-2) as string
    } else {
      fileName = selectedDirectory.value.split('/').at(-1) as string
    }

    downloadBlobAsZip(blob, fileName)
  }

  const BreadcrumbItems = () => {
    const handleBreadcrumbDirectoryClick = (targetFolder: string) => {
      if (orgName && targetFolder === 'projects') return
      const pattern = /([^/]+)/g
      const result = selectedDirectory.value.match(pattern)
      if (!result) return
      let newPath = '/'
      for (const folder of result) {
        newPath += folder + '/'
        if (folder === targetFolder) {
          break
        }
      }
      changeDirectoryByPath(newPath)
    }
    let breadcrumbDirectoryFiles = extractDirectoryWithoutOrgName(selectedDirectory.value, orgName)
      .slice(1, -1)
      .split('/')

    const nestedIndex = breadcrumbDirectoryFiles.indexOf('projects')

    breadcrumbDirectoryFiles = breadcrumbDirectoryFiles.filter((_, idx) => idx >= nestedIndex)

    return (
      <div className="flex h-[28px] w-96 items-center gap-1 rounded-lg border border-theme-input bg-[#141619] px-2 ">
        <HiOutlineFolder className="text-sm text-[#A3A3A3]" />
        {breadcrumbDirectoryFiles.map((file, index, arr) => (
          <Fragment key={index}>
            {index !== 0 && <span className="cursor-default items-center text-sm text-[#A3A3A3]"> {'>'} </span>}
            {index === arr.length - 1 || (orgName && index === 0) ? (
              <span className="cursor-pointer overflow-hidden overflow-ellipsis whitespace-nowrap text-xs text-[#A3A3A3] hover:underline">
                {file}
              </span>
            ) : (
              <a
                className="inline-flex cursor-pointer items-center overflow-hidden text-sm text-[#A3A3A3] hover:text-theme-highlight hover:underline focus:text-theme-highlight"
                onClick={() => handleBreadcrumbDirectoryClick(file)}
              >
                <span className="cursor-pointer overflow-hidden overflow-ellipsis whitespace-nowrap text-xs text-[#A3A3A3] hover:underline">
                  {file}
                </span>
              </a>
            )}
          </Fragment>
        ))}
      </div>
    )
  }

  const DropArea = () => {
    const [{ isFileDropOver }, fileDropRef] = useDrop({
      accept: [...SupportedFileTypes],
      canDrop: (item: Record<string, unknown>) => 'key' in item || canDropItemOverFolder(selectedDirectory.value),
      drop: (dropItem) => dropItemsOnPanel(dropItem as any),
      collect: (monitor) => ({ isFileDropOver: monitor.canDrop() && monitor.isOver() })
    })

    const isListView = filesViewMode.value === 'list'
    const staticResourceData = useFind(staticResourcePath, {
      query: {
        key: {
          $in: isListView ? files.map((file) => file.key) : []
        },
        project: props.projectName,
        $select: ['key', 'updatedAt'] as any,
        $limit: FILES_PAGE_LIMIT
      }
    })
    const staticResourceModifiedDates = useHookstate<Record<string, string>>({})

    useEffect(() => {
      if (staticResourceData.status !== 'success') return
      const modifiedDates: Record<string, string> = {}
      staticResourceData.data.forEach((data) => {
        modifiedDates[data.key] = new Date(data.updatedAt).toLocaleString()
      })
      staticResourceModifiedDates.set(modifiedDates)
    }, [staticResourceData.status])

    const handleFileBrowserItemClick = (e: React.MouseEvent, currentFile: FileDataType) => {
      e.stopPropagation()
      if (e.ctrlKey || e.metaKey) {
        fileProperties.set((prevFileProperties) =>
          prevFileProperties.some((file) => file.key === currentFile.key)
            ? prevFileProperties.filter((file) => file.key !== currentFile.key)
            : [...prevFileProperties, currentFile]
        )
      } else if (e.shiftKey) {
        const lastIndex = files.findIndex((file) => file.key === fileProperties.value.at(-1)?.key)
        const clickedIndex = files.findIndex((file) => file.key === currentFile.key)
        const newSelectedFiles = files.slice(Math.min(lastIndex, clickedIndex), Math.max(lastIndex, clickedIndex) + 1)
        fileProperties.set((prevFileProperties) => [
          ...prevFileProperties,
          ...newSelectedFiles.filter((newFile) => !prevFileProperties.some((file) => newFile.key === file.key))
        ])
      } else {
        if (fileProperties.value.some((file) => file.key === currentFile.key)) {
          fileProperties.set([])
        } else {
          fileProperties.set([currentFile])
        }
      }
    }

    return (
      <div
        ref={fileDropRef}
        className={twMerge(
          'mb-2 h-auto px-3 pb-6 text-gray-400 ',
          isListView ? '' : 'flex py-8',
          isFileDropOver ? 'border-2 border-gray-300' : ''
        )}
        onClick={(event) => {
          event.stopPropagation()
          fileProperties.set([])
          ClickPlacementState.resetSelectedAsset()
        }}
      >
        <div className={twMerge(!isListView && 'flex flex-wrap gap-2')}>
          <FileTableWrapper wrap={isListView}>
            <>
              {unique(files, (file) => file.key).map((file) => (
                <FileBrowserItem
                  key={file.key}
                  item={file}
                  disableDnD={props.disableDnD}
                  projectName={projectName}
                  onClick={(event, currentFile) => {
                    handleFileBrowserItemClick(event, currentFile)
                    onSelect(file)
                  }}
                  currentContent={currentContentRef}
                  handleDropItemsOnPanel={(data, dropOn) =>
                    dropItemsOnPanel(
                      data,
                      dropOn,
                      fileProperties.value.map((file) => file.key)
                    )
                  }
                  openFileProperties={() => {
                    PopoverState.showPopupover(
                      <FilePropertiesModal projectName={projectName} files={fileProperties.value} />
                    )
                  }}
                  openDeleteFileModal={() => {
                    PopoverState.showPopupover(<DeleteFileModal files={fileProperties.value as FileDataType[]} />)
                  }}
                  openImageCompress={() => {
                    if (filesConsistOfContentType(fileProperties.value, 'image')) {
                      PopoverState.showPopupover(
                        <ImageCompressionPanel
                          selectedFiles={fileProperties.value}
                          refreshDirectory={refreshDirectory}
                        />
                      )
                    }
                  }}
                  openModelCompress={() => {
                    if (filesConsistOfContentType(fileProperties.value, 'model')) {
                      PopoverState.showPopupover(
                        <ModelCompressionPanel
                          selectedFiles={fileProperties.value}
                          refreshDirectory={refreshDirectory}
                        />
                      )
                    }
                  }}
                  isFilesLoading={isLoading}
                  addFolder={createNewFolder}
                  isListView={isListView}
                  staticResourceModifiedDates={staticResourceModifiedDates.value}
                  isSelected={fileProperties.value.some(({ key }) => key === file.key)}
                  refreshDirectory={refreshDirectory}
                />
              ))}
            </>
          </FileTableWrapper>
          {/*   
            {total > 0 && validFiles.value.length < total && (
            <TablePagination
              className={styles.pagination}
              component="div"
              count={total}
              page={page}
              rowsPerPage={FILES_PAGE_LIMIT}
              rowsPerPageOptions={[]}
              onPageChange={handlePageChange}
            />
          )}*/}
        </div>
      </div>
    )
  }

  const ViewModeSettings = () => {
    const viewModeSettings = useHookstate(getMutableState(FilesViewModeSettings))
    return (
      <Popup
        contentStyle={{ background: '#15171b', border: 'solid', borderColor: '#5d646c' }}
        position={'bottom left'}
        trigger={
<<<<<<< HEAD
          <Tooltip content={t('editor:layout.filebrowser.view-mode.settings.name')}>
            <Button variant="transparent" startIcon={<IoSettingsSharp />} className="p-0" />
=======
          <Tooltip title={t('editor:layout.filebrowser.view-mode.settings.name')}>
            <Button startIcon={<IoSettingsSharp />} className="h-7 w-7 rounded-lg bg-[#2F3137] p-0" />
>>>>>>> 88a325c0
          </Tooltip>
        }
      >
        {filesViewMode.value === 'icons' ? (
          <InputGroup label={t('editor:layout.filebrowser.view-mode.settings.iconSize')}>
            <Slider
              min={10}
              max={100}
              step={0.5}
              value={viewModeSettings.icons.iconSize.value}
              onChange={viewModeSettings.icons.iconSize.set}
              onRelease={viewModeSettings.icons.iconSize.set}
            />
          </InputGroup>
        ) : (
          <>
            <InputGroup label={t('editor:layout.filebrowser.view-mode.settings.fontSize')}>
              <Slider
                min={10}
                max={100}
                step={0.5}
                value={viewModeSettings.list.fontSize.value}
                onChange={viewModeSettings.list.fontSize.set}
                onRelease={viewModeSettings.list.fontSize.set}
              />
            </InputGroup>

            <div>
              <div className="mt-1 flex flex-auto text-white">
                <label>{t('editor:layout.filebrowser.view-mode.settings.select-listColumns')}</label>
              </div>
              <div className="flex-col">
                {availableTableColumns.map((column) => (
                  <InputGroup label={t(`editor:layout.filebrowser.table-list.headers.${column}`)}>
                    <BooleanInput
                      value={viewModeSettings.list.selectedTableColumns[column].value}
                      onChange={(value) => viewModeSettings.list.selectedTableColumns[column].set(value)}
                    />
                  </InputGroup>
                ))}
              </div>
            </div>
          </>
        )}
      </Popup>
    )
  }

  return (
    <>
<<<<<<< HEAD
      <div className="mb-1 flex h-8 items-center gap-2 bg-theme-surface-main">
        <div
          id="backDir"
          className={`flex items-center ${
            showBackButton ? 'pointer-events-auto opacity-100' : 'pointer-events-none opacity-0'
          }`}
        >
          <Tooltip content={t('editor:layout.filebrowser.back')} className="left-1">
            <Button variant="transparent" startIcon={<IoArrowBack />} className={`p-0`} onClick={onBackDirectory} />
          </Tooltip>
        </div>

        <div id="refreshDir" className="flex items-center">
          <Tooltip content={t('editor:layout.filebrowser.refresh')}>
=======
      <div className="mb-1 flex h-9 items-center gap-2 bg-theme-surface-main">
        <div className="ml-2"></div>
        {showBackButton && (
          <div id="backDir" className={`pointer-events-auto flex h-7 w-7 items-center rounded-lg bg-[#2F3137]`}>
            <Tooltip title={t('editor:layout.filebrowser.back')} className="left-1">
              <Button variant="transparent" startIcon={<IoArrowBack />} className={`p-0`} onClick={onBackDirectory} />
            </Tooltip>
          </div>
        )}

        <div id="refreshDir" className="flex h-7 w-7 items-center rounded-lg bg-[#2F3137]">
          <Tooltip title={t('editor:layout.filebrowser.refresh')}>
>>>>>>> 88a325c0
            <Button variant="transparent" startIcon={<FiRefreshCcw />} className="p-0" onClick={refreshDirectory} />
          </Tooltip>
        </div>

        <ViewModeSettings />

        <div className="w-30 flex h-7 flex-row items-center gap-1 rounded rounded-lg bg-[#2F3137] px-2 py-1 ">
          {viewModes.map(({ mode, icon }) => (
            <Button
              key={mode}
              variant="transparent"
              startIcon={icon}
              className={`p-0 ${filesViewMode.value !== mode ? 'opacity-50' : ''}`}
              onClick={() => filesViewMode.set(mode as 'icons' | 'list')}
            />
          ))}
        </div>

        <div className="align-center flex h-7 w-full justify-center gap-2 sm:px-2 md:px-4 lg:px-6 xl:px-10">
          <BreadcrumbItems />
          <Input
            placeholder={t('editor:layout.filebrowser.search-placeholder')}
            value={searchText.value}
            onChange={(e) => {
              searchText.set(e.target.value)
            }}
            labelClassname="text-sm text-red-500"
            containerClassname="flex h-full w-auto"
            className="h-7 rounded-lg border border-theme-input bg-[#141619] px-2 py-0 text-xs text-[#A3A3A3] placeholder:text-[#A3A3A3] focus-visible:ring-0"
            startComponent={<HiMagnifyingGlass className="h-[14px] w-[14px] text-[#A3A3A3]" />}
          />
        </div>

<<<<<<< HEAD
        <div id="downloadProject" className="flex items-center">
          <Tooltip content={t('editor:layout.filebrowser.downloadProject')}>
=======
        <div id="downloadProject" className="flex h-7 w-7 items-center rounded-lg bg-[#2F3137]">
          <Tooltip title={t('editor:layout.filebrowser.downloadProject')}>
>>>>>>> 88a325c0
            <Button
              variant="transparent"
              startIcon={<FiDownload />}
              className="p-0"
              onClick={handleDownloadProject}
              disabled={!showDownloadButtons}
            />
          </Tooltip>
        </div>

<<<<<<< HEAD
        <div id="newFolder" className="flex items-center">
          <Tooltip content={t('editor:layout.filebrowser.addNewFolder')}>
=======
        <div id="newFolder" className="flex h-7 w-7 items-center rounded-lg bg-[#2F3137]">
          <Tooltip title={t('editor:layout.filebrowser.addNewFolder')}>
>>>>>>> 88a325c0
            <Button variant="transparent" startIcon={<PiFolderPlusBold />} className="p-0" onClick={createNewFolder} />
          </Tooltip>
        </div>

        <Button
          id="uploadFiles"
          startIcon={<HiOutlinePlusCircle />}
          disabled={!showUploadButtons}
          rounded="none"
          className="h-full whitespace-nowrap bg-theme-highlight px-2"
          size="small"
          onClick={() =>
            inputFileWithAddToScene({ projectName, directoryPath: selectedDirectory.get(NO_PROXY).slice(1) })
              .then(refreshDirectory)
              .catch((err) => {
                NotificationService.dispatchNotify(err.message, { variant: 'error' })
              })
          }
        >
          {t('editor:layout.filebrowser.uploadFiles')}
        </Button>
        <Button
          id="uploadFiles"
          startIcon={<HiOutlinePlusCircle />}
          disabled={!showUploadButtons}
          rounded="none"
          className="h-full whitespace-nowrap bg-theme-highlight px-2"
          size="small"
          onClick={() =>
            inputFileWithAddToScene({
              projectName,
              directoryPath: selectedDirectory.get(NO_PROXY).slice(1),
              preserveDirectory: true
            })
              .then(refreshDirectory)
              .catch((err) => {
                NotificationService.dispatchNotify(err.message, { variant: 'error' })
              })
          }
        >
          {t('editor:layout.filebrowser.uploadFolder')}
        </Button>
      </div>
      <FileUploadProgress />
      {isLoading && (
        <LoadingView title={t('editor:layout.filebrowser.loadingFiles')} fullSpace className="block h-12 w-12" />
      )}
      <GeneratingThumbnailsProgress />
      <div id="file-browser-panel" className="h-full overflow-auto">
        <DndWrapper id="file-browser-panel">
          <DropArea />
        </DndWrapper>
      </div>
    </>
  )
}

export default function FilesPanelContainer() {
  const assetsPreviewPanelRef = React.useRef()
  const originalPath = useMutableState(EditorState).projectName.value

  const onSelectionChanged = (props: AssetSelectionChangePropsType) => {
    ;(assetsPreviewPanelRef as any).current?.onSelectionChanged?.(props)
  }

  return (
    <FileBrowserContentPanel
      originalPath={'/projects/' + originalPath + '/assets/'}
      onSelectionChanged={onSelectionChanged}
    />
  )
}<|MERGE_RESOLUTION|>--- conflicted
+++ resolved
@@ -655,13 +655,8 @@
         contentStyle={{ background: '#15171b', border: 'solid', borderColor: '#5d646c' }}
         position={'bottom left'}
         trigger={
-<<<<<<< HEAD
           <Tooltip content={t('editor:layout.filebrowser.view-mode.settings.name')}>
-            <Button variant="transparent" startIcon={<IoSettingsSharp />} className="p-0" />
-=======
-          <Tooltip title={t('editor:layout.filebrowser.view-mode.settings.name')}>
             <Button startIcon={<IoSettingsSharp />} className="h-7 w-7 rounded-lg bg-[#2F3137] p-0" />
->>>>>>> 88a325c0
           </Tooltip>
         }
       >
@@ -712,35 +707,18 @@
 
   return (
     <>
-<<<<<<< HEAD
-      <div className="mb-1 flex h-8 items-center gap-2 bg-theme-surface-main">
-        <div
-          id="backDir"
-          className={`flex items-center ${
-            showBackButton ? 'pointer-events-auto opacity-100' : 'pointer-events-none opacity-0'
-          }`}
-        >
-          <Tooltip content={t('editor:layout.filebrowser.back')} className="left-1">
-            <Button variant="transparent" startIcon={<IoArrowBack />} className={`p-0`} onClick={onBackDirectory} />
-          </Tooltip>
-        </div>
-
-        <div id="refreshDir" className="flex items-center">
-          <Tooltip content={t('editor:layout.filebrowser.refresh')}>
-=======
       <div className="mb-1 flex h-9 items-center gap-2 bg-theme-surface-main">
         <div className="ml-2"></div>
         {showBackButton && (
           <div id="backDir" className={`pointer-events-auto flex h-7 w-7 items-center rounded-lg bg-[#2F3137]`}>
-            <Tooltip title={t('editor:layout.filebrowser.back')} className="left-1">
+            <Tooltip content={t('editor:layout.filebrowser.back')} className="left-1">
               <Button variant="transparent" startIcon={<IoArrowBack />} className={`p-0`} onClick={onBackDirectory} />
             </Tooltip>
           </div>
         )}
 
         <div id="refreshDir" className="flex h-7 w-7 items-center rounded-lg bg-[#2F3137]">
-          <Tooltip title={t('editor:layout.filebrowser.refresh')}>
->>>>>>> 88a325c0
+          <Tooltip content={t('editor:layout.filebrowser.refresh')}>
             <Button variant="transparent" startIcon={<FiRefreshCcw />} className="p-0" onClick={refreshDirectory} />
           </Tooltip>
         </div>
@@ -774,13 +752,8 @@
           />
         </div>
 
-<<<<<<< HEAD
-        <div id="downloadProject" className="flex items-center">
+        <div id="downloadProject" className="flex h-7 w-7 items-center rounded-lg bg-[#2F3137]">
           <Tooltip content={t('editor:layout.filebrowser.downloadProject')}>
-=======
-        <div id="downloadProject" className="flex h-7 w-7 items-center rounded-lg bg-[#2F3137]">
-          <Tooltip title={t('editor:layout.filebrowser.downloadProject')}>
->>>>>>> 88a325c0
             <Button
               variant="transparent"
               startIcon={<FiDownload />}
@@ -791,13 +764,8 @@
           </Tooltip>
         </div>
 
-<<<<<<< HEAD
-        <div id="newFolder" className="flex items-center">
+        <div id="newFolder" className="flex h-7 w-7 items-center rounded-lg bg-[#2F3137]">
           <Tooltip content={t('editor:layout.filebrowser.addNewFolder')}>
-=======
-        <div id="newFolder" className="flex h-7 w-7 items-center rounded-lg bg-[#2F3137]">
-          <Tooltip title={t('editor:layout.filebrowser.addNewFolder')}>
->>>>>>> 88a325c0
             <Button variant="transparent" startIcon={<PiFolderPlusBold />} className="p-0" onClick={createNewFolder} />
           </Tooltip>
         </div>
