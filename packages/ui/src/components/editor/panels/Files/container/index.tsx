--- conflicted
+++ resolved
@@ -61,10 +61,12 @@
 import { FaList } from 'react-icons/fa'
 import { FiDownload, FiGrid, FiRefreshCcw } from 'react-icons/fi'
 import { HiOutlinePlusCircle } from 'react-icons/hi'
+import { HiMagnifyingGlass } from 'react-icons/hi2'
 import { IoArrowBack, IoSettingsSharp } from 'react-icons/io5'
 import { PiFolderPlusBold } from 'react-icons/pi'
 import { twMerge } from 'tailwind-merge'
 import Button from '../../../../../primitives/tailwind/Button'
+import Input from '../../../../../primitives/tailwind/Input'
 import LoadingView from '../../../../../primitives/tailwind/LoadingView'
 import Tooltip from '../../../../../primitives/tailwind/Tooltip'
 import { FileBrowserItem, FileTableWrapper, canDropItemOverFolder } from '../browserGrid'
@@ -361,20 +363,14 @@
     )*/
 
     return (
-<<<<<<< HEAD
       <nav
         className="bg-theme-primary border-theme-primary flex h-full w-full rounded-[4px] border text-sm text-[#A3A3A3]"
         aria-label="Breadcrumb"
       >
         <span className="flex h-full w-full items-center justify-center space-x-2 overflow-x-auto whitespace-nowrap px-4">
-=======
-      <nav className="flex w-full" aria-label="Breadcrumb">
-        <ol className="bg-theme-primary flex w-full items-center justify-center space-x-2 rounded-md px-4 py-1 shadow">
->>>>>>> 1eccfecb
           {breadcrumbDirectoryFiles.map((file, index, arr) => (
             <>
               {index !== 0 && ( // Add separator for all but the first item
-<<<<<<< HEAD
                 <span className="align-middle text-sm">{'>'}</span>
               )}
               {index === arr.length - 1 ? (
@@ -392,19 +388,6 @@
                     {file}
                   </span>
                 </a>
-=======
-                <span className="text-nowrap pr-1 text-sm dark:text-[#A3A3A3]">{'> '}</span>
-              )}
-              {index === arr.length - 1 ? (
-                <span className="text-nowrap text-sm dark:text-[#A3A3A3]">{file}</span>
-              ) : (
-                <button
-                  className="text-sm hover:text-gray-700 focus:underline focus:outline-none dark:text-[#A3A3A3]"
-                  onClick={() => handleBreadcrumbDirectoryClick(file)}
-                >
-                  <span className="text-nowrap">{file}</span>
-                </button>
->>>>>>> 1eccfecb
               )}
             </>
           ))}
@@ -598,45 +581,25 @@
           ))}
         </div>
 
-<<<<<<< HEAD
-        <div className="flex h-7 w-full gap-2 px-[50px]">
+        <div className="align-center flex h-7 w-full justify-center gap-2 px-[50px]">
           <div className="flex h-full w-[400px]">
             <BreadcrumbItems />
           </div>
-          {/* <Input
+          <Input
             placeholder={t('editor:layout.filebrowser.search-placeholder')}
             value={searchText.value}
             onChange={(e) => {
               searchText.set(e.target.value)
             }}
-            labelClassname='text-sm text-[#A3A3A3]'
-            containerClassname="flex w-full h-7 bg-theme-primary rounded-[4px]"
-            startComponent={<HiMagnifyingGlass />}
-          /> */}
+            labelClassname="text-sm text-[#A3A3A3]"
+            containerClassname="flex h-7 bg-theme-primary rounded-[4px] w-[170px]"
+            className="bg-theme-primary h-[25px] w-[170px] rounded py-0"
+            startComponent={<HiMagnifyingGlass className="h-[14px] w-[14px] text-white" />}
+          />
         </div>
 
         <div id="downloadProject" className="flex items-center">
           <Tooltip title={t('editor:layout.filebrowser.downloadProject')} direction="bottom">
-=======
-        <div className="w-[100px]"></div>
-
-        <BreadcrumbItems />
-
-        <Input
-          placeholder={t('editor:layout.filebrowser.search-placeholder')}
-          value={searchText.value}
-          onChange={(e) => {
-            searchText.set(e.target.value)
-          }}
-          className="bg-theme-primary h-[25px] rounded py-0"
-          startComponent={<HiMagnifyingGlass className="h-[14px] w-[14px] text-white" />}
-        />
-
-        <div className="w-[62px]"></div>
-
-        <div id="newFolder" className="bg-theme-surfaceInput flex items-center">
-          <Tooltip title={t('editor:layout.filebrowser.addNewFolder')} direction="bottom">
->>>>>>> 1eccfecb
             <Button variant="transparent" startIcon={<FiDownload />} className="p-0" onClick={createNewFolder} />
           </Tooltip>
         </div>
@@ -668,11 +631,7 @@
                 })
             }}
           >
-<<<<<<< HEAD
             {t('editor:layout.filebrowser.uploadAssets')}
-=======
-            <span className="text-nowrap">{t('editor:layout.filebrowser.uploadAsset')}</span>
->>>>>>> 1eccfecb
           </Button>
         )}
       </div>
