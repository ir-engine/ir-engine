--- conflicted
+++ resolved
@@ -474,15 +474,11 @@
                   key={file.key}
                   item={file}
                   disableDnD={props.disableDnD}
-<<<<<<< HEAD
-                  onClick={onSelect}
                   projectName={projectName}
-=======
                   onClick={(event, currentFile) => {
                     handleFileBrowserItemClick(event, currentFile)
                     onSelect(file)
                   }}
->>>>>>> b2fdc9ab
                   currentContent={currentContentRef}
                   setOpenPropertiesModal={openProperties.set}
                   setFileProperties={fileProperties.set}
