/*
CPAL-1.0 License

The contents of this file are subject to the Common Public Attribution License
Version 1.0. (the "License"); you may not use this file except in compliance
with the License. You may obtain a copy of the License at
https://github.com/EtherealEngine/etherealengine/blob/dev/LICENSE.
The License is based on the Mozilla Public License Version 1.1, but Sections 14
and 15 have been added to cover use of software over a computer network and 
provide for limited attribution for the Original Developer. In addition, 
Exhibit A has been modified to be consistent with Exhibit B.

Software distributed under the License is distributed on an "AS IS" basis,
WITHOUT WARRANTY OF ANY KIND, either express or implied. See the License for the
specific language governing rights and limitations under the License.

The Original Code is Ethereal Engine.

The Original Developer is the Initial Developer. The Initial Developer of the
Original Code is the Ethereal Engine team.

All portions of the code written by the Ethereal Engine team are Copyright © 2021-2023 
Ethereal Engine. All Rights Reserved.
*/

import React from 'react'
import { useTranslation } from 'react-i18next'

import { SplineComponent } from '@etherealengine/engine/src/scene/components/SplineComponent'

import { MdOutlineTimeline } from 'react-icons/md'

import { useComponent } from '@etherealengine/ecs'
import { EditorComponentType, commitProperty } from '@etherealengine/editor/src/components/properties/Util'
import { NO_PROXY } from '@etherealengine/hyperflux'
import { HiPlus } from 'react-icons/hi2'
import { MdClear } from 'react-icons/md'
import { Quaternion, Vector3 } from 'three'
import EulerInput from '../../input/Euler'
import InputGroup from '../../input/Group'
import Vector3Input from '../../input/Vector3'
import NodeEditor from '../nodeEditor'

/**
 * SplineNodeEditor used to create and customize splines in the scene.
 *
 * @param       {Object} props
 * @constructor
 */

export const SplineNodeEditor: EditorComponentType = (props) => {
  const { t } = useTranslation()
  const component = useComponent(props.entity, SplineComponent)
  const elements = component.elements

  return (
<<<<<<< HEAD
    <NodeEditor
      description={t('editor:properties.spline.description')}
      icon={<SplineNodeEditor.iconComponent />}
      {...props}
    >
      <div className="flex-strech flex w-full flex-row items-center gap-2 py-1">
        <div className="flex w-full justify-center font-['Figtree'] text-xs font-normal text-neutral-50">
=======
    <NodeEditor description={t('editor:properties.spline.description')} {...props}>
      <div className="flex-strech flex w-full flex-row items-center gap-2 px-6 py-1">
        <div className="flex w-full font-['Figtree'] text-xs font-normal text-neutral-50">
>>>>>>> d0b640af
          {t('editor:properties.spline.lbl-addNode')}
        </div>
        <div className="flex w-full justify-end">
          <HiPlus
            className="mr-5 cursor-pointer rounded-md bg-[#1A1A1A] text-white"
            size="20px"
            onClick={() => {
              const elem = { position: new Vector3(), quaternion: new Quaternion() }
              const newElements = [...elements.get(NO_PROXY), elem]
              commitProperty(SplineComponent, 'elements')(newElements)
            }}
          />
        </div>
      </div>
      {elements.map(
        (
          elem,
          index // need styling
        ) => (
          <div key={index}>
            <div className="flex-end border-t-2 border-zinc-900 py-2">
              <div className="flex w-full flex-row px-6">
                <div className="flex w-full justify-start font-['Figtree'] text-xs font-normal text-neutral-50">
                  {`Node ${index + 1}`}
                </div>
                <div className="flex w-full justify-end">
                  <MdClear
                    className="text-neutral-700"
                    onClick={() => {
                      const newElements = [...elements.get(NO_PROXY)].filter((_, i) => i !== index)
                      commitProperty(SplineComponent, 'elements')(newElements)
                    }}
                  />
                </div>
              </div>
              <InputGroup name="Position" label={`${t('editor:properties.transform.lbl-position')}`}>
                <Vector3Input
                  //style={{ maxWidth: 'calc(100% - 2px)', paddingRight: `3px`, width: '100%' }}
                  value={elem.position.value}
                  smallStep={0.01}
                  mediumStep={0.1}
                  largeStep={1}
                  onChange={(position) => {
                    commitProperty(
                      SplineComponent,
                      `elements.${index}.position` as any
                    )(new Vector3(position.x, position.y, position.z))
                  }}
                />
              </InputGroup>
              <InputGroup name="Rotation" label={`${t('editor:properties.transform.lbl-rotation')}`}>
                <EulerInput
                  //style={{ maxWidth: 'calc(100% - 2px)', paddingRight: `3px`, width: '100%' }}
                  quaternion={elem.quaternion.value}
                  unit="°"
                  onChange={(euler) => {
                    commitProperty(
                      SplineComponent,
                      `elements.${index}.quaternion` as any
                    )(new Quaternion().setFromEuler(euler))
                  }}
                />
              </InputGroup>
            </div>
          </div>
        )
      )}
    </NodeEditor>
  )
}

SplineNodeEditor.iconComponent = MdOutlineTimeline

export default SplineNodeEditor<|MERGE_RESOLUTION|>--- conflicted
+++ resolved
@@ -54,19 +54,13 @@
   const elements = component.elements
 
   return (
-<<<<<<< HEAD
     <NodeEditor
       description={t('editor:properties.spline.description')}
       icon={<SplineNodeEditor.iconComponent />}
       {...props}
     >
-      <div className="flex-strech flex w-full flex-row items-center gap-2 py-1">
-        <div className="flex w-full justify-center font-['Figtree'] text-xs font-normal text-neutral-50">
-=======
-    <NodeEditor description={t('editor:properties.spline.description')} {...props}>
       <div className="flex-strech flex w-full flex-row items-center gap-2 px-6 py-1">
         <div className="flex w-full font-['Figtree'] text-xs font-normal text-neutral-50">
->>>>>>> d0b640af
           {t('editor:properties.spline.lbl-addNode')}
         </div>
         <div className="flex w-full justify-end">
