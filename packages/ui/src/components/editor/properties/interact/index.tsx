--- conflicted
+++ resolved
@@ -27,14 +27,8 @@
 import { useTranslation } from 'react-i18next'
 import { MdOutlinePanTool } from 'react-icons/md'
 
-<<<<<<< HEAD
-import { getOptionalComponent, UUIDComponent } from '@ir-engine/ecs'
-import { getComponent, hasComponent, useComponent } from '@ir-engine/ecs/src/ComponentFunctions'
-import { defineQuery } from '@ir-engine/ecs/src/QueryFunctions'
-=======
 import { getOptionalComponent, useQuery, UUIDComponent } from '@ir-engine/ecs'
 import { getComponent, hasComponent, useComponent } from '@ir-engine/ecs/src/ComponentFunctions'
->>>>>>> b99a7f40
 import {
   commitProperties,
   commitProperty,
