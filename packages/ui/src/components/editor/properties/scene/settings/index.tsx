/*
CPAL-1.0 License

The contents of this file are subject to the Common Public Attribution License
Version 1.0. (the "License"); you may not use this file except in compliance
with the License. You may obtain a copy of the License at
https://github.com/EtherealEngine/etherealengine/blob/dev/LICENSE.
The License is based on the Mozilla Public License Version 1.1, but Sections 14
and 15 have been added to cover use of software over a computer network and 
provide for limited attribution for the Original Developer. In addition, 
Exhibit A has been modified to be consistent with Exhibit B.

Software distributed under the License is distributed on an "AS IS" basis,
WITHOUT WARRANTY OF ANY KIND, either express or implied. See the License for the
specific language governing rights and limitations under the License.

The Original Code is Ethereal Engine.

The Original Developer is the Initial Developer. The Initial Developer of the
Original Code is the Ethereal Engine team.

All portions of the code written by the Ethereal Engine team are Copyright © 2021-2023 
Ethereal Engine. All Rights Reserved.
*/

import getImagePalette from 'image-palette-core'
import React, { useEffect } from 'react'
import { useTranslation } from 'react-i18next'
import { Color } from 'three'

<<<<<<< HEAD
import { LoadingCircle } from '@etherealengine/client-core/src/components/LoadingCircle'
import { EntityUUID, defineQuery } from '@etherealengine/ecs'
=======
>>>>>>> 6b98326b
import { useComponent } from '@etherealengine/ecs/src/ComponentFunctions'
import {
  EditorComponentType,
  commitProperties,
  commitProperty,
  updateProperty
} from '@etherealengine/editor/src/components/properties/Util'
import { uploadProjectFiles } from '@etherealengine/editor/src/functions/assetFunctions'
import { takeScreenshot } from '@etherealengine/editor/src/functions/takeScreenshot'
import { generateEnvmapBake } from '@etherealengine/editor/src/functions/uploadEnvMapBake'
import { EditorState } from '@etherealengine/editor/src/services/EditorServices'
import {
  blurAndScaleImageData,
  convertImageDataToKTX2Blob,
  imageDataToBlob
} from '@etherealengine/engine/src/scene/classes/ImageUtils'
import { SceneSettingsComponent } from '@etherealengine/engine/src/scene/components/SceneSettingsComponent'
import { getState, useHookstate, useState } from '@etherealengine/hyperflux'
import { CameraComponent } from '@etherealengine/spatial/src/camera/components/CameraComponent'
import { RiLandscapeLine } from 'react-icons/ri'
import Button from '../../../../../primitives/tailwind/Button'
import ColorInput from '../../../../../primitives/tailwind/Color'
import LoadingView from '../../../../../primitives/tailwind/LoadingView'
import BooleanInput from '../../../input/Boolean'
import InputGroup from '../../../input/Group'
import ImagePreviewInput from '../../../input/Image/Preview'
import NodeInput from '../../../input/Node'
import NumericInput from '../../../input/Numeric'
import PropertyGroup from '../../group'

const cameraQuery = defineQuery([CameraComponent])

export const SceneSettingsEditor: EditorComponentType = (props) => {
  const { t } = useTranslation()
  const sceneSettingsComponent = useComponent(props.entity, SceneSettingsComponent)
  const state = useHookstate({
    thumbnailURL: null as string | null,
    thumbnail: null as File | null,
    uploadingThumbnail: false,
    loadingScreenURL: null as string | null,
    loadingScreenImageData: null as ImageData | null,
    uploadingLoadingScreen: false,
    resolution: 2048
  })

  const createThumbnail = async () => {
    const thumbnailBlob = await takeScreenshot(512, 320, 'jpeg')
    if (!thumbnailBlob) return
    const thumbnailURL = URL.createObjectURL(thumbnailBlob)
    const sceneName = getState(EditorState).sceneName!.split('.').slice(0, -1).join('.')
    const file = new File([thumbnailBlob!], sceneName + '.thumbnail.jpg')
    state.merge({
      thumbnailURL,
      thumbnail: file
    })
  }

  const uploadThumbnail = async () => {
    if (!state.thumbnail.value) return
    state.uploadingThumbnail.set(true)
    const editorState = getState(EditorState)
    const projectName = editorState.projectName!
    const currentSceneDirectory = getState(EditorState).scenePath!.split('/').slice(0, -1).join('/')
    const { promises } = uploadProjectFiles(projectName, [state.thumbnail.value], [currentSceneDirectory])
    const [[savedThumbnailURL]] = await Promise.all(promises)
    commitProperty(SceneSettingsComponent, 'thumbnailURL')(savedThumbnailURL)
    state.merge({
      thumbnailURL: null,
      thumbnail: null,
      uploadingThumbnail: false
    })
  }

  const createLoadingScreen = async () => {
    const envmapImageData = generateEnvmapBake(state.resolution.value)
    const blob = await imageDataToBlob(envmapImageData)
    state.merge({
      loadingScreenURL: URL.createObjectURL(blob!),
      loadingScreenImageData: envmapImageData
    })
  }

  const uploadLoadingScreen = async () => {
    const envmapImageData = state.loadingScreenImageData.value
    if (!envmapImageData) return
    state.uploadingLoadingScreen.set(true)

    const loadingScreenImageData = blurAndScaleImageData(envmapImageData, 2048, 2048, 6, 512)

    const [envmap, loadingScreen] = await Promise.all([
      convertImageDataToKTX2Blob(envmapImageData),
      convertImageDataToKTX2Blob(loadingScreenImageData)
    ])

    if (!envmap || !loadingScreen) return null!

    const editorState = getState(EditorState)
    const sceneName = editorState.sceneName!.split('.').slice(0, -1).join('.')
    const projectName = editorState.projectName!
    const envmapFilename = `${sceneName}.envmap.ktx2`
    const loadingScreenFilename = `${sceneName}.loadingscreen.ktx2`

    const currentSceneDirectory = getState(EditorState).scenePath!.split('/').slice(0, -1).join('/')
    const promises = uploadProjectFiles(
      projectName,
      [new File([envmap], envmapFilename), new File([loadingScreen], loadingScreenFilename)],
      [currentSceneDirectory, currentSceneDirectory]
    )

    const [[envmapURL], [loadingScreenURL]] = await Promise.all(promises.promises)

    const cleanURL = new URL(loadingScreenURL)
    cleanURL.hash = ''
    cleanURL.search = ''
    commitProperty(SceneSettingsComponent, 'loadingScreenURL')(cleanURL.href)
    state.merge({
      loadingScreenURL: null,
      loadingScreenImageData: null,
      uploadingLoadingScreen: false
    })
  }

  const generateColors = () => {
    const url = state.thumbnailURL.value ?? sceneSettingsComponent.thumbnailURL.value
    if (!url) return
    const image = new Image()
    image.crossOrigin = 'Anonymous'
    image.onload = () => {
      const palette = getImagePalette(image)
      if (palette) {
        commitProperties(SceneSettingsComponent, {
          primaryColor: palette.color,
          backgroundColor: palette.backgroundColor,
          alternativeColor: palette.alternativeColor
        })
      }
    }
    image.src = url
  }

  const useSpectatingEntity = useState(sceneSettingsComponent.spectateEntity.value !== null)
  useEffect(() => {
    commitProperty(SceneSettingsComponent, 'spectateEntity')(useSpectatingEntity.value ? ('' as EntityUUID) : null)
  }, [useSpectatingEntity])

  return (
    <PropertyGroup
      name={t('editor:properties.sceneSettings.name')}
      description={t('editor:properties.sceneSettings.description')}
      icon={<SceneSettingsEditor.iconComponent />}
    >
      <InputGroup
        name="Spectate Entity"
        label={t('editor:properties.sceneSettings.lbl-spectate')}
        info={t('editor:properties.sceneSettings.info-spectate')}
      >
        <BooleanInput value={useSpectatingEntity.value} onChange={useSpectatingEntity.set} />
      </InputGroup>
      {useSpectatingEntity.value ? (
        <InputGroup
          name="Entity UUID"
          label={t('editor:properties.sceneSettings.lbl-uuid')}
          info={t('editor:properties.sceneSettings.info-uuid')}
        >
          <NodeInput
            value={sceneSettingsComponent.spectateEntity.value ?? ('' as EntityUUID)}
            onRelease={commitProperty(SceneSettingsComponent, `spectateEntity`)}
            onChange={commitProperty(SceneSettingsComponent, `spectateEntity`)}
          />
        </InputGroup>
      ) : (
        <></>
      )}

      <InputGroup
        name="Thumbnail"
        label={t('editor:properties.sceneSettings.lbl-thumbnail')}
        info={t('editor:properties.sceneSettings.info-thumbnail')}
        className="w-auto"
      >
        <div>
          <ImagePreviewInput value={state.thumbnailURL.value ?? sceneSettingsComponent.thumbnailURL.value} />

          <Button onClick={createThumbnail} className="mt-2 w-full">
            {t('editor:properties.sceneSettings.generate')}
          </Button>
          {state.uploadingThumbnail.value ? (
            <LoadingView spinnerOnly />
          ) : (
            <Button onClick={uploadThumbnail} disabled={!state.thumbnail.value} className="mt-2 w-full">
              {t('editor:properties.sceneSettings.save')}
            </Button>
          )}
        </div>
      </InputGroup>
      <InputGroup
        name="Loading Screen"
        label={t('editor:properties.sceneSettings.lbl-loading')}
        info={t('editor:properties.sceneSettings.info-loading')}
        className="w-auto"
      >
        <div>
          <ImagePreviewInput value={state.loadingScreenURL.value ?? sceneSettingsComponent.loadingScreenURL.value} />
          <Button onClick={createLoadingScreen} className="mt-2 w-full">
            {t('editor:properties.sceneSettings.generate')}
          </Button>
          {state.uploadingLoadingScreen.value ? (
            <LoadingView spinnerOnly />
          ) : (
            <Button
              onClick={uploadLoadingScreen}
              disabled={!state.loadingScreenImageData.value}
              className="mt-2 w-full"
            >
              {t('editor:properties.sceneSettings.save')}
            </Button>
          )}
        </div>
      </InputGroup>
      <InputGroup name="Primary Color" label={t('editor:properties.sceneSettings.lbl-colors')}>
        <div className="w-full space-y-2">
          <ColorInput
            disabled={!state.thumbnailURL.value && !sceneSettingsComponent.thumbnailURL.value}
            value={new Color(sceneSettingsComponent.primaryColor.value)}
            onChange={(val) => updateProperty(SceneSettingsComponent, 'primaryColor')('#' + val.getHexString())}
            onRelease={(val) => commitProperty(SceneSettingsComponent, 'primaryColor')('#' + val.getHexString())}
            className="w-full"
          />
          <ColorInput
            disabled={!state.thumbnailURL.value && !sceneSettingsComponent.thumbnailURL.value}
            value={new Color(sceneSettingsComponent.backgroundColor.value)}
            onChange={(val) => updateProperty(SceneSettingsComponent, 'backgroundColor')('#' + val.getHexString())}
            onRelease={(val) => commitProperty(SceneSettingsComponent, 'backgroundColor')('#' + val.getHexString())}
            className="w-full"
          />
          <ColorInput
            disabled={!state.thumbnailURL.value && !sceneSettingsComponent.thumbnailURL.value}
            value={new Color(sceneSettingsComponent.alternativeColor.value)}
            onChange={(val) => updateProperty(SceneSettingsComponent, 'alternativeColor')('#' + val.getHexString())}
            onRelease={(val) => commitProperty(SceneSettingsComponent, 'alternativeColor')('#' + val.getHexString())}
            className="w-full"
          />
          <Button onClick={generateColors} className="w-full">
            {t('editor:properties.sceneSettings.generate')}
          </Button>
        </div>
      </InputGroup>

      <InputGroup name="Kill Height" label={t('editor:properties.sceneSettings.lbl-killHeight')}>
        <NumericInput
          value={sceneSettingsComponent.sceneKillHeight.value}
          onChange={updateProperty(SceneSettingsComponent, 'sceneKillHeight')}
          onRelease={commitProperty(SceneSettingsComponent, 'sceneKillHeight')}
        />
      </InputGroup>
    </PropertyGroup>
  )
}

SceneSettingsEditor.iconComponent = RiLandscapeLine
export default SceneSettingsEditor<|MERGE_RESOLUTION|>--- conflicted
+++ resolved
@@ -28,11 +28,7 @@
 import { useTranslation } from 'react-i18next'
 import { Color } from 'three'
 
-<<<<<<< HEAD
-import { LoadingCircle } from '@etherealengine/client-core/src/components/LoadingCircle'
 import { EntityUUID, defineQuery } from '@etherealengine/ecs'
-=======
->>>>>>> 6b98326b
 import { useComponent } from '@etherealengine/ecs/src/ComponentFunctions'
 import {
   EditorComponentType,
