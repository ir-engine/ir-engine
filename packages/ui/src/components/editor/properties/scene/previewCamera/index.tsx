/*
CPAL-1.0 License

The contents of this file are subject to the Common Public Attribution License
Version 1.0. (the "License"); you may not use this file except in compliance
with the License. You may obtain a copy of the License at
https://github.com/EtherealEngine/etherealengine/blob/dev/LICENSE.
The License is based on the Mozilla Public License Version 1.1, but Sections 14
and 15 have been added to cover use of software over a computer network and 
provide for limited attribution for the Original Developer. In addition, 
Exhibit A has been modified to be consistent with Exhibit B.

Software distributed under the License is distributed on an "AS IS" basis,
WITHOUT WARRANTY OF ANY KIND, either express or implied. See the License for the
specific language governing rights and limitations under the License.

The Original Code is Ethereal Engine.

The Original Developer is the Initial Developer. The Initial Developer of the
Original Code is the Ethereal Engine team.

All portions of the code written by the Ethereal Engine team are Copyright © 2021-2023 
Ethereal Engine. All Rights Reserved.
*/

import { debounce } from 'lodash'
import React, { useCallback, useEffect, useState } from 'react'
import { useTranslation } from 'react-i18next'
import { HiOutlineCamera } from 'react-icons/hi'

import { getComponent, useComponent } from '@etherealengine/ecs/src/ComponentFunctions'
import { Engine } from '@etherealengine/ecs/src/Engine'
import { TransformComponent } from '@etherealengine/spatial/src/transform/components/TransformComponent'

import { EditorComponentType } from '@etherealengine/editor/src/components/properties/Util'
import { EditorControlFunctions } from '@etherealengine/editor/src/functions/EditorControlFunctions'
import { previewScreenshot } from '@etherealengine/editor/src/functions/takeScreenshot'
import { ScenePreviewCameraComponent } from '@etherealengine/engine/src/scene/components/ScenePreviewCamera'
import { getState } from '@etherealengine/hyperflux'
<<<<<<< HEAD
import { RendererComponent, getNestedVisibleChildren } from '@etherealengine/spatial/src/renderer/WebGLRendererSystem'
import { GroupComponent } from '@etherealengine/spatial/src/renderer/components/GroupComponent'
=======
import { EngineState } from '@etherealengine/spatial/src/EngineState'
import { getNestedVisibleChildren, getSceneParameters } from '@etherealengine/spatial/src/renderer/WebGLRendererSystem'
import { SceneComponent } from '@etherealengine/spatial/src/renderer/components/SceneComponents'
>>>>>>> 8d487fb5
import { computeTransformMatrix } from '@etherealengine/spatial/src/transform/systems/TransformSystem'
import { Scene } from 'three'
import Button from '../../../../../primitives/tailwind/Button'
import ImagePreviewInput from '../../../input/Image/Preview'
import NodeEditor from '../../nodeEditor'

/**
 * ScenePreviewCameraNodeEditor provides the editor view to customize properties.
 */

const scene = new Scene()

export const ScenePreviewCameraNodeEditor: EditorComponentType = (props) => {
  const { t } = useTranslation()
  const [bufferUrl, setBufferUrl] = useState<string>('')
  const transformComponent = useComponent(Engine.instance.cameraEntity, TransformComponent)

  const onSetFromViewport = () => {
    const { position, rotation } = getComponent(Engine.instance.cameraEntity, TransformComponent)
    const transform = getComponent(props.entity, TransformComponent)
    transform.position.copy(position)
    transform.rotation.copy(rotation)
    computeTransformMatrix(props.entity)

    EditorControlFunctions.commitTransformSave([props.entity])
  }

  const updateScenePreview = async () => {
<<<<<<< HEAD
    const rootEntity = getState(EditorState).rootEntity
    const scene = new Scene()
    scene.children = getComponent(rootEntity, RendererComponent)
      .scenes.map(getNestedVisibleChildren)
      .flat()
      .map((entity) => getComponent(entity, GroupComponent))
      .flat()
=======
    const rootEntity = getState(EngineState).viewerEntity
    const entitiesToRender = getComponent(rootEntity, SceneComponent).children.map(getNestedVisibleChildren).flat()
    const { background, environment, fog, children } = getSceneParameters(entitiesToRender)

    scene.children = children
    scene.environment = environment
    scene.fog = fog
    scene.background = background

>>>>>>> 8d487fb5
    const imageBlob = (await previewScreenshot(
      512 / 2,
      320 / 2,
      0.9,
      'jpeg',
      scene,
      getComponent(props.entity, ScenePreviewCameraComponent).camera
    ))!
    const url = URL.createObjectURL(imageBlob)
    setBufferUrl(url)
  }

  const updateCubeMapBakeDebounced = useCallback(debounce(updateScenePreview, 500), []) //ms

  useEffect(() => {
    updateCubeMapBakeDebounced()
    return () => {
      updateCubeMapBakeDebounced.cancel()
    }
  }, [transformComponent.position])

  return (
    <NodeEditor
      {...props}
      name={t('editor:properties.sceneCamera.name')}
      description={t('editor:properties.sceneCamera.description')}
      icon={<ScenePreviewCameraNodeEditor.iconComponent />}
    >
      <ImagePreviewInput value={bufferUrl} />
      <div className="flex h-auto flex-col items-center">
        <Button
          onClick={() => {
            onSetFromViewport()
            updateScenePreview()
          }}
        >
          {t('editor:properties.sceneCamera.lbl-setFromViewPort')}
        </Button>
      </div>
    </NodeEditor>
  )
}

ScenePreviewCameraNodeEditor.iconComponent = HiOutlineCamera

export default ScenePreviewCameraNodeEditor<|MERGE_RESOLUTION|>--- conflicted
+++ resolved
@@ -37,14 +37,12 @@
 import { previewScreenshot } from '@etherealengine/editor/src/functions/takeScreenshot'
 import { ScenePreviewCameraComponent } from '@etherealengine/engine/src/scene/components/ScenePreviewCamera'
 import { getState } from '@etherealengine/hyperflux'
-<<<<<<< HEAD
-import { RendererComponent, getNestedVisibleChildren } from '@etherealengine/spatial/src/renderer/WebGLRendererSystem'
-import { GroupComponent } from '@etherealengine/spatial/src/renderer/components/GroupComponent'
-=======
 import { EngineState } from '@etherealengine/spatial/src/EngineState'
-import { getNestedVisibleChildren, getSceneParameters } from '@etherealengine/spatial/src/renderer/WebGLRendererSystem'
-import { SceneComponent } from '@etherealengine/spatial/src/renderer/components/SceneComponents'
->>>>>>> 8d487fb5
+import {
+  RendererComponent,
+  getNestedVisibleChildren,
+  getSceneParameters
+} from '@etherealengine/spatial/src/renderer/WebGLRendererSystem'
 import { computeTransformMatrix } from '@etherealengine/spatial/src/transform/systems/TransformSystem'
 import { Scene } from 'three'
 import Button from '../../../../../primitives/tailwind/Button'
@@ -73,17 +71,8 @@
   }
 
   const updateScenePreview = async () => {
-<<<<<<< HEAD
-    const rootEntity = getState(EditorState).rootEntity
-    const scene = new Scene()
-    scene.children = getComponent(rootEntity, RendererComponent)
-      .scenes.map(getNestedVisibleChildren)
-      .flat()
-      .map((entity) => getComponent(entity, GroupComponent))
-      .flat()
-=======
     const rootEntity = getState(EngineState).viewerEntity
-    const entitiesToRender = getComponent(rootEntity, SceneComponent).children.map(getNestedVisibleChildren).flat()
+    const entitiesToRender = getComponent(rootEntity, RendererComponent).scenes.map(getNestedVisibleChildren).flat()
     const { background, environment, fog, children } = getSceneParameters(entitiesToRender)
 
     scene.children = children
@@ -91,7 +80,6 @@
     scene.fog = fog
     scene.background = background
 
->>>>>>> 8d487fb5
     const imageBlob = (await previewScreenshot(
       512 / 2,
       320 / 2,
