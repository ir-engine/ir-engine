/*
CPAL-1.0 License

The contents of this file are subject to the Common Public Attribution License
Version 1.0. (the "License"); you may not use this file except in compliance
with the License. You may obtain a copy of the License at
https://github.com/ir-engine/ir-engine/blob/dev/LICENSE.
The License is based on the Mozilla Public License Version 1.1, but Sections 14
and 15 have been added to cover use of software over a computer network and 
provide for limited attribution for the Original Developer. In addition, 
Exhibit A has been modified to be consistent with Exhibit B.

Software distributed under the License is distributed on an "AS IS" basis,
WITHOUT WARRANTY OF ANY KIND, either express or implied. See the License for the
specific language governing rights and limitations under the License.

The Original Code is Infinite Reality Engine.

The Original Developer is the Initial Developer. The Initial Developer of the
Original Code is the Infinite Reality Engine team.

All portions of the code written by the Infinite Reality Engine team are Copyright © 2021-2023 
Infinite Reality Engine. All Rights Reserved.
*/

import { t } from 'i18next'
import { Resizable } from 're-resizable'
import React, { useEffect, useRef } from 'react'
import { FaMicrophone, FaMicrophoneSlash } from 'react-icons/fa'

import { useMediaWindows } from '@ir-engine/client-core/src/components/UserMediaWindows'
import {
  PeerMediaChannelState,
  PeerMediaStreamInterface
} from '@ir-engine/client-core/src/transports/PeerMediaChannelState'
import {
  ConsumerExtension,
  SocketWebRTCClientNetwork,
  pauseConsumer,
  resumeConsumer,
  toggleMicrophonePaused,
  toggleScreenshareAudioPaused,
  toggleScreenshareVideoPaused,
  toggleWebcamPaused
} from '@ir-engine/client-core/src/transports/SocketWebRTCClientFunctions'
import { useUserAvatarThumbnail } from '@ir-engine/client-core/src/user/functions/useUserAvatarThumbnail'
<<<<<<< HEAD
=======
import { useGet } from '@ir-engine/common'
>>>>>>> b99a7f40
import { UserName, userPath } from '@ir-engine/common/src/schema.type.module'
import { Engine } from '@ir-engine/ecs/src/Engine'
import { PeerID, State, getMutableState, useHookstate } from '@ir-engine/hyperflux'
import { NetworkState } from '@ir-engine/network'
<<<<<<< HEAD
import { useGet } from '@ir-engine/spatial/src/common/functions/FeathersHooks'
=======
>>>>>>> b99a7f40

export const UserMedia = (props: { peerID: PeerID; type: 'cam' | 'screen' }) => {
  const { peerID, type } = props

  const mediaNetwork = NetworkState.mediaNetwork

  const isSelf =
    !mediaNetwork ||
    peerID === Engine.instance.store.peerID ||
    (mediaNetwork?.peers &&
      Object.values(mediaNetwork.peers).find((peer) => peer.userId === Engine.instance.userID)?.peerID === peerID) ||
    peerID === 'self'
  const isScreen = type === 'screen'

  const userID = mediaNetwork.peers[peerID]?.userId

  const user = useGet(userPath, userID)
  const userThumbnail = useUserAvatarThumbnail(userID)

  const getUsername = () => {
    if (isSelf && !isScreen) return t('user:person.you')
    if (isSelf && isScreen) return t('user:person.yourScreen')
    const username = user.data?.name ?? 'A User'
    if (!isSelf && isScreen) return username + "'s Screen"
    return username
  }

  const peerMediaChannelState = useHookstate(
    getMutableState(PeerMediaChannelState)[peerID][type] as State<PeerMediaStreamInterface>
  )
  const {
    videoStream,
    audioStream,
    videoStreamPaused,
    audioStreamPaused,
    videoProducerPaused,
    audioProducerPaused,
    videoProducerGlobalMute,
    audioProducerGlobalMute,
    videoElement,
    audioElement
  } = peerMediaChannelState.get({ noproxy: true })

  const { videoStream: videoStreamState } = peerMediaChannelState

  const username = getUsername() as UserName

  const ref = useRef<HTMLVideoElement>(null)

  useEffect(() => {
    if (!ref.current || ref.current.srcObject || !videoStreamState?.value) return

    ref.current.id = `${peerID}_video_xrui`
    ref.current.autoplay = true
    ref.current.muted = true
    ref.current.setAttribute('playsinline', 'true')

    const newVideoTrack = videoStreamState.value.track!.clone()
    ref.current.srcObject = new MediaStream([newVideoTrack])
    ref.current.play()
  }, [ref.current, videoStreamState])

  const toggleVideo = async (e) => {
    e.stopPropagation()
    const mediaNetwork = NetworkState.mediaNetwork as SocketWebRTCClientNetwork
    if (isSelf && !isScreen) {
      toggleWebcamPaused()
    } else if (isSelf && isScreen) {
      toggleScreenshareVideoPaused()
    } else {
      if (!videoStreamPaused) {
        pauseConsumer(mediaNetwork, videoStream as ConsumerExtension)
        peerMediaChannelState.videoStreamPaused.set(true)
      } else {
        resumeConsumer(mediaNetwork, videoStream as ConsumerExtension)
        peerMediaChannelState.videoStreamPaused.set(false)
      }
    }
  }

  const toggleAudio = async (e) => {
    e.stopPropagation()
    const mediaNetwork = NetworkState.mediaNetwork as SocketWebRTCClientNetwork
    if (isSelf && !isScreen) {
      toggleMicrophonePaused()
    } else if (isSelf && isScreen) {
      toggleScreenshareAudioPaused()
    } else {
      if (!audioStreamPaused) {
        pauseConsumer(mediaNetwork, audioStream as ConsumerExtension)
        peerMediaChannelState.audioStreamPaused.set(true)
      } else {
        resumeConsumer(mediaNetwork, audioStream as ConsumerExtension)
        peerMediaChannelState.audioStreamPaused.set(false)
      }
    }
  }

  return (
    <Resizable
      key={username}
      bounds="window"
      defaultSize={{ width: 254, height: 160 }}
      enable={{
        top: false,
        right: true,
        bottom: true,
        left: true,
        topRight: false,
        bottomRight: true,
        bottomLeft: true,
        topLeft: false
      }}
      minWidth={200}
      maxWidth={420}
      minHeight={160}
      maxHeight={250}
    >
      <div
        className={`relative flex h-full items-center justify-center rounded-[5px]`}
        style={{ backgroundColor: 'gray' }} // TODO derive color from user thumbnail
      >
        {videoStream == null || videoStreamPaused || videoProducerPaused || videoProducerGlobalMute ? (
          <img
            src={userThumbnail}
            alt=""
            crossOrigin="anonymous"
            draggable={false}
            className="h-[40px] w-[40px] max-w-full rounded-full"
            id={peerID + '-thumbnail'}
          />
        ) : (
          <video
            className="h-full w-full"
            ref={ref}
            key={peerID + '-video-container'}
            id={peerID + '-video-container'}
          />
        )}
        <div className="absolute bottom-1 left-1 flex min-w-0  max-w-xs items-center justify-center rounded-[20px] bg-[#B6AFAE] px-1">
          <p className="font-segoe-ui rounded-2xl text-left text-[12px] text-white [text-align-last:center]">
            {username}
          </p>
        </div>
        <button
          className="absolute bottom-1 right-1 m-0 flex h-[20px] w-[20px] items-center justify-center  rounded-full bg-[#EDEEF0] px-1"
          onClick={toggleAudio}
        >
          {audioStreamPaused ? (
            <FaMicrophoneSlash className="h-5 w-5 overflow-hidden  fill-[#3F3960]" />
          ) : (
            <FaMicrophone className="h-3 w-3 overflow-hidden fill-[#008000]" />
          )}
        </button>
      </div>
    </Resizable>
  )
}

export const MediaCall = () => {
  const windows = useMediaWindows()
  return (
    <div className="mx-1 mt-1 flex flex-wrap gap-1">
      {windows.map(({ peerID, type }) => (
        <UserMedia peerID={peerID} type={type} key={peerID} />
      ))}
    </div>
  )
}<|MERGE_RESOLUTION|>--- conflicted
+++ resolved
@@ -44,18 +44,11 @@
   toggleWebcamPaused
 } from '@ir-engine/client-core/src/transports/SocketWebRTCClientFunctions'
 import { useUserAvatarThumbnail } from '@ir-engine/client-core/src/user/functions/useUserAvatarThumbnail'
-<<<<<<< HEAD
-=======
 import { useGet } from '@ir-engine/common'
->>>>>>> b99a7f40
 import { UserName, userPath } from '@ir-engine/common/src/schema.type.module'
 import { Engine } from '@ir-engine/ecs/src/Engine'
 import { PeerID, State, getMutableState, useHookstate } from '@ir-engine/hyperflux'
 import { NetworkState } from '@ir-engine/network'
-<<<<<<< HEAD
-import { useGet } from '@ir-engine/spatial/src/common/functions/FeathersHooks'
-=======
->>>>>>> b99a7f40
 
 export const UserMedia = (props: { peerID: PeerID; type: 'cam' | 'screen' }) => {
   const { peerID, type } = props
