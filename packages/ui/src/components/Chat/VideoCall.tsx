/*
CPAL-1.0 License

The contents of this file are subject to the Common Public Attribution License
Version 1.0. (the "License"); you may not use this file except in compliance
with the License. You may obtain a copy of the License at
https://github.com/EtherealEngine/etherealengine/blob/dev/LICENSE.
The License is based on the Mozilla Public License Version 1.1, but Sections 14
and 15 have been added to cover use of software over a computer network and 
provide for limited attribution for the Original Developer. In addition, 
Exhibit A has been modified to be consistent with Exhibit B.

Software distributed under the License is distributed on an "AS IS" basis,
WITHOUT WARRANTY OF ANY KIND, either express or implied. See the License for the
specific language governing rights and limitations under the License.

The Original Code is Ethereal Engine.

The Original Developer is the Initial Developer. The Initial Developer of the
Original Code is the Ethereal Engine team.

All portions of the code written by the Ethereal Engine team are Copyright © 2021-2023 
Ethereal Engine. All Rights Reserved.
*/

import { useMediaWindows } from '@etherealengine/client-core/src/components/UserMediaWindows'
import {
  PeerMediaChannelState,
  PeerMediaStreamInterface
} from '@etherealengine/client-core/src/transports/PeerMediaChannelState'
import {
  ConsumerExtension,
  SocketWebRTCClientNetwork,
  pauseConsumer,
  resumeConsumer,
  toggleMicrophonePaused,
  toggleScreenshareAudioPaused,
  toggleScreenshareVideoPaused,
  toggleWebcamPaused
} from '@etherealengine/client-core/src/transports/SocketWebRTCClientFunctions'
import { useUserAvatarThumbnail } from '@etherealengine/client-core/src/user/functions/useUserAvatarThumbnail'
import { PeerID } from '@etherealengine/common/src/interfaces/PeerID'
import { UserName } from '@etherealengine/common/src/schema.type.module'
import { Engine } from '@etherealengine/engine/src/ecs/classes/Engine'
import { NetworkState } from '@etherealengine/engine/src/networking/NetworkState'
import { WorldState } from '@etherealengine/engine/src/networking/interfaces/WorldState'
<<<<<<< HEAD
import { UserName } from '@etherealengine/engine/src/schemas/user/user.schema'
import { NO_PROXY, State, getMutableState, useHookstate } from '@etherealengine/hyperflux'
=======
import { State, getMutableState, useHookstate } from '@etherealengine/hyperflux'
>>>>>>> 4adc2ad4
import { t } from 'i18next'
import { Resizable } from 're-resizable'
import React, { useEffect, useRef } from 'react'
import { FaMicrophone, FaMicrophoneSlash } from 'react-icons/fa'

export const UserMedia = (props: { peerID: PeerID; type: 'cam' | 'screen' }) => {
  const { peerID, type } = props

  const mediaNetwork = NetworkState.mediaNetwork

  const isSelf =
    !mediaNetwork ||
    peerID === Engine.instance.peerID ||
    (mediaNetwork?.peers &&
      Object.values(mediaNetwork.peers).find((peer) => peer.userId === Engine.instance.userID)?.peerID === peerID) ||
    peerID === 'self'
  const isScreen = type === 'screen'

  const userID = mediaNetwork.peers[peerID]?.userId

  const userThumbnail = useUserAvatarThumbnail(userID)

  const usernames = useHookstate(getMutableState(WorldState).userNames)
  const getUsername = () => {
    if (isSelf && !isScreen) return t('user:person.you')
    if (isSelf && isScreen) return t('user:person.yourScreen')
    const username = userID ? usernames.get(NO_PROXY)[userID] : 'A User'
    if (!isSelf && isScreen) return username + "'s Screen"
    return username
  }

  const peerMediaChannelState = useHookstate(
    getMutableState(PeerMediaChannelState)[peerID][type] as State<PeerMediaStreamInterface>
  )
  const {
    videoStream,
    audioStream,
    videoStreamPaused,
    audioStreamPaused,
    videoProducerPaused,
    audioProducerPaused,
    videoProducerGlobalMute,
    audioProducerGlobalMute,
    videoElement,
    audioElement
  } = peerMediaChannelState.get(NO_PROXY)

  const { videoStream: videoStreamState } = peerMediaChannelState

  const username = getUsername() as UserName

  const ref = useRef<HTMLVideoElement>(null)

  useEffect(() => {
    if (!ref.current || ref.current.srcObject || !videoStreamState?.value) return

    ref.current.id = `${peerID}_video_xrui`
    ref.current.autoplay = true
    ref.current.muted = true
    ref.current.setAttribute('playsinline', 'true')

    const newVideoTrack = videoStreamState.value.track!.clone()
    ref.current.srcObject = new MediaStream([newVideoTrack])
    ref.current.play()
  }, [ref.current, videoStreamState])

  const toggleVideo = async (e) => {
    e.stopPropagation()
    const mediaNetwork = NetworkState.mediaNetwork as SocketWebRTCClientNetwork
    if (isSelf && !isScreen) {
      toggleWebcamPaused()
    } else if (isSelf && isScreen) {
      toggleScreenshareVideoPaused()
    } else {
      if (!videoStreamPaused) {
        pauseConsumer(mediaNetwork, videoStream as ConsumerExtension)
        peerMediaChannelState.videoStreamPaused.set(true)
      } else {
        resumeConsumer(mediaNetwork, videoStream as ConsumerExtension)
        peerMediaChannelState.videoStreamPaused.set(false)
      }
    }
  }

  const toggleAudio = async (e) => {
    e.stopPropagation()
    const mediaNetwork = NetworkState.mediaNetwork as SocketWebRTCClientNetwork
    if (isSelf && !isScreen) {
      toggleMicrophonePaused()
    } else if (isSelf && isScreen) {
      toggleScreenshareAudioPaused()
    } else {
      if (!audioStreamPaused) {
        pauseConsumer(mediaNetwork, audioStream as ConsumerExtension)
        peerMediaChannelState.audioStreamPaused.set(true)
      } else {
        resumeConsumer(mediaNetwork, audioStream as ConsumerExtension)
        peerMediaChannelState.audioStreamPaused.set(false)
      }
    }
  }

  return (
    <Resizable
      key={username}
      bounds="window"
      defaultSize={{ width: 254, height: 160 }}
      enable={{
        top: false,
        right: true,
        bottom: true,
        left: true,
        topRight: false,
        bottomRight: true,
        bottomLeft: true,
        topLeft: false
      }}
      minWidth={200}
      maxWidth={420}
      minHeight={160}
      maxHeight={250}
    >
      <div
        className={`relative h-full rounded-[5px] flex items-center justify-center`}
        style={{ backgroundColor: 'gray' }} // TODO derive color from user thumbnail
      >
        {videoStream == null || videoStreamPaused || videoProducerPaused || videoProducerGlobalMute ? (
          <img
            src={userThumbnail}
            alt=""
            crossOrigin="anonymous"
            draggable={false}
            className="max-w-full rounded-full w-[40px] h-[40px]"
            id={peerID + '-thumbnail'}
          />
        ) : (
          <video
            className="w-full h-full"
            ref={ref}
            key={peerID + '-video-container'}
            id={peerID + '-video-container'}
          />
        )}
        <div className="absolute min-w-0 max-w-xs bottom-1 left-1  flex justify-center items-center rounded-[20px] px-1 bg-[#B6AFAE]">
          <p className="[text-align-last:center] rounded-2xl text-[12px] font-segoe-ui text-white text-left">
            {username}
          </p>
        </div>
        <button
          className="m-0 absolute bottom-1 right-1 w-[20px] h-[20px] flex px-1 justify-center  items-center rounded-full bg-[#EDEEF0]"
          onClick={toggleAudio}
        >
          {audioStreamPaused ? (
            <FaMicrophoneSlash className="w-5 h-5 overflow-hidden  fill-[#3F3960]" />
          ) : (
            <FaMicrophone className="w-3 h-3 overflow-hidden fill-[#008000]" />
          )}
        </button>
      </div>
    </Resizable>
  )
}

export const MediaCall = () => {
  const windows = useMediaWindows()
  return (
    <div className="flex flex-wrap gap-1 mx-1 mt-1">
      {windows.map(({ peerID, type }) => (
        <UserMedia peerID={peerID} type={type} key={peerID} />
      ))}
    </div>
  )
}<|MERGE_RESOLUTION|>--- conflicted
+++ resolved
@@ -44,12 +44,7 @@
 import { Engine } from '@etherealengine/engine/src/ecs/classes/Engine'
 import { NetworkState } from '@etherealengine/engine/src/networking/NetworkState'
 import { WorldState } from '@etherealengine/engine/src/networking/interfaces/WorldState'
-<<<<<<< HEAD
-import { UserName } from '@etherealengine/engine/src/schemas/user/user.schema'
 import { NO_PROXY, State, getMutableState, useHookstate } from '@etherealengine/hyperflux'
-=======
-import { State, getMutableState, useHookstate } from '@etherealengine/hyperflux'
->>>>>>> 4adc2ad4
 import { t } from 'i18next'
 import { Resizable } from 're-resizable'
 import React, { useEffect, useRef } from 'react'
