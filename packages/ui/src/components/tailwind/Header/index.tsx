--- conflicted
+++ resolved
@@ -67,17 +67,12 @@
             <span className="mr-1">{user?.name?.value}</span>
             <div className="avatar">
               <div className="w-8 rounded-full">
-<<<<<<< HEAD
-                {avatarDetails.thumbnailResource?.url ? (
+                {avatarDetails?.thumbnailResource?.url ? (
                   <img
                     src={avatarDetails.thumbnailResource?.url}
                     crossOrigin="anonymous"
                     className="max-w-full w-auto h-8"
                   />
-=======
-                {avatarDetails?.thumbnailResource?.url ? (
-                  <img src={avatarDetails.thumbnailResource?.url} crossOrigin="anonymous" className="w-auto h-8" />
->>>>>>> 125f7aea
                 ) : (
                   <UserCircleIcon className="w-8 h-8" />
                 )}
