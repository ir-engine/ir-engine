/*
CPAL-1.0 License

The contents of this file are subject to the Common Public Attribution License
Version 1.0. (the "License") you may not use this file except in compliance
with the License. You may obtain a copy of the License at
https://github.com/EtherealEngine/etherealengine/blob/dev/LICENSE.
The License is based on the Mozilla Public License Version 1.1, but Sections 14
and 15 have been added to cover use of software over a computer network and 
provide for limited attribution for the Original Developer. In addition, 
Exhibit A has been modified to be consistent with Exhibit B.

Software distributed under the License is distributed on an "AS IS" basis,
WITHOUT WARRANTY OF ANY KIND, either express or implied. See the License for the
specific language governing rights and limitations under the License.

The Original Code is Ethereal Engine.

The Original Developer is the Initial Developer. The Initial Developer of the
Original Code is the Ethereal Engine team.

All portions of the code written by the Ethereal Engine team are Copyright © 2021-2023 
Ethereal Engine. All Rights Reserved.
*/

/* eslint-disable @typescript-eslint/ban-ts-comment */
import { useHookstate } from '@hookstate/core'
import React, { useEffect, useLayoutEffect, useRef, useState } from 'react'
import { twMerge } from 'tailwind-merge'

import { useMediaNetwork } from '@etherealengine/client-core/src/common/services/MediaInstanceConnectionService'
import { InstanceChatWrapper } from '@etherealengine/client-core/src/components/InstanceChat'
<<<<<<< HEAD
import { CaptureClientSettingsState } from '@etherealengine/client-core/src/media/CaptureClientSettingsState'
=======
import { createDataProducer } from '@etherealengine/client-core/src/networking/DataChannelSystem'
>>>>>>> 81cdfd16
import { RecordingFunctions, RecordingState } from '@etherealengine/client-core/src/recording/RecordingService'
import { MediaStreamService, MediaStreamState } from '@etherealengine/client-core/src/transports/MediaStreams'
import {
  SocketWebRTCClientNetwork,
  toggleWebcamPaused
} from '@etherealengine/client-core/src/transports/SocketWebRTCClientFunctions'
import { useVideoFrameCallback } from '@etherealengine/common/src/utils/useVideoFrameCallback'
import { ECSRecordingFunctions } from '@etherealengine/engine/src/ecs/ECSRecording'
import { Engine } from '@etherealengine/engine/src/ecs/classes/Engine'
<<<<<<< HEAD

import {
  MotionCaptureFunctions,
  MotionCaptureStream,
  mocapDataChannelType
} from '@etherealengine/engine/src/mocap/MotionCaptureSystem'

import { getMutableState, getState } from '@etherealengine/hyperflux'

=======
import { MotionCaptureFunctions, mocapDataChannelType } from '@etherealengine/engine/src/mocap/MotionCaptureSystem'
import { MediasoupDataProducerConsumerState } from '@etherealengine/engine/src/networking/systems/MediasoupDataProducerConsumerState'
import { MediaProducerActions } from '@etherealengine/engine/src/networking/systems/MediasoupMediaProducerConsumerState'
import { RecordingID } from '@etherealengine/engine/src/schemas/recording/recording.schema'
import { dispatchAction, getMutableState, getState } from '@etherealengine/hyperflux'
>>>>>>> 81cdfd16
import Drawer from '@etherealengine/ui/src/components/tailwind/Drawer'
import Header from '@etherealengine/ui/src/components/tailwind/Header'
import RecordingsList from '@etherealengine/ui/src/components/tailwind/RecordingList'
import Toolbar from '@etherealengine/ui/src/components/tailwind/Toolbar'
import Canvas from '@etherealengine/ui/src/primitives/tailwind/Canvas'
import Video from '@etherealengine/ui/src/primitives/tailwind/Video'
<<<<<<< HEAD

import { drawConnectors, drawLandmarks } from '@mediapipe/drawing_utils'
import { FACEMESH_TESSELATION, HAND_CONNECTIONS, Holistic, Options, POSE_CONNECTIONS } from '@mediapipe/holistic'

let creatingProducer = false
const startDataProducer = async () => {
  const network = Engine.instance.worldNetwork as SocketWebRTCClientNetwork
  if (!network?.sendTransport || creatingProducer) return
  creatingProducer = true
  const dataProducer = await network.sendTransport.produceData({
    appData: { data: {} },
    ordered: true,
    label: mocapDataChannelType,
    // maxPacketLifeTime: 0,
    maxRetransmits: 1,
    protocol: 'raw'
  })
  dataProducer.on('transportclose', () => {
    network.dataProducers.delete(mocapDataChannelType)
  })
  network.dataProducers.set(mocapDataChannelType, dataProducer)
}
=======
import { DataProducer } from 'mediasoup-client/lib/DataProducer'
>>>>>>> 81cdfd16

/**
 * Start playback of a recording
 * - If we are streaming data, close the data producer
 */
export const startPlayback = async (recordingID: RecordingID, twin = true) => {
  const network = Engine.instance.worldNetwork as SocketWebRTCClientNetwork
  const dataProducer = MediasoupDataProducerConsumerState.getProducerByDataChannel(
    network.id,
    mocapDataChannelType
  ) as DataProducer
  if (getState(RecordingState).playback && dataProducer) {
    dispatchAction(
      MediaProducerActions.producerClosed({
        producerID: dataProducer.id,
        $network: network.id,
        $topic: network.topic
      })
    )
  }
  ECSRecordingFunctions.startPlayback({
    recordingID,
    targetUser: twin ? undefined : Engine.instance.userID
  })
}

<<<<<<< HEAD
// set in debugsettings
function throttle(func, delaySeconds) {
  let timeout: NodeJS.Timeout | null = null
  return (...args) => {
    if (!timeout) {
      func(...args)
      timeout = setTimeout(() => {
        timeout = null
      }, delaySeconds * 1000)
    }
  }
}

const sendResults = (results: MotionCaptureStream) => {
  const network = Engine?.instance?.worldNetwork as SocketWebRTCClientNetwork
  if (!network?.sendTransport) return
  const dataProducer = network?.dataProducers?.get(mocapDataChannelType)
=======
let creatingProducer = false
const sendResults = (results: NormalizedLandmarkList) => {
  const network = Engine.instance.worldNetwork as SocketWebRTCClientNetwork
  if (!network?.ready) return
  const dataProducer = MediasoupDataProducerConsumerState.getProducerByDataChannel(
    network.id,
    mocapDataChannelType
  ) as DataProducer
>>>>>>> 81cdfd16
  if (!dataProducer) {
    if (creatingProducer) return
    creatingProducer = true
    createDataProducer(network, { label: mocapDataChannelType, ordered: true })
    return
  }
  if (!dataProducer?.closed && dataProducer?.readyState === 'open') {
    // console.log('sending results', results)
    const data = MotionCaptureFunctions.sendResults(results)
    dataProducer?.send(data)
  }
}

const CaptureDashboard = () => {
  const captureState = useHookstate(getMutableState(CaptureClientSettingsState))
  const captureSettings = captureState?.nested('settings')?.value
  const displaySettings = captureSettings.filter((s) => s?.name.toLowerCase() === 'display')[0]
  const trackingSettings = captureSettings.filter((s) => s?.name.toLowerCase() === 'tracking')[0]
  const debugSettings = captureSettings.filter((s) => s?.name.toLowerCase() === 'debug')[0]

  const isDetecting = useHookstate(false)
  const [detectingStatus, setDetectingStatus] = useState('inactive')

  const holisticDetector = useHookstate(null as null | Holistic)

  const processingFrame = useHookstate(false)

  const videoRef = useRef<HTMLVideoElement>()
  const canvasRef = useRef<HTMLCanvasElement>()
  const canvasCtxRef = useRef<CanvasRenderingContext2D>()

  const videoStream = useHookstate(getMutableState(MediaStreamState).videoStream)

  const mediaNetworkState = useMediaNetwork()
  const mediaStreamState = useHookstate(getMutableState(MediaStreamState))
  const recordingState = useHookstate(getMutableState(RecordingState))

  const videoActive = useHookstate(false)

  const throttledSend = throttle(sendResults, 1)

  const resizeCanvas = () => {
    if (canvasRef.current?.width !== videoRef.current?.clientWidth) {
      canvasRef.current!.width = videoRef.current!.clientWidth
    }

    if (canvasRef.current?.height !== videoRef.current?.clientHeight) {
      canvasRef.current!.height = videoRef.current!.clientHeight
    }
  }

  useEffect(() => {
    window.addEventListener('resize', () => {
      resizeCanvas()
    })
    return () => {
      window.removeEventListener('resize', () => {
        resizeCanvas()
      })
    }
  }, [])

  useEffect(() => {
    RecordingFunctions.getRecordings()
  }, [])

  useEffect(() => {
    const factor = displaySettings.flipVideo === true ? '-1' : '1'
    canvasRef.current!.style.transform = `scaleX(${factor})`
    videoRef.current!.style.transform = `scaleX(${factor})`
  }, [displaySettings.flipVideo])

  useLayoutEffect(() => {
    canvasCtxRef.current = canvasRef.current!.getContext('2d')!
    videoRef.current!.srcObject = videoStream.value
    videoRef.current!.onplay = () => videoActive.set(true)
    videoRef.current!.onpause = () => videoActive.set(false)
    resizeCanvas()
  }, [videoStream])

  useEffect(() => {
    if (!isDetecting?.value) return

    if (!holisticDetector.value) {
      if (Holistic !== undefined) {
        setDetectingStatus('loading')
        const holistic = new Holistic({
          locateFile: (file) => {
            return `https://cdn.jsdelivr.net/npm/@mediapipe/holistic/${file}`
          }
        })
        holistic.setOptions({
          enableFaceGeometry: trackingSettings?.enableFaceGeometry,
          selfieMode: trackingSettings?.selfieMode,
          modelComplexity: trackingSettings?.modelComplexity,
          smoothLandmarks: trackingSettings?.smoothLandmarks,
          enableSegmentation: trackingSettings?.enableSegmentation,
          smoothSegmentation: trackingSettings?.smoothSegmentation,
          refineFaceLandmarks: trackingSettings?.refineFaceLandmarks,
          minDetectionConfidence: trackingSettings?.minDetectionConfidence,
          minTrackingConfidence: trackingSettings?.minTrackingConfidence
        } as Options)
        holisticDetector.set(holistic)
      }
    }

    processingFrame.set(false)

    if (holisticDetector.value) {
      holisticDetector.value.onResults((results: MotionCaptureStream) => {
        if (Object.keys(results).length === 0) return
        if (detectingStatus !== 'active') setDetectingStatus('active')

        const { poseLandmarks, faceLandmarks, leftHandLandmarks, rightHandLandmarks } = results

        if (debugSettings?.throttleSend) {
          throttledSend(results)
        } else {
          sendResults(results)
        }

        processingFrame.set(false)

        if (displaySettings?.show2dSkeleton) {
          if (!canvasCtxRef.current || !canvasRef.current || !poseLandmarks) return

          //draw!!!
          canvasCtxRef.current.save()
          canvasCtxRef.current.clearRect(0, 0, canvasRef.current.width, canvasRef.current.height)
          canvasCtxRef.current.globalCompositeOperation = 'source-over'

          // Pose Connections
          drawConnectors(canvasCtxRef.current, poseLandmarks, POSE_CONNECTIONS, {
            color: '#fff',
            lineWidth: 4
          })
          // Pose Landmarks
          drawLandmarks(canvasCtxRef.current, poseLandmarks, {
            color: '#fff',
            radius: 2
          })

          // Left Hand Connections
          drawConnectors(
            canvasCtxRef.current,
            leftHandLandmarks !== undefined ? leftHandLandmarks : [],
            HAND_CONNECTIONS,
            {
              color: '#fff',
              lineWidth: 4
            }
          )

          // Left Hand Landmarks
          drawLandmarks(canvasCtxRef.current, leftHandLandmarks !== undefined ? leftHandLandmarks : [], {
            color: '#fff',
            radius: 2
          })

          // Right Hand Connections
          drawConnectors(
            canvasCtxRef.current,
            rightHandLandmarks !== undefined ? rightHandLandmarks : [],
            HAND_CONNECTIONS,
            {
              color: '#fff',
              lineWidth: 4
            }
          )

          // Right Hand Landmarks
          drawLandmarks(canvasCtxRef.current, rightHandLandmarks !== undefined ? rightHandLandmarks : [], {
            color: '#fff',
            radius: 2
          })

          // Face Connections
          drawConnectors(canvasCtxRef.current, faceLandmarks, FACEMESH_TESSELATION, {
            color: '#fff',
            lineWidth: 1
          })
          // Face Landmarks
          // drawLandmarks(canvasCtxRef.current, faceLandmarks, {
          //   color: '#fff',
          //   lineWidth: 1
          // })
          canvasCtxRef.current.restore()
        }
      })
    }

    return () => {
      setDetectingStatus('inactive')
      if (holisticDetector.value) {
        holisticDetector.value.close()
      }
      holisticDetector.set(null)
    }
  }, [isDetecting])

  // eslint-disable-next-line @typescript-eslint/no-unused-vars
  useVideoFrameCallback(videoRef.current, (videoTime, metadata) => {
    resizeCanvas()

    if (processingFrame.value) return

    if (holisticDetector.value) {
      processingFrame.set(true)
      holisticDetector.value?.send({ image: videoRef.current! }).finally(() => {
        processingFrame.set(false)
      })
    }
  })

  // todo include a mechanism to confirm that the recording has started/stopped
  const onToggleRecording = () => {
    if (recordingState.recordingID.value) {
      ECSRecordingFunctions.stopRecording({
        recordingID: recordingState.recordingID.value
      })
      RecordingFunctions.getRecordings()
    } else if (!recordingState.started.value) {
      RecordingFunctions.startRecording({
        user: { Avatar: true },
        peers: { [Engine.instance.peerID]: { Audio: true, Video: true, Mocap: true } }
      }).then((recordingID) => {
        if (recordingID) ECSRecordingFunctions.startRecording({ recordingID })
      })
    }
  }

  const isCamVideoEnabled =
    mediaStreamState?.camVideoProducer?.value !== null && mediaStreamState?.videoPaused?.value === false
  const videoStatus =
    !mediaNetworkState?.connected?.value && !videoActive?.value
      ? 'loading'
      : isCamVideoEnabled !== true
      ? 'ready'
      : 'active'
  const recordingStatus =
    !recordingState?.recordingID?.value && isDetecting?.value !== true
      ? 'inactive'
      : recordingState?.started?.value
      ? 'active'
      : 'ready'

  return (
    <div className="w-full container mx-auto">
      <Drawer settings={<div></div>}>
        <Header />
        <div className="w-full container mx-auto pointer-events-auto">
          <div className="w-full h-auto px-2">
            <div className="w-full h-auto relative aspect-video overflow-hidden">
              <div
                className="absolute w-full h-full top-0 left-0 flex items-center"
                style={{ backgroundColor: '#000000' }}
              >
                <Video
                  ref={videoRef}
                  className={twMerge('w-full h-auto opacity-100', !displaySettings?.showVideo && 'opacity-0')}
                />
              </div>
              <div
                className="object-contain absolute top-0 left-0 z-20 w-full h-full flex items-center"
                style={{ objectFit: 'contain', top: '0px' }}
              >
                <Canvas ref={canvasRef} />
              </div>
              {videoStatus !== 'active' ? (
                <button
                  onClick={() => {
                    if (mediaNetworkState?.connected?.value) toggleWebcamPaused()
                  }}
                  className="absolute top-0 left-0 z-30 w-full h-full btn btn-ghost bg-none flex items-center"
                >
                  <h1>{mediaNetworkState?.connected?.value ? 'Enable Camera' : 'Loading...'}</h1>
                </button>
              ) : null}
            </div>
          </div>
          <div className="w-full container mx-auto">
            <Toolbar
              className="w-full"
              videoStatus={videoStatus}
              detectingStatus={detectingStatus}
              onToggleRecording={onToggleRecording}
              toggleWebcam={toggleWebcamPaused}
              toggleDetecting={() => isDetecting.set((v) => !v)}
              isRecording={recordingState?.started?.value}
              recordingStatus={recordingStatus}
              cycleCamera={MediaStreamService.cycleCamera}
            />
          </div>
          <div className="w-full container mx-auto">
            <div className="w-full relative">
              <RecordingsList
                {...{
                  startPlayback,
                  stopPlayback: ECSRecordingFunctions.stopPlayback,
                  recordingState
                }}
              />
            </div>
          </div>
        </div>
        <footer className="footer fixed bottom-0">
          <div style={{ display: 'none' }}>
            <InstanceChatWrapper />
          </div>
        </footer>
      </Drawer>
    </div>
  )
}

CaptureDashboard.displayName = 'CaptureDashboard'

CaptureDashboard.defaultProps = {}

export default CaptureDashboard<|MERGE_RESOLUTION|>--- conflicted
+++ resolved
@@ -30,11 +30,7 @@
 
 import { useMediaNetwork } from '@etherealengine/client-core/src/common/services/MediaInstanceConnectionService'
 import { InstanceChatWrapper } from '@etherealengine/client-core/src/components/InstanceChat'
-<<<<<<< HEAD
-import { CaptureClientSettingsState } from '@etherealengine/client-core/src/media/CaptureClientSettingsState'
-=======
 import { createDataProducer } from '@etherealengine/client-core/src/networking/DataChannelSystem'
->>>>>>> 81cdfd16
 import { RecordingFunctions, RecordingState } from '@etherealengine/client-core/src/recording/RecordingService'
 import { MediaStreamService, MediaStreamState } from '@etherealengine/client-core/src/transports/MediaStreams'
 import {
@@ -44,55 +40,27 @@
 import { useVideoFrameCallback } from '@etherealengine/common/src/utils/useVideoFrameCallback'
 import { ECSRecordingFunctions } from '@etherealengine/engine/src/ecs/ECSRecording'
 import { Engine } from '@etherealengine/engine/src/ecs/classes/Engine'
-<<<<<<< HEAD
-
+
+import { CaptureClientSettingsState } from '@etherealengine/client-core/src/media/CaptureClientSettingsState'
+import { throttle } from '@etherealengine/engine/src/common/functions/FunctionHelpers'
 import {
   MotionCaptureFunctions,
   MotionCaptureStream,
   mocapDataChannelType
 } from '@etherealengine/engine/src/mocap/MotionCaptureSystem'
-
-import { getMutableState, getState } from '@etherealengine/hyperflux'
-
-=======
-import { MotionCaptureFunctions, mocapDataChannelType } from '@etherealengine/engine/src/mocap/MotionCaptureSystem'
 import { MediasoupDataProducerConsumerState } from '@etherealengine/engine/src/networking/systems/MediasoupDataProducerConsumerState'
 import { MediaProducerActions } from '@etherealengine/engine/src/networking/systems/MediasoupMediaProducerConsumerState'
 import { RecordingID } from '@etherealengine/engine/src/schemas/recording/recording.schema'
 import { dispatchAction, getMutableState, getState } from '@etherealengine/hyperflux'
->>>>>>> 81cdfd16
 import Drawer from '@etherealengine/ui/src/components/tailwind/Drawer'
 import Header from '@etherealengine/ui/src/components/tailwind/Header'
 import RecordingsList from '@etherealengine/ui/src/components/tailwind/RecordingList'
-import Toolbar from '@etherealengine/ui/src/components/tailwind/Toolbar'
 import Canvas from '@etherealengine/ui/src/primitives/tailwind/Canvas'
 import Video from '@etherealengine/ui/src/primitives/tailwind/Video'
-<<<<<<< HEAD
-
 import { drawConnectors, drawLandmarks } from '@mediapipe/drawing_utils'
 import { FACEMESH_TESSELATION, HAND_CONNECTIONS, Holistic, Options, POSE_CONNECTIONS } from '@mediapipe/holistic'
-
-let creatingProducer = false
-const startDataProducer = async () => {
-  const network = Engine.instance.worldNetwork as SocketWebRTCClientNetwork
-  if (!network?.sendTransport || creatingProducer) return
-  creatingProducer = true
-  const dataProducer = await network.sendTransport.produceData({
-    appData: { data: {} },
-    ordered: true,
-    label: mocapDataChannelType,
-    // maxPacketLifeTime: 0,
-    maxRetransmits: 1,
-    protocol: 'raw'
-  })
-  dataProducer.on('transportclose', () => {
-    network.dataProducers.delete(mocapDataChannelType)
-  })
-  network.dataProducers.set(mocapDataChannelType, dataProducer)
-}
-=======
 import { DataProducer } from 'mediasoup-client/lib/DataProducer'
->>>>>>> 81cdfd16
+import Toolbar from '../../components/tailwind/Toolbar'
 
 /**
  * Start playback of a recording
@@ -119,34 +87,14 @@
   })
 }
 
-<<<<<<< HEAD
-// set in debugsettings
-function throttle(func, delaySeconds) {
-  let timeout: NodeJS.Timeout | null = null
-  return (...args) => {
-    if (!timeout) {
-      func(...args)
-      timeout = setTimeout(() => {
-        timeout = null
-      }, delaySeconds * 1000)
-    }
-  }
-}
-
+let creatingProducer = false
 const sendResults = (results: MotionCaptureStream) => {
-  const network = Engine?.instance?.worldNetwork as SocketWebRTCClientNetwork
-  if (!network?.sendTransport) return
-  const dataProducer = network?.dataProducers?.get(mocapDataChannelType)
-=======
-let creatingProducer = false
-const sendResults = (results: NormalizedLandmarkList) => {
   const network = Engine.instance.worldNetwork as SocketWebRTCClientNetwork
   if (!network?.ready) return
   const dataProducer = MediasoupDataProducerConsumerState.getProducerByDataChannel(
     network.id,
     mocapDataChannelType
   ) as DataProducer
->>>>>>> 81cdfd16
   if (!dataProducer) {
     if (creatingProducer) return
     creatingProducer = true
