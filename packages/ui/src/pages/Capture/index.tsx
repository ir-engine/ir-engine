--- conflicted
+++ resolved
@@ -127,27 +127,15 @@
   network.transport.bufferToAll(mocapDataChannelType, Engine.instance.store.peerID, data)
 }
 
-<<<<<<< HEAD
 // const useVideoStatus = () => {
 //   const videoStream = useHookstate(getMutableState(MediaStreamState).videoStream)
 //   const videoPaused = useHookstate(getMutableState(MediaStreamState).videoPaused)
 //   const videoActive = !!videoStream.value && !videoPaused.value
 //   const mediaNetworkState = useMediaNetwork()
-//   if (!mediaNetworkState?.connected?.value) return 'loading'
+//   if (!mediaNetworkState?.ready?.value) return 'loading'
 //   if (!videoActive) return 'ready'
 //   return 'active'
 // }
-=======
-const useVideoStatus = () => {
-  const videoStream = useHookstate(getMutableState(MediaStreamState).videoStream)
-  const videoPaused = useHookstate(getMutableState(MediaStreamState).videoPaused)
-  const videoActive = !!videoStream.value && !videoPaused.value
-  const mediaNetworkState = useMediaNetwork()
-  if (!mediaNetworkState?.ready?.value) return 'loading'
-  if (!videoActive) return 'ready'
-  return 'active'
-}
->>>>>>> 06cc676a
 
 export const CaptureState = defineState({
   name: 'CaptureState',
