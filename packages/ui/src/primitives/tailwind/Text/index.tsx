/*
CPAL-1.0 License

The contents of this file are subject to the Common Public Attribution License
Version 1.0. (the "License"); you may not use this file except in compliance
with the License. You may obtain a copy of the License at
https://github.com/EtherealEngine/etherealengine/blob/dev/LICENSE.
The License is based on the Mozilla Public License Version 1.1, but Sections 14
and 15 have been added to cover use of software over a computer network and 
provide for limited attribution for the Original Developer. In addition, 
Exhibit A has been modified to be consistent with Exhibit B.

Software distributed under the License is distributed on an "AS IS" basis,
WITHOUT WARRANTY OF ANY KIND, either express or implied. See the License for the
specific language governing rights and limitations under the License.

The Original Code is Ethereal Engine.

The Original Developer is the Initial Developer. The Initial Developer of the
Original Code is the Ethereal Engine team.

All portions of the code written by the Ethereal Engine team are Copyright © 2021-2023 
Ethereal Engine. All Rights Reserved.
*/

import React from 'react'
import { twMerge } from 'tailwind-merge'

const componentTypes = {
  h1: (props: React.HTMLAttributes<HTMLHeadingElement>) => <h1 {...props} />,
  h2: (props: React.HTMLAttributes<HTMLHeadingElement>) => <h2 {...props} />,
  h3: (props: React.HTMLAttributes<HTMLHeadingElement>) => <h3 {...props} />,
  h4: (props: React.HTMLAttributes<HTMLHeadingElement>) => <h4 {...props} />,
  h5: (props: React.HTMLAttributes<HTMLHeadingElement>) => <h5 {...props} />,
  h6: (props: React.HTMLAttributes<HTMLHeadingElement>) => <h6 {...props} />,
  p: (props: React.HTMLAttributes<HTMLParagraphElement>) => <p {...props} />,
  span: (props: React.HTMLAttributes<HTMLSpanElement>) => <span {...props} />,
  a: (props: React.AnchorHTMLAttributes<HTMLAnchorElement>) => <a {...props} />
}

<<<<<<< HEAD
export interface TextProps extends React.HTMLAttributes<HTMLElement> {
  fontFamily?: 'Figtree' | string
=======
export interface TextProps extends React.HTMLAttributes<HTMLSpanElement> {
>>>>>>> 31dc873b
  fontSize?: 'xs' | 'sm' | 'base' | 'lg' | 'xl' | '2xl' | '3xl'
  fontWeight?: 'light' | 'normal' | 'semibold' | 'medium' | 'bold'
  component?: 'h1' | 'h2' | 'h3' | 'h4' | 'h5' | 'h6' | 'p' | 'span' | 'a'
  className?: string
  theme?: 'primary' | 'secondary'
  href?: string
}

const Text = ({
  fontSize = 'base',
  fontWeight = 'normal',
  className,
  children,
  component = 'span',
  theme = 'primary',
  ...props
}: TextProps): JSX.Element => {
  const Component = componentTypes[component]

  const twClassName = twMerge(
    'inline-block leading-normal',
    `font-${fontWeight} text-${fontSize} text-theme-${theme}`,
    className
  )

  return (
    <Component className={twClassName} {...props}>
      {children}
    </Component>
  )
}

export default Text<|MERGE_RESOLUTION|>--- conflicted
+++ resolved
@@ -38,12 +38,7 @@
   a: (props: React.AnchorHTMLAttributes<HTMLAnchorElement>) => <a {...props} />
 }
 
-<<<<<<< HEAD
-export interface TextProps extends React.HTMLAttributes<HTMLElement> {
-  fontFamily?: 'Figtree' | string
-=======
 export interface TextProps extends React.HTMLAttributes<HTMLSpanElement> {
->>>>>>> 31dc873b
   fontSize?: 'xs' | 'sm' | 'base' | 'lg' | 'xl' | '2xl' | '3xl'
   fontWeight?: 'light' | 'normal' | 'semibold' | 'medium' | 'bold'
   component?: 'h1' | 'h2' | 'h3' | 'h4' | 'h5' | 'h6' | 'p' | 'span' | 'a'
