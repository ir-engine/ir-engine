/*
CPAL-1.0 License

The contents of this file are subject to the Common Public Attribution License
Version 1.0. (the "License"); you may not use this file except in compliance
with the License. You may obtain a copy of the License at
https://github.com/EtherealEngine/etherealengine/blob/dev/LICENSE.
The License is based on the Mozilla Public License Version 1.1, but Sections 14
and 15 have been added to cover use of software over a computer network and 
provide for limited attribution for the Original Developer. In addition, 
Exhibit A has been modified to be consistent with Exhibit B.

Software distributed under the License is distributed on an "AS IS" basis,
WITHOUT WARRANTY OF ANY KIND, either express or implied. See the License for the
specific language governing rights and limitations under the License.

The Original Code is Ethereal Engine.

The Original Developer is the Initial Developer. The Initial Developer of the
Original Code is the Ethereal Engine team.

All portions of the code written by the Ethereal Engine team are Copyright © 2021-2023 
Ethereal Engine. All Rights Reserved.
*/

import React, { ReactNode } from 'react'
import { twMerge } from 'tailwind-merge'

export interface ButtonProps extends React.HTMLAttributes<HTMLButtonElement> {
  startIcon?: ReactNode
  endIcon?: ReactNode
  children?: ReactNode
  size?: 'small' | 'medium' | 'large'
  variant?: 'primary' | 'outline' | 'danger' | 'success'
  disabled?: boolean
  fullWidth?: boolean
  rounded?: boolean
  className?: string
}

const sizes = {
  small: 'text-sm px-3 py-2',
  medium: 'text-base px-4 py-2',
  large: 'text-lg px-7 py-3'
}

const variants = {
  primary: 'bg-blue-800',
  outline: 'border border-solid border-theme-primary text-theme-primary dark:bg-[#212226]',
  danger: 'bg-red-600',
  success: 'bg-teal-700'
}

const Button = ({
  startIcon: StartIcon,
  children,
  endIcon: EndIcon,
  size = 'medium',
  fullWidth,
  rounded,
  variant = 'primary',
  disabled = false,
  className,
  ...props
}: ButtonProps): JSX.Element => {
  const twClassName = twMerge(
    'flex items-center justify-between',
    'font-medium text-white',
    'transition ease-in-out',
    'disabled:cursor-not-allowed',
    sizes[size],
    variants[variant],
    fullWidth ? 'w-full' : 'w-fit',
    rounded ? 'rounded-full' : 'rounded-md',
    disabled ? 'bg-neutral-200 text-neutral-400' : '',
    className
  )

  return (
    <button role="button" disabled={disabled} className={twClassName} {...props}>
      {StartIcon && <span className="mx-1">{StartIcon}</span>}
<<<<<<< HEAD
      {children && <span className="mx-1"> {children}</span>}
=======
      {children && <span className={twMerge('mx-1', fullWidth ? 'mx-1 w-full' : '')}> {children}</span>}
>>>>>>> 33a14ad9
      {EndIcon && <span className="mx-1">{EndIcon}</span>}
    </button>
  )
}

export default Button<|MERGE_RESOLUTION|>--- conflicted
+++ resolved
@@ -79,11 +79,7 @@
   return (
     <button role="button" disabled={disabled} className={twClassName} {...props}>
       {StartIcon && <span className="mx-1">{StartIcon}</span>}
-<<<<<<< HEAD
-      {children && <span className="mx-1"> {children}</span>}
-=======
       {children && <span className={twMerge('mx-1', fullWidth ? 'mx-1 w-full' : '')}> {children}</span>}
->>>>>>> 33a14ad9
       {EndIcon && <span className="mx-1">{EndIcon}</span>}
     </button>
   )
