/*
CPAL-1.0 License

The contents of this file are subject to the Common Public Attribution License
Version 1.0. (the "License"); you may not use this file except in compliance
with the License. You may obtain a copy of the License at
https://github.com/EtherealEngine/etherealengine/blob/dev/LICENSE.
The License is based on the Mozilla Public License Version 1.1, but Sections 14
and 15 have been added to cover use of software over a computer network and 
provide for limited attribution for the Original Developer. In addition, 
Exhibit A has been modified to be consistent with Exhibit B.

Software distributed under the License is distributed on an "AS IS" basis,
WITHOUT WARRANTY OF ANY KIND, either express or implied. See the License for the
specific language governing rights and limitations under the License.

The Original Code is Ethereal Engine.

The Original Developer is the Initial Developer. The Initial Developer of the
Original Code is the Ethereal Engine team.

All portions of the code written by the Ethereal Engine team are Copyright © 2021-2023 
Ethereal Engine. All Rights Reserved.
*/

import React, { ReactNode } from 'react'
import { MdClose } from 'react-icons/md'
import { twMerge } from 'tailwind-merge'
import Button from '../Button'
import Text from '../Text'

export interface ModalProps {
  title?: string
  className?: string
  children?: ReactNode
  onClose?: () => void
  onSubmit?: () => void
}

export const ModalHeader = ({ title, onClose }: { closeIcon?: boolean; title?: string; onClose?: () => void }) => {
  return (
<<<<<<< HEAD
    <div className="relative flex justify-center items-center px-6 py-3 border-b border-[#e5e7eb]">
=======
    <div className="relative flex items-center justify-center border-b border-b-gray-200 p-5">
>>>>>>> b3966cff
      {title && <Text>{title}</Text>}
      <Button variant="outline" className="absolute right-0 border-0" startIcon={<MdClose />} onClick={onClose} />
    </div>
  )
}

export const ModalFooter = ({ onClose, onSubmit }) => {
  return (
<<<<<<< HEAD
    <div className="grid grid-cols-12 gap-6 pt-5 border-t border-[#e5e7eb]">
      <Button fullWidth className="col-span-12 md:col-span-6" size="small" onClick={onClose}>
        Close
      </Button>

      <Button fullWidth className="col-span-12 md:col-span-6" size="small" onClick={onSubmit}>
        Submit
=======
    <div className=" grid grid-flow-col border-t border-t-gray-200 px-6 py-5">
      <Button variant="outline" onClick={onCancel}>
        {t('common:components.cancel')}
>>>>>>> b3966cff
      </Button>
    </div>
  )
}

<<<<<<< HEAD
const Modal = ({ title, onClose, children, className }: ModalProps) => {
  const twClassName = twMerge('rounded-xl shadow transition-all bg-theme-primary')

  return (
    <div onClick={(e) => e.stopPropagation()} className={twClassName}>
      <ModalHeader title={title} onClose={onClose} />
      <div className="w-full px-10 py-6">{children}</div>
=======
const Modal = ({ title, onClose, onSubmit, hideFooter, children, className }: ModalProps) => {
  const twClassName = twMerge('relative max-h-full w-full max-w-2xl p-4', className)
  return (
    <div className={twClassName}>
      <div className="bg-theme-primary relative rounded-lg shadow">
        <ModalHeader title={title} onClose={onClose} />
        <div className="px-10 py-5">{children}</div>
        {!hideFooter && <ModalFooter onCancel={onClose} onSubmit={onSubmit} />}
      </div>
>>>>>>> b3966cff
    </div>
  )
}

export default Modal<|MERGE_RESOLUTION|>--- conflicted
+++ resolved
@@ -39,11 +39,7 @@
 
 export const ModalHeader = ({ title, onClose }: { closeIcon?: boolean; title?: string; onClose?: () => void }) => {
   return (
-<<<<<<< HEAD
     <div className="relative flex justify-center items-center px-6 py-3 border-b border-[#e5e7eb]">
-=======
-    <div className="relative flex items-center justify-center border-b border-b-gray-200 p-5">
->>>>>>> b3966cff
       {title && <Text>{title}</Text>}
       <Button variant="outline" className="absolute right-0 border-0" startIcon={<MdClose />} onClick={onClose} />
     </div>
@@ -52,7 +48,6 @@
 
 export const ModalFooter = ({ onClose, onSubmit }) => {
   return (
-<<<<<<< HEAD
     <div className="grid grid-cols-12 gap-6 pt-5 border-t border-[#e5e7eb]">
       <Button fullWidth className="col-span-12 md:col-span-6" size="small" onClick={onClose}>
         Close
@@ -60,17 +55,11 @@
 
       <Button fullWidth className="col-span-12 md:col-span-6" size="small" onClick={onSubmit}>
         Submit
-=======
-    <div className=" grid grid-flow-col border-t border-t-gray-200 px-6 py-5">
-      <Button variant="outline" onClick={onCancel}>
-        {t('common:components.cancel')}
->>>>>>> b3966cff
       </Button>
     </div>
   )
 }
 
-<<<<<<< HEAD
 const Modal = ({ title, onClose, children, className }: ModalProps) => {
   const twClassName = twMerge('rounded-xl shadow transition-all bg-theme-primary')
 
@@ -78,17 +67,6 @@
     <div onClick={(e) => e.stopPropagation()} className={twClassName}>
       <ModalHeader title={title} onClose={onClose} />
       <div className="w-full px-10 py-6">{children}</div>
-=======
-const Modal = ({ title, onClose, onSubmit, hideFooter, children, className }: ModalProps) => {
-  const twClassName = twMerge('relative max-h-full w-full max-w-2xl p-4', className)
-  return (
-    <div className={twClassName}>
-      <div className="bg-theme-primary relative rounded-lg shadow">
-        <ModalHeader title={title} onClose={onClose} />
-        <div className="px-10 py-5">{children}</div>
-        {!hideFooter && <ModalFooter onCancel={onClose} onSubmit={onSubmit} />}
-      </div>
->>>>>>> b3966cff
     </div>
   )
 }
