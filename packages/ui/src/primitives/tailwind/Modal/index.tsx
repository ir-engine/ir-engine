/*
CPAL-1.0 License

The contents of this file are subject to the Common Public Attribution License
Version 1.0. (the "License"); you may not use this file except in compliance
with the License. You may obtain a copy of the License at
https://github.com/EtherealEngine/etherealengine/blob/dev/LICENSE.
The License is based on the Mozilla Public License Version 1.1, but Sections 14
and 15 have been added to cover use of software over a computer network and 
provide for limited attribution for the Original Developer. In addition, 
Exhibit A has been modified to be consistent with Exhibit B.

Software distributed under the License is distributed on an "AS IS" basis,
WITHOUT WARRANTY OF ANY KIND, either express or implied. See the License for the
specific language governing rights and limitations under the License.

The Original Code is Ethereal Engine.

The Original Developer is the Initial Developer. The Initial Developer of the
Original Code is the Ethereal Engine team.

All portions of the code written by the Ethereal Engine team are Copyright © 2021-2023 
Ethereal Engine. All Rights Reserved.
*/

import React, { ReactNode } from 'react'
import { useTranslation } from 'react-i18next'
import { MdClose } from 'react-icons/md'
import { twMerge } from 'tailwind-merge'

import Button from '../Button'
import LoadingView from '../LoadingView'
import Text from '../Text'

export interface ModalProps {
  title?: string
  hideFooter?: boolean
  className?: string
  rawChildren?: ReactNode
  children?: ReactNode
  submitLoading?: boolean
  showCloseButton?: boolean
  closeButtonDisabled?: boolean
  submitButtonDisabled?: boolean
  closeButtonText?: string
  submitButtonText?: string
  onClose?: (isHeader: boolean) => void
  onSubmit?: () => void
  variant?: string
}

export const ModalHeader = ({
  title,
  onClose
}: {
  closeIcon?: boolean
  title?: string
  onClose?: (isHeader: boolean) => void
}) => {
  // sticky top-0 z-10 bg-theme-surface-main
  return (
    <div className="relative flex items-center justify-center border-b border-b-theme-primary px-6 py-5">
      {title && <Text>{title}</Text>}
      <Button
        variant="outline"
        className="absolute right-0 border-0 dark:bg-transparent dark:text-[#A3A3A3]"
        startIcon={<MdClose />}
        onClick={() => onClose && onClose(true)}
      />
    </div>
  )
}

export const ModalFooter = ({
  onCancel,
  onSubmit,
  submitLoading,
  closeButtonDisabled,
  submitButtonDisabled,
  closeButtonText,
  submitButtonText,
  showCloseButton = true
}: {
  onCancel?: (isHeader: boolean) => void
  onSubmit?: () => void
  submitLoading?: boolean
  closeButtonDisabled?: boolean
  submitButtonDisabled?: boolean
  closeButtonText?: string
  submitButtonText?: string
  showCloseButton?: boolean
}) => {
  const { t } = useTranslation()
  return (
    <div className="grid grid-flow-col border-t border-t-theme-primary px-6 py-5">
      {showCloseButton && (
        <Button
          className="bg-[#162546] font-['Figtree']"
          disabled={closeButtonDisabled}
          onClick={() => onCancel && onCancel(false)}
        >
          {closeButtonText || t('common:components.cancel')}
        </Button>
      )}
      {onSubmit && (
        <Button
          endIcon={submitLoading ? <LoadingView spinnerOnly className="h-6 w-6" /> : undefined}
          disabled={submitButtonDisabled || submitLoading}
          onClick={onSubmit}
          className="place-self-end font-['Figtree']"
        >
          {submitButtonText || t('common:components.confirm')}
        </Button>
      )}
    </div>
  )
}

const Modal = ({
  title,
  onClose,
  onSubmit,
  hideFooter,
  rawChildren,
  children,
  className,
  submitLoading,
  closeButtonText,
  submitButtonText,
  closeButtonDisabled,
  submitButtonDisabled,
  showCloseButton = true,
  variant
}: ModalProps) => {
<<<<<<< HEAD
  const twClassName = twMerge('relative z-50 max-h-[80vh] w-full', className)
  const bgColor = variant === 'dark' ? '' : 'bg-theme-surface-main'
  return (
    <div className={twClassName}>
      <div className={`relative rounded-lg shadow ${bgColor}`}>
=======
  const twClassName = twMerge('relative z-50 max-h-[80vh] w-full bg-theme-surface-main', className)
  return (
    <div className={twClassName}>
      <div className="relative rounded-lg shadow">
>>>>>>> c53d8a57
        {onClose && <ModalHeader title={title} onClose={onClose} />}
        {rawChildren && rawChildren}
        {children && <div className="h-fit max-h-[60vh] w-full overflow-y-auto px-10 py-6">{children}</div>}

        {!hideFooter && (
          <ModalFooter
            closeButtonText={closeButtonText}
            submitButtonText={submitButtonText}
            closeButtonDisabled={closeButtonDisabled}
            submitButtonDisabled={submitButtonDisabled}
            onCancel={onClose}
            onSubmit={onSubmit}
            submitLoading={submitLoading}
            showCloseButton={showCloseButton}
          />
        )}
      </div>
    </div>
  )
}

export default Modal<|MERGE_RESOLUTION|>--- conflicted
+++ resolved
@@ -132,18 +132,10 @@
   showCloseButton = true,
   variant
 }: ModalProps) => {
-<<<<<<< HEAD
-  const twClassName = twMerge('relative z-50 max-h-[80vh] w-full', className)
-  const bgColor = variant === 'dark' ? '' : 'bg-theme-surface-main'
-  return (
-    <div className={twClassName}>
-      <div className={`relative rounded-lg shadow ${bgColor}`}>
-=======
   const twClassName = twMerge('relative z-50 max-h-[80vh] w-full bg-theme-surface-main', className)
   return (
     <div className={twClassName}>
       <div className="relative rounded-lg shadow">
->>>>>>> c53d8a57
         {onClose && <ModalHeader title={title} onClose={onClose} />}
         {rawChildren && rawChildren}
         {children && <div className="h-fit max-h-[60vh] w-full overflow-y-auto px-10 py-6">{children}</div>}
