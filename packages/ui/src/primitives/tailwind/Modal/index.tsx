--- conflicted
+++ resolved
@@ -53,10 +53,7 @@
   title?: string
   onClose?: (isHeader: boolean) => void
 }) => {
-<<<<<<< HEAD
-=======
   // sticky top-0 z-10 bg-theme-surface-main
->>>>>>> 2e9bee70
   return (
     <div className="border-b-theme-primary relative flex items-center justify-center border-b px-6 py-5">
       {title && <Text>{title}</Text>}
@@ -120,20 +117,12 @@
   closeButtonDisabled,
   submitButtonDisabled
 }: ModalProps) => {
-<<<<<<< HEAD
-  const twClassName = twMerge('relative max-h-[80vh] w-full overflow-y-auto', className)
-=======
   const twClassName = twMerge('relative z-50 max-h-[80vh] w-full', className)
->>>>>>> 2e9bee70
   return (
     <div className={twClassName}>
       <div className="bg-theme-surface-main relative rounded-lg shadow">
         {onClose && <ModalHeader title={title} onClose={onClose} />}
-<<<<<<< HEAD
-        <div className="w-full px-10 py-6">{children}</div>
-=======
         <div className="h-fit max-h-[60vh] w-full overflow-y-auto px-10 py-6">{children}</div>
->>>>>>> 2e9bee70
         {!hideFooter && (
           <ModalFooter
             closeButtonText={closeButtonText}
