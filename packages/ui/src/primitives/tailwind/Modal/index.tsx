--- conflicted
+++ resolved
@@ -36,19 +36,12 @@
   hideFooter?: boolean
   className?: string
   children: ReactNode
-<<<<<<< HEAD
-=======
   submitLoading?: boolean
->>>>>>> 973a6cdd
   closeButtonDisabled?: boolean
   submitButtonDisabled?: boolean
   closeButtonText?: string
   submitButtonText?: string
-<<<<<<< HEAD
-  onClose?: () => void
-=======
   onClose?: (isHeader: boolean) => void
->>>>>>> 973a6cdd
   onSubmit?: () => void
 }
 
@@ -77,19 +70,6 @@
 export const ModalFooter = ({
   onCancel,
   onSubmit,
-<<<<<<< HEAD
-  cancelButtonText = 'common:components.cancel',
-  submitButtonText = 'common:components.confirm',
-  closeButtonDisabled,
-  submitButtonDisabled
-}: {
-  onCancel?: () => void
-  onSubmit?: () => void
-  cancelButtonText?: string
-  submitButtonText?: string
-  closeButtonDisabled?: boolean
-  submitButtonDisabled?: boolean
-=======
   submitLoading,
   closeButtonDisabled,
   submitButtonDisabled,
@@ -103,19 +83,10 @@
   submitButtonDisabled?: boolean
   closeButtonText?: string
   submitButtonText?: string
->>>>>>> 973a6cdd
 }) => {
   const { t } = useTranslation()
   return (
     <div className="border-t-theme-primary grid grid-flow-col border-t px-6 py-5">
-<<<<<<< HEAD
-      <Button variant="outline" onClick={onCancel} disabled={closeButtonDisabled}>
-        {t(cancelButtonText)}
-      </Button>
-      {onSubmit && (
-        <Button onClick={onSubmit} className="place-self-end" disabled={submitButtonDisabled}>
-          {t(submitButtonText)}
-=======
       <Button variant="outline" disabled={closeButtonDisabled} onClick={() => onCancel && onCancel(false)}>
         {closeButtonText || t('common:components.cancel')}
       </Button>
@@ -127,7 +98,6 @@
           className="place-self-end"
         >
           {submitButtonText || t('common:components.confirm')}
->>>>>>> 973a6cdd
         </Button>
       )}
     </div>
@@ -141,14 +111,6 @@
   hideFooter,
   children,
   className,
-<<<<<<< HEAD
-  closeButtonDisabled,
-  submitButtonDisabled,
-  closeButtonText,
-  submitButtonText
-}: ModalProps) => {
-  const twClassName = twMerge('relative max-h-full w-full max-w-2xl p-4', className)
-=======
   submitLoading,
   closeButtonText,
   submitButtonText,
@@ -156,22 +118,10 @@
   submitButtonDisabled
 }: ModalProps) => {
   const twClassName = twMerge('relative max-h-[80vh] w-full', className)
->>>>>>> 973a6cdd
   return (
     <div className={twClassName}>
       <div className="bg-theme-surface-main relative rounded-lg shadow">
         {onClose && <ModalHeader title={title} onClose={onClose} />}
-<<<<<<< HEAD
-        <div className="w-full px-10 py-6">{children}</div>
-        {!hideFooter && (
-          <ModalFooter
-            onCancel={onClose}
-            onSubmit={onSubmit}
-            cancelButtonText={closeButtonText}
-            submitButtonText={submitButtonText}
-            closeButtonDisabled={closeButtonDisabled}
-            submitButtonDisabled={submitButtonDisabled}
-=======
         <div className="h-fit max-h-[60vh] w-full overflow-y-auto px-10 py-6">{children}</div>
         {!hideFooter && (
           <ModalFooter
@@ -182,7 +132,6 @@
             onCancel={onClose}
             onSubmit={onSubmit}
             submitLoading={submitLoading}
->>>>>>> 973a6cdd
           />
         )}
       </div>
