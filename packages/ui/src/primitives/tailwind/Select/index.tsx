/*
CPAL-1.0 License

The contents of this file are subject to the Common Public Attribution License
Version 1.0. (the "License"); you may not use this file except in compliance
with the License. You may obtain a copy of the License at
https://github.com/EtherealEngine/etherealengine/blob/dev/LICENSE.
The License is based on the Mozilla Public License Version 1.1, but Sections 14
and 15 have been added to cover use of software over a computer network and 
provide for limited attribution for the Original Developer. In addition, 
Exhibit A has been modified to be consistent with Exhibit B.

Software distributed under the License is distributed on an "AS IS" basis,
WITHOUT WARRANTY OF ANY KIND, either express or implied. See the License for the
specific language governing rights and limitations under the License.

The Original Code is Ethereal Engine.

The Original Developer is the Initial Developer. The Initial Developer of the
Original Code is the Ethereal Engine team.

All portions of the code written by the Ethereal Engine team are Copyright © 2021-2023 
Ethereal Engine. All Rights Reserved.
*/

import { useClickOutside } from '@etherealengine/common/src/utils/useClickOutside'
import { NO_PROXY, useHookstate } from '@etherealengine/hyperflux'
import React, { useEffect, useRef } from 'react'
import { useTranslation } from 'react-i18next'
import { MdOutlineKeyboardArrowDown } from 'react-icons/md'
import { twMerge } from 'tailwind-merge'
import Input from '../Input'

export type OptionValueType = string | number

export type SelectOptionsType = { label: string; value: any; disabled?: boolean }[]

export interface SelectProps<T extends OptionValueType> {
  label?: string
  className?: string
  error?: string
  description?: string
  options: { label: string; value: T; disabled?: boolean; icon?: JSX.Element }[]
  value: T
  onChange: (value: T) => void
  placeholder?: string
  disabled?: boolean
  menuClassname?: string
<<<<<<< HEAD
  menuContainerClassName?: string
  arrowClassname?: string
=======
  menuItemClassName?: string
  labelClassName?: string
  inputVariant?: 'outlined' | 'underlined' | 'onboarding'
  inputClassName?: string
  errorBorder?: boolean
>>>>>>> 91e8dc56
}

const Select = <T extends OptionValueType>({
  className,
  label,
  error,
  description,
  options,
  value,
  onChange,
  placeholder,
  disabled,
<<<<<<< HEAD
  menuContainerClassName,
  menuClassname,
  arrowClassname
=======
  menuClassname,
  menuItemClassName,
  labelClassName,
  inputVariant,
  inputClassName,
  errorBorder
>>>>>>> 91e8dc56
}: SelectProps<T>) => {
  const ref = useRef<HTMLDivElement>(null)
  const { t } = useTranslation()

  const showOptions = useHookstate(false)
  const filteredOptions = useHookstate(options)

  const toggleDropdown = () => {
    showOptions.set((v) => !v)
  }
  useEffect(() => {
    filteredOptions.set(options)
  }, [options])

  const handleSearch = (e: React.ChangeEvent<HTMLInputElement>) => {
    selectLabel.set(e.target.value)
    const newOptions: SelectProps<T>['options'] = []
    for (let i = 0; i < options.length; i++) {
      if (options[i].label.toLowerCase().startsWith(e.target.value.toLowerCase())) {
        newOptions.push(options[i])
      }
    }
    filteredOptions.set(newOptions)
  }

  const selectLabel = useHookstate('')
  useEffect(() => {
    const labelName = options.find((option) => option.value === value)?.label
    if (labelName) selectLabel.set(labelName)
  }, [value, options])

  useClickOutside(ref, () => showOptions.set(false))

  return (
    <div className={twMerge('relative', className)} ref={ref}>
      <Input
        disabled={disabled}
        label={label}
        labelClassname={labelClassName}
        variant={inputVariant}
        description={description}
        error={error}
<<<<<<< HEAD
        className="cursor-pointer rounded-none"
=======
        errorBorder={errorBorder}
        className={`cursor-pointer ${inputClassName}`}
>>>>>>> 91e8dc56
        placeholder={placeholder || t('common:select.selectOption')}
        startComponent={options.find((opt) => opt.label === selectLabel.value)?.icon}
        value={selectLabel.value}
        onChange={handleSearch}
        onClick={toggleDropdown}
      />
      <MdOutlineKeyboardArrowDown
        size="1.5em"
<<<<<<< HEAD
        className={twMerge(
          `text-theme-primary absolute right-3 transition-transform ${showOptions.value ? 'rotate-180' : ''} ${
            label ? 'top-8' : 'top-2'
          }`,
          arrowClassname
        )}
=======
        className={`text-theme-primary absolute right-3 transition-transform ${showOptions.value ? 'rotate-180' : ''} ${
          label ? 'top-8' : 'top-2'
        }`}
        onClick={toggleDropdown}
>>>>>>> 91e8dc56
      />
      <div
        className={twMerge(
          'border-theme-primary bg-theme-surface-main absolute z-10 mt-2 w-full rounded border',
          showOptions.value ? 'visible' : 'hidden',
          menuContainerClassName
        )}
      >
        <ul className={twMerge('max-h-40 overflow-auto [&>li]:px-4 [&>li]:py-2', menuClassname)}>
          {filteredOptions.get(NO_PROXY).map((option) => (
            <li
              key={option.value}
              value={option.value}
              className={twMerge(
<<<<<<< HEAD
                'text-theme-secondary flex cursor-pointer items-center gap-2 px-4 py-2',
                option.disabled ? 'cursor-not-allowed' : 'hover:text-theme-highlight hover:bg-theme-highlight'
=======
                'text-theme-secondary cursor-pointer px-4 py-2',
                option.disabled ? 'cursor-not-allowed' : 'hover:text-theme-highlight hover:bg-theme-highlight',
                menuItemClassName
>>>>>>> 91e8dc56
              )}
              onClick={() => {
                if (option.disabled) return
                showOptions.set(false)
                onChange(option.value)
              }}
            >
              {option.icon} {option.label}
            </li>
          ))}
        </ul>
      </div>
    </div>
  )
}

export default Select<|MERGE_RESOLUTION|>--- conflicted
+++ resolved
@@ -46,16 +46,13 @@
   placeholder?: string
   disabled?: boolean
   menuClassname?: string
-<<<<<<< HEAD
   menuContainerClassName?: string
+  menuItemClassName?: string
   arrowClassname?: string
-=======
-  menuItemClassName?: string
   labelClassName?: string
   inputVariant?: 'outlined' | 'underlined' | 'onboarding'
   inputClassName?: string
   errorBorder?: boolean
->>>>>>> 91e8dc56
 }
 
 const Select = <T extends OptionValueType>({
@@ -68,18 +65,14 @@
   onChange,
   placeholder,
   disabled,
-<<<<<<< HEAD
+  menuClassname,
   menuContainerClassName,
-  menuClassname,
-  arrowClassname
-=======
-  menuClassname,
   menuItemClassName,
   labelClassName,
   inputVariant,
   inputClassName,
+  arrowClassname,
   errorBorder
->>>>>>> 91e8dc56
 }: SelectProps<T>) => {
   const ref = useRef<HTMLDivElement>(null)
   const { t } = useTranslation()
@@ -122,12 +115,8 @@
         variant={inputVariant}
         description={description}
         error={error}
-<<<<<<< HEAD
-        className="cursor-pointer rounded-none"
-=======
         errorBorder={errorBorder}
-        className={`cursor-pointer ${inputClassName}`}
->>>>>>> 91e8dc56
+        className={twMerge('cursor-pointer', inputClassName)}
         placeholder={placeholder || t('common:select.selectOption')}
         startComponent={options.find((opt) => opt.label === selectLabel.value)?.icon}
         value={selectLabel.value}
@@ -136,19 +125,13 @@
       />
       <MdOutlineKeyboardArrowDown
         size="1.5em"
-<<<<<<< HEAD
         className={twMerge(
           `text-theme-primary absolute right-3 transition-transform ${showOptions.value ? 'rotate-180' : ''} ${
             label ? 'top-8' : 'top-2'
           }`,
           arrowClassname
         )}
-=======
-        className={`text-theme-primary absolute right-3 transition-transform ${showOptions.value ? 'rotate-180' : ''} ${
-          label ? 'top-8' : 'top-2'
-        }`}
         onClick={toggleDropdown}
->>>>>>> 91e8dc56
       />
       <div
         className={twMerge(
@@ -163,14 +146,9 @@
               key={option.value}
               value={option.value}
               className={twMerge(
-<<<<<<< HEAD
                 'text-theme-secondary flex cursor-pointer items-center gap-2 px-4 py-2',
-                option.disabled ? 'cursor-not-allowed' : 'hover:text-theme-highlight hover:bg-theme-highlight'
-=======
-                'text-theme-secondary cursor-pointer px-4 py-2',
                 option.disabled ? 'cursor-not-allowed' : 'hover:text-theme-highlight hover:bg-theme-highlight',
                 menuItemClassName
->>>>>>> 91e8dc56
               )}
               onClick={() => {
                 if (option.disabled) return
