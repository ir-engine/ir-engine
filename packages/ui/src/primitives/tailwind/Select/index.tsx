--- conflicted
+++ resolved
@@ -23,18 +23,12 @@
 Ethereal Engine. All Rights Reserved.
 */
 
-<<<<<<< HEAD
 import { useClickOutside } from '@etherealengine/common/src/utils/useClickOutside'
 import { NO_PROXY, useHookstate } from '@etherealengine/hyperflux'
-=======
->>>>>>> db9c2b4b
 import React, { useEffect, useRef } from 'react'
 import { useTranslation } from 'react-i18next'
 import { MdOutlineKeyboardArrowDown } from 'react-icons/md'
 import { twMerge } from 'tailwind-merge'
-
-import { useClickOutside } from '@etherealengine/common/src/utils/useClickOutside'
-import { useHookstate } from '@etherealengine/hyperflux'
 
 import Input from '../Input'
 
