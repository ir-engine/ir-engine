--- conflicted
+++ resolved
@@ -23,10 +23,7 @@
 Ethereal Engine. All Rights Reserved.
 */
 
-<<<<<<< HEAD
-=======
 import { NotificationService } from '@etherealengine/client-core/src/common/services/NotificationService'
->>>>>>> 2e9bee70
 import { NO_PROXY, useHookstate } from '@etherealengine/hyperflux'
 import React, { useEffect, useRef } from 'react'
 import { useTranslation } from 'react-i18next'
@@ -47,12 +44,9 @@
 
   const copyText = () => {
     navigator.clipboard.writeText(text)
-<<<<<<< HEAD
-=======
     NotificationService.dispatchNotify('Text Copied', {
       variant: 'success'
     })
->>>>>>> 2e9bee70
     buttonIcon.set(<HiCheck />)
     if (timeoutRef.current) clearTimeout(timeoutRef.current)
     timeoutRef.current = setTimeout(() => {
