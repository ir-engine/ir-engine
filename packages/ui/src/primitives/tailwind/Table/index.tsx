/*
CPAL-1.0 License

The contents of this file are subject to the Common Public Attribution License
Version 1.0. (the "License"); you may not use this file except in compliance
with the License. You may obtain a copy of the License at
https://github.com/EtherealEngine/etherealengine/blob/dev/LICENSE.
The License is based on the Mozilla Public License Version 1.1, but Sections 14
and 15 have been added to cover use of software over a computer network and 
provide for limited attribution for the Original Developer. In addition, 
Exhibit A has been modified to be consistent with Exhibit B.

Software distributed under the License is distributed on an "AS IS" basis,
WITHOUT WARRANTY OF ANY KIND, either express or implied. See the License for the
specific language governing rights and limitations under the License.

The Original Code is Ethereal Engine.

The Original Developer is the Initial Developer. The Initial Developer of the
Original Code is the Ethereal Engine team.

All portions of the code written by the Ethereal Engine team are Copyright © 2021-2023 
Ethereal Engine. All Rights Reserved.
*/

import React, { ReactNode } from 'react'
import { GoChevronLeft, GoChevronRight } from 'react-icons/go'
import { HiFastForward, HiRewind } from 'react-icons/hi'
import { twMerge } from 'tailwind-merge'

interface TableCellProps extends React.HTMLAttributes<HTMLTableCellElement> {
  className?: string
  children?: ReactNode
}

const TableHeaderCell = ({ className, children, ...props }: TableCellProps) => {
  const twClassName = twMerge(
    'text-neutral-600 dark:text-white',
    'p-4',
<<<<<<< HEAD
    'border-theme-primary border border-[0.5px]',
=======
    'border border-neutral-300 dark:border-[0.5px] dark:border-[#2B2C30]',
>>>>>>> 635b3ab0
    className
  )
  return (
    <th className={twClassName} {...props}>
      {children}
    </th>
  )
}

const TableHeadRow = ({
  theadClassName,
  className,
  children
}: {
  theadClassName?: string
  className?: string
  children: JSX.Element | JSX.Element[]
}) => {
  const twClassName = twMerge('text-left capitalize', 'bg-neutral-100 dark:bg-[#212226]', className)
  return (
    <thead className={theadClassName}>
      <tr className={twClassName}>{children}</tr>
    </thead>
  )
}

const TableCell = ({ className, children, ...props }: TableCellProps) => {
  const twClassName = twMerge(
    'p-4',
<<<<<<< HEAD
    'border-theme-primary border border-[0.5px]',
=======
    'border border-neutral-300 dark:border-[0.5px] dark:border-[#2B2C30]',
>>>>>>> 635b3ab0
    'text-left text-neutral-600 dark:text-white',
    className
  )
  return (
    <td className={twClassName} {...props}>
      {children}
    </td>
  )
}

interface TableRowProps extends React.HTMLAttributes<HTMLTableRowElement> {
  className?: string
  children?: ReactNode
}
const TableRow = ({ className, children, ...props }: TableRowProps) => {
  const twClassName = twMerge('odd:bg-theme-primary even:dark:bg-[#212226]', className)
  return (
    <tr className={twClassName} {...props}>
      {children}
    </tr>
  )
}

interface TableSectionProps extends React.HTMLAttributes<HTMLTableSectionElement> {
  className?: string
  children?: ReactNode
}

const TableBody = ({ className, children, ...props }: TableSectionProps) => {
  return (
    <tbody className={className} {...props}>
      {children}
    </tbody>
  )
}

interface TableProps extends React.HTMLAttributes<HTMLTableElement> {
  containerClassname?: string
  className?: string
  children?: ReactNode
}

const Table = ({ containerClassname, className, children }: TableProps) => {
  const twClassname = twMerge('w-full border-collapse whitespace-nowrap rounded-md text-sm', className)
  return (
    <div className={twMerge('mr-2 overflow-x-auto', containerClassname)}>
      <table className={twClassname}>{children}</table>
    </div>
  )
}

const TablePagination = ({
  className,
  steps = 3,
  totalPages,
  currentPage,
  onPageChange
}: {
  className?: string
  totalPages: number
  currentPage: number
  steps?: number
  onPageChange: (newPage: number) => void
}) => {
  return (
    <div className="flex-column mb-2 flex flex-wrap items-center justify-between pt-4 md:flex-row">
      <ul className="inline-flex h-8 -space-x-px text-sm rtl:space-x-reverse">
        <li>
          <button
            disabled={currentPage === 0}
            onClick={() => onPageChange(0)}
            className="bg-theme-surfaceMain flex h-8 items-center justify-center rounded-s-lg border border-gray-300 px-3 leading-tight text-gray-500 hover:enabled:bg-gray-100 hover:enabled:text-gray-700  dark:border-gray-700 dark:text-white dark:hover:enabled:text-white"
          >
            <HiRewind />
          </button>
        </li>
        <li>
          <button
            disabled={currentPage === 0}
            className="bg-theme-surfaceMain flex h-8 items-center justify-center border border-gray-300 px-3 leading-tight text-gray-500 hover:enabled:bg-gray-100 hover:enabled:text-gray-700  dark:border-gray-700 dark:text-white dark:hover:enabled:text-white"
            onClick={() => onPageChange(Math.max(0, currentPage - 1))}
          >
            <GoChevronLeft />
          </button>
        </li>
        {[...Array(Math.min(totalPages, steps)).keys()].map((page) => (
          <li key={page}>
            <button
              onClick={() => onPageChange(page)}
              className={`bg-theme-surfaceMain flex h-8 items-center justify-center border border-gray-300 px-3 leading-tight text-gray-500 hover:enabled:bg-gray-100 hover:enabled:text-gray-700  dark:border-gray-700 dark:text-white dark:hover:enabled:text-white ${
                currentPage === page ? 'bg-blue-50 dark:bg-gray-500' : ''
              }`}
            >
              {page + 1}
            </button>
          </li>
        ))}
        <li>
          <button
            disabled={currentPage === totalPages - 1}
            onClick={() => onPageChange(Math.min(totalPages - 1, currentPage + 1))}
            className="bg-theme-surfaceMain flex h-8 items-center justify-center border border-gray-300 px-3 leading-tight text-gray-500 hover:enabled:bg-gray-100 hover:enabled:text-gray-700  dark:border-gray-700 dark:text-white dark:hover:enabled:text-white"
          >
            <GoChevronRight />
          </button>
        </li>
        <li>
          <button
            disabled={currentPage === totalPages - 1}
            onClick={() => onPageChange(totalPages - 1)}
            className="bg-theme-surfaceMain flex h-8 items-center justify-center rounded-e-lg border border-gray-300 px-3 leading-tight text-gray-500 hover:enabled:bg-gray-100 hover:enabled:text-gray-700  dark:border-gray-700 dark:text-white dark:hover:enabled:text-white"
          >
            <HiFastForward />
          </button>
        </li>
      </ul>
    </div>
  )
}

export default Table
export { TableHeaderCell, TableCell, TableRow, TableHeadRow, TableBody, TablePagination, Table }<|MERGE_RESOLUTION|>--- conflicted
+++ resolved
@@ -37,11 +37,7 @@
   const twClassName = twMerge(
     'text-neutral-600 dark:text-white',
     'p-4',
-<<<<<<< HEAD
     'border-theme-primary border border-[0.5px]',
-=======
-    'border border-neutral-300 dark:border-[0.5px] dark:border-[#2B2C30]',
->>>>>>> 635b3ab0
     className
   )
   return (
@@ -71,11 +67,7 @@
 const TableCell = ({ className, children, ...props }: TableCellProps) => {
   const twClassName = twMerge(
     'p-4',
-<<<<<<< HEAD
     'border-theme-primary border border-[0.5px]',
-=======
-    'border border-neutral-300 dark:border-[0.5px] dark:border-[#2B2C30]',
->>>>>>> 635b3ab0
     'text-left text-neutral-600 dark:text-white',
     className
   )
