--- conflicted
+++ resolved
@@ -60,13 +60,8 @@
   ) => {
     const twClassname = twMerge(
       'text-base font-normal tracking-tight',
-<<<<<<< HEAD
       'textshadow-sm border-theme-primary bg-theme-surfaceInput flex h-9 w-full rounded-lg border px-3.5 py-5 transition-colors',
-      'file:bg-theme-primary file:border-0 file:text-sm file:font-medium',
-=======
-      'textshadow-sm border-theme-primary flex h-9 w-full rounded-lg border bg-[#141619] px-3.5 py-5 transition-colors',
-      'file:border-0 file:bg-[#141619] file:text-sm file:font-medium',
->>>>>>> 635b3ab0
+      'file:bg-theme-surfaceInput file:border-0 file:text-sm file:font-medium',
       'dark:[color-scheme:dark]',
       'focus-visible:ring-ring placeholder:text-gray-400 focus-visible:outline-none focus-visible:ring-1 disabled:cursor-not-allowed disabled:opacity-50',
       icon ? 'ps-10' : undefined,
