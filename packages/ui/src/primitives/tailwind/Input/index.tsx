--- conflicted
+++ resolved
@@ -53,7 +53,6 @@
       className,
       containerClassname,
       label,
-      override,
       type = 'text',
       error,
       description,
@@ -76,17 +75,12 @@
       'focus-visible:ring-ring placeholder:text-gray-400 focus-visible:outline-none disabled:cursor-not-allowed disabled:opacity-50',
       variant === 'underlined' ? '' : 'focus-visible:ring-1',
       startComponent ? 'ps-10' : undefined,
-<<<<<<< HEAD
-      endComponent ? 'pe-10' : undefined
-    ]
-
-    const twClassname = twMerge(override ? '' : originaltwClassName, className)
-=======
       endComponent ? 'pe-10' : undefined,
       variants[variant],
       className
-    )
->>>>>>> 83bc3dfc
+    ]
+
+    const twClassname = twMerge(originaltwClassName, className)
 
     const containerVariants = {
       outlined: 'gap-2',
@@ -104,13 +98,8 @@
 
     return (
       <div className={twcontainerClassName}>
-<<<<<<< HEAD
-        {label && <Label className="self-stretch">{label}</Label>}
-        <div className={twMerge(override ? '' : ' bg-theme-surface-main relative w-full')}>
-=======
         {label && <Label className={`self-stretch ${labelClass}`}>{label}</Label>}
         <div className={containerClass}>
->>>>>>> 83bc3dfc
           {startComponent && (
             <div className="pointer-events-none absolute inset-y-0 start-0 flex items-center ps-3.5">
               {startComponent}
