--- conflicted
+++ resolved
@@ -48,10 +48,6 @@
       className,
       containerClassname,
       label,
-<<<<<<< HEAD
-      override,
-=======
->>>>>>> 2e9bee70
       type = 'text',
       error,
       description,
@@ -65,30 +61,13 @@
     },
     ref
   ) => {
-<<<<<<< HEAD
-    const originaltwClassName = [
-=======
     const twClassname = twMerge(
->>>>>>> 2e9bee70
       'text-base font-normal tracking-tight',
       'textshadow-sm border-theme-primary bg-theme-surfaceInput flex h-9 w-full rounded-lg border px-3.5 py-5 transition-colors',
       'file:bg-theme-surfaceInput file:border-0 file:text-sm file:font-medium',
       'dark:[color-scheme:dark]',
       'focus-visible:ring-ring placeholder:text-gray-400 focus-visible:outline-none focus-visible:ring-1 disabled:cursor-not-allowed disabled:opacity-50',
       startComponent ? 'ps-10' : undefined,
-<<<<<<< HEAD
-      endComponent ? 'pe-10' : undefined
-    ]
-
-    const twClassname = twMerge(override ? '' : originaltwClassName, className)
-
-    const twContainerClassname = twMerge('flex w-full flex-col items-center gap-2', containerClassname)
-
-    return (
-      <div className={twContainerClassname}>
-        {label && <Label className="self-stretch">{label}</Label>}
-        <div className={twMerge(override ? '' : ' bg-theme-surface-main relative w-full')}>
-=======
       endComponent ? 'pe-10' : undefined,
       className
     )
@@ -99,7 +78,6 @@
       <div className={twcontainerClassName}>
         {label && <Label className="self-stretch">{label}</Label>}
         <div className="bg-theme-surface-main relative w-full">
->>>>>>> 2e9bee70
           {startComponent && (
             <div className="pointer-events-none absolute inset-y-0 start-0 flex items-center ps-3.5">
               {startComponent}
