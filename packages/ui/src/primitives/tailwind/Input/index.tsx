--- conflicted
+++ resolved
@@ -37,35 +37,6 @@
   onChange?: InputHTMLAttributes<HTMLInputElement>['onChange']
   error?: string
   disabled?: boolean
-<<<<<<< HEAD
-  icon?: JSX.Element
-  onEndIconClick?: (e: any) => void
-}
-
-const Input = ({
-  className,
-  containerClassname,
-  label,
-  type = 'text',
-  error,
-  description,
-  value,
-  itemType,
-  onChange,
-  disabled,
-  icon,
-  onEndIconClick,
-  ...props
-}: InputProps) => {
-  const twClassname = twMerge(
-    'text-base font-normal tracking-tight',
-    'textshadow-sm border-theme-primary flex h-9 w-full rounded-lg border bg-transparent px-3.5 py-5 transition-colors',
-    'file:border-0 file:bg-transparent file:text-sm file:font-medium',
-    'placeholder:text-muted-foreground focus-visible:ring-ring focus-visible:outline-none focus-visible:ring-1 disabled:cursor-not-allowed disabled:opacity-50',
-    icon ? 'ps-10' : undefined,
-    className
-  )
-=======
   startComponent?: JSX.Element
   endComponent?: JSX.Element
 }
@@ -99,24 +70,9 @@
       endComponent ? 'pe-10' : undefined,
       className
     )
->>>>>>> 973a6cdd
 
     const twcontainerClassName = twMerge('flex w-full flex-col items-center gap-2', containerClassName)
 
-<<<<<<< HEAD
-  return (
-    <div className={twContainerClassname}>
-      {label && <Label className="self-stretch">{label}</Label>}
-      <div className="relative w-full">
-        {icon && (
-          <div className="pointer-events-auto absolute inset-y-0 end-0 flex items-center pe-3.5">
-            <div onClick={onEndIconClick} className={onEndIconClick ? 'cursor-pointer' : ''}>
-              {icon}
-            </div>
-          </div>
-        )}
-        <input disabled={disabled} type={type} className={twClassname} value={value} onChange={onChange} {...props} />
-=======
     return (
       <div className={twcontainerClassName}>
         {label && <Label className="self-stretch">{label}</Label>}
@@ -146,7 +102,6 @@
             <HiXCircle /> {error}
           </p>
         )}
->>>>>>> 973a6cdd
       </div>
     )
   }
