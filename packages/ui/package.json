--- conflicted
+++ resolved
@@ -41,17 +41,11 @@
     "@mediapipe/drawing_utils": "^0.3.1675466124",
     "@mui/icons-material": "5.11.0",
     "@mui/material": "5.11.0",
-<<<<<<< HEAD
-    "@tailwindcss/typography": "^0.5.9",
-    "daisyui": "^2.51.5",
-    "react-webcam": "^7.0.1",
-=======
     "@tailwindcss/aspect-ratio": "^0.4.2",
     "@tailwindcss/typography": "^0.5.9",
     "daisyui": "^2.51.5",
     "react-webcam": "^7.0.1",
     "tailwind-merge": "^1.10.0",
->>>>>>> b6fc873d
     "tailwindcss": "^3.2.7",
     "typescript": "4.9.5"
   },
