--- conflicted
+++ resolved
@@ -39,20 +39,13 @@
     "@heroicons/react": "^2.0.16",
     "@mediapipe/camera_utils": "^0.3.1675466862",
     "@mediapipe/drawing_utils": "^0.3.1675466124",
-<<<<<<< HEAD
     "@mui/icons-material": "5.11.11",
     "@mui/material": "5.11.13",
-    "react-webcam": "^7.0.1",
-    "typescript": "5.0.2"
-=======
-    "@mui/icons-material": "5.11.0",
-    "@mui/material": "5.11.0",
     "@tailwindcss/typography": "^0.5.9",
     "daisyui": "^2.51.5",
     "react-webcam": "^7.0.1",
     "tailwindcss": "^3.2.7",
-    "typescript": "4.9.5"
->>>>>>> 26bf29e1
+    "typescript": "5.0.2"
   },
   "devDependencies": {
     "@babel/core": "^7.20.12",
