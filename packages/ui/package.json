{
  "name": "@etherealengine/ui",
  "version": "1.2.0-rc6",
  "description": "A declarative way to build 3D/VR/AR/XR apps that scale. Built with tooling web developers will love, using conventions that game developers and creative coders will find straightforward familiar.",
  "homepage": "https://github.com/etherealengine/etherealengine#readme",
  "author": {
    "name": "Ethereal Engine Collective",
    "email": "hello@etherealengine.org",
    "url": "http://github.com/etherealengine"
  },
  "repository": {
    "type": "git",
    "url": "git://github.com/etherealengine/etherealengine.git"
  },
  "bugs": {
    "url": "https://github.com/etherealengine/etherealengine/issues"
  },
  "engines": {
    "node": ">= 18.12.0"
  },
  "publishConfig": {
    "access": "public"
  },
  "main": "lib/ui.umd.js",
  "module": "lib/ui.es.js",
  "types": "lib/index.d.ts",
  "npmClient": "npm",
  "scripts": {
    "check-errors": "tsc --noemit",
    "test:generate-output": "jest --json --outputFile=./tests/jest-test-results.json || true",
    "test:watch": "jest -u --json --watchAll --outputFile=./tests/jest-test-results.json || true",
    "prebuild:storybook": "npm run test:generate-output",
    "build:storybook": "build-storybook -c .storybook -o build/",
    "predeploy": "npm run build:storybook",
    "deploy": "gh-pages -d build/",
    "storybook": "start-storybook -p 6006"
  },
  "dependencies": {
    "@heroicons/react": "^2.0.16",
    "@mediapipe/camera_utils": "^0.3.1675466862",
    "@mediapipe/drawing_utils": "^0.3.1675466124",
<<<<<<< HEAD
    "@mui/icons-material": "5.11.11",
    "@mui/material": "5.11.13",
=======
    "@mui/icons-material": "5.11.0",
    "@mui/material": "5.11.0",
    "@tailwindcss/aspect-ratio": "^0.4.2",
>>>>>>> c6eabb81
    "@tailwindcss/typography": "^0.5.9",
    "daisyui": "^2.51.5",
    "react-webcam": "^7.0.1",
    "tailwind-merge": "^1.10.0",
    "tailwindcss": "^3.2.7",
    "typescript": "5.0.2"
  },
  "devDependencies": {
    "@babel/core": "^7.20.12",
    "@babel/preset-env": "^7.20.2",
    "@babel/preset-typescript": "^7.18.6",
    "@emotion/react": "11.10.6",
    "@emotion/styled": "11.10.6",
    "@react-theming/storybook-addon": "^1.1.10",
    "@storybook/addon-a11y": "^6.5.16",
    "@storybook/addon-actions": "^6.5.16",
    "@storybook/addon-essentials": "^6.5.16",
    "@storybook/addon-interactions": "^6.5.16",
    "@storybook/addon-jest": "^6.5.16",
    "@storybook/addon-links": "^6.5.16",
    "@storybook/addon-postcss": "^2.0.0",
    "@storybook/builder-vite": "^0.3.0",
    "@storybook/react": "^6.5.16",
    "@storybook/testing-library": "^0.0.13",
    "@testing-library/jest-dom": "^5.16.5",
    "@types/enzyme": "^3.10.12",
    "@types/enzyme-adapter-react-16": "^1.0.6",
    "@types/jest": "^29.4.0",
    "@types/node": "18.15.5",
    "@types/react": "18.0.28",
    "@types/react-router-dom": "5.3.3",
    "@types/styled-components": "5.1.26",
    "@types/three": "0.149.0",
    "babel-jest": "^29.4.1",
    "babel-loader": "^8.3.0",
    "enzyme": "^3.11.0",
    "enzyme-adapter-react-16": "^1.15.7",
    "enzyme-to-json": "^3.6.2",
    "jest": "^29.4.1",
    "jest-enzyme": "^7.1.2",
    "jest-scss-transform": "^1.0.3",
    "postcss": "^8.4.21",
    "react-dom": "18.2.0",
    "react-json-view": "^1.21.3",
    "sass": "1.59.3",
    "storybook-addon-designs": "^6.3.1",
    "storybook-addon-react-router-v6": "^0.2.1",
    "ts-jest": "^29.0.5"
  },
  "license": "MIT",
  "gitHead": "2313453697ca7c6b8d36b3b166b5a6445fe1c851"
}<|MERGE_RESOLUTION|>--- conflicted
+++ resolved
@@ -39,14 +39,9 @@
     "@heroicons/react": "^2.0.16",
     "@mediapipe/camera_utils": "^0.3.1675466862",
     "@mediapipe/drawing_utils": "^0.3.1675466124",
-<<<<<<< HEAD
     "@mui/icons-material": "5.11.11",
     "@mui/material": "5.11.13",
-=======
-    "@mui/icons-material": "5.11.0",
-    "@mui/material": "5.11.0",
     "@tailwindcss/aspect-ratio": "^0.4.2",
->>>>>>> c6eabb81
     "@tailwindcss/typography": "^0.5.9",
     "daisyui": "^2.51.5",
     "react-webcam": "^7.0.1",
