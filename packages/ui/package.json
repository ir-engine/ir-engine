{
<<<<<<< HEAD
  "name": "@etherealengine/ui",
  "version": "1.1.2",
=======
  "name": "@xrengine/ui",
  "version": "1.1.3",
>>>>>>> 29f0fa96
  "description": "A declarative way to build 3D/VR/AR/XR apps that scale. Built with tooling web developers will love, using conventions that game developers and creative coders will find straightforward familiar.",
  "homepage": "https://github.com/etherealengine/etherealengine#readme",
  "author": {
    "name": "Ethereal Engine Collective",
    "email": "hello@etherealengine.org",
    "url": "http://github.com/etherealengine"
  },
  "repository": {
    "type": "git",
    "url": "git://github.com/etherealengine/etherealengine.git"
  },
  "bugs": {
    "url": "https://github.com/etherealengine/etherealengine/issues"
  },
  "engines": {
    "node": ">= 18.12.0"
  },
  "publishConfig": {
    "access": "public"
  },
  "main": "lib/ui.umd.js",
  "module": "lib/ui.es.js",
  "types": "lib/index.d.ts",
  "npmClient": "npm",
  "scripts": {
    "check-errors": "tsc --noemit",
    "test:generate-output": "jest --json --outputFile=./tests/jest-test-results.json || true",
    "test:watch": "jest -u --json --watchAll --outputFile=./tests/jest-test-results.json || true",
    "prebuild:storybook": "npm run test:generate-output",
    "build:storybook": "build-storybook -c .storybook -o build/",
    "predeploy": "npm run build:storybook",
    "deploy": "gh-pages -d build/",
    "storybook": "export NODE_OPTIONS=--openssl-legacy-provider && start-storybook -p 6006"
  },
  "dependencies": {
    "@mediapipe/camera_utils": "^0.3.1675466862",
    "@mediapipe/drawing_utils": "^0.3.1675466124",
    "@mediapipe/pose": "^0.5.1675469404",
    "@mui/icons-material": "^5.11.0",
    "@mui/material": "^5.11.7",
    "react-webcam": "^7.0.1",
    "typescript": "^4.9.5"
  },
  "devDependencies": {
    "@babel/core": "^7.20.12",
    "@babel/preset-env": "^7.20.2",
    "@babel/preset-typescript": "^7.18.6",
    "@emotion/react": "11.9.0",
    "@emotion/styled": "11.8.1",
    "@react-theming/storybook-addon": "^1.1.10",
    "@storybook/addon-a11y": "^6.5.16",
    "@storybook/addon-actions": "^6.5.16",
    "@storybook/addon-essentials": "^6.5.16",
    "@storybook/addon-interactions": "^6.5.16",
    "@storybook/addon-jest": "^6.5.16",
    "@storybook/addon-links": "^6.5.16",
    "@storybook/builder-vite": "^0.3.0",
    "@storybook/react": "^6.5.16",
    "@storybook/testing-library": "^0.0.13",
    "@testing-library/jest-dom": "^5.16.5",
    "@types/enzyme": "^3.10.12",
    "@types/enzyme-adapter-react-16": "^1.0.6",
    "@types/jest": "^29.4.0",
    "@types/node": "18.11.18",
    "@types/react": "18.0.19",
    "@types/react-router-dom": "5.3.3",
    "@types/styled-components": "5.1.24",
    "@types/three": "0.148.0",
    "babel-jest": "^29.4.1",
    "babel-loader": "^8.3.0",
    "enzyme": "^3.11.0",
    "enzyme-adapter-react-16": "^1.15.7",
    "enzyme-to-json": "^3.6.2",
    "jest": "^29.4.1",
    "jest-enzyme": "^7.1.2",
    "jest-scss-transform": "^1.0.3",
    "postcss": "^8.4.16",
    "react-dom": "18.2.0",
    "react-json-view": "^1.21.3",
    "sass": "^1.52.3",
    "storybook-addon-designs": "^6.3.1",
    "storybook-addon-react-router-v6": "^0.2.1",
    "ts-jest": "^29.0.5"
  },
  "license": "MIT",
  "gitHead": "2313453697ca7c6b8d36b3b166b5a6445fe1c851"
}<|MERGE_RESOLUTION|>--- conflicted
+++ resolved
@@ -1,11 +1,6 @@
 {
-<<<<<<< HEAD
   "name": "@etherealengine/ui",
-  "version": "1.1.2",
-=======
-  "name": "@xrengine/ui",
   "version": "1.1.3",
->>>>>>> 29f0fa96
   "description": "A declarative way to build 3D/VR/AR/XR apps that scale. Built with tooling web developers will love, using conventions that game developers and creative coders will find straightforward familiar.",
   "homepage": "https://github.com/etherealengine/etherealengine#readme",
   "author": {
