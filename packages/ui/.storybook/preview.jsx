import {
  Title,
  Subtitle,
  Description,
  Primary,
  ArgsTable,
  Stories,
  PRIMARY_STORY,
} from '@storybook/addon-docs'

// import { StyledEngineProvider, ThemeProvider } from '@mui/material/styles'

import { withRouter } from 'storybook-addon-react-router-v6'

import { withTests } from '@storybook/addon-jest'
<<<<<<< HEAD
//import results from '../tests/jest-test-results.json'

=======
import results from '../tests/jest-test-results.json'
import { ThemeContextProvider } from '@etherealengine/client/src/themes/themeContext'
import { Suspense } from 'react'
import LoadingCircle from '@etherealengine/ui/src/primitives/tailwind/LoadingCircle'
>>>>>>> 62de3bd1
// import { withThemes } from '@react-theming/storybook-addon'

// import GlobalStyle from '@etherealengine/client-core/src/util/GlobalStyle'

// import { theme as defaultTheme, useTheme } from '@etherealengine/client-core/src/theme'

export const decorators = [
  withRouter,
<<<<<<< HEAD
  //withTests({ results }),
=======
  withTests({ results }),
  (Story) => {
    return <ThemeContextProvider><Suspense fallback={<LoadingCircle message={'Loading Story...'} />}><Story /></Suspense></ThemeContextProvider>
  }
>>>>>>> 62de3bd1
  // withThemes(null, [defaultTheme], { providerFn })
]
     
export const parameters = {
  controls: {
    matchers: {
      color: /(background|color)$/i,
      date: /Date$/,
    },
  },
  options: {
    storySort: {
      order: ['Expermiental'],
    },
  },
  docs: {
    source: {
      type: 'code',
    },
    page: () => (
      <>
        <Title />
        <Subtitle />
        <Description />
        <Primary />
        <ArgsTable story={PRIMARY_STORY} />
        <Stories />
      </>
    ),
  },
  actions: { argTypesRegex: '^on[A-Z].*' },
}<|MERGE_RESOLUTION|>--- conflicted
+++ resolved
@@ -13,15 +13,8 @@
 import { withRouter } from 'storybook-addon-react-router-v6'
 
 import { withTests } from '@storybook/addon-jest'
-<<<<<<< HEAD
 //import results from '../tests/jest-test-results.json'
 
-=======
-import results from '../tests/jest-test-results.json'
-import { ThemeContextProvider } from '@etherealengine/client/src/themes/themeContext'
-import { Suspense } from 'react'
-import LoadingCircle from '@etherealengine/ui/src/primitives/tailwind/LoadingCircle'
->>>>>>> 62de3bd1
 // import { withThemes } from '@react-theming/storybook-addon'
 
 // import GlobalStyle from '@etherealengine/client-core/src/util/GlobalStyle'
@@ -30,14 +23,7 @@
 
 export const decorators = [
   withRouter,
-<<<<<<< HEAD
   //withTests({ results }),
-=======
-  withTests({ results }),
-  (Story) => {
-    return <ThemeContextProvider><Suspense fallback={<LoadingCircle message={'Loading Story...'} />}><Story /></Suspense></ThemeContextProvider>
-  }
->>>>>>> 62de3bd1
   // withThemes(null, [defaultTheme], { providerFn })
 ]
      
