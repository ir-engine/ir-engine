<<<<<<< HEAD
import { mergeConfig } from 'vite'
=======
/*
CPAL-1.0 License

The contents of this file are subject to the Common Public Attribution License
Version 1.0. (the "License"); you may not use this file except in compliance
with the License. You may obtain a copy of the License at
https://github.com/EtherealEngine/etherealengine/blob/dev/LICENSE.
The License is based on the Mozilla Public License Version 1.1, but Sections 14
and 15 have been added to cover use of software over a computer network and 
provide for limited attribution for the Original Developer. In addition, 
Exhibit A has been modified to be consistent with Exhibit B.

Software distributed under the License is distributed on an "AS IS" basis,
WITHOUT WARRANTY OF ANY KIND, either express or implied. See the License for the
specific language governing rights and limitations under the License.

The Original Code is Ethereal Engine.

The Original Developer is the Initial Developer. The Initial Developer of the
Original Code is the Ethereal Engine team.

All portions of the code written by the Ethereal Engine team are Copyright © 2021-2023 
Ethereal Engine. All Rights Reserved.
*/

import { loadConfigFromFile, mergeConfig } from 'vite'
>>>>>>> 0c2167ea

export default {
  // managerEntries: [require('path').resolve(__dirname, './addons/RegisterAddons')],
  headers: {
    'Access-Control-Allow-Origin': '*',
    'Access-Control-Allow-Methods': 'GET, POST, PUT, DELETE, PATCH, OPTIONS',
    'Access-Control-Allow-Headers': '*',
    'Access-Control-Allow-Credentials': 'true'
  },
  env: (config) => ({
    ...config,
    ...require('dotenv').config({
      path: '../../.env.local'
    }).parsed
  }),
  stories: ['./**/*.stories.@(js|jsx|ts|tsx)', '../src/**/*.stories.mdx', '../src/**/*.stories.@(js|jsx|ts|tsx)'],
  addons: [
    '@storybook/addon-toolbars',
    '@storybook/manager-api',
    '@storybook/addon-essentials',
    '@storybook/addon-interactions',
    '@storybook/addon-a11y',
    '@storybook/addon-jest',
    'storybook-addon-react-router-v6'
  ],
  core: {
    builder: '@storybook/builder-vite'
  },
  framework: {
    name: '@storybook/react-vite',
    options: {}
  },
  features: {
    storyStoreV7: true
  },
  async viteFinal(config) {
    const userConfig = config
    return mergeConfig(config, {
      ...userConfig,
      define: {
        ...userConfig?.define,
        'process.env': process.env
      },
      resolve: {
        ...userConfig?.resolve,
        alias: {
          ...userConfig?.resolve?.alias,
          path: require.resolve('path-browserify'),
          crypto: require.resolve('crypto-browserify'),
          stream: require.resolve('stream-browserify'),
          // alias public folder to root
          '@': require('path').resolve(__dirname, '../../client/public')
        }
      },
      server: {
        ...userConfig?.server,
        proxy: {
          ...userConfig?.server?.proxy,
          cors: false,
          // proxy https://travis.shetland-turtle.ts.net:3000 to https://travis.shetland-turtle.ts.net:3030
          '^3030': {
            target: 'https://travis.shetland-turtle.ts.net:3030',
            changeOrigin: true,
            secure: false,
            ws: true
          },
          '^3031': {
            target: 'https://travis.shetland-turtle.ts.net:3031',
            changeOrigin: true,
            secure: false,
            ws: true
          },
          '/sfx': {
            target: 'https://travis.shetland-turtle.ts.net:3000',
            changeOrigin: true,
            secure: false,
            // replace port 6006 with 3000
            pathRewrite: { '^6006': '3000' }
          },
          '/fonts': {
            target: 'https://travis.shetland-turtle.ts.net:3000',
            changeOrigin: true,
            secure: false,
            // replace port 6006 with 3000
            pathRewrite: { '^6006': '3000' }
          }
        }
      },
      plugins: []
    })
  },
  docs: {
    autodocs: false
  }
}<|MERGE_RESOLUTION|>--- conflicted
+++ resolved
@@ -1,6 +1,3 @@
-<<<<<<< HEAD
-import { mergeConfig } from 'vite'
-=======
 /*
 CPAL-1.0 License
 
@@ -27,7 +24,6 @@
 */
 
 import { loadConfigFromFile, mergeConfig } from 'vite'
->>>>>>> 0c2167ea
 
 export default {
   // managerEntries: [require('path').resolve(__dirname, './addons/RegisterAddons')],
