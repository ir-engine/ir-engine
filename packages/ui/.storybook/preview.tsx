/*
CPAL-1.0 License

The contents of this file are subject to the Common Public Attribution License
Version 1.0. (the "License"); you may not use this file except in compliance
with the License. You may obtain a copy of the License at
https://github.com/ir-engine/ir-engine/blob/dev/LICENSE.
The License is based on the Mozilla Public License Version 1.1, but Sections 14
and 15 have been added to cover use of software over a computer network and 
provide for limited attribution for the Original Developer. In addition, 
Exhibit A has been modified to be consistent with Exhibit B.

Software distributed under the License is distributed on an "AS IS" basis,
WITHOUT WARRANTY OF ANY KIND, either express or implied. See the License for the
specific language governing rights and limitations under the License.

The Original Code is Infinite Reality Engine.

The Original Developer is the Initial Developer. The Initial Developer of the
Original Code is the Infinite Reality Engine team.

All portions of the code written by the Infinite Reality Engine team are Copyright © 2021-2023 
Infinite Reality Engine. All Rights Reserved.
*/

import MetaTags from '@ir-engine/client-core/src/common/components/MetaTags'
import { ThemeState, useThemeProvider } from '@ir-engine/client-core/src/common/services/ThemeService'
import Engine from '@ir-engine/client/src/engine'
import { Description, Primary, Stories, Subtitle, Title } from '@storybook/addon-docs'
import { Preview } from '@storybook/react'
import React, { useEffect } from 'react'
import { DndProvider } from 'react-dnd'
import { HTML5Backend } from 'react-dnd-html5-backend'
import '../../client/src/themes/base.css'
import '../../client/src/themes/components.css'
import '../../client/src/themes/utilities.css'

const ThemeProvider = () => {
  useThemeProvider()
  useEffect(() => ThemeState.setTheme('dark'), [])
  return null
}

export const decorators = [
<<<<<<< HEAD
  (Story: () => JSX.Element) => (
=======
  (Story: any) => (
>>>>>>> c1c4f3c0
    <Engine>
      <DndProvider backend={HTML5Backend}>
        <ThemeProvider />
        <MetaTags>
          <link
            href="https://fonts.googleapis.com/css2?family=Figtree:ital,wght@0,300..900;1,300..900&display=swap"
            rel="stylesheet"
            type="text/css"
          />
        </MetaTags>
        <Story />
      </DndProvider>
    </Engine>
  )
]

const preview: Preview = {
  globalTypes: {
    eeEnabled: {
      description: 'Ethereal Engine',
      defaultValue: false
    }
  },
  parameters: {
    controls: {
      matchers: {
        color: /(background|color)$/i,
        date: /Date$/
      }
    },
    options: {
      storySort: {
        order: ['Pages', 'Admin', 'Components', 'Primitives', 'Addons', 'Expermiental']
      }
    },
    docs: {
      source: {
        type: 'code'
      },
      page: () => (
        <>
          <Title />
          <Subtitle />
          <Description />
          <Primary />
          <Stories />
        </>
      )
    },
    actions: { argTypesRegex: '^on[A-Z].*' }
  }
}

export default preview<|MERGE_RESOLUTION|>--- conflicted
+++ resolved
@@ -42,11 +42,7 @@
 }
 
 export const decorators = [
-<<<<<<< HEAD
-  (Story: () => JSX.Element) => (
-=======
   (Story: any) => (
->>>>>>> c1c4f3c0
     <Engine>
       <DndProvider backend={HTML5Backend}>
         <ThemeProvider />
