--- conflicted
+++ resolved
@@ -42,19 +42,11 @@
   },
   "types": "lib/",
   "dependencies": {
-<<<<<<< HEAD
-    "@etherealengine/engine": "^1.2.0-rc6",
-    "@etherealengine/projects": "^1.2.0-rc6",
-    "@etherealengine/server-core": "^1.2.0-rc6",
-    "@feathersjs/express": "5.0.1",
-    "@feathersjs/feathers": "5.0.1",
-=======
     "@etherealengine/engine": "^1.2.0",
     "@etherealengine/projects": "^1.2.0",
     "@etherealengine/server-core": "^1.2.0",
-    "@feathersjs/express": "5.0.0",
-    "@feathersjs/feathers": "5.0.0",
->>>>>>> 38b07835
+    "@feathersjs/express": "5.0.1",
+    "@feathersjs/feathers": "5.0.1",
     "@feathersjs/primus-client": "4.5.15",
     "@feathersjs/transport-commons": "5.0.1",
     "@google-cloud/agones-sdk": "1.30.0",
