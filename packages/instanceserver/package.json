{
  "name": "@etherealengine/instanceserver",
  "description": "Multiplayer Instanceserver for Ethereal Engine",
  "version": "1.3.0",
  "private": true,
  "homepage": "",
  "main": "./src",
  "keywords": [
    "three",
    "three.js",
    "ecs",
    "webgl",
    "mmo",
    "game engine",
    "webrtc",
    "productivity",
    "xr",
    "vr"
  ],
  "author": {
    "name": "Ethereal Engine Collective",
    "email": "hello@etherealengine.io"
  },
  "contributors": [],
  "bugs": {},
  "directories": {
    "lib": "src/",
    "config": "config/"
  },
  "engines": {
    "node": ">= 18.12.0"
  },
  "scripts": {
    "check-errors": "tsc --noemit",
    "start": "cross-env APP_ENV=production ts-node --swc src/index.ts",
    "start-channel": "cross-env APP_ENV=production INSTANCESERVER_PORT=3032 DEV_CHANNEL=true ts-node --swc src/index.ts",
    "dev": "cross-env APP_ENV=development NODE_OPTIONS='--inspect=2995' ts-node --swc src/index.ts",
    "dev-channel": " cross-env APP_ENV=development NODE_OPTIONS='--inspect=2996' DEV_CHANNEL=true INSTANCESERVER_PORT=3032 ts-node --swc src/index.ts",
    "dev-nossl": "cross-env NOSSL=true ts-node --swc src/index.ts",
    "test": "exit 0",
    "validate": "npm run build && npm run test"
  },
  "types": "lib/",
  "dependencies": {
    "@etherealengine/common": "^1.3.0",
    "@etherealengine/engine": "^1.3.0",
    "@etherealengine/hyperflux": "^1.3.0",
    "@etherealengine/projects": "^1.3.0",
    "@etherealengine/server-core": "^1.3.0",
    "@feathersjs/feathers": "5.0.5",
    "@feathersjs/koa": "5.0.5",
    "@feathersjs/primus-client": "4.5.15",
    "@feathersjs/transport-commons": "5.0.5",
    "@google-cloud/agones-sdk": "1.30.0",
    "@swc/core": "^1.3.41",
    "cross-env": "7.0.3",
    "detect-port": "^1.5.1",
    "ffmpeg-static": "^5.1.0",
    "jsonwebtoken": "^9.0.0",
    "lodash": "^4.17.21",
<<<<<<< HEAD
    "mediasoup": "3.12.14",
=======
    "mediasoup": "3.12.4",
>>>>>>> 0a9c560f
    "msgpackr": "^1.9.2",
    "primus": "^8.0.7",
    "ps-list": "7.2.0",
    "trace-unhandled": "2.0.1",
    "ts-node": "10.9.1",
    "typescript": "5.0.2",
    "uuid": "^9.0.0"
  },
  "devDependencies": {
    "@types/node": "18.15.5"
  },
  "gitHead": "66449f6ffba4d32c424b16b4f0667fe0ad36562c"
}<|MERGE_RESOLUTION|>--- conflicted
+++ resolved
@@ -58,11 +58,7 @@
     "ffmpeg-static": "^5.1.0",
     "jsonwebtoken": "^9.0.0",
     "lodash": "^4.17.21",
-<<<<<<< HEAD
-    "mediasoup": "3.12.14",
-=======
     "mediasoup": "3.12.4",
->>>>>>> 0a9c560f
     "msgpackr": "^1.9.2",
     "primus": "^8.0.7",
     "ps-list": "7.2.0",
