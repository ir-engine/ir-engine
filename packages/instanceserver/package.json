--- conflicted
+++ resolved
@@ -64,12 +64,8 @@
     "ps-list": "7.2.0",
     "trace-unhandled": "2.0.1",
     "ts-node": "10.9.1",
-<<<<<<< HEAD
-    "typescript": "5.0.4"
-=======
-    "typescript": "5.0.2",
+    "typescript": "5.0.4",
     "uuid": "^9.0.0"
->>>>>>> 897f2828
   },
   "devDependencies": {
     "@types/node": "18.15.5"
