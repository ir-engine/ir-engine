--- conflicted
+++ resolved
@@ -28,11 +28,8 @@
 import { Application } from '@etherealengine/server-core/declarations'
 import multiLogger from '@etherealengine/server-core/src/ServerLogger'
 
-<<<<<<< HEAD
 import { AuthError, AuthTask } from '@etherealengine/engine/src/networking/functions/receiveJoinWorld'
-=======
 import { identityProviderPath } from '@etherealengine/engine/src/schemas/user/identity-provider.schema'
->>>>>>> fa2994fc
 import { UserID, UserType, userPath } from '@etherealengine/engine/src/schemas/user/user.schema'
 import { InstanceServerState } from './InstanceServerState'
 import {
@@ -97,7 +94,7 @@
         { accessToken: accessToken },
         {}
       )
-      userId = authResult['identity-provider'].userId as UserID
+      userId = authResult[identityProviderPath].userId as UserID
       user = await app.service(userPath).get(userId)
 
       if (!user) {
@@ -107,48 +104,9 @@
         return
       }
 
-<<<<<<< HEAD
       // Check that this use is allowed on this instance
       const instance = await app.service('instance').get(getState(InstanceServerState).instance.id)
       if (!(await authorizeUserToJoinServer(app, instance, userId))) {
-=======
-      let userId: UserID
-      let user: UserType
-
-      try {
-        const authResult = await app.service('authentication').strategies.jwt.authenticate!(
-          { accessToken: accessToken },
-          {}
-        )
-        userId = authResult[identityProviderPath].userId as UserID
-        user = await app.service(userPath).get(userId)
-
-        if (!user) {
-          authTask.status = 'fail'
-          authTask.error = AuthError.USER_NOT_FOUND
-          logger.error('[MessageTypes.Authorization]: user %s not found over peer %s %o', userId, peerID, authTask)
-          return
-        }
-
-        // Check that this use is allowed on this instance
-        const instance = await app.service('instance').get(getState(InstanceServerState).instance.id)
-        if (!(await authorizeUserToJoinServer(app, instance, userId))) {
-          authTask.status = 'fail'
-          authTask.error = AuthError.USER_NOT_AUTHORIZED
-          logger.error('[MessageTypes.Authorization]: user %s not authorized over peer %s %o', userId, peerID, authTask)
-          return
-        }
-
-        /**
-         * @todo Check that they are supposed to be in this instance
-         * @todo Check that token is valid (to prevent users hacking with a manipulated user ID payload)
-         * @todo Check if the user is banned
-         */
-
-        await handleConnectingPeer(network, spark, peerID, user)
-      } catch (e) {
-        console.error(e)
->>>>>>> fa2994fc
         authTask.status = 'fail'
         authTask.error = AuthError.USER_NOT_AUTHORIZED
         logger.error('[MessageTypes.Authorization]: user %s not authorized over peer %s %o', userId, peerID, authTask)
