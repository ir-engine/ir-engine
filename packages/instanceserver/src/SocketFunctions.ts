--- conflicted
+++ resolved
@@ -31,11 +31,8 @@
 import { Application } from '@etherealengine/server-core/declarations'
 import multiLogger from '@etherealengine/server-core/src/ServerLogger'
 
-<<<<<<< HEAD
 import { identityProviderPath } from '@etherealengine/engine/src/schemas/user/identity.provider.schema'
-=======
 import { UserID, UserType, userPath } from '@etherealengine/engine/src/schemas/user/user.schema'
->>>>>>> add967ad
 import { InstanceServerState } from './InstanceServerState'
 import {
   authorizeUserToJoinServer,
@@ -113,13 +110,8 @@
           { accessToken: accessToken },
           {}
         )
-<<<<<<< HEAD
-        userId = authResult[identityProviderPath].userId as UserId
-        user = await app.service('user').get(userId)
-=======
-        userId = authResult['identity-provider'].userId as UserID
+        userId = authResult[identityProviderPath].userId as UserID
         user = await app.service(userPath).get(userId)
->>>>>>> add967ad
 
         if (!user) {
           authTask.status = 'fail'
