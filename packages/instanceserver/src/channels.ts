--- conflicted
+++ resolved
@@ -19,11 +19,7 @@
 The Original Developer is the Initial Developer. The Initial Developer of the
 Original Code is the Infinite Reality Engine team.
 
-<<<<<<< HEAD
-All portions of the code written by the Infinite Reality Engine team are Copyright © 2021-2023 
-=======
 All portions of the code written by the Infinite Reality Engine team are Copyright © 2021-2023
->>>>>>> b99a7f40
 Infinite Reality Engine. All Rights Reserved.
 */
 
@@ -60,18 +56,7 @@
 import { GLTFComponent } from '@ir-engine/engine/src/gltf/GLTFComponent'
 import { GLTFAssetState } from '@ir-engine/engine/src/gltf/GLTFState'
 import { getMutableState, getState, HyperFlux, Identifiable, State } from '@ir-engine/hyperflux'
-<<<<<<< HEAD
-import {
-  addNetwork,
-  NetworkConnectionParams,
-  NetworkPeerFunctions,
-  NetworkState,
-  NetworkTopics,
-  updatePeers
-} from '@ir-engine/network'
-=======
 import { addNetwork, NetworkPeerFunctions, NetworkState, NetworkTopics, updatePeers } from '@ir-engine/network'
->>>>>>> b99a7f40
 import { loadEngineInjection } from '@ir-engine/projects/loadEngineInjection'
 import { Application } from '@ir-engine/server-core/declarations'
 import config from '@ir-engine/server-core/src/appconfig'
@@ -81,10 +66,7 @@
 
 import './InstanceServerModule'
 
-<<<<<<< HEAD
-=======
 import { NotAuthenticated } from '@feathersjs/errors'
->>>>>>> b99a7f40
 import { initializeSpatialEngine } from '@ir-engine/spatial/src/initializeEngine'
 import { InstanceServerState } from './InstanceServerState'
 import { authorizeUserToJoinServer, handleDisconnect, setupIPs } from './NetworkFunctions'
