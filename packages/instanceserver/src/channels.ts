--- conflicted
+++ resolved
@@ -273,13 +273,8 @@
     getMutableState(EngineState).isEngineInitialized.set(true)
 
     const sceneUpdatedListener = async () => {
-<<<<<<< HEAD
       const sceneData = (await sceneResultPromise) as SceneDataType
-      getMutableState(SceneState).sceneData.set(sceneData)
-=======
-      const sceneData = await sceneResultPromise
       SceneState.loadScene(sceneId, sceneData)
->>>>>>> 95cea61b
       /** @todo - quick hack to wait until scene has loaded */
 
       await new Promise<void>((resolve) => {
