/*
CPAL-1.0 License

The contents of this file are subject to the Common Public Attribution License
Version 1.0. (the "License"); you may not use this file except in compliance
with the License. You may obtain a copy of the License at
https://github.com/EtherealEngine/etherealengine/blob/dev/LICENSE.
The License is based on the Mozilla Public License Version 1.1, but Sections 14
and 15 have been added to cover use of software over a computer network and 
provide for limited attribution for the Original Developer. In addition, 
Exhibit A has been modified to be consistent with Exhibit B.

Software distributed under the License is distributed on an "AS IS" basis,
WITHOUT WARRANTY OF ANY KIND, either express or implied. See the License for the
specific language governing rights and limitations under the License.

The Original Code is Ethereal Engine.

The Original Developer is the Initial Developer. The Initial Developer of the
Original Code is the Ethereal Engine team.

All portions of the code written by the Ethereal Engine team are Copyright © 2021-2023 
Ethereal Engine. All Rights Reserved.
*/

import { Paginated } from '@feathersjs/feathers/lib'

import '@feathersjs/transport-commons'

import { decode } from 'jsonwebtoken'

import { PeerID } from '@etherealengine/common/src/interfaces/PeerID'
import { Engine } from '@etherealengine/engine/src/ecs/classes/Engine'
import { EngineActions, EngineState } from '@etherealengine/engine/src/ecs/classes/EngineState'
import { SceneState } from '@etherealengine/engine/src/ecs/classes/Scene'
import { NetworkConnectionParams, NetworkState, addNetwork } from '@etherealengine/engine/src/networking/NetworkState'
import { NetworkTopics } from '@etherealengine/engine/src/networking/classes/Network'
import { NetworkPeerFunctions } from '@etherealengine/engine/src/networking/functions/NetworkPeerFunctions'
import { WorldState } from '@etherealengine/engine/src/networking/interfaces/WorldState'
import { updatePeers } from '@etherealengine/engine/src/networking/systems/OutgoingActionSystem'
import { instanceAttendancePath } from '@etherealengine/engine/src/schemas/networking/instance-attendance.schema'
import {
  InstanceData,
  InstanceID,
  InstanceType,
  instancePath
} from '@etherealengine/engine/src/schemas/networking/instance.schema'
import { SceneID, scenePath } from '@etherealengine/engine/src/schemas/projects/scene.schema'
import { ChannelUserType, channelUserPath } from '@etherealengine/engine/src/schemas/social/channel-user.schema'
import { ChannelID, ChannelType, channelPath } from '@etherealengine/engine/src/schemas/social/channel.schema'
import { LocationID, locationPath } from '@etherealengine/engine/src/schemas/social/location.schema'
import {
  IdentityProviderType,
  identityProviderPath
} from '@etherealengine/engine/src/schemas/user/identity-provider.schema'
import { UserKickType, userKickPath } from '@etherealengine/engine/src/schemas/user/user-kick.schema'
import { UserID, UserType, userPath } from '@etherealengine/engine/src/schemas/user/user.schema'
import { State, dispatchAction, getMutableState, getState } from '@etherealengine/hyperflux'
import { loadEngineInjection } from '@etherealengine/projects/loadEngineInjection'
import { Application } from '@etherealengine/server-core/declarations'
import multiLogger from '@etherealengine/server-core/src/ServerLogger'
import { ServerState } from '@etherealengine/server-core/src/ServerState'
import config from '@etherealengine/server-core/src/appconfig'
import getLocalServerIp from '@etherealengine/server-core/src/util/get-local-server-ip'
import './InstanceServerModule'
import { InstanceServerState } from './InstanceServerState'
import { authorizeUserToJoinServer, handleDisconnect, setupIPs } from './NetworkFunctions'
import { SocketWebRTCServerNetwork, getServerNetwork, initializeNetwork } from './SocketWebRTCServerFunctions'
import { restartInstanceServer } from './restartInstanceServer'

const logger = multiLogger.child({ component: 'instanceserver:channels' })

interface PrimusConnectionType {
  provider: string
  headers: any
  socketQuery?: NetworkConnectionParams & {
    EIO: string
    transport: string
    t: string
  }
  /** @deprecated - @todo refactor */
  instanceId?: InstanceID
  /** @deprecated - @todo refactor */
  channelId?: string
}

interface InstanceserverStatus {
  state: 'Shutdown' | 'Ready'
  address: string
  portsList: Array<{ name: string; port: number }>
  players: any
}

/**
 * Creates a new 'instance' entry based on a locationId or channelId
 * If it is a location instance, creates a 'channel' entry
 * @param app
 * @param newInstance
 */
const createNewInstance = async (app: Application, newInstance: InstanceData) => {
  const { locationId, channelId } = newInstance

  logger.info('Creating new instance: %o %s, %s', newInstance, locationId, channelId)
  const instanceResult = await app.service(instancePath).create(newInstance)
  if (!channelId) {
    await app.service(channelPath).create({
      instanceId: instanceResult.id
    })
  }
  const serverState = getState(ServerState)
  const instanceServerState = getMutableState(InstanceServerState)
  await serverState.agonesSDK.allocate()
  instanceServerState.instance.set(instanceResult)
}

/**
 * Updates the existing 'instance' table entry
 * @param app
 * @param existingInstance
 * @param channelId
 * @param locationId
 */

const assignExistingInstance = async (
  app: Application,
  existingInstance: InstanceType,
  channelId: ChannelID,
  locationId: LocationID
) => {
  const serverState = getState(ServerState)
  const instanceServerState = getMutableState(InstanceServerState)

  await serverState.agonesSDK.allocate()
  instanceServerState.instance.set(existingInstance)
  await app.service(instancePath).patch(existingInstance.id, {
    currentUsers: existingInstance.currentUsers + 1,
    channelId: channelId,
    locationId: locationId,
    podName: config.kubernetes.enabled ? instanceServerState.instanceServer.value?.objectMeta?.name : 'local',
    assigned: false,
    assignedAt: null!
  })
}

/**
 * Creates a new instance by either creating a new entry in the 'instance' table or updating an existing one
 * - Should only initialize an instance once per the lifecycle of an instance server
 * @param app
 * @param status
 * @param locationId
 * @param channelId
 * @param userId
 * @returns
 */

const initializeInstance = async (
  app: Application,
  status: InstanceserverStatus,
  locationId: LocationID,
  channelId: ChannelID,
  userId?: UserID
) => {
  logger.info('Initializing new instance')

  const serverState = getState(ServerState)
  const instanceServerState = getMutableState(InstanceServerState)

  const isMediaInstance = !!channelId
  instanceServerState.isMediaInstance.set(isMediaInstance)

  const localIp = await getLocalServerIp(isMediaInstance)
  const selfIpAddress = `${status.address}:${status.portsList[0].port}`
  const ipAddress = config.kubernetes.enabled ? selfIpAddress : `${localIp.ipAddress}:${localIp.port}`
  const existingInstanceQuery = {
    ipAddress: ipAddress,
    ended: false
  } as any
  if (locationId) existingInstanceQuery.locationId = locationId
  else if (channelId) existingInstanceQuery.channelId = channelId

  /**
   * The instance record should be created when the instance is provisioned by the API server,
   * here we check that this is the case, as it may be altered, for example by another service or an admin
   */

  const existingInstanceResult = (await app.service(instancePath).find({
    query: existingInstanceQuery
  })) as Paginated<InstanceType>
  logger.info('existingInstanceResult: %o', existingInstanceResult.data)

  if (existingInstanceResult.total === 0) {
    const newInstance = {
      currentUsers: 1,
      locationId: locationId,
      channelId: channelId,
      ipAddress: ipAddress,
      podName: config.kubernetes.enabled ? instanceServerState.instanceServer.value?.objectMeta?.name : 'local'
    } as InstanceData
    await createNewInstance(app, newInstance)
  } else {
    const instance = existingInstanceResult.data[0]
    if (locationId) {
      const existingChannel = (await app.service(channelPath).find({
        query: {
          instanceId: instance.id,
          $limit: 1
        }
      })) as Paginated<ChannelType>
      if (existingChannel.total === 0) {
        await app.service(channelPath).create({
          instanceId: instance.id
        })
      }
    }
    await serverState.agonesSDK.allocate()
    if (!instanceServerState.instance.value) instanceServerState.instance.set(instance)
    if (userId && !(await authorizeUserToJoinServer(app, instance, userId))) return
    await assignExistingInstance(app, instance, channelId, locationId)
  }
}

/**
 * Creates and initializes the server network and transport, then loads all systems for the engine
 * @param app
 * @param sceneId
 */

const loadEngine = async (app: Application, sceneId?: SceneID) => {
  const instanceServerState = getState(InstanceServerState)

  const hostId = instanceServerState.instance.id as UserID & InstanceID
  Engine.instance.userID = hostId
  const topic = instanceServerState.isMediaInstance ? NetworkTopics.media : NetworkTopics.world

  await setupIPs()
  const network = await initializeNetwork(app, hostId, hostId, topic)

  addNetwork(network)

  NetworkPeerFunctions.createPeer(
    network,
    'server' as PeerID,
    network.peerIndexCount++,
    hostId,
    network.userIndexCount++,
    'server-' + hostId
  )

  if (instanceServerState.isMediaInstance) {
    getMutableState(NetworkState).hostIds.media.set(hostId)
    await loadEngineInjection()
    dispatchAction(EngineActions.sceneLoaded({}))
  } else {
    getMutableState(NetworkState).hostIds.world.set(hostId)

    if (!sceneId) throw new Error('No sceneId provided')

<<<<<<< HEAD
=======
    const sceneName = sceneId.split('/').at(-1)!.replace('.scene.json', '')
    const projectName = sceneId.split('/').at(-2)!

    await loadEngineInjection()

>>>>>>> bcc1fbed
    const sceneUpdatedListener = async () => {
      const sceneData = await app.service(scenePath).get(null, { query: { sceneKey: sceneId, metadataOnly: false } })
      SceneState.loadScene(sceneId, sceneData)
      getMutableState(SceneState).activeScene.set(sceneId)
      /** @todo - quick hack to wait until scene has loaded */

      await new Promise<void>((resolve) => {
        const interval = setInterval(() => {
          if (getState(EngineState).sceneLoaded) {
            clearInterval(interval)
            resolve()
          }
        }, 100)
      })
    }
    const userUpdatedListener = async (user) => {
      const worldState = getMutableState(WorldState)
      if (worldState.userNames[user.id]?.value) worldState.userNames[user.id].set(user.name)
    }
    app.service(scenePath).on('updated', sceneUpdatedListener)
    app.service(userPath).on('patched', userUpdatedListener)
    await sceneUpdatedListener()

    logger.info('Scene loaded!')
  }

  const networkState = getMutableState(NetworkState).networks[network.id] as State<SocketWebRTCServerNetwork>
  networkState.authenticated.set(true)
  networkState.connected.set(true)
  networkState.ready.set(true)

  getMutableState(InstanceServerState).ready.set(true)
}

/**
 * Update instance attendance with the new user for analytics purposes
 * @param app
 * @param userId
 */

const handleUserAttendance = async (app: Application, userId: UserID) => {
  const instanceServerState = getState(InstanceServerState)

  const channel = (await app.service(channelPath).find({
    query: {
      instanceId: instanceServerState.instance.id,
      $limit: 1
    }
  })) as Paginated<ChannelType>

  /** Only a world server gets assigned a channel, since it has chat. A media server uses a channel but does not have one itself */
  if (channel.data.length > 0) {
    const existingChannelUser = (await app.service(channelUserPath).find({
      query: {
        channelId: channel.data[0].id,
        userId: userId
      }
    })) as Paginated<ChannelUserType>

    if (!existingChannelUser.total) {
      await app.service(channelUserPath).create({
        channelId: channel.data[0].id,
        userId: userId
      })
    }
  }

  await app.service(instanceAttendancePath).patch(
    null,
    {
      ended: true
    },
    {
      query: {
        isChannel: instanceServerState.isMediaInstance,
        ended: false,
        userId: userId
      }
    }
  )

  const newInstanceAttendance = {
    instanceId: instanceServerState.instance.id,
    isChannel: instanceServerState.isMediaInstance,
    userId: userId
  }
  if (!instanceServerState.isMediaInstance) {
    const location = await app.service(locationPath).get(instanceServerState.instance.locationId!)
    ;(newInstanceAttendance as any).sceneId = location.sceneId
  }
  await app.service(instanceAttendancePath).create(newInstanceAttendance as any)
}

let instanceStarted = false

/**
 * Creates a new 'instance' entry or updates the current one with a connecting user, and handles initializing the instance server
 * @param app
 * @param status
 * @param locationId
 * @param channelId
 * @param sceneId
 * @param userId
 * @returns
 */
const createOrUpdateInstance = async (
  app: Application,
  status: InstanceserverStatus,
  locationId: LocationID,
  channelId: ChannelID,
  sceneId?: SceneID,
  userId?: UserID
) => {
  const instanceServerState = getState(InstanceServerState)
  const serverState = getState(ServerState)

  logger.info('Creating new instance server or updating current one.')
  logger.info(`agones state is ${status.state}`)
  logger.info('app instance is %o', instanceServerState.instance)
  logger.info(`instanceLocationId: ${instanceServerState.instance?.locationId}, locationId: ${locationId}`)

  const isReady = status.state === 'Ready'
  const isNeedingNewServer = !config.kubernetes.enabled && !instanceStarted

  if (isReady || isNeedingNewServer) {
    instanceStarted = true
    await initializeInstance(app, status, locationId, channelId, userId)
    await loadEngine(app, sceneId)
  } else {
    try {
      if (!getState(InstanceServerState).ready)
        await new Promise<void>((resolve) => {
          const interval = setInterval(() => {
            if (getState(InstanceServerState).ready) {
              clearInterval(interval)
              resolve()
            }
          }, 1000)
        })
      const instance = await app.service(instancePath).get(instanceServerState.instance.id)
      if (userId && !(await authorizeUserToJoinServer(app, instance, userId))) return
      await serverState.agonesSDK.allocate()
      await app.service(instancePath).patch(instanceServerState.instance.id, {
        currentUsers: (instance.currentUsers as number) + 1,
        assigned: false,
        podName: config.kubernetes.enabled ? instanceServerState.instanceServer?.objectMeta?.name : 'local',
        assignedAt: null!
      })
    } catch (err) {
      logger.info('Could not update instance, likely because it is a local one that does not exist.')
    }
  }
}

const shutdownServer = async (app: Application, instanceId: InstanceID) => {
  const instanceServer = getState(InstanceServerState)
  const serverState = getState(ServerState)

  // already shut down
  if (!instanceServer.instance) return

  logger.info('Deleting instance ' + instanceId)
  try {
    await app.service(instancePath).patch(instanceId, {
      ended: true
    })
    if (instanceServer.instance.locationId) {
      const channel = (await app.service(channelPath).find({
        query: {
          instanceId: instanceServer.instance.id,
          $limit: 1
        }
      })) as Paginated<ChannelType>
      await app.service(channelPath).remove(channel.data[0].id)
    }
  } catch (err) {
    logger.error(err)
  }

  // already shut down
  if (!instanceServer.instance) return
  ;(instanceServer.instance as InstanceType).ended = true
  if (config.kubernetes.enabled) {
    const instanceServerState = getMutableState(InstanceServerState)
    instanceServerState.instance.set(null!)
    const gsName = instanceServer.instanceServer.objectMeta.name
    if (gsName !== undefined) {
      logger.info("App's instanceserver name:")
      logger.info(gsName)
    }
    await serverState.agonesSDK.shutdown()
  } else {
    restartInstanceServer()
  }
}

// todo: this could be more elegant
const getActiveUsersCount = (app: Application, userToIgnore: UserType) => {
  const activeClients = Object.entries(getServerNetwork(app).peers)
  const activeUsers = [...activeClients].filter(
    ([id, client]) => client.userId !== Engine.instance.userID && client.userId !== userToIgnore.id
  )
  return activeUsers.length
}

const handleUserDisconnect = async (
  app: Application,
  connection: PrimusConnectionType,
  user: UserType,
  instanceId: InstanceID
) => {
  const instanceServerState = getState(InstanceServerState)

  try {
    const activeUsersCount = getActiveUsersCount(app, user)
    await app.service(instancePath).patch(instanceId, {
      currentUsers: activeUsersCount
    })
  } catch (err) {
    logger.info('Failed to patch instance user count, likely because it was destroyed.')
  }

  await app.service(instanceAttendancePath).patch(
    null,
    {
      ended: true
    },
    {
      query: {
        isChannel: instanceServerState.isMediaInstance,
        instanceId: instanceId,
        userId: user.id
      }
    }
  )

  app.channel(`instanceIds/${instanceId}`).leave(connection)

  await new Promise((resolve) => setTimeout(resolve, config.instanceserver.shutdownDelayMs))

  const network = getServerNetwork(app)

  // check if there are no peers connected (1 being the server,
  // 0 if the serer was just starting when someone connected and disconnected)
  if (Object.keys(network.peers).length <= 1) {
    logger.info('Shutting down instance server as there are no users present.')
    await shutdownServer(app, instanceId)
  }
}

const handleChannelUserRemoved = (app: Application) => async (params) => {
  const instanceServerState = getState(InstanceServerState)
  if (!instanceServerState.isMediaInstance) return
  const instance = instanceServerState.instance
  if (!instance.channelId) return
  const channel = (await app.service(channelPath).find({
    query: {
      id: instance.channelId,
      $limit: 1
    }
  })) as Paginated<ChannelType>
  if (channel.total === 0) return
  const network = getServerNetwork(app)
  const matchingPeer = Object.values(network.peers).find((peer) => peer.userId === params.userId)
  if (matchingPeer) {
    matchingPeer.spark?.end()
    NetworkPeerFunctions.destroyPeer(network, matchingPeer.peerID)
    updatePeers(network)
  }
}

const onConnection = (app: Application) => async (connection: PrimusConnectionType) => {
  logger.info('Connection: %o', connection)

  if (!connection.socketQuery?.token) return

  const authResult = await app.service('authentication').strategies.jwt.authenticate!(
    { accessToken: connection.socketQuery.token },
    {}
  )
  const identityProvider = authResult[identityProviderPath] as IdentityProviderType
  if (!identityProvider?.id) return

  const userId = identityProvider.userId
  let locationId = connection.socketQuery.locationId!
  let channelId = connection.socketQuery.channelId!
  let roomCode = connection.socketQuery.roomCode!
  const instanceID = connection.socketQuery.instanceID!

  if (locationId === '') {
    locationId = undefined!
  }
  if (channelId === '') {
    channelId = undefined!
  }
  if (roomCode === '') {
    roomCode = undefined!
  }

  logger.info(`user ${userId} joining ${locationId ?? channelId} and room code ${roomCode}`)

  const instanceServerState = getState(InstanceServerState)
  const serverState = getState(ServerState)

  /**
   * Since local environments do not have the ability to run multiple gameservers,
   * we need to shut down the current one if the user tries to load a new location
   */
  const isLocalServerNeedingNewLocation =
    !config.kubernetes.enabled &&
    instanceServerState.instance &&
    (instanceServerState.instance.id != instanceID ||
      instanceServerState.instance.locationId != locationId ||
      instanceServerState.instance.channelId != channelId ||
      (roomCode && instanceServerState.instance.roomCode != roomCode))

  logger.info(
    `current id: ${instanceServerState.instance?.locationId ?? instanceServerState.instance?.channelId} and new id: ${
      locationId ?? channelId
    }`
  )
  logger.info(`current room code: ${instanceServerState.instance?.roomCode} and new id: ${roomCode}`)

  if (isLocalServerNeedingNewLocation) {
    await app.service(instancePath).patch(instanceServerState.instance.id, {
      ended: true
    })
    try {
      if (instanceServerState.instance.channelId) {
        await app.service(channelPath).remove(instanceServerState.instance.channelId)
      }
    } catch (e) {
      //
    }
    restartInstanceServer()
    return
  }

  /**
   * If an instance has already been initialized, we want to disallow all connections trying to connect to the wrong location or channel
   */
  if (instanceServerState.instance) {
    if (locationId && instanceServerState.instance.locationId !== locationId)
      return logger.warn(
        'got a connection to the wrong location id',
        instanceServerState.instance.locationId,
        locationId
      )
    if (channelId && instanceServerState.instance.channelId !== channelId)
      return logger.warn('got a connection to the wrong channel id', instanceServerState.instance.channelId, channelId)
    if (roomCode && instanceServerState.instance.roomCode !== roomCode)
      return logger.warn('got a connection to the wrong room code', instanceServerState.instance.roomCode, roomCode)
  }

  const sceneID = locationId ? (await app.service(locationPath).get(locationId)).sceneId : undefined

  /**
   * Now that we have verified the connecting user and that they are connecting to the correct instance, load the instance
   */
  const isResult = await serverState.agonesSDK.getGameServer()
  const status = isResult.status as InstanceserverStatus

  await createOrUpdateInstance(app, status, locationId, channelId, sceneID, userId)

  if (instanceServerState.instance) {
    connection.instanceId = instanceServerState.instance.id
    app.channel(`instanceIds/${instanceServerState.instance.id}`).join(connection)
  }

  await handleUserAttendance(app, userId)
}

const onDisconnection = (app: Application) => async (connection: PrimusConnectionType) => {
  logger.info('Disconnection or end: %o', connection)
  const token = connection.socketQuery?.token
  if (!token) return

  let authResult
  try {
    authResult = await app.service('authentication').strategies.jwt.authenticate!({ accessToken: token }, {})
  } catch (err) {
    if (err.code === 401 && err.data.name === 'TokenExpiredError') {
      const jwtDecoded = decode(token)!
      const idProvider = await app.service(identityProviderPath).get(jwtDecoded.sub as string)
      authResult = {
        [identityProviderPath]: idProvider
      }
    } else throw err
  }

  const instanceServerState = getState(InstanceServerState)

  const identityProvider = authResult[identityProviderPath] as IdentityProviderType
  if (identityProvider != null && identityProvider.id != null) {
    const userId = identityProvider.userId
    const user = await app.service(userPath).get(userId)
    const instanceId = !config.kubernetes.enabled ? connection.instanceId : instanceServerState.instance?.id
    let instance
    logger.info('On disconnect, instanceId: ' + instanceId)
    logger.info('Disconnecting user ', user.id)

    if (!instanceId) {
      logger.info('No instanceId on user disconnect, waiting one second to see if initial user was connecting')
      await new Promise((resolve) =>
        setTimeout(() => {
          resolve(null)
        }, 1000)
      )
    }
    try {
      instance =
        instanceServerState.instance && instanceId != null ? await app.service(instancePath).get(instanceId) : {}
    } catch (err) {
      logger.warn('Could not get instance, likely because it is a local one that no longer exists.')
    }
    logger.info('instanceId %s instance %o', instanceId, instance)
    if (instanceId != null && instance != null) {
      await handleUserDisconnect(app, connection, user, instanceId)
    }
  }
}

export default (app: Application): void => {
  if (typeof app.channel !== 'function') {
    // If no real-time functionality has been configured just return
    return
  }

  app.service('instanceserver-load').on('patched', async (params) => {
    const {
      id,
      ipAddress,
      podName,
      locationId,
      sceneId
    }: { id; ipAddress; podName; locationId: LocationID; sceneId: SceneID } = params

    const serverState = getState(ServerState)
    const instanceServerState = getState(InstanceServerState)

    if (instanceServerState.instance && instanceServerState.instance.id !== id) {
      return
    }

    const isResult = await serverState.agonesSDK.getGameServer()
    const gsName = isResult.objectMeta.name
    const status = isResult.status as InstanceserverStatus

    // Validate if pod name match
    if (gsName !== podName) {
      return
    }

    createOrUpdateInstance(app, status, locationId, null!, sceneId)
  })

  const kickCreatedListener = async (data: UserKickType) => {
    // TODO: only run for instanceserver
    if (!NetworkState.worldNetwork) return // many attributes (such as .peers) are undefined in mediaserver

    logger.info('kicking user id %s', data.userId)

    const peerId = NetworkState.worldNetwork.users[data.userId]
    if (!peerId || !peerId[0]) return

    logger.info('kicking peerId %o', peerId)

    const peer = NetworkState.worldNetwork.peers[peerId[0]]
    if (!peer || !peer.spark) return

    handleDisconnect(getServerNetwork(app), peer.peerID)
  }

  app.service(userKickPath).on('created', kickCreatedListener)
  app.service(channelUserPath).on('removed', handleChannelUserRemoved(app))

  app.on('connection', onConnection(app))
  app.on('disconnect', onDisconnection(app))
}<|MERGE_RESOLUTION|>--- conflicted
+++ resolved
@@ -246,23 +246,16 @@
     'server-' + hostId
   )
 
+  await loadEngineInjection()
+
   if (instanceServerState.isMediaInstance) {
     getMutableState(NetworkState).hostIds.media.set(hostId)
-    await loadEngineInjection()
     dispatchAction(EngineActions.sceneLoaded({}))
   } else {
     getMutableState(NetworkState).hostIds.world.set(hostId)
 
     if (!sceneId) throw new Error('No sceneId provided')
 
-<<<<<<< HEAD
-=======
-    const sceneName = sceneId.split('/').at(-1)!.replace('.scene.json', '')
-    const projectName = sceneId.split('/').at(-2)!
-
-    await loadEngineInjection()
-
->>>>>>> bcc1fbed
     const sceneUpdatedListener = async () => {
       const sceneData = await app.service(scenePath).get(null, { query: { sceneKey: sceneId, metadataOnly: false } })
       SceneState.loadScene(sceneId, sceneData)
