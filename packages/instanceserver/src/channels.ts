--- conflicted
+++ resolved
@@ -40,29 +40,12 @@
 import { NetworkPeerFunctions } from '@etherealengine/engine/src/networking/functions/NetworkPeerFunctions'
 import { WorldState } from '@etherealengine/engine/src/networking/interfaces/WorldState'
 import { updatePeers } from '@etherealengine/engine/src/networking/systems/OutgoingActionSystem'
-<<<<<<< HEAD
-import { ChannelUser } from '@etherealengine/engine/src/schemas/interfaces/ChannelUser'
 import { instanceAttendancePath } from '@etherealengine/engine/src/schemas/networking/instance-attendance.schema'
 import { InstanceID } from '@etherealengine/engine/src/schemas/networking/instance.schema'
 import { projectsPath } from '@etherealengine/engine/src/schemas/projects/projects.schema'
+import { ChannelUserType, channelUserPath } from '@etherealengine/engine/src/schemas/social/channel-user.schema'
 import { ChannelID, ChannelType, channelPath } from '@etherealengine/engine/src/schemas/social/channel.schema'
 import { locationPath } from '@etherealengine/engine/src/schemas/social/location.schema'
-=======
-import { locationPath } from '@etherealengine/engine/src/schemas/social/location.schema'
-import { dispatchAction, getMutableState, getState, State } from '@etherealengine/hyperflux'
-import { loadEngineInjection } from '@etherealengine/projects/loadEngineInjection'
-import { Application } from '@etherealengine/server-core/declarations'
-import config from '@etherealengine/server-core/src/appconfig'
-import multiLogger from '@etherealengine/server-core/src/ServerLogger'
-import { ServerState } from '@etherealengine/server-core/src/ServerState'
-import getLocalServerIp from '@etherealengine/server-core/src/util/get-local-server-ip'
-
-import { ChannelID } from '@etherealengine/common/src/dbmodels/Channel'
-import { instanceAttendancePath } from '@etherealengine/engine/src/schemas/networking/instance-attendance.schema'
-import { InstanceID } from '@etherealengine/engine/src/schemas/networking/instance.schema'
-import { projectsPath } from '@etherealengine/engine/src/schemas/projects/projects.schema'
-import { channelUserPath, ChannelUserType } from '@etherealengine/engine/src/schemas/social/channel-user.schema'
->>>>>>> 9ac78eea
 import {
   IdentityProviderType,
   identityProviderPath
@@ -343,13 +326,8 @@
   })) as Paginated<ChannelType>
 
   /** Only a world server gets assigned a channel, since it has chat. A media server uses a channel but does not have one itself */
-<<<<<<< HEAD
   if (channel.total > 0) {
-    const existingChannelUser = (await app.service('channel-user').find({
-=======
-  if (channel) {
     const existingChannelUser = (await app.service(channelUserPath).find({
->>>>>>> 9ac78eea
       query: {
         channelId: channel.data[0].id,
         userId: userId
@@ -357,13 +335,8 @@
     })) as Paginated<ChannelUserType>
 
     if (!existingChannelUser.total) {
-<<<<<<< HEAD
-      await app.service('channel-user').create({
+      await app.service(channelUserPath).create({
         channelId: channel.data[0].id,
-=======
-      await app.service(channelUserPath).create({
-        channelId: channel.id as ChannelID,
->>>>>>> 9ac78eea
         userId: userId
       })
     }
