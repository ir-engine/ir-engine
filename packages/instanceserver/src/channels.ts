/*
CPAL-1.0 License

The contents of this file are subject to the Common Public Attribution License
Version 1.0. (the "License"); you may not use this file except in compliance
with the License. You may obtain a copy of the License at
https://github.com/EtherealEngine/etherealengine/blob/dev/LICENSE.
The License is based on the Mozilla Public License Version 1.1, but Sections 14
and 15 have been added to cover use of software over a computer network and 
provide for limited attribution for the Original Developer. In addition, 
Exhibit A has been modified to be consistent with Exhibit B.

Software distributed under the License is distributed on an "AS IS" basis,
WITHOUT WARRANTY OF ANY KIND, either express or implied. See the License for the
specific language governing rights and limitations under the License.

The Original Code is Ethereal Engine.

The Original Developer is the Initial Developer. The Initial Developer of the
Original Code is the Ethereal Engine team.

All portions of the code written by the Ethereal Engine team are Copyright © 2021-2023 
Ethereal Engine. All Rights Reserved.
*/

import { Paginated } from '@feathersjs/feathers/lib'

import '@feathersjs/transport-commons'

import { decode } from 'jsonwebtoken'
import { v4 as uuidv4 } from 'uuid'

import { PeerID } from '@etherealengine/common/src/interfaces/PeerID'
import { Engine } from '@etherealengine/engine/src/ecs/classes/Engine'
import { EngineActions, EngineState } from '@etherealengine/engine/src/ecs/classes/EngineState'
import { SceneState } from '@etherealengine/engine/src/ecs/classes/Scene'
import { NetworkTopics } from '@etherealengine/engine/src/networking/classes/Network'
import { NetworkPeerFunctions } from '@etherealengine/engine/src/networking/functions/NetworkPeerFunctions'
import { WorldState } from '@etherealengine/engine/src/networking/interfaces/WorldState'
import { addNetwork, NetworkState } from '@etherealengine/engine/src/networking/NetworkState'
import { updatePeers } from '@etherealengine/engine/src/networking/systems/OutgoingActionSystem'
import { locationPath } from '@etherealengine/engine/src/schemas/social/location.schema'
import { dispatchAction, getMutableState, getState, State } from '@etherealengine/hyperflux'
import { loadEngineInjection } from '@etherealengine/projects/loadEngineInjection'
import { Application } from '@etherealengine/server-core/declarations'
import config from '@etherealengine/server-core/src/appconfig'
import multiLogger from '@etherealengine/server-core/src/ServerLogger'
import { ServerState } from '@etherealengine/server-core/src/ServerState'
import getLocalServerIp from '@etherealengine/server-core/src/util/get-local-server-ip'

import { ChannelID } from '@etherealengine/common/src/dbmodels/Channel'
import { instanceAttendancePath } from '@etherealengine/engine/src/schemas/networking/instance-attendance.schema'
import {
  InstanceData,
  InstanceID,
  instancePath,
  InstanceType
} from '@etherealengine/engine/src/schemas/networking/instance.schema'
import { projectsPath } from '@etherealengine/engine/src/schemas/projects/projects.schema'
import { channelUserPath, ChannelUserType } from '@etherealengine/engine/src/schemas/social/channel-user.schema'
import {
  identityProviderPath,
  IdentityProviderType
} from '@etherealengine/engine/src/schemas/user/identity-provider.schema'
import { userKickPath, UserKickType } from '@etherealengine/engine/src/schemas/user/user-kick.schema'
import { UserID, userPath, UserType } from '@etherealengine/engine/src/schemas/user/user.schema'
import { InstanceServerState } from './InstanceServerState'
import { authorizeUserToJoinServer, handleDisconnect, setupIPs } from './NetworkFunctions'
import { restartInstanceServer } from './restartInstanceServer'
import { getServerNetwork, initializeNetwork, SocketWebRTCServerNetwork } from './SocketWebRTCServerFunctions'
import { startMediaServerSystems, startWorldServerSystems } from './startServerSystems'

const logger = multiLogger.child({ component: 'instanceserver:channels' })

interface PrimusConnectionType {
  provider: string
  headers: any
  socketQuery?: {
    sceneId: string
    locationId?: string
    instanceID?: InstanceID
    channelId?: string
    roomCode?: string
    token: string
    EIO: string
    transport: string
    t: string
  }
  /** @deprecated - @todo refactor */
  instanceId?: InstanceID
  /** @deprecated - @todo refactor */
  channelId?: string
}

interface InstanceserverStatus {
  state: 'Shutdown' | 'Ready'
  address: string
  portsList: Array<{ name: string; port: number }>
  players: any
}

/**
 * Creates a new 'instance' entry based on a locationId or channelId
 * If it is a location instance, creates a 'channel' entry
 * @param app
 * @param newInstance
 */
const createNewInstance = async (app: Application, newInstance: InstanceData) => {
  const { locationId, channelId } = newInstance

  logger.info('Creating new instance: %o %s, %s', newInstance, locationId, channelId)
  const instanceResult = await app.service(instancePath).create(newInstance)
  if (!channelId) {
    await app.service('channel').create({
      instanceId: instanceResult.id
    })
  }
  const serverState = getState(ServerState)
  const instanceServerState = getMutableState(InstanceServerState)
  await serverState.agonesSDK.allocate()
  instanceServerState.instance.set(instanceResult)
}

/**
 * Updates the existing 'instance' table entry
 * @param app
 * @param existingInstance
 * @param channelId
 * @param locationId
 */

const assignExistingInstance = async (
  app: Application,
  existingInstance: InstanceType,
  channelId: ChannelID,
  locationId: string
) => {
  const serverState = getState(ServerState)
  const instanceServerState = getMutableState(InstanceServerState)

  await serverState.agonesSDK.allocate()
  instanceServerState.instance.set(existingInstance)
  await app.service(instancePath).patch(existingInstance.id, {
    currentUsers: existingInstance.currentUsers + 1,
    channelId: channelId,
    locationId: locationId,
    podName: config.kubernetes.enabled ? instanceServerState.instanceServer.value?.objectMeta?.name : 'local',
    assigned: false,
    assignedAt: null!
  })
}

/**
 * Creates a new instance by either creating a new entry in the 'instance' table or updating an existing one
 * - Should only initialize an instance once per the lifecycle of an instance server
 * @param app
 * @param status
 * @param locationId
 * @param channelId
 * @param userId
 * @returns
 */

const initializeInstance = async (
  app: Application,
  status: InstanceserverStatus,
  locationId: string,
  channelId: ChannelID,
  userId?: UserID
) => {
  logger.info('Initializing new instance')

  const serverState = getState(ServerState)
  const instanceServerState = getMutableState(InstanceServerState)

  const isMediaInstance = !!channelId
  instanceServerState.isMediaInstance.set(isMediaInstance)

  const localIp = await getLocalServerIp(isMediaInstance)
  const selfIpAddress = `${status.address}:${status.portsList[0].port}`
  const ipAddress = config.kubernetes.enabled ? selfIpAddress : `${localIp.ipAddress}:${localIp.port}`
  const existingInstanceQuery = {
    ipAddress: ipAddress,
    ended: false
  } as any
  if (locationId) existingInstanceQuery.locationId = locationId
  else if (channelId) existingInstanceQuery.channelId = channelId

  /**
   * The instance record should be created when the instance is provisioned by the API server,
   * here we check that this is the case, as it may be altered, for example by another service or an admin
   */

  const existingInstanceResult = (await app.service(instancePath).find({
    query: existingInstanceQuery
  })) as Paginated<InstanceType>
  logger.info('existingInstanceResult: %o', existingInstanceResult.data)

  if (existingInstanceResult.total === 0) {
    const newInstance = {
      currentUsers: 1,
      locationId: locationId,
      channelId: channelId,
      ipAddress: ipAddress,
      podName: config.kubernetes.enabled ? instanceServerState.instanceServer.value?.objectMeta?.name : 'local'
    } as InstanceData
    await createNewInstance(app, newInstance)
  } else {
    const instance = existingInstanceResult.data[0]
    if (locationId) {
      const existingChannel = await app.service('channel').Model.findOne({
        where: {
          instanceId: instance.id
        }
      })
      if (!existingChannel) {
        await app.service('channel').create({
          instanceId: instance.id
        })
      }
    }
    await serverState.agonesSDK.allocate()
    if (!instanceServerState.instance.value) instanceServerState.instance.set(instance)
    if (userId && !(await authorizeUserToJoinServer(app, instance, userId))) return
    await assignExistingInstance(app, instance, channelId, locationId)
  }
}

/**
 * Creates and initializes the server network and transport, then loads all systems for the engine
 * @param app
 * @param sceneId
 */

const loadEngine = async (app: Application, sceneId: string) => {
  const instanceServerState = getState(InstanceServerState)

  const hostId = instanceServerState.instance.id as UserID & InstanceID
  Engine.instance.userID = hostId
  Engine.instance.peerID = uuidv4() as PeerID
  const topic = instanceServerState.isMediaInstance ? NetworkTopics.media : NetworkTopics.world

  await setupIPs()
  const network = await initializeNetwork(app, hostId, hostId, topic)

  addNetwork(network)

  NetworkPeerFunctions.createPeer(
    network,
    'server' as PeerID,
    network.peerIndexCount++,
    hostId,
    network.userIndexCount++,
    'server-' + hostId
  )

  const projects = await app.service(projectsPath).find()

  if (instanceServerState.isMediaInstance) {
    getMutableState(NetworkState).hostIds.media.set(hostId)
    startMediaServerSystems()
    await loadEngineInjection(projects)
    dispatchAction(EngineActions.initializeEngine({ initialised: true }))
    dispatchAction(EngineActions.sceneLoaded({}))
    logger.info('Media Instance: hostId', hostId)
    logger.info('Media Server Systems started')
  } else {
    getMutableState(NetworkState).hostIds.world.set(hostId)

    const [projectName, sceneName] = sceneId.split('/')

    const sceneResultPromise = app.service('scene').get({ projectName, sceneName, metadataOnly: false }, null!)

    startWorldServerSystems()
    await loadEngineInjection(projects)
    dispatchAction(EngineActions.initializeEngine({ initialised: true }))

    const sceneUpdatedListener = async () => {
      const sceneData = (await sceneResultPromise).data
      getMutableState(SceneState).sceneData.set(sceneData)
      logger.info('Scene data updated:', sceneData)
      /** @todo - quick hack to wait until scene has loaded */

      await new Promise<void>((resolve) => {
        const interval = setInterval(() => {
          if (getState(EngineState).sceneLoaded) {
            clearInterval(interval)
            resolve()
          }
        }, 100)
      })
    }
    const userUpdatedListener = async (user) => {
      const worldState = getMutableState(WorldState)
      if (worldState.userNames[user.id]?.value) worldState.userNames[user.id].set(user.name)
      logger.info(`User ${user.id} updated: ${user.name}`)
    }
    app.service('scene').on('updated', sceneUpdatedListener)
    app.service(userPath).on('patched', userUpdatedListener)
    await sceneUpdatedListener()

    logger.info('Scene loaded!')
  }

  const networkState = getMutableState(NetworkState).networks[network.id] as State<SocketWebRTCServerNetwork>
  networkState.authenticated.set(true)
  networkState.connected.set(true)
  networkState.ready.set(true)

  getMutableState(EngineState).connectedWorld.set(true)
}

/**
 * Update instance attendance with the new user for analytics purposes
 * @param app
 * @param userId
 */

const handleUserAttendance = async (app: Application, userId: UserID) => {
  const instanceServerState = getState(InstanceServerState)
  logger.info(`Handling user attendance for instance: ${instanceServerState.instance.id}, userId: ${userId}`)
  const channel = await app.service('channel').Model.findOne({
    where: {
      instanceId: instanceServerState.instance.id
    }
  })

  /** Only a world server gets assigned a channel, since it has chat. A media server uses a channel but does not have one itself */
  if (channel) {
<<<<<<< HEAD
    logger.info('Channel found:', channel)
    const existingChannelUser = (await app.service('channel-user').find({
=======
    const existingChannelUser = (await app.service(channelUserPath).find({
>>>>>>> 196db03e
      query: {
        channelId: channel.id,
        userId: userId
      }
    })) as Paginated<ChannelUserType>

    if (!existingChannelUser.total) {
<<<<<<< HEAD
      logger.info('Creating channel user:', { channelId: channel.id, userId })
      await app.service('channel-user').create({
        channelId: channel.id,
=======
      await app.service(channelUserPath).create({
        channelId: channel.id as ChannelID,
>>>>>>> 196db03e
        userId: userId
      })
    }
  }

  await app.service(instanceAttendancePath).patch(
    null,
    {
      ended: true
    },
    {
      query: {
        isChannel: instanceServerState.isMediaInstance,
        ended: false,
        userId: userId
      }
    }
  )

  const newInstanceAttendance = {
    instanceId: instanceServerState.instance.id,
    isChannel: instanceServerState.isMediaInstance,
    userId: userId
  }
  if (!instanceServerState.isMediaInstance) {
    const location = await app.service(locationPath).get(instanceServerState.instance.locationId!)
    ;(newInstanceAttendance as any).sceneId = location.sceneId
  }
  logger.info('New Instance Attendance:', newInstanceAttendance)
  await app.service(instanceAttendancePath).create(newInstanceAttendance as any)
}

let instanceStarted = false

/**
 * Creates a new 'instance' entry or updates the current one with a connecting user, and handles initializing the instance server
 * @param app
 * @param status
 * @param locationId
 * @param channelId
 * @param sceneId
 * @param userId
 * @returns
 */
const createOrUpdateInstance = async (
  app: Application,
  status: InstanceserverStatus,
  locationId: string,
  channelId: ChannelID,
  sceneId: string,
  userId?: UserID
) => {
  const instanceServerState = getState(InstanceServerState)
  const serverState = getState(ServerState)

  logger.info('Creating new instance server or updating current one.')
  logger.info(`agones state is ${status.state}`)
  logger.info('app instance is %o', instanceServerState.instance)
  logger.info(`instanceLocationId: ${instanceServerState.instance?.locationId}, locationId: ${locationId}`)

  const isReady = status.state === 'Ready'
  const isNeedingNewServer = !config.kubernetes.enabled && !instanceStarted

  if (isReady || isNeedingNewServer) {
    instanceStarted = true
    await initializeInstance(app, status, locationId, channelId, userId)
    await loadEngine(app, sceneId)
  } else {
    try {
      if (!getState(EngineState).connectedWorld)
        await new Promise<void>((resolve) => {
          const interval = setInterval(() => {
            if (getState(EngineState).connectedWorld) {
              clearInterval(interval)
              resolve()
            }
          }, 1000)
        })
      const instance = await app.service(instancePath).get(instanceServerState.instance.id)
      if (userId && !(await authorizeUserToJoinServer(app, instance, userId))) return
      await serverState.agonesSDK.allocate()
      await app.service(instancePath).patch(instanceServerState.instance.id, {
        currentUsers: (instance.currentUsers as number) + 1,
        assigned: false,
        podName: config.kubernetes.enabled ? instanceServerState.instanceServer?.objectMeta?.name : 'local',
        assignedAt: null!
      })
    } catch (err) {
      logger.info('Could not update instance, likely because it is a local one that does not exist.')
    }
  }
}

const shutdownServer = async (app: Application, instanceId: InstanceID) => {
  const instanceServer = getState(InstanceServerState)
  const serverState = getState(ServerState)

  // already shut down
  if (!instanceServer.instance) return

  logger.info('Deleting instance ' + instanceId)
  try {
    await app.service(instancePath).patch(instanceId, {
      ended: true
    })
    if (instanceServer.instance.locationId) {
      const channel = await app.service('channel').Model.findOne({
        where: {
          instanceId: instanceServer.instance.id
        }
      })
      await app.service('channel').remove(channel.id)
    }
  } catch (err) {
    logger.error(err)
  }

  // already shut down
  if (!instanceServer.instance) return
  ;(instanceServer.instance as InstanceType).ended = true
  if (config.kubernetes.enabled) {
    const instanceServerState = getMutableState(InstanceServerState)
    instanceServerState.instance.set(null!)
    const gsName = instanceServer.instanceServer.objectMeta.name
    if (gsName !== undefined) {
      logger.info("App's instanceserver name:")
      logger.info(gsName)
    }
    await serverState.agonesSDK.shutdown()
  } else {
    restartInstanceServer()
  }
}

// todo: this could be more elegant
const getActiveUsersCount = (app: Application, userToIgnore: UserType) => {
  const activeClients = Object.entries(getServerNetwork(app).peers)
  const activeUsers = [...activeClients].filter(
    ([id, client]) => client.userId !== Engine.instance.userID && client.userId !== userToIgnore.id
  )
  return activeUsers.length
}

const handleUserDisconnect = async (
  app: Application,
  connection: PrimusConnectionType,
  user: UserType,
  instanceId: InstanceID
) => {
  const instanceServerState = getState(InstanceServerState)

  try {
    const activeUsersCount = getActiveUsersCount(app, user)
    await app.service(instancePath).patch(instanceId, {
      currentUsers: activeUsersCount
    })
  } catch (err) {
    logger.info('Failed to patch instance user count, likely because it was destroyed.')
  }

  await app.service(instanceAttendancePath).patch(
    null,
    {
      ended: true
    },
    {
      query: {
        isChannel: instanceServerState.isMediaInstance,
        instanceId: instanceId,
        userId: user.id
      }
    }
  )

  app.channel(`instanceIds/${instanceId as string}`).leave(connection)

  await new Promise((resolve) => setTimeout(resolve, config.instanceserver.shutdownDelayMs))

  const network = getServerNetwork(app)

  // check if there are no peers connected (1 being the server,
  // 0 if the serer was just starting when someone connected and disconnected)
  if (Object.keys(network.peers).length <= 1) {
    logger.info('Shutting down instance server as there are no users present.')
    await shutdownServer(app, instanceId)
  }
}

const handleChannelUserRemoved = (app: Application) => async (params) => {
  const instanceServerState = getState(InstanceServerState)
  if (!instanceServerState.isMediaInstance) return
  const instance = instanceServerState.instance
  if (!instance.channelId) return
  const channel = await app.service('channel').Model.findOne({
    where: {
      id: instance.channelId
    }
  })
  if (!channel) return
  const network = getServerNetwork(app)
  const matchingPeer = Object.values(network.peers).find((peer) => peer.userId === params.userId)
  if (matchingPeer) {
    matchingPeer.spark?.end()
    NetworkPeerFunctions.destroyPeer(network, matchingPeer.peerID)
    updatePeers(network)
  }
}

const onConnection = (app: Application) => async (connection: PrimusConnectionType) => {
  logger.info('Connection: %o', connection)

  if (!connection.socketQuery?.token) return

  const authResult = await app.service('authentication').strategies.jwt.authenticate!(
    { accessToken: connection.socketQuery.token },
    {}
  )
  const identityProvider = authResult[identityProviderPath] as IdentityProviderType
  if (!identityProvider?.id) return

  const userId = identityProvider.userId
  let locationId = connection.socketQuery.locationId!
  let channelId = connection.socketQuery.channelId! as ChannelID
  let roomCode = connection.socketQuery.roomCode!
  const instanceID = connection.socketQuery.instanceID!

  if (locationId === '') {
    locationId = undefined!
  }
  if (channelId === '') {
    channelId = undefined!
  }
  if (roomCode === '') {
    roomCode = undefined!
  }

  logger.info(
    `user ${userId} joining ${locationId ?? channelId} with sceneId ${
      connection.socketQuery.sceneId
    } and room code ${roomCode}`
  )

  const instanceServerState = getState(InstanceServerState)
  const serverState = getState(ServerState)

  /**
   * Since local environments do not have the ability to run multiple gameservers,
   * we need to shut down the current one if the user tries to load a new location
   */
  const isLocalServerNeedingNewLocation =
    !config.kubernetes.enabled &&
    instanceServerState.instance &&
    (instanceServerState.instance.id != instanceID ||
      instanceServerState.instance.locationId != locationId ||
      instanceServerState.instance.channelId != channelId ||
      (roomCode && instanceServerState.instance.roomCode != roomCode))

  logger.info(
    `current id: ${instanceServerState.instance?.locationId ?? instanceServerState.instance?.channelId} and new id: ${
      locationId ?? channelId
    }`
  )
  logger.info(`current room code: ${instanceServerState.instance?.roomCode} and new id: ${roomCode}`)

  if (isLocalServerNeedingNewLocation) {
    await app.service(instancePath).patch(instanceServerState.instance.id, {
      ended: true
    })
    try {
      if (instanceServerState.instance.channelId) {
        await app.service('channel').remove(instanceServerState.instance.channelId)
      }
    } catch (e) {
      //
    }
    restartInstanceServer()
    return
  }

  /**
   * If an instance has already been initialized, we want to disallow all connections trying to connect to the wrong location or channel
   */
  if (instanceServerState.instance) {
    if (locationId && instanceServerState.instance.locationId !== locationId)
      return logger.warn(
        'got a connection to the wrong location id',
        instanceServerState.instance.locationId,
        locationId
      )
    if (channelId && instanceServerState.instance.channelId !== channelId)
      return logger.warn('got a connection to the wrong channel id', instanceServerState.instance.channelId, channelId)
    if (roomCode && instanceServerState.instance.roomCode !== roomCode)
      return logger.warn('got a connection to the wrong room code', instanceServerState.instance.roomCode, roomCode)
  }

  const sceneId = locationId ? (await app.service(locationPath).get(locationId)).sceneId : ''

  /**
   * Now that we have verified the connecting user and that they are connecting to the correct instance, load the instance
   */
  const isResult = await serverState.agonesSDK.getGameServer()
  const status = isResult.status as InstanceserverStatus

  await createOrUpdateInstance(app, status, locationId, channelId, sceneId, userId)

  if (instanceServerState.instance) {
    connection.instanceId = instanceServerState.instance.id
    app.channel(`instanceIds/${instanceServerState.instance.id}`).join(connection)
  }

  await handleUserAttendance(app, userId)
}

const onDisconnection = (app: Application) => async (connection: PrimusConnectionType) => {
  logger.info('Disconnection or end: %o', connection)
  const token = connection.socketQuery?.token
  if (!token) return

  let authResult
  try {
    authResult = await app.service('authentication').strategies.jwt.authenticate!({ accessToken: token }, {})
  } catch (err) {
    if (err.code === 401 && err.data.name === 'TokenExpiredError') {
      const jwtDecoded = decode(token)!
      const idProvider = await app.service(identityProviderPath)._get(jwtDecoded.sub as string)
      authResult = {
        [identityProviderPath]: idProvider
      }
    } else throw err
  }

  const instanceServerState = getState(InstanceServerState)

  const identityProvider = authResult[identityProviderPath] as IdentityProviderType
  if (identityProvider != null && identityProvider.id != null) {
    const userId = identityProvider.userId
    const user = await app.service(userPath).get(userId)
    const instanceId = !config.kubernetes.enabled ? connection.instanceId : instanceServerState.instance?.id
    let instance
    logger.info('On disconnect, instanceId: ' + instanceId)
    logger.info('Disconnecting user ', user.id)

    if (!instanceId) {
      logger.info('No instanceId on user disconnect, waiting one second to see if initial user was connecting')
      await new Promise((resolve) =>
        setTimeout(() => {
          resolve(null)
        }, 1000)
      )
    }
    try {
      instance =
        instanceServerState.instance && instanceId != null ? await app.service(instancePath).get(instanceId) : {}
    } catch (err) {
      logger.warn('Could not get instance, likely because it is a local one that no longer exists.')
    }
    logger.info('instanceId %s instance %o', instanceId, instance)
    if (instanceId != null && instance != null) {
      await handleUserDisconnect(app, connection, user, instanceId)
    }
  }
}

export default (app: Application): void => {
  if (typeof app.channel !== 'function') {
    // If no real-time functionality has been configured just return
    return
  }

  app.service('instanceserver-load').on('patched', async (params) => {
    const { id, ipAddress, podName, locationId, sceneId } = params

    const serverState = getState(ServerState)
    const instanceServerState = getState(InstanceServerState)

    if (instanceServerState.instance && instanceServerState.instance.id !== id) {
      return
    }

    const isResult = await serverState.agonesSDK.getGameServer()
    const gsName = isResult.objectMeta.name
    const status = isResult.status as InstanceserverStatus

    // Validate if pod name match
    if (gsName !== podName) {
      return
    }

    createOrUpdateInstance(app, status, locationId, null!, sceneId)
  })

  const kickCreatedListener = async (data: UserKickType) => {
    // TODO: only run for instanceserver
    if (!Engine.instance.worldNetwork) return // many attributes (such as .peers) are undefined in mediaserver

    logger.info('kicking user id %s', data.userId)

    const peerId = Engine.instance.worldNetwork.users[data.userId]
    if (!peerId || !peerId[0]) return

    logger.info('kicking peerId %o', peerId)

    const peer = Engine.instance.worldNetwork.peers[peerId[0]]
    if (!peer || !peer.spark) return

    handleDisconnect(getServerNetwork(app), peer.peerID)
  }

  app.service(userKickPath).on('created', kickCreatedListener)
  app.service(channelUserPath).on('removed', handleChannelUserRemoved(app))

  app.on('connection', onConnection(app))
  app.on('disconnect', onDisconnection(app))
}<|MERGE_RESOLUTION|>--- conflicted
+++ resolved
@@ -327,12 +327,8 @@
 
   /** Only a world server gets assigned a channel, since it has chat. A media server uses a channel but does not have one itself */
   if (channel) {
-<<<<<<< HEAD
     logger.info('Channel found:', channel)
     const existingChannelUser = (await app.service('channel-user').find({
-=======
-    const existingChannelUser = (await app.service(channelUserPath).find({
->>>>>>> 196db03e
       query: {
         channelId: channel.id,
         userId: userId
@@ -340,14 +336,9 @@
     })) as Paginated<ChannelUserType>
 
     if (!existingChannelUser.total) {
-<<<<<<< HEAD
       logger.info('Creating channel user:', { channelId: channel.id, userId })
       await app.service('channel-user').create({
         channelId: channel.id,
-=======
-      await app.service(channelUserPath).create({
-        channelId: channel.id as ChannelID,
->>>>>>> 196db03e
         userId: userId
       })
     }
