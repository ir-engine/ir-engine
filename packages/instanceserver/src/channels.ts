--- conflicted
+++ resolved
@@ -255,16 +255,8 @@
 
     if (!sceneId) throw new Error('No sceneId provided')
 
-<<<<<<< HEAD
-    const sceneResultPromise = app
-      .service(scenePath)
-      .get(null, { query: { project: projectName, name: sceneName, metadataOnly: false } })
-
-    await loadEngineInjection()
-=======
     const sceneName = sceneId.split('/').at(-1)!.replace('.scene.json', '')
     const projectName = sceneId.split('/').at(-2)!
->>>>>>> 30190522
 
     const sceneUpdatedListener = async () => {
       const sceneData = await app
