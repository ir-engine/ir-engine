--- conflicted
+++ resolved
@@ -152,12 +152,8 @@
  * @param userId
  * @returns
  */
-<<<<<<< HEAD
 export const authorizeUserToJoinServer = async (app: Application, instance: Instance, userId: UserID) => {
   logger.info(`Authorizing user "${userId}" to join server for instance "${instance.id}"...`)
-=======
-export const authorizeUserToJoinServer = async (app: Application, instance: InstanceType, userId: UserID) => {
->>>>>>> 196db03e
   const authorizedUsers = (await app.service(instanceAuthorizedUserPath).find({
     query: {
       instanceId: instance.id,
