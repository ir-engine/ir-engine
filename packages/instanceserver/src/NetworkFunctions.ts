import _ from 'lodash'
import { DataConsumer, DataProducer } from 'mediasoup/node/lib/types'
import { Spark } from 'primus'

import { Instance } from '@etherealengine/common/src/interfaces/Instance'
import { PeerID } from '@etherealengine/common/src/interfaces/PeerID'
import { UserInterface } from '@etherealengine/common/src/interfaces/User'
import { UserId } from '@etherealengine/common/src/interfaces/UserId'
import { SpawnPoseComponent } from '@etherealengine/engine/src/avatar/components/SpawnPoseComponent'
import { respawnAvatar } from '@etherealengine/engine/src/avatar/functions/respawnAvatar'
import checkPositionIsValid from '@etherealengine/engine/src/common/functions/checkPositionIsValid'
import { performance } from '@etherealengine/engine/src/common/functions/performance'
import { Engine } from '@etherealengine/engine/src/ecs/classes/Engine'
import { getComponent } from '@etherealengine/engine/src/ecs/functions/ComponentFunctions'
import { DataChannelType } from '@etherealengine/engine/src/networking/classes/Network'
import { MessageTypes } from '@etherealengine/engine/src/networking/enums/MessageTypes'
import { NetworkPeerFunctions } from '@etherealengine/engine/src/networking/functions/NetworkPeerFunctions'
import { JoinWorldRequestData } from '@etherealengine/engine/src/networking/functions/receiveJoinWorld'
import { WorldState } from '@etherealengine/engine/src/networking/interfaces/WorldState'
import { updateNetwork } from '@etherealengine/engine/src/networking/NetworkState'
import { updatePeers } from '@etherealengine/engine/src/networking/systems/OutgoingActionSystem'
import { GroupComponent } from '@etherealengine/engine/src/scene/components/GroupComponent'
import { TransformComponent } from '@etherealengine/engine/src/transform/components/TransformComponent'
import { dispatchAction, getMutableState, getState } from '@etherealengine/hyperflux'
import { Action } from '@etherealengine/hyperflux/functions/ActionFunctions'
import { Application } from '@etherealengine/server-core/declarations'
import config from '@etherealengine/server-core/src/appconfig'
import { localConfig } from '@etherealengine/server-core/src/config'
import multiLogger from '@etherealengine/server-core/src/ServerLogger'
import { ServerState } from '@etherealengine/server-core/src/ServerState'
import getLocalServerIp from '@etherealengine/server-core/src/util/get-local-server-ip'

import { InstanceServerState } from './InstanceServerState'
import { SocketWebRTCServerNetwork } from './SocketWebRTCServerFunctions'
import { closeTransport } from './WebRTCFunctions'

const logger = multiLogger.child({ component: 'instanceserver:network' })
const isNameRegex = /instanceserver-([a-zA-Z0-9]{5}-[a-zA-Z0-9]{5})/

export const setupSubdomain = async () => {
  const app = Engine.instance.api as Application
  let stringSubdomainNumber: string

  const serverState = getState(ServerState)
  const instanceServerState = getMutableState(InstanceServerState)

  if (config.kubernetes.enabled) {
    await cleanupOldInstanceservers(app)
    instanceServerState.instanceServer.set(await serverState.agonesSDK.getGameServer())

    // We used to provision subdomains for instanceservers, e.g. 00001.instanceserver.domain.com
    // This turned out to be unnecessary, and in fact broke Firefox's ability to connect via
    // UDP, so the following was commented out.
    // const name = app.instanceServer.objectMeta.name
    // const isIdentifier = isNameRegex.exec(name)!
    // stringSubdomainNumber = await getFreeSubdomain(isIdentifier[1], 0)
    // app.isSubdomainNumber = stringSubdomainNumber
    //
    // const Route53 = new AWS.Route53({ ...config.aws.route53.keys })
    // const params = {
    //   ChangeBatch: {
    //     Changes: [
    //       {
    //         Action: 'UPSERT',
    //         ResourceRecordSet: {
    //           Name: `${stringSubdomainNumber}.${config.instanceserver.domain}`,
    //           ResourceRecords: [{ Value: app.instanceserver.status.address }],
    //           TTL: 0,
    //           Type: 'A'
    //         }
    //       }
    //     ]
    //   },
    //   HostedZoneId: config.aws.route53.hostedZoneId
    // }
    // if (config.instanceserver.local !== true) await Route53.changeResourceRecordSets(params as any).promise()
  }

  // Set up our instanceserver according to our current environment
  const announcedIp = config.kubernetes.enabled
    ? instanceServerState.instanceServer.value.status.address
    : (await getLocalServerIp(instanceServerState.isMediaInstance.value)).ipAddress

  // @todo put this in hyperflux state
  localConfig.mediasoup.webRtcTransport.listenIps = [
    {
      ip: '0.0.0.0',
      announcedIp
    }
  ]
<<<<<<< HEAD
  localConfig.mediasoup.webRtcServerOptions.listenInfos.forEach((listenInfo) => {
    listenInfo.announcedIp = announcedIp
    listenInfo.ip = '0.0.0.0'
  })
=======

  localConfig.mediasoup.plainTransport.listenIp = {
    ip: '0.0.0.0',
    announcedIp
  }

  localConfig.mediasoup.recording.ip = announcedIp
>>>>>>> de986770
}

export async function getFreeSubdomain(isIdentifier: string, subdomainNumber: number): Promise<string> {
  const app = Engine.instance.api as Application

  const stringSubdomainNumber = subdomainNumber.toString().padStart(config.instanceserver.identifierDigits, '0')
  const subdomainResult = await app.service('instanceserver-subdomain-provision').find({
    query: {
      is_number: stringSubdomainNumber
    }
  })
  if ((subdomainResult as any).total === 0) {
    await app.service('instanceserver-subdomain-provision').create({
      allocated: true,
      is_number: stringSubdomainNumber,
      is_id: isIdentifier
    })

    await new Promise((resolve) =>
      setTimeout(async () => {
        resolve(true)
      }, 500)
    )

    const newSubdomainResult = (await app.service('instanceserver-subdomain-provision').find({
      query: {
        is_number: stringSubdomainNumber
      }
    })) as any
    if (newSubdomainResult.total > 0 && newSubdomainResult.data[0].gs_id === isIdentifier) return stringSubdomainNumber
    else return getFreeSubdomain(isIdentifier, subdomainNumber + 1)
  } else {
    const subdomain = (subdomainResult as any).data[0]
    if (subdomain.allocated === true || subdomain.allocated === 1) {
      return getFreeSubdomain(isIdentifier, subdomainNumber + 1)
    }
    await app.service('instanceserver-subdomain-provision').patch(subdomain.id, {
      allocated: true,
      is_id: isIdentifier
    })

    await new Promise((resolve) =>
      setTimeout(async () => {
        resolve(true)
      }, 500)
    )

    const newSubdomainResult = (await app.service('instanceserver-subdomain-provision').find({
      query: {
        is_number: stringSubdomainNumber
      }
    })) as any
    if (newSubdomainResult.total > 0 && newSubdomainResult.data[0].gs_id === isIdentifier) return stringSubdomainNumber
    else return getFreeSubdomain(isIdentifier, subdomainNumber + 1)
  }
}

export async function cleanupOldInstanceservers(app: Application): Promise<void> {
  const serverState = getState(ServerState)

  const instances = await app.service('instance').Model.findAndCountAll({
    offset: 0,
    limit: 1000,
    where: {
      ended: false
    }
  })
  const instanceservers = await serverState.k8AgonesClient.listNamespacedCustomObject(
    'agones.dev',
    'v1',
    'default',
    'gameservers'
  )

  await Promise.all(
    instances.rows.map((instance) => {
      if (!instance.ipAddress) return false
      const [ip, port] = instance.ipAddress.split(':')
      const match = (instanceservers?.body! as any).items.find((is) => {
        if (is.status.ports == null || is.status.address === '') return false
        const inputPort = is.status.ports.find((port) => port.name === 'default')
        return is.status.address === ip && inputPort.port.toString() === port
      })
      return match == null
        ? app.service('instance').patch(instance.id, {
            ended: true
          })
        : Promise.resolve()
    })
  )

  const isIds = (instanceservers?.body! as any).items.map((is) =>
    isNameRegex.exec(is.metadata.name) != null ? isNameRegex.exec(is.metadata.name)![1] : null
  )

  await app.service('instanceserver-subdomain-provision').patch(
    null,
    {
      allocated: false
    },
    {
      query: {
        is_id: {
          $nin: isIds
        }
      }
    }
  )

  return
}

/**
 * Returns true if a user has permission to access a specific instance
 * @param app
 * @param instance
 * @param userId
 * @returns
 */
export const authorizeUserToJoinServer = async (app: Application, instance: Instance, userId: UserId) => {
  const authorizedUsers = (await app.service('instance-authorized-user').find({
    query: {
      instanceId: instance.id,
      $limit: 0
    }
  })) as any
  if (authorizedUsers.total > 0) {
    const thisUserAuthorized = (await app.service('instance-authorized-user').find({
      query: {
        instanceId: instance.id,
        userId,
        $limit: 0
      }
    })) as any
    if (thisUserAuthorized.total === 0) {
      logger.info(`User "${userId}" not authorized to be on this server.`)
      return false
    }
  }

  // check if user is not kicked in the instance for a duration
  const currentDate = new Date()
  const userKick = (await app.service('user-kick').find({
    query: {
      userId,
      instanceId: instance.id,
      duration: {
        $gt: currentDate
      },
      $limit: 0
    }
  })) as any
  if (userKick.total > 0) {
    logger.info(`User "${userId}" has been kicked from this server for this duration`)
    return false
  }

  return true
}

export function getUserIdFromPeerID(network: SocketWebRTCServerNetwork, peerID: PeerID) {
  const client = Array.from(network.peers.values()).find((c) => c.peerID === peerID)
  return client?.userId
}

export const handleConnectingPeer = async (
  network: SocketWebRTCServerNetwork,
  spark: Spark,
  peerID: PeerID,
  user: UserInterface
) => {
  const userId = user.id
  const avatarDetail = user.avatar

  // Create a new client object
  // and add to the dictionary
  const existingUser = Array.from(network.peers.values()).find((client) => client.userId === userId)
  const userIndex = existingUser ? existingUser.userIndex : network.userIndexCount++
  const peerIndex = network.peerIndexCount++

  network.peers.set(peerID, {
    userId,
    userIndex: userIndex,
    spark: spark,
    peerIndex,
    peerID,
    lastSeenTs: Date.now(),
    joinTs: Date.now(),
    media: {} as any,
    consumerLayers: {},
    stats: {},
    incomingDataConsumers: new Map<DataChannelType, DataConsumer>(),
    outgoingDataConsumers: new Map<DataChannelType, DataConsumer>(),
    dataProducers: new Map<string, DataProducer>()
  })

  if (!network.users.has(userId)) {
    network.users.set(userId, [peerID])
  } else {
    network.users.get(userId)!.push(peerID)
  }

  const worldState = getMutableState(WorldState)
  worldState.userNames[userId].set(user.name)
  worldState.userAvatarDetails[userId].set({
    avatarURL: avatarDetail.modelResource?.LOD0_url || '',
    thumbnailURL: avatarDetail.thumbnailResource?.LOD0_url || ''
  })

  network.userIDToUserIndex.set(userId, userIndex)
  network.userIndexToUserID.set(userIndex, userId)

  //TODO: remove this once all network state properties are reactively set
  updateNetwork(network)

  const spectating = network.peers.get(peerID)!.spectating

  const instanceServerState = getState(InstanceServerState)

  const app = Engine.instance.api as Application

  if (!instanceServerState.isMediaInstance)
    app.service('message').create(
      {
        targetObjectId: instanceServerState.instance.id,
        targetObjectType: 'instance',
        text: `${user.name} joined` + (spectating ? ' as spectator' : ''),
        isNotification: true
      },
      {
        'identity-provider': {
          userId: userId
        }
      }
    )
}

export async function handleJoinWorld(
  network: SocketWebRTCServerNetwork,
  spark: Spark,
  peerID: PeerID,
  data: JoinWorldRequestData,
  messageId: string,
  userId: UserId,
  user: UserInterface
) {
  logger.info('Connect to world from ' + userId)

  const cachedActions = NetworkPeerFunctions.getCachedActionsForUser(userId).map((action) => {
    return _.cloneDeep(action)
  })

  updatePeers(network)

  spark.write({
    type: MessageTypes.JoinWorld.toString(),
    data: {
      peerIndex: network.peerIDToPeerIndex.get(peerID)!,
      routerRtpCapabilities: network.routers.instance[0].rtpCapabilities,
      cachedActions
    },
    id: messageId
  })

  const instanceServerState = getState(InstanceServerState)
  if (data.inviteCode && !instanceServerState.isMediaInstance)
    await getUserSpawnFromInvite(network, user, data.inviteCode!)
}

const getUserSpawnFromInvite = async (
  network: SocketWebRTCServerNetwork,
  user: UserInterface,
  inviteCode: string,
  iteration = 0
) => {
  if (inviteCode) {
    const app = Engine.instance.api as Application
    const result = (await app.service('user').find({
      query: {
        action: 'invite-code-lookup',
        inviteCode: inviteCode
      }
    })) as any

    const users = result.data as UserInterface[]
    if (users.length > 0) {
      const inviterUser = users[0]
      const inviterUserInstanceAttendance = inviterUser.instanceAttendance || []
      const userInstanceAttendance = user.instanceAttendance || []
      let bothOnSameInstance = false
      for (let instanceAttendance of inviterUserInstanceAttendance) {
        if (
          !instanceAttendance.isChannel &&
          userInstanceAttendance.find(
            (userAttendance) => !userAttendance.isChannel && userAttendance.id === instanceAttendance.id
          )
        )
          bothOnSameInstance = true
      }
      if (bothOnSameInstance) {
        const selfAvatarEntity = Engine.instance.getUserAvatarEntity(user.id as UserId)
        if (!selfAvatarEntity) {
          if (iteration >= 100) {
            logger.warn(
              `User ${user.id} did not spawn their avatar within 5 seconds, abandoning attempts to spawn at inviter`
            )
            return
          }
          return setTimeout(() => getUserSpawnFromInvite(network, user, inviteCode, iteration + 1), 50)
        }
        const inviterUserId = inviterUser.id
        const inviterUserAvatarEntity = Engine.instance.getUserAvatarEntity(inviterUserId as UserId)
        if (!inviterUserAvatarEntity) {
          if (iteration >= 100) {
            logger.warn(
              `inviting user ${inviterUserId} did not have a spawned avatar within 5 seconds, abandoning attempts to spawn at inviter`
            )
            return
          }
          return setTimeout(() => getUserSpawnFromInvite(network, user, inviteCode, iteration + 1), 50)
        }
        const inviterUserTransform = getComponent(inviterUserAvatarEntity, TransformComponent)

        /** @todo find nearest valid spawn position, rather than 2 in front */
        const inviterUserObject3d = getComponent(inviterUserAvatarEntity, GroupComponent)[0]
        // Translate infront of the inviter
        inviterUserObject3d.translateZ(2)

        const validSpawnablePosition = checkPositionIsValid(inviterUserObject3d.position, false)

        if (validSpawnablePosition) {
          const spawnPoseComponent = getComponent(selfAvatarEntity, SpawnPoseComponent)
          spawnPoseComponent?.position.copy(inviterUserObject3d.position)
          spawnPoseComponent?.rotation.copy(inviterUserTransform.rotation)
          respawnAvatar(selfAvatarEntity)
        }
      } else {
        logger.warn('The user who invited this user in no longer on this instance.')
      }
    }
  }
}

export function handleIncomingActions(network: SocketWebRTCServerNetwork, spark: Spark, peerID: PeerID, message) {
  if (!message) return
  const networkPeer = network.peers.get(peerID)
  if (!networkPeer) return logger.error('Received actions from a peer that does not exist: ' + JSON.stringify(message))

  const actions = /*decode(n
    ew Uint8Array(*/ message /*))*/ as Required<Action>[]
  for (const a of actions) {
    a.$from = networkPeer.userId
    dispatchAction(a)
  }
  // logger.info('SERVER INCOMING ACTIONS: %s', JSON.stringify(actions))
}

export async function handleHeartbeat(network: SocketWebRTCServerNetwork, spark: Spark, peerID: PeerID): Promise<any> {
  // logger.info('Got heartbeat from user ' + userId + ' at ' + Date.now())
  if (network.peers.has(peerID)) network.peers.get(peerID)!.lastSeenTs = Date.now()
}

export async function handleDisconnect(network: SocketWebRTCServerNetwork, spark: Spark, peerID: PeerID): Promise<any> {
  const userId = getUserIdFromPeerID(network, peerID) as UserId
  const disconnectedClient = network.peers.get(peerID)
  if (!disconnectedClient) return logger.warn(`Tried to handle disconnect for peer ${peerID} but was not found`)
  // On local, new connections can come in before the old sockets are disconnected.
  // The new connection will overwrite the socketID for the user's client.
  // This will only clear transports if the client's socketId matches the socket that's disconnecting.
  if (peerID === disconnectedClient?.peerID) {
    const state = getMutableState(WorldState)
    const userName = state.userNames[userId].value

    const instanceServerState = getState(InstanceServerState)
    const app = Engine.instance.api as Application

    if (!instanceServerState.isMediaInstance)
      app.service('message').create(
        {
          targetObjectId: instanceServerState.instance.id,
          targetObjectType: 'instance',
          text: `${userName} left`,
          isNotification: true
        },
        {
          'identity-provider': {
            userId: userId
          }
        }
      )

    NetworkPeerFunctions.destroyPeer(network, peerID)
    updatePeers(network)
    logger.info(`Disconnecting user ${userId} on spark ${peerID}`)
    if (disconnectedClient?.instanceRecvTransport) disconnectedClient.instanceRecvTransport.close()
    if (disconnectedClient?.instanceSendTransport) disconnectedClient.instanceSendTransport.close()
    if (disconnectedClient?.channelRecvTransport) disconnectedClient.channelRecvTransport.close()
    if (disconnectedClient?.channelSendTransport) disconnectedClient.channelSendTransport.close()
  } else {
    logger.warn("Spark didn't match for disconnecting client.")
  }
}

export async function handleLeaveWorld(
  network: SocketWebRTCServerNetwork,
  spark: Spark,
  peerID: PeerID,
  data,
  messageId: string
): Promise<any> {
  for (const [, transport] of Object.entries(network.mediasoupTransports))
    if (transport.appData.peerID === peerID) await closeTransport(network, transport)
  if (network.peers.has(peerID)) {
    NetworkPeerFunctions.destroyPeer(network, peerID)
    updatePeers(network)
  }
  spark.write({ type: MessageTypes.LeaveWorld.toString(), id: messageId })
}<|MERGE_RESOLUTION|>--- conflicted
+++ resolved
@@ -88,12 +88,11 @@
       announcedIp
     }
   ]
-<<<<<<< HEAD
+
   localConfig.mediasoup.webRtcServerOptions.listenInfos.forEach((listenInfo) => {
     listenInfo.announcedIp = announcedIp
     listenInfo.ip = '0.0.0.0'
   })
-=======
 
   localConfig.mediasoup.plainTransport.listenIp = {
     ip: '0.0.0.0',
@@ -101,7 +100,6 @@
   }
 
   localConfig.mediasoup.recording.ip = announcedIp
->>>>>>> de986770
 }
 
 export async function getFreeSubdomain(isIdentifier: string, subdomainNumber: number): Promise<string> {
