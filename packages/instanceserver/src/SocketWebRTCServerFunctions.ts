--- conflicted
+++ resolved
@@ -26,23 +26,10 @@
 import { Consumer, DataProducer, Producer, TransportInternal, WebRtcTransport } from 'mediasoup/node/lib/types'
 import { encode } from 'msgpackr'
 
-<<<<<<< HEAD
-import { InstanceID } from '@ir-engine/common/src/schema.type.module'
-import { getState, PeerID } from '@ir-engine/hyperflux'
-import { Action, Topic } from '@ir-engine/hyperflux/functions/ActionFunctions'
-import {
-  createNetwork,
-  DataChannelType,
-  MediaStreamAppData,
-  NetworkActionFunctions,
-  NetworkState
-} from '@ir-engine/network'
-=======
 import { MediaStreamAppData } from '@ir-engine/common/src/interfaces/NetworkInterfaces'
 import { InstanceID } from '@ir-engine/common/src/schema.type.module'
 import { Action, getState, PeerID, Topic } from '@ir-engine/hyperflux'
 import { createNetwork, DataChannelType, NetworkActionFunctions, NetworkState } from '@ir-engine/network'
->>>>>>> b99a7f40
 import { Application } from '@ir-engine/server-core/declarations'
 import multiLogger from '@ir-engine/server-core/src/ServerLogger'
 
