--- conflicted
+++ resolved
@@ -48,11 +48,7 @@
 export type ProducerExtension = Omit<Producer, 'appData'> & { appData: MediaStreamAppData }
 export type ConsumerExtension = Omit<Consumer, 'appData'> & { appData: MediaStreamAppData }
 
-<<<<<<< HEAD
-export const initializeNetwork = async (app: Application, id: string, hostId: UserId, topic: Topic) => {
-=======
-export const initializeNetwork = async (app: Application, hostId: UserID, topic: Topic) => {
->>>>>>> 4f9ff3f7
+export const initializeNetwork = async (app: Application, id: string, hostId: UserID, topic: Topic) => {
   const { workers, routers } = await startWebRTC()
 
   const outgoingDataTransport = await routers.instance[0].createDirectTransport()
