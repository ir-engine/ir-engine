import { createWorker } from 'mediasoup'
import {
  DataConsumer,
  DataConsumerOptions,
  DataProducer,
  DataProducerOptions,
  MediaKind,
  Router,
  RtpCodecCapability,
  RtpParameters,
  SctpStreamParameters,
  Transport,
  WebRtcServer,
  WebRtcTransport,
  Worker
} from 'mediasoup/node/lib/types'
import os from 'os'
import { Spark } from 'primus'

import { PeerID } from '@etherealengine/common/src/interfaces/PeerID'
import { DataChannelType } from '@etherealengine/engine/src/networking/classes/Network'
import { MessageTypes } from '@etherealengine/engine/src/networking/enums/MessageTypes'
import {
  dataChannelRegistry,
  MediaStreamAppData,
  MediaTagType
} from '@etherealengine/engine/src/networking/NetworkState'
import { getState } from '@etherealengine/hyperflux'
import config from '@etherealengine/server-core/src/appconfig'
import { localConfig, sctpParameters } from '@etherealengine/server-core/src/config'
import multiLogger from '@etherealengine/server-core/src/ServerLogger'
import { ServerState } from '@etherealengine/server-core/src/ServerState'
import { WebRtcTransportParams } from '@etherealengine/server-core/src/types/WebRtcTransportParams'

import { InstanceServerState } from './InstanceServerState'
import { getUserIdFromPeerID } from './NetworkFunctions'
import {
  ConsumerExtension,
  ProducerExtension,
  SocketWebRTCServerNetwork,
  WebRTCTransportExtension
} from './SocketWebRTCServerFunctions'

const logger = multiLogger.child({ component: 'instanceserver:webrtc' })

export async function startWebRTC() {
  logger.info('Starting WebRTC Server.')
  // Initialize roomstate
  const cores = os.cpus()
  const routers = { instance: [] } as { instance: Router[]; [channelTypeAndChannelID: string]: Router[] }
  const workers = [] as Worker[]
  for (let i = 0; i < cores.length; i++) {
    const newWorker = await createWorker({
      logLevel: 'debug',
      rtcMinPort: localConfig.mediasoup.worker.rtcMinPort,
      rtcMaxPort: localConfig.mediasoup.worker.rtcMaxPort,
      // dtlsCertificateFile: serverConfig.server.certPath,
      // dtlsPrivateKeyFile: serverConfig.server.keyPath,
      logTags: ['sctp']
    })

    const webRtcServerOptions = JSON.parse(JSON.stringify(localConfig.mediasoup.webRtcServerOptions))
    for (const listenInfo of webRtcServerOptions.listenInfos) listenInfo.port += i
    newWorker.appData.webRtcServer = await newWorker.createWebRtcServer(webRtcServerOptions)

    newWorker.on('died', (err) => {
      logger.fatal(err, 'mediasoup worker died (this should never happen)')
      process.exit(1)
    })

    logger.info('Created Mediasoup worker.')

    const mediaCodecs = localConfig.mediasoup.router.mediaCodecs as RtpCodecCapability[]
    const newRouter = await newWorker.createRouter({ mediaCodecs, appData: { worker: newWorker } })
    routers.instance.push(newRouter)
    logger.info('Worker created router.')
    workers.push(newWorker)
  }
  return { routers, workers }
}

/**
 * Creates a new WebRTC transport for the given data channel.
 */
export const createOutgoingDataProducer = async (network: SocketWebRTCServerNetwork, dataChannel: DataChannelType) => {
  if (network.outgoingDataProducers[dataChannel]) return

  logger.info('createOutgoingDataProducer %o', dataChannel)

  const outgoingDataProducer = await network.outgoingDataTransport.produceData({
    label: dataChannel,
    protocol: 'raw',
    // sctpStreamParameters: {
    //   ordered: sctpStreamParameters.ordered
    // },
    appData: {
      peerID: 'outgoingProducer'
    }
  })

  const currentRouter = network.routers.instance[0]

  await Promise.all(
    network.routers.instance.map(async (router) => {
      if (router.id !== currentRouter.id)
        return currentRouter.pipeToRouter({ dataProducerId: outgoingDataProducer.id, router: router })
      else return Promise.resolve()
    })
  )

  network.outgoingDataProducers[dataChannel] = outgoingDataProducer
}

export const sendNewProducer =
  (network: SocketWebRTCServerNetwork, spark: Spark, peerID: PeerID, channelType: string, channelId?: string) =>
  async (producer: ProducerExtension): Promise<void> => {
    const userId = getUserIdFromPeerID(network, peerID)!
    const selfClient = network.peers.get(peerID)!
    if (selfClient?.peerID != null) {
      for (const [, client] of network.peers) {
        logger.info(`Sending media for "${userId}".`)
        client?.media &&
          Object.entries(client.media!).map(([subName, subValue]) => {
            if (
              channelType === 'instance'
                ? 'instance' === subValue.channelType
                : subValue.channelType === channelType && subValue.channelId === channelId
            )
              selfClient.spark!.write({
                type: MessageTypes.WebRTCCreateProducer.toString(),
                data: {
                  peerID,
                  mediaTag: subName,
                  producerId: producer.id,
                  channelType,
                  channelId
                }
              })
          })
      }
    }
  }
// Create consumer for each client!
export const sendCurrentProducers = async (
  network: SocketWebRTCServerNetwork,
  spark: Spark,
  peerID: PeerID,
  userIds: string[],
  channelType: string,
  channelId?: string
): Promise<void> => {
  const selfUserId = getUserIdFromPeerID(network, peerID)!
  const selfClient = network.peers.get(peerID)!
  if (selfClient?.peerID) {
    for (const [peerID, client] of network.peers) {
      if (
        !(
          client.userId === selfUserId ||
          (userIds.length > 0 && !userIds.includes(client.userId)) ||
          !client.media ||
          !client.peerID
        )
      )
        Object.entries(client.media).map(([subName, subValue]) => {
          if (subValue.channelType === channelType && subValue.channelId === channelId && !subValue.paused)
            selfClient.spark!.write({
              type: MessageTypes.WebRTCCreateProducer.toString(),
              data: {
                peerID,
                mediaTag: subName,
                producerId: subValue.producerId,
                channelType,
                channelId
              }
            })
        })
    }
  }
}

export const handleWebRtcConsumeData = async (
  network: SocketWebRTCServerNetwork,
  spark: Spark,
  peerID: PeerID,
  data: {
    label: DataChannelType
  },
  messageId?: string
) => {
  logger.info('handleWebRtcConsumeData %o', data)
  const peer = network.peers.get(peerID)!
  if (!peer) {
    logger.warn('No peer found for peerID: ' + peerID)
    spark.write({ type: MessageTypes.WebRTCConsumeData.toString(), data: { error: 'peer ID not found' } })
    return
  }

  const { label } = data
  await createOutgoingDataProducer(network, label)

  const userId = getUserIdFromPeerID(network, peerID)!
  logger.info('Data Consumer being created on server by client: ' + userId)

  if (peer.outgoingDataConsumers!.has(label)) {
    return logger.info('Data consumer already exists for label: ' + label)
  }

  const newTransport = peer.instanceRecvTransport as Transport
  if (!newTransport) {
    return spark.write({ type: MessageTypes.WebRTCConsumeData.toString(), data: { error: 'transport did not exist' } })
  }

  try {
    const outgoingDataProducer = network.outgoingDataProducers[label]
    const dataConsumer = await newTransport.consumeData({
      dataProducerId: outgoingDataProducer.id,
      appData: { peerID, transportId: newTransport.id }
    })

    dataConsumer.on('dataproducerclose', () => {
      dataConsumer.close()
      if (network.peers.has(peerID)) network.peers.get(peerID)!.outgoingDataConsumers!.delete(label)
    })

    const peer = network.peers.get(peerID)

    logger.info('Setting data consumer to room state.')
    if (!peer) {
      spark.write({
        type: MessageTypes.WebRTCConsumeData.toString(),
        id: messageId,
        data: { error: 'client no longer exists' }
      })
      return
    }

    peer.outgoingDataConsumers!.set(label, dataConsumer)

    // Data consumers are all consuming the single producer that outputs from the server's message queue
    spark.write({
      type: MessageTypes.WebRTCConsumeData.toString(),
      id: messageId,
      data: {
        dataProducerId: '',
        sctpStreamParameters: dataConsumer.sctpStreamParameters,
        label: dataConsumer.label,
        id: dataConsumer.id,
        appData: dataConsumer.appData,
        protocol: 'raw'
      } as DataConsumerOptions
    })
  } catch (err) {
    logger.error(err, `Consume data error: ${err.message}.`)
    logger.info('Transport that could not be consumed: %o', newTransport)
    spark.write({
      type: MessageTypes.WebRTCConsumeData.toString(),
      id: messageId,
      data: { error: 'transport did not exist' }
    })
  }
}

export async function closeDataProducer(network, dataProducer): Promise<void> {
  network.dataProducers.delete(dataProducer.id)
  logger.info("data producer's transport closed: " + dataProducer.id)
  dataProducer.close()
  network.peers.get(dataProducer.appData.peerID)!.dataProducers!.delete(dataProducer.id)
}

export async function closeTransport(
  network: SocketWebRTCServerNetwork,
  transport: WebRTCTransportExtension
): Promise<void> {
  logger.info(`Closing transport id "${transport.id}", appData: %o`, transport.appData)
  // our producer and consumer event handlers will take care of
  // calling closeProducer() and closeConsumer() on all the producers
  // and consumers associated with this transport
  const dataProducers = (transport as any).dataProducers
  dataProducers?.forEach(async (dataProducer) => await closeDataProducer(network, dataProducer))
  const producers = (transport as any).producers
  producers?.forEach(async (producer) => await closeProducer(network, producer))
  if (transport && typeof transport.close === 'function') {
    await transport.close()
    delete network.mediasoupTransports[transport.id]
  }
}

export async function closeProducer(network: SocketWebRTCServerNetwork, producer: ProducerExtension): Promise<void> {
  logger.info(`Closing producer id "${producer.id}", appData: %o`, producer.appData)
  await producer.close()

  network.producers = network.producers.filter((p) => p.id !== producer.id)
  const appData = producer.appData as MediaStreamAppData

  if (network.peers.has(appData.peerID)) {
    delete network.peers.get(appData.peerID)!.media![producer.appData.mediaTag]
  }
}

export async function closeProducerAndAllPipeProducers(
  network: SocketWebRTCServerNetwork,
  producer: ProducerExtension
): Promise<void> {
  logger.info(`Closing producer id "${producer?.id}" and all pipe producers, appData: %o`, producer?.appData)
  if (producer != null) {
    // remove this producer from our roomState.producers list
    network.producers = network.producers.filter((p) => p.id !== producer.id)

    // finally, close the original producer
    await producer.close()

    // remove this producer from our roomState.producers list
    network.producers = network.producers.filter((p) => p.id !== producer.id)
    network.consumers = network.consumers.filter(
      (c) => !(c.appData.mediaTag === producer.appData.mediaTag && c.producerId === producer.id)
    )

    // remove this track's info from our roomState...mediaTag bookkeeping
    delete network.peers.get(producer.appData.peerID)?.media![producer.appData.mediaTag]
  }
}

export async function closeConsumer(network: SocketWebRTCServerNetwork, consumer: ConsumerExtension): Promise<void> {
  await consumer.close()

  network.consumers = network.consumers.filter((c) => c.id !== consumer.id)

  for (const [, client] of network.peers) {
    if (client.spark) {
      client.spark!.write({ type: MessageTypes.WebRTCCloseConsumer.toString(), data: consumer.id })
    }
  }

  delete network.peers.get(consumer.appData.peerID)?.consumerLayers![consumer.id]
}

export async function createWebRtcTransport(
  network: SocketWebRTCServerNetwork,
  { peerID, direction, sctpCapabilities, channelType, channelId }: WebRtcTransportParams
): Promise<WebRtcTransport> {
  const { listenIps, initialAvailableOutgoingBitrate } = localConfig.mediasoup.webRtcTransport
  const mediaCodecs = localConfig.mediasoup.router.mediaCodecs as RtpCodecCapability[]
  if (channelType !== 'instance') {
    if (!network.routers[`${channelType}:${channelId}`]) {
      network.routers[`${channelType}:${channelId}`] = [] as any
      await Promise.all(
        network.workers.map(async (worker) => {
          const newRouter = await worker.createRouter({ mediaCodecs, appData: { worker } })
          network.routers[`${channelType}:${channelId}`].push(newRouter)
          return Promise.resolve()
        })
      )
    }
    logger.info(`Worker created router for channel ${channelType}:${channelId}`)
  }

  const routerList =
    channelType === 'instance' && !channelId ? network.routers.instance : network.routers[`${channelType}:${channelId}`]

  const dumps: any = await Promise.all(routerList.map(async (item) => await item.dump()))
  const sortedDumps = dumps.sort((a, b) => a.transportIds.length - b.transportIds.length)
  const selectedrouter = routerList.find((item) => item.id === sortedDumps[0].id)!

  if (!selectedrouter) {
    logger.error('no router selected', routerList, dumps, sortedDumps)
    throw new Error('Failed to find a router to create a transport on')
  }

  return selectedrouter?.createWebRtcTransport({
    webRtcServer: (selectedrouter.appData.worker as Worker).appData!.webRtcServer as WebRtcServer,
    enableUdp: true,
    enableTcp: false,
    preferUdp: true,
    enableSctp: true,
    numSctpStreams: sctpCapabilities.numStreams,
    initialAvailableOutgoingBitrate: initialAvailableOutgoingBitrate,
    appData: { peerID, channelType, channelId, clientDirection: direction }
  })
}

export async function createInternalDataConsumer(
  network: SocketWebRTCServerNetwork,
  dataProducer: DataProducer,
  peerID: PeerID
): Promise<DataConsumer | null> {
  try {
    const consumer = await network.outgoingDataTransport.consumeData({
      dataProducerId: dataProducer.id,
      appData: { peerID, transportId: network.outgoingDataTransport.id },
      maxPacketLifeTime: dataProducer.sctpStreamParameters!.maxPacketLifeTime,
      maxRetransmits: dataProducer.sctpStreamParameters!.maxRetransmits,
      ordered: false
    })
    consumer.on('message', (message) => {
      const dataChannelFunctions = dataChannelRegistry.get(dataProducer.label as DataChannelType)
      if (dataChannelFunctions) {
        for (const func of dataChannelFunctions) func(network, dataProducer.label as DataChannelType, peerID, message)
      }
    })
    return consumer
  } catch (err) {
    logger.error(err, 'Error creating internal data consumer. dataProducer: %o', dataProducer)
  }
  return null
}

export async function handleWebRtcTransportCreate(
  network: SocketWebRTCServerNetwork,
  spark: Spark,
  peerID: PeerID,
  data: WebRtcTransportParams,
  messageId: string
): Promise<any> {
  try {
    const { direction, sctpCapabilities, channelType, channelId } = Object.assign(data)

    const existingTransports = network.mediasoupTransports.filter(
      (t) =>
        t.appData.peerID === peerID &&
        t.appData.direction === direction &&
        (channelType === 'instance'
          ? t.appData.channelType === 'instance'
          : t.appData.channelType === channelType && t.appData.channelId === channelId)
    )
    await Promise.all(existingTransports.map((t) => closeTransport(network, t)))
    const newTransport: WebRtcTransport = await createWebRtcTransport(network, {
      peerID: peerID,
      direction,
      sctpCapabilities,
      channelType,
      channelId
    })

    if (!newTransport)
      spark.write({
        type: MessageTypes.WebRTCTransportCreate.toString(),
        data: { error: 'No transport was created' },
        id: messageId
      })

    await newTransport.setMaxIncomingBitrate(localConfig.mediasoup.webRtcTransport.maxIncomingBitrate)

    network.mediasoupTransports[newTransport.id] = newTransport

    // Distinguish between send and create transport of each client w.r.t producer and consumer (data or mediastream)
    if (direction === 'recv') {
      if (channelType === 'instance' && network.peers.has(peerID)) {
        network.peers.get(peerID)!.instanceRecvTransport = newTransport
      } else if (channelType !== 'instance' && channelId) {
        network.peers.get(peerID)!.channelRecvTransport = newTransport
      }
    } else if (direction === 'send') {
      if (channelType === 'instance' && network.peers.has(peerID)) {
        network.peers.get(peerID)!.instanceSendTransport = newTransport
      } else if (channelType !== 'instance' && channelId && network.peers.has(peerID)) {
        network.peers.get(peerID)!.channelSendTransport = newTransport
      }
    }

    const { id, iceParameters, iceCandidates, dtlsParameters } = newTransport

    if (config.kubernetes.enabled) {
      const serverState = getState(ServerState)
      const instanceServerState = getState(InstanceServerState)

      const serverResult = await serverState.k8AgonesClient.listNamespacedCustomObject(
        'agones.dev',
        'v1',
        'default',
        'gameservers'
      )
      const thisGs = (serverResult?.body! as any).items.find(
        (server) => server.metadata.name === instanceServerState.instanceServer.objectMeta.name
      )

      for (let [index, candidate] of iceCandidates.entries()) {
        iceCandidates[index].port = thisGs.spec?.ports?.find(
          (portMapping) => portMapping.containerPort === candidate.port
        ).hostPort
      }
    }
    const clientTransportOptions = {
      id,
      sctpParameters: {
        ...sctpParameters,
        OS: sctpCapabilities.numStreams.OS,
        MIS: sctpCapabilities.numStreams.MIS
      },
      iceParameters,
      iceCandidates,
      dtlsParameters
    }

    newTransport.observer.on('dtlsstatechange', (dtlsState) => {
      if (dtlsState === 'closed') closeTransport(network, newTransport as unknown as WebRTCTransportExtension)
    })
    newTransport.observer.on('newproducer', sendNewProducer(network, spark, peerID, channelType, channelId) as any)
    spark.write({
      type: MessageTypes.WebRTCTransportCreate.toString(),
      data: { transportOptions: clientTransportOptions },
      id: messageId
    })
  } catch (err) {
    logger.error(err)
    spark.write({ type: MessageTypes.WebRTCTransportCreate.toString(), data: { error: err }, id: messageId })
  }
}

export async function handleWebRtcProduceData(
  network: SocketWebRTCServerNetwork,
  spark: Spark,
  peerID: PeerID,
  data: {
    transportId: string
    sctpStreamParameters: SctpStreamParameters
    protocol: string
    label: DataChannelType
    appData: any
  },
  messageId?: string
): Promise<any> {
  try {
<<<<<<< HEAD
    const peerID = spark.id as PeerID
=======
    console.log('webRTCProduceData')
>>>>>>> d8be8f98
    const userId = getUserIdFromPeerID(network, peerID)
    if (!userId) {
      logger.info('userId could not be found for sparkID ' + peerID)
      return
    }
    if (typeof data.label !== 'string' || !dataChannelRegistry.has(data.label)) {
      const errorMessage = 'Invalid data producer label (i.e. channel name) provided:' + data.label
      logger.error(errorMessage)
      return spark.write({
        type: MessageTypes.WebRTCProduceData.toString(),
        data: { error: errorMessage },
        id: messageId
      })
    }

    if (!network.peers.has(peerID)) {
      const errorMessage = `Client no longer exists for userId "${userId}".`
      logger.error(errorMessage)
      return spark.write({
        type: MessageTypes.WebRTCProduceData.toString(),
        data: { error: errorMessage },
        id: messageId
      })
    }
    logger.info(`peerID "${peerID}", Data channel "${data.label}" %o: `, data)
    const transport = network.mediasoupTransports[data.transportId]
    if (transport) {
      try {
        const { transportId, sctpStreamParameters, label, protocol, appData } = data
        const options: DataProducerOptions = {
          label,
          protocol,
          sctpStreamParameters,
          appData: { ...(appData || {}), peerID, transportId }
        }
        logger.info('Data producer params: %o', options)
        const dataProducer = await transport.produceData(options)
        network.dataProducers.set(dataProducer.id, dataProducer)
        logger.info(`User ${userId} producing data on ${label}`)
        if (network.peers.has(peerID)) {
          network.peers.get(peerID)!.dataProducers!.set(dataProducer.id, dataProducer)

          const currentRouter = network.routers.instance.find((router) => router.id === transport.internal.routerId)!

          await Promise.all(
            network.routers.instance.map(async (router) => {
              if (router.id !== transport.internal.routerId)
                return currentRouter.pipeToRouter({
                  dataProducerId: dataProducer.id,
                  router: router
                })
            })
          )

          // if our associated transport closes, close ourself, too
          dataProducer.on('transportclose', () => closeDataProducer(network, dataProducer))
          const internalConsumer = await createInternalDataConsumer(network, dataProducer, peerID)
          if (internalConsumer) {
            if (!network.peers.has(peerID)) {
              logger.error('Client no longer exists.')
              return spark.write({
                type: MessageTypes.WebRTCProduceData.toString(),
                data: { error: 'Client no longer exists.' },
                id: messageId
              })
            }
            network.peers.get(peerID)!.incomingDataConsumers!.set(label, internalConsumer)
            // Possibly do stuff with appData here
            logger.info('Sending dataproducer id to client: ' + dataProducer.id)
            return spark.write({
              type: MessageTypes.WebRTCProduceData.toString(),
              data: { id: dataProducer.id },
              id: messageId
            })
          } else {
            logger.error('Invalid data producer.')
            return spark.write({
              type: MessageTypes.WebRTCProduceData.toString(),
              data: { error: 'Invalid data producer.' },
              id: messageId
            })
          }
        } else {
          logger.error('Client no longer exists.')
          return spark.write({
            type: MessageTypes.WebRTCProduceData.toString(),
            data: { error: 'Client no longer exists.' },
            id: messageId
          })
        }
      } catch (e) {
        logger.error(e, 'handleWebRtcProduceData')
        return spark.write({
          type: MessageTypes.WebRTCProduceData.toString(),
          data: { error: 'Unknown error' },
          id: messageId
        })
      }
    } else {
      logger.error('Invalid transport.')
      return spark.write({
        type: MessageTypes.WebRTCProduceData.toString(),
        data: { error: 'Invalid transport.' },
        id: messageId
      })
    }
  } catch (err) {
    logger.error(err)
    spark.write({ type: MessageTypes.WebRTCProduceData.toString(), data: { error: err }, id: messageId })
  }
}

export async function handleWebRtcTransportClose(
  network: SocketWebRTCServerNetwork,
  spark: Spark,
  peerID: PeerID,
  data,
  messageId: string
) {
  const { transportId } = data
  const transport = network.mediasoupTransports[transportId]
  if (transport) {
    await closeTransport(network, transport).catch((err) => logger.error(err, 'Error closing WebRTC transport.'))
  }
  spark.write({ type: MessageTypes.WebRTCTransportClose.toString(), data: { closed: true }, id: messageId })
}

export async function handleWebRtcTransportConnect(
  network: SocketWebRTCServerNetwork,
  spark: Spark,
  peerID: PeerID,
  data,
  messageId: string
) {
  const { transportId, dtlsParameters } = data,
    transport = network.mediasoupTransports[transportId]
  if (transport) {
    const pending = network.transportsConnectPending[transportId] ?? transport.connect({ dtlsParameters })
    pending
      .then(() => {
        spark.write({ type: MessageTypes.WebRTCTransportConnect.toString(), data: { connected: true }, id: messageId })
      })
      .catch((err) => {
        logger.error(err, 'handleWebRtcTransportConnect, data: %o', data)
        spark.write({ type: MessageTypes.WebRTCTransportConnect.toString(), data: { connected: false }, id: messageId })
      })
    network.transportsConnectPending[transportId] = pending
  } else {
    logger.error('Invalid transport.')
    spark.write({
      type: MessageTypes.WebRTCTransportConnect.toString(),
      data: { error: 'invalid transport' },
      id: messageId
    })
  }
}

export async function handleWebRtcCloseProducer(
  network: SocketWebRTCServerNetwork,
  spark: Spark,
  peerID: PeerID,
  data,
  messageId
) {
  const { producerId } = data
  const producer = network.producers.find((p) => p.id === producerId)
  try {
    if (producer) {
      const hostClient = Array.from(network.peers.values()).find((peer) => {
        return peer.media && peer.media![producer.appData.mediaTag]?.producerId === producerId
      })!
      if (hostClient) {
        await closeProducerAndAllPipeProducers(network, producer)
        spark!.write({ type: MessageTypes.WebRTCCloseProducer.toString(), data: producerId, id: messageId })
        return
      }
      await closeProducer(network, producer)
      spark!.write({ type: MessageTypes.WebRTCCloseProducer.toString(), data: producerId, id: messageId })
      return
    }
  } catch (err) {
    logger.error(err, 'Error closing WebRTC producer.')
  }
  spark.write({ type: MessageTypes.WebRTCCloseProducer.toString(), data: { closed: true }, id: messageId })
}

type HandleWebRtcSendTrackData = {
  appData: MediaStreamAppData
  transportId: any
  kind: MediaKind
  rtpParameters: RtpParameters
  paused: boolean
}

export async function handleWebRtcSendTrack(
  network: SocketWebRTCServerNetwork,
  spark: Spark,
  peerID: PeerID,
  data: HandleWebRtcSendTrackData,
  messageId: string
) {
  const userId = getUserIdFromPeerID(network, peerID)
  const { transportId, kind, rtpParameters, paused = false, appData } = data
  const transport = network.mediasoupTransports[transportId]

  if (!transport) {
    logger.error('Invalid transport ID.')
    return spark.write({
      type: MessageTypes.WebRTCSendTrack.toString(),
      data: { error: 'Invalid transport ID.' },
      id: messageId
    })
  }

  try {
    const newProducerAppData = { ...appData, peerID, transportId } as MediaStreamAppData
    const existingProducer = await network.producers.find((producer) => producer.appData === newProducerAppData)
    if (existingProducer) await closeProducer(network, existingProducer)
    const producer = (await transport.produce({
      kind,
      rtpParameters,
      paused,
      appData: newProducerAppData
    })) as unknown as ProducerExtension

    const routers = network.routers[`${appData.channelType}:${appData.channelId}`]
    const currentRouter = routers.find((router) => router.id === transport?.internal.routerId)!

    await Promise.all(
      routers.map(async (router: Router) => {
        if (router.id !== transport?.internal.routerId) {
          return currentRouter.pipeToRouter({
            producerId: producer.id,
            router: router
          })
        }
      })
    )

    producer.on('transportclose', () => closeProducerAndAllPipeProducers(network, producer))

    if (!network.producers) {
      logger.warn('Media stream producers is undefined.')
    }
    network.producers?.push(producer)

    if (userId && network.peers.has(peerID)) {
      network.peers.get(peerID)!.media![appData.mediaTag] = {
        paused,
        producerId: producer.id,
        globalMute: false,
        encodings: rtpParameters.encodings as any,
        channelType: appData.channelType,
        channelId: appData.channelId
      }
    }

    for (const [clientPeerID, client] of network.peers) {
      if (clientPeerID !== peerID && client.spark) {
        client.spark!.write({
          type: MessageTypes.WebRTCCreateProducer.toString(),
          data: {
            peerID,
            mediaTag: appData.mediaTag,
            producerId: producer.id,
            channelType: appData.channelType,
            channelId: appData.channelId
          }
        })
      }
    }
    spark.write({ type: MessageTypes.WebRTCSendTrack.toString(), data: { id: producer.id }, id: messageId })
  } catch (err) {
    logger.error(err, 'Error with sendTrack.')
    spark.write({
      type: MessageTypes.WebRTCSendTrack.toString(),
      data: { error: 'Error with sendTrack: ' + err },
      id: messageId
    })
  }
}

type HandleWebRtcReceiveTrackData = {
  mediaPeerId: PeerID
  mediaTag: MediaTagType
  rtpCapabilities: any
  channelType: string
  channelId: string
}

export async function handleWebRtcReceiveTrack(
  network: SocketWebRTCServerNetwork,
  spark: Spark,
  peerID: PeerID,
  data: HandleWebRtcReceiveTrackData,
  messageId: string
): Promise<any> {
  const { mediaPeerId, mediaTag, rtpCapabilities, channelType, channelId } = data
  const producer = network.producers.find(
    (p) =>
      p.appData.mediaTag === mediaTag &&
      p.appData.peerID === mediaPeerId &&
      (channelType === 'instance'
        ? p.appData.channelType === channelType
        : p.appData.channelType === channelType && p.appData.channelId === channelId)
  )

  const transport = Object.values(network.mediasoupTransports).find(
    (t) =>
      t.appData.peerID === peerID &&
      t.appData.clientDirection === 'recv' &&
      (channelType === 'instance'
        ? t.appData.channelType === channelType
        : t.appData.channelType === channelType && t.appData.channelId === channelId) &&
      !t.closed
  )!
  // @todo: the 'any' cast here is because WebRtcTransport.internal is protected - we should see if this is the proper accessor
  const router = network.routers[`${channelType}:${channelId}`].find(
    (router) => router.id === transport?.internal.routerId
  )
  if (!producer || !router || !router.canConsume({ producerId: producer.id, rtpCapabilities })) {
    const msg = `Client cannot consume ${mediaPeerId}:${mediaTag}, ${producer?.id}`
    logger.error(`recv-track: ${peerID} ${msg}`)
    return spark.write({ type: MessageTypes.WebRTCReceiveTrack.toString(), data: { error: msg }, id: messageId })
  }

  if (transport) {
    try {
      const consumer = (await transport.consume({
        producerId: producer.id,
        rtpCapabilities,
        paused: true, // see note above about always starting paused
        appData: { peerID, mediaPeerId, mediaTag, channelType: channelType, channelId: channelId }
      })) as unknown as ConsumerExtension

      // we need both 'transportclose' and 'producerclose' event handlers,
      // to make sure we close and clean up consumers in all circumstances
      consumer.on('transportclose', () => {
        logger.info(`Consumer's transport closed, consumer.id: "${consumer.id}".`)
        closeConsumer(network, consumer)
      })
      consumer.on('producerclose', () => {
        logger.info(`Consumer's producer closed, consumer.id: "${consumer.id}".`)
        closeConsumer(network, consumer)
      })

      // stick this consumer in our list of consumers to keep track of
      network.consumers.push(consumer)

      if (network.peers.has(peerID)) {
        network.peers.get(peerID)!.consumerLayers![consumer.id] = {
          currentLayer: null,
          clientSelectedLayer: null
        }
      }

      // update above data structure when layer changes.
      consumer.on('layerschange', (layers) => {
        if (network.peers.has(peerID) && network.peers.get(peerID)!.consumerLayers![consumer.id]) {
          network.peers.get(peerID)!.consumerLayers![consumer.id].currentLayer = layers && layers.spatialLayer
        }
      })

      spark.write({
        type: MessageTypes.WebRTCReceiveTrack.toString(),
        data: {
          producerId: producer.id,
          id: consumer.id,
          kind: consumer.kind,
          rtpParameters: consumer.rtpParameters,
          type: consumer.type,
          producerPaused: consumer.producerPaused
        },
        id: messageId
      })
    } catch (err) {
      logger.error(err, 'Error consuming transport %o.', transport)
      spark.write({
        type: MessageTypes.WebRTCReceiveTrack.toString(),
        data: { error: 'Transport to consume no longer exists.' },
        id: messageId
      })
    }
  } else {
    spark.write({
      type: MessageTypes.WebRTCReceiveTrack.toString(),
      data: {
        id: null
      },
      id: messageId
    })
  }
}

export async function handleWebRtcPauseConsumer(
  network: SocketWebRTCServerNetwork,
  spark: Spark,
  peerID: PeerID,
  data,
  messageId: string
): Promise<any> {
  const { consumerId } = data
  const consumer = network.consumers.find((c) => c.id === consumerId)
  if (consumer) {
    if (typeof consumer.pause === 'function' && !consumer.closed && !(consumer as any)._closed) await consumer.pause()
    spark.write({ type: MessageTypes.WebRTCPauseConsumer.toString(), data: consumer.id })
  }
  spark.write({ type: MessageTypes.WebRTCPauseConsumer.toString(), data: { paused: true }, id: messageId })
}

export async function handleWebRtcResumeConsumer(
  network: SocketWebRTCServerNetwork,
  spark: Spark,
  peerID: PeerID,
  data,
  messageId: string
): Promise<any> {
  const { consumerId } = data
  const consumer = network.consumers.find((c) => c.id === consumerId)
  if (consumer) {
    if (typeof consumer.resume === 'function' && !consumer.closed && !(consumer as any)._closed) await consumer.resume()
    spark.write({ type: MessageTypes.WebRTCResumeConsumer.toString(), data: consumer.id })
  }
  spark.write({ type: MessageTypes.WebRTCResumeConsumer.toString(), data: consumer.id, id: messageId })
}

export async function handleWebRtcCloseConsumer(
  network: SocketWebRTCServerNetwork,
  spark: Spark,
  peerID: PeerID,
  data,
  messageId: string
): Promise<any> {
  const { consumerId } = data
  const consumer = network.consumers.find((c) => c.id === consumerId)
  if (consumer) {
    await closeConsumer(network, consumer)
  }
  // this is to reply to the request, which needs to be resolved
  spark.write({ type: MessageTypes.WebRTCCloseConsumer.toString(), id: messageId })
}

export async function handleWebRtcConsumerSetLayers(
  network: SocketWebRTCServerNetwork,
  spark: Spark,
  peerID: PeerID,
  data,
  messageId: string
): Promise<any> {
  const { consumerId, spatialLayer } = data
  const consumer = network.consumers.find((c) => c.id === consumerId)!
  logger.info('consumer-set-layers: %o, %o', spatialLayer, consumer.appData)
  await consumer.setPreferredLayers({ spatialLayer })
  spark.write({ type: MessageTypes.WebRTCConsumerSetLayers.toString(), data: { layersSet: true }, id: messageId })
}

export async function handleWebRtcResumeProducer(
  network: SocketWebRTCServerNetwork,
  spark: Spark,
  peerID: PeerID,
  data,
  messageId: string
): Promise<any> {
  const { producerId } = data
  const producer = network.producers.find((p) => p.id === producerId)
  logger.info('resume-producer: %o', producer?.appData)
  if (producer) {
    if (typeof producer.resume === 'function' && !producer.closed && !(producer as any)._closed) await producer.resume()
    // await producer.resume();
    if (peerID && network.peers.has(peerID)) {
      network.peers.get(peerID)!.media![producer.appData.mediaTag as any].paused = false
      network.peers.get(peerID)!.media![producer.appData.mediaTag as any].globalMute = false
      // const hostClient = Array.from(network.peers.entries()).find(([, client]) => {
      //   return client.media && client.media![producer.appData.mediaTag as any]?.producerId === producerId
      // })!
      // if (hostClient && hostClient[1])
      //   hostClient[1].spark!.write({ type: MessageTypes.WebRTCResumeProducer.toString(), data: producer.id })
    }
    for (const [, client] of network.peers) {
      if (client && client.spark)
        client.spark.write({ type: MessageTypes.WebRTCResumeProducer.toString(), data: producer.id })
    }
  }
  spark.write({ type: MessageTypes.WebRTCResumeProducer.toString(), data: producer.id, id: messageId })
}

export async function handleWebRtcPauseProducer(
  network: SocketWebRTCServerNetwork,
  spark: Spark,
  peerID: PeerID,
  data,
  messageId: string
): Promise<any> {
  const { producerId, globalMute } = data
  const producer = network.producers.find((p) => p.id === producerId)
  if (producer) {
    if (typeof producer.pause === 'function' && !producer.closed && !(producer as any)._closed) await producer.pause()
    if (peerID && network.peers.has(peerID) && network.peers.get(peerID)!.media![producer.appData.mediaTag as any]) {
      network.peers.get(peerID)!.media![producer.appData.mediaTag as any].paused = true
      network.peers.get(peerID)!.media![producer.appData.mediaTag as any].globalMute = globalMute || false
      // const hostClient = Array.from(network.peers.entries()).find(([, client]) => {
      //   return client.media && client.media![producer.appData.mediaTag as any]?.producerId === producerId
      // })!
      // if (hostClient && hostClient[1])
      //   hostClient[1].spark!.write({ type: MessageTypes.WebRTCPauseProducer.toString(), data: {producerId: producer.id, globalMute: true }})
    }
    for (const [, client] of network.peers) {
      if (client && client.spark)
        client.spark.write({
          type: MessageTypes.WebRTCPauseProducer.toString(),
          data: { producerId: producer.id, globalMute: globalMute || false }
        })
    }
  }
  spark.write({ type: MessageTypes.WebRTCPauseProducer.toString(), data: { paused: true }, id: messageId })
}

export async function handleWebRtcRequestCurrentProducers(
  network: SocketWebRTCServerNetwork,
  spark: Spark,
  peerID: PeerID,
  data,
  messageId: string
): Promise<any> {
  const { userIds, channelType, channelId } = data
  await sendCurrentProducers(network, spark, peerID, userIds || [], channelType, channelId)
  spark.write({ type: MessageTypes.WebRTCRequestCurrentProducers.toString(), data: { requested: true }, id: messageId })
}

export async function handleWebRtcInitializeRouter(
  network: SocketWebRTCServerNetwork,
  spark: Spark,
  peerID: PeerID,
  data,
  messageId: string
): Promise<any> {
  const { channelType, channelId } = data
  if (!(channelType === 'instance' && !channelId)) {
    const mediaCodecs = localConfig.mediasoup.router.mediaCodecs as RtpCodecCapability[]
    if (!network.routers[`${channelType}:${channelId}`]) {
      logger.info(`Making new routers for channelId "${channelId}".`)
      network.routers[`${channelType}:${channelId}`] = []
      await Promise.all(
        network.workers.map(async (worker) => {
          const newRouter = await worker.createRouter({ mediaCodecs, appData: { worker } })
          network.routers[`${channelType}:${channelId}`].push(newRouter)
        })
      )
    }
  }
  spark.write({ type: MessageTypes.InitializeRouter.toString(), data: { initialized: true }, id: messageId })
}<|MERGE_RESOLUTION|>--- conflicted
+++ resolved
@@ -520,11 +520,7 @@
   messageId?: string
 ): Promise<any> {
   try {
-<<<<<<< HEAD
-    const peerID = spark.id as PeerID
-=======
     console.log('webRTCProduceData')
->>>>>>> d8be8f98
     const userId = getUserIdFromPeerID(network, peerID)
     if (!userId) {
       logger.info('userId could not be found for sparkID ' + peerID)
