--- conflicted
+++ resolved
@@ -123,32 +123,14 @@
           !client.media ||
           !client.peerID
         )
-<<<<<<< HEAD
-      )
-        Object.entries(client.media).map(([subName, subValue]) => {
-          if (
-            (subValue as any).channelType === channelType &&
-            (subValue as any).channelId === channelId &&
-            !(subValue as any).paused
-          )
-            selfClient.socket!.emit(
-              MessageTypes.WebRTCCreateProducer.toString(),
-              peerID,
-              subName,
-              (subValue as any).producerId,
-              channelType,
-              channelId
-            )
-        })
-=======
       ) {
-        const cachedActions = NetworkPeerFunctions.getCachedActionsForUser(network, userId)
+        const cachedActions = NetworkPeerFunctions.getCachedActionsForUser(selfUserId)
         if (cachedActions.find((action) => MediaNetworkAction.pauseProducer.matches.test(action) && !action.pause))
           Object.entries(client.media).map(([subName, subValue]) => {
             if ((subValue as any).channelType === channelType && (subValue as any).channelId === channelId)
               selfClient.socket!.emit(
                 MessageTypes.WebRTCCreateProducer.toString(),
-                client.userId,
+                peerID,
                 subName,
                 (subValue as any).producerId,
                 channelType,
@@ -156,7 +138,6 @@
               )
           })
       }
->>>>>>> 61b35276
     }
   }
 }
@@ -770,45 +751,6 @@
   }
 }
 
-<<<<<<< HEAD
-export async function handleWebRtcPauseConsumer(
-  network: SocketWebRTCServerNetwork,
-  socket: Socket,
-  data,
-  callback
-): Promise<any> {
-  const { consumerId } = data
-  const consumer = network.consumers.find((c) => c.id === consumerId)
-  if (consumer) {
-    network.mediasoupOperationQueue.add({
-      object: consumer,
-      action: 'pause'
-    })
-    socket.emit(MessageTypes.WebRTCPauseConsumer.toString(), consumer.id)
-  }
-  callback({ paused: true })
-}
-
-export async function handleWebRtcResumeConsumer(
-  network: SocketWebRTCServerNetwork,
-  socket: Socket,
-  data,
-  callback
-): Promise<any> {
-  const { consumerId } = data
-  const consumer = network.consumers.find((c) => c.id === consumerId)
-  if (consumer) {
-    network.mediasoupOperationQueue.add({
-      object: consumer,
-      action: 'resume'
-    })
-    socket.emit(MessageTypes.WebRTCResumeConsumer.toString(), consumer.id)
-  }
-  callback({ resumed: true })
-}
-
-=======
->>>>>>> 61b35276
 export async function handleWebRtcCloseConsumer(
   network: SocketWebRTCServerNetwork,
   socket: Socket,
@@ -836,72 +778,6 @@
   callback({ layersSet: true })
 }
 
-<<<<<<< HEAD
-export async function handleWebRtcResumeProducer(
-  network: SocketWebRTCServerNetwork,
-  socket: Socket,
-  data,
-  callback
-): Promise<any> {
-  const peerID = socket.id as PeerID
-  const { producerId } = data
-  const producer = network.producers.find((p) => p.id === producerId)
-  logger.info('resume-producer: %o', producer?.appData)
-  if (producer) {
-    network.mediasoupOperationQueue.add({
-      object: producer,
-      action: 'resume'
-    })
-    // await producer.resume();
-    if (peerID && network.peers.has(peerID)) {
-      network.peers.get(peerID)!.media![producer.appData.mediaTag as any].paused = false
-      network.peers.get(peerID)!.media![producer.appData.mediaTag as any].globalMute = false
-      // const hostClient = Array.from(network.peers.entries()).find(([, client]) => {
-      //   return client.media && client.media![producer.appData.mediaTag as any]?.producerId === producerId
-      // })!
-      // if (hostClient && hostClient[1])
-      //   hostClient[1].socket!.emit(MessageTypes.WebRTCResumeProducer.toString(), producer.id)
-    }
-    for (const [, client] of network.peers) {
-      if (client && client.socket) client.socket.emit(MessageTypes.WebRTCResumeProducer.toString(), producer.id)
-    }
-  }
-  callback({ resumed: true })
-}
-
-export async function handleWebRtcPauseProducer(
-  network: SocketWebRTCServerNetwork,
-  socket: Socket,
-  data,
-  callback
-): Promise<any> {
-  const peerID = socket.id as PeerID
-  const { producerId, globalMute } = data
-  const producer = network.producers.find((p) => p.id === producerId)
-  if (producer) {
-    network.mediasoupOperationQueue.add({
-      object: producer,
-      action: 'pause'
-    })
-    if (peerID && network.peers.has(peerID) && network.peers.get(peerID)!.media![producer.appData.mediaTag as any]) {
-      network.peers.get(peerID)!.media![producer.appData.mediaTag as any].paused = true
-      network.peers.get(peerID)!.media![producer.appData.mediaTag as any].globalMute = globalMute || false
-      // const hostClient = Array.from(network.peers.entries()).find(([, client]) => {
-      //   return client.media && client.media![producer.appData.mediaTag as any]?.producerId === producerId
-      // })!
-      // if (hostClient && hostClient[1])
-      //   hostClient[1].socket!.emit(MessageTypes.WebRTCPauseProducer.toString(), producer.id, true)
-    }
-    for (const [, client] of network.peers) {
-      if (client && client.socket)
-        client.socket.emit(MessageTypes.WebRTCPauseProducer.toString(), producer.id, globalMute || false)
-    }
-  }
-  callback({ paused: true })
-}
-
-=======
->>>>>>> 61b35276
 export async function handleWebRtcRequestCurrentProducers(
   network: SocketWebRTCServerNetwork,
   socket: Socket,
