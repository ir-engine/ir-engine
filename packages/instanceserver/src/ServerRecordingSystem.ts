--- conflicted
+++ resolved
@@ -91,11 +91,7 @@
 export const activeRecordings = new Map<string, ActiveRecording>()
 export const activePlaybacks = new Map<string, ActivePlayback>()
 
-<<<<<<< HEAD
 export const dispatchError = (error: string, targetPeer: PeerID) => {
-=======
-export const dispatchError = (error: string, targetUser: UserID) => {
->>>>>>> 4f9ff3f7
   const app = Engine.instance.api as Application
   logger.error('Recording Error: ' + error)
   dispatchAction(ECSRecordingActions.error({ error, $to: targetPeer, $topic: getServerNetwork(app).topic }))
@@ -144,13 +140,8 @@
   const recording = await app.service('recording').get(action.recordingID)
   if (!recording) return dispatchError('Recording not found', action.$peer)
 
-<<<<<<< HEAD
-  const user = await app.service('user').get(recording.userId)
+  const user = await app.service(userPath).get(recording.userId)
   if (!user) return dispatchError('Invalid user', action.$peer)
-=======
-  const user = await app.service(userPath).get(recording.userId)
-  if (!user) return dispatchError('Invalid user', action.$from)
->>>>>>> 4f9ff3f7
 
   const userID = user.id
 
@@ -315,13 +306,8 @@
 
   const isClone = !action.targetUser
 
-<<<<<<< HEAD
-  const user = await app.service('user').get(recording.userId)
+  const user = await app.service(userPath).get(recording.userId)
   if (!user) return dispatchError('User not found', action.$peer)
-=======
-  const user = await app.service(userPath).get(recording.userId)
-  if (!user) return dispatchError('User not found', recording.userId)
->>>>>>> 4f9ff3f7
 
   if (!isClone && Array.from(activePlaybacks.values()).find((rec) => rec.userID === action.targetUser)) {
     return dispatchError('User already has an active playback', action.$peer)
