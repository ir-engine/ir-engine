--- conflicted
+++ resolved
@@ -58,11 +58,8 @@
 import { updatePeers } from '@etherealengine/engine/src/networking/systems/OutgoingActionSystem'
 import { UUIDComponent } from '@etherealengine/engine/src/scene/components/UUIDComponent'
 import { recordingResourcePath } from '@etherealengine/engine/src/schemas/recording/recording-resource.schema'
-<<<<<<< HEAD
 import { RecordingID, recordingPath } from '@etherealengine/engine/src/schemas/recording/recording.schema'
-=======
 import { UserID, userPath } from '@etherealengine/engine/src/schemas/user/user.schema'
->>>>>>> 20504390
 import { getCachedURL } from '@etherealengine/server-core/src/media/storageprovider/getCachedURL'
 import { startMediaRecording } from './MediaRecordingFunctions'
 import { getServerNetwork, SocketWebRTCServerNetwork } from './SocketWebRTCServerFunctions'
@@ -139,7 +136,6 @@
 export const onStartRecording = async (action: ReturnType<typeof ECSRecordingActions.startRecording>) => {
   const app = Engine.instance.api as Application
 
-<<<<<<< HEAD
   const recording = await app.service(recordingPath).get(action.recordingID)
   if (!recording) return dispatchError('Recording not found', action.$from)
 
@@ -149,15 +145,8 @@
     schema = JSON.parse(schema)
   }
 
-  const user = await app.service('user').get(recording.userId)
+  const user = await app.service(userPath).get(recording.userId)
   if (!user) return dispatchError('Invalid user', action.$from)
-=======
-  const recording = await app.service('recording').get(action.recordingID)
-  if (!recording) return dispatchError('Recording not found', action.$peer)
-
-  const user = await app.service(userPath).get(recording.userId)
-  if (!user) return dispatchError('Invalid user', action.$peer)
->>>>>>> 20504390
 
   const userID = user.id
 
