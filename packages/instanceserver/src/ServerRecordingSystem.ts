--- conflicted
+++ resolved
@@ -7,16 +7,7 @@
 import multiLogger from '@etherealengine/common/src/logger'
 import { Engine } from '@etherealengine/engine/src/ecs/classes/Engine'
 import { ECSRecordingActions } from '@etherealengine/engine/src/ecs/ECSRecording'
-<<<<<<< HEAD
 import { ECSDeserializer, ECSSerialization, ECSSerializer } from '@etherealengine/engine/src/ecs/ECSSerializerSystem'
-=======
-import {
-  ECSDeserializer,
-  ECSSerialization,
-  ECSSerializer,
-  SerializedChunk
-} from '@etherealengine/engine/src/ecs/ECSSerializerSystem'
->>>>>>> b6fc873d
 import { getComponent } from '@etherealengine/engine/src/ecs/functions/ComponentFunctions'
 import { removeEntity } from '@etherealengine/engine/src/ecs/functions/EntityFunctions'
 import { DataChannelType, Network } from '@etherealengine/engine/src/networking/classes/Network'
@@ -158,7 +149,7 @@
 
         for (const [dataChannel, data] of dataChannelsRecording.entries()) {
           if (data.length) {
-            let count = chunkIndex
+            const count = chunkIndex
             storageProvider
               .putObject(
                 {
@@ -283,7 +274,6 @@
 
   const entityChunks = (await Promise.all(entityFiles.map((file) => storageProvider.getObject(file.Key)))).map((data) =>
     decode(data.Body)
-<<<<<<< HEAD
   )
 
   const dataChannelChunks = new Map<DataChannelType, DataChannelFrame<any>[][]>()
@@ -297,21 +287,6 @@
     })
   )
 
-=======
-  )
-
-  const dataChannelChunks = new Map<DataChannelType, DataChannelFrame<any>[][]>()
-
-  await Promise.all(
-    rawFiles.map(async (file) => {
-      const dataChannel = file.Key.split('/')[2].split('-')[0] as DataChannelType
-      if (!dataChannelChunks.has(dataChannel)) dataChannelChunks.set(dataChannel, [])
-      const data = await storageProvider.getObject(file.Key)
-      dataChannelChunks.get(dataChannel)!.push(decode(data.Body))
-    })
-  )
-
->>>>>>> b6fc873d
   const network = getServerNetwork(app) as SocketWebRTCServerNetwork
 
   const entitiesSpawned = [] as (EntityUUID | UserId)[]
@@ -323,11 +298,7 @@
       .filter(Boolean),
     onChunkStarted: (chunkIndex) => {
       if (isClone) {
-<<<<<<< HEAD
         if (entityChunks[chunkIndex] && Engine.instance.worldNetwork)
-=======
-        if (Engine.instance.worldNetwork)
->>>>>>> b6fc873d
           for (let i = 0; i < entityChunks[chunkIndex].entities.length; i++) {
             const uuid = entityChunks[chunkIndex].entities[i]
             // override entity ID such that it is actually unique, by appendig the recording id
@@ -413,7 +384,6 @@
 
   if (activePlayback.mediaPlayback) {
     /** @todo */
-<<<<<<< HEAD
   }
 
   playbackStopped(user.id, recording.id)
@@ -475,61 +445,6 @@
     return
   }
 
-=======
-  }
-
-  for (const entityID of activePlayback.entitiesSpawned) {
-    removeEntity(UUIDComponent.entitiesByUUID.value[entityID])
-  }
-
-  playbackStopped(user.id, recording.id)
-}
-
-const playbackStopped = (userId: UserId, recordingID: string) => {
-  const app = Engine.instance.api as Application
-
-  removeDataChannelToReplay(userId)
-
-  activePlaybacks.delete(recordingID)
-
-  /** We only need to dispatch once, so do it on the world server */
-  if (Engine.instance.worldNetwork) {
-    app.service('recording').patch(recordingID, { ended: true }, { isInternal: true })
-
-    dispatchAction(
-      ECSRecordingActions.playbackChanged({
-        recordingID,
-        playing: false,
-        $topic: getServerNetwork(app).topic
-      })
-    )
-  }
-}
-
-export const dataChannelToReplay = new Map<
-  UserId,
-  Map<DataChannelType, { startTime: number; frames: DataChannelFrame<any>[] }>
->()
-
-export const setDataChannelChunkToReplay = (
-  userId: UserId,
-  dataChannel: DataChannelType,
-  frames: DataChannelFrame<any>[]
-) => {
-  if (!dataChannelToReplay.has(userId)) {
-    dataChannelToReplay.set(userId, new Map())
-  }
-
-  const userMap = dataChannelToReplay.get(userId)!
-  userMap.set(dataChannel, { startTime: Date.now(), frames })
-}
-
-export const removeDataChannelToReplay = (userId: UserId) => {
-  if (!dataChannelToReplay.has(userId)) {
-    return
-  }
-
->>>>>>> b6fc873d
   dataChannelToReplay.delete(userId)
 }
 
