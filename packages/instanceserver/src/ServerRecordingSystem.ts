/*
CPAL-1.0 License

The contents of this file are subject to the Common Public Attribution License
Version 1.0. (the "License"); you may not use this file except in compliance
with the License. You may obtain a copy of the License at
https://github.com/EtherealEngine/etherealengine/blob/dev/LICENSE.
The License is based on the Mozilla Public License Version 1.1, but Sections 14
and 15 have been added to cover use of software over a computer network and 
provide for limited attribution for the Original Developer. In addition, 
Exhibit A has been modified to be consistent with Exhibit B.

Software distributed under the License is distributed on an "AS IS" basis,
WITHOUT WARRANTY OF ANY KIND, either express or implied. See the License for the
specific language governing rights and limitations under the License.

The Original Code is Ethereal Engine.

The Original Developer is the Initial Developer. The Initial Developer of the
Original Code is the Ethereal Engine team.

All portions of the code written by the Ethereal Engine team are Copyright © 2021-2023 
Ethereal Engine. All Rights Reserved.
*/

import { decode, encode } from 'msgpackr'
import { PassThrough } from 'stream'

import { EntityUUID } from '@etherealengine/common/src/interfaces/EntityUUID'
import { PeerID } from '@etherealengine/common/src/interfaces/PeerID'
import { RecordingResult, RecordingSchema } from '@etherealengine/common/src/interfaces/Recording'
import { StaticResourceInterface } from '@etherealengine/common/src/interfaces/StaticResourceInterface'
import { UserId } from '@etherealengine/common/src/interfaces/UserId'
import multiLogger from '@etherealengine/common/src/logger'
import { AvatarNetworkAction } from '@etherealengine/engine/src/avatar/state/AvatarNetworkState'
import { Engine } from '@etherealengine/engine/src/ecs/classes/Engine'
import { EngineState } from '@etherealengine/engine/src/ecs/classes/EngineState'
import { ECSRecordingActions } from '@etherealengine/engine/src/ecs/ECSRecording'
import { ECSDeserializer, ECSSerialization, ECSSerializer } from '@etherealengine/engine/src/ecs/ECSSerializerSystem'
import { defineSystem } from '@etherealengine/engine/src/ecs/functions/SystemFunctions'
import { Network } from '@etherealengine/engine/src/networking/classes/Network'
import { WorldNetworkAction } from '@etherealengine/engine/src/networking/functions/WorldNetworkAction'
import {
  addDataChannelHandler,
  dataChannelRegistry,
  NetworkState,
  removeDataChannelHandler
} from '@etherealengine/engine/src/networking/NetworkState'
import { SerializationSchema } from '@etherealengine/engine/src/networking/serialization/Utils'
import { defineActionQueue, dispatchAction, getState } from '@etherealengine/hyperflux'
import { Application } from '@etherealengine/server-core/declarations'
import { checkScope } from '@etherealengine/server-core/src/hooks/verify-scope'
import { getStorageProvider } from '@etherealengine/server-core/src/media/storageprovider/storageprovider'
import { StorageObjectInterface } from '@etherealengine/server-core/src/media/storageprovider/storageprovider.interface'
import { createStaticResourceHash } from '@etherealengine/server-core/src/media/upload-asset/upload-asset.service'

import { DataChannelType } from '@etherealengine/common/src/interfaces/DataChannelType'
import { RecordingID } from '@etherealengine/common/src/interfaces/RecordingID'
import { NetworkObjectComponent } from '@etherealengine/engine/src/networking/components/NetworkObjectComponent'
import { NetworkPeerFunctions } from '@etherealengine/engine/src/networking/functions/NetworkPeerFunctions'
<<<<<<< HEAD
import { userPath } from '@etherealengine/engine/src/schemas/user/user.schema'
=======
import { updatePeers } from '@etherealengine/engine/src/networking/systems/OutgoingActionSystem'
import { UUIDComponent } from '@etherealengine/engine/src/scene/components/UUIDComponent'
>>>>>>> 6dc360b6
import { getCachedURL } from '@etherealengine/server-core/src/media/storageprovider/getCachedURL'
import { startMediaRecording } from './MediaRecordingFunctions'
import { getServerNetwork, SocketWebRTCServerNetwork } from './SocketWebRTCServerFunctions'
import { createOutgoingDataProducer } from './WebRTCFunctions'

const logger = multiLogger.child({ component: 'instanceserver:recording' })

interface ActiveRecording {
  userID: UserId
  serializer?: ECSSerializer
  dataChannelRecorder?: any // todo
  mediaChannelRecorder?: Awaited<ReturnType<typeof startMediaRecording>>
}

interface ActivePlayback {
  userID: UserId
  deserializer?: ECSDeserializer
  entitiesSpawned: (EntityUUID | UserId)[]
  peerIDs?: PeerID[]
  mediaPlayback?: any // todo
}

interface DataChannelFrame<T> {
  data: T[]
  timecode: number
}

export const activeRecordings = new Map<string, ActiveRecording>()
export const activePlaybacks = new Map<string, ActivePlayback>()

export const dispatchError = (error: string, targetUser: UserId) => {
  const app = Engine.instance.api as Application
  logger.error('Recording Error: ' + error)
  dispatchAction(ECSRecordingActions.error({ error, $to: targetUser, $topic: getServerNetwork(app).topic }))
}

export const uploadRecordingStaticResource = async (props: {
  recordingID: RecordingID
  key: string
  body: Buffer | PassThrough
  mimeType: string
  hash: string
}) => {
  const app = Engine.instance.api as Application
  const storageProvider = getStorageProvider()

  const upload = await storageProvider.putObject({
    Key: props.key,
    Body: props.body,
    ContentType: props.mimeType
  })

  const provider = getStorageProvider()
  const url = getCachedURL(props.key, provider.cacheDomain)

  const staticResource = (await app.service('static-resource').create(
    {
      hash: props.hash,
      key: props.key,
      url,
      mimeType: props.mimeType
    },
    { isInternal: true }
  )) as StaticResourceInterface

  await app.service('recording-resource').create({
    staticResourceId: staticResource.id,
    recordingId: props.recordingID
  })

  return upload
}

export const onStartRecording = async (action: ReturnType<typeof ECSRecordingActions.startRecording>) => {
  const app = Engine.instance.api as Application

  const recording = await app.service('recording').get(action.recordingID)
  if (!recording) return dispatchError('Recording not found', action.$from)

  const user = await app.service(userPath).get(recording.userId)
  if (!user) return dispatchError('Invalid user', action.$from)

  const userID = user.id

  const hasScopes = await checkScope(user, app, 'recording', 'write')
  if (!hasScopes) return dispatchError('User does not have record:write scope', userID)

  const storageProvider = getStorageProvider()

  /** create folder in storage provider */
  try {
    await storageProvider.putObject({ Key: 'recordings/' + recording.id } as StorageObjectInterface, {
      isDirectory: true
    })
  } catch (error) {
    return dispatchError('Could not create recording folder' + error.message, userID)
  }

  const dataChannelsRecording = new Map<DataChannelType, DataChannelFrame<any>[]>()

  const startTime = Date.now()

  const chunkLength = Math.floor((1000 / getState(EngineState).simulationTimestep) * 60) // 1 minute

  const dataChannelRecorder = (network: Network, dataChannel: DataChannelType, fromPeerID: PeerID, message: any) => {
    try {
      const data = decode(new Uint8Array(message))
      if (!dataChannelsRecording.has(dataChannel)) {
        dataChannelsRecording.set(dataChannel, [])
      }
      dataChannelsRecording.get(dataChannel)!.push({ data, timecode: Date.now() - startTime })
    } catch (error) {
      logger.error('Could not decode data channel message', error)
    }
  }

  const schema = JSON.parse(recording.schema) as RecordingSchema

  const activeRecording = {
    userID,
    dataChannelRecorder
  } as ActiveRecording

  if (Engine.instance.worldNetwork) {
    const serializationSchema = schema.user
      .map((component) => getState(NetworkState).networkSchema[component] as SerializationSchema)
      .filter(Boolean)

    activeRecording.serializer = ECSSerialization.createSerializer({
      entities: () => {
        return [NetworkObjectComponent.getUserAvatarEntity(userID)]
      },
      schema: serializationSchema,
      chunkLength,
      onCommitChunk(chunk, chunkIndex) {
        const key = 'recordings/' + recording.id + '/entities-' + chunkIndex + '.ee'
        const buffer = encode(chunk)
        uploadRecordingStaticResource({
          recordingID: recording.id,
          key,
          body: buffer,
          mimeType: 'application/octet-stream',
          hash: createStaticResourceHash(buffer, { assetURL: key })
        }).then(() => {
          logger.info('Uploaded entities chunk', chunkIndex)
        })

        for (const [dataChannel, data] of dataChannelsRecording.entries()) {
          if (data.length) {
            const key = 'recordings/' + recording.id + '/' + dataChannel + '-' + chunkIndex + '.ee'
            const buffer = encode(data)
            uploadRecordingStaticResource({
              recordingID: recording.id,
              key,
              body: buffer,
              mimeType: 'application/octet-stream',
              hash: createStaticResourceHash(buffer, { assetURL: key })
            }).then(() => {
              logger.info('Uploaded raw chunk', chunkIndex)
            })
          }
          dataChannelsRecording.set(dataChannel, [])
        }
      }
    })

    activeRecording.serializer.active = true

    const dataChannelSchema = Object.values(schema.peers)
      .flat()
      .filter((component: DataChannelType) => dataChannelRegistry.has(component))
      .filter(Boolean) as DataChannelType[]

    for (const dataChannel of dataChannelSchema) {
      addDataChannelHandler(dataChannel, dataChannelRecorder)
    }
  }

  if (Engine.instance.mediaNetwork) {
    const mediaRecorder = await startMediaRecording(recording.id, schema.peers)

    activeRecording.mediaChannelRecorder = mediaRecorder
    console.log('media recording started')
  }

  activeRecordings.set(recording.id, activeRecording)

  dispatchAction(
    ECSRecordingActions.recordingStarted({
      recordingID: recording.id,
      $to: userID,
      $topic: getServerNetwork(app).topic
    })
  )
}

export const onStopRecording = async (action: ReturnType<typeof ECSRecordingActions.stopRecording>) => {
  const app = Engine.instance.api as Application

  const activeRecording = activeRecordings.get(action.recordingID)
  if (!activeRecording) return dispatchError('Recording not found', action.$from)

  const user = await app.service(userPath).get(activeRecording.userID)

  const hasScopes = await checkScope(user, app, 'recording', 'write')
  if (!hasScopes) return dispatchError('User does not have record:write scope', user.id)

  app.service('recording').patch(action.recordingID, { ended: true }, { isInternal: true })

  const recording = await app.service('recording').get(action.recordingID)

  const schema = JSON.parse(recording.schema) as RecordingSchema

  if (activeRecording.serializer) {
    activeRecording.serializer.end()
  }

  if (activeRecording.mediaChannelRecorder) {
    await Promise.all([
      ...activeRecording.mediaChannelRecorder.recordings.map((recording) => recording.stopRecording()),
      ...activeRecording.mediaChannelRecorder.activeUploads
    ])
    // stop recording data channel
  }

  if (activeRecording.dataChannelRecorder) {
    const dataChannelSchema = Object.values(schema.peers)
      .flat()
      .filter((component: DataChannelType) => dataChannelRegistry.has(component))
      .filter(Boolean) as DataChannelType[]

    for (const dataChannel of dataChannelSchema) {
      removeDataChannelHandler(dataChannel, activeRecording.dataChannelRecorder)
    }
  }
  activeRecordings.delete(action.recordingID)
}

export const onStartPlayback = async (action: ReturnType<typeof ECSRecordingActions.startPlayback>) => {
  const app = Engine.instance.api as Application

  const recording = (await app.service('recording').get(action.recordingID, { internal: true })) as RecordingResult

  const isClone = !action.targetUser

  const user = await app.service(userPath).get(recording.userId)
  if (!user) return dispatchError('User not found', recording.userId)

  if (!isClone && Array.from(activePlaybacks.values()).find((rec) => rec.userID === action.targetUser)) {
    return dispatchError('User already has an active playback', action.targetUser!)
  }

  const hasScopes = await checkScope(user, app, 'recording', 'read')
  if (!hasScopes) return dispatchError('User does not have record:read scope', recording.userId)

  if (!recording.resources?.length) return dispatchError('Recording has no resources', recording.userId)

  const schema = JSON.parse(recording.schema) as RecordingSchema

  const activePlayback = {
    userID: action.targetUser
  } as ActivePlayback

  const storageProvider = getStorageProvider()

  const entityFiles = recording.resources.filter((resource) => resource.key.includes('entities-'))

  const rawFiles = recording.resources.filter(
    (resource) =>
      !resource.key.includes('entities-') &&
      resource.key.substring(resource.key.length - 3, resource.key.length) === '.ee'
  )

  const mediaFiles = recording.resources.filter(
    (resource) => resource.key.substring(resource.key.length - 3, resource.key.length) !== '.ee'
  )

  const entityChunks = (await Promise.all(entityFiles.map((resource) => storageProvider.getObject(resource.key)))).map(
    (data) => decode(data.Body)
  )

  const dataChannelChunks = new Map<DataChannelType, DataChannelFrame<any>[][]>()

  await Promise.all(
    rawFiles.map(async (resource) => {
      const dataChannel = resource.key.split('/')[2].split('-')[0] as DataChannelType
      if (!dataChannelChunks.has(dataChannel)) dataChannelChunks.set(dataChannel, [])
      const data = await storageProvider.getObject(resource.key)
      dataChannelChunks.get(dataChannel)!.push(decode(data.Body))
    })
  )

  const network = getServerNetwork(app) as SocketWebRTCServerNetwork

  const entitiesSpawned = [] as (EntityUUID | UserId)[]

  activePlayback.deserializer = ECSSerialization.createDeserializer({
    chunks: entityChunks,
    schema: schema.user
      .map((component) => getState(NetworkState).networkSchema[component] as SerializationSchema)
      .filter(Boolean),
    onChunkStarted: (chunkIndex) => {
<<<<<<< HEAD
      if (isClone) {
        if (entityChunks[chunkIndex] && Engine.instance.worldNetwork)
          for (let i = 0; i < entityChunks[chunkIndex].entities.length; i++) {
            const uuid = entityChunks[chunkIndex].entities[i]
            // override entity ID such that it is actually unique, by appendig the recording id
            const entityID = (uuid + '_' + recording.id) as EntityUUID
            entityChunks[chunkIndex].entities[i] = entityID
            if (!UUIDComponent.entitiesByUUID[entityID]) {
              app
                .service(userPath)
                .get(uuid)
                .then((user) => {
                  if (user && !UUIDComponent.entitiesByUUID[entityID]) {
                    dispatchAction(
                      AvatarNetworkAction.spawn({
                        entityUUID: entityID
                      })
                    )
                    dispatchAction(
                      AvatarNetworkAction.setAvatarID({
                        // $from: entityID,
                        avatarID: user.avatar.id!,
                        entityUUID: entityID
                      })
                    )
                    entitiesSpawned.push(entityID)
                  }
                })
                .catch((e) => {
                  // console.log('not a user', e)
                })
            }
          }
      } else {
        for (const [dataChannel, chunks] of dataChannelChunks) {
          const chunk = chunks[chunkIndex]
          setDataChannelChunkToReplay(activePlayback.userID, dataChannel, chunk)
          createOutgoingDataProducer(network, dataChannel)
=======
      if (entityChunks[chunkIndex] && Engine.instance.worldNetwork)
        for (let i = 0; i < entityChunks[chunkIndex].entities.length; i++) {
          const uuid = entityChunks[chunkIndex].entities[i]
          // override entity ID such that it is actually unique, by appendig the recording id
          const entityID = isClone ? ((uuid + '_' + recording.id) as EntityUUID) : uuid
          entityChunks[chunkIndex].entities[i] = entityID
          app
            .service('user')
            .get(uuid)
            .then((user) => {
              const peerIDs = Object.keys(schema.peers) as PeerID[]

              // todo, this is a hack
              for (const peerID of peerIDs) {
                if (network.peers.has(peerID)) continue
                activePlayback.peerIDs!.push(peerID)
                NetworkPeerFunctions.createPeer(
                  network,
                  peerID,
                  network.peerIndexCount++,
                  entityID,
                  network.userIndexCount++,
                  user.name + ' (Playback)'
                )
                updatePeers(network)
              }

              for (const [dataChannel, chunks] of Array.from(dataChannelChunks.entries())) {
                const chunk = chunks[chunkIndex]
                setDataChannelChunkToReplay(entityID, dataChannel, chunk)
                createOutgoingDataProducer(network, dataChannel)
              }

              if (!UUIDComponent.entitiesByUUID[entityID]) {
                dispatchAction(
                  AvatarNetworkAction.spawn({
                    $from: entityID,
                    entityUUID: entityID
                  })
                )
                dispatchAction(
                  AvatarNetworkAction.setAvatarID({
                    $from: entityID,
                    avatarID: user.avatar.id,
                    entityUUID: entityID
                  })
                )
                entitiesSpawned.push(entityID)
              }
            })
            .catch((e) => {
              // console.log('not a user', e)
            })
>>>>>>> 6dc360b6
        }
    },
    onEnd: () => {
      playbackStopped(activePlayback.userID, recording.id)
    }
  })

  // todo
  activePlayback.deserializer.active = true
  activePlayback.entitiesSpawned = entitiesSpawned

  activePlayback.peerIDs = []

  activePlaybacks.set(action.recordingID, activePlayback)

  /** We only need to dispatch once, so do it on the world server */
  if (Engine.instance.worldNetwork) {
    dispatchAction(
      ECSRecordingActions.playbackChanged({
        recordingID: action.recordingID,
        playing: true,
        $topic: network.topic
      })
    )
  }
}

export const onStopPlayback = async (action: ReturnType<typeof ECSRecordingActions.stopPlayback>) => {
  const app = Engine.instance.api as Application

  const recording = (await app.service('recording').get(action.recordingID)) as RecordingResult

  const user = await app.service(userPath).get(recording.userId)

  const hasScopes = await checkScope(user, app, 'recording', 'read')
  if (!hasScopes) throw new Error('User does not have record:read scope')

  const activePlayback = activePlaybacks.get(action.recordingID)
  if (!activePlayback) return

  if (activePlayback.deserializer) {
    activePlayback.deserializer.end()
  }

  if (activePlayback.mediaPlayback) {
    /** @todo */
  }

  playbackStopped(user.id, recording.id)
}

const playbackStopped = (userId: UserId, recordingID: RecordingID) => {
  const app = Engine.instance.api as Application

  const activePlayback = activePlaybacks.get(recordingID)!

  for (const entityUUID of activePlayback.entitiesSpawned) {
    dispatchAction(
      WorldNetworkAction.destroyObject({
        entityUUID: entityUUID as EntityUUID
      })
    )
  }

  removeDataChannelToReplay(userId)

  const network = getServerNetwork(app) as SocketWebRTCServerNetwork

  if (activePlayback.peerIDs) {
    for (const peerID of activePlayback.peerIDs) {
      NetworkPeerFunctions.destroyPeer(network, peerID)
    }
  }

  updatePeers(network)
  activePlaybacks.delete(recordingID)

  /** We only need to dispatch once, so do it on the world server */
  if (Engine.instance.worldNetwork) {
    dispatchAction(
      ECSRecordingActions.playbackChanged({
        recordingID,
        playing: false,
        $topic: getServerNetwork(app).topic
      })
    )
  }
}

export const dataChannelToReplay = new Map<
  UserId,
  Map<DataChannelType, { startTime: number; frames: DataChannelFrame<any>[] }>
>()

export const setDataChannelChunkToReplay = (
  userId: UserId,
  dataChannel: DataChannelType,
  frames: DataChannelFrame<any>[]
) => {
  if (!dataChannelToReplay.has(userId)) {
    dataChannelToReplay.set(userId, new Map())
  }

  const userMap = dataChannelToReplay.get(userId)!
  userMap.set(dataChannel, { startTime: Date.now(), frames })
}

export const removeDataChannelToReplay = (userId: UserId) => {
  if (!dataChannelToReplay.has(userId)) {
    return
  }

  dataChannelToReplay.delete(userId)
}

const startRecordingActionQueue = defineActionQueue(ECSRecordingActions.startRecording.matches)
const stopRecordingActionQueue = defineActionQueue(ECSRecordingActions.stopRecording.matches)
const startPlaybackActionQueue = defineActionQueue(ECSRecordingActions.startPlayback.matches)
const stopPlaybackActionQueue = defineActionQueue(ECSRecordingActions.stopPlayback.matches)

const execute = () => {
  for (const action of startRecordingActionQueue()) onStartRecording(action)
  for (const action of stopRecordingActionQueue()) onStopRecording(action)

  for (const action of startPlaybackActionQueue()) onStartPlayback(action)
  for (const action of stopPlaybackActionQueue()) onStopPlayback(action)

  // todo - only set deserializer.active to true once avatar spawns, if clone mode

  const app = Engine.instance.api as Application
  const network = getServerNetwork(app)

  for (const [userId, userMap] of Array.from(dataChannelToReplay.entries())) {
    if (network.users.has(userId))
      for (const [dataChannel, chunk] of userMap) {
        for (const frame of chunk.frames) {
          if (frame.timecode > Date.now() - chunk.startTime) {
            network.transport.bufferToAll(dataChannel, encode(frame.data))
            // for (const peerID of network.users.get(userId)!) {
            //   network.transport.bufferToPeer(dataChannel, peerID, encode(frame.data))
            // }
            break
          }
        }
      }
  }
}

export const ServerRecordingSystem = defineSystem({
  uuid: 'ee.engine.ServerRecordingSystem',
  execute
})<|MERGE_RESOLUTION|>--- conflicted
+++ resolved
@@ -58,12 +58,9 @@
 import { RecordingID } from '@etherealengine/common/src/interfaces/RecordingID'
 import { NetworkObjectComponent } from '@etherealengine/engine/src/networking/components/NetworkObjectComponent'
 import { NetworkPeerFunctions } from '@etherealengine/engine/src/networking/functions/NetworkPeerFunctions'
-<<<<<<< HEAD
-import { userPath } from '@etherealengine/engine/src/schemas/user/user.schema'
-=======
 import { updatePeers } from '@etherealengine/engine/src/networking/systems/OutgoingActionSystem'
 import { UUIDComponent } from '@etherealengine/engine/src/scene/components/UUIDComponent'
->>>>>>> 6dc360b6
+import { userPath } from '@etherealengine/engine/src/schemas/user/user.schema'
 import { getCachedURL } from '@etherealengine/server-core/src/media/storageprovider/getCachedURL'
 import { startMediaRecording } from './MediaRecordingFunctions'
 import { getServerNetwork, SocketWebRTCServerNetwork } from './SocketWebRTCServerFunctions'
@@ -366,46 +363,6 @@
       .map((component) => getState(NetworkState).networkSchema[component] as SerializationSchema)
       .filter(Boolean),
     onChunkStarted: (chunkIndex) => {
-<<<<<<< HEAD
-      if (isClone) {
-        if (entityChunks[chunkIndex] && Engine.instance.worldNetwork)
-          for (let i = 0; i < entityChunks[chunkIndex].entities.length; i++) {
-            const uuid = entityChunks[chunkIndex].entities[i]
-            // override entity ID such that it is actually unique, by appendig the recording id
-            const entityID = (uuid + '_' + recording.id) as EntityUUID
-            entityChunks[chunkIndex].entities[i] = entityID
-            if (!UUIDComponent.entitiesByUUID[entityID]) {
-              app
-                .service(userPath)
-                .get(uuid)
-                .then((user) => {
-                  if (user && !UUIDComponent.entitiesByUUID[entityID]) {
-                    dispatchAction(
-                      AvatarNetworkAction.spawn({
-                        entityUUID: entityID
-                      })
-                    )
-                    dispatchAction(
-                      AvatarNetworkAction.setAvatarID({
-                        // $from: entityID,
-                        avatarID: user.avatar.id!,
-                        entityUUID: entityID
-                      })
-                    )
-                    entitiesSpawned.push(entityID)
-                  }
-                })
-                .catch((e) => {
-                  // console.log('not a user', e)
-                })
-            }
-          }
-      } else {
-        for (const [dataChannel, chunks] of dataChannelChunks) {
-          const chunk = chunks[chunkIndex]
-          setDataChannelChunkToReplay(activePlayback.userID, dataChannel, chunk)
-          createOutgoingDataProducer(network, dataChannel)
-=======
       if (entityChunks[chunkIndex] && Engine.instance.worldNetwork)
         for (let i = 0; i < entityChunks[chunkIndex].entities.length; i++) {
           const uuid = entityChunks[chunkIndex].entities[i]
@@ -413,7 +370,7 @@
           const entityID = isClone ? ((uuid + '_' + recording.id) as EntityUUID) : uuid
           entityChunks[chunkIndex].entities[i] = entityID
           app
-            .service('user')
+            .service(userPath)
             .get(uuid)
             .then((user) => {
               const peerIDs = Object.keys(schema.peers) as PeerID[]
@@ -449,7 +406,7 @@
                 dispatchAction(
                   AvatarNetworkAction.setAvatarID({
                     $from: entityID,
-                    avatarID: user.avatar.id,
+                    avatarID: user.avatar.id!,
                     entityUUID: entityID
                   })
                 )
@@ -459,7 +416,6 @@
             .catch((e) => {
               // console.log('not a user', e)
             })
->>>>>>> 6dc360b6
         }
     },
     onEnd: () => {
