--- conflicted
+++ resolved
@@ -1,15 +1,6 @@
 <!DOCTYPE html>
 <html lang="en">
   <head>
-<<<<<<< HEAD
-    <meta name="viewport" content="width=device-width,initial-scale=1">
-    <title>My Awesome App</title>
-    <meta name="description" content="My Awesome App description">
-    <link rel="icon" href="/favicon.ico">
-    <link rel="apple-touch-icon" href="/apple-touch-icon.png" sizes="180x180">
-    <link rel="mask-icon" href="/mask-icon.svg" color="#FFFFFF">
-    <meta name="theme-color" content="#ffffff">
-=======
     <style>
       html,
       body {
@@ -34,19 +25,11 @@
 
     <link rel="manifest" href="<%- webmanifestLink %>" />
     <script type="text/javascript" src="<%- swScriptLink %>" ></script>
->>>>>>> 6c4b465a
     <script>
       var global = globalThis
       var exports = { __esModule: true }
     </script>
-<<<<<<< HEAD
-    <script type="module" src="/sw.js"></script>
-    <link rel="manifest" href="/manifest.webmanifest" />
-  </head>
-
-=======
 </head>
->>>>>>> 6c4b465a
   <body>
     <div id="root"  style='z-index: 0; width: 100%; height: 100%; position: absolute; pointer-events: none;'></div>
     <script type="module" src="/src/main.tsx"></script>
