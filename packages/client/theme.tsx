import { createMuiTheme } from '@material-ui/core/styles';
import { red } from '@material-ui/core/colors';

// Create a theme instance.
const darkTheme = createMuiTheme({
  palette: {
    primary: {
      main: '#0076ff'
    },
    secondary: {
      main: '#09fc3b'
    },
    error: {
      main: red.A400
    },
    background: {
      default: '#000000'
    }
  },
  typography: {
    fontFamily: ["Roboto", "Helvetica", "Arial", "sans-serif"].join(','),
    fontSize: 14,
      button: {
        color: '#FFFFFF'        
      },
  },
  
  overrides: { 
    MuiDialog:{
      paperWidthSm:{
        maxWidth: '40%',
        width: '40%',
        margin: '5% auto',   
        backgroundColor: 'rgba(0,0,0,0.8)',
        color: '#FFFFFF' ,
        fontSize: 16,   
        textAlign: 'center',
        '@media (max-width: 768px)': {
          maxWidth: '90%',
          width: '90%',
        }
      }
    },
    // MuiIconButton:{
    //   root:{
    //     right: '-46%',
    //     top: '-10px',
    //     color: '#FFFFFF',
    //   }
    // },
    MuiSnackbar:{
      root: {
        maxWidth: '40%',
        width: '40%',
        left: '30%',
        right: '30%',
        userSelect: 'none',
        borderRadius: '5px',
        fontSize: 16,  
        backgroundColor: 'rgba(0,0,0,0.8)',
        color: '#FFFFFF' ,
        padding: '20px',  
        '@media (max-width: 768px)': {
          maxWidth: '90%',
          width: '90%',
          left: '5%',
          right: '5%',
        },
        MuiSvgIcon:{
          root:{
            height:'7em',
            width:'auto',
            color:'#FFFFFF'
          }
        }
      }
    },
    MuiPaper:{
      root:{
        backgroundColor: 'rgba(0,0,0,0.8)',
        color: '#FFFFFF' ,
      }
    },
    MuiSnackbarContent:{
      root:{
        backgroundColor: 'rgba(0,0,0,0.8)',
        color: '#FFFFFF' ,
      }
    },
    MuiButton: {
      root:{
        width: '220px',    
        margin: '10px auto',
        cursor: 'pointer',    
        fontSize: 16,       
      },
      label: {
        textTransform: 'capitalize',
      },
      outlinedPrimary:{
        '&:hover':{
          boxShadow: '0 0 10px #0076ff'
        }        
      },
      outlinedSecondary:{
        '&:hover':{
          boxShadow: '0 0 10px #09fc3b'
        }        
      },
      contained:{
        color: '#0076ff', 
        backgroundColor: 'rgba(0,0,0,1)',       
        width: 'auto',
        fontWeight: 'bold',
        padding: '15px 30x',
        borderRadius: '5px',
        fontSize: 18,
      }
    },    
    MuiFab: {
      root: {
        text:{
          color: '#FFFFFF' 
        }           
      },
    },  
  },
});

const lightTheme = createMuiTheme({
  palette: {
    primary: {
      main: '#0478ff'
    },
    secondary: {
      main: '#ff0100'
    },
    error: {
      main: red.A400
    },
    background: {
      default: '#000000'
    },
    text:{
      primary: '#000000',
    },
  },
  typography: {
    fontFamily: ["Roboto", "Helvetica", "Arial", "sans-serif"].join(','),
    
    fontSize: 14,
      button: {
        color: '#FFFFFF'        
      },
  },
  overrides: { 
    MuiDialog:{
      paperWidthSm:{
        maxWidth: '40%',
        width: '40%',
        margin: '0 auto',   
        backgroundColor: 'rgba(255,255,255,0.8)',
        color: '#000000' ,
        fontSize: 16,       
        textAlign: 'center',
        '@media (max-width: 768px)': {
          maxWidth: '90%',
          width: '90%',
        }
      }
    },
<<<<<<< HEAD
    // MuiIconButton:{
    //   root:{
    //     right: '-46%',
    //     top: '-10px',
    //     color: '#000000',
    //   }
    // },
=======
    MuiButtonBase:{
      root:  {
        backgroundColor: 'rgba(255,255,255,0.8)',
        color: '#000000' ,
        fontSize: 16,       
        textAlign: 'center',
      }
    },
    MuiIconButton:{
      root:{
        right: '-46%',
        top: '-10px',
        color: '#000000',
        '&:hover':{
          backgroundColor: 'transparent',
        }
      }
    },
    MuiMenuItem:{
      root:{
        padding: '5px',
      }
    },
>>>>>>> 21dcbe51
    MuiSnackbar:{
      root: {
        maxWidth: '40%',
        width: '40%',
        left: '30%',
        right: '30%',        
        userSelect: 'none',
        borderRadius: '5px',
        fontSize: 16,    
        backgroundColor: 'rgba(255,255,255,0.8)',
        color: '#000000' ,
        padding: '20px',        
        '@media (max-width: 768px)': {
          maxWidth: '90%',
          width: '90%',
          left: '5%',
          right: '5%',
        } ,
        MuiSvgIcon:{
          root:{
            height:'7em',
            width:'auto',
            color:'#000000'
          }
        }      
      },
    },
    MuiPaper:{
      root:{
        backgroundColor: 'rgba(255,255,255,0.8)',
        color: '#000000' ,
      }
    },
    MuiSnackbarContent:{
      root:{
        backgroundColor: 'rgba(255,255,255,0.8)',
        color: '#000000' ,
      }
    },
    MuiInputBase:{
      input:{
        color: '#000000',
      }
    },
    MuiButton: {
      root:{
        width: '220px',    
        margin: '10px auto',
        cursor: 'pointer',    
        fontSize: 16,       
      },
      label: {
        textTransform: 'capitalize',
      },
      outlinedPrimary:{
        '&:hover':{
          boxShadow: '0 0 10px #0478ff'
        }        
      },
      outlinedSecondary:{
        '&:hover':{
          boxShadow: '0 0 10px #ff0100'
        }        
      },
      contained:{
        color: '#0076ff', 
        backgroundColor: 'rgba(255,255,255,0.8)',       
        width: 'auto',
        fontWeight: 'bold',
        padding: '15px 30x',
        borderRadius: '5px',
        fontSize: 18,
      }
    },    
    MuiFab: {
      root: {
        height: '3em',
        width: '3em',
        margin: '0px 5px',
        text:{
          color: '#FFFFFF' 
        }           
      },
    },  
  },
});

// export default darkTheme;
export default lightTheme;<|MERGE_RESOLUTION|>--- conflicted
+++ resolved
@@ -169,15 +169,6 @@
         }
       }
     },
-<<<<<<< HEAD
-    // MuiIconButton:{
-    //   root:{
-    //     right: '-46%',
-    //     top: '-10px',
-    //     color: '#000000',
-    //   }
-    // },
-=======
     MuiButtonBase:{
       root:  {
         backgroundColor: 'rgba(255,255,255,0.8)',
@@ -201,7 +192,6 @@
         padding: '5px',
       }
     },
->>>>>>> 21dcbe51
     MuiSnackbar:{
       root: {
         maxWidth: '40%',
