--- conflicted
+++ resolved
@@ -184,8 +184,6 @@
         include: ['use-sync-external-store']
       })
     ],
-<<<<<<< HEAD
-=======
     server: {
       hmr: false,
       host: process.env['VITE_APP_HOST'],
@@ -194,7 +192,6 @@
         'Origin-Agent-Cluster': '?1'
       }
     },
->>>>>>> 9dda6a64
     resolve: {
       alias: {
         'react-json-tree': 'react-json-tree/umd/react-json-tree',
