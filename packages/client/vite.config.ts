--- conflicted
+++ resolved
@@ -36,23 +36,15 @@
 import svgr from 'vite-plugin-svgr'
 
 import appRootPath from 'app-root-path'
-<<<<<<< HEAD
 import { getProjectsFSList } from '../server-core/src/util/getProjectsFSList'
-=======
 import { EngineSettings } from '../common/src/constants/EngineSettings'
->>>>>>> f6de5932
 import manifest from './manifest.default.json'
 import packageJson from './package.json'
 import PWA from './pwa.config'
 import { getClientSetting } from './scripts/getClientSettings'
-<<<<<<< HEAD
-import { getCoilSetting } from './scripts/getCoilSettings'
 import importMap from './scripts/viteImportMaps'
 
-const { isArray, mergeWith } = lodash
-=======
 import { getEngineSetting } from './scripts/getEngineSettings'
->>>>>>> f6de5932
 
 const parseModuleName = (moduleName: string) => {
   // // chunk medisoup-client
@@ -127,33 +119,9 @@
     }
   })
 
-<<<<<<< HEAD
-// eslint-disable-next-line @typescript-eslint/no-var-requires
-import('ts-node').then((tsnode) => {
-  tsnode.register({
-    project: './tsconfig.json'
-  })
-})
-
 const projects = getProjectsFSList()
 
 const getProjectConfigExtensions = async (config: UserConfig) => {
-=======
-const getProjectConfigExtensions = async (config: UserConfig) => {
-  const projects = fs.existsSync(path.resolve(__dirname, '../projects/projects'))
-    ? fs
-        .readdirSync(path.resolve(__dirname, '../projects/projects'), { withFileTypes: true })
-        .filter((orgDir) => orgDir.isDirectory())
-        .map((orgDir) => {
-          return fs
-            .readdirSync(path.resolve(__dirname, '../projects/projects', orgDir.name), { withFileTypes: true })
-            .filter((projectDir) => projectDir.isDirectory())
-            .map((projectDir) => `${orgDir.name}/${projectDir.name}`)
-        })
-        .flat()
-    : []
-
->>>>>>> f6de5932
   for (const project of projects) {
     const staticPath = path.resolve(
       appRootPath.path,
@@ -268,9 +236,6 @@
   deleteDirFilesUsingPattern(/workbox-/, './public/')
 }
 
-<<<<<<< HEAD
-export default defineConfig(async ({ command }) => {
-=======
 const updateRootCookieAccessorDomain = (isDevOrLocal) => {
   const localStorageAccessor = readFileSync(
     path.join(appRootPath.path, 'packages', 'client', 'public', 'root-cookie-accessor-template.html')
@@ -288,8 +253,7 @@
   )
 }
 
-export default defineConfig(async () => {
->>>>>>> f6de5932
+export default defineConfig(async ({ command }) => {
   dotenv.config({
     path: packageRoot.path + '/.env.local'
   })
