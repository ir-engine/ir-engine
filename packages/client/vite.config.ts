/*
CPAL-1.0 License

The contents of this file are subject to the Common Public Attribution License
Version 1.0. (the "License"); you may not use this file except in compliance
with the License. You may obtain a copy of the License at
https://github.com/EtherealEngine/etherealengine/blob/dev/LICENSE.
The License is based on the Mozilla Public License Version 1.1, but Sections 14
and 15 have been added to cover use of software over a computer network and
provide for limited attribution for the Original Developer. In addition,
Exhibit A has been modified to be consistent with Exhibit B.

Software distributed under the License is distributed on an "AS IS" basis,
WITHOUT WARRANTY OF ANY KIND, either express or implied. See the License for the
specific language governing rights and limitations under the License.

The Original Code is Ethereal Engine.

The Original Developer is the Initial Developer. The Initial Developer of the
Original Code is the Ethereal Engine team.

All portions of the code written by the Ethereal Engine team are Copyright © 2021-2023
Ethereal Engine. All Rights Reserved.
*/

import { viteCommonjs } from '@originjs/vite-plugin-commonjs'
import packageRoot from 'app-root-path'
import dotenv from 'dotenv'
import fs from 'fs'
import { isArray, mergeWith } from 'lodash'
import path from 'path'
import { UserConfig, defineConfig } from 'vite'
import viteCompression from 'vite-plugin-compression'
import { ViteEjsPlugin } from 'vite-plugin-ejs'
import { nodePolyfills } from 'vite-plugin-node-polyfills'
import OptimizationPersist from 'vite-plugin-optimize-persist'
import PkgConfig from 'vite-plugin-package-config'

import manifest from './manifest.default.json'
import PWA from './pwa.config'
import { getClientSetting } from './scripts/getClientSettings'
import { getCoilSetting } from './scripts/getCoilSettings'

const parseModuleName = (moduleName: string) => {
  // // chunk medisoup-client
  if (moduleName.includes('medisoup')) {
    return `vendor_medisoup-client_${moduleName.toString().split('client/lib/')[1].split('/')[0].toString()}`
  }
  // chunk @fortawesome
  if (moduleName.includes('@fortawesome')) {
    return `vendor_@fortawesome_${moduleName.toString().split('@fortawesome/')[1].split('/')[0].toString()}`
  }
  // chunk apexcharts
  if (moduleName.includes('apexcharts')) {
    return `vendor_apexcharts_${moduleName.toString().split('dist/')[1].split('/')[0].toString()}`
  }
  // chunk @feathersjs
  if (moduleName.includes('@feathersjs')) {
    return `vendor_feathersjs_${moduleName.toString().split('@feathersjs/')[1].split('/')[0].toString()}`
  }

  // chunk @reactflow
  if (moduleName.includes('@reactflow')) {
    return `vendor_reactflow_${moduleName.toString().split('@reactflow/')[1].split('/')[0].toString()}`
  }
  // chunk react-dom
  if (moduleName.includes('react-dom')) {
    return `vendor_react-dom_${moduleName.toString().split('react-dom/')[1].split('/')[0].toString()}`
  }

  // chunk react-icons
  if (moduleName.includes('react-icons')) {
    return `vendor_react-icons_${moduleName.toString().split('react-icons/')[1].split('/')[0].toString()}`
  }

  // chunk react-color
  if (moduleName.includes('react-color')) {
    return `vendor_react-color_${moduleName.toString().split('react-color/')[1].split('/')[0].toString()}`
  }
  // chunk @pixiv vrm
  if (moduleName.includes('@pixiv')) {
    if (moduleName.includes('@pixiv')) {
      if (moduleName.includes('@pixiv/three-vrm')) {
        return `vendor_@pixiv_three-vrm_${moduleName.toString().split('three-vrm')[1].split('/')[0].toString()}`
      }
      return `vendor_@pixiv_${moduleName.toString().split('@pixiv/')[1].split('/')[0].toString()}`
    }
  }
  // chunk three
  if (moduleName.includes('three')) {
    if (moduleName.includes('quarks/dist')) {
      return `vendor_three_quarks_${moduleName.toString().split('dist/')[1].split('/')[0].toString()}`
    }
    if (moduleName.includes('three')) {
      return `vendor_three_build_${moduleName.toString().split('/')[1].split('/')[0].toString()}`
    }
  }
  // chunk mui
  if (moduleName.includes('@mui')) {
    if (moduleName.includes('@mui/matererial')) {
      return `vendor_@mui_material_${moduleName.toString().split('@mui/material/')[1].split('/')[0].toString()}`
    } else if (moduleName.includes('@mui/x-date-pickers')) {
      return `vendor_@mui_x-date-pickers_${moduleName
        .toString()
        .split('@mui/x-date-pickers/')[1]
        .split('/')[0]
        .toString()}`
    }
    return `vendor_@mui_${moduleName.toString().split('@mui/')[1].split('/')[0].toString()}`
  }
  // chunk @dimforge
  if (moduleName.includes('@dimforge')) {
    return `vendor_@dimforge_${moduleName.toString().split('rapier3d-compat/')[1].split('/')[0].toString()}`
  }

  // Chunk all other node_modules
  return `vendor_${moduleName.toString().split('node_modules/')[1].split('/')[0].toString()}`
}

const merge = (src, dest) =>
  mergeWith({}, src, dest, function (a, b) {
    if (isArray(a)) {
      return b.concat(a)
    }
  })

// eslint-disable-next-line @typescript-eslint/no-var-requires
require('ts-node').register({
  project: './tsconfig.json'
})

const getProjectConfigExtensions = async (config: UserConfig) => {
  const projects = fs
    .readdirSync(path.resolve(__dirname, '../projects/projects/'), { withFileTypes: true })
    .filter((dirent) => dirent.isDirectory())
    .map((dirent) => dirent.name)
  for (const project of projects) {
    const staticPath = path.resolve(__dirname, `../projects/projects/`, project, 'vite.config.extension.ts')
    if (fs.existsSync(staticPath)) {
      // eslint-disable-next-line @typescript-eslint/no-var-requires
      const { default: viteConfigExtension } = require(staticPath)
      if (typeof viteConfigExtension === 'function') {
        const configExtension = await viteConfigExtension()
        // eslint-disable-next-line @typescript-eslint/no-non-null-assertion
        config.plugins = [...config.plugins!, ...configExtension.default.plugins]
        delete configExtension.default.plugins
        config = merge(config, configExtension.default)
      }
    }
  }
  return config as UserConfig
}

// https://github.com/google/mediapipe/issues/4120
function mediapipe_workaround() {
  return {
    name: 'mediapipe_workaround',
    load(id) {
      const MEDIAPIPE_EXPORT_NAMES = {
        'tasks-vision': [
          'Classifications',
          'DrawingUtils',
          'FaceLandmarker',
          'FilesetResolver',
          'HandLandmarker',
          'NormalizedLandmark',
          'PoseLandmarker'
<<<<<<< HEAD
        ],
        'holistic.js': [
          'FACEMESH_TESSELATION',
          'HAND_CONNECTIONS',
          'Holistic',
          'POSE_CONNECTIONS',
          'POSE_LANDMARKS',
          'Holistic',
          'VERSION'
=======
>>>>>>> 10d7e3ef
        ],
        'camera_utils.js': ['Camera'],
        'drawing_utils.js': ['drawConnectors', 'drawLandmarks', 'lerp'],
        'control_utils.js': [
          'drawConnectors',
          'FPS',
          'ControlPanel',
          'StaticText',
          'Toggle',
          'SourcePicker',

          // 'InputImage', not working with this export. Is defined in index.d.ts
          // but is not defined in control_utils.js
          'InputImage',

          'Slider'
        ]
      }

      const fileName = path.basename(id)
      if (!(fileName in MEDIAPIPE_EXPORT_NAMES)) return null
      let code = fs.readFileSync(id, 'utf-8')
      for (const name of MEDIAPIPE_EXPORT_NAMES[fileName]) {
        code += `exports.${name} = ${name};`
      }
      return { code }
    }
  }
}

// https://stackoverflow.com/a/44078347
const deleteDirFilesUsingPattern = (pattern, dirPath) => {
  // get all file names in directory
  fs.readdir(dirPath, (err, fileNames) => {
    if (err) throw err
    // iterate through the found file names
    for (const name of fileNames) {
      // if file name matches the pattern
      if (pattern.test(name)) {
        // try to remove the file and log the result
        fs.unlink(path.resolve(dirPath, name), (err) => {
          if (err) throw err
          console.log(`Deleted ${name}`)
        })
      }
    }
  })
}

const resetSWFiles = () => {
  // Delete old manifest files
  deleteDirFilesUsingPattern(/webmanifest/, './public/')
  // Delete old service worker files
  deleteDirFilesUsingPattern(/service-/, './public/')
  // Delete old workbox files
  deleteDirFilesUsingPattern(/workbox-/, './public/')
}

export default defineConfig(async () => {
  dotenv.config({
    path: packageRoot.path + '/.env.local'
  })
  const clientSetting = await getClientSetting()
  const coilSetting = await getCoilSetting()

  resetSWFiles()

  const isDevOrLocal = process.env.APP_ENV === 'development' || process.env.VITE_LOCAL_BUILD === 'true'

  let base = `https://${process.env['APP_HOST'] ? process.env['APP_HOST'] : process.env['VITE_APP_HOST']}/`

  if (process.env.SERVE_CLIENT_FROM_STORAGE_PROVIDER === 'true') {
    if (process.env.STORAGE_PROVIDER === 's3') {
      // base = `${path.join(clientSetting.url, 'client', '/')}`
    } else if (process.env.STORAGE_PROVIDER === 'local') {
      base = `https://${process.env.LOCAL_STORAGE_PROVIDER}/client/`
    }
  }

  const returned = {
    server: {
      cors: isDevOrLocal ? false : true,
      hmr:
        process.env.VITE_HMR === 'true'
          ? {
              port: process.env['VITE_APP_PORT'],
              host: process.env['VITE_APP_HOST'],
              overlay: false
            }
          : false,
      host: process.env['VITE_APP_HOST'],
      port: process.env['VITE_APP_PORT'],
      headers: {
        'Origin-Agent-Cluster': '?1'
      },
      ...(isDevOrLocal
        ? {
            https: {
              key: fs.readFileSync(path.join(packageRoot.path, 'certs/key.pem')),
              cert: fs.readFileSync(path.join(packageRoot.path, 'certs/cert.pem'))
            }
          }
        : {})
    },
    base,
    optimizeDeps: {
      entries: ['./src/main.tsx'],
      exclude: ['@etherealengine/volumetric'],
      include: ['@reactflow/core', '@reactflow/minimap', '@reactflow/controls', '@reactflow/background'],
      esbuildOptions: {
        target: 'es2020'
      }
    },
    plugins: [
      PkgConfig(), // must be in front of optimizationPersist
      OptimizationPersist(),
      nodePolyfills(),
      mediapipe_workaround(),
      process.env.VITE_PWA_ENABLED === 'true' ? PWA(clientSetting) : undefined,
      ViteEjsPlugin({
        ...manifest,
        title: clientSetting.title || 'Ethereal Engine',
        description: clientSetting?.siteDescription || 'Connected Worlds for Everyone',
        // short_name: clientSetting?.shortName || 'EE',
        // theme_color: clientSetting?.themeColor || '#ffffff',
        // background_color: clientSetting?.backgroundColor || '#000000',
        appleTouchIcon: clientSetting.appleTouchIcon || '/apple-touch-icon.png',
        favicon32px: clientSetting.favicon32px || '/favicon-32x32.png',
        favicon16px: clientSetting.favicon16px || '/favicon-16x16.png',
        icon192px: clientSetting.icon192px || '/android-chrome-192x192.png',
        icon512px: clientSetting.icon512px || '/android-chrome-512x512.png',
        webmanifestLink: clientSetting.webmanifestLink || '/manifest.webmanifest',
        swScriptLink:
          clientSetting.swScriptLink || process.env.VITE_PWA_ENABLED === 'true'
            ? process.env.APP_ENV === 'development'
              ? 'dev-sw.js?dev-sw'
              : 'service-worker.js'
            : '',
        paymentPointer: coilSetting.paymentPointer || ''
      }),
      viteCompression({
        filter: /\.(js|mjs|json|css)$/i,
        algorithm: 'brotliCompress',
        deleteOriginFile: true
      }),
      viteCommonjs({
        include: ['use-sync-external-store']
      })
    ].filter(Boolean),
    resolve: {
      alias: {
        'react-json-tree': 'react-json-tree/lib/umd/react-json-tree',
        '@mui/styled-engine': '@mui/styled-engine-sc/'
      }
    },
    build: {
      target: 'esnext',
      sourcemap: 'inline',
      minify: 'esbuild',
      dynamicImportVarsOptions: {
        warnOnError: true
      },
      rollupOptions: {
        output: {
          dir: 'dist',
          format: 'es', // 'commonjs' | 'esm' | 'module' | 'systemjs'
          // ignore files under 1mb
          experimentalMinChunkSize: 1000000,
          manualChunks: (id) => {
            // chunk dependencies
            if (id.includes('node_modules')) {
              return parseModuleName(id)
            }
          }
        }
      }
    }
  } as UserConfig

  return await getProjectConfigExtensions(returned)
})<|MERGE_RESOLUTION|>--- conflicted
+++ resolved
@@ -165,18 +165,6 @@
           'HandLandmarker',
           'NormalizedLandmark',
           'PoseLandmarker'
-<<<<<<< HEAD
-        ],
-        'holistic.js': [
-          'FACEMESH_TESSELATION',
-          'HAND_CONNECTIONS',
-          'Holistic',
-          'POSE_CONNECTIONS',
-          'POSE_LANDMARKS',
-          'Holistic',
-          'VERSION'
-=======
->>>>>>> 10d7e3ef
         ],
         'camera_utils.js': ['Camera'],
         'drawing_utils.js': ['drawConnectors', 'drawLandmarks', 'lerp'],
