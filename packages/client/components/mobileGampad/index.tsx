import React, { CSSProperties, FunctionComponent, useEffect, useRef, useState } from 'react';
import nipplejs from 'nipplejs';
import { Thumbsticks } from '@xr3ngine/engine/src/common/enums/Thumbsticks';
import { GamepadButtons } from "@xr3ngine/engine/src/input/enums/GamepadButtons";
import './style.scss';

export const MobileGamepad: FunctionComponent = (props: any) => {
  const leftContainer = useRef<HTMLDivElement>();
<<<<<<< HEAD
  const rightContainer = useRef<HTMLDivElement>();

  const containerStyle: CSSProperties = {
    position: 'fixed',
    bottom: 0,
    width: '50%'
  };
  const leftContainerStyle: CSSProperties = {
    left: 0
  };
  const rightContainerStyle: CSSProperties = {
    right: 0
  };

  const buttonSize = '2.5em';
  const buttonCommonStyle: CSSProperties = {
    position: 'absolute',
    borderRadius: '50%',
    backgroundColor: 'white',
    opacity: 0.75,
    bottom: '0px',
    fontSize: '20px',
    height: buttonSize,
    width: buttonSize,
    textAlign: 'center',
    lineHeight: buttonSize
  };

  const buttonsContainerStyle: CSSProperties = {
    position: 'fixed',
    borderRadius: '50%',
    right: '10%',
    bottom: '60%',
    // backgroundColor: 'white',
    // width: '10px',
    // height: '10px'
  };
=======
>>>>>>> c45b9610

  const triggerButton = (button: GamepadButtons, pressed: boolean): void => {
    const eventType = pressed? "mobilegamepadbuttondown" : "mobilegamepadbuttonup";
    const event = new CustomEvent(eventType, { "detail": { button } });
    document.dispatchEvent(event);
  };

  const buttonsConfig: Array<{ button: GamepadButtons; label: string; }> = [
    {
      button: GamepadButtons.A,
      label: "A",
    },
    {
      button: GamepadButtons.B,
      label: "B",
    },
    {
      button: GamepadButtons.X,
      label: "X",
    },
    {
      button: GamepadButtons.Y,
      label: "Y",
    },
  ];

  const buttons = buttonsConfig.map(((value, index) => {
    return (<div
      key={index}
      className={"controllButton gamepadButton_"+value.label}
      onPointerDown={ (): void => triggerButton(value.button, true) }
      onPointerUp={ (): void => triggerButton(value.button, false) }
      onTouchStart={ (): void => triggerButton(value.button, true) }
      onTouchEnd={ (): void => triggerButton(value.button, false) }
    >{ value.label }</div>);
  }));

  useEffect(() => {
    // mount
<<<<<<< HEAD
    const size = window.innerHeight * 0.4;
    const bottom = window.innerHeight * 0.25;

=======
>>>>>>> c45b9610
    const stickLeft = nipplejs.create({
      zone: leftContainer.current,
      mode: 'static',
      position: { left: '40%', bottom: bottom + 'px' },
      color: 'green',
      size: size,
      dynamicPage: true
    });

<<<<<<< HEAD
    const stickRight = nipplejs.create({
      zone: rightContainer.current,
      mode: 'static',
      position: { right: '20%', bottom: bottom + 'px' },
      color: 'red',
      size: size,
      dynamicPage: true
    });

=======
>>>>>>> c45b9610
    stickLeft.on("move", ( e, data) => {
      console.log('move left', data.vector);
      const event = new CustomEvent("stickmove", { "detail": { stick: Thumbsticks.Left, value: { x: data.vector.y, y: -data.vector.x } } });
      document.dispatchEvent(event);
    });
    stickLeft.on("end", ( e, data) => {
      const event = new CustomEvent("stickmove", { "detail": { stick: Thumbsticks.Left, value: { x:0, y:0 } } });
      document.dispatchEvent(event);
    });

    return (): void => {
      // unmount
      stickLeft.destroy();
    };
  }, []);

  return (
    <>
      <div
        className='stickLeft'
        ref={leftContainer}
       />
      <div className="controlButtonContainer">
        { buttons }
      </div>
    </>);
};

export default MobileGamepad<|MERGE_RESOLUTION|>--- conflicted
+++ resolved
@@ -6,7 +6,6 @@
 
 export const MobileGamepad: FunctionComponent = (props: any) => {
   const leftContainer = useRef<HTMLDivElement>();
-<<<<<<< HEAD
   const rightContainer = useRef<HTMLDivElement>();
 
   const containerStyle: CSSProperties = {
@@ -44,8 +43,6 @@
     // width: '10px',
     // height: '10px'
   };
-=======
->>>>>>> c45b9610
 
   const triggerButton = (button: GamepadButtons, pressed: boolean): void => {
     const eventType = pressed? "mobilegamepadbuttondown" : "mobilegamepadbuttonup";
@@ -85,12 +82,9 @@
 
   useEffect(() => {
     // mount
-<<<<<<< HEAD
     const size = window.innerHeight * 0.4;
     const bottom = window.innerHeight * 0.25;
 
-=======
->>>>>>> c45b9610
     const stickLeft = nipplejs.create({
       zone: leftContainer.current,
       mode: 'static',
@@ -100,7 +94,6 @@
       dynamicPage: true
     });
 
-<<<<<<< HEAD
     const stickRight = nipplejs.create({
       zone: rightContainer.current,
       mode: 'static',
@@ -110,8 +103,6 @@
       dynamicPage: true
     });
 
-=======
->>>>>>> c45b9610
     stickLeft.on("move", ( e, data) => {
       console.log('move left', data.vector);
       const event = new CustomEvent("stickmove", { "detail": { stick: Thumbsticks.Left, value: { x: data.vector.y, y: -data.vector.x } } });
