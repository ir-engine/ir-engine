import React, { CSSProperties, FunctionComponent, useEffect, useRef, useState } from 'react';
import nipplejs from 'nipplejs';
import { Thumbsticks } from '@xr3ngine/engine/src/common/enums/Thumbsticks';
import { GamepadButtons } from "@xr3ngine/engine/src/input/enums/GamepadButtons";
<<<<<<< HEAD
import './style.scss';

export type  mobileGamepadProps = {
  hovered?: boolean | false;
  layout?: string;
}

=======
export type  mobileGamepadProps = {
  hovered?: boolean | false;
  layout?:string;
}
>>>>>>> 988ee07f
export const MobileGamepad: FunctionComponent<mobileGamepadProps> = ({hovered, layout = 'default'} : mobileGamepadProps) => {
  const leftContainer = useRef<HTMLDivElement>();
  const rightContainer = useRef<HTMLDivElement>();

  const containerStyle: CSSProperties = {
    position: 'fixed',
    bottom: 0,
    width: '50%'
  };
  const leftContainerStyle: CSSProperties = {
    left: 0
  };
  const rightContainerStyle: CSSProperties = {
    right: 0
  };

  const buttonSize = '2.5em';
  const buttonCommonStyle: CSSProperties = {
    position: 'absolute',
    borderRadius: '50%',
    backgroundColor: 'white',
    opacity: 0.75,
    bottom: '0px',
    fontSize: '20px',
    height: buttonSize,
    width: buttonSize,
    textAlign: 'center',
    lineHeight: buttonSize
  };

  const buttonsContainerStyle: CSSProperties = {
    position: 'fixed',
    borderRadius: '50%',
    right: '10%',
    bottom: '60%',
    // backgroundColor: 'white',
    // width: '10px',
    // height: '10px'
  };

  const triggerButton = (button: GamepadButtons, pressed: boolean): void => {
    const eventType = pressed? "mobilegamepadbuttondown" : "mobilegamepadbuttonup";
    const event = new CustomEvent(eventType, { "detail": { button } });
    document.dispatchEvent(event);
  };

<<<<<<< HEAD
  const buttonsConfig: Array<{ button: GamepadButtons; label: string; }> = [
=======
  const buttonsConfig: Array<{ button: GamepadButtons; label: string; style: CSSProperties }> = [
>>>>>>> 988ee07f
    layout === 'default' && {
      button: GamepadButtons.A,
      label: "A",
    },
    {
      button: GamepadButtons.B,
      label: "B",
    },
    {
      button: GamepadButtons.X,
      label: "X",
    },
    {
      button: GamepadButtons.Y,
<<<<<<< HEAD
      label: "Y"
      // style: {
      //   backgroundColor: '#ffbb00',
      //   right: 0,
      //   bottom: buttonSize,
      //   fontWeight: hovered ? 'bold' : 'normal',
      //   color: hovered ? 'white' : 'black',
      //   border: hovered ? '2px solid rgba(102,185,51,1)' : '',
      //   boxShadow: hovered ? '0 0 10px rgba(102,185,51,1)' : '',
      //   opacity: hovered ? '1' : '0.75'
      // }
=======
      label: "Y",
      style: {
        backgroundColor: '#ffbb00',
        right: 0,
        bottom: buttonSize,
        fontWeight: hovered ? 'bold' : 'normal',
        color: hovered ? 'white' : 'black',
        border: hovered ? '2px solid rgba(102,185,51,1)' : '',
        boxShadow: hovered ? '0 0 10px rgba(102,185,51,1)' : '',
        opacity: hovered ? '1' : '0.75'
      }
>>>>>>> 988ee07f
    },
  ];

  const buttons = buttonsConfig.map(((value, index) => {
    return (<div
      key={index}
      className={"controllButton gamepadButton_"+value.label}
      onPointerDown={ (): void => triggerButton(value.button, true) }
      onPointerUp={ (): void => triggerButton(value.button, false) }
      onTouchStart={ (): void => triggerButton(value.button, true) }
      onTouchEnd={ (): void => triggerButton(value.button, false) }
    >{ value.label }</div>);
  }));

  useEffect(() => {
    // mount
    const size = window.innerHeight * 0.4;
    const bottom = window.innerHeight * 0.25;

    const stickLeft = nipplejs.create({
      zone: leftContainer.current,
      mode: 'static',
      position: { left: '40%', bottom: bottom + 'px' },
      color: 'green',
      size: size,
      dynamicPage: true
    });

    const stickRight = nipplejs.create({
      zone: rightContainer.current,
      mode: 'static',
      position: { right: '20%', bottom: bottom + 'px' },
      color: 'red',
      size: size,
      dynamicPage: true
    });

    stickLeft.on("move", ( e, data) => {
      console.log('move left', data.vector);
      const event = new CustomEvent("stickmove", { "detail": { stick: Thumbsticks.Left, value: { x: data.vector.y, y: -data.vector.x } } });
      document.dispatchEvent(event);
    });
    stickLeft.on("end", ( e, data) => {
      const event = new CustomEvent("stickmove", { "detail": { stick: Thumbsticks.Left, value: { x:0, y:0 } } });
      document.dispatchEvent(event);
    });

    return (): void => {
      // unmount
      stickLeft.destroy();
    };
  }, []);

  return (
    <>
      <div
        className='stickLeft'
        ref={leftContainer}
       />
      <div className="controlButtonContainer">
        { buttons }
      </div>
    </>);
};

export default MobileGamepad;<|MERGE_RESOLUTION|>--- conflicted
+++ resolved
@@ -2,21 +2,9 @@
 import nipplejs from 'nipplejs';
 import { Thumbsticks } from '@xr3ngine/engine/src/common/enums/Thumbsticks';
 import { GamepadButtons } from "@xr3ngine/engine/src/input/enums/GamepadButtons";
-<<<<<<< HEAD
 import './style.scss';
 
-export type  mobileGamepadProps = {
-  hovered?: boolean | false;
-  layout?: string;
-}
-
-=======
-export type  mobileGamepadProps = {
-  hovered?: boolean | false;
-  layout?:string;
-}
->>>>>>> 988ee07f
-export const MobileGamepad: FunctionComponent<mobileGamepadProps> = ({hovered, layout = 'default'} : mobileGamepadProps) => {
+export const MobileGamepad: FunctionComponent = (props: any) => {
   const leftContainer = useRef<HTMLDivElement>();
   const rightContainer = useRef<HTMLDivElement>();
 
@@ -62,12 +50,8 @@
     document.dispatchEvent(event);
   };
 
-<<<<<<< HEAD
   const buttonsConfig: Array<{ button: GamepadButtons; label: string; }> = [
-=======
-  const buttonsConfig: Array<{ button: GamepadButtons; label: string; style: CSSProperties }> = [
->>>>>>> 988ee07f
-    layout === 'default' && {
+    {
       button: GamepadButtons.A,
       label: "A",
     },
@@ -81,31 +65,7 @@
     },
     {
       button: GamepadButtons.Y,
-<<<<<<< HEAD
-      label: "Y"
-      // style: {
-      //   backgroundColor: '#ffbb00',
-      //   right: 0,
-      //   bottom: buttonSize,
-      //   fontWeight: hovered ? 'bold' : 'normal',
-      //   color: hovered ? 'white' : 'black',
-      //   border: hovered ? '2px solid rgba(102,185,51,1)' : '',
-      //   boxShadow: hovered ? '0 0 10px rgba(102,185,51,1)' : '',
-      //   opacity: hovered ? '1' : '0.75'
-      // }
-=======
       label: "Y",
-      style: {
-        backgroundColor: '#ffbb00',
-        right: 0,
-        bottom: buttonSize,
-        fontWeight: hovered ? 'bold' : 'normal',
-        color: hovered ? 'white' : 'black',
-        border: hovered ? '2px solid rgba(102,185,51,1)' : '',
-        boxShadow: hovered ? '0 0 10px rgba(102,185,51,1)' : '',
-        opacity: hovered ? '1' : '0.75'
-      }
->>>>>>> 988ee07f
     },
   ];
 
@@ -171,4 +131,4 @@
     </>);
 };
 
-export default MobileGamepad;+export default MobileGamepad