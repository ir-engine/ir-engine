--- conflicted
+++ resolved
@@ -48,11 +48,6 @@
 
 const UserMenu = (props: Props): any => {    
   const { login, authState, logoutUser, showDialog} = props;
-<<<<<<< HEAD
-=======
-  console.log('props', props);
-  console.log('authState', authState.get('user'));
->>>>>>> 8d2bff08
   const selfUser = authState.get('user');
   const [isEditName, setIsEditName] = useState(false);
   const [isOpenDrawer, setIsOpenDrawer] = useState(false);
@@ -79,25 +74,13 @@
     setIsEditName(true);
   };
 
-<<<<<<< HEAD
   const handleTutorialClick = (event: React.KeyboardEvent | React.MouseEvent) =>{
     toggleDrawer(anchor, false)(event);
-=======
-  const handleTutorialClick = () =>{
-    toggleDrawer(anchor, false);
->>>>>>> 8d2bff08
     store.dispatch(setAppSpecificOnBoardingStep(generalStateList.TUTOR_LOOKAROUND, true));
   };
 
-<<<<<<< HEAD
   const handleAvatarChangeClick = () => setDrawerType('avatar')
   const handleDeviceSetupClick = () => setDrawerType('device')
-=======
-  const handleAvatarChangeClick = () =>{
-    toggleDrawer(anchor, false);
-    store.dispatch(setAppSpecificOnBoardingStep(generalStateList.AVATAR_SELECTION, false));
-  };
->>>>>>> 8d2bff08
 
   const handleUsernameChange = (e: any): void => {
     const newName = e.target.value;
@@ -269,20 +252,7 @@
             onClose={toggleDrawer(anchor, false)}
             className={styles.drawer}
           >
-<<<<<<< HEAD
             {renderDrawerContent()}            
-=======
-            {renderChangeNameForm()}
-            <Typography variant="h1">{worldName}</Typography>
-            {renderShareLocation()}
-            <Typography variant="h2" color="primary" onClick={handleAvatarChangeClick}>Change Avatar</Typography>
-            <Typography variant="h2" color="primary" onClick={handleTutorialClick}>Tutorial</Typography>
-            {selfUser && selfUser.userRole === 'guest' && <Typography variant="h2" color="primary" onClick={handleLogin}>Login</Typography>}
-            {selfUser && selfUser.userRole !== 'guest' && <Typography variant="h2" color="primary" onClick={handleLogout}>Logout</Typography>}
-            <section className={styles.placeholder} />
-            <Typography variant="h2" color="secondary">About</Typography>
-            <Typography variant="h2" color="secondary">Privacy & Terms</Typography>
->>>>>>> 8d2bff08
           </Drawer>
         </section>
   );
