--- conflicted
+++ resolved
@@ -84,11 +84,7 @@
   const invitationLink = window.location.href;
   const refLink = useRef(null);
   const postTitle = 'AR/VR world';
-<<<<<<< HEAD
-  const siteTitle = 'TheOverlay';
-=======
   const siteTitle = 'The Overlay';
->>>>>>> bd417a74
   const anchor = 'right';
   const worldName = 'Lobbyworld Demo';
 
