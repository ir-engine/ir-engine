import React, { useEffect, useState } from 'react';
import './style.scss';
import './style.scss';
import { autorun } from 'mobx';
import { observer } from 'mobx-react';
import IconButton from '@material-ui/core/IconButton';
<<<<<<< HEAD
=======
import Slider from '@material-ui/core/Slider';

>>>>>>> cdb5647a
import {
    Mic,
    MicOff,
    Videocam,
<<<<<<< HEAD
    VideocamOff
=======
    VideocamOff,
    VolumeDown,
    VolumeOff,
    VolumeMute,
    VolumeUp,
>>>>>>> cdb5647a
} from '@material-ui/icons';
import { MediaStreamComponent } from '@xr3ngine/engine/src/networking/components/MediaStreamComponent';
import { MediaStreamSystem } from '@xr3ngine/engine/src/networking/systems/MediaStreamSystem';
import { Network } from "@xr3ngine/engine/src/networking/components/Network";
import {MessageTypes} from "@xr3ngine/engine/src/networking/enums/MessageTypes";


interface ContainerProportions {
    width: number | string;
    height: number | string;
}

interface Props {
    containerProportions?: ContainerProportions;
    peerId?: string;
}

const PartyParticipantWindow = observer((props: Props): JSX.Element => {
    const [videoStream, setVideoStream] = useState(null);
    const [audioStream, setAudioStream] = useState(null);
    const [videoStreamPaused, setVideoStreamPaused] = useState(false);
    const [audioStreamPaused, setAudioStreamPaused] = useState(false);
    const [videoProducerPaused, setVideoProducerPaused] = useState(false);
    const [audioProducerPaused, setAudioProducerPaused] = useState(false);
<<<<<<< HEAD
=======
    const [volume, setVolume] = useState(0);
>>>>>>> cdb5647a
    const {
        peerId,
    } = props;
    // Video and audio elements' ref
    //   const videoEl = React.createRef<HTMLVideoElement>();
    //   const audioEl = React.createRef<HTMLAudioElement>();
    const videoRef = React.createRef<HTMLVideoElement>();
    const audioRef = React.createRef<HTMLAudioElement>();
<<<<<<< HEAD

    useEffect(() => {
        (Network.instance.transport as any).socket.on(MessageTypes.WebRTCPauseConsumer.toString(), (consumerId: string) => {
            console.log(`PartyParticipant listener ${peerId} got consumer pause for ${consumerId}`);
            console.log('This videostream id: ' + videoStream?.id);
            if (consumerId === videoStream?.id) {
                setVideoProducerPaused(true);
            } else if (consumerId === audioStream?.id) {
                setAudioProducerPaused(true);
            }
        });

        (Network.instance.transport as any).socket.on(MessageTypes.WebRTCResumeConsumer.toString(), (consumerId: string) => {
            console.log(`PartyParticipant listener ${peerId} got consumer resume for ${consumerId}`);
            console.log('This videostream id: ' + videoStream?.id);
            if (consumerId === videoStream?.id) {
                setVideoProducerPaused(false);
            } else if (consumerId === audioStream?.id) {
                setAudioProducerPaused(false);
            }
        });

        // return () => {
        //     console.log('Removing socket listeners')
        //     if (typeof (Network.instance.transport as any).socket.off === 'function') {
        //         (Network.instance.transport as any).socket.off(MessageTypes.WebRTCPauseConsumer.toString());
        //         (Network.instance.transport as any).socket.off(MessageTypes.WebRTCResumeConsumer.toString());
        //     }
        // };
    }, [videoStream, audioStream]);

    useEffect(() => {
=======

    useEffect(() => {
        (Network.instance.transport as any).socket.on(MessageTypes.WebRTCPauseConsumer.toString(), (consumerId: string) => {
            console.log(`PartyParticipant listener ${peerId} got consumer pause for ${consumerId}`);
            console.log('This videostream id: ' + videoStream?.id);
            if (consumerId === videoStream?.id) {
                setVideoProducerPaused(true);
            } else if (consumerId === audioStream?.id) {
                setAudioProducerPaused(true);
            }
        });

        (Network.instance.transport as any).socket.on(MessageTypes.WebRTCResumeConsumer.toString(), (consumerId: string) => {
            console.log(`PartyParticipant listener ${peerId} got consumer resume for ${consumerId}`);
            console.log('This videostream id: ' + videoStream?.id);
            if (consumerId === videoStream?.id) {
                setVideoProducerPaused(false);
            } else if (consumerId === audioStream?.id) {
                setAudioProducerPaused(false);
            }
        });

        // return () => {
        //     console.log('Removing socket listeners')
        //     if (typeof (Network.instance.transport as any).socket.off === 'function') {
        //         (Network.instance.transport as any).socket.off(MessageTypes.WebRTCPauseConsumer.toString());
        //         (Network.instance.transport as any).socket.off(MessageTypes.WebRTCResumeConsumer.toString());
        //     }
        // };
    }, [videoStream, audioStream]);

    useEffect(() => {
>>>>>>> cdb5647a
        autorun(() => {
            if (peerId === 'me_cam') {
                setVideoStream(MediaStreamComponent.instance.camVideoProducer);
                setAudioStream(MediaStreamComponent.instance.camAudioProducer);
            } else if (peerId === 'me_screen') {
                setVideoStream(MediaStreamComponent.instance.screenVideoProducer);
                setAudioStream(MediaStreamComponent.instance.screenAudioProducer);
            } else {
                setVideoStream(MediaStreamComponent.instance.consumers.find((c: any) => c.appData.peerId === peerId && c.appData.mediaTag === 'cam-video'));
                setAudioStream(MediaStreamComponent.instance.consumers.find((c: any) => c.appData.peerId === peerId && c.appData.mediaTag === 'cam-audio'));
            }
        });
    }, []);

    useEffect(() => {
        if (videoRef.current != null) {
            videoRef.current.id = `${peerId}_video`;
            videoRef.current.autoplay = true;
            videoRef.current.setAttribute('playsinline', 'true');
            if (videoStream) {
                videoRef.current.srcObject = new MediaStream([videoStream.track.clone()]);
                // videoEl.mediaStream = videoStream;
                console.log('Playing video');
                if (peerId === 'me_cam') {
                    MediaStreamComponent.instance.setVideoPaused(false);
                } else if (peerId === 'me_screen') {
                    MediaStreamComponent.instance.setScreenShareVideoPaused(false);
                }
            }
        }

        if (audioRef.current != null) {
            audioRef.current.id = `${peerId}_audio`;
            audioRef.current.setAttribute('playsinline', 'true');
            audioRef.current.autoplay = true;
<<<<<<< HEAD
            audioRef.current.muted = false;
=======
            if (peerId === 'me_cam' || peerId === 'me_screen') {
                console.log('Muting self audio')
                audioRef.current.muted = true;
            }
>>>>>>> cdb5647a
            if (audioStream) {
                audioRef.current.srcObject = new MediaStream([audioStream.track.clone()]);
                // audioEl.mediaStream = audioStream;
                if (peerId === 'me_cam') {
                    MediaStreamComponent.instance.setAudioPaused(false);
                } else if (peerId === 'me_screen') {
                    MediaStreamComponent.instance.setScreenShareAudioPaused(false);
                }
            }
<<<<<<< HEAD
            audioRef.current.volume = 0;
=======
            audioRef.current.volume = 1;
            setVolume(100);
>>>>>>> cdb5647a
        }
    }, [audioStream, videoStream])
    // Add mediasoup integration logic here to feed single peer's stream to these video/audio elements

    const toggleVideo = async () => {
        if (peerId === 'me_cam') {
            await MediaStreamSystem.instance.toggleWebcamVideoPauseState();
            setVideoStreamPaused(videoStream.paused);
        }
        else if (peerId === 'me_screen') {
            await MediaStreamSystem.instance.toggleScreenshareVideoPauseState();
            setVideoStreamPaused(videoStream.paused);
        } else {
            if (videoStream.paused === false) {
                await (Network.instance.transport as any).pauseConsumer(videoStream);
                setVideoStreamPaused(videoStream.paused);
            }
            else {
                await (Network.instance.transport as any).resumeConsumer(videoStream);
                setVideoStreamPaused(videoStream.paused);
            }
        }
    };

    const toggleAudio = async () => {
        if (peerId === 'me_cam') {
            await MediaStreamSystem.instance.toggleWebcamAudioPauseState();
            setAudioStreamPaused(audioStream.paused);
        }
        else if (peerId === 'me_screen') {
            await MediaStreamSystem.instance.toggleScreenshareAudioPauseState();
            setAudioStreamPaused(audioStream.paused);
        } else {
            if (audioStream.paused === false) {
                await (Network.instance.transport as any).pauseConsumer(audioStream);
                setAudioStreamPaused(audioStream.paused);
            }
            else {
                await (Network.instance.transport as any).resumeConsumer(audioStream);
                setAudioStreamPaused(audioStream.paused);
            }
        }
    };
<<<<<<< HEAD
=======

    const adjustVolume = (e, newValue) => {
        console.log(newValue);
        if (peerId === 'me_cam' || peerId === 'me_screen') {
            console.log('Setting local gain')
            console.log(MediaStreamComponent.instance.audioGainNode);
            console.log(MediaStreamComponent.instance.audioGainNode.gain)
            MediaStreamComponent.instance.audioGainNode.gain.setValueAtTime(newValue / 100, MediaStreamComponent.instance.audioGainNode.context.currentTime + 1);
            console.log('AFTER GAIN:')
            console.log(MediaStreamComponent.instance.audioGainNode.gain);
        } else {
            console.log('Setting audio component value')
            audioRef.current.volume = newValue / 100;
        }
        setVolume(newValue);
    };

>>>>>>> cdb5647a
    return (
        <div
            id={props.peerId + '_container'}
            className={`party-chat-user ${(videoStream && (videoProducerPaused === true || videoStreamPaused === true)) ? 'video-paused': ''} ${(audioStream && (audioProducerPaused === true || audioStreamPaused === true)) ? 'audio-paused': ''}`}
            style={props.containerProportions || {}}
        >
            <div className="user-controls">
<<<<<<< HEAD
                {
                    (videoStream && videoProducerPaused === false && videoStreamPaused === false) &&
                    <IconButton
                        size="small"
                        className="video-control"
                        onClick={toggleVideo}
                    >
                        <Videocam />
                    </IconButton>
                }
                {
                    (videoStream && videoProducerPaused === false && videoStreamPaused === true) &&
                    <IconButton
                        size="small"
                        className="video-control"
                        onClick={toggleVideo}
                    >
                        <VideocamOff />
                    </IconButton>
                }
                {
                    (audioStream && audioProducerPaused === false && audioStream.paused === false) &&
                    <IconButton
                        size="small"
                        className="audio-control"
                        onClick={toggleAudio}
                    >
                        <Mic />
                    </IconButton>
                }
                {
                    (audioStream && audioProducerPaused === false && audioStream.paused === true) &&
                    <IconButton
                        size="small"
                        className="audio-control"
                        onClick={toggleAudio}
                    >
                        <MicOff />
                    </IconButton>
                }
=======
                <IconButton
                    size="small"
                    className="video-control"
                    onClick={toggleVideo}
                    style={{visibility : videoProducerPaused ? 'hidden' : 'visible' }}
                >
                    { (videoStream && videoProducerPaused === false && videoStreamPaused === false) && <Videocam /> }
                    { (videoStream && videoProducerPaused === false && videoStreamPaused === true) && <VideocamOff/> }
                </IconButton>
                {
                    audioStream && audioProducerPaused === false &&
                        <div className="audio-slider">
                            { volume > 0 && <VolumeDown/> }
                            { volume === 0 && <VolumeMute/>}
                            <Slider value={volume} onChange={adjustVolume} aria-labelledby="continuous-slider"/>
                            <VolumeUp/>
                        </div>
                }
                <IconButton
                    size="small"
                    className="audio-control"
                    onClick={toggleAudio}
                    style={{visibility : audioProducerPaused ? 'hidden' : 'visible' }}
                >
                    { ((peerId === 'me_cam' || peerId === 'me_screen') && audioStream && audioProducerPaused === false && audioStream.paused === false) && <Mic /> }
                    { ((peerId === 'me_cam' || peerId === 'me_screen') && audioStream && audioProducerPaused === false && audioStream.paused === true) && <MicOff /> }
                    { ((peerId !== 'me_cam' && peerId !== 'me_screen') && audioStream && audioProducerPaused === false && audioStream.paused === false) && <VolumeUp /> }
                    { ((peerId !== 'me_cam' && peerId !== 'me_screen') && audioStream && audioProducerPaused === false && audioStream.paused === true) && <VolumeOff /> }
                </IconButton>
>>>>>>> cdb5647a
            </div>
            <video ref={videoRef}/>
            <audio ref={audioRef}/>
        </div>
    );
});

export default PartyParticipantWindow;<|MERGE_RESOLUTION|>--- conflicted
+++ resolved
@@ -4,24 +4,17 @@
 import { autorun } from 'mobx';
 import { observer } from 'mobx-react';
 import IconButton from '@material-ui/core/IconButton';
-<<<<<<< HEAD
-=======
 import Slider from '@material-ui/core/Slider';
 
->>>>>>> cdb5647a
 import {
     Mic,
     MicOff,
     Videocam,
-<<<<<<< HEAD
-    VideocamOff
-=======
     VideocamOff,
     VolumeDown,
     VolumeOff,
     VolumeMute,
     VolumeUp,
->>>>>>> cdb5647a
 } from '@material-ui/icons';
 import { MediaStreamComponent } from '@xr3ngine/engine/src/networking/components/MediaStreamComponent';
 import { MediaStreamSystem } from '@xr3ngine/engine/src/networking/systems/MediaStreamSystem';
@@ -46,10 +39,7 @@
     const [audioStreamPaused, setAudioStreamPaused] = useState(false);
     const [videoProducerPaused, setVideoProducerPaused] = useState(false);
     const [audioProducerPaused, setAudioProducerPaused] = useState(false);
-<<<<<<< HEAD
-=======
     const [volume, setVolume] = useState(0);
->>>>>>> cdb5647a
     const {
         peerId,
     } = props;
@@ -58,7 +48,6 @@
     //   const audioEl = React.createRef<HTMLAudioElement>();
     const videoRef = React.createRef<HTMLVideoElement>();
     const audioRef = React.createRef<HTMLAudioElement>();
-<<<<<<< HEAD
 
     useEffect(() => {
         (Network.instance.transport as any).socket.on(MessageTypes.WebRTCPauseConsumer.toString(), (consumerId: string) => {
@@ -91,40 +80,6 @@
     }, [videoStream, audioStream]);
 
     useEffect(() => {
-=======
-
-    useEffect(() => {
-        (Network.instance.transport as any).socket.on(MessageTypes.WebRTCPauseConsumer.toString(), (consumerId: string) => {
-            console.log(`PartyParticipant listener ${peerId} got consumer pause for ${consumerId}`);
-            console.log('This videostream id: ' + videoStream?.id);
-            if (consumerId === videoStream?.id) {
-                setVideoProducerPaused(true);
-            } else if (consumerId === audioStream?.id) {
-                setAudioProducerPaused(true);
-            }
-        });
-
-        (Network.instance.transport as any).socket.on(MessageTypes.WebRTCResumeConsumer.toString(), (consumerId: string) => {
-            console.log(`PartyParticipant listener ${peerId} got consumer resume for ${consumerId}`);
-            console.log('This videostream id: ' + videoStream?.id);
-            if (consumerId === videoStream?.id) {
-                setVideoProducerPaused(false);
-            } else if (consumerId === audioStream?.id) {
-                setAudioProducerPaused(false);
-            }
-        });
-
-        // return () => {
-        //     console.log('Removing socket listeners')
-        //     if (typeof (Network.instance.transport as any).socket.off === 'function') {
-        //         (Network.instance.transport as any).socket.off(MessageTypes.WebRTCPauseConsumer.toString());
-        //         (Network.instance.transport as any).socket.off(MessageTypes.WebRTCResumeConsumer.toString());
-        //     }
-        // };
-    }, [videoStream, audioStream]);
-
-    useEffect(() => {
->>>>>>> cdb5647a
         autorun(() => {
             if (peerId === 'me_cam') {
                 setVideoStream(MediaStreamComponent.instance.camVideoProducer);
@@ -160,14 +115,10 @@
             audioRef.current.id = `${peerId}_audio`;
             audioRef.current.setAttribute('playsinline', 'true');
             audioRef.current.autoplay = true;
-<<<<<<< HEAD
-            audioRef.current.muted = false;
-=======
             if (peerId === 'me_cam' || peerId === 'me_screen') {
                 console.log('Muting self audio')
                 audioRef.current.muted = true;
             }
->>>>>>> cdb5647a
             if (audioStream) {
                 audioRef.current.srcObject = new MediaStream([audioStream.track.clone()]);
                 // audioEl.mediaStream = audioStream;
@@ -177,12 +128,8 @@
                     MediaStreamComponent.instance.setScreenShareAudioPaused(false);
                 }
             }
-<<<<<<< HEAD
-            audioRef.current.volume = 0;
-=======
             audioRef.current.volume = 1;
             setVolume(100);
->>>>>>> cdb5647a
         }
     }, [audioStream, videoStream])
     // Add mediasoup integration logic here to feed single peer's stream to these video/audio elements
@@ -226,8 +173,6 @@
             }
         }
     };
-<<<<<<< HEAD
-=======
 
     const adjustVolume = (e, newValue) => {
         console.log(newValue);
@@ -245,7 +190,6 @@
         setVolume(newValue);
     };
 
->>>>>>> cdb5647a
     return (
         <div
             id={props.peerId + '_container'}
@@ -253,48 +197,6 @@
             style={props.containerProportions || {}}
         >
             <div className="user-controls">
-<<<<<<< HEAD
-                {
-                    (videoStream && videoProducerPaused === false && videoStreamPaused === false) &&
-                    <IconButton
-                        size="small"
-                        className="video-control"
-                        onClick={toggleVideo}
-                    >
-                        <Videocam />
-                    </IconButton>
-                }
-                {
-                    (videoStream && videoProducerPaused === false && videoStreamPaused === true) &&
-                    <IconButton
-                        size="small"
-                        className="video-control"
-                        onClick={toggleVideo}
-                    >
-                        <VideocamOff />
-                    </IconButton>
-                }
-                {
-                    (audioStream && audioProducerPaused === false && audioStream.paused === false) &&
-                    <IconButton
-                        size="small"
-                        className="audio-control"
-                        onClick={toggleAudio}
-                    >
-                        <Mic />
-                    </IconButton>
-                }
-                {
-                    (audioStream && audioProducerPaused === false && audioStream.paused === true) &&
-                    <IconButton
-                        size="small"
-                        className="audio-control"
-                        onClick={toggleAudio}
-                    >
-                        <MicOff />
-                    </IconButton>
-                }
-=======
                 <IconButton
                     size="small"
                     className="video-control"
@@ -324,7 +226,6 @@
                     { ((peerId !== 'me_cam' && peerId !== 'me_screen') && audioStream && audioProducerPaused === false && audioStream.paused === false) && <VolumeUp /> }
                     { ((peerId !== 'me_cam' && peerId !== 'me_screen') && audioStream && audioProducerPaused === false && audioStream.paused === true) && <VolumeOff /> }
                 </IconButton>
->>>>>>> cdb5647a
             </div>
             <video ref={videoRef}/>
             <audio ref={audioRef}/>
