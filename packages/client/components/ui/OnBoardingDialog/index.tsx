import React, { useEffect, useState } from 'react';
import { connect } from 'react-redux';
import { bindActionCreators, Dispatch } from 'redux';
import Router from 'next/router';
import {Dialog, DialogTitle, DialogContent, Button, IconButton, Typography} from '@material-ui/core';
import CloseIcon from '@material-ui/icons/Close';
import { selectDialogState } from '../../../redux/dialog/selector';
import { closeDialog } from '../../../redux/dialog/service';
import { selectAppOnBoardingStep, selectAppIsTutorial } from '../../../redux/app/selector';
import { generalStateList, setAppOnBoardingStep } from '../../../redux/app/actions';
import store from '../../../redux/store';

// import UserSettings from '../Profile/UserSettings';
import { CharacterAvatarData } from '@xr3ngine/engine/src/templates/character/CharacterAvatars';

import { ArrowIosBackOutline } from '@styled-icons/evaicons-outline/ArrowIosBackOutline';
import { ArrowIosForwardOutline } from '@styled-icons/evaicons-outline/ArrowIosForwardOutline';
import styles from './OnBoardingDialog.module.scss';
import { CharacterInputSchema } from '@xr3ngine/engine/src/templates/character/CharacterInputSchema';
import { getMutableComponent } from "@xr3ngine/engine/src/ecs/functions/EntityFunctions";
import { Input } from "@xr3ngine/engine/src/input/components/Input";
import { Entity } from "@xr3ngine/engine/src/ecs/classes/Entity";
const mapStateToProps = (state: any): any => {
  return {
    dialog: selectDialogState(state),
    onBoardingStep: selectAppOnBoardingStep(state),
    isTutorial: selectAppIsTutorial(state),
  };
};

const mapDispatchToProps = (dispatch: Dispatch): any => ({
  closeDialog: bindActionCreators(closeDialog, dispatch)
});

interface DialogProps{
  onBoardingStep?:number;
  isTutorial?:boolean;
  title?:string;
  avatarsList?: CharacterAvatarData[];
  actorAvatarId?:string;
  onAvatarChange?:any;
  actorEntity? : Entity;
}
const OnBoardingDialog = ({onBoardingStep,title,avatarsList, actorAvatarId, onAvatarChange, actorEntity, isTutorial = false}:DialogProps): any => {
  useEffect(() => {
    Router.events.on('routeChangeStart', () => {
      closeDialog();
    });
  }, []);

  const handleClose = (e: any): void => {
    e.preventDefault();
    closeDialog();
  };

  let prevAvatarId=null;
  let nextAvatarId=null;

  const recalculateAvatarsSteps = (actorAvatarId) =>{
    if(actorAvatarId === undefined) return;
    let currentAvatarIndex = avatarsList.findIndex(value => value.id === actorAvatarId);
    if (currentAvatarIndex === -1) {
      currentAvatarIndex = 0;
    }
    const nextAvatarIndex = (currentAvatarIndex + 1) % avatarsList.length;
    let prevAvatarIndex = (currentAvatarIndex - 1) % avatarsList.length;
    if (prevAvatarIndex < 0) {
      prevAvatarIndex = avatarsList.length - 1;
    }
    prevAvatarId = (avatarsList[nextAvatarIndex].id);
    nextAvatarId = (avatarsList[prevAvatarIndex].id);
  };
 
  recalculateAvatarsSteps(actorAvatarId);
  
  let isOpened = false;
  let dialogText = '';
  let submitButtonText = '';
  let submitButtonAction = null;
  let otherButtonText = '';
  let otherButtonAction = null;
  let children = null;
  let childrenBeforeText = null;
  const isCloseButton = false;
  const defineDialog = () =>{
    switch(onBoardingStep){
      case  generalStateList.SCENE_LOADED : { 
            isOpened=true; dialogText = 'Virtual Conference / Retail Demo'; submitButtonText =  'Join World';
            submitButtonAction = ()=>store.dispatch(setAppOnBoardingStep(generalStateList.AVATAR_SELECTION));
            break;
          }
      // case generalStateList.DEVICE_SETUP: {
      //       isOpened = true; title = 'Device Setup'; dialogText = 'Please accept the permissions request to user your microphone.'; 
      //       children =  <UserSettings />; submitButtonText = 'Set Up Microphone';
      //       submitButtonAction = ()=>store.dispatch(setAppOnBoardingStep(generalStateList.AVATAR_SELECTION));
      //       break;
      //      } 
      case generalStateList.AVATAR_SELECTION: {
              console.log('onBoardingStep', onBoardingStep)
            isOpened= true; title = 'Select An Avatar'; submitButtonText = 'Accept';
            children = <section className={styles.selectionButtonsWrapper}>
                          <section className={styles.selectionButtons}>
                            <ArrowIosBackOutline onClick={(): void => onAvatarChange(prevAvatarId)} />
                            <ArrowIosForwardOutline onClick={(): void => onAvatarChange(nextAvatarId)} />
                          </section>
                        </section>;
            submitButtonAction = () => {store.dispatch(setAppOnBoardingStep(isTutorial ? generalStateList.AVATAR_SELECTED : generalStateList.ALL_DONE));}  
            break;
          }
      case generalStateList.AVATAR_SELECTED: {
            store.dispatch(setAppOnBoardingStep(generalStateList.SELECT_TUTOR));            
           break;}
      case generalStateList.SELECT_TUTOR: {
            isOpened= true; title = 'Ready Player One!'; dialogText = 'If this is your first time, we suggest starting with the tutorial.'; 
            submitButtonText = 'Enter World'; otherButtonText = 'Start Tutorial';
            submitButtonAction = ()=>{
<<<<<<< HEAD
            //   const InputComponent = getMutableComponent(actorEntity, Input);
            // InputComponent.schema = CharacterInputSchema;
            store.dispatch(setAppOnBoardingStep(generalStateList.ALL_DONE));};
=======
              const InputComponent = getMutableComponent(actorEntity, Input);
              InputComponent.schema = CharacterInputSchema;
              store.dispatch(setAppOnBoardingStep(generalStateList.ALL_DONE));
            }
>>>>>>> a647b29d
            otherButtonAction = ()=>store.dispatch(setAppOnBoardingStep(generalStateList.TUTOR_LOOKAROUND));
           break;}  
      case generalStateList.TUTOR_END: {
            isOpened= true; title = 'Tutorial Complete!';
            children = <p>If you need more asssistance, check out <a target="_blank" href="http://arenagaming.io/help">arenagaming.io/help</a></p>;
            submitButtonText = 'Exit'; 
            submitButtonAction = ()=>store.dispatch(setAppOnBoardingStep(generalStateList.ALL_DONE));
           break;}                              
      default : {isOpened = false;dialogText = '';submitButtonText = '';submitButtonAction = null;children = null; break;}
    }
  };

  defineDialog();

  return (
    <Dialog open={isOpened} onClose={handleClose} aria-labelledby="xr-dialog" 
      classes={{
        root: styles.customDialog,
        paper: styles.customDialogInner + ' ' + styles[generalStateList[onBoardingStep].toLowerCase()]+ ' ' + (onBoardingStep === generalStateList.AVATAR_SELECTION ? styles.avatarDialog : ''), 
      }}
      BackdropProps={{ style: { backgroundColor: "transparent" } }} >
      { (title ||isCloseButton) && (<DialogTitle disableTypography className={styles.dialogTitle}>
        { title && (<Typography variant="h6">{title}</Typography>)}
        {isCloseButton && (<IconButton
          aria-label="close"
          className={styles.dialogCloseButton}
          onClick={handleClose}
        >
          <CloseIcon />
        </IconButton>)}
      </DialogTitle>)
}

      <DialogContent className={styles.dialogContent}>
        {childrenBeforeText}
        {dialogText && ( <section className={styles.innerText}>{dialogText}</section>)}
        {children}
        {submitButtonText && 
          (<Button variant="outlined" color="primary"
              onClick={submitButtonAction}>{submitButtonText}</Button>)}
        {otherButtonText && 
          (<Button variant="outlined" color="secondary"
              onClick={otherButtonAction}>{otherButtonText}</Button>)}
      </DialogContent>
    </Dialog>
  );
};

const OnBoardingDialogWrapper = (props: DialogProps): any => <OnBoardingDialog {...props } />;

export default connect(mapStateToProps, mapDispatchToProps)(OnBoardingDialogWrapper);<|MERGE_RESOLUTION|>--- conflicted
+++ resolved
@@ -114,16 +114,10 @@
             isOpened= true; title = 'Ready Player One!'; dialogText = 'If this is your first time, we suggest starting with the tutorial.'; 
             submitButtonText = 'Enter World'; otherButtonText = 'Start Tutorial';
             submitButtonAction = ()=>{
-<<<<<<< HEAD
-            //   const InputComponent = getMutableComponent(actorEntity, Input);
-            // InputComponent.schema = CharacterInputSchema;
-            store.dispatch(setAppOnBoardingStep(generalStateList.ALL_DONE));};
-=======
               const InputComponent = getMutableComponent(actorEntity, Input);
               InputComponent.schema = CharacterInputSchema;
               store.dispatch(setAppOnBoardingStep(generalStateList.ALL_DONE));
             }
->>>>>>> a647b29d
             otherButtonAction = ()=>store.dispatch(setAppOnBoardingStep(generalStateList.TUTOR_LOOKAROUND));
            break;}  
       case generalStateList.TUTOR_END: {
