import React, { useState } from "react";
import { generalStateList, setAppOnBoardingStep } from '../../../redux/app/actions';
import {
    Mic,
    MicOff,
    Videocam,
    VideocamOff    
} from '@material-ui/icons';
import FaceIcon from '@material-ui/icons/Face';
import { connect } from "react-redux";
import { selectAppOnBoardingStep } from "../../../redux/app/selector";
import { observer } from 'mobx-react';

import styles from './MediaIconsBox.module.scss';
import store from "../../../redux/store";
import { MediaStreamComponent } from "@xr3ngine/engine/src/networking/components/MediaStreamComponent";
import {
    configureMediaTransports,
    createCamAudioProducer,
    createCamVideoProducer,
    endVideoChat,
    pauseProducer,
    resumeProducer
} from "../../../classes/transports/WebRTCFunctions";
import { selectAuthState } from "../../../redux/auth/selector";
import { selectLocationState } from "../../../redux/location/selector";

import {
    startFaceTracking,
    startLipsyncTracking,
    stopFaceTracking,
    stopLipsyncTracking
} from "@xr3ngine/engine/src/input/behaviors/WebcamInputBehaviors";
import { Network } from "@xr3ngine/engine/src/networking/components/Network";

const mapStateToProps = (state: any): any => {
    return {
        onBoardingStep: selectAppOnBoardingStep(state),
        authState: selectAuthState(state),
        locationState: selectLocationState(state)
    };
};

const MediaIconsBox = observer((props) =>{
    const { onBoardingStep, authState, locationState } = props;

    const [faceStreaming, setFaceStreaming] = useState(false);

    const user = authState.get('user');
    const currentLocation = locationState.get('currentLocation').get('location');

    const videoEnabled = currentLocation.locationSettings ? currentLocation.locationSettings.videoEnabled : false;
    const instanceMediaChatEnabled = currentLocation.locationSettings ? currentLocation.locationSettings.instanceMediaChatEnabled : false;

    const checkMediaStream = async (partyId: string) => {
        if (!MediaStreamComponent?.instance?.mediaStream)
            await configureMediaTransports(partyId);
    };

    const handleFaceClick = async () =>{
        const partyId = currentLocation?.locationSettings?.instanceMediaChatEnabled === true ? 'instance' : user.partyId;
        await checkMediaStream(partyId);

        const entity = Network.instance.localClientEntity;
        // if face tracking is false, start face and lip sync tracking
        if(!faceStreaming){
            // get local input receiver entity
            startFaceTracking(entity);
            startLipsyncTracking(entity);
            setFaceStreaming(true);
        } else {
            stopFaceTracking();
            stopLipsyncTracking();
            setFaceStreaming(false);
        }
        // If face tracking is true, stop face and lip sync tracking
    }

    const checkEndVideoChat = async () =>{
        if((MediaStreamComponent?.instance?.audioPaused || MediaStreamComponent?.instance?.camAudioProducer == null) && (MediaStreamComponent?.instance?.videoPaused || MediaStreamComponent?.instance?.camVideoProducer == null)) {
            await endVideoChat({});
        }
    };
    const handleMicClick = async () => {
        if(onBoardingStep === generalStateList.TUTOR_UNMUTE){
            store.dispatch(setAppOnBoardingStep(generalStateList.TUTOR_END));
            return;
        }
        const partyId = currentLocation?.locationSettings?.instanceMediaChatEnabled === true ? 'instance' : user.partyId;
        await checkMediaStream(partyId);

        if (MediaStreamComponent.instance.camAudioProducer == null) await createCamAudioProducer(partyId);
        else {
            const audioPaused = MediaStreamComponent.instance.toggleAudioPaused();
            if (audioPaused === true) await pauseProducer(MediaStreamComponent.instance.camAudioProducer);
            else await resumeProducer(MediaStreamComponent.instance.camAudioProducer);
            checkEndVideoChat();
        }
    };

    const handleCamClick = async () => {
        const partyId = currentLocation?.locationSettings?.instanceMediaChatEnabled === true ? 'instance' : user.partyId;
        await checkMediaStream(partyId);
        if (MediaStreamComponent.instance.camVideoProducer == null) await createCamVideoProducer(partyId);
        else {
            const videoPaused = MediaStreamComponent.instance.toggleVideoPaused();
            if (videoPaused === true) await pauseProducer(MediaStreamComponent.instance.camVideoProducer);
            else await resumeProducer(MediaStreamComponent.instance.camVideoProducer);
            checkEndVideoChat();
        }
    };

    const audioPaused = MediaStreamComponent?.instance?.mediaStream === null || MediaStreamComponent?.instance?.camAudioProducer == null || MediaStreamComponent?.instance?.audioPaused === true;
    const videoPaused = MediaStreamComponent?.instance?.mediaStream === null || MediaStreamComponent?.instance?.camVideoProducer == null || MediaStreamComponent?.instance?.videoPaused === true;
    return props.onBoardingStep >= generalStateList.TUTOR_INTERACT ?
        <section className={styles.drawerBoxContainer}>
            <section className={styles.drawerBox}>
                { instanceMediaChatEnabled && (<div className={styles.iconContainer + ' ' + (audioPaused ? styles.off : styles.on)}>
                    <MicOff className={styles.offIcon} onClick={handleMicClick} />
                    <Mic className={styles.onIcon} onClick={handleMicClick} />
                </div>) }
                { videoEnabled && (<div className={styles.iconContainer + ' ' + (videoPaused ? styles.off : styles.on)}>
                    <VideocamOff className={styles.offIcon} onClick={handleCamClick} />
                    <Videocam className={styles.onIcon} onClick={handleCamClick} />
                </div>) }
                { videoEnabled && (<div className={styles.iconContainer + ' ' + (!faceStreaming ? styles.off : styles.on)}>
<<<<<<< HEAD
                    <FaceIcon className={styles.offIcon} />
                    <FaceIcon className={styles.onIcon} />
=======
                    <FaceIcon className={styles.offIcon} onClick={handleFaceClick} />
                    <FaceIcon className={styles.onIcon} onClick={handleFaceClick} />
>>>>>>> 0e823f0e
                </div>)}
            </section>
        </section>
        :null;
});

export default connect(mapStateToProps)(MediaIconsBox);<|MERGE_RESOLUTION|>--- conflicted
+++ resolved
@@ -124,13 +124,8 @@
                     <Videocam className={styles.onIcon} onClick={handleCamClick} />
                 </div>) }
                 { videoEnabled && (<div className={styles.iconContainer + ' ' + (!faceStreaming ? styles.off : styles.on)}>
-<<<<<<< HEAD
-                    <FaceIcon className={styles.offIcon} />
-                    <FaceIcon className={styles.onIcon} />
-=======
                     <FaceIcon className={styles.offIcon} onClick={handleFaceClick} />
                     <FaceIcon className={styles.onIcon} onClick={handleFaceClick} />
->>>>>>> 0e823f0e
                 </div>)}
             </section>
         </section>
