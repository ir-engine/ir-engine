import React, {useEffect, useState} from 'react';
import { bindActionCreators, Dispatch } from 'redux';
import { connect } from 'react-redux';
import './style.scss';
import _ from 'lodash';
import {
    Avatar,
    Button,
    ButtonGroup,
    FormControl,
    InputLabel,
    List,
    ListItem,
    ListItemText,
    ListItemAvatar,
    MenuItem,
    Select,
    TextField,
    Tab,
    Tabs,
    SwipeableDrawer,
    Divider
} from '@material-ui/core';
import {
    Add,
    AccountCircle,
    ArrowDownward,
    ArrowUpward,
    ChevronLeft,
    ChevronRight,
    Group,
    GroupWork,
    Mail,
    PhoneIphone,
    SupervisedUserCircle
} from '@material-ui/icons';
import { selectAuthState } from '../../../../redux/auth/selector';
import { getFriends } from '../../../../redux/friend/service';
import { selectFriendState } from '../../../../redux/friend/selector';
import { selectInviteState } from '../../../../redux/invite/selector';
import { selectGroupState } from '../../../../redux/group/selector';
import { selectPartyState } from '../../../../redux/party/selector';
import {
    sendInvite,
    retrieveReceivedInvites,
    retrieveSentInvites,
    deleteInvite,
    acceptInvite,
    declineInvite,
    updateInviteTarget
} from '../../../../redux/invite/service';
import {
    getInvitableGroups
<<<<<<< HEAD
} from '../../../../redux/group/service';
import {User} from '@xr3ngine/common/interfaces/User';
=======
} from '../../../../redux/group/service'
import {User} from '@xr3ngine/common/interfaces/User'
>>>>>>> e3ebf322


const mapStateToProps = (state: any): any => {
    return {
        authState: selectAuthState(state),
        friendState: selectFriendState(state),
        inviteState: selectInviteState(state),
        groupState: selectGroupState(state),
        partyState: selectPartyState(state)
    };
};

const mapDispatchToProps = (dispatch: Dispatch): any => ({
    getFriends: bindActionCreators(getFriends, dispatch),
    retrieveReceivedInvites: bindActionCreators(retrieveReceivedInvites, dispatch),
    retrieveSentInvites: bindActionCreators(retrieveSentInvites, dispatch),
    sendInvite: bindActionCreators(sendInvite, dispatch),
    deleteInvite: bindActionCreators(deleteInvite, dispatch),
    acceptInvite: bindActionCreators(acceptInvite, dispatch),
    declineInvite: bindActionCreators(declineInvite, dispatch),
    updateInviteTarget: bindActionCreators(updateInviteTarget, dispatch),
    getInvitableGroups: bindActionCreators(getInvitableGroups, dispatch)
});

interface Props {
    authState?: any;
    friendState?: any;
    inviteState?: any;
    retrieveReceivedInvites?: typeof retrieveReceivedInvites;
    retrieveSentInvites?: typeof retrieveSentInvites;
    sendInvite?: typeof sendInvite;
    getFriends?: typeof getFriends;
    deleteInvite?: typeof deleteInvite;
    acceptInvite?: typeof acceptInvite;
    declineInvite?: typeof declineInvite;
    rightDrawerOpen?: any;
    setRightDrawerOpen?: any;
    groupState?: any;
    updateInviteTarget?: any;
    partyState?: any;
    getInvitableGroups?: any;
}

const identityProviderTabMap = new Map();
identityProviderTabMap.set(0, 'email');
identityProviderTabMap.set(1, 'sms');

const Invites = (props: Props): any => {
    const {
        authState,
        friendState,
        inviteState,
        sendInvite,
        retrieveReceivedInvites,
        retrieveSentInvites,
        getFriends,
        deleteInvite,
        acceptInvite,
        declineInvite,
        groupState,
        updateInviteTarget,
        partyState,
        getInvitableGroups
    } = props;
    const user = authState.get('user') as User;
    const friendSubState = friendState.get('friends');
    const friends = friendSubState.get('friends');
    const receivedInviteState = inviteState.get('receivedInvites');
    const receivedInvites = receivedInviteState.get('invites');
    const sentInviteState = inviteState.get('sentInvites');
    const sentInvites = sentInviteState.get('invites');
    const targetObjectType = inviteState.get('targetObjectType');
    const targetObjectId = inviteState.get('targetObjectId');
    const invitableGroupState = groupState.get('invitableGroups');
    const invitableGroups = invitableGroupState.get('groups');
    const party = partyState.get('party');
    const selfPartyUser = party && party.partyUsers ? party.partyUsers.find((partyUser) => partyUser.userId === user.id): {};
    const [tabIndex, setTabIndex] = useState(0);
    const [inviteTabIndex, setInviteTabIndex] = useState(0);
    const [ inviteTypeIndex, setInviteTypeIndex ] = useState(0);
    const [userToken, setUserToken] = useState('');
    const [ deletePending, setDeletePending ] = useState('');

    useEffect(() => {
        if (groupState.get('invitableUpdateNeeded') === true && groupState.get('getInvitableGroupsInProgress') !== true) {
            getInvitableGroups(0);
        }
    }, [groupState]);

    const handleChange = (event: any, newValue: number): void => {
        event.preventDefault();
        setTabIndex(newValue);
        setUserToken('');
    };

    const handleInviteTypeChange = (e: any, newValue: number): void => {
        e.preventDefault();
        setInviteTypeIndex(newValue);
        if (newValue === 0 && tabIndex === 3) {
            setTabIndex(0);
        }
    };

    const updateInviteTargetType = (targetObjectType: string, targetObjectId: string) => {
        updateInviteTarget(targetObjectType, targetObjectId);
        setUserToken((''));
    };

    const handleInviteGroupChange = (event: React.ChangeEvent<{ value: unknown }>): void => {
        updateInviteTarget('group', event.target.value);
    };

    const handleInviteChange = (event: any, newValue: number): void => {
        event.preventDefault();
        setInviteTabIndex(newValue);
    };

    const handleUserTokenChange = (event: any): void => {
        setUserToken(event.target.value);
    };

    const packageInvite = (event: any): void => {
        const mappedIDProvider = identityProviderTabMap.get(tabIndex);
        console.log('inviteState:');
        console.log(inviteState);
        const sendData = {
            type: inviteState.get('targetObjectType') === 'user' ? 'friend' : inviteState.get('targetObjectType'),
            token: mappedIDProvider ? userToken : null,
            identityProviderType: mappedIDProvider ? mappedIDProvider : null,
            targetObjectId: inviteState.get('targetObjectId'),
            invitee: (tabIndex === 2 || tabIndex === 3) ? userToken : null
        };

        sendInvite(sendData);
        setUserToken('');
    };

    const showDeleteConfirm = (inviteId) => {
        setDeletePending(inviteId);
    };

    const cancelDelete = () => {
        setDeletePending('');
    };

    const confirmDelete = (inviteId) => {
        setDeletePending('');
        deleteInvite(inviteId);
    };

    const previousInvitePage = () => {
        if (inviteTabIndex === 0) {
            retrieveReceivedInvites(receivedInviteState.get('skip') - receivedInviteState.get('limit'));
        }
        else {
            retrieveSentInvites(sentInviteState.get('skip') - sentInviteState.get('limit'));
        }
    };

    const nextInvitePage = () => {
        if (inviteTabIndex === 0) {
            if ((receivedInviteState.get('skip') + receivedInviteState.get('limit')) < receivedInviteState.get('total')) {
                retrieveReceivedInvites(receivedInviteState.get('skip') + receivedInviteState.get('limit'));
            }
        }
        else {
            if ((sentInviteState.get('skip') + sentInviteState.get('limit')) < sentInviteState.get('total')) {
                retrieveSentInvites(sentInviteState.get('skip') + sentInviteState.get('limit'));
            }
        }
    };

    const acceptRequest = (invite) => {
        acceptInvite(invite.id, invite.passcode);
    };

    const declineRequest = (invite) => {
        declineInvite(invite.id);
    };

    useEffect(() => {
        if (inviteState.get('sentUpdateNeeded') === true && inviteState.get('getSentInvitesInProgress') !== true) {
            retrieveSentInvites();
        }
        if (inviteState.get('receivedUpdateNeeded') === true && inviteState.get('getReceivedInvitesInProgress') !== true) {
            retrieveReceivedInvites();
        }
        setInviteTypeIndex(targetObjectType === 'party' ? 2 : targetObjectType === 'group' ? 1 : 0);
        if (targetObjectType == null || targetObjectType.length === 0) {
            updateInviteTarget('user', null);
        }
    }, [inviteState]);

    const capitalize = (word) => word[0].toUpperCase() + word.slice(1);

    const onListScroll = (e): void => {
        if ((e.target.scrollHeight - e.target.scrollTop) === e.target.clientHeight ) {
            nextInvitePage();
        }
    };

    const onSelectScroll = (e): void => {
        if ((e.target.scrollHeight - e.target.scrollTop) === e.target.clientHeight ) {
            nextInvitableGroupsPage();
        }
    };

    const onFriendScroll = (e): void => {
        if ((e.target.scrollHeight - e.target.scrollTop) === e.target.clientHeight ) {
            nextFriendsPage();
        }
    };

    const nextInvitableGroupsPage = () => {
        if ((invitableGroupState.get('skip') + invitableGroupState.get('limit')) < invitableGroupState.get('total')) {
            getInvitableGroups(invitableGroupState.get('skip') + invitableGroupState.get('limit'));
        }
    };

    const nextFriendsPage = (): void => {
        if ((friendSubState.get('skip') + friendSubState.get('limit')) < friendSubState.get('total')) {
            getFriends(friendSubState.get('skip') + friendSubState.get('limit'));
        }
    };

    return (
        <div className="invite-container">
            <SwipeableDrawer
                className="flex-column list-container"
                BackdropProps={{ invisible: true }}
                anchor="right"
                open={props.rightDrawerOpen === true}
                onClose={() => {props.setRightDrawerOpen(false);}}
                onOpen={() => {}}
            >
                <div className="title">Invites</div>
                <Tabs
                    value={inviteTabIndex}
                    onChange={handleInviteChange}
                    variant="fullWidth"
                    indicatorColor="secondary"
                    textColor="secondary"
                    aria-label="Invites"
                >
                    <Tab
                        icon={<Add/>}
                        label="Create"
                    />
                    <Tab
                        icon={<ArrowDownward />}
                        label="Received"
                    />
                    <Tab
                        icon={<ArrowUpward />}
                        label="Sent"
                    />
                </Tabs>
                {
                    (inviteTabIndex === 2 || inviteTabIndex === 1) &&
					<List
						onScroll={(e) => onListScroll(e)}
					>
                        { inviteTabIndex === 1 && receivedInvites.sort((a, b) => {return a.created - b.created; }).map((invite, index) => {
                            return <div key={invite.id}>
                                <ListItem>
                                    <ListItemAvatar>
                                        <Avatar src={invite.user.avatarUrl}/>
                                    </ListItemAvatar>
                                    {invite.inviteType === 'friend' && <ListItemText>{capitalize(invite.inviteType)} request
										from {invite.user.name}</ListItemText>}
                                    {invite.inviteType === 'group' &&
									<ListItemText>Join group {invite.groupName} from {invite.user.name}</ListItemText>}
                                    {invite.inviteType === 'party' &&
									<ListItemText>Join a party from {invite.user.name}</ListItemText>}
                                    <Button
                                        variant="contained"
                                        color="primary"
                                        onClick={() => acceptRequest(invite)}
                                    >
                                        Accept
                                    </Button>
                                    <Button
                                        variant="contained"
                                        color="secondary"
                                        onClick={() => declineRequest(invite)}
                                    >
                                        Decline
                                    </Button>
                                </ListItem>
                                {index < receivedInvites.length - 1 && <Divider/>}
                            </div>;
                        })
                        }
                        { inviteTabIndex === 2 && sentInvites.sort((a, b) => { return a.created - b.created; }).map((invite, index) => {
                            return <div key={invite.id}>
                                <ListItem>
                                    <ListItemAvatar>
                                        <Avatar src={invite.user.avatarUrl}/>
                                    </ListItemAvatar>
                                    {invite.inviteType === 'friend' && <ListItemText>{capitalize(invite.inviteType)} request
										to {invite.invitee ? invite.invitee.name : invite.token}</ListItemText>}
                                    {invite.inviteType === 'group' && <ListItemText>Join
										group {invite.groupName} to {invite.invitee ? invite.invitee.name : invite.token}</ListItemText>}
                                    {invite.inviteType === 'party' && <ListItemText>Join a party
										to {invite.invitee ? invite.invitee.name : invite.token}</ListItemText>}
                                    {deletePending !== invite.id &&
									<Button onClick={() => showDeleteConfirm(invite.id)}>Uninvite</Button>}
                                    {deletePending === invite.id &&
									<div>
										<Button variant="contained"
										        color="primary"
										        onClick={() => confirmDelete(invite.id)}
										>
											Uninvite
										</Button>
										<Button variant="contained"
										        color="secondary"
										        onClick={() => cancelDelete()}
										>
											Cancel
										</Button>
									</div>
                                    }
                                </ListItem>
                                {index < sentInvites.length - 1 && <Divider/>}
                            </div>;
                        })
                        }
					</List>
                }
                { inviteTabIndex === 0 &&
                    <div>
                        <div className="title">Send Request</div>
                        <div className="sub-header">Request Type</div>
                        <Tabs
                            value={inviteTypeIndex}
                            onChange={handleInviteTypeChange}
                            variant="fullWidth"
                            indicatorColor="primary"
                            textColor="primary"
                            aria-label="Invite Type"
                        >

                            <Tab
                                icon={<SupervisedUserCircle style={{fontSize: 30}}/>}
                                label="Friends"
                                onClick={() => updateInviteTargetType('user', null)}
                            />
                            <Tab
                                icon={<Group style={{fontSize: 30}}/>}
                                label="Groups"
                                onClick={() => updateInviteTargetType('group', null)}
                            />
                            <Tab
                                icon={<GroupWork style={{fontSize: 30}}/>}
                                label="Party"
                                onClick={() => {
                                    if (party?.id) {
                                        updateInviteTargetType('party', party.id);
                                    }
                                }}
                            />
                        </Tabs>
                        {inviteTypeIndex === 1 &&
                            <div className="flex-justify-center">
                                {invitableGroupState.get('total') > 0 &&
                                <FormControl className="group-select">
                                    <InputLabel id="invite-group-select-label">Group</InputLabel>
                                    <Select
                                        labelId="invite-group-select-label"
                                        id="invite-group-select"
                                        value={inviteState.get('targetObjectId')}
                                        onChange={handleInviteGroupChange}
                                        onScroll={onSelectScroll}
                                    >
                                        { invitableGroups.map((group) => {
                                            return <MenuItem
                                                className="flex-center"
                                                key={group.id}
                                                value={group.id}
                                            >
                                                    {group.name}
                                            </MenuItem>;
                                            })
                                        }
                                        </Select>
                                        </FormControl>
                                    }
                                    { invitableGroupState.get('total') === 0 && <div>You cannot invite people to any groups</div>}
                                </div>
                        }
                        { inviteTypeIndex === 2 && party == null &&
                            <div className="flex-justify-center">You are not currently in a party</div>
                        }
                        { inviteTypeIndex === 2 && party != null && selfPartyUser?.isOwner !== true &&
                            <div className="flex-justify-center">You are not the owner of your current party</div>
                        }
                        {!((inviteTypeIndex === 1 && invitableGroupState.get('total') === 0) ||
                            (inviteTypeIndex === 1 && _.find(invitableGroupState.get('groups'), (invitableGroup) => invitableGroup.id === inviteState.get('targetObjectId')) == null) ||
                            (inviteTypeIndex === 2 && party == null) ||
                            (inviteTypeIndex === 2 && party != null && selfPartyUser?.isOwner !== true)) &&
                                <div>
                                    <Tabs
                                        value={tabIndex}
                                        onChange={handleChange}
                                        variant="fullWidth"
                                        indicatorColor="secondary"
                                        textColor="secondary"
                                        aria-label="Invite Address"
                                    >
                                        <Tab
                                            icon={<Mail/>}
                                            label="Email"
                                        />
                                        <Tab
                                            icon={<PhoneIphone/>}
                                            label="Phone #"
                                        />
                                        <Tab
                                            icon={<AccountCircle/>}
                                            label="User ID"
                                        />
                                        {inviteTypeIndex !== 0 &&
                                            <Tab
                                                icon={<SupervisedUserCircle/>}
                                                label="Friend"
                                            />
                                        }
                                    </Tabs>

                                    <div className="username">
                                        {tabIndex !== 3 && <TextField
		                                    variant="outlined"
		                                    margin="normal"
		                                    fullWidth
		                                    id="token"
		                                    label={tabIndex === 0 ? "Recipient's email" : tabIndex === 1 ? "Recipient's phone number" : "Recipient's user ID"}
		                                    name="name"
		                                    autoFocus
		                                    value={userToken}
		                                    onChange={(e) => handleUserTokenChange(e)}
	                                    />
                                        }
                                        {tabIndex === 3 &&
                                            <FormControl className="friend-select">
                                                <InputLabel id="invite-friend-select-label">Friend</InputLabel>
                                                <Select
                                                    labelId="invite-friend-select-label"
                                                    id="invite-friend-select"
                                                    value={userToken}
                                                    onChange={(e) => handleUserTokenChange(e)}
                                                    onScroll={onFriendScroll}
                                                >
                                                    { friends.map((friend) => {
                                                        return <MenuItem
                                                            className="flex-center"
                                                            key={friend.id}
                                                            value={friend.id}
                                                        >
                                                            {friend.name}
                                                        </MenuItem>;
                                                    })
                                                    }
                                                </Select>
                                            </FormControl>
                                        }
                                        <Button variant="contained"
                                                color="primary"
                                                onClick={packageInvite}
                                        >
                                            Send
                                        </Button>
                                    </div>
                                </div>
                            }
						</div>
                    }
					</SwipeableDrawer>
                    </div>
                        );
                    };

					export default connect(mapStateToProps, mapDispatchToProps)(Invites);<|MERGE_RESOLUTION|>--- conflicted
+++ resolved
@@ -51,13 +51,8 @@
 } from '../../../../redux/invite/service';
 import {
     getInvitableGroups
-<<<<<<< HEAD
-} from '../../../../redux/group/service';
-import {User} from '@xr3ngine/common/interfaces/User';
-=======
 } from '../../../../redux/group/service'
 import {User} from '@xr3ngine/common/interfaces/User'
->>>>>>> e3ebf322
 
 
 const mapStateToProps = (state: any): any => {
