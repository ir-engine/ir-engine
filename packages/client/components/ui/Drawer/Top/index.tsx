--- conflicted
+++ resolved
@@ -20,15 +20,9 @@
     createParty,
     removeParty,
     removePartyUser
-<<<<<<< HEAD
-} from '../../../../redux/party/service';
-import {User} from "@xr3ngine/common/interfaces/User";
-import { AppBar } from '@material-ui/core';
-=======
 } from '../../../../redux/party/service'
 import {User} from "@xr3ngine/common/interfaces/User";
 import { AppBar } from '@material-ui/core'
->>>>>>> 73c0c799
 
 
 const mapStateToProps = (state: any): any => {
