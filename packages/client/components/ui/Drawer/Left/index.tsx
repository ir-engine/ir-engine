--- conflicted
+++ resolved
@@ -8,11 +8,7 @@
 import { selectPartyState } from '../../../../redux/party/selector';
 import { selectUserState } from '../../../../redux/user/selector';
 import { selectLocationState } from '../../../../redux/location/selector';
-<<<<<<< HEAD
 import './style.module.css';
-=======
-import './style.scss';
->>>>>>> 44a3afe5
 
 import {
     updateInviteTarget
@@ -219,10 +215,6 @@
         const partyUsers = party && party.partyUsers ? party.partyUsers : [];
         const selfPartyUser = party && party.partyUsers ? party.partyUsers.find((partyUser) => partyUser.userId === user.id) : {};
         const layerUsers = userState.get('layerUsers') ?? [];
-<<<<<<< HEAD
-        const locationSettings = locationState.get('currentLocation').get('settings');
-=======
->>>>>>> 44a3afe5
         const currentLocation = locationState.get('currentLocation').get('location');
         const isLocationAdmin = user.locationAdmins?.find(locationAdmin => currentLocation.id === locationAdmin.locationId) != null;
 
@@ -312,12 +304,8 @@
 
         const confirmLocationBan = (e, userId) => {
             e.preventDefault();
-<<<<<<< HEAD
-            setGroupDeletePending('');
-=======
             console.log('Confirming location ban');
             setLocationBanPending('');
->>>>>>> 44a3afe5
             banUserFromLocation(userId, currentLocation.id);
         };
 
@@ -818,13 +806,6 @@
                                                         {user.id !== layerUser.id &&
                                                         <ListItemText primary={layerUser.name}/>}
                                                         {
-<<<<<<< HEAD
-                                                            locationBanPending !== user.id &&
-                                                            isLocationAdmin === true &&
-                                                            <Button onClick={(e) => showLocationBanConfirm(e, layerUser.id)}>
-                                                                <Block/>
-                                                            </Button>
-=======
                                                             locationBanPending !== layerUser.id &&
                                                             isLocationAdmin === true &&
                                                             user.id !== layerUser.id &&
@@ -834,7 +815,6 @@
                                                                     <Block/>
                                                                 </Button>
                                                             </Tooltip>
->>>>>>> 44a3afe5
                                                         }
                                                         {locationBanPending === layerUser.id &&
                                                         <div>
