import React, {useState, useEffect, Fragment} from 'react';
import { bindActionCreators, Dispatch } from 'redux';
import { connect } from 'react-redux';
import { selectAuthState } from '../../../../redux/auth/selector';
import { selectChatState } from '../../../../redux/chat/selector';
import { selectFriendState } from '../../../../redux/friend/selector';
import { selectGroupState } from '../../../../redux/group/selector';
import { selectPartyState } from '../../../../redux/party/selector';
import './style.scss';

import {
    updateInviteTarget
} from '../../../../redux/invite/service';
import {
    updateChatTarget,
    updateMessageScrollInit
} from '../../../../redux/chat/service';
import {
    getFriends,
    unfriend
} from '../../../../redux/friend/service';
import {
    getGroups,
    createGroup,
    patchGroup,
    removeGroup,
    removeGroupUser
} from '../../../../redux/group/service';
import {
    getParty,
    createParty,
    removeParty,
    removePartyUser
<<<<<<< HEAD
} from '../../../../redux/party/service';
import { User } from '@xr3ngine/common/interfaces/User';
=======
} from '../../../../redux/party/service'
import { User } from '@xr3ngine/common/interfaces/User'
>>>>>>> 73c0c799
import {
    Avatar,
    Button,
    Divider,
    List,
    ListItem,
    ListItemAvatar,
    ListItemText,
    SwipeableDrawer,
    Tab,
    Tabs,
    TextField
} from '@material-ui/core';
import {
    Add,
    ArrowLeft,
    Delete,
    Edit,
    Forum,
    Group,
    GroupWork,
    Mail,
    PersonAdd,
    SupervisedUserCircle
} from "@material-ui/icons";
<<<<<<< HEAD
import _ from 'lodash';
import { Group as GroupType } from '@xr3ngine/common/interfaces/Group';
=======
import _ from 'lodash'
import { Group as GroupType } from '@xr3ngine/common/interfaces/Group'
>>>>>>> 73c0c799


const mapStateToProps = (state: any): any => {
    return {
        authState: selectAuthState(state),
        chatState: selectChatState(state),
        friendState: selectFriendState(state),
        groupState: selectGroupState(state),
        partyState: selectPartyState(state)
    };
};

const mapDispatchToProps = (dispatch: Dispatch): any => ({
    getFriends: bindActionCreators(getFriends, dispatch),
    unfriend: bindActionCreators(unfriend, dispatch),
    getGroups: bindActionCreators(getGroups, dispatch),
    createGroup: bindActionCreators(createGroup, dispatch),
    patchGroup: bindActionCreators(patchGroup, dispatch),
    removeGroup: bindActionCreators(removeGroup, dispatch),
    removeGroupUser: bindActionCreators(removeGroupUser, dispatch),
    getParty: bindActionCreators(getParty, dispatch),
    createParty: bindActionCreators(createParty, dispatch),
    removeParty: bindActionCreators(removeParty, dispatch),
    removePartyUser: bindActionCreators(removePartyUser, dispatch),
    updateInviteTarget: bindActionCreators(updateInviteTarget, dispatch),
    updateChatTarget: bindActionCreators(updateChatTarget, dispatch),
    updateMessageScrollInit: bindActionCreators(updateMessageScrollInit, dispatch)
});

interface Props {
    leftDrawerOpen: boolean;
    setLeftDrawerOpen: any;
    setRightDrawerOpen: any;
    authState?: any;
    friendState?: any;
    getFriends?: any;
    unfriend?: any;
    groupState?: any;
    getGroups?: any;
    createGroup?: any;
    patchGroup?: any;
    removeGroup?: any;
    removeGroupUser?: any;
    partyState?: any;
    getParty?: any;
    createParty?: any;
    removeParty?: any;
    removePartyUser?: any;
    setBottomDrawerOpen: any;
    updateInviteTarget?: any;
    updateChatTarget?: any;
    updateMessageScrollInit?: any;
}

const initialSelectedUserState = {
    id: '',
    name: '',
    userRole: '',
    identityProviders: [],
    relationType: {},
    inverseRelationType: {},
    subscription: {},
    subscriptions: [],
    avatarUrl: ''
};

const initialGroupForm = {
    id: '',
    name: '',
    groupUsers: [],
    description: ''
};

const LeftDrawer = (props: Props): any => {
    const {
        authState,
        friendState,
        getFriends,
        unfriend,
        groupState,
        getGroups,
        createGroup,
        patchGroup,
        removeGroup,
        removeGroupUser,
        partyState,
        getParty,
        createParty,
        removeParty,
        removePartyUser,
        setLeftDrawerOpen,
        leftDrawerOpen,
        setRightDrawerOpen,
        setBottomDrawerOpen,
        updateInviteTarget,
        updateChatTarget,
        updateMessageScrollInit
    } = props;

    const user = authState.get('user') as User;
    const friendSubState = friendState.get('friends');
    const friends = friendSubState.get('friends');
    const groupSubState = groupState.get('groups');
    const groups = groupSubState.get('groups');
    const party = partyState.get('party');
    const [tabIndex, setTabIndex] = useState(0);
    const [ friendDeletePending, setFriendDeletePending ] = useState('');
    const [ groupDeletePending, setGroupDeletePending ] = useState('');
    const [ groupUserDeletePending, setGroupUserDeletePending ] = useState('');
    const [ partyDeletePending, setPartyDeletePending ] = useState(false);
    const [ detailsOpen, setDetailsOpen ] = useState(false);
    const [ detailsType, setDetailsType ] = useState('');
    const [ selectedUser, setSelectedUser ] = useState(initialSelectedUserState);
    const [ selectedGroup, setSelectedGroup ] = useState(initialGroupForm);
    const [ groupForm, setGroupForm ] = useState(initialGroupForm);
    const [ groupFormMode, setGroupFormMode ] = useState('');
    const [ groupFormOpen, setGroupFormOpen ] = useState(false);
    const [ partyUserDeletePending, setPartyUserDeletePending] = useState('');
    const selfGroupUser = selectedGroup.id && selectedGroup.id.length > 0 ? selectedGroup.groupUsers.find((groupUser) => groupUser.userId === user.id) : {};
    const partyUsers = party && party.partyUsers ? party.partyUsers : [];
    const selfPartyUser = party && party.partyUsers ? party.partyUsers.find((partyUser) => partyUser.userId === user.id): {};
    useEffect(() => {
        if (friendState.get('updateNeeded') === true && friendState.get('getFriendsInProgress') !== true) {
            getFriends(0);
        }
        if (friendState.get('closeDetails') === selectedUser.id) {
            closeDetails();
            friendState.set('closeDetails', '');
        }
    }, [friendState]);

    useEffect(() => {
        if (groupState.get('updateNeeded') === true && groupState.get('getGroupsInProgress') !== true) {
            getGroups(0);
        }
        if (groupState.get('closeDetails') === selectedGroup.id) {
            closeDetails();
            groupState.set('closeDetails', '');
        }
    }, [groupState]);

    useEffect(() => {
        if (partyState.get('updateNeeded') === true) {
            getParty();
        }
    }, [partyState]);

    const showFriendDeleteConfirm = (e, friendId) => {
        e.preventDefault();
        setFriendDeletePending(friendId);
    };

    const cancelFriendDelete = (e) => {
        e.preventDefault();
        setFriendDeletePending('');
    };

    const confirmFriendDelete = (e, friendId) => {
        e.preventDefault();
        setFriendDeletePending('');
        unfriend(friendId);
        closeDetails();
    };

    const nextFriendsPage = (): void => {
        if ((friendSubState.get('skip') + friendSubState.get('limit')) < friendSubState.get('total')) {
            getFriends(friendSubState.get('skip') + friendSubState.get('limit'));
        }
    };

    const showGroupDeleteConfirm = (e, groupId) => {
        e.preventDefault();
        setGroupDeletePending(groupId);
    };

    const cancelGroupDelete = (e) => {
        e.preventDefault();
        setGroupDeletePending('');
    };

    const confirmGroupDelete = (e, groupId) => {
        e.preventDefault();
        setGroupDeletePending('');
        removeGroup(groupId);
        setSelectedGroup(initialGroupForm);
        setDetailsOpen(false);
        setDetailsType('');
    };

    const nextGroupsPage = (): void => {
        if ((groupSubState.get('skip') + groupSubState.get('limit')) < groupSubState.get('total')) {
            getGroups(groupSubState.get('skip') + groupSubState.get('limit'));
        }
    };

    const showGroupUserDeleteConfirm = (e, groupUserId) => {
        e.preventDefault();
        setGroupUserDeletePending(groupUserId);
    };

    const cancelGroupUserDelete = (e) => {
        e.preventDefault();
        setGroupUserDeletePending('');
    };

    const confirmGroupUserDelete = (e, groupUserId) => {
        e.preventDefault();
        const groupUser = _.find(selectedGroup.groupUsers, (groupUser) => groupUser.id === groupUserId);
        setGroupUserDeletePending('');
        removeGroupUser(groupUserId);
        if (groupUser.userId === user.id) {
            setSelectedGroup(initialGroupForm);
            setDetailsOpen(false);
            setDetailsType('');
        }
    };

    const showPartyDeleteConfirm = (e) => {
        e.preventDefault();
        setPartyDeletePending(true);
    };

    const cancelPartyDelete = (e) => {
        e.preventDefault();
        setPartyDeletePending(false);
    };

    const confirmPartyDelete = (e, partyId) => {
        e.preventDefault();
        setPartyDeletePending(false);
        removeParty(partyId);
    };

    const showPartyUserDeleteConfirm = (e, partyUserId) => {
        e.preventDefault();
        setPartyUserDeletePending(partyUserId);
    };

    const cancelPartyUserDelete = (e) => {
        e.preventDefault();
        setPartyUserDeletePending('');
    };

    const confirmPartyUserDelete = (e, partyUserId) => {
        e.preventDefault();
        setPartyUserDeletePending('');
        removePartyUser(partyUserId);
    };

    const handleChange = (event: any, newValue: number): void => {
        event.preventDefault();
        setTabIndex(newValue);
    };

    const openDetails = (type, object) => {
        console.log('opening details');
        console.log(groupState);
        setDetailsOpen(true);
        setDetailsType(type);
        if (type === 'user') {
            setSelectedUser(object);
        }
        else if (type === 'group') {
            setSelectedGroup(object);
        }
    };

    const closeDetails = () => {
        setDetailsOpen(false);
        setDetailsType('');
        setSelectedUser(initialSelectedUserState);
        setSelectedGroup(initialGroupForm);
    };

    const openGroupForm = (mode: string, group?: GroupType) => {
        console.log('Opening group form');
        console.log(mode);
        console.log(group);
        setGroupFormOpen(true);
        setGroupFormMode(mode);
        if (group != null) {
            setGroupForm({
                id: group.id,
                name: group.name,
                groupUsers: group.groupUsers,
                description: group.description
            });
        }
    };

    const closeGroupForm = (): void => {
        setGroupFormOpen(false);
        setGroupForm(initialGroupForm);
    };

    const handleGroupCreateInput = (e: any): void => {
        const value = e.target.value;
        const form = Object.assign({}, groupForm);
        form[e.target.name] = value;
        setGroupForm(form);
    };

    const submitGroup = (e: any): void => {
        e.preventDefault();

        const form = {
            id: groupForm.id,
            name: groupForm.name,
            description: groupForm.description,
        };

        if (groupFormMode === 'create') {
            delete form.id;
            createGroup(form);
        } else {
            patchGroup(form);
        }
        setGroupFormOpen(false);
        setGroupForm(initialGroupForm);
    };

    const createNewParty = (): void => {
        createParty();
    };

    const onListScroll = (e): void => {
        if ((e.target.scrollHeight - e.target.scrollTop) === e.target.clientHeight ) {
            if (detailsOpen === false && tabIndex === 0) {
                nextFriendsPage();
            }
            else if (detailsOpen === false && tabIndex === 1) {
                nextGroupsPage();
            }
        }
    };

    const openInvite = (targetObjectType?: string, targetObjectId?: string): void => {
        updateInviteTarget(targetObjectType, targetObjectId);
        setLeftDrawerOpen(false);
        setRightDrawerOpen(true);
    };

    const openChat = (targetObjectType: string, targetObject: any): void => {
        setLeftDrawerOpen(false);
        setBottomDrawerOpen(true);
        setTimeout(() => {
            updateChatTarget(targetObjectType, targetObject);
            updateMessageScrollInit(true);
        }, 100);
    };

    return (
        <div>
            <SwipeableDrawer
                className="flex-column"
                anchor="left"
                open={props.leftDrawerOpen === true}
                onClose={() => {setLeftDrawerOpen(false);}}
                onOpen={() => {}}
            >
                { detailsOpen === false && groupFormOpen === false &&
				<div className="list-container">
					<Tabs
						value={tabIndex}
						onChange={handleChange}
						variant="fullWidth"
						indicatorColor="primary"
						textColor="secondary"
						aria-label="People Type"
					>
						<Tab
							icon={<SupervisedUserCircle style={{ fontSize: 30}} />}
							label="Friends"
						/>
						<Tab
							icon={<Group style={{ fontSize: 30}} />}
							label="Groups"
						/>
						<Tab
							icon={<GroupWork style={{ fontSize: 30}} />}
							label="Party"
						/>
					</Tabs>
					<Divider/>
                    { tabIndex === 0 &&
					<div className="flex-center">
						<Button
							variant="contained"
							color="primary"
							startIcon={<Add/>}
							onClick={() => openInvite('user')}>
							Invite Friend
						</Button>
					</div>
                    }
                    { tabIndex === 1 &&
					<div className="flex-center">
						<Button
							variant="contained"
							color="primary"
							startIcon={<Add/>}
							onClick={() => openGroupForm('create')}>
							Create Group
						</Button>
					</div>
                    }
                    {(tabIndex === 0 || tabIndex === 1) &&
					<List
						onScroll={(e) => onListScroll(e)}
					>
                        {tabIndex === 0 && friends && friends.length > 0 && friends.sort((a, b) => a.name - b.name).map((friend, index) => {
                            return <div key={friend.id}>
                                <ListItem
                                    className="selectable"
                                    onClick={() => {
                                        openDetails('user', friend);
                                    }}
                                >
                                    <ListItemAvatar>
                                        <Avatar src={friend.avatarUrl}/>
                                    </ListItemAvatar>
                                    <ListItemText primary={friend.name}/>
                                </ListItem>
                                {index < friends.length - 1 && <Divider/>}
                            </div>;
                        })
                        }
                        {tabIndex === 1 && groups && groups.length > 0 && groups.sort((a, b) => a.name - b.name).map((group, index) => {
                            return <div key={group.id}>
                                <ListItem
                                    className="selectable"
                                    onClick={() => {
                                        openDetails('group', group);
                                    }}
                                >
                                    <ListItemText primary={group.name}/>
                                </ListItem>
                                {index < groups.length - 1 && <Divider/>}
                            </div>;
                        })
                        }
					</List>
                    }
                    {tabIndex === 2 &&
					<div className="list-container">
                        {party == null &&
						<div>
							<div className="title">You are not currently in a party</div>
							<div className="flex-center">
								<Button
									variant="contained"
									color="primary"
									startIcon={<Add/>}
									onClick={() => createNewParty()}>
									Create Party
								</Button>
							</div>
						</div>
                        }
                        { party != null &&
						<div className="list-container">
							<div className="title">Current Party</div>
							<div className="party-id flex-center">
								<div>ID: {party.id}</div>
							</div>
							<div className="actionButtons flex-center flex-column">
								<Button
									variant="contained"
									color="primary"
									startIcon={<Forum/>}
									onClick={() => openChat('party', party)}
								>
									Chat
								</Button>
								<Button
									variant="contained"
									color="secondary"
									startIcon={<PersonAdd/>}
									onClick={() => openInvite('party', party.id)}
								>
									Invite
								</Button>
                                { partyDeletePending !== true &&
								<Button
									variant="contained"
									className="background-red"
									startIcon={<Delete/>}
									onClick={(e) => showPartyDeleteConfirm(e)}
								>
									Delete
								</Button>
                                }
                                { partyDeletePending === true &&
								<div>
									<Button variant="contained"
									        startIcon={<Delete/>}
									        className="background-red"
									        onClick={(e) => confirmPartyDelete(e, party.id)}
									>
										Confirm Delete
									</Button>
									<Button variant="contained"
									        color="secondary"
									        onClick={(e) => cancelPartyDelete(e)}
									>
										Cancel
									</Button>
								</div>
                                }
							</div>
							<Divider/>
							<div className="title margin-top">Members</div>
							<List
								className="flex-center flex-column"
								onScroll={(e) => onListScroll(e)}
							>
                                { partyUsers && partyUsers.length > 0 && partyUsers.sort((a, b) => a.name - b.name).map((partyUser) => {
                                        return <ListItem key={partyUser.id}>
                                            <ListItemAvatar>
                                                <Avatar src={partyUser.user.avatarUrl}/>
                                            </ListItemAvatar>
                                            {user.id === partyUser.userId && <ListItemText primary={partyUser.user.name + ' (you)'}/> }
                                            {user.id !== partyUser.userId && <ListItemText primary={partyUser.user.name}/> }
                                            {
                                                partyUserDeletePending !== partyUser.id &&
                                                selfPartyUser != null &&
                                                (selfPartyUser.isOwner === true || selfPartyUser.isOwner === 1) &&
                                                user.id !== partyUser.userId &&
												<div>
													<Button onClick={(e) => showPartyUserDeleteConfirm(e, partyUser.id)}>
														<Delete/>
													</Button>
												</div>
                                            }
                                            { partyUserDeletePending !== partyUser.id && user.id === partyUser.userId &&
											<div>
												<Button onClick={(e) => showPartyUserDeleteConfirm(e, partyUser.id)}>
													<Delete/>
												</Button>
											</div>
                                            }
                                            {partyUserDeletePending === partyUser.id &&
											<div>
                                                {
                                                    user.id !== partyUser.userId &&
													<Button variant="contained"
													        color="primary"
													        onClick={(e) => confirmPartyUserDelete(e, partyUser.id)}
													>
														Remove User
													</Button>
                                                }
                                                {
                                                    user.id === partyUser.userId &&
													<Button variant="contained"
													        color="primary"
													        onClick={(e) => confirmPartyUserDelete(e, partyUser.id)}
													>
														Leave party
													</Button>
                                                }
												<Button variant="contained"
												        color="secondary"
												        onClick={(e) => cancelPartyUserDelete(e)}
												>
													Cancel
												</Button>
											</div>
                                            }
                                        </ListItem>;
                                    }
                                )
                                }
							</List>
						</div>
                        }
					</div>
                    }
				</div>
                }
                { detailsOpen === true && groupFormOpen === false && detailsType === 'user' &&
				<div className="flex-center flex-column">
					<div className="header">
						<Button onClick={closeDetails}>
							<ArrowLeft/>
						</Button>
						<Divider/>
					</div>
					<div className="details">
						<div className="avatarUrl flex-center">
							<Avatar src={selectedUser.avatarUrl}/>
						</div>
						<div className="userName flex-center">
							<div>{selectedUser.name}</div>
						</div>
						<div className="userId flex-center">
							<div>ID: {selectedUser.id}</div>
						</div>
						<div className="actionButtons flex-center flex-column">
							<Button
								variant="contained"
								color="primary"
								startIcon={<Forum/>}
								onClick={() => {openChat('user', selectedUser);}}
							>
								Chat
							</Button>
							<Button
								variant="contained"
								color="secondary"
								startIcon={<PersonAdd/>}
								onClick={() => openInvite('user', selectedUser.id)}
							>
								Invite
							</Button>
                            {friendDeletePending !== selectedUser.id &&
							<Button
								variant="contained"
								className="background-red"
								startIcon={<Delete/>}
								onClick={(e) => showFriendDeleteConfirm(e, selectedUser.id)}
							>
								Unfriend
							</Button>}
                            {friendDeletePending === selectedUser.id &&
							<div>
								<Button variant="contained"
								        startIcon={<Delete/>}
								        className="background-red"
								        onClick={(e) => confirmFriendDelete(e, selectedUser.id)}
								>
									Unfriend
								</Button>
								<Button variant="contained"
								        color="secondary"
								        onClick={(e) => cancelFriendDelete(e)}
								>
									Cancel
								</Button>
							</div>
                            }
						</div>
					</div>
				</div>
                }
                { detailsOpen === true && groupFormOpen === false && detailsType === 'group' &&
				<div className="list-container flex-center flex-column">
					<div className="header">
						<Button onClick={closeDetails}>
							<ArrowLeft/>
						</Button>
						<Divider/>
					</div>
					<div className="details list-container">
						<div className="title flex-center">
							<div>{selectedGroup.name}</div>
						</div>
						<div className="group-id flex-center">
							<div>ID: {selectedGroup.id}</div>
						</div>
						<div className="description flex-center">
							<div>{selectedGroup.description}</div>
						</div>
						<div className="actionButtons flex-center flex-column">
							<Button
								variant="contained"
								color="primary"
								startIcon={<Forum/>}
								onClick={() => {openChat('group', selectedGroup);}}
							>
								Chat
							</Button>
                            {selfGroupUser != null && (selfGroupUser.groupUserRank === 'owner') &&
								<Button
									variant="contained"
									startIcon={<Edit/>}
									onClick={() => openGroupForm('update', selectedGroup)}
								>
                                Edit
                                </Button>
                            }
                            {selfGroupUser != null && (selfGroupUser.groupUserRank === 'owner' || selfGroupUser.groupUserRank === 'admin') &&
							<Button
								variant="contained"
								color="secondary"
								startIcon={<PersonAdd/>}
								onClick={() => openInvite('group', selectedGroup.id)}
							>
								Invite
							</Button>
                            }
                            {groupDeletePending !== selectedGroup.id &&
                            selfGroupUser != null && selfGroupUser.groupUserRank === 'owner' &&
							<Button
								variant="contained"
								className="background-red"
								startIcon={<Delete/>}
								onClick={(e) => showGroupDeleteConfirm(e, selectedGroup.id)}
							>
								Delete
							</Button>}
                            {groupDeletePending === selectedGroup.id &&
							<div>
								<Button variant="contained"
								        startIcon={<Delete/>}
								        className="background-red"
								        onClick={(e) => confirmGroupDelete(e, selectedGroup.id)}
								>
									Confirm Delete
								</Button>
								<Button variant="contained"
								        color="secondary"
								        onClick={(e) => cancelGroupDelete(e)}
								>
									Cancel
								</Button>
							</div>
                            }
						</div>
						<Divider/>
						<div className="title margin-top">Members</div>
						<List className="flex-center flex-column">
                            { selectedGroup && selectedGroup.groupUsers && selectedGroup.groupUsers.length > 0 && selectedGroup.groupUsers.sort((a, b) => a.name - b.name).map((groupUser) => {
                                    return <ListItem key={groupUser.id}>
                                        <ListItemAvatar>
                                            <Avatar src={groupUser.user.avatarUrl}/>
                                        </ListItemAvatar>
                                        {user.id === groupUser.userId && <ListItemText primary={groupUser.user.name + ' (you)'}/> }
                                        {user.id !== groupUser.userId && <ListItemText primary={groupUser.user.name}/> }
                                        {
                                            groupUserDeletePending !== groupUser.id &&
                                            selfGroupUser != null &&
                                            (selfGroupUser.groupUserRank === 'owner' || selfGroupUser.groupUserRank === 'admin') &&
                                            user.id !== groupUser.userId &&
                                            <Button onClick={(e) => showGroupUserDeleteConfirm(e, groupUser.id)}>
                                                <Delete/>
                                            </Button>
                                        }
                                        { groupUserDeletePending !== groupUser.id && user.id === groupUser.userId &&
										<div>
											<Button onClick={(e) => showGroupUserDeleteConfirm(e, groupUser.id)}>
												<Delete/>
											</Button>
										</div>
                                        }
                                        {groupUserDeletePending === groupUser.id &&
										<div>
                                            {
                                                user.id !== groupUser.userId &&
												<Button variant="contained"
												        color="primary"
												        onClick={(e) => confirmGroupUserDelete(e, groupUser.id)}
												>
													Remove User
												</Button>
                                            }
                                            {
                                                user.id === groupUser.userId &&
												<Button variant="contained"
												        color="primary"
												        onClick={(e) => confirmGroupUserDelete(e, groupUser.id)}
												>
													Leave group
												</Button>
                                            }
											<Button variant="contained"
											        color="secondary"
											        onClick={(e) => cancelGroupUserDelete(e)}
											>
												Cancel
											</Button>
										</div>
                                        }
                                    </ListItem>;
                                }
                            )
                            }
						</List>
					</div>
				</div>
                }
                {
                    groupFormOpen === true &&
					<form className='group-form' noValidate onSubmit={(e) => submitGroup(e)}>
                        { groupFormMode === 'create' && <div className="title">New Group</div> }
                        { groupFormMode === 'update' && <div className="title">Update Group</div> }
						<TextField
							variant="outlined"
							margin="normal"
							required
							fullWidth
							id="name"
							label="Group Name"
							name="name"
							autoComplete="name"
							autoFocus
							value={groupForm.name}
							onChange={(e) => handleGroupCreateInput(e)}
						/>
						<TextField
							variant="outlined"
							margin="normal"
							required
							fullWidth
							id="description"
							label="Group Description"
							name="description"
							autoComplete="description"
							autoFocus
							value={groupForm.description}
							onChange={(e) => handleGroupCreateInput(e)}
						/>
						<div className="flex-center flex-column">
							<Button
								type="submit"
								variant="contained"
								color="primary"
								className={'submit'}
							>
                                {groupFormMode === 'create' && 'Create Group'}
                                {groupFormMode === 'update' && 'Update Group'}
							</Button>
							<Button
								variant="contained"
								color="secondary"
								onClick={() => closeGroupForm()}>
								Cancel
							</Button>
						</div>
					</form>
                }
            </SwipeableDrawer>
        </div>
    );
};

export default connect(mapStateToProps, mapDispatchToProps)(LeftDrawer);<|MERGE_RESOLUTION|>--- conflicted
+++ resolved
@@ -1,4 +1,4 @@
-import React, {useState, useEffect, Fragment} from 'react';
+import React, { useState, useEffect } from 'react';
 import { bindActionCreators, Dispatch } from 'redux';
 import { connect } from 'react-redux';
 import { selectAuthState } from '../../../../redux/auth/selector';
@@ -27,29 +27,17 @@
     removeGroupUser
 } from '../../../../redux/group/service';
 import {
-    getParty,
-    createParty,
-    removeParty,
-    removePartyUser
-<<<<<<< HEAD
-} from '../../../../redux/party/service';
-import { User } from '@xr3ngine/common/interfaces/User';
-=======
-} from '../../../../redux/party/service'
-import { User } from '@xr3ngine/common/interfaces/User'
->>>>>>> 73c0c799
-import {
-    Avatar,
-    Button,
     Divider,
-    List,
     ListItem,
     ListItemAvatar,
     ListItemText,
     SwipeableDrawer,
     Tab,
     Tabs,
-    TextField
+    TextField,
+    List,
+    Avatar,
+    Button
 } from '@material-ui/core';
 import {
     Add,
@@ -63,13 +51,10 @@
     PersonAdd,
     SupervisedUserCircle
 } from "@material-ui/icons";
-<<<<<<< HEAD
-import _ from 'lodash';
-import { Group as GroupType } from '@xr3ngine/common/interfaces/Group';
-=======
 import _ from 'lodash'
 import { Group as GroupType } from '@xr3ngine/common/interfaces/Group'
->>>>>>> 73c0c799
+import { User } from '@xr3ngine/common/interfaces/User';
+import { getParty, createParty, removeParty, removePartyUser } from '../../../../redux/party/service';
 
 
 const mapStateToProps = (state: any): any => {
@@ -176,21 +161,21 @@
     const groups = groupSubState.get('groups');
     const party = partyState.get('party');
     const [tabIndex, setTabIndex] = useState(0);
-    const [ friendDeletePending, setFriendDeletePending ] = useState('');
-    const [ groupDeletePending, setGroupDeletePending ] = useState('');
-    const [ groupUserDeletePending, setGroupUserDeletePending ] = useState('');
-    const [ partyDeletePending, setPartyDeletePending ] = useState(false);
-    const [ detailsOpen, setDetailsOpen ] = useState(false);
-    const [ detailsType, setDetailsType ] = useState('');
-    const [ selectedUser, setSelectedUser ] = useState(initialSelectedUserState);
-    const [ selectedGroup, setSelectedGroup ] = useState(initialGroupForm);
-    const [ groupForm, setGroupForm ] = useState(initialGroupForm);
-    const [ groupFormMode, setGroupFormMode ] = useState('');
-    const [ groupFormOpen, setGroupFormOpen ] = useState(false);
-    const [ partyUserDeletePending, setPartyUserDeletePending] = useState('');
+    const [friendDeletePending, setFriendDeletePending] = useState('');
+    const [groupDeletePending, setGroupDeletePending] = useState('');
+    const [groupUserDeletePending, setGroupUserDeletePending] = useState('');
+    const [partyDeletePending, setPartyDeletePending] = useState(false);
+    const [detailsOpen, setDetailsOpen] = useState(false);
+    const [detailsType, setDetailsType] = useState('');
+    const [selectedUser, setSelectedUser] = useState(initialSelectedUserState);
+    const [selectedGroup, setSelectedGroup] = useState(initialGroupForm);
+    const [groupForm, setGroupForm] = useState(initialGroupForm);
+    const [groupFormMode, setGroupFormMode] = useState('');
+    const [groupFormOpen, setGroupFormOpen] = useState(false);
+    const [partyUserDeletePending, setPartyUserDeletePending] = useState('');
     const selfGroupUser = selectedGroup.id && selectedGroup.id.length > 0 ? selectedGroup.groupUsers.find((groupUser) => groupUser.userId === user.id) : {};
     const partyUsers = party && party.partyUsers ? party.partyUsers : [];
-    const selfPartyUser = party && party.partyUsers ? party.partyUsers.find((partyUser) => partyUser.userId === user.id): {};
+    const selfPartyUser = party && party.partyUsers ? party.partyUsers.find((partyUser) => partyUser.userId === user.id) : {};
     useEffect(() => {
         if (friendState.get('updateNeeded') === true && friendState.get('getFriendsInProgress') !== true) {
             getFriends(0);
@@ -396,7 +381,7 @@
     };
 
     const onListScroll = (e): void => {
-        if ((e.target.scrollHeight - e.target.scrollTop) === e.target.clientHeight ) {
+        if ((e.target.scrollHeight - e.target.scrollTop) === e.target.clientHeight) {
             if (detailsOpen === false && tabIndex === 0) {
                 nextFriendsPage();
             }
@@ -427,479 +412,479 @@
                 className="flex-column"
                 anchor="left"
                 open={props.leftDrawerOpen === true}
-                onClose={() => {setLeftDrawerOpen(false);}}
-                onOpen={() => {}}
+                onClose={() => { setLeftDrawerOpen(false); }}
+                onOpen={() => { }}
             >
-                { detailsOpen === false && groupFormOpen === false &&
-				<div className="list-container">
-					<Tabs
-						value={tabIndex}
-						onChange={handleChange}
-						variant="fullWidth"
-						indicatorColor="primary"
-						textColor="secondary"
-						aria-label="People Type"
-					>
-						<Tab
-							icon={<SupervisedUserCircle style={{ fontSize: 30}} />}
-							label="Friends"
-						/>
-						<Tab
-							icon={<Group style={{ fontSize: 30}} />}
-							label="Groups"
-						/>
-						<Tab
-							icon={<GroupWork style={{ fontSize: 30}} />}
-							label="Party"
-						/>
-					</Tabs>
-					<Divider/>
-                    { tabIndex === 0 &&
-					<div className="flex-center">
-						<Button
-							variant="contained"
-							color="primary"
-							startIcon={<Add/>}
-							onClick={() => openInvite('user')}>
-							Invite Friend
+                {detailsOpen === false && groupFormOpen === false &&
+                    <div className="list-container">
+                        <Tabs
+                            value={tabIndex}
+                            onChange={handleChange}
+                            variant="fullWidth"
+                            indicatorColor="primary"
+                            textColor="secondary"
+                            aria-label="People Type"
+                        >
+                            <Tab
+                                icon={<SupervisedUserCircle style={{ fontSize: 30 }} />}
+                                label="Friends"
+                            />
+                            <Tab
+                                icon={<Group style={{ fontSize: 30 }} />}
+                                label="Groups"
+                            />
+                            <Tab
+                                icon={<GroupWork style={{ fontSize: 30 }} />}
+                                label="Party"
+                            />
+                        </Tabs>
+                        <Divider />
+                        {tabIndex === 0 &&
+                            <div className="flex-center">
+                                <Button
+                                    variant="contained"
+                                    color="primary"
+                                    startIcon={<Add />}
+                                    onClick={() => openInvite('user')}>
+                                    Invite Friend
 						</Button>
-					</div>
-                    }
-                    { tabIndex === 1 &&
-					<div className="flex-center">
-						<Button
-							variant="contained"
-							color="primary"
-							startIcon={<Add/>}
-							onClick={() => openGroupForm('create')}>
-							Create Group
+                            </div>
+                        }
+                        {tabIndex === 1 &&
+                            <div className="flex-center">
+                                <Button
+                                    variant="contained"
+                                    color="primary"
+                                    startIcon={<Add />}
+                                    onClick={() => openGroupForm('create')}>
+                                    Create Group
 						</Button>
-					</div>
-                    }
-                    {(tabIndex === 0 || tabIndex === 1) &&
-					<List
-						onScroll={(e) => onListScroll(e)}
-					>
-                        {tabIndex === 0 && friends && friends.length > 0 && friends.sort((a, b) => a.name - b.name).map((friend, index) => {
-                            return <div key={friend.id}>
-                                <ListItem
-                                    className="selectable"
-                                    onClick={() => {
-                                        openDetails('user', friend);
-                                    }}
+                            </div>
+                        }
+                        {(tabIndex === 0 || tabIndex === 1) &&
+                            <List
+                                onScroll={(e) => onListScroll(e)}
+                            >
+                                {tabIndex === 0 && friends && friends.length > 0 && friends.sort((a, b) => a.name - b.name).map((friend, index) => {
+                                    return <div key={friend.id}>
+                                        <ListItem
+                                            className="selectable"
+                                            onClick={() => {
+                                                openDetails('user', friend);
+                                            }}
+                                        >
+                                            <ListItemAvatar>
+                                                <Avatar src={friend.avatarUrl} />
+                                            </ListItemAvatar>
+                                            <ListItemText primary={friend.name} />
+                                        </ListItem>
+                                        {index < friends.length - 1 && <Divider />}
+                                    </div>;
+                                })
+                                }
+                                {tabIndex === 1 && groups && groups.length > 0 && groups.sort((a, b) => a.name - b.name).map((group, index) => {
+                                    return <div key={group.id}>
+                                        <ListItem
+                                            className="selectable"
+                                            onClick={() => {
+                                                openDetails('group', group);
+                                            }}
+                                        >
+                                            <ListItemText primary={group.name} />
+                                        </ListItem>
+                                        {index < groups.length - 1 && <Divider />}
+                                    </div>;
+                                })
+                                }
+                            </List>
+                        }
+                        {tabIndex === 2 &&
+                            <div className="list-container">
+                                {party == null &&
+                                    <div>
+                                        <div className="title">You are not currently in a party</div>
+                                        <div className="flex-center">
+                                            <Button
+                                                variant="contained"
+                                                color="primary"
+                                                startIcon={<Add />}
+                                                onClick={() => createNewParty()}>
+                                                Create Party
+								</Button>
+                                        </div>
+                                    </div>
+                                }
+                                {party != null &&
+                                    <div className="list-container">
+                                        <div className="title">Current Party</div>
+                                        <div className="party-id flex-center">
+                                            <div>ID: {party.id}</div>
+                                        </div>
+                                        <div className="actionButtons flex-center flex-column">
+                                            <Button
+                                                variant="contained"
+                                                color="primary"
+                                                startIcon={<Forum />}
+                                                onClick={() => openChat('party', party)}
+                                            >
+                                                Chat
+								</Button>
+                                            <Button
+                                                variant="contained"
+                                                color="secondary"
+                                                startIcon={<PersonAdd />}
+                                                onClick={() => openInvite('party', party.id)}
+                                            >
+                                                Invite
+								</Button>
+                                            {partyDeletePending !== true &&
+                                                <Button
+                                                    variant="contained"
+                                                    className="background-red"
+                                                    startIcon={<Delete />}
+                                                    onClick={(e) => showPartyDeleteConfirm(e)}
+                                                >
+                                                    Delete
+								</Button>
+                                            }
+                                            {partyDeletePending === true &&
+                                                <div>
+                                                    <Button variant="contained"
+                                                        startIcon={<Delete />}
+                                                        className="background-red"
+                                                        onClick={(e) => confirmPartyDelete(e, party.id)}
+                                                    >
+                                                        Confirm Delete
+									</Button>
+                                                    <Button variant="contained"
+                                                        color="secondary"
+                                                        onClick={(e) => cancelPartyDelete(e)}
+                                                    >
+                                                        Cancel
+									</Button>
+                                                </div>
+                                            }
+                                        </div>
+                                        <Divider />
+                                        <div className="title margin-top">Members</div>
+                                        <List
+                                            className="flex-center flex-column"
+                                            onScroll={(e) => onListScroll(e)}
+                                        >
+                                            {partyUsers && partyUsers.length > 0 && partyUsers.sort((a, b) => a.name - b.name).map((partyUser) => {
+                                                return <ListItem key={partyUser.id}>
+                                                    <ListItemAvatar>
+                                                        <Avatar src={partyUser.user.avatarUrl} />
+                                                    </ListItemAvatar>
+                                                    {user.id === partyUser.userId && <ListItemText primary={partyUser.user.name + ' (you)'} />}
+                                                    {user.id !== partyUser.userId && <ListItemText primary={partyUser.user.name} />}
+                                                    {
+                                                        partyUserDeletePending !== partyUser.id &&
+                                                        selfPartyUser != null &&
+                                                        (selfPartyUser.isOwner === true || selfPartyUser.isOwner === 1) &&
+                                                        user.id !== partyUser.userId &&
+                                                        <div>
+                                                            <Button onClick={(e) => showPartyUserDeleteConfirm(e, partyUser.id)}>
+                                                                <Delete />
+                                                            </Button>
+                                                        </div>
+                                                    }
+                                                    {partyUserDeletePending !== partyUser.id && user.id === partyUser.userId &&
+                                                        <div>
+                                                            <Button onClick={(e) => showPartyUserDeleteConfirm(e, partyUser.id)}>
+                                                                <Delete />
+                                                            </Button>
+                                                        </div>
+                                                    }
+                                                    {partyUserDeletePending === partyUser.id &&
+                                                        <div>
+                                                            {
+                                                                user.id !== partyUser.userId &&
+                                                                <Button variant="contained"
+                                                                    color="primary"
+                                                                    onClick={(e) => confirmPartyUserDelete(e, partyUser.id)}
+                                                                >
+                                                                    Remove User
+													</Button>
+                                                            }
+                                                            {
+                                                                user.id === partyUser.userId &&
+                                                                <Button variant="contained"
+                                                                    color="primary"
+                                                                    onClick={(e) => confirmPartyUserDelete(e, partyUser.id)}
+                                                                >
+                                                                    Leave party
+													</Button>
+                                                            }
+                                                            <Button variant="contained"
+                                                                color="secondary"
+                                                                onClick={(e) => cancelPartyUserDelete(e)}
+                                                            >
+                                                                Cancel
+												</Button>
+                                                        </div>
+                                                    }
+                                                </ListItem>;
+                                            }
+                                            )
+                                            }
+                                        </List>
+                                    </div>
+                                }
+                            </div>
+                        }
+                    </div>
+                }
+                {detailsOpen === true && groupFormOpen === false && detailsType === 'user' &&
+                    <div className="flex-center flex-column">
+                        <div className="header">
+                            <Button onClick={closeDetails}>
+                                <ArrowLeft />
+                            </Button>
+                            <Divider />
+                        </div>
+                        <div className="details">
+                            <div className="avatarUrl flex-center">
+                                <Avatar src={selectedUser.avatarUrl} />
+                            </div>
+                            <div className="userName flex-center">
+                                <div>{selectedUser.name}</div>
+                            </div>
+                            <div className="userId flex-center">
+                                <div>ID: {selectedUser.id}</div>
+                            </div>
+                            <div className="actionButtons flex-center flex-column">
+                                <Button
+                                    variant="contained"
+                                    color="primary"
+                                    startIcon={<Forum />}
+                                    onClick={() => { openChat('user', selectedUser); }}
                                 >
-                                    <ListItemAvatar>
-                                        <Avatar src={friend.avatarUrl}/>
-                                    </ListItemAvatar>
-                                    <ListItemText primary={friend.name}/>
-                                </ListItem>
-                                {index < friends.length - 1 && <Divider/>}
-                            </div>;
-                        })
-                        }
-                        {tabIndex === 1 && groups && groups.length > 0 && groups.sort((a, b) => a.name - b.name).map((group, index) => {
-                            return <div key={group.id}>
-                                <ListItem
-                                    className="selectable"
-                                    onClick={() => {
-                                        openDetails('group', group);
-                                    }}
+                                    Chat
+							</Button>
+                                <Button
+                                    variant="contained"
+                                    color="secondary"
+                                    startIcon={<PersonAdd />}
+                                    onClick={() => openInvite('user', selectedUser.id)}
                                 >
-                                    <ListItemText primary={group.name}/>
-                                </ListItem>
-                                {index < groups.length - 1 && <Divider/>}
-                            </div>;
-                        })
-                        }
-					</List>
-                    }
-                    {tabIndex === 2 &&
-					<div className="list-container">
-                        {party == null &&
-						<div>
-							<div className="title">You are not currently in a party</div>
-							<div className="flex-center">
-								<Button
-									variant="contained"
-									color="primary"
-									startIcon={<Add/>}
-									onClick={() => createNewParty()}>
-									Create Party
+                                    Invite
+							</Button>
+                                {friendDeletePending !== selectedUser.id &&
+                                    <Button
+                                        variant="contained"
+                                        className="background-red"
+                                        startIcon={<Delete />}
+                                        onClick={(e) => showFriendDeleteConfirm(e, selectedUser.id)}
+                                    >
+                                        Unfriend
+							</Button>}
+                                {friendDeletePending === selectedUser.id &&
+                                    <div>
+                                        <Button variant="contained"
+                                            startIcon={<Delete />}
+                                            className="background-red"
+                                            onClick={(e) => confirmFriendDelete(e, selectedUser.id)}
+                                        >
+                                            Unfriend
 								</Button>
-							</div>
-						</div>
-                        }
-                        { party != null &&
-						<div className="list-container">
-							<div className="title">Current Party</div>
-							<div className="party-id flex-center">
-								<div>ID: {party.id}</div>
-							</div>
-							<div className="actionButtons flex-center flex-column">
-								<Button
-									variant="contained"
-									color="primary"
-									startIcon={<Forum/>}
-									onClick={() => openChat('party', party)}
-								>
-									Chat
+                                        <Button variant="contained"
+                                            color="secondary"
+                                            onClick={(e) => cancelFriendDelete(e)}
+                                        >
+                                            Cancel
 								</Button>
-								<Button
-									variant="contained"
-									color="secondary"
-									startIcon={<PersonAdd/>}
-									onClick={() => openInvite('party', party.id)}
-								>
-									Invite
+                                    </div>
+                                }
+                            </div>
+                        </div>
+                    </div>
+                }
+                {detailsOpen === true && groupFormOpen === false && detailsType === 'group' &&
+                    <div className="list-container flex-center flex-column">
+                        <div className="header">
+                            <Button onClick={closeDetails}>
+                                <ArrowLeft />
+                            </Button>
+                            <Divider />
+                        </div>
+                        <div className="details list-container">
+                            <div className="title flex-center">
+                                <div>{selectedGroup.name}</div>
+                            </div>
+                            <div className="group-id flex-center">
+                                <div>ID: {selectedGroup.id}</div>
+                            </div>
+                            <div className="description flex-center">
+                                <div>{selectedGroup.description}</div>
+                            </div>
+                            <div className="actionButtons flex-center flex-column">
+                                <Button
+                                    variant="contained"
+                                    color="primary"
+                                    startIcon={<Forum />}
+                                    onClick={() => { openChat('group', selectedGroup); }}
+                                >
+                                    Chat
+							</Button>
+                                {selfGroupUser != null && (selfGroupUser.groupUserRank === 'owner') &&
+                                    <Button
+                                        variant="contained"
+                                        startIcon={<Edit />}
+                                        onClick={() => openGroupForm('update', selectedGroup)}
+                                    >
+                                        Edit
+                                </Button>
+                                }
+                                {selfGroupUser != null && (selfGroupUser.groupUserRank === 'owner' || selfGroupUser.groupUserRank === 'admin') &&
+                                    <Button
+                                        variant="contained"
+                                        color="secondary"
+                                        startIcon={<PersonAdd />}
+                                        onClick={() => openInvite('group', selectedGroup.id)}
+                                    >
+                                        Invite
+							</Button>
+                                }
+                                {groupDeletePending !== selectedGroup.id &&
+                                    selfGroupUser != null && selfGroupUser.groupUserRank === 'owner' &&
+                                    <Button
+                                        variant="contained"
+                                        className="background-red"
+                                        startIcon={<Delete />}
+                                        onClick={(e) => showGroupDeleteConfirm(e, selectedGroup.id)}
+                                    >
+                                        Delete
+							</Button>}
+                                {groupDeletePending === selectedGroup.id &&
+                                    <div>
+                                        <Button variant="contained"
+                                            startIcon={<Delete />}
+                                            className="background-red"
+                                            onClick={(e) => confirmGroupDelete(e, selectedGroup.id)}
+                                        >
+                                            Confirm Delete
 								</Button>
-                                { partyDeletePending !== true &&
-								<Button
-									variant="contained"
-									className="background-red"
-									startIcon={<Delete/>}
-									onClick={(e) => showPartyDeleteConfirm(e)}
-								>
-									Delete
+                                        <Button variant="contained"
+                                            color="secondary"
+                                            onClick={(e) => cancelGroupDelete(e)}
+                                        >
+                                            Cancel
 								</Button>
-                                }
-                                { partyDeletePending === true &&
-								<div>
-									<Button variant="contained"
-									        startIcon={<Delete/>}
-									        className="background-red"
-									        onClick={(e) => confirmPartyDelete(e, party.id)}
-									>
-										Confirm Delete
-									</Button>
-									<Button variant="contained"
-									        color="secondary"
-									        onClick={(e) => cancelPartyDelete(e)}
-									>
-										Cancel
-									</Button>
-								</div>
-                                }
-							</div>
-							<Divider/>
-							<div className="title margin-top">Members</div>
-							<List
-								className="flex-center flex-column"
-								onScroll={(e) => onListScroll(e)}
-							>
-                                { partyUsers && partyUsers.length > 0 && partyUsers.sort((a, b) => a.name - b.name).map((partyUser) => {
-                                        return <ListItem key={partyUser.id}>
-                                            <ListItemAvatar>
-                                                <Avatar src={partyUser.user.avatarUrl}/>
-                                            </ListItemAvatar>
-                                            {user.id === partyUser.userId && <ListItemText primary={partyUser.user.name + ' (you)'}/> }
-                                            {user.id !== partyUser.userId && <ListItemText primary={partyUser.user.name}/> }
-                                            {
-                                                partyUserDeletePending !== partyUser.id &&
-                                                selfPartyUser != null &&
-                                                (selfPartyUser.isOwner === true || selfPartyUser.isOwner === 1) &&
-                                                user.id !== partyUser.userId &&
-												<div>
-													<Button onClick={(e) => showPartyUserDeleteConfirm(e, partyUser.id)}>
-														<Delete/>
-													</Button>
-												</div>
-                                            }
-                                            { partyUserDeletePending !== partyUser.id && user.id === partyUser.userId &&
-											<div>
-												<Button onClick={(e) => showPartyUserDeleteConfirm(e, partyUser.id)}>
-													<Delete/>
-												</Button>
-											</div>
-                                            }
-                                            {partyUserDeletePending === partyUser.id &&
-											<div>
-                                                {
-                                                    user.id !== partyUser.userId &&
-													<Button variant="contained"
-													        color="primary"
-													        onClick={(e) => confirmPartyUserDelete(e, partyUser.id)}
-													>
-														Remove User
-													</Button>
-                                                }
-                                                {
-                                                    user.id === partyUser.userId &&
-													<Button variant="contained"
-													        color="primary"
-													        onClick={(e) => confirmPartyUserDelete(e, partyUser.id)}
-													>
-														Leave party
-													</Button>
-                                                }
-												<Button variant="contained"
-												        color="secondary"
-												        onClick={(e) => cancelPartyUserDelete(e)}
-												>
-													Cancel
-												</Button>
-											</div>
-                                            }
-                                        </ListItem>;
-                                    }
-                                )
-                                }
-							</List>
-						</div>
-                        }
-					</div>
-                    }
-				</div>
-                }
-                { detailsOpen === true && groupFormOpen === false && detailsType === 'user' &&
-				<div className="flex-center flex-column">
-					<div className="header">
-						<Button onClick={closeDetails}>
-							<ArrowLeft/>
-						</Button>
-						<Divider/>
-					</div>
-					<div className="details">
-						<div className="avatarUrl flex-center">
-							<Avatar src={selectedUser.avatarUrl}/>
-						</div>
-						<div className="userName flex-center">
-							<div>{selectedUser.name}</div>
-						</div>
-						<div className="userId flex-center">
-							<div>ID: {selectedUser.id}</div>
-						</div>
-						<div className="actionButtons flex-center flex-column">
-							<Button
-								variant="contained"
-								color="primary"
-								startIcon={<Forum/>}
-								onClick={() => {openChat('user', selectedUser);}}
-							>
-								Chat
-							</Button>
-							<Button
-								variant="contained"
-								color="secondary"
-								startIcon={<PersonAdd/>}
-								onClick={() => openInvite('user', selectedUser.id)}
-							>
-								Invite
-							</Button>
-                            {friendDeletePending !== selectedUser.id &&
-							<Button
-								variant="contained"
-								className="background-red"
-								startIcon={<Delete/>}
-								onClick={(e) => showFriendDeleteConfirm(e, selectedUser.id)}
-							>
-								Unfriend
-							</Button>}
-                            {friendDeletePending === selectedUser.id &&
-							<div>
-								<Button variant="contained"
-								        startIcon={<Delete/>}
-								        className="background-red"
-								        onClick={(e) => confirmFriendDelete(e, selectedUser.id)}
-								>
-									Unfriend
-								</Button>
-								<Button variant="contained"
-								        color="secondary"
-								        onClick={(e) => cancelFriendDelete(e)}
-								>
-									Cancel
-								</Button>
-							</div>
-                            }
-						</div>
-					</div>
-				</div>
-                }
-                { detailsOpen === true && groupFormOpen === false && detailsType === 'group' &&
-				<div className="list-container flex-center flex-column">
-					<div className="header">
-						<Button onClick={closeDetails}>
-							<ArrowLeft/>
-						</Button>
-						<Divider/>
-					</div>
-					<div className="details list-container">
-						<div className="title flex-center">
-							<div>{selectedGroup.name}</div>
-						</div>
-						<div className="group-id flex-center">
-							<div>ID: {selectedGroup.id}</div>
-						</div>
-						<div className="description flex-center">
-							<div>{selectedGroup.description}</div>
-						</div>
-						<div className="actionButtons flex-center flex-column">
-							<Button
-								variant="contained"
-								color="primary"
-								startIcon={<Forum/>}
-								onClick={() => {openChat('group', selectedGroup);}}
-							>
-								Chat
-							</Button>
-                            {selfGroupUser != null && (selfGroupUser.groupUserRank === 'owner') &&
-								<Button
-									variant="contained"
-									startIcon={<Edit/>}
-									onClick={() => openGroupForm('update', selectedGroup)}
-								>
-                                Edit
-                                </Button>
-                            }
-                            {selfGroupUser != null && (selfGroupUser.groupUserRank === 'owner' || selfGroupUser.groupUserRank === 'admin') &&
-							<Button
-								variant="contained"
-								color="secondary"
-								startIcon={<PersonAdd/>}
-								onClick={() => openInvite('group', selectedGroup.id)}
-							>
-								Invite
-							</Button>
-                            }
-                            {groupDeletePending !== selectedGroup.id &&
-                            selfGroupUser != null && selfGroupUser.groupUserRank === 'owner' &&
-							<Button
-								variant="contained"
-								className="background-red"
-								startIcon={<Delete/>}
-								onClick={(e) => showGroupDeleteConfirm(e, selectedGroup.id)}
-							>
-								Delete
-							</Button>}
-                            {groupDeletePending === selectedGroup.id &&
-							<div>
-								<Button variant="contained"
-								        startIcon={<Delete/>}
-								        className="background-red"
-								        onClick={(e) => confirmGroupDelete(e, selectedGroup.id)}
-								>
-									Confirm Delete
-								</Button>
-								<Button variant="contained"
-								        color="secondary"
-								        onClick={(e) => cancelGroupDelete(e)}
-								>
-									Cancel
-								</Button>
-							</div>
-                            }
-						</div>
-						<Divider/>
-						<div className="title margin-top">Members</div>
-						<List className="flex-center flex-column">
-                            { selectedGroup && selectedGroup.groupUsers && selectedGroup.groupUsers.length > 0 && selectedGroup.groupUsers.sort((a, b) => a.name - b.name).map((groupUser) => {
+                                    </div>
+                                }
+                            </div>
+                            <Divider />
+                            <div className="title margin-top">Members</div>
+                            <List className="flex-center flex-column">
+                                {selectedGroup && selectedGroup.groupUsers && selectedGroup.groupUsers.length > 0 && selectedGroup.groupUsers.sort((a, b) => a.name - b.name).map((groupUser) => {
                                     return <ListItem key={groupUser.id}>
                                         <ListItemAvatar>
-                                            <Avatar src={groupUser.user.avatarUrl}/>
+                                            <Avatar src={groupUser.user.avatarUrl} />
                                         </ListItemAvatar>
-                                        {user.id === groupUser.userId && <ListItemText primary={groupUser.user.name + ' (you)'}/> }
-                                        {user.id !== groupUser.userId && <ListItemText primary={groupUser.user.name}/> }
+                                        {user.id === groupUser.userId && <ListItemText primary={groupUser.user.name + ' (you)'} />}
+                                        {user.id !== groupUser.userId && <ListItemText primary={groupUser.user.name} />}
                                         {
                                             groupUserDeletePending !== groupUser.id &&
                                             selfGroupUser != null &&
                                             (selfGroupUser.groupUserRank === 'owner' || selfGroupUser.groupUserRank === 'admin') &&
                                             user.id !== groupUser.userId &&
                                             <Button onClick={(e) => showGroupUserDeleteConfirm(e, groupUser.id)}>
-                                                <Delete/>
+                                                <Delete />
                                             </Button>
                                         }
-                                        { groupUserDeletePending !== groupUser.id && user.id === groupUser.userId &&
-										<div>
-											<Button onClick={(e) => showGroupUserDeleteConfirm(e, groupUser.id)}>
-												<Delete/>
-											</Button>
-										</div>
+                                        {groupUserDeletePending !== groupUser.id && user.id === groupUser.userId &&
+                                            <div>
+                                                <Button onClick={(e) => showGroupUserDeleteConfirm(e, groupUser.id)}>
+                                                    <Delete />
+                                                </Button>
+                                            </div>
                                         }
                                         {groupUserDeletePending === groupUser.id &&
-										<div>
-                                            {
-                                                user.id !== groupUser.userId &&
-												<Button variant="contained"
-												        color="primary"
-												        onClick={(e) => confirmGroupUserDelete(e, groupUser.id)}
-												>
-													Remove User
+                                            <div>
+                                                {
+                                                    user.id !== groupUser.userId &&
+                                                    <Button variant="contained"
+                                                        color="primary"
+                                                        onClick={(e) => confirmGroupUserDelete(e, groupUser.id)}
+                                                    >
+                                                        Remove User
 												</Button>
-                                            }
-                                            {
-                                                user.id === groupUser.userId &&
-												<Button variant="contained"
-												        color="primary"
-												        onClick={(e) => confirmGroupUserDelete(e, groupUser.id)}
-												>
-													Leave group
+                                                }
+                                                {
+                                                    user.id === groupUser.userId &&
+                                                    <Button variant="contained"
+                                                        color="primary"
+                                                        onClick={(e) => confirmGroupUserDelete(e, groupUser.id)}
+                                                    >
+                                                        Leave group
 												</Button>
-                                            }
-											<Button variant="contained"
-											        color="secondary"
-											        onClick={(e) => cancelGroupUserDelete(e)}
-											>
-												Cancel
+                                                }
+                                                <Button variant="contained"
+                                                    color="secondary"
+                                                    onClick={(e) => cancelGroupUserDelete(e)}
+                                                >
+                                                    Cancel
 											</Button>
-										</div>
+                                            </div>
                                         }
                                     </ListItem>;
                                 }
-                            )
-                            }
-						</List>
-					</div>
-				</div>
+                                )
+                                }
+                            </List>
+                        </div>
+                    </div>
                 }
                 {
                     groupFormOpen === true &&
-					<form className='group-form' noValidate onSubmit={(e) => submitGroup(e)}>
-                        { groupFormMode === 'create' && <div className="title">New Group</div> }
-                        { groupFormMode === 'update' && <div className="title">Update Group</div> }
-						<TextField
-							variant="outlined"
-							margin="normal"
-							required
-							fullWidth
-							id="name"
-							label="Group Name"
-							name="name"
-							autoComplete="name"
-							autoFocus
-							value={groupForm.name}
-							onChange={(e) => handleGroupCreateInput(e)}
-						/>
-						<TextField
-							variant="outlined"
-							margin="normal"
-							required
-							fullWidth
-							id="description"
-							label="Group Description"
-							name="description"
-							autoComplete="description"
-							autoFocus
-							value={groupForm.description}
-							onChange={(e) => handleGroupCreateInput(e)}
-						/>
-						<div className="flex-center flex-column">
-							<Button
-								type="submit"
-								variant="contained"
-								color="primary"
-								className={'submit'}
-							>
+                    <form className='group-form' noValidate onSubmit={(e) => submitGroup(e)}>
+                        {groupFormMode === 'create' && <div className="title">New Group</div>}
+                        {groupFormMode === 'update' && <div className="title">Update Group</div>}
+                        <TextField
+                            variant="outlined"
+                            margin="normal"
+                            required
+                            fullWidth
+                            id="name"
+                            label="Group Name"
+                            name="name"
+                            autoComplete="name"
+                            autoFocus
+                            value={groupForm.name}
+                            onChange={(e) => handleGroupCreateInput(e)}
+                        />
+                        <TextField
+                            variant="outlined"
+                            margin="normal"
+                            required
+                            fullWidth
+                            id="description"
+                            label="Group Description"
+                            name="description"
+                            autoComplete="description"
+                            autoFocus
+                            value={groupForm.description}
+                            onChange={(e) => handleGroupCreateInput(e)}
+                        />
+                        <div className="flex-center flex-column">
+                            <Button
+                                type="submit"
+                                variant="contained"
+                                color="primary"
+                                className={'submit'}
+                            >
                                 {groupFormMode === 'create' && 'Create Group'}
                                 {groupFormMode === 'update' && 'Update Group'}
+                            </Button>
+                            <Button
+                                variant="contained"
+                                color="secondary"
+                                onClick={() => closeGroupForm()}>
+                                Cancel
 							</Button>
-							<Button
-								variant="contained"
-								color="secondary"
-								onClick={() => closeGroupForm()}>
-								Cancel
-							</Button>
-						</div>
-					</form>
+                        </div>
+                    </form>
                 }
             </SwipeableDrawer>
         </div>
