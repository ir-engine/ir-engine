--- conflicted
+++ resolved
@@ -72,12 +72,7 @@
   };
   return (
     <AppBar className="bottom-appbar">
-<<<<<<< HEAD
-      <NoSSR>
-      <VideoChat/>
-=======
-      { (selfUser && selfUser.instanceId != null && selfUser.partyId != null) && <VideoChat/> }
->>>>>>> c002c43c
+      { (selfUser && selfUser.instanceId != null && selfUser.partyId != null) && <NoSSR><VideoChat/></NoSSR> }
       <Button onClick={openInvite}>
         <PersonAdd />
       </Button>
@@ -87,7 +82,6 @@
       <Button onClick={openPeople}>
         <People/>
       </Button>
-      </NoSSR>
     </AppBar>
   );
 };
