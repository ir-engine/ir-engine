import { AssetLoader } from "@xr3ngine/engine/src/assets/components/AssetLoader";
import { CameraComponent } from '@xr3ngine/engine/src/camera/components/CameraComponent';
import { addObject3DComponent } from '@xr3ngine/engine/src/common/behaviors/Object3DBehaviors';
import { Object3DComponent } from "@xr3ngine/engine/src/common/components/Object3DComponent";
import { createPrefab } from '@xr3ngine/engine/src/common/functions/createPrefab';
import { addComponent, createEntity, getComponent, getMutableComponent } from '@xr3ngine/engine/src/ecs/functions/EntityFunctions';
import { DefaultInitializationOptions, initializeEngine } from "@xr3ngine/engine/src/initialize";
import { NetworkSchema } from '@xr3ngine/engine/src/networking/interfaces/NetworkSchema';
import { PlayerCharacter } from "@xr3ngine/engine/src/templates/character/prefabs/PlayerCharacter";
import { DefaultNetworkSchema } from '@xr3ngine/engine/src/templates/networking/DefaultNetworkSchema';
import { TransformComponent } from '@xr3ngine/engine/src/transform/components/TransformComponent';
import React, { FunctionComponent, useEffect, useState } from 'react';
import { AmbientLight } from 'three';
import { SocketWebRTCClientTransport } from '../../classes/transports/SocketWebRTCClientTransport';
import Terminal from '../terminal';
import { commands, description } from '../terminal/commands';
import { staticWorldColliders } from "@xr3ngine/engine/src/templates/car/prefabs/staticWorldColliders";
import { CarController } from "@xr3ngine/engine/src/templates/car/prefabs/CarController";
import { rigidBodyBox2 } from "@xr3ngine/engine/src/templates/car/prefabs/rigidBodyBox2";
import { rigidBodyBox } from "@xr3ngine/engine/src/templates/car/prefabs/rigidBodyBox";


export const EnginePage: FunctionComponent = (props: any) => {

  const [enabled, setEnabled] = useState(false);

  useEffect(() => {
    console.log('initializeEngine!');

    const networkSchema: NetworkSchema = {
      ...DefaultNetworkSchema,
      transport: SocketWebRTCClientTransport
    };

    const InitializationOptions = {
      ...DefaultInitializationOptions,
      networking: {
        enabled: true,
        supportsMediaStreams: true,
        schema: networkSchema
      },
      physics: {
        enabled: true
      },
      audio: {
        src: '/audio/djMagda.m4a'
      },
    };
    initializeEngine(InitializationOptions);

    // Load glb here
    // createPrefab(rigidBodyBox);

    addObject3DComponent(createEntity(), { obj3d: AmbientLight, ob3dArgs: {
      intensity: 5.0
    }});

    const cameraTransform = getMutableComponent<TransformComponent>(CameraComponent.instance.entity, TransformComponent);
    cameraTransform.position.set(0, 1.2, 3);


    // const { sound } = Engine as any;
    // if (sound) {
    //   const audioMesh = new Mesh(
    //     new SphereBufferGeometry(0.3),
    //     new MeshPhongMaterial({color: 0xff2200})
    //   );
    //   const audioEntity = createEntity();
    //   addObject3DComponent(audioEntity, {
    //     obj3d: audioMesh
    //   });
    //   audioMesh.add(sound);
    //   const transform = addComponent(audioEntity, TransformComponent) as TransformComponent;
    //   transform.position.set(0, 1, 0);
    //   // const audioComponent = addComponent(audioEntity,
    //   //   class extends Component {static scema = {}}
    //   // )
    // }

    console.log("Creating a scene entity to test");
    const levelEntity = createEntity();
    addComponent(levelEntity, AssetLoader, {
      url: "models/stadium.glb",
      receiveShadow: true,
      castShadow: true,
      onLoaded: () => {
        console.log('level is loaded');
        // TODO: parse Floor_plan
        // TODO: parse Spawn point

        // TODO: this is temporary, to make level floor mach zero
        const level3d = getComponent<Object3DComponent>(levelEntity, Object3DComponent);
        //level3d.value.position.y -= 0.17;
        level3d.value.position.y -= 0.22;

      }
    });


    createPrefab(PlayerCharacter);
    createPrefab(staticWorldColliders);
<<<<<<< HEAD
    // createPrefab(rigidBodyBox);
    // createPrefab(rigidBodyBox2);
=======
    //createPrefab(rigidBodyBox);
    //createPrefab(rigidBodyBox2);
>>>>>>> origin/physics
    createPrefab(CarController);

    // addComponent(createEntity(), AssetLoader, {
    //   url: "models/OldCar.fbx",
    //   receiveShadow: true,
    //   castShadow: true
    // })

    return (): void => {
      // cleanup
      console.log('cleanup?!');
      // TODO: use resetEngine when it will be completed. for now just reload
      document.location.reload();
      // resetEngine();
    };
  }, []);

  useEffect(() => {
    const f = (event: KeyboardEvent): void => {
      const P_PLAY_PAUSE = 112;
      if (event.keyCode === 27)
        toggleEnabled();
      else if(event.keyCode == P_PLAY_PAUSE){

      }
    };
    document.addEventListener("keydown", f);
    return (): void => {
      document.removeEventListener("keydown", f);
    };
  });

  const toggleEnabled = (): void => {
    console.log("enabled ", enabled);
    if (enabled === true) {
      setEnabled(false);
    } else {
      setEnabled(true);
    }
  };

  return (
    enabled && (
      <Terminal
        color='green'
        backgroundColor='black'
        allowTabs={false}
        startState='maximised'
        showCommands={true}
        style={{ fontWeight: "bold", fontSize: "1em", position: "fixed", bottom: "0", width: "100%", height: "30%", zIndex: 4000 }}
        commands={commands}
        description={description}
        msg='Interactive terminal. Please consult the manual for commands.'
      />
    )
  );
};

export default EnginePage;<|MERGE_RESOLUTION|>--- conflicted
+++ resolved
@@ -97,16 +97,11 @@
     });
 
 
-    createPrefab(PlayerCharacter);
+    // createPrefab(PlayerCharacter);
     createPrefab(staticWorldColliders);
-<<<<<<< HEAD
-    // createPrefab(rigidBodyBox);
-    // createPrefab(rigidBodyBox2);
-=======
     //createPrefab(rigidBodyBox);
     //createPrefab(rigidBodyBox2);
->>>>>>> origin/physics
-    createPrefab(CarController);
+    // createPrefab(CarController);
 
     // addComponent(createEntity(), AssetLoader, {
     //   url: "models/OldCar.fbx",
