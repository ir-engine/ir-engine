import React, { Component, useEffect, FunctionComponent, useState } from 'react';
import { initializeEngine, DefaultInitializationOptions } from "@xr3ngine/engine/src/initialize";
import { PlayerController } from "../gl/PlayerController";
import { createPrefab } from '@xr3ngine/engine/src/common/functions/createPrefab';
import { DefaultNetworkSchema } from '@xr3ngine/engine/src/networking/defaults/DefaultNetworkSchema';
import { NetworkSchema } from '@xr3ngine/engine/src/networking/interfaces/NetworkSchema';
import { SocketWebRTCClientTransport } from '../../classes/transports/SocketWebRTCClientTransport';
import Terminal from '../terminal';
import { commands, description } from '../terminal/commands';
import { staticWorldColliders } from './staticWorldColliders';
import { createEntity, addComponent } from '@xr3ngine/engine/src/ecs/functions/EntityFunctions';
import { AssetLoader } from "@xr3ngine/engine/src/assets/components/AssetLoader"
import { AssetType } from '@xr3ngine/engine/src/assets/enums/AssetType';
import { AssetClass } from '@xr3ngine/engine/src/assets/enums/AssetClass';

<<<<<<< HEAD
export const EnginePage: FunctionComponent = (props: any) => {
=======
import { staticWorldColliders } from '../gl_examples/staticWorldColliders'
import { rigidBodyBox } from '../gl_examples/rigidBodyBox'
import { car } from '../gl_examples/Car'
>>>>>>> 907ad348


  const [enabled, setEnabled] = useState(false)

  useEffect(() => {
    const networkSchema: NetworkSchema = {
      ...DefaultNetworkSchema,
      transport: SocketWebRTCClientTransport
    }

    const InitializationOptions = {
      ...DefaultInitializationOptions,
      networking: {
        enabled: true,
        supportsMediaStreams: true,
        schema: networkSchema
      },
      physics: {
        enabled: true
      }
    };
    initializeEngine(InitializationOptions);

    // Load glb here

<<<<<<< HEAD
    createPrefab(PlayerController);

  createPrefab(staticWorldColliders);

console.log("Creating a scene entity to test")
    addComponent(createEntity(), AssetLoader, {
      assetType: AssetType.glTF,
      assetClass: AssetClass.Model,
      url: "models/library.glb",
      receiveShadow: true,
      castShadow: true
    })

  }, [])

  useEffect(() => {
    const f = event => {
      if (event.keyCode === 27)
        toggleEnabled();
    }
    document.addEventListener("keydown", f);
    return () => {
      document.removeEventListener("keydown", f);
    };
  });

  const toggleEnabled = () => {
    console.log("enabled ", enabled)
    if (enabled === true) {
      setEnabled(false)
    } else {
      setEnabled(true)
    }
  }

  return (
    enabled && (
      <Terminal
        color='green'
        backgroundColor='black'
          allowTabs= { false }
          startState='maximised'
          showCommands={true}
        style={{ fontWeight: "bold", fontSize: "1em", position: "fixed", bottom: "0", width: "100%", height: "30%", zIndex: 4000 }}
        commands={commands}
        description={description}
        msg='Interactive terminal. Please consult the manual for commands.'
      />
    )
  )
=======
        createPrefab(PlayerController);
        createPrefab(staticWorldColliders);
        createPrefab(rigidBodyBox);
        //createPrefab(car);
  },[]);
  return null
>>>>>>> 907ad348
};

export default EnginePage;<|MERGE_RESOLUTION|>--- conflicted
+++ resolved
@@ -7,20 +7,15 @@
 import { SocketWebRTCClientTransport } from '../../classes/transports/SocketWebRTCClientTransport';
 import Terminal from '../terminal';
 import { commands, description } from '../terminal/commands';
-import { staticWorldColliders } from './staticWorldColliders';
 import { createEntity, addComponent } from '@xr3ngine/engine/src/ecs/functions/EntityFunctions';
 import { AssetLoader } from "@xr3ngine/engine/src/assets/components/AssetLoader"
 import { AssetType } from '@xr3ngine/engine/src/assets/enums/AssetType';
 import { AssetClass } from '@xr3ngine/engine/src/assets/enums/AssetClass';
 
-<<<<<<< HEAD
+import { staticWorldColliders } from './staticWorldColliders'
+import { rigidBodyBox } from './rigidBodyBox'
+
 export const EnginePage: FunctionComponent = (props: any) => {
-=======
-import { staticWorldColliders } from '../gl_examples/staticWorldColliders'
-import { rigidBodyBox } from '../gl_examples/rigidBodyBox'
-import { car } from '../gl_examples/Car'
->>>>>>> 907ad348
-
 
   const [enabled, setEnabled] = useState(false)
 
@@ -44,13 +39,13 @@
     initializeEngine(InitializationOptions);
 
     // Load glb here
+    createPrefab(rigidBodyBox);
 
-<<<<<<< HEAD
     createPrefab(PlayerController);
 
-  createPrefab(staticWorldColliders);
+    createPrefab(staticWorldColliders);
 
-console.log("Creating a scene entity to test")
+    console.log("Creating a scene entity to test")
     addComponent(createEntity(), AssetLoader, {
       assetType: AssetType.glTF,
       assetClass: AssetClass.Model,
@@ -86,9 +81,9 @@
       <Terminal
         color='green'
         backgroundColor='black'
-          allowTabs= { false }
-          startState='maximised'
-          showCommands={true}
+        allowTabs={false}
+        startState='maximised'
+        showCommands={true}
         style={{ fontWeight: "bold", fontSize: "1em", position: "fixed", bottom: "0", width: "100%", height: "30%", zIndex: 4000 }}
         commands={commands}
         description={description}
@@ -96,14 +91,6 @@
       />
     )
   )
-=======
-        createPrefab(PlayerController);
-        createPrefab(staticWorldColliders);
-        createPrefab(rigidBodyBox);
-        //createPrefab(car);
-  },[]);
-  return null
->>>>>>> 907ad348
 };
 
 export default EnginePage;