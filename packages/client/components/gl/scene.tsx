import { AssetLoader } from '@xr3ngine/engine/src/assets/components/AssetLoader';
import { CameraComponent } from '@xr3ngine/engine/src/camera/components/CameraComponent';
import { addObject3DComponent } from '@xr3ngine/engine/src/common/behaviors/Object3DBehaviors';
import { Object3DComponent } from '@xr3ngine/engine/src/common/components/Object3DComponent';
import { createPrefab } from '@xr3ngine/engine/src/common/functions/createPrefab';
import { Engine } from '@xr3ngine/engine/src/ecs/classes/Engine';
import { addComponent, createEntity, getComponent, getMutableComponent } from '@xr3ngine/engine/src/ecs/functions/EntityFunctions';
import { DefaultInitializationOptions, initializeEngine } from '@xr3ngine/engine/src/initialize';
import { NetworkSchema } from '@xr3ngine/engine/src/networking/interfaces/NetworkSchema';
import { CarController } from "@xr3ngine/engine/src/templates/car/prefabs/CarController";
import { WorldPrefab } from "@xr3ngine/engine/src/templates/world/prefabs/WorldPrefab";
import { rigidBodyBox } from "@xr3ngine/engine/src/templates/car/prefabs/rigidBodyBox";
import { rigidBodyBox2 } from "@xr3ngine/engine/src/templates/car/prefabs/rigidBodyBox2";
import { staticWorldColliders } from "@xr3ngine/engine/src/templates/car/prefabs/staticWorldColliders";
import { PlayerCharacter } from '@xr3ngine/engine/src/templates/character/prefabs/PlayerCharacter';
import { DefaultNetworkSchema } from '@xr3ngine/engine/src/templates/networking/DefaultNetworkSchema';
import { TransformComponent } from '@xr3ngine/engine/src/transform/components/TransformComponent';
import React, { FunctionComponent, useEffect, useState } from 'react';
import { connect } from 'react-redux';
import { bindActionCreators, Dispatch } from 'redux';
import { AmbientLight, EquirectangularReflectionMapping, Mesh, MeshPhongMaterial, SphereBufferGeometry, sRGBEncoding, TextureLoader,CineonToneMapping } from 'three';
import { SocketWebRTCClientTransport } from '../../classes/transports/SocketWebRTCClientTransport';
import { selectInstanceConnectionState } from '../../redux/instanceConnection/selector';
import { connectToInstanceServer, provisionInstanceServer } from '../../redux/instanceConnection/service';
import Terminal from '../terminal';
import { commands, description } from '../terminal/commands';
import { isMobileOrTablet } from "@xr3ngine/engine/src/common/functions/isMobile";
import { selectAuthState } from '../../redux/auth/selector';
import { selectPartyState } from '../../redux/party/selector';
import { client } from '../../redux/feathers';

import dynamic from 'next/dynamic';
import { RazerLaptop } from "@xr3ngine/engine/src/templates/interactive/prefabs/RazerLaptop";
import { InfoBox } from "../infoBox";
import { HintBox } from "../hintBox";
<<<<<<< HEAD
import { BeginnerBox } from '../beginnerBox';
=======

import './style.scss';


>>>>>>> 35cc2c6d
const MobileGamepad = dynamic(() => import("../mobileGampad").then((mod) => mod.MobileGamepad),  { ssr: false });

const mapStateToProps = (state: any): any => {
  return {
    instanceConnectionState: selectInstanceConnectionState(state),
    authState: selectAuthState(state),
    partyState: selectPartyState(state)
  };
};


const mapDispatchToProps = (dispatch: Dispatch): any => ({
  provisionInstanceServer: bindActionCreators(provisionInstanceServer, dispatch),
  connectToInstanceServer: bindActionCreators(connectToInstanceServer, dispatch)
});

export const EnginePage: FunctionComponent = (props: any) => {
  const {
    authState,
    instanceConnectionState,
    partyState,
    connectToInstanceServer,
    provisionInstanceServer
  } = props;
  const [enabled, setEnabled] = useState(false);
  const [hoveredLabel, setHoveredLabel] = useState('');
  const [infoBoxData, setInfoBoxData] = useState(null);
  const [hintBoxData, setHintBoxData] = useState('default');

  useEffect(() => {
    console.log('initializeEngine!');

    const onObjectHover = (event: CustomEvent): void => {
      if (event.detail.focused) {
        setHoveredLabel(String(event.detail.interactionText ? event.detail.interactionText :'Activate' ));
      } else {
        setHoveredLabel('');
      }       
    };

    const onObjectActivation = (event: CustomEvent): void => {
      console.log('OBJECT ACTIVATION!', event.detail?.action, event.detail);
      switch (event.detail.action) {
        case "link":
          window.open(event.detail.url, "_blank");
          break;
        case "infoBox":
          // TODO: show info box
          setInfoBoxData(event.detail.payload);
          break;
      }
    };

    const onCarActivation = (event: CustomEvent): void => {
      console.log('event.detail',event.detail)
      if (event.detail.inCar) {
        setHintBoxData('car');
      } else {
        setHintBoxData('default');
      }  
    };

    document.addEventListener('object-hover', onObjectHover);
    document.addEventListener('object-activation', onObjectActivation);
    document.addEventListener('player-in-car', onCarActivation);


    const networkSchema: NetworkSchema = {
      ...DefaultNetworkSchema,
      transport: SocketWebRTCClientTransport
    };

    const InitializationOptions = {
      ...DefaultInitializationOptions,
      networking: {
        enabled: true,
        supportsMediaStreams: true,
        schema: networkSchema
      },
      physics: {
        enabled: true
      },
      audio: {
        src: '/audio/djMagda.m4a'
      },
      input: {
        mobile: isMobileOrTablet()
      }
    };
    initializeEngine(InitializationOptions);

    // Load glb here
    // createPrefab(rigidBodyBox);

    addObject3DComponent(createEntity(), { obj3d: AmbientLight, ob3dArgs: {
      intensity: 0.3
    }});

    const cameraTransform = getMutableComponent<TransformComponent>(CameraComponent.instance.entity, TransformComponent);
    cameraTransform.position.set(0, 1.2, 3);

    const envMapURL =
      "./hdr/city.jpg";

      const loader = new TextureLoader();

       (loader as any).load(envMapURL, data => {
       const map = loader.load(envMapURL);
       map.mapping = EquirectangularReflectionMapping;
       map.encoding = sRGBEncoding;
        Engine.scene.environment = map;
        Engine.scene.background = map;
        }, null);

    const { sound } = Engine as any;
    if (sound) {
      const audioMesh = new Mesh(
        new SphereBufferGeometry(0.3),
        new MeshPhongMaterial({color: 0xff2200})
      );
      const audioEntity = createEntity();
      addObject3DComponent(audioEntity, {
        obj3d: audioMesh
      });
      audioMesh.add(sound);
      const transform = addComponent(audioEntity, TransformComponent) as TransformComponent;
      transform.position.set(0, 1, 0);
      // const audioComponent = addComponent(audioEntity,
      //   class extends Component {static scema = {}}
      // )
    }
    Engine.renderer.toneMapping = CineonToneMapping;
    Engine.renderer.toneMappingExposure = 0.1;


    Engine.renderer.toneMapping = CineonToneMapping;
    Engine.renderer.toneMappingExposure = 0.1;

    createPrefab(WorldPrefab);
    createPrefab(staticWorldColliders);
//  setTimeout(() => {
    // createPrefab(rigidBodyBox);
    // createPrefab(rigidBodyBox2);
    createPrefab(PlayerCharacter);
     createPrefab(CarController);
    //createPrefab(interactiveBox);
  //}, 5000);


    return (): void => {
      document.removeEventListener('object-hover', onObjectHover);
      document.removeEventListener('object-activation', onObjectActivation);
      document.addEventListener('player-in-car', onCarActivation);

      // cleanup
      console.log('cleanup?!');
      // TODO: use resetEngine when it will be completed. for now just reload
      document.location.reload();
      // resetEngine();
    };
  }, []);

  useEffect(() => {
    const f = (event: KeyboardEvent): void => {
      // const P_PLAY_PAUSE = 112;
      // if (event.keyCode === 27)
      if (event.keyCode === 192) {
        event.preventDefault();
        toggleEnabled();
      }
      // else if(event.keyCode == P_PLAY_PAUSE)
    };
    document.addEventListener("keydown", f);
    return (): void => {
      document.removeEventListener("keydown", f);
    };
  });

  useEffect(() => {
    if (instanceConnectionState.get('instanceProvisioned') === true && instanceConnectionState.get('updateNeeded') === true) {
      console.log('Calling connectToInstanceServer');
      connectToInstanceServer();
    }
  }, [instanceConnectionState]);

  useEffect(() => {
    if (instanceConnectionState.get('instanceProvisioned') == false) {
      console.log('authState:')
      console.log(authState)
      console.log('partyState:')
      console.log(partyState)
      const user = authState.get('user');
      const party = partyState.get('party');
      const instanceId = user.instanceId != null ? user.instanceId : party.instanceId != null ? party.instanceId: null;
      console.log(`INSTANCE ID TO GO TO: ${instanceId}`);
      if (instanceId != null) {
        client.service('instance').get(instanceId)
            .then((instance) => {
              console.log(`Connecting to location ${instance.locationId}`)
              provisionInstanceServer(instance.locationId);
            });
      }
    }
    else {
      connectToInstanceServer();
    }
  }, []);

  const toggleEnabled = (): void => {
    // console.log("enabled", enabled);
    if (enabled === true) {
      setEnabled(false);
    } else {
      setEnabled(true);
    }
  };

  const terminal = enabled? (
      <Terminal
        color='green'
        backgroundColor='black'
        // allowTabs={false}
        allowTabs={true}
        startState='maximised'
        showCommands={true}
        style={{
          fontWeight: "bold",
          fontSize: "1em",
          position: "fixed",
          bottom: "0",
          width: "100%",
          // Height is set in termimal itself depending is it expanded.
          // height: "30%",
          zIndex: 4000 }}
        commands={commands}
        description={description}
        msg='Interactive terminal. Please consult the manual for commands.'
      />
    ) : null;

  const mobileGamepadProps = {hovered:hoveredLabel.length > 0, layout: hintBoxData }
  
  const mobileGamepad = isMobileOrTablet()? <MobileGamepad {...mobileGamepadProps} /> : null;

  const infoBox = !isMobileOrTablet() && infoBoxData ? <InfoBox onClose={() => { setInfoBoxData(null) }} data={infoBoxData} /> : null;
  const hintBox = !isMobileOrTablet() && hintBoxData ? <HintBox layout={hintBoxData} /> : null;


  const hoveredLabelElement = !!!isMobileOrTablet() && hoveredLabel.length > 0 ? 
  <div className="hintContainer">Press <span className="keyItem" >E</span> to {hoveredLabel}</div> : null;

  
  return (
    <>
    {/* <Dialog {...{props:{isOpened:true, content:beginnerHintMessage}}}>{beginnerHintMessage}</Dialog> */}
    {infoBox}
    {hintBox}
    {hoveredLabelElement}
    {terminal}
    {mobileGamepad}
    <BeginnerBox />
    </>
  );
};

export default connect(mapStateToProps, mapDispatchToProps)(EnginePage);<|MERGE_RESOLUTION|>--- conflicted
+++ resolved
@@ -33,14 +33,9 @@
 import { RazerLaptop } from "@xr3ngine/engine/src/templates/interactive/prefabs/RazerLaptop";
 import { InfoBox } from "../infoBox";
 import { HintBox } from "../hintBox";
-<<<<<<< HEAD
 import { BeginnerBox } from '../beginnerBox';
-=======
-
 import './style.scss';
 
-
->>>>>>> 35cc2c6d
 const MobileGamepad = dynamic(() => import("../mobileGampad").then((mod) => mod.MobileGamepad),  { ssr: false });
 
 const mapStateToProps = (state: any): any => {
