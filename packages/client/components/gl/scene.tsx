--- conflicted
+++ resolved
@@ -29,11 +29,7 @@
 import { Interacts } from "@xr3ngine/engine/src/interaction/components/Interacts";
 
 import dynamic from 'next/dynamic';
-<<<<<<< HEAD
-const MobileGamepad = dynamic(() => import("../mobileGampad").then((mod) => mod.MobileGamepad),  { ssr: false });
-=======
 const MobileGamepad = dynamic(() => import("../mobileGampad").then((mod) => mod.MobileGamepad), { ssr: false });
->>>>>>> c07a936a
 
 const locationId = 'e3523270-ddb7-11ea-9251-75ab611a30da';
 const locationId2 = '489ec2b1-f6b2-46b5-af84-92d094927dd7';
@@ -129,11 +125,11 @@
 
 
     createPrefab(WorldPrefab);
-    createPrefab(PlayerCharacter);
-  //  createPrefab(staticWorldColliders);
+    // createPrefab(PlayerCharacter);
+   createPrefab(staticWorldColliders);
     createPrefab(rigidBodyBox);
     createPrefab(rigidBodyBox2);
-    createPrefab(CarController);
+    // createPrefab(CarController);
     //createPrefab(interactiveBox);
 
     return (): void => {
