import { AssetLoader } from '@xr3ngine/engine/src/assets/components/AssetLoader';
import { CameraComponent } from '@xr3ngine/engine/src/camera/components/CameraComponent';
import { addObject3DComponent } from '@xr3ngine/engine/src/common/behaviors/Object3DBehaviors';
import { Object3DComponent } from '@xr3ngine/engine/src/common/components/Object3DComponent';
import { createPrefab } from '@xr3ngine/engine/src/common/functions/createPrefab';
import { Engine } from '@xr3ngine/engine/src/ecs/classes/Engine';
import { addComponent, createEntity, getComponent, getMutableComponent } from '@xr3ngine/engine/src/ecs/functions/EntityFunctions';
import { DefaultInitializationOptions, initializeEngine } from '@xr3ngine/engine/src/initialize';
import { NetworkSchema } from '@xr3ngine/engine/src/networking/interfaces/NetworkSchema';
import { CarController } from "@xr3ngine/engine/src/templates/car/prefabs/CarController";
import { WorldPrefab } from "@xr3ngine/engine/src/templates/world/prefabs/WorldPrefab";
import { rigidBodyBox } from "@xr3ngine/engine/src/templates/car/prefabs/rigidBodyBox";
import { rigidBodyBox2 } from "@xr3ngine/engine/src/templates/car/prefabs/rigidBodyBox2";
import { staticWorldColliders } from "@xr3ngine/engine/src/templates/car/prefabs/staticWorldColliders";
import { PlayerCharacter } from '@xr3ngine/engine/src/templates/character/prefabs/PlayerCharacter';
import { DefaultNetworkSchema } from '@xr3ngine/engine/src/templates/networking/DefaultNetworkSchema';
import { TransformComponent } from '@xr3ngine/engine/src/transform/components/TransformComponent';
import React, { FunctionComponent, useEffect, useState } from 'react';
import { connect } from 'react-redux';
import { bindActionCreators, Dispatch } from 'redux';
import { AmbientLight, EquirectangularReflectionMapping, Mesh, MeshPhongMaterial, SphereBufferGeometry, sRGBEncoding, TextureLoader } from 'three';
import { SocketWebRTCClientTransport } from '../../classes/transports/SocketWebRTCClientTransport';
import { selectInstanceConnectionState } from '../../redux/instanceConnection/selector';
import { connectToInstanceServer, provisionInstanceServer } from '../../redux/instanceConnection/service';
import Terminal from '../terminal';
import { commands, description } from '../terminal/commands';
import { interactiveBox } from "@xr3ngine/engine/src/templates/interactive/prefabs/interactiveBox";
import { Interactive } from "@xr3ngine/engine/src/interaction/components/Interactive";
import { Interacts } from "@xr3ngine/engine/src/interaction/components/Interacts";

import dynamic from 'next/dynamic';
const MobileGamepad = dynamic(() => import("../mobileGampad").then((mod) => mod.MobileGamepad), { ssr: false });

const locationId = 'e3523270-ddb7-11ea-9251-75ab611a30da';
const locationId2 = '489ec2b1-f6b2-46b5-af84-92d094927dd7';
const mapStateToProps = (state: any): any => {
  return {
    instanceConnectionState: selectInstanceConnectionState(state)
  };
};


const mapDispatchToProps = (dispatch: Dispatch): any => ({
  provisionInstanceServer: bindActionCreators(provisionInstanceServer, dispatch),
  connectToInstanceServer: bindActionCreators(connectToInstanceServer, dispatch)
});

export const EnginePage: FunctionComponent = (props: any) => {
  const {
    instanceConnectionState,
    connectToInstanceServer,
    provisionInstanceServer
  } = props;
  const [enabled, setEnabled] = useState(false);

  useEffect(() => {
    console.log('initializeEngine!');

    const networkSchema: NetworkSchema = {
      ...DefaultNetworkSchema,
      transport: SocketWebRTCClientTransport
    };

    const InitializationOptions = {
      ...DefaultInitializationOptions,
      networking: {
        enabled: true,
        supportsMediaStreams: true,
        schema: networkSchema
      },
      physics: {
        enabled: true
      },
      audio: {
        src: '/audio/djMagda.m4a'
      },
      input: {
        mobile: true
      }
    };
    initializeEngine(InitializationOptions);

    // Load glb here
    // createPrefab(rigidBodyBox);

    addObject3DComponent(createEntity(), { obj3d: AmbientLight, ob3dArgs: {
      intensity: 0.3
    }});

    const cameraTransform = getMutableComponent<TransformComponent>(CameraComponent.instance.entity, TransformComponent);
    cameraTransform.position.set(0, 1.2, 3);

    const envMapURL =
      "./hdr/city.jpg";

      const loader = new TextureLoader();

       (loader as any).load(envMapURL, data => {
       const map = loader.load(envMapURL);
       map.mapping = EquirectangularReflectionMapping;
       map.encoding = sRGBEncoding;
        Engine.scene.environment = map;
        Engine.scene.background = map;
        }, null);

    const { sound } = Engine as any;
    if (sound) {
      const audioMesh = new Mesh(
        new SphereBufferGeometry(0.3),
        new MeshPhongMaterial({color: 0xff2200})
      );
      const audioEntity = createEntity();
      addObject3DComponent(audioEntity, {
        obj3d: audioMesh
      });
      audioMesh.add(sound);
      const transform = addComponent(audioEntity, TransformComponent) as TransformComponent;
      transform.position.set(0, 1, 0);
      // const audioComponent = addComponent(audioEntity,
      //   class extends Component {static scema = {}}
      // )
    }




    createPrefab(WorldPrefab);
<<<<<<< HEAD
    // createPrefab(PlayerCharacter);
   createPrefab(staticWorldColliders);
=======
    createPrefab(PlayerCharacter);
  //  createPrefab(staticWorldColliders);
  setTimeout(() => {
>>>>>>> 0a14aa6b
    createPrefab(rigidBodyBox);
    createPrefab(rigidBodyBox2);
    // createPrefab(CarController);
    //createPrefab(interactiveBox);
  }, 5000);


    return (): void => {
      // cleanup
      console.log('cleanup?!');
      // TODO: use resetEngine when it will be completed. for now just reload
      document.location.reload();
      // resetEngine();
    };
  }, []);

  useEffect(() => {
    const f = (event: KeyboardEvent): void => {
      const P_PLAY_PAUSE = 112;
      if (event.keyCode === 27)
        toggleEnabled();
      else if(event.keyCode == P_PLAY_PAUSE){

      }
    };
    document.addEventListener("keydown", f);
    return (): void => {
      document.removeEventListener("keydown", f);
    };
  });

  useEffect(() => {
    console.log('instanceConnectionState useEffect')
    console.log(instanceConnectionState)
    if (instanceConnectionState.get('instanceProvisioned') === true && instanceConnectionState.get('updateNeeded') === true) {
      console.log('Calling connectToInstanceServer');
      connectToInstanceServer();
    }
  }, [instanceConnectionState]);

  // useEffect(() => {
  //   if (instanceConnectionState.get('instanceProvisioned') == false) {
  //     provisionInstanceServer(locationId);
  //   }
  //   else {
  //     connectToInstanceServer();
  //   }
  // }, []);

  const toggleEnabled = (): void => {
    console.log("enabled ", enabled);
    if (enabled === true) {
      setEnabled(false);
    } else {
      setEnabled(true);
    }
  };

  const terminal = enabled? (
      <Terminal
        color='green'
        backgroundColor='black'
        allowTabs={false}
        startState='maximised'
        showCommands={true}
        style={{
          fontWeight: "bold",
          fontSize: "1em",
          position: "fixed",
          bottom: "0",
          width: "100%",
          // Height is set in termimal itself depending is it expanded.
          /* height: "30%", */
          zIndex: 4000 }}
        commands={commands}
        description={description}
        msg='Interactive terminal. Please consult the manual for commands.'
      />
    ) : null;

  const mobileGamepad = <MobileGamepad />;

  return (
    <>
    {terminal}
    {mobileGamepad}
    </>
  );
};

export default connect(mapStateToProps, mapDispatchToProps)(EnginePage);<|MERGE_RESOLUTION|>--- conflicted
+++ resolved
@@ -125,14 +125,9 @@
 
 
     createPrefab(WorldPrefab);
-<<<<<<< HEAD
-    // createPrefab(PlayerCharacter);
-   createPrefab(staticWorldColliders);
-=======
     createPrefab(PlayerCharacter);
   //  createPrefab(staticWorldColliders);
   setTimeout(() => {
->>>>>>> 0a14aa6b
     createPrefab(rigidBodyBox);
     createPrefab(rigidBodyBox2);
     // createPrefab(CarController);
