import {
  BackSide,
  BoxBufferGeometry,
  CubeCamera,
  CubeTexture,
  Mesh,
  Object3D,
  Scene,
  ShaderMaterial,
  UniformsLib,
  UniformsUtils,
  Vector3,
  WebGLCubeRenderTarget,
  WebGLRenderer
} from "three";
import { PMREMGenerator } from "three";
import { PMREMCubeUVPacker } from "./PMREMCubeUVPacker";
/**
 * @author zz85 / https://github.com/zz85
 *
 * Based on "A Practical Analytic Model for Daylight"
 * aka The Preetham Model, the de facto standard analytic skydome model
 * http://www.cs.utah.edu/~shirley/papers/sunsky/sunsky.pdf
 *
 * First implemented by Simon Wallner
 * http://www.simonwallner.at/projects/atmospheric-scattering
 *
 * Improved by Martin Upitis
 * http://blenderartists.org/forum/showthread.php?245954-preethams-sky-impementation-HDR
 *
 * Three.js integration by zz85 http://twitter.com/blurspline
 */
const vertexShader = `
#include <common>
#include <fog_pars_vertex>

uniform vec3 sunPosition;
uniform float rayleigh;
uniform float turbidity;
uniform float mieCoefficient;

varying vec3 vWorldPosition;
varying vec3 vSunDirection;
varying float vSunfade;
varying vec3 vBetaR;
varying vec3 vBetaM;
varying float vSunE;

const vec3 up = vec3( 0.0, 1.0, 0.0 );

// constants for atmospheric scattering
const float e = 2.71828182845904523536028747135266249775724709369995957;
const float pi = 3.141592653589793238462643383279502884197169;

// wavelength of used primaries, according to preetham
const vec3 lambda = vec3( 680E-9, 550E-9, 450E-9 );
// this pre-calcuation replaces older TotalRayleigh(vec3 lambda) function:
// (8.0 * pow(pi, 3.0) * pow(pow(n, 2.0) - 1.0, 2.0) * (6.0 + 3.0 * pn)) / (3.0 * N * pow(lambda, vec3(4.0)) * (6.0 - 7.0 * pn))
const vec3 totalRayleigh = vec3( 5.804542996261093E-6, 1.3562911419845635E-5, 3.0265902468824876E-5 );

// mie stuff
// K coefficient for the primaries
const float v = 4.0;
const vec3 K = vec3( 0.686, 0.678, 0.666 );
// MieConst = pi * pow( ( 2.0 * pi ) / lambda, vec3( v - 2.0 ) ) * K
const vec3 MieConst = vec3( 1.8399918514433978E14, 2.7798023919660528E14, 4.0790479543861094E14 );

// earth shadow hack
// cutoffAngle = pi / 1.95;
const float cutoffAngle = 1.6110731556870734;
const float steepness = 1.5;
const float EE = 1000.0;

float sunIntensity( float zenithAngleCos ) {
  zenithAngleCos = clamp( zenithAngleCos, -1.0, 1.0 );
  return EE * max( 0.0, 1.0 - pow( e, -( ( cutoffAngle - acos( zenithAngleCos ) ) / steepness ) ) );
}

vec3 totalMie( float T ) {
  float c = ( 0.2 * T ) * 10E-18;
  return 0.434 * c * MieConst;
}

void main() {
  #include <begin_vertex>

  vec4 worldPosition = modelMatrix * vec4( position, 1.0 );
  vWorldPosition = worldPosition.xyz;

  #include <project_vertex>

  vSunDirection = normalize( sunPosition );

  vSunE = sunIntensity( dot( vSunDirection, up ) );

  vSunfade = 1.0 - clamp( 1.0 - exp( ( sunPosition.y / 450000.0 ) ), 0.0, 1.0 );

  float rayleighCoefficient = rayleigh - ( 1.0 * ( 1.0 - vSunfade ) );

  // extinction (absorbtion + out scattering)
  // rayleigh coefficients
  vBetaR = totalRayleigh * rayleighCoefficient;

  // mie coefficients
  vBetaM = totalMie( turbidity ) * mieCoefficient;

  #include <fog_vertex>
}
`;
const fragmentShader = `
#include <common>
#include <fog_pars_fragment>

varying vec3 vWorldPosition;
varying vec3 vSunDirection;
varying float vSunfade;
varying vec3 vBetaR;
varying vec3 vBetaM;
varying float vSunE;

uniform float luminance;
uniform float mieDirectionalG;

const vec3 cameraPos = vec3( 0.0, 0.0, 0.0 );

// constants for atmospheric scattering
const float pi = 3.141592653589793238462643383279502884197169;

const float n = 1.0003; // refractive index of air
const float N = 2.545E25; // number of molecules per unit volume for air at
// 288.15K and 1013mb (sea level -45 celsius)

// optical length at zenith for molecules
const float rayleighZenithLength = 8.4E3;
const float mieZenithLength = 1.25E3;
const vec3 up = vec3( 0.0, 1.0, 0.0 );
// 66 arc seconds -> degrees, and the cosine of that
const float sunAngularDiameterCos = 0.999956676946448443553574619906976478926848692873900859324;

// 3.0 / ( 16.0 * pi )
const float THREE_OVER_SIXTEENPI = 0.05968310365946075;
// 1.0 / ( 4.0 * pi )
const float ONE_OVER_FOURPI = 0.07957747154594767;

float rayleighPhase( float cosTheta ) {
  return THREE_OVER_SIXTEENPI * ( 1.0 + pow( cosTheta, 2.0 ) );
}

float hgPhase( float cosTheta, float g ) {
  float g2 = pow( g, 2.0 );
  float inverse = 1.0 / pow( 1.0 - 2.0 * g * cosTheta + g2, 1.5 );
  return ONE_OVER_FOURPI * ( ( 1.0 - g2 ) * inverse );
}

// Filmic ToneMapping http://filmicgames.com/archives/75
const float A = 0.15;
const float B = 0.50;
const float C = 0.10;
const float D = 0.20;
const float E = 0.02;
const float F = 0.30;

const float whiteScale = 1.0748724675633854; // 1.0 / Uncharted2Tonemap(1000.0)

vec3 Uncharted2Tonemap( vec3 x ) {
  return ( ( x * ( A * x + C * B ) + D * E ) / ( x * ( A * x + B ) + D * F ) ) - E / F;
}

void main() {
  // optical length
  // cutoff angle at 90 to avoid singularity in next formula.
  float zenithAngle = acos( max( 0.0, dot( up, normalize( vWorldPosition - cameraPos ) ) ) );
  float inverse = 1.0 / ( cos( zenithAngle ) + 0.15 * pow( 93.885 - ( ( zenithAngle * 180.0 ) / pi ), -1.253 ) );
  float sR = rayleighZenithLength * inverse;
  float sM = mieZenithLength * inverse;

  // combined extinction factor
  vec3 Fex = exp( -( vBetaR * sR + vBetaM * sM ) );

  // in scattering
  float cosTheta = dot( normalize( vWorldPosition - cameraPos ), vSunDirection );

  float rPhase = rayleighPhase( cosTheta * 0.5 + 0.5 );
  vec3 betaRTheta = vBetaR * rPhase;

  float mPhase = hgPhase( cosTheta, mieDirectionalG );
  vec3 betaMTheta = vBetaM * mPhase;

  vec3 Lin = pow( vSunE * ( ( betaRTheta + betaMTheta ) / ( vBetaR + vBetaM ) ) * ( 1.0 - Fex ), vec3( 1.5 ) );
  Lin *= mix( vec3( 1.0 ), pow( vSunE * ( ( betaRTheta + betaMTheta ) / ( vBetaR + vBetaM ) ) * Fex, vec3( 1.0 / 2.0 ) ), clamp( pow( 1.0 - dot( up, vSunDirection ), 5.0 ), 0.0, 1.0 ) );

  // nightsky
  vec3 direction = normalize( vWorldPosition - cameraPos );
  float theta = acos( direction.y ); // elevation --> y-axis, [-pi/2, pi/2]
  float phi = atan( direction.z, direction.x ); // azimuth --> x-axis [-pi/2, pi/2]
  vec2 uv = vec2( phi, theta ) / vec2( 2.0 * pi, pi ) + vec2( 0.5, 0.0 );
  vec3 L0 = vec3( 0.1 ) * Fex;

  // composition + solar disc
  float sundisk = smoothstep( sunAngularDiameterCos, sunAngularDiameterCos + 0.00002, cosTheta );
  L0 += ( vSunE * 19000.0 * Fex ) * sundisk;

  vec3 texColor = ( Lin + L0 ) * 0.04 + vec3( 0.0, 0.0003, 0.00075 );

  vec3 curr = Uncharted2Tonemap( ( log2( 2.0 / pow( luminance, 4.0 ) ) ) * texColor );
  vec3 color = curr * whiteScale;

  vec3 retColor = pow( color, vec3( 1.0 / ( 1.2 + ( 1.2 * vSunfade ) ) ) );

  gl_FragColor = vec4( retColor, 1.0 );

  #include <fog_fragment>
}
`;
export default class Sky extends Object3D {
  static shader = {
    uniforms: UniformsUtils.merge([
      UniformsLib.fog,
      {
        luminance: { value: 1 },
        turbidity: { value: 10 },
        rayleigh: { value: 2 },
        mieCoefficient: { value: 0.005 },
        mieDirectionalG: { value: 0.8 },
        sunPosition: { value: new Vector3() }
      }
    ]),
    vertexShader,
    fragmentShader
  };
  static _geometry = new BoxBufferGeometry(1, 1, 1);
  skyScene: Scene;
  cubeCamera: CubeCamera;
  sky: Mesh<BoxBufferGeometry, ShaderMaterial>;
  _inclination: number;
  _azimuth: number;
  _distance: number;
  constructor() {
    super();
    const material = new ShaderMaterial({
      fragmentShader: Sky.shader.fragmentShader,
      vertexShader: Sky.shader.vertexShader,
      uniforms: UniformsUtils.clone(Sky.shader.uniforms),
      side: BackSide,
      fog: true
    });
    this.skyScene = new Scene();
    // BUG: CubeCamera has changed so this might be broken
    // @ts-ignore
    this.cubeCamera = new CubeCamera(1, 100000, new WebGLCubeRenderTarget(512));
    this.skyScene.add(this.cubeCamera);
    this.sky = new Mesh(Sky._geometry, material);
    this.sky.name = "Sky";
    this.add(this.sky);
    this._inclination = 0;
    this._azimuth = 0.15;
    this._distance = 8000;
    this.updateSunPosition();
  }
  get turbidity() {
    return this.sky.material.uniforms.turbidity.value;
  }
  set turbidity(value) {
    this.sky.material.uniforms.turbidity.value = value;
  }
  get rayleigh() {
    return this.sky.material.uniforms.rayleigh.value;
  }
  set rayleigh(value) {
    this.sky.material.uniforms.rayleigh.value = value;
  }
  get luminance() {
    return this.sky.material.uniforms.luminance.value;
  }
  set luminance(value) {
    this.sky.material.uniforms.luminance.value = value;
  }
  get mieCoefficient() {
    return this.sky.material.uniforms.mieCoefficient.value;
  }
  set mieCoefficient(value) {
    this.sky.material.uniforms.mieCoefficient.value = value;
  }
  get mieDirectionalG() {
    return this.sky.material.uniforms.mieDirectionalG.value;
  }
  set mieDirectionalG(value) {
    this.sky.material.uniforms.mieDirectionalG.value = value;
  }
  get inclination() {
    return this._inclination;
  }
  set inclination(value) {
    this._inclination = value;
    this.updateSunPosition();
  }
  get azimuth() {
    return this._azimuth;
  }
  set azimuth(value) {
    this._azimuth = value;
    this.updateSunPosition();
  }
  get distance() {
    return this._distance;
  }
  set distance(value) {
    this._distance = value;
    this.updateSunPosition();
  }
  updateSunPosition() {
    const theta = Math.PI * (this._inclination - 0.5);
    const phi = 2 * Math.PI * (this._azimuth - 0.5);
    const distance = this._distance;
    const x = distance * Math.cos(phi);
    const y = distance * Math.sin(phi) * Math.sin(theta);
    const z = distance * Math.sin(phi) * Math.cos(theta);
    this.sky.material.uniforms.sunPosition.value.set(x, y, z).normalize();
    this.sky.scale.set(distance, distance, distance);
  }
  generateEnvironmentMap(renderer: WebGLRenderer) {
    this.skyScene.add(this.sky);
    this.cubeCamera.update(renderer, this.skyScene);
    this.add(this.sky);
    const vrEnabled = renderer.xr.enabled;
    renderer.xr.enabled = false;
    // const pmremGenerator = new PMREMGenerator(
    //   this.cubeCamera.renderTarget.texture as any
    // );
    const pmremGenerator = new PMREMGenerator(renderer);
<<<<<<< HEAD
    // pmremGenerator.update(renderer);
    const texture = pmremGenerator.fromCubemap(this.cubeCamera.renderTarget.texture as CubeTexture);
=======
    const texture = pmremGenerator.fromCubemap(this.cubeCamera.renderTarget.texture as CubeTexture)
    // pmremGenerator.update(renderer);
>>>>>>> 3ba37e8c
    // const pmremCubeUVPacker = new PMREMCubeUVPacker((pmremGenerator as any).cubeLods);
    const pmremCubeUVPacker = new PMREMCubeUVPacker([texture]);
    const UVPackertexture = pmremCubeUVPacker.CubeUVRenderTarget.texture;
    pmremCubeUVPacker.update(renderer);
    renderer.xr.enabled = vrEnabled;
    pmremGenerator.dispose();
<<<<<<< HEAD
    // pmremCubeUVPacker.dispose();
    // return pmremCubeUVPacker.CubeUVRenderTarget.texture;
    return texture;
=======
    pmremCubeUVPacker.dispose();
    return UVPackertexture;
    // return texture
>>>>>>> 3ba37e8c
  }
  copy(source, recursive = true) {
    if (recursive) {
      this.remove(this.sky);
    }
    super.copy(source, recursive);
    if (recursive) {
      const skyIndex = source.children.indexOf(source.sky);
      if (skyIndex !== -1) {
        (this.sky as any) = this.children[skyIndex];
      }
    }
    this.turbidity = source.turbidity;
    this.rayleigh = source.rayleigh;
    this.luminance = source.luminance;
    this.mieCoefficient = source.mieCoefficient;
    this.mieDirectionalG = source.mieDirectionalG;
    this.inclination = source.inclination;
    this.azimuth = source.azimuth;
    this.distance = source.distance;
    return this;
  }
}<|MERGE_RESOLUTION|>--- conflicted
+++ resolved
@@ -328,28 +328,17 @@
     //   this.cubeCamera.renderTarget.texture as any
     // );
     const pmremGenerator = new PMREMGenerator(renderer);
-<<<<<<< HEAD
-    // pmremGenerator.update(renderer);
-    const texture = pmremGenerator.fromCubemap(this.cubeCamera.renderTarget.texture as CubeTexture);
-=======
     const texture = pmremGenerator.fromCubemap(this.cubeCamera.renderTarget.texture as CubeTexture)
     // pmremGenerator.update(renderer);
->>>>>>> 3ba37e8c
     // const pmremCubeUVPacker = new PMREMCubeUVPacker((pmremGenerator as any).cubeLods);
     const pmremCubeUVPacker = new PMREMCubeUVPacker([texture]);
     const UVPackertexture = pmremCubeUVPacker.CubeUVRenderTarget.texture;
     pmremCubeUVPacker.update(renderer);
     renderer.xr.enabled = vrEnabled;
     pmremGenerator.dispose();
-<<<<<<< HEAD
-    // pmremCubeUVPacker.dispose();
-    // return pmremCubeUVPacker.CubeUVRenderTarget.texture;
-    return texture;
-=======
     pmremCubeUVPacker.dispose();
     return UVPackertexture;
     // return texture
->>>>>>> 3ba37e8c
   }
   copy(source, recursive = true) {
     if (recursive) {
