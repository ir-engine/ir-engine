--- conflicted
+++ resolved
@@ -148,11 +148,7 @@
       console.log(err);
     });
 
-<<<<<<< HEAD
-    if (!Array.isArray(json.projects) || json.projects == null) {
-=======
     if (!Array.isArray(json.projects) && json.projects) {
->>>>>>> 2fa20365
       throw new Error(`Error fetching projects: ${json.error || "Unknown error."}`);
     }
 
