// @ts-nocheck

import EventEmitter from "eventemitter3";
import jwtDecode from "jwt-decode";
import { buildAbsoluteURL } from "url-toolkit";
import { client } from "../../../redux/feathers";
import configs from "../configs";
import { AudioFileTypes, matchesFileTypes } from "../ui/assets/fileTypes";
import PerformanceCheckDialog from "../ui/dialogs/PerformanceCheckDialog";
import ProgressDialog from "../ui/dialogs/ProgressDialog";
import { RethrownError } from "../utils/errors";
import PublishDialog from "./PublishDialog";
import PublishedSceneDialog from "./PublishedSceneDialog";

const resolveUrlCache = new Map();
const resolveMediaCache = new Map();

const SERVER_URL = (configs as any).SERVER_URL;
console.log("Server URL is ", SERVER_URL);

function b64EncodeUnicode(str): string {
  // first we use encodeURIComponent to get percent-encoded UTF-8, then we convert the percent-encodings
  // into raw bytes which can be fed into btoa.
  const CHAR_RE = /%([0-9A-F]{2})/g;
  return btoa(encodeURIComponent(str).replace(CHAR_RE, (_, p1) => String.fromCharCode(("0x" + p1) as any)));
}

const serverEncodeURL = (url): string => {
  // farspark doesn't know how to read '=' base64 padding characters
  // translate base64 + to - and / to _ for URL safety
  return b64EncodeUnicode(url)
    .replace(/=+$/g, "")
    .replace(/\+/g, "-")
    .replace(/\//g, "_");
};

const nonCorsProxyDomains = (SERVER_URL || "").split(",");
  nonCorsProxyDomains.push(SERVER_URL);

function shouldCorsProxy(url): boolean {
  // Skip known domains that do not require CORS proxying.
  try {
    const parsedUrl = new URL(url);
    if (nonCorsProxyDomains.find(domain => parsedUrl.hostname.endsWith(domain))) return false;
  } catch (e) {
    // Ignore
  }

  return true;
}

export const proxiedUrlFor = url => {
  // if (!(url.startsWith("http:") || url.startsWith("https:"))) return url;

  // if (!shouldCorsProxy(url)) {
  //   return url;
  // }

  // return `${SERVER_URL}/${url}`;
  return url;
};

export const scaledThumbnailUrlFor = (url, width, height) => {
  return `${SERVER_URL}/thumbnail/${serverEncodeURL(url)}?w=${width}&h=${height}`;
};

const CommonKnownContentTypes = {
  gltf: "model/gltf",
  glb: "model/gltf-binary",
  png: "image/png",
  jpg: "image/jpeg",
  jpeg: "image/jpeg",
  pdf: "application/pdf",
  mp4: "video/mp4",
  mp3: "audio/mpeg"
};

function guessContentType(url): string {
  const extension = new URL(url).pathname.split(".").pop();
  return CommonKnownContentTypes[extension];
}

const LOCAL_STORE_KEY = " ";

export default class Api extends EventEmitter {
  serverURL: string;
  apiURL: string;
  projectDirectoryPath: string;
  maxUploadSize: number;
  props: any;
  constructor() {
    super();
    if (process.browser) {
      const { protocol, host } = new URL((window as any).location.href);
      this.serverURL = protocol + "//" + host;
    }
    
    this.apiURL = `${SERVER_URL}`;

    this.projectDirectoryPath = "/api/files/";

    // Max size in MB
    this.maxUploadSize = 128;

    // This will manage the not authorized users
    this.handleAuthorization();
  }

  isAuthenticated(): boolean {
    const value = localStorage.getItem(LOCAL_STORE_KEY);

    const store = JSON.parse(value);

    return !!(store && store.credentials && store.credentials.token);
  }

  getToken(): string {
    const value = localStorage.getItem(LOCAL_STORE_KEY);

    if (!value) {
      throw new Error("Not authenticated");
    }

    const store = JSON.parse(value);
    
    if (!store || !store.credentials || !store.credentials.token) {
      throw new Error("Not authenticated");
    }

    return store.credentials.token;
  }

  getAccountId(): string {
    const token = this.getToken();
    return jwtDecode(token).sub;
  }

  async getProjects(): any {
    const token = this.getToken();

    const headers = {
      "content-type": "application/json",
      authorization: `Bearer ${token}`
    };

    console.log("SERVER URL IN API is ", SERVER_URL)

    const response = await this.fetchUrl(`${SERVER_URL}/project`, { headers });

    console.log("Response: ");
    console.log(response.body);

    const json = await response.json().catch(err => {
      console.log("Error fetching JSON");
      console.log(err);
    });
    console.log("JSON is", json);

    if (!Array.isArray(json.projects) || json.projects) {
      throw new Error(`Error fetching projects: ${json.error || "Unknown error."}`);
    }

    return json.projects;
  }

  async getProject(projectId): JSON {
    const token = this.getToken();

    const headers = {
      "content-type": "application/json",
      authorization: `Bearer ${token}`
    };

    const response = await this.fetchUrl(`${SERVER_URL}/project/${projectId}`, {
      headers
    });

    const json = await response.json();
    console.log("Response: " + Object.values(response));

    return json;
  }

  async resolveUrl(url, index?): string {
    if (!shouldCorsProxy(url)) {
      return { origin: url };
    }

    const cacheKey = `${url}|${index}`;
    if (resolveUrlCache.has(cacheKey)) return resolveUrlCache.get(cacheKey);
    const request = this.fetchUrl(`${SERVER_URL}/resolve-media`, {
      method: "POST",
      headers: { "Content-Type": "application/json" },
      body: JSON.stringify({ media: { url, index } })
    })
    // client.service("resolve-media").create({ media: { url, index } })
    .then(async response => {
    if (!response.ok) {
        const message = `Error resolving url "${url}":\n  `;
        try {
          const body = await response.text();
          throw new Error(message + body.replace(/\n/g, "\n  "));
        } catch (e) {
          throw new Error(message + response.statusText.replace(/\n/g, "\n  "));
        }
      }
      console.log("Response: " + Object.values(response));

      return response.json();
    }).catch(e => {
      console.warn(e);
    });

    resolveUrlCache.set(cacheKey, request);

    return request;
  }

  fetchContentType(accessibleUrl): string {
    const f = this.fetchUrl(accessibleUrl, { method: "HEAD" }).then(r => r.headers.get("content-type"));
    console.log("Response: " + Object.values(f));

    return f;
  }

  async getContentType(url): string {
    const result = await this.resolveUrl(url);
    const canonicalUrl = result.origin;
    const accessibleUrl = proxiedUrlFor(canonicalUrl);

    return (
      (result.meta && result.meta.expected_content_type) ||
      guessContentType(canonicalUrl) ||
      (await this.fetchContentType(accessibleUrl))
    );
  }

  async resolveMedia(url, index): any {
    const absoluteUrl = new URL(url, (window as any).location).href;

    if (absoluteUrl.startsWith(this.serverURL)) {
      return { accessibleUrl: absoluteUrl };
    }

    const cacheKey = `${absoluteUrl}|${index}`;

    if (resolveMediaCache.has(cacheKey)) return resolveMediaCache.get(cacheKey);

    const request = (async () => {
      let contentType, canonicalUrl, accessibleUrl;

      try {
        const result = await this.resolveUrl(absoluteUrl);
        canonicalUrl = result.origin;
        accessibleUrl = proxiedUrlFor(canonicalUrl);

        contentType =
          (result.meta && result.meta.expected_content_type) ||
          guessContentType(canonicalUrl) ||
          (await this.fetchContentType(accessibleUrl));
      } catch (error) {
        throw new RethrownError(`Error resolving media "${absoluteUrl}"`, error);
      }

      try {
        if (contentType === "model/gltf+zip") {
          // TODO: Sketchfab object urls should be revoked after they are loaded by the glTF loader.
          const { getFilesFromSketchfabZip } = await import(
            /* webpackChunkName: "SketchfabZipLoader", webpackPrefetch: true */ "./SketchfabZipLoader"
          );
          const files = await getFilesFromSketchfabZip(accessibleUrl);
          return { canonicalUrl, accessibleUrl: files["scene.gtlf"].url, contentType, files };
        }
      } catch (error) {
        throw new RethrownError(`Error loading Sketchfab model "${accessibleUrl}"`, error);
      }

      return { canonicalUrl, accessibleUrl, contentType };
    })();

    resolveMediaCache.set(cacheKey, request);

    return request;
  }

  proxyUrl(url): any {
    return proxiedUrlFor(url);
  }

  unproxyUrl(baseUrl, url): any {
      const corsProxyPrefix = `${SERVER_URL}/`;

      if (baseUrl.startsWith(corsProxyPrefix)) {
        baseUrl = baseUrl.substring(corsProxyPrefix.length);
      }

      if (url.startsWith(corsProxyPrefix)) {
        url = url.substring(corsProxyPrefix.length);
      }

    // HACK HLS.js resolves relative urls internally, but our CORS proxying screws it up. Resolve relative to the original unproxied url.
    // TODO extend HLS.js to allow overriding of its internal resolving instead
    if (!url.startsWith("http")) {
      url = buildAbsoluteURL(baseUrl, url.startsWith("/") ? url : `/${url}`);
    }

    return proxiedUrlFor(url);
  }
  
  async searchMedia(source, params, cursor, signal): any {
    const url = new URL(`${SERVER_URL}/media-search`);

    const headers: any = {
      "content-type": "application/json"
    };

    const searchParams = url.searchParams;

    searchParams.set("source", source);

    if (source === "assets") {
      searchParams.set("user", this.getAccountId());
      const token = this.getToken();
      headers.authorization = `Bearer ${token}`;
    }

    if (params.type) {
      searchParams.set("type", params.type);
    }

    if (params.query) {
      //checking BLOCK_SEARCH_TERMSsearchParams.set("q", params.query);
    }

    if (params.filter) {
      searchParams.set("filter", params.filter);
    }

    if (params.collection) {
      searchParams.set("collection", params.collection);
    }

    if (cursor) {
      searchParams.set("cursor", cursor);
    }

    console.log("Fetching...");
    const resp = await this.fetchUrl(url, { headers, signal });
    console.log("Response: " + Object.values(resp));

    if (signal.aborted) {
      const error = new Error("Media search aborted") as any;
      error["aborted"] = true;
      throw error;
    }

    const json = await resp.json();

    if (signal.aborted) {
      const error = new Error("Media search aborted") as any;
      error["aborted"] = true;
      throw error;
    }

    const thumbnailedEntries = json.entries.map(entry => {
      if (entry.images && entry.images.preview && entry.images.preview.url) {
        if (entry.images.preview.type === "mp4") {
          entry.images.preview.url = proxiedUrlFor(entry.images.preview.url);
        } else {
          entry.images.preview.url = scaledThumbnailUrlFor(entry.images.preview.url, 200, 200);
        }
      }
      return entry;
    });

    return {
      results: thumbnailedEntries,
      suggestions: json.suggestions,
      nextCursor: json.meta.next_cursor
    };
  }
  searchTermFilteringBlacklist(query: any): any {
    throw new Error("Method not implemented.");
  }

  async createProject(scene, parentSceneId, thumbnailBlob, signal, showDialog, hideDialog): Promise<any> {
    this.emit("project-saving");

    if (signal.aborted) {
      throw new Error("Save project aborted");
    }

    const {
      file_id: thumbnailFileId,
      meta: { access_token: thumbnailFileToken }
    } = await this.upload(thumbnailBlob, undefined, signal) as any;

    if (signal.aborted) {
      throw new Error("Save project aborted");
    }

    const serializedScene = scene.serialize();
    const projectBlob = new Blob([JSON.stringify(serializedScene)], { type: "application/json" });
    const {
      file_id: projectFileId,
      meta: { access_token: projectFileToken }
    } = await this.upload(projectBlob, undefined, signal) as any;

    if (signal.aborted) {
      throw new Error("Save project aborted");
    }

    const token = this.getToken();

    const headers = {
      "content-type": "application/json",
      authorization: `Bearer ${token}`
    };

    const project = {
      name: scene.name,
      thumbnail_file_id: thumbnailFileId,
      thumbnail_file_token: thumbnailFileToken,
      project_file_id: projectFileId,
      project_file_token: projectFileToken
    };

    if (parentSceneId) {
      project["parent_scene_id"] = parentSceneId;
    }

    const body = JSON.stringify({ project });

    const projectEndpoint = `${SERVER_URL}/project`;

    const resp = await this.fetchUrl(projectEndpoint, { method: "POST", headers, body, signal });
    console.log("Response: " + Object.values(resp));

    if (signal.aborted) {
      throw new Error("Save project aborted");
    }

    if (resp.status !== 200) {
      throw new Error(`Project creation failed. ${await resp.text()}`);
    }

    const json = await resp.json();

    this.emit("project-saved");

    return json;
  }

  async deleteProject(projectId): any {
    const token = this.getToken();

    const headers = {
      "content-type": "application/json",
      authorization: `Bearer ${token}`
    };

    const projectEndpoint = `${SERVER_URL}/project/${projectId}`;

    const resp = await this.fetchUrl(projectEndpoint, { method: "DELETE", headers });
    console.log("Response: " + Object.values(resp));

    if (resp.status === 401) {
      throw new Error("Not authenticated");
    }

    if (resp.status !== 200) {
      throw new Error(`Project deletion failed. ${await resp.text()}`);
    }

    return true;
  }

  async saveProject(projectId, editor, signal, showDialog, hideDialog): any {
    this.emit("project-saving");

    if (signal.aborted) {
      throw new Error("Save project aborted");
    }

    const thumbnailBlob = await editor.takeScreenshot(512, 320); // Fixed blob undefined

    if (signal.aborted) {
      throw new Error("Save project aborted");
    }

    const {
      file_id: thumbnailFileId,
      meta: { access_token: thumbnailFileToken }
    } = await this.upload(thumbnailBlob, undefined, signal, projectId) as any;

    if (signal.aborted) {
      throw new Error("Save project aborted");
    }

    const serializedScene = editor.scene.serialize();
    const projectBlob = new Blob([JSON.stringify(serializedScene)], { type: "application/json" });
    const {
      file_id: projectFileId,
      meta: { access_token: projectFileToken }
    } = await this.upload(projectBlob, undefined, signal) as any;

    if (signal.aborted) {
      throw new Error("Save project aborted");
    }

    const token = this.getToken();

    const headers = {
      "content-type": "application/json",
      authorization: `Bearer ${token}`
    };

    const project = {
      name: editor.scene.name,
      thumbnail_file_id: thumbnailFileId,
      thumbnail_file_token: thumbnailFileToken,
      project_file_id: projectFileId,
      project_file_token: projectFileToken
    };

    const sceneId = editor.scene.metadata && editor.scene.metadata.sceneId ? editor.scene.metadata.sceneId : null;

    if (sceneId) {
      project["scene_id"] = sceneId;
    }

    const body = JSON.stringify({
      project
    });

    const projectEndpoint = `${SERVER_URL}/project/${projectId}`;

    const resp = await this.fetchUrl(projectEndpoint, { method: "PATCH", headers, body, signal });
    console.log("Response: " + Object.values(resp));

    const json = await resp.json();

    if (signal.aborted) {
      throw new Error("Save project aborted");
    }

    if (resp.status !== 200) {
      throw new Error(`Saving project failed. ${await resp.text()}`);
    }

    this.emit("project-saved");

    return json;
  }

  async getProjectFile(sceneId): any {
    return await this.props.api.getScene(sceneId);
    // TODO: Make this a main branch thing
    // const scene = await this.props.api.getScene(sceneId);
    // return await this.props.api.fetch(scene.scene_project_url).then(response => response.json());
  }

  async getScene(sceneId): JSON {
    const headers = {
      "content-type": "application/json"
    };

    const response = await this.fetchUrl(`${SERVER_URL}/project/${sceneId}`, {
      headers
    });

    console.log("Response: " + Object.values(response));

    const json = await response.json();

    return json.scenes[0];
  }

  getSceneUrl(sceneId): string {
      return `${APP_URL}/scenes/${sceneId}`;
  }

  async publishProject(project, editor, showDialog, hideDialog?): any {
    let screenshotUrl;
    try {
      const scene = editor.scene;

      const abortController = new AbortController();
      const signal = abortController.signal;

      // Save the scene if it has been modified.
      if (editor.sceneModified) {
        showDialog(ProgressDialog, {
          title: "Saving Project",
          message: "Saving project...",
          cancelable: true,
          onCancel: () => {
            abortController.abort();
          }
        });

        project = await this.saveProject(project.project_id, editor, signal, showDialog, hideDialog);

        if (signal.aborted) {
          const error = new Error("Publish project aborted");
          error["aborted"] = true;
          throw error;
        }
      }

      showDialog(ProgressDialog, {
        title: "Generating Project Screenshot",
        message: "Generating project screenshot..."
      });

      // Wait for 5ms so that the ProgressDialog shows up.
      await new Promise(resolve => setTimeout(resolve, 5));

      // Take a screenshot of the scene from the current camera position to use as the thumbnail
      const screenshot = await editor.takeScreenshot();
      console.log("Screenshot is");
      console.log(screenshot);
      const { blob: screenshotBlob, cameraTransform: screenshotCameraTransform } = screenshot;
      console.log("screenshotBlob is");
      console.log(screenshotBlob);

      screenshotUrl = URL.createObjectURL(screenshotBlob);

      console.log("Screenshot url is", screenshotUrl);

      if (signal.aborted) {
        const error = new Error("Publish project aborted");
        error["aborted"] = true;
        throw error;
      }

      const userInfo = this.getUserInfo();

      // Gather all the info needed to display the publish dialog
      let { name, creatorAttribution, allowRemixing, allowPromotion } = scene.metadata;

      name = (project.scene && project.scene.name) || name || editor.scene.name;

      if (project.scene) {
        allowPromotion = project.scene.allow_promotion;
        allowRemixing = project.scene.allow_remixing;
        creatorAttribution = project.scene.attributions.creator || "";
      } else if ((!creatorAttribution || creatorAttribution.length === 0) && userInfo && userInfo.creatorAttribution) {
        creatorAttribution = userInfo.creatorAttribution;
      }

      const contentAttributions = scene.getContentAttributions();

      // Display the publish dialog and wait for the user to submit / cancel
      const publishParams: any = await new Promise(resolve => {
        showDialog(PublishDialog, {
          screenshotUrl,
          contentAttributions,
          initialSceneParams: {
            name,
            creatorAttribution: creatorAttribution || "",
            allowRemixing: typeof allowRemixing !== "undefined" ? allowRemixing : false,
            allowPromotion: typeof allowPromotion !== "undefined" ? allowPromotion : false
          },
          onCancel: () => resolve(null),
          onPublish: resolve
        });
      });

      // User clicked cancel
      if (!publishParams) {
        URL.revokeObjectURL(screenshotUrl);
        hideDialog();
        const error = new Error("Publish project aborted");
        error["aborted"] = true;
        throw error;
      }

      // Update the scene with the metadata from the publishDialog
      scene.setMetadata({
        name: publishParams.name,
        creatorAttribution: publishParams.creatorAttribution,
        allowRemixing: publishParams.allowRemixing,
        allowPromotion: publishParams.allowPromotion,
        previewCameraTransform: screenshotCameraTransform
      });

      // Save the creatorAttribution to localStorage so that the user doesn't have to input it again
      this.setUserInfo({ creatorAttribution: publishParams.creatorAttribution });

      showDialog(ProgressDialog, {
        title: "Publishing Scene",
        message: "Exporting scene...",
        cancelable: true,
        onCancel: () => {
          abortController.abort();
        }
      });

      // Clone the existing scene, process it for exporting, and then export as a glb blob
      const { glbBlob, scores } = await editor.exportScene(abortController.signal, { scores: true });

      if (signal.aborted) {
        const error = new Error("Publish project aborted");
        error["aborted"] = true;
        throw error;
      }

      const performanceCheckResult = await new Promise(resolve => {
        showDialog(PerformanceCheckDialog, {
          scores,
          onCancel: () => resolve(false),
          onConfirm: () => resolve(true)
        });
      });

      if (!performanceCheckResult) {
        const error = new Error("Publish project canceled");
        error["aborted"] = true;
        throw error;
      }

      // Serialize Editor scene
      const serializedScene = editor.scene.serialize();
      const sceneBlob = new Blob([JSON.stringify(serializedScene)], { type: "application/json" });

      showDialog(ProgressDialog, {
        title: "Publishing Scene",
        message: `Publishing scene`,
        cancelable: true,
        onCancel: () => {
          abortController.abort();
        }
      });

      const size = glbBlob.size / 1024 / 1024;
      const maxSize = this.maxUploadSize;
      if (size > maxSize) {
        throw new Error(`Scene is too large (${size.toFixed(2)}MB) to publish. Maximum size is ${maxSize}MB.`);
      }

      showDialog(ProgressDialog, {
        title: "Publishing Scene",
        message: "Uploading thumbnail...",
        cancelable: true,
        onCancel: () => {
          abortController.abort();
        }
      });

      // Upload the screenshot file
      const {
        file_id: screenshotId,
        meta: { access_token: screenshotToken }
      } = await this.upload(screenshotBlob, undefined, abortController.signal) as any;

      if (signal.aborted) {
        const error = new Error("Publish project aborted");
        error["aborted"] = true;
        throw error;
      }

      const {
        file_id: glbId,
        meta: { access_token: glbToken }
      }: any = await this.upload(glbBlob, uploadProgress => {
        showDialog(
          ProgressDialog,
          {
            title: "Publishing Scene",
            message: `Uploading scene: ${Math.floor(uploadProgress * 100)}%`,
            onCancel: () => {
              abortController.abort();
            }
          },
          abortController.signal
        );
      });

      if (signal.aborted) {
        const error = new Error("Publish project aborted");
        error["aborted"] = true;
        throw error;
      }

      const {
        file_id: sceneFileId,
        meta: { access_token: sceneFileToken }
      } = await this.upload(sceneBlob, undefined, abortController.signal) as any;

      if (signal.aborted) {
        const error = new Error("Publish project aborted");
        error["aborted"] = true;
        throw error;
      }

      const sceneParams = {
        screenshot_file_id: screenshotId,
        screenshot_file_token: screenshotToken,
        model_file_id: glbId,
        model_file_token: glbToken,
        scene_file_id: sceneFileId,
        scene_file_token: sceneFileToken,
        allow_remixing: publishParams.allowRemixing,
        allow_promotion: publishParams.allowPromotion,
        name: publishParams.name,
        attributions: {
          creator: publishParams.creatorAttribution,
          content: publishParams.contentAttributions
        }
      };
<<<<<<< HEAD
    
=======
      /* eslint-enable */

>>>>>>> ffa32db4
      const token = this.getToken();

      const headers = {
        "content-type": "application/json",
        authorization: `Bearer ${token}`
      };
      const body = JSON.stringify({ scene: sceneParams });

      const resp = await this.fetchUrl(
        `${SERVER_URL}/publish-project/${project.project_id}`,
        {
          method: "POST",
          headers,
          body
        }
      );

      console.log("Response: " + Object.values(resp));

      if (signal.aborted) {
        const error = new Error("Publish project aborted");
        error["aborted"] = true;
        throw error;
      }

      if (resp.status !== 200) {
        throw new Error(`Scene creation failed. ${await resp.text()}`);
      }

      project = await resp.json();

      showDialog(PublishedSceneDialog, {
        sceneName: sceneParams.name,
        screenshotUrl,
        sceneUrl: this.getSceneUrl(project.scene.scene_id),
        onConfirm: () => {
          this.emit("project-published");
          hideDialog();
        }
      });
    } finally {
      if (screenshotUrl) {
        URL.revokeObjectURL(screenshotUrl);
      }
    }

    return project;
  }

  async upload(blob, onUploadProgress, signal?, projectId?): Proimse<void> {
    let host, port;
    const token = this.getToken();

    return await new Promise((resolve, reject) => {
      const request = new XMLHttpRequest();
      const onAbort = () => {
        request.abort();
        const error = new Error("Upload aborted");
        error.name = "AbortError";
        error["aborted"] = true;
        reject(error);
      };

      if (signal) {
        signal.addEventListener("abort", onAbort);
      }
      console.log("Posting to: ", `${SERVER_URL}/media`);

        request.open("post", `${SERVER_URL}/media`, true);

      request.upload.addEventListener("progress", e => {
        if (onUploadProgress) {
          onUploadProgress(e.loaded / e.total);
        }
      });

      request.addEventListener("error", error => {
        if (signal) {
          signal.removeEventListener("abort", onAbort);
        }
        reject(new RethrownError("Upload failed", error));
      });

      request.addEventListener("load", () => {
        if (signal) {
          signal.removeEventListener("abort", onAbort);
        }

        if (request.status < 300) {
          const response = JSON.parse(request.responseText);
          resolve(response);
        } else {
          reject(new Error(`Upload failed ${request.statusText}`));
        }
      });

      const formData = new FormData();
      if (projectId) {
        formData.set("projectId", projectId);
      }
      formData.set("media", blob);

      request.setRequestHeader('Authorization', `Bearer ${token}`);

      request.send(formData);
    });
  }

  uploadAssets(editor, files, onProgress, signal): any {
    return this._uploadAssets(`${SERVER_URL}/static-resource`, editor, files, onProgress, signal);
  }

  async _uploadAssets(endpoint, editor, files, onProgress, signal): any {
    const assets = [];

    for (const file of Array.from(files)) {
      if (signal.aborted) {
        break;
      }

      const abortController = new AbortController();
      const onAbort = () => abortController.abort();
      signal.addEventListener("abort", onAbort);

      const asset = await this._uploadAsset(
        endpoint,
        editor,
        file,
        progress => onProgress(assets.length + 1, files.length, progress),
        abortController.signal
      );

      assets.push(asset);
      signal.removeEventListener("abort", onAbort);

      if (signal.aborted) {
        break;
      }
    }

    return assets;
  }

  uploadAsset(editor, file, onProgress, signal): any {
    return this._uploadAsset(`${SERVER_URL}/static-resource`, editor, file, onProgress, signal);
  }

  uploadProjectAsset(editor, projectId, file, onProgress, signal): any {
    return this._uploadAsset(
      `${SERVER_URL}/project/${projectId}/assets`,
      editor,
      file,
      onProgress,
      signal
    );
  }

  lastUploadAssetRequest = 0;

  async _uploadAsset(endpoint, editor, file, onProgress, signal): any {
    let thumbnailFileId = null;
    let thumbnailAccessToken = null;

    if (!matchesFileTypes(file, AudioFileTypes)) {
      const thumbnailBlob = await editor.generateFileThumbnail(file);

      const response = await this.upload(thumbnailBlob, undefined, signal) as any;

      thumbnailFileId = response.file_id;
      thumbnailAccessToken = response.meta.access_token;
    }

    const {
      file_id: assetFileId,
      meta: { access_token: assetAccessToken }
    } = await this.upload(file, onProgress, signal) as any;

    const delta = Date.now() - this.lastUploadAssetRequest;

    if (delta < 1100) {
      await new Promise(resolve => setTimeout(resolve, 1100 - delta));
    }

    const token = this.getToken();

    const headers = {
      "content-type": "application/json",
      authorization: `Bearer ${token}`
    };

    const body = JSON.stringify({
      asset: {
        name: file.name,
        file_id: assetFileId,
        access_token: assetAccessToken,
        thumbnail_file_id: thumbnailFileId,
        thumbnail_access_token: thumbnailAccessToken
      }
    });

    const resp = await this.fetchUrl(endpoint, { method: "POST", headers, body, signal });
    console.log("Response: " + Object.values(resp));

    const json = await resp.json();

    const asset = json.assets[0];

    this.lastUploadAssetRequest = Date.now();

    return {
      id: asset.asset_id,
      name: asset.name,
      url: asset.file_url,
      type: asset.type,
      attributions: {},
      images: {
        preview: { url: asset.thumbnail_url }
      }
    };
  }

  async deleteAsset(assetId): boolean {
    const token = this.getToken();

    const headers = {
      "content-type": "application/json",
      authorization: `Bearer ${token}`
    };

    const assetEndpoint = `${SERVER_URL}/static-resource/${assetId}`;

    const resp = await this.fetchUrl(assetEndpoint, { method: "DELETE", headers });
    console.log("Response: " + Object.values(resp));

    if (resp.status === 401) {
      throw new Error("Not authenticated");
    }

    if (resp.status !== 200) {
      throw new Error(`Asset deletion failed. ${await resp.text()}`);
    }

    return true;
  }

  async deleteProjectAsset(projectId, assetId): boolean {
    const token = this.getToken();

    const headers = {
      "content-type": "application/json",
      authorization: `Bearer ${token}`
    };

    const projectAssetEndpoint = `${SERVER_URL}/project/${projectId}/assets/${assetId}`;

    const resp = await this.fetchUrl(projectAssetEndpoint, { method: "DELETE", headers });
    console.log("Response: " + Object.values(resp));

    if (resp.status === 401) {
      throw new Error("Not authenticated");
    }

    if (resp.status !== 200) {
      throw new Error(`Project Asset deletion failed. ${await resp.text()}`);
    }

    return true;
  }

  setUserInfo(userInfo): void {
    localStorage.setItem("editor-user-info", JSON.stringify(userInfo));
  }

  getUserInfo(): JSON {
    return JSON.parse(localStorage.getItem("editor-user-info"));
  }

  saveCredentials(email, token): void {
    localStorage.setItem(LOCAL_STORE_KEY, JSON.stringify({ credentials: { email, token } }));
  }

  async fetchUrl(url, options: any = {}): Promise<any> {
      const token = this.getToken();
      if (options.headers == null) {
        options.headers = {};
      }
      options.headers.authorization = `Bearer ${token}`;
      console.log("Post to: ", url);
      console.log("Options")
      console.log(options);
      const res = await fetch(url, options).catch((error) => {
        console.log(error);
        if (error.message === "Failed to fetch") {
          error.message += " (Possibly a CORS error)";
        }
        throw new RethrownError(`Failed to fetch "${url}"`, error);
      });
      if (res.ok) {
        return res;
      }

      const err = new Error(
        `Network Error: ${res.status || "Unknown Status."} ${res.statusText || "Unknown Error. Possibly a CORS error."}`
      );
      err.response = res;
      throw err;
  }

  handleAuthorization(): void {
    if (process.browser) {
      const accessToken = localStorage.getItem('XREngine-Auth-Store');
      const email = 'test@test.com';
      if((accessToken && email) || this.isAuthenticated()){
        this.saveCredentials(email, accessToken);
      }
      // TODO: Disabled unauthorized redirection temporarily
      // else {
      //   (window as any).location = `${(window as any).location.origin}?redirectTo=editor&login=true`;
      // }
    }
  }
}<|MERGE_RESOLUTION|>--- conflicted
+++ resolved
@@ -1,5 +1,3 @@
-// @ts-nocheck
-
 import EventEmitter from "eventemitter3";
 import jwtDecode from "jwt-decode";
 import { buildAbsoluteURL } from "url-toolkit";
@@ -16,7 +14,7 @@
 const resolveMediaCache = new Map();
 
 const SERVER_URL = (configs as any).SERVER_URL;
-console.log("Server URL is ", SERVER_URL);
+const APP_URL = (configs as any).APP_URL;
 
 function b64EncodeUnicode(str): string {
   // first we use encodeURIComponent to get percent-encoded UTF-8, then we convert the percent-encodings
@@ -135,7 +133,7 @@
     return jwtDecode(token).sub;
   }
 
-  async getProjects(): any {
+  async getProjects(): Promise<any> {
     const token = this.getToken();
 
     const headers = {
@@ -163,7 +161,7 @@
     return json.projects;
   }
 
-  async getProject(projectId): JSON {
+  async getProject(projectId): Promise<JSON> {
     const token = this.getToken();
 
     const headers = {
@@ -181,7 +179,7 @@
     return json;
   }
 
-  async resolveUrl(url, index?): string {
+  async resolveUrl(url, index?): Promise<any> {
     if (!shouldCorsProxy(url)) {
       return { origin: url };
     }
@@ -216,14 +214,14 @@
     return request;
   }
 
-  fetchContentType(accessibleUrl): string {
-    const f = this.fetchUrl(accessibleUrl, { method: "HEAD" }).then(r => r.headers.get("content-type"));
+  async fetchContentType(accessibleUrl): Promise<any> {
+    const f = await this.fetchUrl(accessibleUrl, { method: "HEAD" }).then(r => r.headers.get("content-type"));
     console.log("Response: " + Object.values(f));
 
     return f;
   }
 
-  async getContentType(url): string {
+  async getContentType(url): Promise<any> {
     const result = await this.resolveUrl(url);
     const canonicalUrl = result.origin;
     const accessibleUrl = proxiedUrlFor(canonicalUrl);
@@ -235,7 +233,7 @@
     );
   }
 
-  async resolveMedia(url, index): any {
+  async resolveMedia(url, index): Promise<any> {
     const absoluteUrl = new URL(url, (window as any).location).href;
 
     if (absoluteUrl.startsWith(this.serverURL)) {
@@ -307,7 +305,7 @@
     return proxiedUrlFor(url);
   }
   
-  async searchMedia(source, params, cursor, signal): any {
+  async searchMedia(source, params, cursor, signal): Promise<any> {
     const url = new URL(`${SERVER_URL}/media-search`);
 
     const headers: any = {
@@ -451,7 +449,7 @@
     return json;
   }
 
-  async deleteProject(projectId): any {
+  async deleteProject(projectId): Promise<any> {
     const token = this.getToken();
 
     const headers = {
@@ -475,7 +473,7 @@
     return true;
   }
 
-  async saveProject(projectId, editor, signal, showDialog, hideDialog): any {
+  async saveProject(projectId, editor, signal, showDialog, hideDialog): Promise<any> {
     this.emit("project-saving");
 
     if (signal.aborted) {
@@ -553,14 +551,14 @@
     return json;
   }
 
-  async getProjectFile(sceneId): any {
+  async getProjectFile(sceneId): Promise<any> {
     return await this.props.api.getScene(sceneId);
     // TODO: Make this a main branch thing
     // const scene = await this.props.api.getScene(sceneId);
     // return await this.props.api.fetch(scene.scene_project_url).then(response => response.json());
   }
 
-  async getScene(sceneId): JSON {
+  async getScene(sceneId): Promise<JSON> {
     const headers = {
       "content-type": "application/json"
     };
@@ -580,7 +578,7 @@
       return `${APP_URL}/scenes/${sceneId}`;
   }
 
-  async publishProject(project, editor, showDialog, hideDialog?): any {
+  async publishProject(project, editor, showDialog, hideDialog?): Promise<any> {
     let screenshotUrl;
     try {
       const scene = editor.scene;
@@ -634,7 +632,7 @@
         throw error;
       }
 
-      const userInfo = this.getUserInfo();
+      const userInfo = this.getUserInfo() as any;
 
       // Gather all the info needed to display the publish dialog
       let { name, creatorAttribution, allowRemixing, allowPromotion } = scene.metadata;
@@ -809,12 +807,8 @@
           content: publishParams.contentAttributions
         }
       };
-<<<<<<< HEAD
-    
-=======
       /* eslint-enable */
 
->>>>>>> ffa32db4
       const token = this.getToken();
 
       const headers = {
@@ -864,7 +858,7 @@
     return project;
   }
 
-  async upload(blob, onUploadProgress, signal?, projectId?): Proimse<void> {
+  async upload(blob, onUploadProgress, signal?, projectId?): Promise<void> {
     let host, port;
     const token = this.getToken();
 
@@ -927,7 +921,7 @@
     return this._uploadAssets(`${SERVER_URL}/static-resource`, editor, files, onProgress, signal);
   }
 
-  async _uploadAssets(endpoint, editor, files, onProgress, signal): any {
+  async _uploadAssets(endpoint, editor, files, onProgress, signal): Promise<any> {
     const assets = [];
 
     for (const file of Array.from(files)) {
@@ -974,7 +968,7 @@
 
   lastUploadAssetRequest = 0;
 
-  async _uploadAsset(endpoint, editor, file, onProgress, signal): any {
+  async _uploadAsset(endpoint, editor, file, onProgress, signal): Promise<any> {
     let thumbnailFileId = null;
     let thumbnailAccessToken = null;
 
@@ -1036,7 +1030,7 @@
     };
   }
 
-  async deleteAsset(assetId): boolean {
+  async deleteAsset(assetId): Promise<any> {
     const token = this.getToken();
 
     const headers = {
@@ -1060,7 +1054,7 @@
     return true;
   }
 
-  async deleteProjectAsset(projectId, assetId): boolean {
+  async deleteProjectAsset(projectId, assetId): Promise<any> {
     const token = this.getToken();
 
     const headers = {
@@ -1119,7 +1113,7 @@
       const err = new Error(
         `Network Error: ${res.status || "Unknown Status."} ${res.statusText || "Unknown Error. Possibly a CORS error."}`
       );
-      err.response = res;
+      err["response"] = res;
       throw err;
   }
 
