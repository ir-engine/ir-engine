--- conflicted
+++ resolved
@@ -807,10 +807,6 @@
           content: publishParams.contentAttributions
         }
       };
-<<<<<<< HEAD
-      /* eslint-enable */
-=======
->>>>>>> 265612ea
 
       const token = this.getToken();
 
@@ -861,11 +857,7 @@
     return project;
   }
 
-<<<<<<< HEAD
-  async upload(blob, onUploadProgress, signal?, projectId?): Promise<void> {
-=======
   async upload(blob, onUploadProgress, signal?, projectId?): Proimse<void> {
->>>>>>> 265612ea
     let host, port;
     const token = this.getToken();
 
