import EventEmitter from "eventemitter3";
import jwtDecode from "jwt-decode";
import { buildAbsoluteURL } from "url-toolkit";
import { client } from "../../../redux/feathers";
import configs from "../configs";
import { AudioFileTypes, matchesFileTypes } from "../ui/assets/fileTypes";
import PerformanceCheckDialog from "../ui/dialogs/PerformanceCheckDialog";
import ProgressDialog from "../ui/dialogs/ProgressDialog";
import { RethrownError } from "../utils/errors";
import PublishDialog from "./PublishDialog";
import PublishedSceneDialog from "./PublishedSceneDialog";

const resolveUrlCache = new Map();
const resolveMediaCache = new Map();

const SERVER_URL = (configs as any).SERVER_URL;
const APP_URL = (configs as any).APP_URL;

function b64EncodeUnicode(str): string {
  // first we use encodeURIComponent to get percent-encoded UTF-8, then we convert the percent-encodings
  // into raw bytes which can be fed into btoa.
  const CHAR_RE = /%([0-9A-F]{2})/g;
  return btoa(encodeURIComponent(str).replace(CHAR_RE, (_, p1) => String.fromCharCode(("0x" + p1) as any)));
}

const serverEncodeURL = (url): string => {
  // farspark doesn't know how to read '=' base64 padding characters
  // translate base64 + to - and / to _ for URL safety
  return b64EncodeUnicode(url)
    .replace(/=+$/g, "")
    .replace(/\+/g, "-")
    .replace(/\//g, "_");
};

const nonCorsProxyDomains = (SERVER_URL || "").split(",");
  nonCorsProxyDomains.push(SERVER_URL);

function shouldCorsProxy(url): boolean {
  // Skip known domains that do not require CORS proxying.
  try {
    const parsedUrl = new URL(url);
    if (nonCorsProxyDomains.find(domain => parsedUrl.hostname.endsWith(domain))) return false;
  } catch (e) {
    // Ignore
  }

  return true;
}

export const proxiedUrlFor = url => {
  // if (!(url.startsWith("http:") || url.startsWith("https:"))) return url;

  // if (!shouldCorsProxy(url)) {
  //   return url;
  // }

  // return `${SERVER_URL}/${url}`;
  return url;
};

export const scaledThumbnailUrlFor = (url, width, height) => {
  return `${SERVER_URL}/thumbnail/${serverEncodeURL(url)}?w=${width}&h=${height}`;
};

const CommonKnownContentTypes = {
  gltf: "model/gltf",
  glb: "model/gltf-binary",
  png: "image/png",
  jpg: "image/jpeg",
  jpeg: "image/jpeg",
  pdf: "application/pdf",
  mp4: "video/mp4",
  mp3: "audio/mpeg"
};

function guessContentType(url): string {
  const extension = new URL(url).pathname.split(".").pop();
  return CommonKnownContentTypes[extension];
}

const LOCAL_STORE_KEY = " ";

export default class Api extends EventEmitter {
  serverURL: string;
  apiURL: string;
  projectDirectoryPath: string;
  maxUploadSize: number;
  props: any;
  constructor() {
    super();
    if (process.browser) {
      const { protocol, host } = new URL((window as any).location.href);
      this.serverURL = protocol + "//" + host;
    }
    
    this.apiURL = `${SERVER_URL}`;

    this.projectDirectoryPath = "/api/files/";

    // Max size in MB
    this.maxUploadSize = 128;

    // This will manage the not authorized users
    this.handleAuthorization();
  }

  isAuthenticated(): boolean {
    const value = localStorage.getItem(LOCAL_STORE_KEY);

    const store = JSON.parse(value);

    return !!(store && store.credentials && store.credentials.token);
  }

  getToken(): string {
    const value = localStorage.getItem(LOCAL_STORE_KEY);

    if (!value) {
      throw new Error("Not authenticated");
    }

    const store = JSON.parse(value);
    
    if (!store || !store.credentials || !store.credentials.token) {
      throw new Error("Not authenticated");
    }

    return store.credentials.token;
  }

  getAccountId(): string {
    const token = this.getToken();
    return jwtDecode(token).sub;
  }

  async getProjects(): Promise<any> {
    const token = this.getToken();

    const headers = {
      "content-type": "application/json",
      authorization: `Bearer ${token}`
    };

    console.log("SERVER URL IN API is ", SERVER_URL)

    const response = await this.fetchUrl(`${SERVER_URL}/project`, { headers });

    console.log("Response: ");
    console.log(response.body);

    const json = await response.json().catch(err => {
      console.log("Error fetching JSON");
      console.log(err);
    });
    console.log("JSON is", json);

    if (!Array.isArray(json.projects) || json.projects) {
      throw new Error(`Error fetching projects: ${json.error || "Unknown error."}`);
    }

    return json.projects;
  }

  async getProject(projectId): Promise<JSON> {
    const token = this.getToken();

    const headers = {
      "content-type": "application/json",
      authorization: `Bearer ${token}`
    };

    const response = await this.fetchUrl(`${SERVER_URL}/project/${projectId}`, {
      headers
    });

    const json = await response.json();
    console.log("Response: " + Object.values(response));

    return json;
  }

  async resolveUrl(url, index?): Promise<any> {
    if (!shouldCorsProxy(url)) {
      return { origin: url };
    }

    const cacheKey = `${url}|${index}`;
    if (resolveUrlCache.has(cacheKey)) return resolveUrlCache.get(cacheKey);
    const request = this.fetchUrl(`${SERVER_URL}/resolve-media`, {
      method: "POST",
      headers: { "Content-Type": "application/json" },
      body: JSON.stringify({ media: { url, index } })
    })
    // client.service("resolve-media").create({ media: { url, index } })
    .then(async response => {
    if (!response.ok) {
        const message = `Error resolving url "${url}":\n  `;
        try {
          const body = await response.text();
          throw new Error(message + body.replace(/\n/g, "\n  "));
        } catch (e) {
          throw new Error(message + response.statusText.replace(/\n/g, "\n  "));
        }
      }
      console.log("Response: " + Object.values(response));

      return response.json();
    }).catch(e => {
      console.warn(e);
    });

    resolveUrlCache.set(cacheKey, request);

    return request;
  }

  async fetchContentType(accessibleUrl): Promise<any> {
    const f = await this.fetchUrl(accessibleUrl, { method: "HEAD" }).then(r => r.headers.get("content-type"));
    console.log("Response: " + Object.values(f));

    return f;
  }

  async getContentType(url): Promise<any> {
    const result = await this.resolveUrl(url);
    const canonicalUrl = result.origin;
    const accessibleUrl = proxiedUrlFor(canonicalUrl);

    return (
      (result.meta && result.meta.expected_content_type) ||
      guessContentType(canonicalUrl) ||
      (await this.fetchContentType(accessibleUrl))
    );
  }

  async resolveMedia(url, index): Promise<any> {
    const absoluteUrl = new URL(url, (window as any).location).href;

    if (absoluteUrl.startsWith(this.serverURL)) {
      return { accessibleUrl: absoluteUrl };
    }

    const cacheKey = `${absoluteUrl}|${index}`;

    if (resolveMediaCache.has(cacheKey)) return resolveMediaCache.get(cacheKey);

    const request = (async () => {
      let contentType, canonicalUrl, accessibleUrl;

      try {
        const result = await this.resolveUrl(absoluteUrl);
        canonicalUrl = result.origin;
        accessibleUrl = proxiedUrlFor(canonicalUrl);

        contentType =
          (result.meta && result.meta.expected_content_type) ||
          guessContentType(canonicalUrl) ||
          (await this.fetchContentType(accessibleUrl));
      } catch (error) {
        throw new RethrownError(`Error resolving media "${absoluteUrl}"`, error);
      }

      try {
        if (contentType === "model/gltf+zip") {
          // TODO: Sketchfab object urls should be revoked after they are loaded by the glTF loader.
          const { getFilesFromSketchfabZip } = await import(
            /* webpackChunkName: "SketchfabZipLoader", webpackPrefetch: true */ "./SketchfabZipLoader"
          );
          const files = await getFilesFromSketchfabZip(accessibleUrl);
          return { canonicalUrl, accessibleUrl: files["scene.gtlf"].url, contentType, files };
        }
      } catch (error) {
        throw new RethrownError(`Error loading Sketchfab model "${accessibleUrl}"`, error);
      }

      return { canonicalUrl, accessibleUrl, contentType };
    })();

    resolveMediaCache.set(cacheKey, request);

    return request;
  }

  proxyUrl(url): any {
    return proxiedUrlFor(url);
  }

  unproxyUrl(baseUrl, url): any {
      const corsProxyPrefix = `${SERVER_URL}/`;

      if (baseUrl.startsWith(corsProxyPrefix)) {
        baseUrl = baseUrl.substring(corsProxyPrefix.length);
      }

      if (url.startsWith(corsProxyPrefix)) {
        url = url.substring(corsProxyPrefix.length);
      }

    // HACK HLS.js resolves relative urls internally, but our CORS proxying screws it up. Resolve relative to the original unproxied url.
    // TODO extend HLS.js to allow overriding of its internal resolving instead
    if (!url.startsWith("http")) {
      url = buildAbsoluteURL(baseUrl, url.startsWith("/") ? url : `/${url}`);
    }

    return proxiedUrlFor(url);
  }
  
  async searchMedia(source, params, cursor, signal): Promise<any> {
    const url = new URL(`${SERVER_URL}/media-search`);

    const headers: any = {
      "content-type": "application/json"
    };

    const searchParams = url.searchParams;

    searchParams.set("source", source);

    if (source === "assets") {
      searchParams.set("user", this.getAccountId());
      const token = this.getToken();
      headers.authorization = `Bearer ${token}`;
    }

    if (params.type) {
      searchParams.set("type", params.type);
    }

    if (params.query) {
      //checking BLOCK_SEARCH_TERMSsearchParams.set("q", params.query);
    }

    if (params.filter) {
      searchParams.set("filter", params.filter);
    }

    if (params.collection) {
      searchParams.set("collection", params.collection);
    }

    if (cursor) {
      searchParams.set("cursor", cursor);
    }

    console.log("Fetching...");
    const resp = await this.fetchUrl(url, { headers, signal });
    console.log("Response: " + Object.values(resp));

    if (signal.aborted) {
      const error = new Error("Media search aborted") as any;
      error["aborted"] = true;
      throw error;
    }

    const json = await resp.json();

    if (signal.aborted) {
      const error = new Error("Media search aborted") as any;
      error["aborted"] = true;
      throw error;
    }

    const thumbnailedEntries = json.entries.map(entry => {
      if (entry.images && entry.images.preview && entry.images.preview.url) {
        if (entry.images.preview.type === "mp4") {
          entry.images.preview.url = proxiedUrlFor(entry.images.preview.url);
        } else {
          entry.images.preview.url = scaledThumbnailUrlFor(entry.images.preview.url, 200, 200);
        }
      }
      return entry;
    });

    return {
      results: thumbnailedEntries,
      suggestions: json.suggestions,
      nextCursor: json.meta.next_cursor
    };
  }
  searchTermFilteringBlacklist(query: any): any {
    throw new Error("Method not implemented.");
  }

  async createProject(scene, parentSceneId, thumbnailBlob, signal, showDialog, hideDialog): Promise<any> {
    this.emit("project-saving");

    if (signal.aborted) {
      throw new Error("Save project aborted");
    }

    const {
      file_id: thumbnailFileId,
      meta: { access_token: thumbnailFileToken }
    } = await this.upload(thumbnailBlob, undefined, signal) as any;

    if (signal.aborted) {
      throw new Error("Save project aborted");
    }

    const serializedScene = scene.serialize();
    const projectBlob = new Blob([JSON.stringify(serializedScene)], { type: "application/json" });
    const {
      file_id: projectFileId,
      meta: { access_token: projectFileToken }
    } = await this.upload(projectBlob, undefined, signal) as any;

    if (signal.aborted) {
      throw new Error("Save project aborted");
    }

    const token = this.getToken();

    const headers = {
      "content-type": "application/json",
      authorization: `Bearer ${token}`
    };

    const project = {
      name: scene.name,
      thumbnail_file_id: thumbnailFileId,
      thumbnail_file_token: thumbnailFileToken,
      project_file_id: projectFileId,
      project_file_token: projectFileToken
    };

    if (parentSceneId) {
      project["parent_scene_id"] = parentSceneId;
    }

    const body = JSON.stringify({ project });

    const projectEndpoint = `${SERVER_URL}/project`;

    const resp = await this.fetchUrl(projectEndpoint, { method: "POST", headers, body, signal });
    console.log("Response: " + Object.values(resp));

    if (signal.aborted) {
      throw new Error("Save project aborted");
    }

    if (resp.status !== 200) {
      throw new Error(`Project creation failed. ${await resp.text()}`);
    }

    const json = await resp.json();

    this.emit("project-saved");

    return json;
  }

  async deleteProject(projectId): Promise<any> {
    const token = this.getToken();

    const headers = {
      "content-type": "application/json",
      authorization: `Bearer ${token}`
    };

    const projectEndpoint = `${SERVER_URL}/project/${projectId}`;

    const resp = await this.fetchUrl(projectEndpoint, { method: "DELETE", headers });
    console.log("Response: " + Object.values(resp));

    if (resp.status === 401) {
      throw new Error("Not authenticated");
    }

    if (resp.status !== 200) {
      throw new Error(`Project deletion failed. ${await resp.text()}`);
    }

    return true;
  }

  async saveProject(projectId, editor, signal, showDialog, hideDialog): Promise<any> {
    this.emit("project-saving");

    if (signal.aborted) {
      throw new Error("Save project aborted");
    }

    const thumbnailBlob = await editor.takeScreenshot(512, 320); // Fixed blob undefined

    if (signal.aborted) {
      throw new Error("Save project aborted");
    }

    const {
      file_id: thumbnailFileId,
      meta: { access_token: thumbnailFileToken }
    } = await this.upload(thumbnailBlob, undefined, signal, projectId) as any;

    if (signal.aborted) {
      throw new Error("Save project aborted");
    }

    const serializedScene = editor.scene.serialize();
    const projectBlob = new Blob([JSON.stringify(serializedScene)], { type: "application/json" });
    const {
      file_id: projectFileId,
      meta: { access_token: projectFileToken }
    } = await this.upload(projectBlob, undefined, signal) as any;

    if (signal.aborted) {
      throw new Error("Save project aborted");
    }

    const token = this.getToken();

    const headers = {
      "content-type": "application/json",
      authorization: `Bearer ${token}`
    };

    const project = {
      name: editor.scene.name,
      thumbnail_file_id: thumbnailFileId,
      thumbnail_file_token: thumbnailFileToken,
      project_file_id: projectFileId,
      project_file_token: projectFileToken
    };

    const sceneId = editor.scene.metadata && editor.scene.metadata.sceneId ? editor.scene.metadata.sceneId : null;

    if (sceneId) {
      project["scene_id"] = sceneId;
    }

    const body = JSON.stringify({
      project
    });

    const projectEndpoint = `${SERVER_URL}/project/${projectId}`;

    const resp = await this.fetchUrl(projectEndpoint, { method: "PATCH", headers, body, signal });
    console.log("Response: " + Object.values(resp));

    const json = await resp.json();

    if (signal.aborted) {
      throw new Error("Save project aborted");
    }

    if (resp.status !== 200) {
      throw new Error(`Saving project failed. ${await resp.text()}`);
    }

    this.emit("project-saved");

    return json;
  }

  async getProjectFile(sceneId): Promise<any> {
    return await this.props.api.getScene(sceneId);
    // TODO: Make this a main branch thing
    // const scene = await this.props.api.getScene(sceneId);
    // return await this.props.api.fetch(scene.scene_project_url).then(response => response.json());
  }

  async getScene(sceneId): Promise<JSON> {
    const headers = {
      "content-type": "application/json"
    };

    const response = await this.fetchUrl(`${SERVER_URL}/project/${sceneId}`, {
      headers
    });

    console.log("Response: " + Object.values(response));

    const json = await response.json();

    return json.scenes[0];
  }

  getSceneUrl(sceneId): string {
      return `${APP_URL}/scenes/${sceneId}`;
  }

  async publishProject(project, editor, showDialog, hideDialog?): Promise<any> {
    let screenshotUrl;
    try {
      const scene = editor.scene;

      const abortController = new AbortController();
      const signal = abortController.signal;

      // Save the scene if it has been modified.
      if (editor.sceneModified) {
        showDialog(ProgressDialog, {
          title: "Saving Project",
          message: "Saving project...",
          cancelable: true,
          onCancel: () => {
            abortController.abort();
          }
        });

        project = await this.saveProject(project.project_id, editor, signal, showDialog, hideDialog);

        if (signal.aborted) {
          const error = new Error("Publish project aborted");
          error["aborted"] = true;
          throw error;
        }
      }

      showDialog(ProgressDialog, {
        title: "Generating Project Screenshot",
        message: "Generating project screenshot..."
      });

      // Wait for 5ms so that the ProgressDialog shows up.
      await new Promise(resolve => setTimeout(resolve, 5));

      // Take a screenshot of the scene from the current camera position to use as the thumbnail
      const screenshot = await editor.takeScreenshot();
      console.log("Screenshot is");
      console.log(screenshot);
      const { blob: screenshotBlob, cameraTransform: screenshotCameraTransform } = screenshot;
      console.log("screenshotBlob is");
      console.log(screenshotBlob);

      screenshotUrl = URL.createObjectURL(screenshotBlob);

      console.log("Screenshot url is", screenshotUrl);

      if (signal.aborted) {
        const error = new Error("Publish project aborted");
        error["aborted"] = true;
        throw error;
      }

      const userInfo = this.getUserInfo() as any;

      // Gather all the info needed to display the publish dialog
      let { name, creatorAttribution, allowRemixing, allowPromotion } = scene.metadata;

      name = (project.scene && project.scene.name) || name || editor.scene.name;

      if (project.scene) {
        allowPromotion = project.scene.allow_promotion;
        allowRemixing = project.scene.allow_remixing;
        creatorAttribution = project.scene.attributions.creator || "";
      } else if ((!creatorAttribution || creatorAttribution.length === 0) && userInfo && userInfo.creatorAttribution) {
        creatorAttribution = userInfo.creatorAttribution;
      }

      const contentAttributions = scene.getContentAttributions();

      // Display the publish dialog and wait for the user to submit / cancel
      const publishParams: any = await new Promise(resolve => {
        showDialog(PublishDialog, {
          screenshotUrl,
          contentAttributions,
          initialSceneParams: {
            name,
            creatorAttribution: creatorAttribution || "",
            allowRemixing: typeof allowRemixing !== "undefined" ? allowRemixing : false,
            allowPromotion: typeof allowPromotion !== "undefined" ? allowPromotion : false
          },
          onCancel: () => resolve(null),
          onPublish: resolve
        });
      });

      // User clicked cancel
      if (!publishParams) {
        URL.revokeObjectURL(screenshotUrl);
        hideDialog();
        const error = new Error("Publish project aborted");
        error["aborted"] = true;
        throw error;
      }

      // Update the scene with the metadata from the publishDialog
      scene.setMetadata({
        name: publishParams.name,
        creatorAttribution: publishParams.creatorAttribution,
        allowRemixing: publishParams.allowRemixing,
        allowPromotion: publishParams.allowPromotion,
        previewCameraTransform: screenshotCameraTransform
      });

      // Save the creatorAttribution to localStorage so that the user doesn't have to input it again
      this.setUserInfo({ creatorAttribution: publishParams.creatorAttribution });

      showDialog(ProgressDialog, {
        title: "Publishing Scene",
        message: "Exporting scene...",
        cancelable: true,
        onCancel: () => {
          abortController.abort();
        }
      });

      // Clone the existing scene, process it for exporting, and then export as a glb blob
      const { glbBlob, scores } = await editor.exportScene(abortController.signal, { scores: true });

      if (signal.aborted) {
        const error = new Error("Publish project aborted");
        error["aborted"] = true;
        throw error;
      }

      const performanceCheckResult = await new Promise(resolve => {
        showDialog(PerformanceCheckDialog, {
          scores,
          onCancel: () => resolve(false),
          onConfirm: () => resolve(true)
        });
      });

      if (!performanceCheckResult) {
        const error = new Error("Publish project canceled");
        error["aborted"] = true;
        throw error;
      }

      // Serialize Editor scene
      const serializedScene = editor.scene.serialize();
      const sceneBlob = new Blob([JSON.stringify(serializedScene)], { type: "application/json" });

      showDialog(ProgressDialog, {
        title: "Publishing Scene",
        message: `Publishing scene`,
        cancelable: true,
        onCancel: () => {
          abortController.abort();
        }
      });

      const size = glbBlob.size / 1024 / 1024;
      const maxSize = this.maxUploadSize;
      if (size > maxSize) {
        throw new Error(`Scene is too large (${size.toFixed(2)}MB) to publish. Maximum size is ${maxSize}MB.`);
      }

      showDialog(ProgressDialog, {
        title: "Publishing Scene",
        message: "Uploading thumbnail...",
        cancelable: true,
        onCancel: () => {
          abortController.abort();
        }
      });

      // Upload the screenshot file
      const {
        file_id: screenshotId,
        meta: { access_token: screenshotToken }
      } = await this.upload(screenshotBlob, undefined, abortController.signal) as any;

      if (signal.aborted) {
        const error = new Error("Publish project aborted");
        error["aborted"] = true;
        throw error;
      }

      const {
        file_id: glbId,
        meta: { access_token: glbToken }
      }: any = await this.upload(glbBlob, uploadProgress => {
        showDialog(
          ProgressDialog,
          {
            title: "Publishing Scene",
            message: `Uploading scene: ${Math.floor(uploadProgress * 100)}%`,
            onCancel: () => {
              abortController.abort();
            }
          },
          abortController.signal
        );
      });

      if (signal.aborted) {
        const error = new Error("Publish project aborted");
        error["aborted"] = true;
        throw error;
      }

      const {
        file_id: sceneFileId,
        meta: { access_token: sceneFileToken }
      } = await this.upload(sceneBlob, undefined, abortController.signal) as any;

      if (signal.aborted) {
        const error = new Error("Publish project aborted");
        error["aborted"] = true;
        throw error;
      }

      const sceneParams = {
        screenshot_file_id: screenshotId,
        screenshot_file_token: screenshotToken,
        model_file_id: glbId,
        model_file_token: glbToken,
        scene_file_id: sceneFileId,
        scene_file_token: sceneFileToken,
        allow_remixing: publishParams.allowRemixing,
        allow_promotion: publishParams.allowPromotion,
        name: publishParams.name,
        attributions: {
          creator: publishParams.creatorAttribution,
          content: publishParams.contentAttributions
        }
      };
<<<<<<< HEAD
      /* eslint-enable */
=======
>>>>>>> fe88f66b

      const token = this.getToken();

      const headers = {
        "content-type": "application/json",
        authorization: `Bearer ${token}`
      };
      const body = JSON.stringify({ scene: sceneParams });

      const resp = await this.fetchUrl(
        `${SERVER_URL}/publish-project/${project.project_id}`,
        {
          method: "POST",
          headers,
          body
        }
      );

      console.log("Response: " + Object.values(resp));

      if (signal.aborted) {
        const error = new Error("Publish project aborted");
        error["aborted"] = true;
        throw error;
      }

      if (resp.status !== 200) {
        throw new Error(`Scene creation failed. ${await resp.text()}`);
      }

      project = await resp.json();

      showDialog(PublishedSceneDialog, {
        sceneName: sceneParams.name,
        screenshotUrl,
        sceneUrl: this.getSceneUrl(project.scene.scene_id),
        onConfirm: () => {
          this.emit("project-published");
          hideDialog();
        }
      });
    } finally {
      if (screenshotUrl) {
        URL.revokeObjectURL(screenshotUrl);
      }
    }

    return project;
  }

<<<<<<< HEAD
  async upload(blob, onUploadProgress, signal?, projectId?): Promise<void> {
=======
  async upload(blob, onUploadProgress, signal?, projectId?): Proimse<void> {
>>>>>>> fe88f66b
    let host, port;
    const token = this.getToken();

    return await new Promise((resolve, reject) => {
      const request = new XMLHttpRequest();
      const onAbort = () => {
        request.abort();
        const error = new Error("Upload aborted");
        error.name = "AbortError";
        error["aborted"] = true;
        reject(error);
      };

      if (signal) {
        signal.addEventListener("abort", onAbort);
      }
      console.log("Posting to: ", `${SERVER_URL}/media`);

        request.open("post", `${SERVER_URL}/media`, true);

      request.upload.addEventListener("progress", e => {
        if (onUploadProgress) {
          onUploadProgress(e.loaded / e.total);
        }
      });

      request.addEventListener("error", error => {
        if (signal) {
          signal.removeEventListener("abort", onAbort);
        }
        reject(new RethrownError("Upload failed", error));
      });

      request.addEventListener("load", () => {
        if (signal) {
          signal.removeEventListener("abort", onAbort);
        }

        if (request.status < 300) {
          const response = JSON.parse(request.responseText);
          resolve(response);
        } else {
          reject(new Error(`Upload failed ${request.statusText}`));
        }
      });

      const formData = new FormData();
      if (projectId) {
        formData.set("projectId", projectId);
      }
      formData.set("media", blob);

      request.setRequestHeader('Authorization', `Bearer ${token}`);

      request.send(formData);
    });
  }

  uploadAssets(editor, files, onProgress, signal): any {
    return this._uploadAssets(`${SERVER_URL}/static-resource`, editor, files, onProgress, signal);
  }

  async _uploadAssets(endpoint, editor, files, onProgress, signal): Promise<any> {
    const assets = [];

    for (const file of Array.from(files)) {
      if (signal.aborted) {
        break;
      }

      const abortController = new AbortController();
      const onAbort = () => abortController.abort();
      signal.addEventListener("abort", onAbort);

      const asset = await this._uploadAsset(
        endpoint,
        editor,
        file,
        progress => onProgress(assets.length + 1, files.length, progress),
        abortController.signal
      );

      assets.push(asset);
      signal.removeEventListener("abort", onAbort);

      if (signal.aborted) {
        break;
      }
    }

    return assets;
  }

  uploadAsset(editor, file, onProgress, signal): any {
    return this._uploadAsset(`${SERVER_URL}/static-resource`, editor, file, onProgress, signal);
  }

  uploadProjectAsset(editor, projectId, file, onProgress, signal): any {
    return this._uploadAsset(
      `${SERVER_URL}/project/${projectId}/assets`,
      editor,
      file,
      onProgress,
      signal
    );
  }

  lastUploadAssetRequest = 0;

  async _uploadAsset(endpoint, editor, file, onProgress, signal): Promise<any> {
    let thumbnailFileId = null;
    let thumbnailAccessToken = null;

    if (!matchesFileTypes(file, AudioFileTypes)) {
      const thumbnailBlob = await editor.generateFileThumbnail(file);

      const response = await this.upload(thumbnailBlob, undefined, signal) as any;

      thumbnailFileId = response.file_id;
      thumbnailAccessToken = response.meta.access_token;
    }

    const {
      file_id: assetFileId,
      meta: { access_token: assetAccessToken }
    } = await this.upload(file, onProgress, signal) as any;

    const delta = Date.now() - this.lastUploadAssetRequest;

    if (delta < 1100) {
      await new Promise(resolve => setTimeout(resolve, 1100 - delta));
    }

    const token = this.getToken();

    const headers = {
      "content-type": "application/json",
      authorization: `Bearer ${token}`
    };

    const body = JSON.stringify({
      asset: {
        name: file.name,
        file_id: assetFileId,
        access_token: assetAccessToken,
        thumbnail_file_id: thumbnailFileId,
        thumbnail_access_token: thumbnailAccessToken
      }
    });

    const resp = await this.fetchUrl(endpoint, { method: "POST", headers, body, signal });
    console.log("Response: " + Object.values(resp));

    const json = await resp.json();

    const asset = json.assets[0];

    this.lastUploadAssetRequest = Date.now();

    return {
      id: asset.asset_id,
      name: asset.name,
      url: asset.file_url,
      type: asset.type,
      attributions: {},
      images: {
        preview: { url: asset.thumbnail_url }
      }
    };
  }

  async deleteAsset(assetId): Promise<any> {
    const token = this.getToken();

    const headers = {
      "content-type": "application/json",
      authorization: `Bearer ${token}`
    };

    const assetEndpoint = `${SERVER_URL}/static-resource/${assetId}`;

    const resp = await this.fetchUrl(assetEndpoint, { method: "DELETE", headers });
    console.log("Response: " + Object.values(resp));

    if (resp.status === 401) {
      throw new Error("Not authenticated");
    }

    if (resp.status !== 200) {
      throw new Error(`Asset deletion failed. ${await resp.text()}`);
    }

    return true;
  }

  async deleteProjectAsset(projectId, assetId): Promise<any> {
    const token = this.getToken();

    const headers = {
      "content-type": "application/json",
      authorization: `Bearer ${token}`
    };

    const projectAssetEndpoint = `${SERVER_URL}/project/${projectId}/assets/${assetId}`;

    const resp = await this.fetchUrl(projectAssetEndpoint, { method: "DELETE", headers });
    console.log("Response: " + Object.values(resp));

    if (resp.status === 401) {
      throw new Error("Not authenticated");
    }

    if (resp.status !== 200) {
      throw new Error(`Project Asset deletion failed. ${await resp.text()}`);
    }

    return true;
  }

  setUserInfo(userInfo): void {
    localStorage.setItem("editor-user-info", JSON.stringify(userInfo));
  }

  getUserInfo(): JSON {
    return JSON.parse(localStorage.getItem("editor-user-info"));
  }

  saveCredentials(email, token): void {
    localStorage.setItem(LOCAL_STORE_KEY, JSON.stringify({ credentials: { email, token } }));
  }

  async fetchUrl(url, options: any = {}): Promise<any> {
      const token = this.getToken();
      if (options.headers == null) {
        options.headers = {};
      }
      options.headers.authorization = `Bearer ${token}`;
      console.log("Post to: ", url);
      console.log("Options")
      console.log(options);
      const res = await fetch(url, options).catch((error) => {
        console.log(error);
        if (error.message === "Failed to fetch") {
          error.message += " (Possibly a CORS error)";
        }
        throw new RethrownError(`Failed to fetch "${url}"`, error);
      });
      if (res.ok) {
        return res;
      }

      const err = new Error(
        `Network Error: ${res.status || "Unknown Status."} ${res.statusText || "Unknown Error. Possibly a CORS error."}`
      );
      err["response"] = res;
      throw err;
  }

  handleAuthorization(): void {
    if (process.browser) {
      const accessToken = localStorage.getItem('XREngine-Auth-Store');
      const email = 'test@test.com';
      if((accessToken && email) || this.isAuthenticated()){
        this.saveCredentials(email, accessToken);
      }
      // TODO: Disabled unauthorized redirection temporarily
      // else {
      //   (window as any).location = `${(window as any).location.origin}?redirectTo=editor&login=true`;
      // }
    }
  }
}<|MERGE_RESOLUTION|>--- conflicted
+++ resolved
@@ -807,10 +807,6 @@
           content: publishParams.contentAttributions
         }
       };
-<<<<<<< HEAD
-      /* eslint-enable */
-=======
->>>>>>> fe88f66b
 
       const token = this.getToken();
 
@@ -861,11 +857,7 @@
     return project;
   }
 
-<<<<<<< HEAD
-  async upload(blob, onUploadProgress, signal?, projectId?): Promise<void> {
-=======
   async upload(blob, onUploadProgress, signal?, projectId?): Proimse<void> {
->>>>>>> fe88f66b
     let host, port;
     const token = this.getToken();
 
