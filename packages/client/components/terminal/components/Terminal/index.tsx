/* eslint-disable no-console, react/sort-comp */
import React, { Component } from 'react';
import stringSimilarity from 'string-similarity';
import whatkey from 'whatkey';
import isEqual from 'lodash.isequal';
import { ThemeProvider } from 'styled-components';
import { handleLogging } from '../../utils';
import {
  TerminalPropTypes,
  TerminalContextTypes,
  TerminalDefaultProps,
} from '../types';

import { os, pluginMap, uuidv4, getShortcuts, modCommands } from './terminal-utils';

import Content from '../Content/index';
import Tabs from '../Tabs/index';
<<<<<<< HEAD
import { CSSProperties } from '@material-ui/core/styles/withStyles';
import { red } from '@material-ui/core/colors';
import { ContentBackspace } from 'material-ui/svg-icons';
=======
>>>>>>> 4922c776

let isTerminalExpanded = true;

function compLogic(comp) {
  switch (comp) {
    case '>':
      return (a, b) => parseInt(a, 10) > parseInt(b, 10);
    case '<':
      return (a, b) => parseInt(a, 10) < parseInt(b, 10);
    case '>=':
      return (a, b) => parseInt(a, 10) >= parseInt(b, 10);
    case '<=':
      return (a, b) => parseInt(a, 10) <= parseInt(b, 10);
    case '!=':
      return (a, b) => a !== b;
    case '=':
    default:
      return (a, b) => a === b;
  }
}

function putCursorAtEnd(el) {
  // Only focus if input isn't already
  if (document.activeElement !== el) {
    el.focus();
  }

  // If this function exists... (IE 9+)
  if (el.setSelectionRange) {
    // Double the length because Opera is inconsistent about whether a carriage
    // return is one character or two.
    const len = el.value.length * 2;

    // Timeout seems to be required for Blink
    setTimeout(() => {
      el.setSelectionRange(len, len);
    }, 1);
  } else {
    // As a fallback, replace the contents with itself
    // Doesn't work in Chrome, but Chrome supports setSelectionRange
    el.value = el.value;
  }
}

class Terminal extends Component<any, any> {
  static displayName = 'Terminal';

  static version = '4.3.0';

  static propTypes = TerminalPropTypes;

  static defaultProps = TerminalDefaultProps;

  static childContextTypes = TerminalContextTypes;
  pluginData = {};
  defaultDesciptions: any = {}
  defaultShortcuts: any = {}
  defaultCommands: any = {}

  constructor(props) {
    super(props);

    this.pluginData = {};

    this.defaultCommands = {
      // eslint-disable-line react/sort-comp
      show: this.showMsg,
      clear: {
        method: this.clearScreen,
        needsInstance: true,
      },
      help: {
        method: this.showHelp,
        needsInstance: true,
      },
      echo: input => input.slice(1).join(' '),
      'edit-line': {
        method: this.editLine,
        needsInstance: true,
        options: [
          {
            name: 'line',
            description: 'the line you want to edit. -1 is the last line',
            init: value => parseInt(value, 10),
            defaultValue: -1,
          },
        ],
      },
    };

    this.defaultDesciptions = {
      show: (props.msg && props.msg.length > 0) ? 'show the msg' : false,
      clear: 'clear the screen',
      help: 'list all the commands',
      echo: false,
      'edit-line': false,
    };

    this.defaultShortcuts = {
      'win, linux, darwin': {
        'alt + t': this.createTab,
      },
      'win, linux': {
        'ctrl + l': 'clear',
      },
      darwin: {
        'cmd + k': 'clear',
      },
    };

   this.state = {
      tabbed: false,
      isTerminalExpanded: isTerminalExpanded,
      commands: {},
      descriptions: {},
      show: props.startState !== 'closed',
      minimise: props.startState === 'minimised',
      maximise: props.startState === 'maximised',
      shortcuts: {},
      activeTabId: '',
      tabs: [],
      instances: [],
    };
  }

  getChildContext() {
    return {
      instances: this.state.instances,
      show: this.state.show,
      minimise: this.state.minimise,
      maximise: this.state.maximise,
      activeTabId: this.state.activeTabId,
      tabsShowing: this.props.allowTabs,
      openWindow: this.setTrue('show'),
      closeWindow: this.setFalse('show'),
      minimiseWindow: this.setTrue('minimise'),
      unminimiseWindow: this.setFalse('minimise'),
      maximiseWindow: this.setTrue('maximise'),
      unmaximiseWindow: this.setFalse('maximise'),
      toggleShow: this.toggleState('show'),
      toggleMaximise: this.toggleState('maximise'),
      toggleMinimize: this.toggleState('minimise'),
    };
  }

  // Prepare the symbol
  componentWillMount = () => {
    this.loadPlugins();
    this.assembleCommands();
    this.setDescriptions();
    this.setShortcuts();
    this.createTab(true);
  };

  // Load everything!
  componentDidMount = () => {
    if (this.props.watchConsoleLogging) {
      this.watchConsoleLogging();
    }
  };

  // Tab creation
  createTab = (force = false) => {
    const { allowTabs, promptSymbol } = this.props;
    if (force || allowTabs) {
      const { tabs } = this.state;
      const id = uuidv4();
      tabs.push((
        <Content
          key={id}
          id={id}
          prompt={promptSymbol}
          handleChange={this.handleChange}
          handlerKeyPress={this.handlerKeyPress}
          // register={(...args) => this.registerInstance(id, args)}
          register={(instance) => this.registerInstance(id, instance)}
        />
      ));

      this.setState({ activeTabId: id, tabs });
    }
  };

  // Tab removal.
  removeTab = (id) => {
    let { activeTabId, instances, tabs } = this.state;

    let index = instances.findIndex(e => e.id === id);
    if (index === -1) return;
    instances.splice(index, 1);

    index = tabs.findIndex(e => e.props.id === id);
    if (index === -1) return;
    tabs.splice(index, 1);
    
    if (activeTabId === id) {
      if (index >= tabs.length) index--;
      activeTabId = tabs[index].props.id;
    }

    this.setState({ instances, tabs, activeTabId });
  };

  toggleTerminalExpandedState = () => {
    isTerminalExpanded = !isTerminalExpanded;
    this.setState({ isTerminalExpanded: isTerminalExpanded });
  };
  
  setFocusToCommandInput = () => {
    let instance = this.state.instances.find(e => e.id === this.state.activeTabId);
    if (instance !== undefined) {
      instance = instance.instance;
      instance.com.focus();
    }
  };

  // Show the content on toggling
  getAppContent = () => {
    const { show, minimise } = this.state;
    return this.getContent();
  };

  // Shows the full window (normal window)
  getContent = () => {
    const {
      color,
      style,
      showActions,
      allowTabs,
      actionHandlers,
    } = this.props;
    const { activeTabId, tabs } = this.state;
    
    const baseStyle = {
      // height: '100%',
      height: this.state.isTerminalExpanded ? '100%' : '30%',
      color: color || 'green',
      animation: 'fadeIn 0.18s ease-in',
      fontFamily: "'Inconsolata', monospace",
      fontSize: '0.9em',
    };

    // This should be a syled component but breaks if it is.
    return (
      <div style={{ ...baseStyle, ...style }} onMouseUp={this.setFocusToCommandInput}>
        {allowTabs && (
          <Tabs
            active={activeTabId}
            setActiveTab={this.setActiveTab}
            createTab={this.createTab}
            removeTab={this.removeTab}
          />
        )}
        <div
            style={{
              position: 'absolute',
              textAlign: 'right',
              width: '100%',
              zIndex: 50}}>
          <button
              style={{
                marginTop: 5,
                marginRight: 13}}
              title={this.state.isTerminalExpanded ? 'Restore terminal' : 'Expand terminal'}
              onClick={this.toggleTerminalExpandedState}>
            {this.state.isTerminalExpanded ? 'r' : 'e'}
          </button>
        </div>
        {tabs}
      </div>
    );
  };

  // Plugin data getter.
  getPluginData = name => this.pluginData[name];

  // Plugin data setter.
  setPluginData = (name, data) => { this.pluginData[name] = data; };

  // Set descriptions of the commands.
  setDescriptions = () => {
    let descriptions = {
      ...this.defaultDesciptions,
      ...this.props.descriptions,
    };
    pluginMap(this.props.plugins, (plugin) => {
      if (plugin.descriptions) {
        descriptions = {
          ...descriptions,
          ...plugin.descriptions,
        };
      }
    });
    this.setState({ descriptions });
  };

  // Set command shortcuts.
  setShortcuts = () => {
    let shortcuts = getShortcuts({}, this.defaultShortcuts);
    shortcuts = getShortcuts(shortcuts, this.props.shortcuts);
    pluginMap(this.props.plugins, (plugin) => {
      if (plugin.shortcuts) {
        shortcuts = getShortcuts(shortcuts, plugin.shortcuts);
      }
    });
    this.setState({ shortcuts });
  };

  // Setter to change the prefix of the input prompt.
  setPromptPrefix = (instance, promptPrefix) => {
    if (instance.state.controller === null) {
      instance.setState({ promptPrefix });
    }
  };

  // Setter to change the symbol of the input prompt.
  setPromptSymbol = (instance, prompt) => {
    if (instance.state.controller === null) {
      instance.setState({ prompt });
    }
  };

  // Set the currently active tab.
  setActiveTab = (activeTabId) => {
    this.setState({ activeTabId });
  };

  // Hide window.
  setFalse = name => () => this.setState({ [name]: false });

  // Show window.
  setTrue = name => () => this.setState({ [name]: true });

  /**
   * Set the input value with the possible history value
   * @param {number} next position on the history.
   */
  setValueWithHistory = (instance, position, inputRef) => {
    const { history } = instance.state;
    if (history[position]) {
      try {
        instance.setState({ historyCounter: position });
        inputRef.value = history[position];
        putCursorAtEnd(inputRef);
      } catch(err){ console.trace(err); }
    }
  };

  // Method to check if version meets criteria.
  checkVersion = (comp, ver) => {
    if (ver === '*') {
      return true;
    }
    if (!(/^(\d|\.)+$/.test(ver))) {
      throw new Error('Version can only have numbers and periods');
    } else {
      let clean = ver.toLowerCase().replace(/x/g, '0');
      if (clean[clean.length - 1] === '.') {
        clean += '0';
      }
      const split = clean.split('.');
      while (split.length < 3) {
        split.push('0');
      }
      const realSplit = Terminal.version.split('.');
      const checkBools = split.map((val, index) => compLogic(comp)(realSplit[index], val));
      return checkBools.indexOf(false) < 0;
    }
  };

  // Used to keep track of all instances.
  registerInstance = (id, instance) => {
    const { instances } = this.state;
    const pluginInstances = {};
    const pluginMethods = {};

    const old = instances.find(i => i.id === id);

    pluginMap(this.props.plugins, (PluginClass, config) => {
      try {
        const api = {
          printLine: this.printLine.bind(this, instance),
          removeLine: this.removeLine.bind(this, instance),
          runCommand: this.runCommand.bind(this, instance),
          setCanScroll: this.setCanScroll.bind(this, instance),
          setScrollPosition: this.setScrollPosition.bind(this, instance),
          focusInput: this.focusInput.bind(this, instance),
          setPromptPrefix: this.setPromptPrefix.bind(this, instance),
          setPromptSymbol: this.setPromptSymbol.bind(this, instance),
          getPluginMethod: this.getPluginMethod.bind(this, instance),
          takeControl: this.pluginTakeControl.bind(this, instance),
          releaseControl: this.pluginReleaseControl.bind(this, instance),
          getData: () => this.getPluginData(PluginClass.displayName),
          setData: data => this.setPluginData(PluginClass.displayName, data),
          checkVersion: this.checkVersion.bind(this),
          version: Terminal.version,
          os,
        };

        let plugin;
        if (old) {
          old.pluginInstances[PluginClass.displayName].updateApi(api);
        } else {
          plugin = new PluginClass(api, config);
          pluginMethods[PluginClass.displayName] = {
            ...plugin.getPublicMethods(),
            _getName: () => PluginClass.displayName,
            _getVersion: () => PluginClass.version,
          };
        }

        pluginInstances[PluginClass.displayName] = plugin;
      } catch (e) {
        console.error(`Error instantiating plugin ${PluginClass.displayName}`, e); // eslint-disable-line no-console
      }
    });

    const data = {
      // index,
      id,
      instance,
      pluginMethods: old ? old.pluginMethods : pluginMethods,
      pluginInstances: old ? old.pluginInstances : pluginInstances,
    };

    if (old) {
      const realIndex = instances.indexOf(old);
      instances[realIndex] = data;
    } else {
      instances.push(data);
    }

    this.setState({ instances });

    return () => {
      const insts = this.state.instances;
      this.setState({
        instances: insts.filter(i => !isEqual(i.instance, instance)),
      });
    };
  };

  // allows a plugin to take full control over instance
  pluginTakeControl = (instance, controller, newPrompt, newPromptPrefix) => {
    const { promptPrefix, prompt } = instance.state;
    instance.setState({
      controller,
      prompt: typeof newPrompt === 'undefined' ? prompt : newPrompt,
      promptPrefix: typeof newPromptPrefix === 'undefined' ? promptPrefix : newPromptPrefix,
      oldPrefix: promptPrefix,
      oldPrompt: prompt,
    });
  };

  // allows a plugin to release full control over instance
  pluginReleaseControl = (instance) => {
    const { oldPrefix, oldPrompt } = instance.state;
    instance.setState({ controller: null, promptPrefix: oldPrefix, prompt: oldPrompt });
  };

  // Toggle a state boolean
  toggleState = name => () => this.setState({ [name]: !this.state[name] });

  // Prepare the built-in commands.
  assembleCommands = () => {
    let commands = {
      ...this.defaultCommands,
      ...this.props.commands,
    };

    pluginMap(this.props.plugins, (plugin) => {
      if (plugin.commands) {
        commands = {
          ...commands,
          ...plugin.commands,
        };
      }
    });

    this.setState({ commands: modCommands(commands) });
  };

  /**
   * autocomplete with the command the have the best match
   * @param {object} input reference
   */
  autocompleteValue = (inputRef) => {
    const { descriptions } = this.state;
    const keysToCheck = Object.keys(descriptions).filter(key => descriptions[key] !== false);
    let ratings = [];
    if (inputRef.value.length > 1) {
      ratings = stringSimilarity.findBestMatch( // eslint-disable-line
        inputRef.value,
        keysToCheck,
      ).ratings;
    } else {
      ratings = keysToCheck.reduce((full, item) => {
        if (item.indexOf(inputRef.value) === 0) {
          full.push({ target: item, rating: 1 });
        }
        return full;
      }, []);
    }
    return ratings.filter(item => item.rating > 0);
  };

  // Refresh or clear the screen.
  clearScreen = (args, printLine, runCommand, instance) => {
    instance.setState({ summary: [] });
  };

  // Method to check for shortcut and invoking commands.
  checkShortcuts = (instance, key, e) => {
    const { controller } = instance.state;
    let cuts = {};
    if (controller !== null) {
      if (controller.shortcuts) {
        cuts = getShortcuts(cuts, controller.shortcuts);
      }
    } else {
      const instanceData = this.state.instances.find(i => isEqual(i.instance, instance));
      cuts = this.state.shortcuts;
      if (instanceData) {
        Object.values(instanceData.pluginInstances).forEach((i: any) => {
          cuts = getShortcuts(cuts, i.shortcuts);
        });
      }
    }

    const shortcuts = Object.keys(cuts);
    if (shortcuts.length > 0) {
      const { keyInputs } = instance.state;
      let modKey = key;
      if (key === 'meta') {
        // eslint-disable-next-line no-nested-ternary
        modKey = os === 'darwin' ? 'cmd' : os === 'win' ? 'win' : 'meta';
      }
      keyInputs.push(modKey);
      const len = keyInputs.length;

      const options = shortcuts
        .map((cut: any, i) => [cut.replace(/\s/g, '').split('+'), i])
        .filter(cut => cut[0].length >= keyInputs.length)
        .filter(cut => isEqual(cut[0].slice(0, len), keyInputs));

      if (options.length > 0) {
        if (options.length === 1 && options[0][0].length === len) {
          const shortcut = shortcuts[options[0][1]];
          const action = cuts[shortcut];
          if (typeof action === 'string') {
            this.runCommand(instance, cuts[shortcut]);
          } else if (typeof action === 'function') {
            e.preventDefault();
            e.stopPropagation();
            action();
          }
          instance.setState({ keyInputs: [] });
        }
      } else if (keyInputs.length > 0) {
        instance.setState({ keyInputs: [] });
      }
    }
  };

  // edit-line command.
  editLine = (args, printLine, runCommand, instance) => {
    const { summary } = instance.state;
    let index = args.line;
    if (index < 0) {
      index = summary.length === 0 ? 0 : summary.length - index;
    }
    summary[index] = args._.join(' ');
    instance.setState({ summary });
  };

  // Listen for user input.
  handleChange = (instance, e) => {
    const {
      input, promptPrefix, prompt, history, controller,
    } = instance.state;
    const saveToHistory = controller !== null ? (controller.history || false) : true;
    if (e.key === 'Enter' && !e.shiftKey) {
      if (typeof e.dontShowCommand === 'undefined') {
        this.printLine.bind(this, instance)(
          `${promptPrefix}${prompt} ${e.target.value}`,
          false,
        );
      }

      input.push(e.target.value);
      const res = this.runCommand(instance, `${input.join('\n')}`);

      if (typeof res !== 'undefined') {
        this.printLine.bind(this, instance)(res);
      }

      // Scroll terminal to end.
      setTimeout(
        () => {
          instance.contentWrapper.scrollTop = instance.contentWrapper.scrollHeight;
        },
        50);

      const newHistory = [...history, e.target.value];
      const historyProps = saveToHistory ? {
        history: newHistory,
        historyCounter: newHistory.length,
      } : {};
      instance.setState({
        input: [],
        ...historyProps,
      });
      e.target.value = ''; // eslint-disable-line no-param-reassign
    } else if (e.key === 'Enter' && e.shiftKey) {
      this.printLine.bind(this, instance)(
        `${promptPrefix}${prompt} ${e.target.value}`,
        false,
      );
      const newHistory = [...history, e.target.value];
      const historyProps = saveToHistory ? {
        history: newHistory,
        historyCounter: newHistory.length,
      } : {};
      instance.setState({
        input: [...input, e.target.value],
        ...historyProps,
      });
      e.target.value = ''; // eslint-disable-line no-param-reassign
    }
    if (typeof this.props.afterChange === 'function') {
      this.props.afterChange(e);
    }
  };

  /**
   * Base of key code set the value of the input
   * with the history
   * @param {event} event of input.
   */
  handlerKeyPress = (instance, e, inputRef) => {
    const { key } = whatkey(e);
    const { historyCounter, keyInputs, controller } = instance.state;
    if (keyInputs.length === 0 || keyInputs.length === 0) {
      if (controller !== null) {
        if (controller.onKeyPress) {
          controller.onKeyPress(key);
        }
      } else {
        switch (key) {
          case 'up':
            this.setValueWithHistory(instance, historyCounter - 1, inputRef);
            if (this.state.tabbed) {
              this.setState({ tabbed: false });
            }
            break;
          case 'down':
            this.setValueWithHistory(instance, historyCounter + 1, inputRef);
            if (this.state.tabbed) {
              this.setState({ tabbed: false });
            }
            break;
          case 'tab':
            e.preventDefault();
            if (inputRef.value !== '' && this.state.tabbed === true) {
              const contents = this.autocompleteValue(inputRef);
              this.printLine(instance, `${instance.state.promptPrefix}${instance.state.prompt} ${inputRef.value}`, false);
              this.printLine(
                instance,
                (
                  <span>
                    {contents.filter(item => typeof item !== 'undefined').map((item) => {
                    const styles: any = {
                      marginRight: 5,
                      width: 'calc(33% - 5px)',
                      display: 'inline-block',
                    };
                    if (contents.length > 3) {
                      styles.marginBottom = 5;
                    }
                    return (
                      <span
                        style={styles}
                        key={`${item.target}-${item.rating}`}
                      >
                        {item.target}
                      </span>
                    );
                  })}
                  </span>
                ),
                false,
              );
              this.setState({ tabbed: false });
            } else {
              this.setState({ tabbed: true });
            }
            break;
          default:
            if (this.state.tabbed) {
              this.setState({ tabbed: false });
            }
            break;
        }
      }
    }
    this.checkShortcuts(instance, key, e);
  };

  // Plugins.
  loadPlugins = () => {
    const pluginData = {};
    pluginMap(this.props.plugins, (plugin) => {
      try {
        pluginData[plugin.displayName] = plugin.defaultData;
      } catch (e) {
        console.error(`Error loading plugin ${plugin.displayName}`, e); // eslint-disable-line no-console
      }
    });
    this.pluginData = pluginData;
  };

  // Plugin api method to get a public plugin method.
  getPluginMethod = (instance, name, method) => {
    const instanceData = this.state.instances.find(i => isEqual(i.instance, instance));
    if (instanceData) {
      if (instanceData.pluginMethods[name]) {
        if (instanceData.pluginMethods[name][method]) {
          return instanceData.pluginMethods[name][method];
        }
        throw new Error(`No method with name ${method} has been registered for plugin ${name}`);
      } else {
        throw new Error(`No plugin with name ${name} has been registered`);
      }
    }
    return null;
  };

  // Set if the current tab can scroll.
  setCanScroll = (instance, force) => {
    if (typeof force !== 'undefined') {
      instance.setState({ canScroll: force });
    }
  };

  // Set the scroll position of the contents.
  setScrollPosition = (instance, pos) => {
    if (typeof pos === 'number') {
      instance.setScrollPosition(pos);
    }
  };

  // Set focus to the input.
  focusInput = (instance, pos) => {
    if (typeof pos === 'number') {
      instance.focusInput();
    }
  };

  // Print the summary (input -> output).
  printLine = (instance, inp, std = true) => {
    let print = true;
    if (std) {
      const instanceData = this.state.instances.find(i => isEqual(i.instance, instance));
      if (instanceData) {
        const plugins = instanceData.pluginInstances;
        for (let i = 0; i < plugins.length; i += 1) {
          try {
            print = plugins[i].readStdOut(inp);
          } catch (e) {
            // Do nothing
          }
        }
      }
    }

    if (print !== false) {
      const { summary } = instance.state;
      summary.push(inp);
      instance.setState({ summary });
    }
  };

  // Remove a line from the summary.
  removeLine = (instance, lineNumber = -1) => {
    const { summary } = instance.state;
    summary.splice(lineNumber, 1);
    instance.setState({ summary });
  };

  // Execute the commands.
  runCommand = (instance, inputText, force = false) => {
    const inputArray = inputText.split(' ');
    const input = inputArray[0];
    const args = inputArray; // Undefined for function call.
    const { controller } = instance.state;
    let commands = {};
    if (!force && controller !== null) {
      if (controller.runCommand) {
        return controller.runCommand(inputText);
      } else if (controller.commands) {
        commands = { ...modCommands(controller.commands) };
      }
    } else {
      const instanceData = this.state.instances.find(i => isEqual(i.instance, instance));
      commands = { ...this.state.commands };
      if (instanceData) {
        Object.values(instanceData.pluginInstances).forEach((i: any) => {
          commands = {
            ...commands,
            ...modCommands(i.commands),
          };
        });
      }
    }

    const command = commands[input];
    let res;

    if (input === '') {
      // Do nothing.
    } else if (command === undefined) {
      if (typeof this.props.commandPassThrough === 'function') {
        res = this.props.commandPassThrough(
          inputArray,
          this.printLine.bind(this, instance),
          this.runCommand.bind(this, instance),
        );
      } else {
        // this.printLine.bind(this, instance)(`-bash:${input}: command not found`);
        this.printLine.bind(this, instance)(`${input}: command not found.`);
      }
    } else {
      const parsedArgs = command.parse(args);
      const type = typeof parsedArgs;
      if (type !== 'object' || (type === 'object' && !parsedArgs.help)) {
        parsedArgs.originalArgs = args;
        res = command.method(
          parsedArgs,
          this.printLine.bind(this, instance),
          this.runCommand.bind(this, instance),
          command.needsInstance === true ? instance : undefined,
        );
      }
    }
    if (typeof this.props.commandWasRun === 'function') {
      this.props.commandWasRun(
        inputArray,
        this.printLine.bind(this, instance),
        this.runCommand.bind(this, instance),
      );
    }
    return res;
  };

  // Run a command on the active instance.
  runCommandOnActive = (inputText, force = false) => {
    const data = this.state.instances.find(i => i.id === this.state.activeTabId);
    if (data !== undefined && data.instance !== null)
      this.runCommand(data.instance, inputText, force);
  };

  // Print to active instance.
  printToActive = (...args) => {
    const data = this.state.instances.find(i => i.id === this.state.activeTabId);
    if (data !== undefined && data.instance !== null && data.instance.state.controller === null)
      this.printLine(data.instance, args);
  };

  // Listen for console logging and pass the input to handler (handleLogging).
  watchConsoleLogging = () => {
    handleLogging('log', this.printToActive);
    handleLogging('info', this.printToActive);
  };

  // List all the commands (state + user defined).
  showHelp = (args, printLine, runCommand, instance) => {
    let commands = { ...this.state.commands };
    let descriptions = { ...this.state.descriptions };
    const instanceData = this.state.instances.find(i => isEqual(i.instance, instance));
    if (instanceData) {
      Object.values(instanceData.pluginInstances).forEach((i: any) => {
        commands = {
          ...commands,
          ...i.commands,
        };
        descriptions = {
          ...descriptions,
          ...i.descriptions,
        };
      });
    }
    const options = Object.keys(commands);

    for (const option of options) {
      // eslint-disable-line no-restricted-syntax
      if (descriptions[option] !== false) {
        printLine(`${option} - ${descriptions[option]}`);
      }
    }
  };

  // Show the msg (prop msg).
  showMsg = (args, printLine) => {
    if (this.props.msg && this.props.msg.length > 0)
      printLine(this.props.msg);
  };

  render() {
    const theme = {
      color: this.props.color,
      prompt: this.props.prompt,
      outputColor: this.props.outputColor,
      backgroundColor: this.props.backgroundColor,
    };

    return (
      <ThemeProvider theme={theme}>
          {this.getAppContent()}
      </ThemeProvider>
    );
  }
}

export default Terminal;<|MERGE_RESOLUTION|>--- conflicted
+++ resolved
@@ -15,12 +15,9 @@
 
 import Content from '../Content/index';
 import Tabs from '../Tabs/index';
-<<<<<<< HEAD
 import { CSSProperties } from '@material-ui/core/styles/withStyles';
 import { red } from '@material-ui/core/colors';
 import { ContentBackspace } from 'material-ui/svg-icons';
-=======
->>>>>>> 4922c776
 
 let isTerminalExpanded = true;
 
