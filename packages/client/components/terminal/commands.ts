import { Engine } from "@xr3ngine/engine/src/ecs/classes/Engine";
import { Entity } from "@xr3ngine/engine/src/ecs/classes/Entity";
import { System } from "@xr3ngine/engine/src/ecs/classes/System";
import { Component } from "@xr3ngine/engine/src/ecs/classes/Component";
import { Query } from "@xr3ngine/engine/src/ecs/classes/Query";
import { ComponentConstructor } from "@xr3ngine/engine/src/ecs/interfaces/ComponentInterfaces";
import Left from "../Drawer/Left";
import { createEntity } from "@xr3ngine/engine/src/ecs/functions/EntityFunctions";
//import {curryRight} from "lodash";

function round(number: number): number {
    return Math.trunc(number * 1000) / 1000;
}

function objectToString(object: object, tabLevel: number, maxTabLevel: number): string {
    let s = '';
   
    Object.keys(object).sort().forEach(k => {
        s += '\t'.repeat(tabLevel);
        s += (k + ': ');
        const v = object[k];
        if (v === null) {
            s += 'null';
        } else if (typeof v === 'function') {
            s += 'function';
        } else if (typeof v === 'object') {

            if (tabLevel >= maxTabLevel) {
                s += '{ ... }';
            } else {
                s += '{\n';
                s += objectToString(v, tabLevel + 1, maxTabLevel);
                s += '\t'.repeat(tabLevel);
                s += '}';
            }

        } else {
            s += v.toString();
        }
        s += '\n';
    });

    return s;
}

export const commands = {
    // Hello world to test the terminal
    helloworld: () => alert('Hello From Terminal!'),
    // Evaluates any javascript that comes after "eval"
    eval: {
        method: (args, print, runCommand) => {
            try{
            (console as any).logEval  = function(value)
            {
                console.log(value);
                return value;
            };
            print(eval(args._[0].toString().replace("console.log(", "console.logEval(")));
            } catch (error) {
          print("Failed to evaluate code");
            }
        },
        options: [
          {
            name: 'eval',
            description: 'execute arbitrary js',
            defaultValue: 'console.log("Eval says: feed me code!")',
          },
        ],
      },
      // Query the ECS engine for current stats
      ecs: {
        method: (args, print, runCommand) => {
            if (!args._[0]) {
                print(`
                    ls 
                    List of entities.
                    
                    rm {id1} {id2}
                    Remove entities and/or components.

                    cat {id}
                    Query components for data.

                    echo '{"json": 5}' > entityId
                    Update data.
                `);
            }

            switch (args._[0]) {
                case 'entities':
                    const CMDID = 1;
                    const command = args._[CMDID];
                    const options = args._.slice(CMDID + 1);

//                  print(options.join('|'));
                        // ecs: "console.log("Eval says: feed me code!")"
                        // _: Array(4)
                        // 0: "entities"
                        // 1: "ls"
                        // 2: 22
                        // 3: 33
                        // ecs entities rm 11 22 33

                    if (command === 'ls') {
                        let s = '';
                        Engine.entities.forEach(e => {
                            s += (e.id + '\n');
                            if ('a' in args || 'p' in args) {
                                for (const componentId in e.components) {
                                    const component = e.components[componentId];
                                    s += ('\t' + componentId + ': ' + component.name);
                                    if (component.name === 'TransformComponent' && ('p' in args))
                                        s += (' (position: x: ' + round(component.position.x) +
                                            ', y: ' + round(component.position.y) +
                                            ', z: ' + round(component.position.z) +
                                            '; rotation: x: ' + round(component.rotation._x) +
                                            ', y: ' + round(component.rotation._y) +
                                            ', z: ' + round(component.rotation._z) +
                                            ', w: ' + round(component.rotation._w) + ')');
                                    s += '\n';
                                }
                            }
                        });
                        print(s);

                    } else if (command === 'make') {
                        const entity = createEntity();
                        print(`Entity ${entity.id} was created.`);
                    
                    } else if (command === 'cp') {
                        print(`(copy entity)`);
                        console.log(options);
                        if(!(options && options[0])){
                            print('please specify entity id to copy.');
                        }
                        const protoEntityId = Number(options[0]);
                        const protoEntity = Engine.entities[protoEntityId];
                        if(protoEntity){
                            const entity = protoEntity.clone();
                            print(`entity created with id ${entity.id}.`);
                        }else{
                            print(`entity ${protoEntityId} not exist.`);
                        }

                    } else if (command === 'rm') {
                        const ids = options;
	                    ids.forEach(id => {
		                      const entity = Engine.entities.find(element => element.id === id);
                              if (entity !== undefined) entity.remove();
	                    });

                    } else if (command === 'cat') {
                        print(`(Query entity components for data)`);
                        // ecs entities cat 1/ComponentName
                        const [entityId, componentName] = options[0].split('/');
                        const entity = Engine.entities[entityId];
                        //get component
                        //@ts-ignore
                        const entry = Object.entries(entity.components).find(([,{name}]) => name === componentName);
                        const [, component] = entry;
                        //@ts-ignore
                        print(component._typeId + Object.getOwnPropertyNames( component ));
                        
                        //const component = getComponent(entity, Component);
                        //get component fields
                        //list compponent data
                        
                    } else if (command === 'echo') {
                        print(`(Query components for data)`);
                    }
                    break;

                case 'entity': {
                    if (args._.length < 2) {
                        print('An entity id was not speciffied.');
                        return;
                    }
                    
                    const entityId = args._[1];
                    // console.log('check', args);

<<<<<<< HEAD
                        const entity = Engine.entities.find(element => element.id === entityId);
                        if (entity === undefined) {
                            print(`An entity ${entityId} was not found.`);
                            return;
                        }
=======
                    let entity = Engine.entities.find(element => element.id === entityId);
                    if (entity === undefined) {
                        print(`An entity ${entityId} was not found.`);
                        return;
                    }
>>>>>>> a357700c

                    let s = '';

<<<<<<< HEAD
                        for (const componentId in entity.components) {
                            const component = entity.components[componentId];
                            s += (componentId + ': ' + component.name);
                            if (component.name === 'TransformComponent' && ('p' in args))
                                s += (' (position: x: ' + round(component.position.x) +
                                    ', y: ' + round(component.position.y) +
                                    ', z: ' + round(component.position.z) +
                                    '; rotation: x: ' + round(component.rotation._x) +
                                    ', y: ' + round(component.rotation._y) +
                                    ', z: ' + round(component.rotation._z) +
                                    ', w: ' + round(component.rotation._w) + ')');
                            s += '\n';
=======
                    for (let componentId in entity.components) {
                        const component = entity.components[componentId];
                        s += (componentId + ': ' + component.name);
                        if (component.name === 'TransformComponent' && ('p' in args))
                            s += (' (position: x: ' + round(component.position.x) +
                                ', y: ' + round(component.position.y) +
                                ', z: ' + round(component.position.z) +
                                '; rotation: x: ' + round(component.rotation._x) +
                                ', y: ' + round(component.rotation._y) +
                                ', z: ' + round(component.rotation._z) +
                                ', w: ' + round(component.rotation._w) + ')');
                        s += '\n';
>>>>>>> a357700c

                        if ('a' in args)
                            s += objectToString(component, 1, 2);
                    }
                    print(s);
                    break;
                }

                case 'components': {
                    let s = '';
                    Engine.components.forEach((component: ComponentConstructor<any>) => {
                        s += component.name + "\n";
                        if ('a' in args)
                            s += objectToString(component, 1, 1);
                    });
                    print(s);
                    break;
                }
                case 'component': {
                    if (args._.length < 2) {
                        print('An component id was not speciffied.');
                        return;
                    }
                    
                    const componentId = args._[1];
                    let s = '';

                    Engine.entities.forEach(e => {
                        if (componentId in e.components) {
                            s += `Entity ${e.id }:\n`;
                            s += objectToString(e.components[componentId], 1, 2);
                        }
                    });

                    print(s);
                    break;
                }
                case 'systems': {
                    const result = Engine.systems.map(
                        ({name, enabled}) => 
                            `${name} - ${enabled ? 'enabled' : 'disabled'}`
                    ).join("\n");
                    print(result);
                }
                break;

                case 'stop':
                    Engine.enabled = false;
                    //Engine.engineTimer.stop()
                    print(`Engine stopped at ? time`);
                    break;
                case 'start':
                    Engine.enabled = true;
                    //Engine.engineTimer.start()
                    print( `Engine started`);
                    break;
            }
        },
        options: [
          {
            name: 'ecs',
            description: 'query the ecs engine for information on the current scene',
            defaultValue: 'console.log("Eval says: feed me code!")'
          },
          {
            name: 'a',
            description: ''
          },
          {
            name: 'p',
            description: ''
          },
        ],
      }
};

export const descriptions = {
   ecs: `control of entities and components
List entities: ecs entities ls
List entities and its components: ecs entities ls -a
List entities and its components, show position and rotation for TransformComponent:
ecs entities ls -p
List entity components: ecs entity (id)
List entity components and its attributes: ecs entity (id) -a
List entity components, show position and rotation for TransformComponent: ecs entity (id) -p
List component attributes: ecs component (id)
List registered components: ecs components
List registered components and its attributes: ecs components -a
Make entity: ecs entities make
Remove entity: ecs entities rm (ids list)`
};<|MERGE_RESOLUTION|>--- conflicted
+++ resolved
@@ -1,11 +1,6 @@
 import { Engine } from "@xr3ngine/engine/src/ecs/classes/Engine";
-import { Entity } from "@xr3ngine/engine/src/ecs/classes/Entity";
-import { System } from "@xr3ngine/engine/src/ecs/classes/System";
-import { Component } from "@xr3ngine/engine/src/ecs/classes/Component";
-import { Query } from "@xr3ngine/engine/src/ecs/classes/Query";
+import { createEntity } from "@xr3ngine/engine/src/ecs/functions/EntityFunctions";
 import { ComponentConstructor } from "@xr3ngine/engine/src/ecs/interfaces/ComponentInterfaces";
-import Left from "../Drawer/Left";
-import { createEntity } from "@xr3ngine/engine/src/ecs/functions/EntityFunctions";
 //import {curryRight} from "lodash";
 
 function round(number: number): number {
@@ -180,36 +175,14 @@
                     const entityId = args._[1];
                     // console.log('check', args);
 
-<<<<<<< HEAD
-                        const entity = Engine.entities.find(element => element.id === entityId);
-                        if (entity === undefined) {
-                            print(`An entity ${entityId} was not found.`);
-                            return;
-                        }
-=======
                     let entity = Engine.entities.find(element => element.id === entityId);
                     if (entity === undefined) {
                         print(`An entity ${entityId} was not found.`);
                         return;
                     }
->>>>>>> a357700c
 
                     let s = '';
 
-<<<<<<< HEAD
-                        for (const componentId in entity.components) {
-                            const component = entity.components[componentId];
-                            s += (componentId + ': ' + component.name);
-                            if (component.name === 'TransformComponent' && ('p' in args))
-                                s += (' (position: x: ' + round(component.position.x) +
-                                    ', y: ' + round(component.position.y) +
-                                    ', z: ' + round(component.position.z) +
-                                    '; rotation: x: ' + round(component.rotation._x) +
-                                    ', y: ' + round(component.rotation._y) +
-                                    ', z: ' + round(component.rotation._z) +
-                                    ', w: ' + round(component.rotation._w) + ')');
-                            s += '\n';
-=======
                     for (let componentId in entity.components) {
                         const component = entity.components[componentId];
                         s += (componentId + ': ' + component.name);
@@ -222,7 +195,6 @@
                                 ', z: ' + round(component.rotation._z) +
                                 ', w: ' + round(component.rotation._w) + ')');
                         s += '\n';
->>>>>>> a357700c
 
                         if ('a' in args)
                             s += objectToString(component, 1, 2);
