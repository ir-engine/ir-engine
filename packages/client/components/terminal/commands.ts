import { Engine } from "@xr3ngine/engine/src/ecs/classes/Engine";
import { Entity } from "@xr3ngine/engine/src/ecs/classes/Entity";
import { System } from "@xr3ngine/engine/src/ecs/classes/System";
import { Component } from "@xr3ngine/engine/src/ecs/classes/Component";
import { Query } from "@xr3ngine/engine/src/ecs/classes/Query";
import { ComponentConstructor } from "@xr3ngine/engine/src/ecs/interfaces/ComponentInterfaces";
import Left from "../ui/Drawer/Left";
import { createEntity } from "@xr3ngine/engine/src/ecs/functions/EntityFunctions";
//import {curryRight} from "lodash";

function round(number: number): number {
    return Math.trunc(number * 1000) / 1000;
}

function objectToString(object: object, tabLevel: number, maxTabLevel: number): string {
    let s = '';
   
    Object.keys(object).sort().forEach(k => {
        s += '\t'.repeat(tabLevel);
        s += (k + ': ');
        const v = object[k];
        if (v === null) {
            s += 'null';
        } else if (typeof v === 'function') {
            s += 'function';
        } else if (typeof v === 'object') {

            if (tabLevel >= maxTabLevel) {
                s += '{ ... }';
            } else {
                s += '{\n';
                s += objectToString(v, tabLevel + 1, maxTabLevel);
                s += '\t'.repeat(tabLevel);
                s += '}';
            }

        } else {
            s += v.toString();
        }
        s += '\n';
    });

    return s;
}

export const commands = {
    // Hello world to test the terminal
    helloworld: () => alert('Hello From Terminal!'),
    // Evaluates any javascript that comes after "eval"
    eval: {
        method: (args, print, runCommand) => {
            try{
            (console as any).logEval  = function(value)
            {
                console.log(value);
                return value;
            };
            print(eval(args._[0].toString().replace("console.log(", "console.logEval(")));
            } catch (error) {
          print("Failed to evaluate code");
            }
        },
        options: [
          {
            name: 'eval',
            description: 'execute arbitrary js',
            defaultValue: 'console.log("Eval says: feed me code!")',
          },
        ],
      },
      // Query the ECS engine for current stats
      ecs: {
        method: (args, print, runCommand) => {
            if (!args._[0]) {
                print(`
                    ls 
                    List of entities.
                    
                    rm {id1} {id2}
                    Remove entities and/or components.

                    cat {id}
                    Query components for data.

                    echo '{"json": 5}' > entityId
                    Update data.
                `);
            }

            switch (args._[0]) {
                case 'entities':
                    const CMDID = 1;
                    const command = args._[CMDID];
                    const options = args._.slice(CMDID + 1);

//                  print(options.join('|'));
                        // ecs: "console.log("Eval says: feed me code!")"
                        // _: Array(4)
                        // 0: "entities"
                        // 1: "ls"
                        // 2: 22
                        // 3: 33
                        // ecs entities rm 11 22 33

                    if (command === 'ls') {
                        let s = '';
                        Engine.entities.forEach(e => {
                            s += (e.id + '\n');
                            if ('a' in args || 'p' in args) {
                                for (const componentId in e.components) {
                                    const component = e.components[componentId];
                                    s += ('\t' + componentId + ': ' + component.name);
                                    if (component.name === 'TransformComponent' && ('p' in args))
                                        s += (' (position: x: ' + round(component.position.x) +
                                            ', y: ' + round(component.position.y) +
                                            ', z: ' + round(component.position.z) +
                                            '; rotation: x: ' + round(component.rotation._x) +
                                            ', y: ' + round(component.rotation._y) +
                                            ', z: ' + round(component.rotation._z) +
                                            ', w: ' + round(component.rotation._w) + ')');
                                    s += '\n';
                                }
                            }
                        });
                        print(s);

                    } else if (command === 'make') {
                        const entity = createEntity();
                        print(`Entity ${entity.id} was created.`);
                    
                    } else if (command === 'cp') {
                        print(`(copy entity)`);
                        console.log(options);
                        if(!(options && options[0])){
                            print('please specify entity id to copy.');
                        }
                        const protoEntityId = Number(options[0]);
                        const protoEntity = Engine.entities[protoEntityId];
                        if(protoEntity){
                            const entity = protoEntity.clone();
                            print(`entity created with id ${entity.id}.`);
                        }else{
                            print(`entity ${protoEntityId} not exist.`);
                        }

                    } else if (command === 'rm') {
                        const ids = options;
	                    ids.forEach(id => {
		                      const entity = Engine.entities.find(element => element.id === id);
                              if (entity !== undefined) entity.remove();
	                    });

                    } else if (command === 'cat') {
                        print(`(Query entity components for data)`);
                        // ecs entities cat 1/ComponentName
                        const [entityId, componentName] = options[0].split('/');
                        const entity = Engine.entities[entityId];
                        //get component
                        //@ts-ignore
                        const entry = Object.entries(entity.components).find(([,{name}]) => name === componentName);
                        const [, component] = entry;
                        //@ts-ignore
                        print(component._typeId + Object.getOwnPropertyNames( component ));
                        
                        //const component = getComponent(entity, Component);
                        //get component fields
                        //list compponent data
                        
                    } else if (command === 'echo') {
                        print(`(Query components for data)`);
                    }
                    break;

                case 'entity': {
                    if (args._.length < 2) {
                        print('An entity id was not speciffied.');
                        return;
                    }
                    
                    const entityId = args._[1];
                    // console.log('check', args);

<<<<<<< HEAD
                        const entity = Engine.entities.find(element => element.id === entityId);
                        if (entity === undefined) {
                            print(`An entity ${entityId} was not found.`);
                            return;
                        }
=======
                    let entity = Engine.entities.find(element => element.id === entityId);
                    if (entity === undefined) {
                        print(`An entity ${entityId} was not found.`);
                        return;
                    }
>>>>>>> a357700c

                    let s = '';

<<<<<<< HEAD
                        for (const componentId in entity.components) {
                            const component = entity.components[componentId];
                            s += (componentId + ': ' + component.name);
                            if (component.name === 'TransformComponent' && ('p' in args))
                                s += (' (position: x: ' + round(component.position.x) +
                                    ', y: ' + round(component.position.y) +
                                    ', z: ' + round(component.position.z) +
                                    '; rotation: x: ' + round(component.rotation._x) +
                                    ', y: ' + round(component.rotation._y) +
                                    ', z: ' + round(component.rotation._z) +
                                    ', w: ' + round(component.rotation._w) + ')');
                            s += '\n';
=======
                    for (let componentId in entity.components) {
                        const component = entity.components[componentId];
                        s += (componentId + ': ' + component.name);
                        if (component.name === 'TransformComponent' && ('p' in args))
                            s += (' (position: x: ' + round(component.position.x) +
                                ', y: ' + round(component.position.y) +
                                ', z: ' + round(component.position.z) +
                                '; rotation: x: ' + round(component.rotation._x) +
                                ', y: ' + round(component.rotation._y) +
                                ', z: ' + round(component.rotation._z) +
                                ', w: ' + round(component.rotation._w) + ')');
                        s += '\n';
>>>>>>> a357700c

                        if ('a' in args)
                            s += objectToString(component, 1, 2);
                    }
                    print(s);
                    break;
                }

                case 'components': {
                    let s = '';
                    Engine.components.forEach((component: ComponentConstructor<any>) => {
                        s += component.name + "\n";
                        if ('a' in args)
                            s += objectToString(component, 1, 1);
                    });
                    print(s);
                    break;
                }
                case 'component': {
                    if (args._.length < 2) {
                        print('An component id was not speciffied.');
                        return;
                    }
                    
                    const componentId = args._[1];
                    let s = '';

                    Engine.entities.forEach(e => {
                        if (componentId in e.components) {
                            s += `Entity ${e.id }:\n`;
                            s += objectToString(e.components[componentId], 1, 2);
                        }
                    });

                    print(s);
                    break;
                }
                case 'systems': {
                    const result = Engine.systems.map(
                        ({name, enabled}) => 
                            `${name} - ${enabled ? 'enabled' : 'disabled'}`
                    ).join("\n");
                    print(result);
                }
                break;

                case 'stop':
                    Engine.enabled = false;
                    //Engine.engineTimer.stop()
                    print(`Engine stopped at ? time`);
                    break;
                case 'start':
                    Engine.enabled = true;
                    //Engine.engineTimer.start()
                    print( `Engine started`);
                    break;
            }
        },
        options: [
          {
            name: 'ecs',
            description: 'query the ecs engine for information on the current scene',
            defaultValue: 'console.log("Eval says: feed me code!")'
          },
          {
            name: 'a',
            description: ''
          },
          {
            name: 'p',
            description: ''
          },
        ],
      }
};

export const descriptions = {
   ecs: `control of entities and components
List entities: ecs entities ls
List entities and its components: ecs entities ls -a
List entities and its components, show position and rotation for TransformComponent:
ecs entities ls -p
List entity components: ecs entity (id)
List entity components and its attributes: ecs entity (id) -a
List entity components, show position and rotation for TransformComponent: ecs entity (id) -p
List component attributes: ecs component (id)
List registered components: ecs components
List registered components and its attributes: ecs components -a
Make entity: ecs entities make
Remove entity: ecs entities rm (ids list)`
};<|MERGE_RESOLUTION|>--- conflicted
+++ resolved
@@ -180,37 +180,15 @@
                     const entityId = args._[1];
                     // console.log('check', args);
 
-<<<<<<< HEAD
-                        const entity = Engine.entities.find(element => element.id === entityId);
-                        if (entity === undefined) {
-                            print(`An entity ${entityId} was not found.`);
-                            return;
-                        }
-=======
-                    let entity = Engine.entities.find(element => element.id === entityId);
+                    const entity = Engine.entities.find(element => element.id === entityId);
                     if (entity === undefined) {
                         print(`An entity ${entityId} was not found.`);
                         return;
                     }
->>>>>>> a357700c
 
                     let s = '';
 
-<<<<<<< HEAD
-                        for (const componentId in entity.components) {
-                            const component = entity.components[componentId];
-                            s += (componentId + ': ' + component.name);
-                            if (component.name === 'TransformComponent' && ('p' in args))
-                                s += (' (position: x: ' + round(component.position.x) +
-                                    ', y: ' + round(component.position.y) +
-                                    ', z: ' + round(component.position.z) +
-                                    '; rotation: x: ' + round(component.rotation._x) +
-                                    ', y: ' + round(component.rotation._y) +
-                                    ', z: ' + round(component.rotation._z) +
-                                    ', w: ' + round(component.rotation._w) + ')');
-                            s += '\n';
-=======
-                    for (let componentId in entity.components) {
+                    for (const componentId in entity.components) {
                         const component = entity.components[componentId];
                         s += (componentId + ': ' + component.name);
                         if (component.name === 'TransformComponent' && ('p' in args))
@@ -222,7 +200,6 @@
                                 ', z: ' + round(component.rotation._z) +
                                 ', w: ' + round(component.rotation._w) + ')');
                         s += '\n';
->>>>>>> a357700c
 
                         if ('a' in args)
                             s += objectToString(component, 1, 2);
