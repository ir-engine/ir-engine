--- conflicted
+++ resolved
@@ -17,16 +17,11 @@
   if (dev === true) {
     createServer(httpsOptions, (req, res) => {
       const parsedUrl = parse(req.url, true);
-<<<<<<< HEAD
-      handle(req, res, parsedUrl);
-
-=======
       if (parsedUrl.pathname === '/healthcheck') {
         res.sendStatus(200);
       } else {
         handle(req, res, parsedUrl);
       }
->>>>>>> 13ec560b
     }).listen(3000, err => {
       if (err) throw err;
       console.log('Client ready on https://localhost:3000');
@@ -34,15 +29,11 @@
   } else {
     http.createServer((req, res) => {
       const parsedUrl = parse(req.url, true);
-<<<<<<< HEAD
-      handle(res, res, parsedUrl)
-=======
       if (parsedUrl.pathname === '/healthcheck') {
         res.sendStatus(200);
       } else {
         handle(req, res, parsedUrl);
       }
->>>>>>> 13ec560b
     }).listen(3000, err => {
       if (err) throw err;
       console.log('Client ready on http://localhost:3000')
