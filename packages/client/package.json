{
  "name": "@xrengine/client",
  "version": "0.5.0",
  "private": true,
  "repository": {
    "type": "git",
    "url": "git://github.com/XRFoundation/XREngine.git"
  },
  "engines": {
    "node": ">= 16.3.0"
  },
  "npmClient": "npm",
  "scripts": {
    "check-errors": "tsc --noemit",
    "dev": "cross-env APP_ENV=development vite",
    "build": "cross-env NODE_OPTIONS=--max_old_space_size=10240 vite build",
    "preview": "cross-env NODE_OPTIONS=--max_old_space_size=6144 vite preview",
    "start": "node server.js",
    "validate": "npm run test",
    "test": "exit 0",
    "local": "npm run localbuild && npm run localstart",
    "localbuild": "cross-env APP_ENV=production VITE_LOCAL_BUILD=true npm run build",
    "localstart": "cross-env APP_ENV=production VITE_LOCAL_BUILD=true npm run start",
    "buildenv": "cross-env APP_ENV=production ts-node --transpile-only scripts/create-env-production.ts"
  },
  "resolutions": {
    "@types/react": "17.0.39",
    "react": "17.0.2"
  },
  "peerDependencies": {
    "@types/react": "17.0.39",
    "react": "17.0.2"
  },
  "dependencies": {
<<<<<<< HEAD
    "@capacitor/core": "3.4.1",
    "@etherealjs/web-layer": "^3.1.3",
=======
    "@capacitor/core": "3.4.0",
    "@etherealjs/web-layer": "^3.1.7",
>>>>>>> fc7423e2
    "@feathersjs/client": "5.0.0-pre.10",
    "@mui/icons-material": "5.4.1",
    "@mui/material": "5.4.1",
    "@mui/styled-engine-sc": "5.4.1",
    "@mui/styles": "5.4.1",
    "@rollup/plugin-inject": "4.0.4",
    "@speigg/hookstate": "3.0.13-stable-state",
    "@types/react": "17.0.39",
    "@xrengine/client-core": "^0.5.0",
    "@xrengine/common": "^0.5.0",
    "@xrengine/editor": "^0.5.0",
    "@xrengine/engine": "^0.5.0",
    "@xrengine/matchmaking": "^0.5.0",
    "@xrengine/projects": "^0.5.0",
    "classnames": "2.3.1",
    "file-regex": "3.1.0",
    "i18next": "21.6.11",
    "i18next-browser-languagedetector": "6.1.3",
    "lodash": "4.17.21",
    "moment": "2.29.1",
    "react": "17.0.2",
    "react-dom": "17.0.2",
    "react-file-drop": "3.1.3",
    "react-full-screen": "1.1.0",
    "react-helmet": "6.1.0",
    "react-i18next": "11.15.4",
    "react-infinite-scroller": "1.2.5",
    "react-json-tree": "0.15.2",
    "react-responsive": "9.0.0-beta.6",
    "react-router-dom": "5.3.0",
    "sass": "1.49.7",
    "socket.io-client": "4.4.1",
    "webxr-native": "0.3.0",
    "yuka": "0.7.7"
  },
  "devDependencies": {
    "@types/node": "16.11.24",
    "@types/react": "17.0.39",
    "@types/react-dom": "17.0.11",
    "@types/yuka": "0.7.1",
    "app-root-path": "3.0.0",
    "cli": "1.0.1",
    "config": "3.3.7",
    "cross-env": "7.0.3",
    "trace-unhandled": "2.0.1",
    "ts-node": "10.5.0",
    "vite": "2.8.1",
    "vite-plugin-html": "2.1.2",
    "vite-plugin-optimize-persist": "0.1.2",
    "vite-plugin-package-config": "0.1.1"
  },
  "license": "ISC"
}<|MERGE_RESOLUTION|>--- conflicted
+++ resolved
@@ -32,13 +32,7 @@
     "react": "17.0.2"
   },
   "dependencies": {
-<<<<<<< HEAD
-    "@capacitor/core": "3.4.1",
-    "@etherealjs/web-layer": "^3.1.3",
-=======
-    "@capacitor/core": "3.4.0",
     "@etherealjs/web-layer": "^3.1.7",
->>>>>>> fc7423e2
     "@feathersjs/client": "5.0.0-pre.10",
     "@mui/icons-material": "5.4.1",
     "@mui/material": "5.4.1",
@@ -71,7 +65,6 @@
     "react-router-dom": "5.3.0",
     "sass": "1.49.7",
     "socket.io-client": "4.4.1",
-    "webxr-native": "0.3.0",
     "yuka": "0.7.7"
   },
   "devDependencies": {
