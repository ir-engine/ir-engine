--- conflicted
+++ resolved
@@ -71,7 +71,6 @@
     "react-infinite-scroller": "1.2.4",
     "react-json-tree": "0.15.0",
     "react-modal": "3.13.1",
-    "react-no-ssr": "1.1.0",
     "react-redux": "7.2.3",
     "react-router-dom": "5.2.0",
     "react-select": "4.3.0",
@@ -90,23 +89,6 @@
     "url-toolkit": "2.2.1",
     "use-debounce": "6.0.1",
     "uuid": "8.3.2",
-<<<<<<< HEAD
-    "vite": "2.2.1",
-    "whatkey": "2.0.1"
-  },
-  "devDependencies": {
-    "@babel/core": "7.13.15",
-    "@types/node": "13.13.50",
-    "@types/react": "17.0.3",
-    "@types/react-dom": "17.0.3",
-    "@types/three": "0.127.1",
-    "comlink": "4.3.0",
-    "config": "3.3.6",
-    "cross-env": "7.0.3",
-    "eslint": "7.24.0",
-    "eslint-plugin-react": "7.23.2",
-    "typescript": "4.2.4"
-=======
     "vite": "2.2.1"
   },
   "devDependencies": {
@@ -117,7 +99,6 @@
     "config": "3.3.6",
     "cross-env": "7.0.3",
     "eslint": "7.24.0"
->>>>>>> db9bb730
   },
   "license": "ISC"
 }