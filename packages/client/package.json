{
  "name": "@xrengine/client",
  "version": "0.4.13",
  "private": true,
  "repository": {
    "type": "git",
    "url": "git://github.com/XRFoundation/XREngine.git"
  },
  "engines": {
    "node": ">= 16.3.0"
  },
  "npmClient": "npm",
  "scripts": {
    "check-errors": "tsc --noemit",
    "dev": "cross-env APP_ENV=development vite",
    "build": "cross-env NODE_OPTIONS=--max_old_space_size=10240 vite build",
    "preview": "cross-env NODE_OPTIONS=--max_old_space_size=6144 vite preview",
    "start": "node server.js",
    "validate": "npm run test",
    "test": "exit 0",
    "local": "npm run localbuild && npm run localstart",
    "localbuild": "cross-env APP_ENV=production VITE_LOCAL_BUILD=true npm run build",
    "localstart": "cross-env APP_ENV=production VITE_LOCAL_BUILD=true npm run start",
    "buildenv": "cross-env APP_ENV=production ts-node --transpile-only scripts/create-env-production.ts"
  },
  "resolutions": {
    "@types/react": "17.0.38",
    "react": "17.0.2"
  },
  "peerDependencies": {
    "@types/react": "17.0.38",
    "react": "17.0.2"
  },
  "dependencies": {
    "@capacitor/core": "3.4.0",
    "@feathersjs/client": "5.0.0-pre.10",
<<<<<<< HEAD
    "@speigg/hookstate": "3.0.13-stable-state",
    "@mui/icons-material": "5.3.0",
    "@mui/material": "5.3.0",
=======
    "@hookstate/core": "3.0.13",
    "@mui/icons-material": "5.3.1",
    "@mui/material": "5.3.1",
>>>>>>> bf2a9914
    "@mui/styled-engine-sc": "5.3.0",
    "@mui/styles": "5.3.0",
    "@rollup/plugin-inject": "4.0.4",
    "@types/react": "17.0.38",
    "@xrengine/client-core": "^0.4.13",
    "@xrengine/common": "^0.4.13",
    "@xrengine/editor": "^0.4.13",
    "@xrengine/engine": "^0.4.13",
    "@xrengine/matchmaking": "^0.4.13",
    "@xrengine/projects": "^0.4.13",
    "classnames": "2.3.1",
    "@etherealjs/web-layer": "3.0.11",
    "file-regex": "3.1.0",
    "i18next": "21.6.9",
    "i18next-browser-languagedetector": "6.1.3",
    "lodash": "4.17.21",
    "moment": "2.29.1",
    "react": "17.0.2",
    "react-dom": "17.0.2",
    "react-file-drop": "3.1.3",
    "react-full-screen": "1.1.0",
    "react-helmet": "6.1.0",
    "react-i18next": "11.15.3",
    "react-infinite-scroller": "1.2.4",
    "react-json-tree": "0.15.2",
    "react-responsive": "9.0.0-beta.6",
    "react-router-dom": "5.3.0",
    "sass": "1.49.0",
    "socket.io-client": "4.4.1",
    "webxr-native": "0.3.0",
    "yuka": "0.7.7"
  },
  "devDependencies": {
    "@types/node": "16.11.21",
    "@types/react": "17.0.38",
    "@types/react-dom": "17.0.11",
    "@types/yuka": "0.7.1",
    "app-root-path": "3.0.0",
    "cli": "1.0.1",
    "config": "3.3.7",
    "cross-env": "7.0.3",
    "trace-unhandled": "2.0.1",
    "ts-node": "10.4.0",
    "vite": "2.7.13",
    "vite-plugin-html": "2.1.2",
    "vite-plugin-optimize-persist": "0.1.2",
    "vite-plugin-package-config": "0.1.1"
  },
  "license": "ISC"
}<|MERGE_RESOLUTION|>--- conflicted
+++ resolved
@@ -34,15 +34,9 @@
   "dependencies": {
     "@capacitor/core": "3.4.0",
     "@feathersjs/client": "5.0.0-pre.10",
-<<<<<<< HEAD
     "@speigg/hookstate": "3.0.13-stable-state",
-    "@mui/icons-material": "5.3.0",
-    "@mui/material": "5.3.0",
-=======
-    "@hookstate/core": "3.0.13",
     "@mui/icons-material": "5.3.1",
     "@mui/material": "5.3.1",
->>>>>>> bf2a9914
     "@mui/styled-engine-sc": "5.3.0",
     "@mui/styles": "5.3.0",
     "@rollup/plugin-inject": "4.0.4",
