{
  "name": "@xrengine/client",
  "version": "0.5.0",
  "private": true,
  "repository": {
    "type": "git",
    "url": "git://github.com/XRFoundation/XREngine.git"
  },
  "engines": {
    "node": ">= 16.3.0"
  },
  "npmClient": "npm",
  "scripts": {
    "check-errors": "tsc --noemit",
    "dev": "cross-env APP_ENV=development vite",
    "build": "cross-env NODE_OPTIONS=--max_old_space_size=10240 vite build",
    "preview": "cross-env NODE_OPTIONS=--max_old_space_size=6144 vite preview",
    "start": "node server.js",
    "validate": "npm run test",
    "test": "exit 0",
    "local": "npm run localbuild && npm run localstart",
    "localbuild": "cross-env APP_ENV=production VITE_LOCAL_BUILD=true npm run build",
    "localstart": "cross-env APP_ENV=production VITE_LOCAL_BUILD=true npm run start",
    "buildenv": "cross-env APP_ENV=production ts-node --transpile-only scripts/create-env-production.ts"
  },
  "resolutions": {
    "@types/react": "17.0.39",
    "react": "17.0.2"
  },
  "peerDependencies": {
    "@types/react": "17.0.39",
    "react": "17.0.2"
  },
  "dependencies": {
<<<<<<< HEAD
    "@etherealjs/web-layer": "3.2.2",
=======
>>>>>>> 4fbe7453
    "@feathersjs/client": "5.0.0-pre.10",
    "@mui/icons-material": "5.4.2",
    "@mui/material": "5.4.3",
    "@mui/styled-engine-sc": "5.4.2",
    "@mui/styles": "5.4.2",
    "@rollup/plugin-inject": "4.0.4",
    "@speigg/hookstate": "3.0.13-stable-state",
    "@types/react": "17.0.39",
    "@xrengine/client-core": "^0.5.0",
    "@xrengine/common": "^0.5.0",
    "@xrengine/editor": "^0.5.0",
    "@xrengine/engine": "^0.5.0",
    "@xrengine/matchmaking": "^0.5.0",
    "@xrengine/projects": "^0.5.0",
    "classnames": "2.3.1",
    "file-regex": "3.1.0",
    "i18next": "21.6.12",
    "i18next-browser-languagedetector": "6.1.3",
    "lodash": "4.17.21",
    "moment": "2.29.1",
    "react": "17.0.2",
    "react-dom": "17.0.2",
    "react-file-drop": "3.1.3",
    "react-full-screen": "1.1.0",
    "react-helmet": "6.1.0",
    "react-i18next": "11.15.5",
    "react-infinite-scroller": "1.2.5",
    "react-json-tree": "0.15.2",
    "react-responsive": "9.0.0-beta.6",
    "react-router-dom": "5.3.0",
    "sass": "1.49.8",
    "socket.io-client": "4.4.1",
    "yuka": "0.7.7"
  },
  "devDependencies": {
    "@types/node": "16.11.25",
    "@types/react": "17.0.39",
    "@types/react-dom": "17.0.11",
    "@types/yuka": "0.7.1",
    "app-root-path": "3.0.0",
    "cli": "1.0.1",
    "config": "3.3.7",
    "cross-env": "7.0.3",
    "trace-unhandled": "2.0.1",
    "ts-node": "10.5.0",
    "vite": "2.8.4",
    "vite-plugin-html": "2.1.2",
    "vite-plugin-optimize-persist": "0.1.2",
    "vite-plugin-package-config": "0.1.1"
  },
  "license": "ISC"
}<|MERGE_RESOLUTION|>--- conflicted
+++ resolved
@@ -32,10 +32,6 @@
     "react": "17.0.2"
   },
   "dependencies": {
-<<<<<<< HEAD
-    "@etherealjs/web-layer": "3.2.2",
-=======
->>>>>>> 4fbe7453
     "@feathersjs/client": "5.0.0-pre.10",
     "@mui/icons-material": "5.4.2",
     "@mui/material": "5.4.3",
