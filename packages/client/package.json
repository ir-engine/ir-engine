{
<<<<<<< HEAD
  "name": "@etherealengine/client",
  "version": "1.1.2",
=======
  "name": "@xrengine/client",
  "version": "1.1.3",
>>>>>>> 29f0fa96
  "private": true,
  "repository": {
    "type": "git",
    "url": "git://github.com/etherealengine/etherealengine.git"
  },
  "engines": {
    "node": ">= 18.12.0"
  },
  "npmClient": "npm",
  "scripts": {
    "check-errors": "tsc --noemit",
    "dev": "cross-env APP_ENV=development vite",
    "build": "cross-env NODE_OPTIONS=--max_old_space_size=10240 vite build",
    "preview": "cross-env NODE_OPTIONS=--max_old_space_size=6144 vite preview",
    "start": "node server.js",
    "validate": "npm run test",
    "test": "exit 0",
    "local": "npm run localbuild && npm run localstart",
    "localbuild": "cross-env APP_ENV=production VITE_LOCAL_BUILD=true npm run build && rm -rf ../server/upload/client && cp -r ./dist ../server/upload/client",
    "localstart": "cross-env APP_ENV=production VITE_LOCAL_BUILD=true npm run start",
    "buildenv": "cross-env APP_ENV=production ts-node --swc scripts/create-env-production.ts",
    "populate-assetlinks": "cross-env APP_ENV=production ts-node --swc scripts/populate-assetlinks.ts"
  },
  "resolutions": {
    "@types/react": "18.0.19",
    "react": "18.2.0"
  },
  "peerDependencies": {
    "@types/react": "18.0.19",
    "react": "18.2.0"
  },
  "dependencies": {
    "@hookstate/core": "4.0.0-rc21",
    "@mui/icons-material": "5.11.0",
    "@mui/material": "5.11.0",
    "@mui/styled-engine-sc": "5.11.0",
    "@originjs/vite-plugin-commonjs": "^1.0.3",
    "@swc/core": "^1.2.210",
<<<<<<< HEAD
    "@etherealengine/client-core": "^1.1.2",
    "@etherealengine/common": "^1.1.2",
    "@etherealengine/editor": "^1.1.2",
    "@etherealengine/engine": "^1.1.2",
    "@etherealengine/hyperflux": "^1.1.2",
    "@etherealengine/matchmaking": "^1.1.2",
    "@etherealengine/projects": "^1.1.2",
=======
    "@xrengine/client-core": "^1.1.3",
    "@xrengine/common": "^1.1.3",
    "@xrengine/editor": "^1.1.3",
    "@xrengine/engine": "^1.1.3",
    "@xrengine/hyperflux": "^1.1.3",
    "@xrengine/matchmaking": "^1.1.3",
    "@xrengine/projects": "^1.1.3",
>>>>>>> 29f0fa96
    "app-root-path": "3.0.0",
    "classnames": "2.3.1",
    "cli": "1.0.1",
    "credential-handler-polyfill": "^2.3.0",
    "cross-env": "7.0.3",
    "express-static-gzip": "^2.1.7",
    "i18next": "21.6.16",
    "i18next-browser-languagedetector": "6.1.3",
    "lodash": "4.17.21",
    "moment": "2.29.2",
    "notistack": "^2.0.5",
    "react": "18.2.0",
    "react-dom": "18.2.0",
    "react-file-drop": "3.1.3",
    "react-full-screen": "1.1.1",
    "react-i18next": "11.16.6",
    "react-json-tree": "0.15.2",
    "react-router-dom": "6.8.1",
    "sass": "1.50.0",
    "sequelize": "6.21.6",
    "ts-node": "10.8.2",
    "vite": "4.1.1",
    "vite-plugin-compression": "0.5.1",
    "vite-plugin-html": "3.2.0",
    "vite-plugin-package-config": "0.1.1"
  },
  "devDependencies": {
    "@types/node": "18.11.18",
    "@types/react": "18.0.19",
    "@types/react-dom": "18.0.0",
    "app-root-path": "3.0.0",
    "cli": "1.0.1",
    "config": "3.3.7",
    "node-fetch": "2.6.7",
    "trace-unhandled": "2.0.1"
  },
  "license": "ISC"
}<|MERGE_RESOLUTION|>--- conflicted
+++ resolved
@@ -1,11 +1,6 @@
 {
-<<<<<<< HEAD
   "name": "@etherealengine/client",
-  "version": "1.1.2",
-=======
-  "name": "@xrengine/client",
   "version": "1.1.3",
->>>>>>> 29f0fa96
   "private": true,
   "repository": {
     "type": "git",
@@ -44,23 +39,13 @@
     "@mui/styled-engine-sc": "5.11.0",
     "@originjs/vite-plugin-commonjs": "^1.0.3",
     "@swc/core": "^1.2.210",
-<<<<<<< HEAD
-    "@etherealengine/client-core": "^1.1.2",
-    "@etherealengine/common": "^1.1.2",
-    "@etherealengine/editor": "^1.1.2",
-    "@etherealengine/engine": "^1.1.2",
-    "@etherealengine/hyperflux": "^1.1.2",
-    "@etherealengine/matchmaking": "^1.1.2",
-    "@etherealengine/projects": "^1.1.2",
-=======
-    "@xrengine/client-core": "^1.1.3",
-    "@xrengine/common": "^1.1.3",
-    "@xrengine/editor": "^1.1.3",
-    "@xrengine/engine": "^1.1.3",
-    "@xrengine/hyperflux": "^1.1.3",
-    "@xrengine/matchmaking": "^1.1.3",
-    "@xrengine/projects": "^1.1.3",
->>>>>>> 29f0fa96
+    "@etherealengine/client-core": "^1.1.3",
+    "@etherealengine/common": "^1.1.3",
+    "@etherealengine/editor": "^1.1.3",
+    "@etherealengine/engine": "^1.1.3",
+    "@etherealengine/hyperflux": "^1.1.3",
+    "@etherealengine/matchmaking": "^1.1.3",
+    "@etherealengine/projects": "^1.1.3",
     "app-root-path": "3.0.0",
     "classnames": "2.3.1",
     "cli": "1.0.1",
