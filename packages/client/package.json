--- conflicted
+++ resolved
@@ -84,13 +84,8 @@
     "react-infinite-scroller": "1.2.4",
     "react-json-tree": "0.15.0",
     "react-lottie": "1.2.3",
-<<<<<<< HEAD
-    "react-map-gl": "^6.1.16",
-    "react-map-gl-geocoder": "^2.2.0",
-=======
     "react-map-gl": "6.1.16",
-    "react-mapbox-gl-geocoder": "1.1.0",
->>>>>>> bef021e5
+    "react-map-gl-geocoder": "2.2.0",
     "react-modal": "3.14.3",
     "react-redux": "7.2.4",
     "react-router-dom": "5.2.0",
