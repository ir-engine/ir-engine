{
  "name": "@xr3ngine/client",
  "version": "0.2.0",
  "private": true,
  "repository": {
    "type": "git",
    "url": "git://github.com/xr3ngine/xr3ngine.git"
  },
  "engines": {
    "yarn": ">= 0.18.0"
  },
  "npmClient": "yarn",
  "jest": "ts-jest",
  "scripts": {
    "find:unused": "next-unused",
    "copyfiles-client": "copyfiles design/** design/**/* public/** public/**/* **/*.scss lib/client",
    "dev": "cross-env NODE_ENV=development node --max-old-space-size=2048 ./index.js --port 3000",
    "build": "cross-env NODE_OPTIONS=--max_old_space_size=4096 next build ./",
    "export": "next export -o www/",
    "start": "next start",
    "next-cordova-exporter": "next-cordova-exporter",
    "watch": "cross-env NODE_ENV=development next --port 3001 --hostname localhost",
    "validate": "yarn run lint && yarn run test",
    "test": "echo \"TODO: Add Testing to Client\" && exit 0",
    "lint": "node node_modules/.bin/eslint --fix --quiet '*.ts' '**/*.ts' '**/*.tsx'"
  },
  "resolutions": {
    "webpack": "^5.1.0",
    "socket.io": "2.4.1"
  },
  "peerDependencies": {
    "socket.io": "2.4.1"
  },
  "dependencies": {
<<<<<<< HEAD
    "@feathersjs/client": "^4.5.9",
=======
    "@capacitor-community/electron": "^1.3.2",
    "@capacitor/android": "2.4.6",
    "@capacitor/cli": "^2.4.6",
    "@capacitor/core": "^2.4.6",
    "@capacitor/ios": "2.4.6",
    "@feathersjs/client": "^4.5.2",
>>>>>>> d7633fa2
    "@feathersjs/socketio": "^4.5.9",
    "@feathersjs/socketio-client": "^4.5.9",
    "@google/model-viewer": "^1.2.1",
    "@material-ui/core": "^4.9.8",
    "@material-ui/icons": "^4.9.1",
    "@material-ui/lab": "^4.0.0-alpha.49",
    "@mozillareality/easing-functions": "^0.1.1",
    "@styled-icons/bootstrap": "^10.19.0",
    "@styled-icons/boxicons-regular": "^10.18.0",
    "@styled-icons/evaicons-outline": "^10.18.0",
    "@styled-icons/fa-regular": "^10.22.0",
    "@styled-icons/fa-solid": "^10.22.0",
    "@styled-icons/material": "^10.18.0",
    "@types/react-infinite-scroller": "^1.2.1",
    "@types/react-redux": "^7.1.7",
    "@types/redux-immutable": "^4.0.1",
    "@types/styled-components": "^5.1.3",
    "@typescript-eslint/eslint-plugin": "^4.5.0",
    "@xr3ngine/common": "^0.2.0",
    "@xr3ngine/engine": "^0.2.0",
    "app-root-path": "^3.0.0",
    "autobind-decorator": "^2.4.0",
    "autoprefixer": "^9.7.5",
    "axios": "^0.19.2",
    "browserfs": "^1.4.3",
    "child_process": "^1.0.2",
    "classnames": "^2.2.6",
    "cross-blob": "^2.0.0",
    "device-detector-js": "^2.2.5",
    "draco3dgltf": "^1.4.1",
    "eslint-plugin-react-hooks": "^4.1.2",
    "eventemitter3": "^4.0.7",
    "evergreen-ui": "^5.0.4",
    "file-loader": "^6.2.0",
    "fs": "^0.0.1-security",
    "fuse.js": "^6.4.1",
    "hls.js": "^0.14.11",
    "immutable": "^4.0.0-rc.12",
    "jszip": "^3.5.0",
    "jwt-decode": "^2.2.0",
    "lodash": "^4.17.20",
    "lodash.camelcase": "^4.3.0",
    "lodash.isequal": "^4.5.0",
    "mediasoup-client": "^3.6.12",
    "minimist": "^1.2.5",
    "mobx": "5.15.6",
    "mobx-react": "^6.2.5",
    "moment": "^2.29.1",
    "mousetrap": "^1.6.5",
    "next": "9.5.4",
    "next-cordova-exporter": "^1.0.9",
    "nipplejs": "^0.8.7",
    "platform": "^1.3.6",
    "postcss-easy-import": "^3.0.0",
    "prop-types": "^15.7.2",
    "rc-slider": "^9.3.1",
    "react": "^16.12.0",
    "react-color": "^2.17.0",
    "react-contextmenu": "^2.10.0",
    "react-dnd": "^10.0.2",
    "react-dnd-html5-backend": "^11.1.3",
    "react-dom": "^16.12.0",
    "react-ga": "^3.1.2",
    "react-infinite-scroller": "^1.2.4",
    "react-json-tree": "^0.13.0",
    "react-modal": "^3.11.2",
    "react-no-ssr": "^1.1.0",
    "react-object-inspector": "^0.2.1",
    "react-redux": "^7.2.0",
    "react-router-dom": "^5.1.2",
    "react-select": "^3.0.4",
    "react-virtualized-auto-sizer": "^1.0.2",
    "react-window": "^1.8.5",
    "recast-wasm": "^0.1.1",
    "recharts": "^1.8.5",
    "redux": "^4.0.5",
    "redux-devtools-extension": "^2.13.8",
    "redux-immutable": "^4.0.0",
    "redux-thunk": "^2.3.0",
    "reselect": "^4.0.0",
    "sass": "^1.27.0",
    "socket.io-client": "2.3.0",
    "string-similarity": "^4.0.2",
    "styled-components": "^5.1.1",
    "three": "^0.123.0",
    "three-mesh-bvh": "^0.2.0",
    "url-toolkit": "^2.2.0",
    "use-debounce": "^4.0.0",
    "use-http": "^1.0.13",
    "uuid": "^8.3.1",
    "wasm-loader": "^1.3.0",
    "whatkey": "^2.0.1",
    "worker-loader": "^3.0.5",
    "worker-plugin": "^5.0.0"
  },
  "devDependencies": {
    "@babel/core": "^7.9.0",
    "@types/node": "^13.13.0",
    "@types/react": "^16.9.16",
    "@types/react-dom": "^16.9.4",
    "babel-loader": "^8.1.0",
    "cache-loader": "^4.1.0",
    "config": "^3.3.1",
    "copyfiles": "^2.3.0",
    "cross-env": "^7.0.2",
    "dotenv-webpack": "^3.0.0",
    "eslint": "^6.8.0",
    "eslint-plugin-react": "^7.21.4",
    "gltf-webpack-loader": "https://github.com/MozillaReality/gltf-webpack-loader.git#fix/relative-and-output-paths",
    "next-images": "^1.4.0",
    "next-optimized-images": "^2.6.2",
    "next-plugin-node-config": "^1.0.2",
    "next-redux-wrapper": "^5.0.0",
    "thread-loader": "^3.0.0",
    "ts-loader": "^8.0.5",
    "ts-shader-loader": "^1.0.6",
    "typescript": "^4.0.3",
    "webpack": "^5.1.0",
    "webpack-cli": "^4.0.0"
  },
  "license": "ISC"
}<|MERGE_RESOLUTION|>--- conflicted
+++ resolved
@@ -32,16 +32,12 @@
     "socket.io": "2.4.1"
   },
   "dependencies": {
-<<<<<<< HEAD
-    "@feathersjs/client": "^4.5.9",
-=======
     "@capacitor-community/electron": "^1.3.2",
     "@capacitor/android": "2.4.6",
     "@capacitor/cli": "^2.4.6",
     "@capacitor/core": "^2.4.6",
     "@capacitor/ios": "2.4.6",
-    "@feathersjs/client": "^4.5.2",
->>>>>>> d7633fa2
+    "@feathersjs/client": "^4.5.9",
     "@feathersjs/socketio": "^4.5.9",
     "@feathersjs/socketio-client": "^4.5.9",
     "@google/model-viewer": "^1.2.1",
