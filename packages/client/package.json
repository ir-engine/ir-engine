{
  "name": "@xr3ngine/client",
  "version": "0.2.10",
  "private": true,
  "repository": {
    "type": "git",
    "url": "git://github.com/xr3ngine/xr3ngine.git"
  },
  "engines": {
    "yarn": ">= 0.18.0"
  },
  "npmClient": "yarn",
  "jest": "ts-jest",
  "scripts": {
    "find:unused": "next-unused",
    "dev": "cross-env NODE_ENV=development node --max-old-space-size=4096 ./index.js --port 3000",
    "offline": "cross-env NODE_ENV=offline node --max-old-space-size=4096 ./index.js --port 3000",
    "build": "cross-env NODE_OPTIONS=--max_old_space_size=6144 next build ./ && yarn run export",
    "export": "next export -o www/ && mv www/404.html www/index.html",
    "start": "next start",
    "watch": "cross-env NODE_ENV=development next --port 3001 --hostname 127.0.0.1",
    "validate": "yarn run lint && yarn run test",
    "test": "echo \"TODO: Add Testing to Client\" && exit 0",
    "localbuild": "NEXT_PUBLIC_LOCAL_BUILD=true yarn build && yarn start",
    "lint": "eslint --fix --quiet *.ts **/*.ts **/*.tsx"
  },
  "resolutions": {
    "socket.io": "2.4.1",
    "@types/react": "^17.0.0",
    "react": "^17.0.0"
  },
  "peerDependencies": {
    "@types/react": "^17.0.0",
    "react": "^17.0.0",
    "socket.io": "2.4.1"
  },
  "dependencies": {
    "@capacitor-community/electron": "^1.4.0",
    "@capacitor/android": "2.4.6",
    "@capacitor/cli": "^2.4.6",
    "@capacitor/core": "^2.4.6",
    "@capacitor/ios": "2.4.6",
    "@feathersjs/client": "^4.5.9",
    "@feathersjs/socketio": "^4.5.9",
    "@feathersjs/socketio-client": "^4.5.9",
    "@google/model-viewer": "^1.2.1",
    "@material-ui/core": "^4.11.3",
    "@material-ui/data-grid": "^4.0.0-alpha.21",
    "@material-ui/icons": "^4.11.2",
    "@material-ui/lab": "^4.0.0-alpha.49",
    "@material-ui/styles": "^4.11.3",
    "@styled-icons/boxicons-regular": "^10.18.0",
    "@styled-icons/evaicons-outline": "^10.18.0",
    "@styled-icons/fa-regular": "^10.22.0",
    "@styled-icons/fa-solid": "^10.22.0",
    "@styled-icons/material": "^10.18.0",
    "@types/react-infinite-scroller": "^1.2.1",
    "@types/react-redux": "^7.1.7",
    "@types/redux-immutable": "^4.0.1",
    "@types/styled-components": "^5.1.3",
    "@xr3ngine/common": "^0.2.10",
    "@xr3ngine/engine": "^0.2.10",
    "@xr3ngine/native-plugin-xr": "^0.2.10",
    "apexcharts": "^3.26.0",
    "app-root-path": "^3.0.0",
    "autobind-decorator": "^2.4.0",
    "autoprefixer": "^9.7.5",
    "axios": "^0.21.1",
    "chartist": "^0.11.4",
    "child_process": "^1.0.2",
    "classnames": "^2.2.6",
    "copyfiles": "^2.3.0",
    "cross-blob": "^2.0.0",
    "device-detector-js": "^2.2.5",
    "draco3dgltf": "^1.4.1",
    "emailjs-com": "^2.6.4",
    "eventemitter3": "^4.0.7",
    "faker": "^5.4.0",
    "file-loader": "^6.2.0",
    "fuse.js": "^6.4.1",
    "history": "^5.0.0",
<<<<<<< HEAD
=======
    "i18next": "^20.1.0",
    "immutable": "^4.0.0-rc.12",
>>>>>>> 36aebe55
    "jwt-decode": "^2.2.0",
    "lodash": "^4.17.21",
    "minimist": "^1.2.5",
    "moment": "^2.29.1",
    "next": "^10.1.0",
    "next-transpile-modules": "^6.2.0",
    "platform": "^1.3.6",
    "prop-types": "^15.7.2",
    "ra-data-json-server": "^3.13.1",
    "ra-data-simple-rest": "^3.10.4",
    "rc-slider": "^9.3.1",
    "react": "^17.0.0",
    "react-admin": "^3.13.1",
    "react-apexcharts": "^1.3.7",
    "react-chartist": "^0.14.4",
    "react-color": "^2.17.0",
    "react-contextmenu": "^2.10.0",
    "react-dnd": "^10.0.2",
    "react-dnd-html5-backend": "^11.1.3",
    "react-dom": "^17.0.0",
    "react-ga": "^3.3.0",
    "react-i18next": "^11.8.12",
    "react-infinite-scroller": "^1.2.4",
    "react-json-tree": "^0.13.0",
    "react-loaders": "^3.0.1",
    "react-material-ui-form-validator": "^2.1.4",
    "react-modal": "^3.11.2",
    "react-no-ssr": "^1.1.0",
    "react-object-inspector": "^0.2.1",
    "react-redux": "^7.2.0",
    "react-router-dom": "^5.1.2",
    "react-select": "^3.0.4",
    "react-toast-notifications": "^2.4.0",
    "react-toastify": "^7.0.3",
    "react-virtualized-auto-sizer": "^1.0.2",
    "react-window": "^1.8.5",
    "recast-wasm": "^0.1.1",
    "recharts": "^1.8.5",
    "redux": "^4.0.5",
    "redux-devtools-extension": "^2.13.8",
    "redux-immutable": "^4.0.0",
    "redux-thunk": "^2.3.0",
    "reselect": "^4.0.0",
    "sass": "^1.27.0",
    "semantic-ui-css": "^2.4.1",
    "semantic-ui-react": "^2.0.3",
    "socket.io-client": "2.3.0",
    "string-similarity": "^4.0.2",
    "styled-components": "^5.1.1",
    "three": "^0.125.0",
    "three-mesh-bvh": "^0.2.0",
    "url-toolkit": "^2.2.0",
    "use-debounce": "^4.0.0",
    "use-http": "^1.0.13",
    "uuid": "^8.3.1",
    "wasm-loader": "^1.3.0",
    "whatkey": "^2.0.1"
  },
  "devDependencies": {
    "@babel/core": "^7.12.10",
    "@types/node": "^13.13.0",
    "@types/react": "^17.0.0",
    "@types/react-dom": "^17.0.0",
    "babel-loader": "^8.2.2",
    "cache-loader": "^4.1.0",
    "comlink": "^4.3.0",
    "config": "^3.3.1",
    "cross-env": "^7.0.2",
    "dotenv-webpack": "^3.0.0",
    "eslint": "^7.7.0",
    "eslint-plugin-react": "^7.21.4",
    "gltf-webpack-loader": "https://github.com/MozillaReality/gltf-webpack-loader.git#fix/relative-and-output-paths",
    "next-images": "^1.4.0",
    "next-optimized-images": "^2.6.2",
    "next-plugin-node-config": "^1.0.2",
    "next-redux-wrapper": "^5.0.0",
    "thread-loader": "^3.0.0",
    "ts-loader": "^8.0.5",
    "ts-shader-loader": "^1.0.6",
    "typescript": "^4.0.3",
    "webpack-cli": "^4.0.0"
  },
  "license": "ISC"
}<|MERGE_RESOLUTION|>--- conflicted
+++ resolved
@@ -79,11 +79,8 @@
     "file-loader": "^6.2.0",
     "fuse.js": "^6.4.1",
     "history": "^5.0.0",
-<<<<<<< HEAD
-=======
     "i18next": "^20.1.0",
     "immutable": "^4.0.0-rc.12",
->>>>>>> 36aebe55
     "jwt-decode": "^2.2.0",
     "lodash": "^4.17.21",
     "minimist": "^1.2.5",
