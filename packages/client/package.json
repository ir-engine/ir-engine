{
  "name": "@xrengine/client",
  "version": "0.5.0",
  "private": true,
  "repository": {
    "type": "git",
    "url": "git://github.com/XRFoundation/XREngine.git"
  },
  "engines": {
    "node": ">= 16.3.0"
  },
  "npmClient": "npm",
  "scripts": {
    "check-errors": "tsc --noemit",
    "dev": "cross-env APP_ENV=development vite",
    "build": "cross-env NODE_OPTIONS=--max_old_space_size=10240 vite build",
    "preview": "cross-env NODE_OPTIONS=--max_old_space_size=6144 vite preview",
    "start": "node server.js",
    "validate": "npm run test",
    "test": "exit 0",
    "local": "npm run localbuild && npm run localstart",
    "localbuild": "cross-env APP_ENV=production VITE_LOCAL_BUILD=true npm run build",
    "localstart": "cross-env APP_ENV=production VITE_LOCAL_BUILD=true npm run start",
    "buildenv": "cross-env APP_ENV=production ts-node --transpile-only scripts/create-env-production.ts"
  },
  "resolutions": {
    "@types/react": "17.0.39",
    "react": "17.0.2"
  },
  "peerDependencies": {
    "@types/react": "17.0.39",
    "react": "17.0.2"
  },
  "dependencies": {
<<<<<<< HEAD
    "@etherealjs/web-layer": "3.2.2",
    "@feathersjs/client": "5.0.0-pre.17",
=======
    "@feathersjs/client": "5.0.0-pre.10",
>>>>>>> 92471f6b
    "@mui/icons-material": "5.4.2",
    "@mui/material": "5.4.3",
    "@mui/styled-engine-sc": "5.4.2",
    "@mui/styles": "5.4.2",
    "@rollup/plugin-inject": "4.0.4",
    "@speigg/hookstate": "3.0.13-stable-state",
    "@types/react": "17.0.39",
    "@xrengine/client-core": "^0.5.0",
    "@xrengine/common": "^0.5.0",
    "@xrengine/editor": "^0.5.0",
    "@xrengine/engine": "^0.5.0",
    "@xrengine/matchmaking": "^0.5.0",
    "@xrengine/projects": "^0.5.0",
    "classnames": "2.3.1",
    "file-regex": "3.1.0",
    "i18next": "21.6.12",
    "i18next-browser-languagedetector": "6.1.3",
    "lodash": "4.17.21",
    "moment": "2.29.1",
    "react": "17.0.2",
    "react-dom": "17.0.2",
    "react-file-drop": "3.1.3",
    "react-full-screen": "1.1.0",
    "react-helmet": "6.1.0",
    "react-i18next": "11.15.5",
    "react-infinite-scroller": "1.2.5",
    "react-json-tree": "0.15.2",
    "react-responsive": "9.0.0-beta.6",
    "react-router-dom": "5.3.0",
    "sass": "1.49.8",
    "socket.io-client": "4.4.1",
    "yuka": "0.7.7"
  },
  "devDependencies": {
    "@types/node": "16.11.25",
    "@types/react": "17.0.39",
    "@types/react-dom": "17.0.11",
    "@types/yuka": "0.7.1",
    "app-root-path": "3.0.0",
    "cli": "1.0.1",
    "config": "3.3.7",
    "cross-env": "7.0.3",
    "trace-unhandled": "2.0.1",
    "ts-node": "10.5.0",
    "vite": "2.8.4",
    "vite-plugin-html": "2.1.2",
    "vite-plugin-optimize-persist": "0.1.2",
    "vite-plugin-package-config": "0.1.1"
  },
  "license": "ISC"
}<|MERGE_RESOLUTION|>--- conflicted
+++ resolved
@@ -32,12 +32,7 @@
     "react": "17.0.2"
   },
   "dependencies": {
-<<<<<<< HEAD
-    "@etherealjs/web-layer": "3.2.2",
     "@feathersjs/client": "5.0.0-pre.17",
-=======
-    "@feathersjs/client": "5.0.0-pre.10",
->>>>>>> 92471f6b
     "@mui/icons-material": "5.4.2",
     "@mui/material": "5.4.3",
     "@mui/styled-engine-sc": "5.4.2",
