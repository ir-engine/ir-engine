--- conflicted
+++ resolved
@@ -196,13 +196,9 @@
     <ThemeProvider theme={theme}>
       <Layout pageTitle="Home">
         <NoSSR onSSR={<Loading />}>
-<<<<<<< HEAD
           <UserMenu />
           {userBanned === false ? (<Scene sceneId={sceneId} />) : null}
           {/* {userBanned === false && sceneId !== null ? (<Scene sceneId={sceneId} />) : null} */}
-=======
-          {userBanned === false && sceneId !== null && sceneId !== undefined ? (<Scene sceneId={sceneId} />) : null}
->>>>>>> 095a6cb4
           {userBanned !== false ? (<div className="banned">You have been banned from this location</div>) : null}
         </NoSSR>
       </Layout>
