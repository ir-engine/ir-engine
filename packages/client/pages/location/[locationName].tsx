--- conflicted
+++ resolved
@@ -172,24 +172,6 @@
     console.log("Result is ");
     console.log(result);
 
-<<<<<<< HEAD
-    const networkSchema: NetworkSchema = {
-      ...DefaultNetworkSchema,
-      transport: SocketWebRTCClientTransport,
-    };
-
-    const InitializationOptions = {
-      ...DefaultInitializationOptions,
-      networking: {
-        schema: networkSchema,
-      }
-    };
-
-    initializeEngine(InitializationOptions);
-    createPrefab(staticWorldColliders);
-    createPrefab(VRMPrefab);
-
-=======
       const networkSchema: NetworkSchema = {
         ...DefaultNetworkSchema,
         transport: SocketWebRTCClientTransport,
@@ -204,7 +186,6 @@
 
       initializeEngine(InitializationOptions);
       // createPrefab(staticWorldColliders);
->>>>>>> 9ee76762
     loadScene(result);
     const cameraTransform = getMutableComponent<TransformComponent>(
       CameraComponent.instance.entity,
