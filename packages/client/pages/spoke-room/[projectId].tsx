--- conflicted
+++ resolved
@@ -3,13 +3,8 @@
 import Error404 from '../404'
 import React, { useEffect } from 'react'
 import { client } from '../../redux/feathers'
-<<<<<<< HEAD
-import { initializeEngine } from "@xr3ngine/engine"
-import { createEntity } from "@xr3ngine/engine"
-=======
 import { initializeEngine } from "@xr3ngine/engine/src/initialize"
 import { createEntity } from "@xr3ngine/engine/src/ecs/functions/EntityFunctions"
->>>>>>> 122b25cd
 
 const projectRegex = /\/([A-Za-z0-9]+)\/([a-f0-9-]+)$/
 
