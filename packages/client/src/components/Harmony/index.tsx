--- conflicted
+++ resolved
@@ -403,17 +403,7 @@
   }, [])
 
   useEffect(() => {
-<<<<<<< HEAD
-    if (
-      selfUser?.instanceId.value != null &&
-      MediaStreams.instance.channelType === 'instance' &&
-      (MediaStreams.instance.channelId == null || MediaStreams.instance.channelId === '')
-    ) {
-      const channelEntries = [...channels.entries()]
-      const instanceChannel = channelEntries.find((entry) => entry[1].instanceId != null)
-=======
     if (selfUser?.instanceId != null && MediaStreams.instance.channelType === 'instance') {
->>>>>>> bfc9cfb7
       MediaStreams.instance.channelId = instanceChannel[0]
       updateChannelTypeState()
     }
@@ -713,11 +703,11 @@
   const checkMediaStream = async (streamType: string, channelType: string, channelId?: string): Promise<boolean> => {
     if (streamType === 'video' && !MediaStreams.instance?.videoStream) {
       console.log('Configuring video transport', channelType, channelId)
-      return configureMediaTransports(['video'], channelType, true, channelId)
+      return configureMediaTransports(['video'], channelType, channelId)
     }
     if (streamType === 'audio' && !MediaStreams.instance?.audioStream) {
       console.log('Configuring audio transport', channelType, channelId)
-      return configureMediaTransports(['audio'], channelType, true, channelId)
+      return configureMediaTransports(['audio'], channelType, channelId)
     }
 
     return Promise.resolve(false)
