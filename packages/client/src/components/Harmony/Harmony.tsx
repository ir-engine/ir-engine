--- conflicted
+++ resolved
@@ -8,10 +8,7 @@
 import IconButton from '@mui/material/IconButton'
 import { useStyles } from './style'
 import Index from '@xrengine/client-core/src/HarmonyRevamp/index'
-<<<<<<< HEAD
-=======
 import ModeContext from '@xrengine/client-core/src/HarmonyRevamp/context/modeContext'
->>>>>>> c7f2e2ab
 
 export default function Harmony() {
   const [darkMode, setDarkMode] = React.useState(false)
@@ -31,13 +28,9 @@
 
   return (
     <div style={{ backgroundColor: '#15171B' }}>
-<<<<<<< HEAD
-      <Index />
-=======
       <ModeContext.Provider value={{ darkMode, setDarkMode }}>
         <Index />
       </ModeContext.Provider>
->>>>>>> c7f2e2ab
       {/* <Grid container spacing={0}>
         <Grid item xs={1} md={3}>
           {isTabletOrMobile ? (
