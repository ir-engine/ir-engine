--- conflicted
+++ resolved
@@ -87,12 +87,11 @@
   const [selectedGroup, setSelectedGroup] = useState(initialGroupForm)
   const user = useAuthState().user
   const handle = useFullScreenHandle()
-<<<<<<< HEAD
-  const instance = new EmoteMenuCore(props)
-
-=======
+
+  const respawn = new EmoteMenuCore(props)
+
   const dispatch = useDispatch()
->>>>>>> d58d3e2f
+
   const initialClickListener = () => {
     dispatch(AppAction.setUserHasInteracted())
     window.removeEventListener('click', initialClickListener)
@@ -172,7 +171,7 @@
   }
 
   const stopAnimation = (): void => {
-    instance.spawnAnimation(AvatarStates.LOOPABLE_EMOTE, { animationName: AvatarAnimations.IDLE })
+    respawn.spawnAnimation(AvatarStates.LOOPABLE_EMOTE, { animationName: AvatarAnimations.IDLE })
   }
 
   //info about current mode to conditional render menus
