--- conflicted
+++ resolved
@@ -1,18 +1,3 @@
-<<<<<<< HEAD
-import { MobileGamepadProps } from '@xr3ngine/client-core/src/common/components/MobileGamepad/MobileGamepadProps';
-import { generalStateList, setAppLoaded, setAppOnBoardingStep } from '@xr3ngine/client-core/src/common/reducers/app/actions';
-import Store from '@xr3ngine/client-core/src/store';
-import { testScenes, testUserId, testWorldState } from '@xr3ngine/common/src/assets/testScenes';
-import { isMobileOrTablet } from '@xr3ngine/engine/src/common/functions/isMobile';
-import { EngineEvents } from '@xr3ngine/engine/src/ecs/classes/EngineEvents';
-import { resetEngine } from "@xr3ngine/engine/src/ecs/functions/EngineFunctions";
-import { initializeEngine } from '@xr3ngine/engine/src/initialize';
-import { DefaultInitializationOptions } from '@xr3ngine/engine/src/DefaultInitializationOptions';
-import { ClientNetworkSystem } from '@xr3ngine/engine/src/networking/systems/ClientNetworkSystem';
-import { styleCanvas } from '@xr3ngine/engine/src/renderer/functions/styleCanvas';
-import { createPanelComponent } from '@xr3ngine/engine/src/ui/functions/createPanelComponent';
-import { XRSystem } from '@xr3ngine/engine/src/xr/systems/XRSystem';
-=======
 import { MobileGamepadProps } from '@xrengine/client-core/src/common/components/MobileGamepad/MobileGamepadProps';
 import { generalStateList, setAppLoaded, setAppOnBoardingStep } from '@xrengine/client-core/src/common/reducers/app/actions';
 import Store from '@xrengine/client-core/src/store';
@@ -27,20 +12,7 @@
 import { styleCanvas } from '@xrengine/engine/src/renderer/functions/styleCanvas';
 import { createPanelComponent } from '@xrengine/engine/src/ui/functions/createPanelComponent';
 import { XRSystem } from '@xrengine/engine/src/xr/systems/XRSystem';
->>>>>>> 5950bb6c
 import React, { useEffect, useState } from 'react';
-import { TransformComponent } from '@xr3ngine/engine/src/transform/components/TransformComponent';
-import { DesiredTransformComponent } from '@xr3ngine/engine/src/transform/components/DesiredTransformComponent';
-import { Vector3, Quaternion, Euler, Object3D } from 'three';
-import { Block, Text } from "../../assets/three-mesh-ui";
-import { Engine } from "@xr3ngine/engine/src/ecs/classes/Engine";
-import { VideoPlayer } from "@xr3ngine/engine/src/video/classes/VideoPlayer";
-import { Control } from "@xr3ngine/engine/src/video/classes/Control";
-import { UIBaseElement, UI_ELEMENT_SELECT_STATE } from "@xr3ngine/engine/src/ui/classes/UIBaseElement";
-// import { createGalleryPanel } from "@xr3ngine/engine/src/ui/classes/UIGallery";
-import { UIGallery } from "@xr3ngine/engine/src/ui/classes/UIAll";
-import { createItem, createCol, createRow, createButton, makeLeftItem } from '@xr3ngine/engine/src/ui//functions/createItem';
-import { Color, TextureLoader } from "three";
 
 const MobileGamepad = React.lazy(() => import("@xrengine/client-core/src/common/components/MobileGamepad"));
 const engineRendererCanvasId = 'engine-renderer-canvas';
@@ -99,32 +71,8 @@
 
     EngineEvents.instance.dispatchEvent({ type: EngineEvents.EVENTS.JOINED_WORLD, worldState });
 
-    createUI();
+    createPanelComponent({ panel: new UIGallery() });
   }
-
-  const createUI = () => {
-    console.log('Engine.scene', Engine.scene);
-        // Engine.scene.children[10].visible = false;      //ground
-    // Engine.scene.children[12].visible = false;      //character
-
-
-    // Engine.scene.children[10].visible = false;      //ground
-    // Engine.scene.children[12].visible = false;      //character
-
-    // const panelObject = createGalleryPanel();
-
-    // const panel = new UIBaseElement();
-    // panel.add(panelObject);
-
-    // // const transform = new TransformComponent();
-    const sourcePosition = new Vector3(0, 1, 0);
-    const destinationPosition = new Vector3(0, 1, 0);
-    
-    
-    createPanelComponent({ panel: new UIGallery(), parent: null, sourcePosition: sourcePosition, destinationPosition: destinationPosition });
-    // createPanelComponent({ panel: new UIGallery() });
-    // createPanelComponent({ panel: new UIGallery() });
-  }  
 
   const addUIEvents = () => {
     EngineEvents.instance.addEventListener(XRSystem.EVENTS.XR_START, async (ev: any) => { setIsInXR(true); });
