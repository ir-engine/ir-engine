import Button from '@material-ui/core/Button';
import Snackbar from '@material-ui/core/Snackbar';
import { InteractableModal } from '@xr3ngine/client-core/src/world/components/InteractableModal';
import LoadingScreen from '@xr3ngine/client-core/src/common/components/Loader';
import { MobileGamepadProps } from "@xr3ngine/client-core/src/common/components/MobileGamepad/MobileGamepadProps";
import NamePlate from '@xr3ngine/client-core/src/world/components/NamePlate';
import NetworkDebug from '../../components/NetworkDebug';
import { OpenLink } from '@xr3ngine/client-core/src/world/components/OpenLink';
import TooltipContainer from '@xr3ngine/client-core/src/common/components/TooltipContainer';
import UserMenu from '@xr3ngine/client-core/src/user/components/UserMenu';
import { generalStateList, setAppLoaded, setAppOnBoardingStep, setAppSpecificOnBoardingStep } from '@xr3ngine/client-core/src/common/reducers/app/actions';
import { selectAppState } from '@xr3ngine/client-core/src/common/reducers/app/selector';
import { selectAuthState } from '@xr3ngine/client-core/src/user/reducers/auth/selector';
import { doLoginAuto } from '@xr3ngine/client-core/src/user/reducers/auth/service';
import { client } from '@xr3ngine/client-core/src/feathers';
import { selectLocationState } from '@xr3ngine/client-core/src/social/reducers/location/selector';
import { getLocationByName, getLobby } from '@xr3ngine/client-core/src/social/reducers/location/service';
import { setCurrentScene } from '@xr3ngine/client-core/src/world/reducers/scenes/actions';
import store from '@xr3ngine/client-core/src/store';
import { selectUserState } from '@xr3ngine/client-core/src/user/reducers/user/selector';
import { selectInstanceConnectionState } from '../../reducers/instanceConnection/selector';
import {
  connectToInstanceServer,
  provisionInstanceServer
} from '../../reducers/instanceConnection/service';
import { selectPartyState } from '@xr3ngine/client-core/src/social/reducers/party/selector';
import MediaIconsBox from "../../components/MediaIconsBox";
import { SocketWebRTCClientTransport } from '../../transports/SocketWebRTCClientTransport';
import { testScenes, testUserId, testWorldState } from '@xr3ngine/common/src/assets/testScenes';
import { isMobileOrTablet } from '@xr3ngine/engine/src/common/functions/isMobile';
import { EngineEvents } from '@xr3ngine/engine/src/ecs/classes/EngineEvents';
import { resetEngine } from "@xr3ngine/engine/src/ecs/functions/EngineFunctions";
import { getComponent, getMutableComponent } from '@xr3ngine/engine/src/ecs/functions/EntityFunctions';
import { initializeEngine } from '@xr3ngine/engine/src/initialize';
import { DefaultInitializationOptions } from '@xr3ngine/engine/src/DefaultInitializationOptions';
import { InteractiveSystem } from '@xr3ngine/engine/src/interaction/systems/InteractiveSystem';
import { Network } from '@xr3ngine/engine/src/networking/classes/Network';
import { MessageTypes } from '@xr3ngine/engine/src/networking/enums/MessageTypes';
import { NetworkSchema } from '@xr3ngine/engine/src/networking/interfaces/NetworkSchema';
import { ClientNetworkSystem } from '@xr3ngine/engine/src/networking/systems/ClientNetworkSystem';
import { PhysicsSystem } from '@xr3ngine/engine/src/physics/systems/PhysicsSystem';
import { styleCanvas } from '@xr3ngine/engine/src/renderer/functions/styleCanvas';
import { CharacterComponent } from '@xr3ngine/engine/src/templates/character/components/CharacterComponent';
import { DefaultNetworkSchema } from '@xr3ngine/engine/src/templates/networking/DefaultNetworkSchema';
import { PrefabType } from '@xr3ngine/engine/src/templates/networking/PrefabType';
import { XRSystem } from '@xr3ngine/engine/src/xr/systems/XRSystem';
import { Config } from '@xr3ngine/client-core/src/helper';
import { useHistory } from 'react-router-dom';
import querystring from 'querystring';
import React, { useEffect, useState } from 'react';
import { connect } from 'react-redux';
import { bindActionCreators, Dispatch } from 'redux';
import url from 'url';
import { CharacterInputSchema } from '@xr3ngine/engine/src/templates/character/CharacterInputSchema';
<<<<<<< HEAD
import { GamesSchema } from "@xr3ngine/engine/src/templates/game/GamesSchema";
const { publicRuntimeConfig } = getConfig();
=======
import { DefaultGameMode } from '@xr3ngine/engine/src/templates/game/DefaultGameMode';
import WarningRefreshModal from "../AlertModals/WarningRetryModal";
>>>>>>> 2391812e

const goHome = () => window.location.href = window.location.origin;

const MobileGamepad = React.lazy(() => import("@xr3ngine/client-core/src/common/components/MobileGamepad"));

const engineRendererCanvasId = 'engine-renderer-canvas';
const projectRegex = /\/([A-Za-z0-9]+)\/([a-f0-9-]+)$/;

const initialRefreshModalValues = {
  open: false,
  title: '',
  body: '',
  action: async() => {},
  parameters: []
};

interface Props {
  setAppLoaded?: any,
  sceneId?: string,
  userState?: any;
  locationName: string;
  appState?: any;
  authState?: any;
  locationState?: any;
  partyState?: any;
  history?: any;
  instanceConnectionState?: any;
  doLoginAuto?: typeof doLoginAuto;
  getLocationByName?: typeof getLocationByName;
  connectToInstanceServer?: typeof connectToInstanceServer;
  provisionInstanceServer?: typeof provisionInstanceServer;
  setCurrentScene?: typeof setCurrentScene;
  harmonyOpen?: boolean;
}

const mapStateToProps = (state: any): any => {
  return {
    userState: selectUserState(state),
    appState: selectAppState(state),
    authState: selectAuthState(state),
    instanceConnectionState: selectInstanceConnectionState(state),
    locationState: selectLocationState(state),
    partyState: selectPartyState(state),
  };
};

const mapDispatchToProps = (dispatch: Dispatch): any => ({
  setAppLoaded: bindActionCreators(setAppLoaded, dispatch),
  doLoginAuto: bindActionCreators(doLoginAuto, dispatch),
  getLocationByName: bindActionCreators(getLocationByName, dispatch),
  connectToInstanceServer: bindActionCreators(connectToInstanceServer, dispatch),
  provisionInstanceServer: bindActionCreators(provisionInstanceServer, dispatch),
  setCurrentScene: bindActionCreators(setCurrentScene, dispatch),
});

export const EnginePage = (props: Props) => {
  const {
    appState,
    authState,
    locationState,
    partyState,
    userState,
    instanceConnectionState,
    doLoginAuto,
    getLocationByName,
    connectToInstanceServer,
    provisionInstanceServer,
    setCurrentScene,
    setAppLoaded,
    locationName,
    harmonyOpen,
    history,
  } = props;

  const currentUser = authState.get('user');
  const [hoveredLabel, setHoveredLabel] = useState('');
  const [infoBoxData, setModalData] = useState(null);
  const [userBanned, setUserBannedState] = useState(false);
  const [openLinkData, setOpenLinkData] = useState(null);
  const router = useHistory();

  const [progressEntity, setProgressEntity] = useState(99);
  const [userHovered, setonUserHover] = useState(false);
  const [userId, setonUserId] = useState(null);
  const [position, setonUserPosition] = useState(null);
  const [objectActivated, setObjectActivated] = useState(false);
  const [objectHovered, setObjectHovered] = useState(false);

  const [isValidLocation, setIsValidLocation] = useState(true);
  const [isInXR, setIsInXR] = useState(false);
  const [warningRefreshModalValues, setWarningRefreshModalValues] = useState(initialRefreshModalValues);
  const [noGameserverProvision, setNoGameserverProvision] = useState(false);

  const appLoaded = appState.get('loaded');
  const selfUser = authState.get('user');
  const party = partyState.get('party');
  const instanceId = selfUser?.instanceId ?? party?.instanceId;
  let sceneId = null;
  let locationId = null;

  useEffect(() => {
    if(Config.publicRuntimeConfig.offlineMode) {
      init(locationName);
    } else {
      doLoginAuto(true);
      EngineEvents.instance.addEventListener(EngineEvents.EVENTS.PROVISION_INSTANCE_NO_GAMESERVERS_AVAILABLE, () => setNoGameserverProvision(true));
    }
  }, []);

  useEffect(() => {
    const currentLocation = locationState.get('currentLocation').get('location');
    locationId = currentLocation.id;

    setUserBannedState(selfUser?.locationBans?.find(ban => ban.locationId === locationId) != null);
    if (authState.get('isLoggedIn') === true && authState.get('user')?.id != null && authState.get('user')?.id.length > 0 && currentLocation.id == null && userBanned === false && locationState.get('fetchingCurrentLocation') !== true) {
      if (locationName === Config.publicRuntimeConfig.lobbyLocationName) {
        getLobby().then(lobby => {
          history.replace('/location/' + lobby.slugifiedName);
        });
      } else {
        getLocationByName(locationName);
        if (sceneId === null) {
          sceneId = currentLocation.sceneId;
        }
      }
    }
  }, [authState]);

  useEffect(() => {
    const currentLocation = locationState.get('currentLocation').get('location');

    if (currentLocation.id != null &&
      userBanned != true &&
      instanceConnectionState.get('instanceProvisioned') !== true &&
      instanceConnectionState.get('instanceProvisioning') === false) {
      const search = window.location.search;
      let instanceId;
      if (search != null) {
        const parsed = url.parse(window.location.href);
        const query = querystring.parse(parsed.query);
        instanceId = query.instanceId;
      }
      provisionInstanceServer(currentLocation.id, instanceId || undefined, sceneId);
    }
    if (sceneId === null) {
      sceneId = currentLocation.sceneId;
    }

    if (!currentLocation.id && !locationState.get('currentLocationUpdateNeeded') && !locationState.get('fetchingCurrentLocation')) {
      setIsValidLocation(false);
      store.dispatch(setAppSpecificOnBoardingStep(generalStateList.FAILED, false));
    }
  }, [locationState]);

  useEffect(() => {
    if (
      instanceConnectionState.get('instanceProvisioned') === true &&
      instanceConnectionState.get('updateNeeded') === true &&
      instanceConnectionState.get('instanceServerConnecting') === false &&
      instanceConnectionState.get('connected') === false
    ) {
      const currentLocation = locationState.get('currentLocation').get('location');
      if (sceneId === null && currentLocation.sceneId !== null) {
        sceneId = currentLocation.sceneId;
      }
      init(sceneId);
    }
  }, [instanceConnectionState]);

  useEffect(() => {
    if (appLoaded === true && instanceConnectionState.get('instanceProvisioned') === false && instanceConnectionState.get('instanceProvisioning') === false) {
      if (instanceId != null) {
        client.service('instance').get(instanceId)
          .then((instance) => {
            const currentLocation = locationState.get('currentLocation').get('location');
            provisionInstanceServer(instance.locationId, instanceId, currentLocation.sceneId);
            if (sceneId === null) {
              console.log('Set scene ID to', sceneId);
              sceneId = currentLocation.sceneId;
            }
          });
      }
    }
  }, [appState]);

  useEffect(() => {
    if (noGameserverProvision === true) {
      const currentLocation = locationState.get('currentLocation').get('location');
      const newValues = {
        open: true,
        title: 'No Available Servers',
        body: 'There aren\'t any servers available for you to connect to. Attempting to re-connect in',
        action: provisionInstanceServer,
        parameters: [currentLocation.id, instanceId, currentLocation.sceneId]
      };
      setWarningRefreshModalValues(newValues);
      setNoGameserverProvision(false);
    }
  }, [noGameserverProvision]);

  async function init(sceneId: string): Promise<any> { // auth: any,
    let sceneData;
    if(Config.publicRuntimeConfig.offlineMode) {
      sceneData = testScenes[sceneId] || testScenes.test;
    } else {
      let service, serviceId;
      const projectResult = !Config.publicRuntimeConfig.offlineMode ? await client.service('project').get(sceneId) : '';
      setCurrentScene(projectResult);
      const projectUrl = projectResult.project_url;
      const regexResult = projectUrl.match(projectRegex);
      if (regexResult) {
        service = regexResult[1];
        serviceId = regexResult[2];
      }
      sceneData = await client.service(service).get(serviceId);
    }

    const canvas = document.getElementById(engineRendererCanvasId) as HTMLCanvasElement;
    styleCanvas(canvas);
<<<<<<< HEAD




=======
    
>>>>>>> 2391812e
    const InitializationOptions = {
      input: {
        schema: CharacterInputSchema,
      },
      gameModes: {
        schema: GamesSchema
      },
      publicPath: '',
      postProcessing: false,
      editor: false,
      networking: {
        schema: {
        ...DefaultNetworkSchema,
        transport: SocketWebRTCClientTransport,
        } as NetworkSchema,
        transport: SocketWebRTCClientTransport
      },
      renderer: {
        canvas,
      },
      useOfflineMode: Config.publicRuntimeConfig.offlineMode
    };

    // console.log("Initialization options are: ", InitializationOptions);

    await initializeEngine(InitializationOptions);

    // console.log("Engine initialized");

    document.dispatchEvent(new CustomEvent('ENGINE_LOADED')); // this is the only time we should use document events. would be good to replace this with react state

    addUIEvents();

    // console.log("**** OFFLINE MODE? ", Config.publicRuntimeConfig.offlineMode);

    if(!Config.publicRuntimeConfig.offlineMode) await connectToInstanceServer('instance');

    const loadScene = new Promise<void>((resolve) => {
      EngineEvents.instance.once(EngineEvents.EVENTS.SCENE_LOADED, () => {
        setProgressEntity(0);
        store.dispatch(setAppOnBoardingStep(generalStateList.SCENE_LOADED));
        EngineEvents.instance.removeEventListener(EngineEvents.EVENTS.ENTITY_LOADED, onSceneLoadedEntity);
        setAppLoaded(true);
        resolve();
      });
      EngineEvents.instance.dispatchEvent({ type: EngineEvents.EVENTS.LOAD_SCENE, sceneData });
    });

    const getWorldState = new Promise<any>((resolve) => {
      if(Config.publicRuntimeConfig.offlineMode) {
        EngineEvents.instance.dispatchEvent({ type: ClientNetworkSystem.EVENTS.CONNECT, id: testUserId });
        resolve(testWorldState);
      } else {
        EngineEvents.instance.once(EngineEvents.EVENTS.CONNECT_TO_WORLD, async () => {
          const { worldState } =  await (Network.instance.transport as SocketWebRTCClientTransport).instanceRequest(MessageTypes.JoinWorld.toString());
          resolve(worldState);
        });
      }
    });

    const [sceneLoaded, worldState] = await Promise.all([loadScene, getWorldState]);

    EngineEvents.instance.dispatchEvent({ type: EngineEvents.EVENTS.JOINED_WORLD, worldState });
  }

  const onSceneLoadedEntity = (event: any): void => {
    setProgressEntity(event.left || 0);
  };

  const onObjectHover = ({ focused, interactionText }: { focused: boolean, interactionText: string }): void => {
    setObjectHovered(focused);
    let displayText = interactionText;
    const length = interactionText && interactionText.length;
    if (length > 110) {
      displayText = interactionText.substring(0, 110) + '...';
    }
    setHoveredLabel(displayText);
  };

  const onUserHover = ({ focused, userId, position }): void => {
    setonUserHover(focused);
    setonUserId(focused ? userId : null);
    setonUserPosition(focused ? position : null);
  };

  const addUIEvents = () => {
    EngineEvents.instance.addEventListener(EngineEvents.EVENTS.ENTITY_LOADED, onSceneLoadedEntity);
    EngineEvents.instance.addEventListener(InteractiveSystem.EVENTS.USER_HOVER, onUserHover);
    EngineEvents.instance.addEventListener(InteractiveSystem.EVENTS.OBJECT_ACTIVATION, onObjectActivation);
    EngineEvents.instance.addEventListener(InteractiveSystem.EVENTS.OBJECT_HOVER, onObjectHover);
    EngineEvents.instance.addEventListener(PhysicsSystem.EVENTS.PORTAL_REDIRECT_EVENT, ({ location }) => router.push(location));
    EngineEvents.instance.addEventListener(XRSystem.EVENTS.XR_START, async (ev: any) => { setIsInXR(true); });
    EngineEvents.instance.addEventListener(XRSystem.EVENTS.XR_END, async (ev: any) => { setIsInXR(false); });
  };

  const onObjectActivation = (interactionData): void => {
    switch (interactionData.interactionType) {
      case 'link':
        setOpenLinkData(interactionData);
        setObjectActivated(true);
        break;
      case 'infoBox':
      case 'mediaSource':
        setModalData(interactionData);
        setObjectActivated(true);
        break;
      default:
        break;
    }
  };

  useEffect(() => {
    return (): void => {
      resetEngine();
    };
  }, []);


  if (Network.instance) {
    userState.get('layerUsers').forEach(user => {
      if (user.id !== currentUser?.id) {
        const networkUser = Object.values(Network.instance.networkObjects).find(networkUser => networkUser.ownerId === user.id
          && networkUser.prefabType === PrefabType.Player);
        if (networkUser) {
          const changedAvatar = getComponent(networkUser.component.entity, CharacterComponent);

          if (user?.avatarId !== changedAvatar?.avatarId) {
            const characterAvatar = getMutableComponent(networkUser.component.entity, CharacterComponent);
            if (characterAvatar != null) characterAvatar.avatarId = user.avatarId;
            // We can pull this from NetworkPlayerCharacter, but we probably don't want our state update here
            // loadActorAvatar(networkUser.component.entity);
          }
        }
      }
    });
  }

  //mobile gamepad
  const mobileGamepadProps = { hovered: objectHovered, layout: 'default' };
  const mobileGamepad = isMobileOrTablet() ? <MobileGamepad {...mobileGamepadProps} /> : null;

  return userBanned !== true && !isInXR ? (
    <>
      {isValidLocation && <UserMenu />}
      <Snackbar open={!isValidLocation}
        anchorOrigin={{
          vertical: 'top',
          horizontal: 'center',
        }}>
        <>
          <section>Location is invalid</section>
          <Button onClick={goHome}>Return Home</Button>
        </>
      </Snackbar>

      <NetworkDebug />
      <LoadingScreen objectsToLoad={progressEntity} />
      { harmonyOpen !== true && <MediaIconsBox />}
      { userHovered && <NamePlate userId={userId} position={{ x: position?.x, y: position?.y }} focused={userHovered} />}
      {objectHovered && !objectActivated && <TooltipContainer message={hoveredLabel} />}
      <InteractableModal onClose={() => { setModalData(null); setObjectActivated(false); }} data={infoBoxData} />
      <OpenLink onClose={() => { setOpenLinkData(null); setObjectActivated(false); }} data={openLinkData} />
      <canvas id={engineRendererCanvasId} width='100%' height='100%' />
      {mobileGamepad}
      <WarningRefreshModal
          open={warningRefreshModalValues.open}
          handleClose={() => { setWarningRefreshModalValues(initialRefreshModalValues); }}
          title={warningRefreshModalValues.title}
          body={warningRefreshModalValues.body}
          action={warningRefreshModalValues.action}
          parameters={warningRefreshModalValues.parameters}
          timeout={10000}
      />
    </>
  ) : (<div className="banned">You have been banned from this location</div>);
};

export default connect(mapStateToProps, mapDispatchToProps)(EnginePage);<|MERGE_RESOLUTION|>--- conflicted
+++ resolved
@@ -52,13 +52,8 @@
 import { bindActionCreators, Dispatch } from 'redux';
 import url from 'url';
 import { CharacterInputSchema } from '@xr3ngine/engine/src/templates/character/CharacterInputSchema';
-<<<<<<< HEAD
 import { GamesSchema } from "@xr3ngine/engine/src/templates/game/GamesSchema";
-const { publicRuntimeConfig } = getConfig();
-=======
-import { DefaultGameMode } from '@xr3ngine/engine/src/templates/game/DefaultGameMode';
 import WarningRefreshModal from "../AlertModals/WarningRetryModal";
->>>>>>> 2391812e
 
 const goHome = () => window.location.href = window.location.origin;
 
@@ -278,14 +273,7 @@
 
     const canvas = document.getElementById(engineRendererCanvasId) as HTMLCanvasElement;
     styleCanvas(canvas);
-<<<<<<< HEAD
-
-
-
-
-=======
-    
->>>>>>> 2391812e
+
     const InitializationOptions = {
       input: {
         schema: CharacterInputSchema,
