--- conflicted
+++ resolved
@@ -33,18 +33,11 @@
   resetInstanceServer
 } from '../../reducers/instanceConnection/service'
 import RecordingApp from './../Recorder/RecordingApp'
-<<<<<<< HEAD
 import GameServerWarnings from './GameServerWarnings'
 import { isTouchAvailable } from '@xrengine/engine/src/common/functions/DetectFeatures'
 import { initEngine, retriveLocationByName, teleportToLocation } from './LocationLoadHelper'
-=======
-import configs from '@xrengine/client-core/src/world/components/editor/configs'
-import { getPortalDetails } from '@xrengine/client-core/src/world/functions/getPortalDetails'
 import { UserService } from '@xrengine/client-core/src/user/store/UserService'
 import { useUserState } from '@xrengine/client-core/src/user/store/UserState'
-
-const store = Store.store
->>>>>>> e8af90f3
 
 const goHome = () => (window.location.href = window.location.origin)
 
@@ -101,6 +94,8 @@
   const [isInXR, setIsInXR] = useState(false)
   const [isTeleporting, setIsTeleporting] = useState(false)
   const [newSpawnPos, setNewSpawnPos] = useState<PortalComponent>(null)
+  const selfUser = props.authState.get('user')
+  const party = props.partyState.get('party')
 
   let sceneId = null
 
@@ -314,7 +309,7 @@
       <GameServerWarnings
         isTeleporting={isTeleporting}
         locationName={props.locationName}
-        instanceId={props.authState.get('user')?.instanceId ?? props.partyState.get('party')?.instanceId}
+        instanceId={selfUser?.instanceId ?? party?.instanceId}
       />
 
       <EmoteMenu />
