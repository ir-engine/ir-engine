import Button from '@material-ui/core/Button'
import Snackbar from '@material-ui/core/Snackbar'
import EmoteMenu from '@xrengine/client-core/src/common/components/EmoteMenu'
import LoadingScreen from '@xrengine/client-core/src/common/components/Loader'
import {
  GeneralStateList,
  setAppLoaded,
  setAppSpecificOnBoardingStep
} from '@xrengine/client-core/src/common/reducers/app/actions'
import { Config } from '@xrengine/client-core/src/helper'
import { selectLocationState } from '@xrengine/client-core/src/social/reducers/location/selector'
import { selectPartyState } from '@xrengine/client-core/src/social/reducers/party/selector'
import UserMenu from '@xrengine/client-core/src/user/components/UserMenu'
import { selectAuthState } from '@xrengine/client-core/src/user/reducers/auth/selector'
import { doLoginAuto } from '@xrengine/client-core/src/user/reducers/auth/service'
import { InteractableModal } from '@xrengine/client-core/src/world/components/InteractableModal'
import { EngineEvents } from '@xrengine/engine/src/ecs/classes/EngineEvents'
import { InitializeOptions } from '@xrengine/engine/src/initializationOptions'
import { shutdownEngine } from '@xrengine/engine/src/initializeEngine'
import { PhysicsSystem } from '@xrengine/engine/src/physics/systems/PhysicsSystem'
import { PortalComponent } from '@xrengine/engine/src/scene/components/PortalComponent'
import { XRSystem } from '@xrengine/engine/src/xr/systems/XRSystem'
import querystring from 'querystring'
import React, { Suspense, useEffect, useState } from 'react'
import { connect, useDispatch } from 'react-redux'
import { bindActionCreators, Dispatch } from 'redux'
import url from 'url'
import MediaIconsBox from '../../components/MediaIconsBox'
import NetworkDebug from '../../components/NetworkDebug'
import { selectInstanceConnectionState } from '../../reducers/instanceConnection/selector'
import { provisionInstanceServer, resetInstanceServer } from '../../reducers/instanceConnection/service'
import RecordingApp from './../Recorder/RecordingApp'
<<<<<<< HEAD
import configs from '@xrengine/client-core/src/world/components/editor/configs'
import { getPortalDetails } from '@xrengine/client-core/src/world/functions/getPortalDetails'
import { SystemUpdateType } from '../../../../engine/src/ecs/functions/SystemUpdateType'
=======
import GameServerWarnings from './GameServerWarnings'
import { isTouchAvailable } from '@xrengine/engine/src/common/functions/DetectFeatures'
import { initEngine, retriveLocationByName, teleportToLocation } from './LocationLoadHelper'
>>>>>>> 6bcd6d7b
import { UserService } from '@xrengine/client-core/src/user/store/UserService'
import { useUserState } from '@xrengine/client-core/src/user/store/UserState'

const goHome = () => (window.location.href = window.location.origin)

const TouchGamepad = React.lazy(() => import('@xrengine/client-core/src/common/components/TouchGamepad'))

const canvasStyle = {
  zIndex: 0,
  width: '100%',
  height: '100%',
  position: 'absolute',
  WebkitUserSelect: 'none',
  userSelect: 'none'
} as React.CSSProperties

interface Props {
  locationName: string
  // appState?: any
  authState?: any
  locationState?: any
  partyState?: any
  history?: any
  engineInitializeOptions?: InitializeOptions
  instanceConnectionState?: any
  doLoginAuto?: typeof doLoginAuto
  setAppLoaded?: typeof setAppLoaded
  provisionInstanceServer?: typeof provisionInstanceServer
  resetInstanceServer?: typeof resetInstanceServer
  setAppSpecificOnBoardingStep?: typeof setAppSpecificOnBoardingStep
  harmonyOpen?: boolean
}

const mapStateToProps = (state: any) => {
  return {
    // appState: selectAppState(state),
    authState: selectAuthState(state),
    instanceConnectionState: selectInstanceConnectionState(state), //
    locationState: selectLocationState(state),
    partyState: selectPartyState(state)
  }
}

const mapDispatchToProps = (dispatch: Dispatch) => ({
  setAppLoaded: bindActionCreators(setAppLoaded, dispatch),
  doLoginAuto: bindActionCreators(doLoginAuto, dispatch),
  provisionInstanceServer: bindActionCreators(provisionInstanceServer, dispatch),
  resetInstanceServer: bindActionCreators(resetInstanceServer, dispatch),
  setAppSpecificOnBoardingStep: bindActionCreators(setAppSpecificOnBoardingStep, dispatch)
})

export const EnginePage = (props: Props) => {
  const [isUserBanned, setUserBanned] = useState(true)
  const [progressEntity, setProgressEntity] = useState(99)
  const [isValidLocation, setIsValidLocation] = useState(true)
  const [isInXR, setIsInXR] = useState(false)
<<<<<<< HEAD
  const [warningRefreshModalValues, setWarningRefreshModalValues] = useState(initialRefreshModalValues)
  const [noGameserverProvision, setNoGameserverProvision] = useState(false)
  const [instanceDisconnected, setInstanceDisconnected] = useState(false)
  const [instanceKicked, setInstanceKicked] = useState(false)
  const [instanceKickedMessage, setInstanceKickedMessage] = useState('')
  const [porting, setPorting] = useState(false)
  const [newSpawnPos, setNewSpawnPos] = useState(null)
=======
  const [isTeleporting, setIsTeleporting] = useState(false)
  const [newSpawnPos, setNewSpawnPos] = useState<PortalComponent>(null)
  const selfUser = props.authState.get('user')
  const party = props.partyState.get('party')
>>>>>>> 6bcd6d7b

  let sceneId = null

  const userState = useUserState()
  const dispatch = useDispatch()

  useEffect(() => {
    if (selfUser?.instanceId != null && userState.layerUsersUpdateNeeded.value === true)
      dispatch(UserService.getLayerUsers(true))
    if (selfUser?.channelInstanceId != null && userState.channelLayerUsersUpdateNeeded.value === true)
      dispatch(UserService.getLayerUsers(false))
  }, [selfUser, userState.layerUsersUpdateNeeded.value, userState.channelLayerUsersUpdateNeeded.value])

  useEffect(() => {
    if (Config.publicRuntimeConfig.offlineMode) {
      init(props.locationName)
    } else {
      props.doLoginAuto(true)
      EngineEvents.instance.addEventListener(EngineEvents.EVENTS.RESET_ENGINE, async (ev: any) => {
        if (!ev.instance) return

        await shutdownEngine()
        props.resetInstanceServer()

        if (!isUserBanned) {
          retriveLocationByName(props.authState, props.locationName, history)
        }
      })
    }
  }, [])

  useEffect(() => {
    checkForBan()

    if (!isUserBanned && !props.locationState.get('fetchingCurrentLocation')) {
      retriveLocationByName(props.authState, props.locationName, history)
    }
  }, [props.authState])

  useEffect(() => {
    const currentLocation = props.locationState.get('currentLocation').get('location')

    if (currentLocation.id) {
      if (
        !isUserBanned &&
        !props.instanceConnectionState.get('instanceProvisioned') &&
        !props.instanceConnectionState.get('instanceProvisioning')
      ) {
        const search = window.location.search
        let instanceId

        if (search != null) {
          const parsed = url.parse(window.location.href)
          const query = querystring.parse(parsed.query)
          instanceId = query.instanceId
        }

        props.provisionInstanceServer(currentLocation.id, instanceId || undefined, sceneId)
      }

      if (sceneId === null) sceneId = currentLocation.sceneId
    } else {
      if (
        !props.locationState.get('currentLocationUpdateNeeded') &&
        !props.locationState.get('fetchingCurrentLocation')
      ) {
        setIsValidLocation(false)
        props.setAppSpecificOnBoardingStep(GeneralStateList.FAILED, false)
      }
    }
  }, [props.locationState])

  useEffect(() => {
    if (
      props.instanceConnectionState.get('instanceProvisioned') &&
      props.instanceConnectionState.get('updateNeeded') &&
      !props.instanceConnectionState.get('instanceServerConnecting') &&
      !props.instanceConnectionState.get('connected')
    ) {
      reinit()
    }
  }, [props.instanceConnectionState])

  // TODO: Is this still is use
  // useEffect(() => {
  //   if (
  //     appLoaded &&
  //     !props.instanceConnectionState.get('instanceProvisioned') &&
  //     !props.instanceConnectionState.get('instanceProvisioning')
  //   ) {
  //     if (!instanceId) return

  //     client
  //       .service('instance')
  //       .get(instanceId)
  //       .then((instance) => {
  //         const currentLocation = props.locationState.get('currentLocation').get('location')
  //         props.provisionInstanceServer(instance.locationId, instanceId, currentLocation.sceneId)
  //         if (sceneId === null) {
  //           console.log('Set scene ID to', sceneId)
  //           sceneId = currentLocation.sceneId
  //         }
  //       })
  //       .catch((err) => console.log('instance get error', err))
  //   }
  // }, [appState])

  const checkForBan = (): void => {
    const selfUser = props.authState.get('user')
    const currentLocation = props.locationState.get('currentLocation').get('location')

    const isUserBanned = selfUser?.locationBans?.find((ban) => ban.locationId === currentLocation.id) != null
    setUserBanned(isUserBanned)
  }

  const reinit = () => {
    const currentLocation = props.locationState.get('currentLocation').get('location')
    if (sceneId === null && currentLocation.sceneId !== null) {
      sceneId = currentLocation.sceneId
    }
    init(sceneId)
  }

<<<<<<< HEAD
  async function init(sceneId: string): Promise<any> {
    // auth: any,
    let sceneData
    if (Config.publicRuntimeConfig.offlineMode) {
      sceneData = testScenes[sceneId] || testScenes.test
    } else {
      let service, serviceId
      const projectResult = await client.service('project').get(sceneId)
      setCurrentScene(projectResult)
      const projectUrl = projectResult.project_url
      const regexResult = projectUrl.match(projectRegex)
      if (regexResult) {
        service = regexResult[1]
        serviceId = regexResult[2]
      }
      sceneData = await client.service(service).get(serviceId)
    }

    if (!Engine.isInitialized) {
      const initializationOptions: InitializeOptions = {
        publicPath: location.origin,
        networking: {
          schema: {
            transport: SocketWebRTCClientTransport
          } as NetworkSchema
        },
        renderer: {
          canvasId: engineRendererCanvasId
        },
        physics: {
          simulationEnabled: false,
          physxWorker: new Worker('/scripts/loadPhysXClassic.js')
        },
        systems: [
          {
            type: SystemUpdateType.Fixed,
            system: CharacterUISystem,
            after: UISystem
          }
        ]
      }

      await initializeEngine(initializationOptions)

      document.dispatchEvent(new CustomEvent('ENGINE_LOADED')) // this is the only time we should use document events. would be good to replace this with react state
      addUIEvents()
    }

    if (!Config.publicRuntimeConfig.offlineMode) await connectToInstanceServer('instance')

    const connectPromise = new Promise<void>((resolve) => {
      EngineEvents.instance.once(EngineEvents.EVENTS.CONNECT_TO_WORLD, resolve)
    })
    store.dispatch(setAppOnBoardingStep(GeneralStateList.SCENE_LOADING))

    const sceneLoadPromise = new Promise<void>((resolve) => {
      WorldScene.load(
        sceneData,
        async () => {
          setProgressEntity(0)
          getPortalDetails(configs)
          store.dispatch(setAppOnBoardingStep(GeneralStateList.SCENE_LOADED))
          setAppLoaded(true)
          resolve()
        },
        onSceneLoadedEntity
      )
    })

    await Promise.all([connectPromise, sceneLoadPromise])

    await new Promise<void>(async (resolve) => {
      // TEMPORARY - just so portals work for now - will be removed in favor of gameserver-gameserver communication
      let spawnTransform
      if (porting) {
        spawnTransform = { position: newSpawnPos.spawnPosition, rotation: newSpawnPos.spawnRotation }
      }

      const { worldState } = await (Network.instance.transport as SocketWebRTCClientTransport).instanceRequest(
        MessageTypes.JoinWorld.toString(),
        { spawnTransform }
      )
      Network.instance.incomingMessageQueueReliable.add(worldState)
      resolve()
    })

    EngineEvents.instance.dispatchEvent({ type: EngineEvents.EVENTS.JOINED_WORLD })
    store.dispatch(setAppOnBoardingStep(GeneralStateList.SUCCESS))
    setPorting(false)
=======
  const init = async (sceneId: string): Promise<any> => {
    initEngine(
      sceneId,
      props.engineInitializeOptions,
      async () => {
        setProgressEntity(0)
        props.setAppLoaded(true)
      },
      onSceneLoadedEntity,
      newSpawnPos
    )

    addUIEvents()

    setIsTeleporting(false)
>>>>>>> 6bcd6d7b
  }

  const onSceneLoadedEntity = (left: number): void => {
    setProgressEntity(left || 0)
  }

<<<<<<< HEAD
  const portToLocation = async ({ portalComponent }: { portalComponent: ReturnType<typeof PortalComponent.get> }) => {
    if (slugifiedName === portalComponent.location) {
      teleportPlayer(
        Network.instance.localClientEntity,
        portalComponent.remoteSpawnPosition,
        portalComponent.remoteSpawnRotation
      )
      return
    }
=======
  const portToLocation = async ({ portalComponent }: { portalComponent: PortalComponent }) => {
    const slugifiedName = props.locationState.get('currentLocation').get('location').slugifiedName
>>>>>>> 6bcd6d7b

    teleportToLocation(portalComponent, slugifiedName, () => {
      setIsTeleporting(true)

      // change our browser URL
      props.history.replace('/location/' + portalComponent.location)
      setNewSpawnPos(portalComponent)
    })
  }

  const addUIEvents = () => {
    EngineEvents.instance.addEventListener(EngineEvents.EVENTS.PORTAL_REDIRECT_EVENT, portToLocation)
    EngineEvents.instance.addEventListener(EngineEvents.EVENTS.XR_START, async () => {
      setIsInXR(true)
    })
    EngineEvents.instance.addEventListener(EngineEvents.EVENTS.XR_END, async () => {
      setIsInXR(false)
    })
  }

  if (isUserBanned) return <div className="banned">You have been banned from this location</div>

  if (isInXR) return <></>

  return (
    <>
      {isValidLocation ? (
        <UserMenu />
      ) : (
        <Snackbar
          open
          anchorOrigin={{
            vertical: 'top',
            horizontal: 'center'
          }}
        >
          <>
            <section>Location is invalid</section>
            <Button onClick={goHome}>Return Home</Button>
          </>
        </Snackbar>
      )}

      <NetworkDebug reinit={reinit} />

      <LoadingScreen objectsToLoad={progressEntity} />

      {!props.harmonyOpen && <MediaIconsBox />}

      <InteractableModal />

      <RecordingApp />

      <canvas id={props.engineInitializeOptions.renderer.canvasId} style={canvasStyle} />

      {isTouchAvailable ? (
        <Suspense fallback={<></>}>
          <TouchGamepad layout="default" />
        </Suspense>
      ) : null}

      <GameServerWarnings
        isTeleporting={isTeleporting}
        locationName={props.locationName}
        instanceId={selfUser?.instanceId ?? party?.instanceId}
      />

      <EmoteMenu />
    </>
  )
}

const connector = connect(mapStateToProps, mapDispatchToProps)(EnginePage)

export default connector<|MERGE_RESOLUTION|>--- conflicted
+++ resolved
@@ -30,15 +30,12 @@
 import { selectInstanceConnectionState } from '../../reducers/instanceConnection/selector'
 import { provisionInstanceServer, resetInstanceServer } from '../../reducers/instanceConnection/service'
 import RecordingApp from './../Recorder/RecordingApp'
-<<<<<<< HEAD
 import configs from '@xrengine/client-core/src/world/components/editor/configs'
 import { getPortalDetails } from '@xrengine/client-core/src/world/functions/getPortalDetails'
 import { SystemUpdateType } from '../../../../engine/src/ecs/functions/SystemUpdateType'
-=======
 import GameServerWarnings from './GameServerWarnings'
 import { isTouchAvailable } from '@xrengine/engine/src/common/functions/DetectFeatures'
 import { initEngine, retriveLocationByName, teleportToLocation } from './LocationLoadHelper'
->>>>>>> 6bcd6d7b
 import { UserService } from '@xrengine/client-core/src/user/store/UserService'
 import { useUserState } from '@xrengine/client-core/src/user/store/UserState'
 
@@ -95,7 +92,6 @@
   const [progressEntity, setProgressEntity] = useState(99)
   const [isValidLocation, setIsValidLocation] = useState(true)
   const [isInXR, setIsInXR] = useState(false)
-<<<<<<< HEAD
   const [warningRefreshModalValues, setWarningRefreshModalValues] = useState(initialRefreshModalValues)
   const [noGameserverProvision, setNoGameserverProvision] = useState(false)
   const [instanceDisconnected, setInstanceDisconnected] = useState(false)
@@ -103,12 +99,10 @@
   const [instanceKickedMessage, setInstanceKickedMessage] = useState('')
   const [porting, setPorting] = useState(false)
   const [newSpawnPos, setNewSpawnPos] = useState(null)
-=======
   const [isTeleporting, setIsTeleporting] = useState(false)
   const [newSpawnPos, setNewSpawnPos] = useState<PortalComponent>(null)
   const selfUser = props.authState.get('user')
   const party = props.partyState.get('party')
->>>>>>> 6bcd6d7b
 
   let sceneId = null
 
@@ -232,97 +226,6 @@
     init(sceneId)
   }
 
-<<<<<<< HEAD
-  async function init(sceneId: string): Promise<any> {
-    // auth: any,
-    let sceneData
-    if (Config.publicRuntimeConfig.offlineMode) {
-      sceneData = testScenes[sceneId] || testScenes.test
-    } else {
-      let service, serviceId
-      const projectResult = await client.service('project').get(sceneId)
-      setCurrentScene(projectResult)
-      const projectUrl = projectResult.project_url
-      const regexResult = projectUrl.match(projectRegex)
-      if (regexResult) {
-        service = regexResult[1]
-        serviceId = regexResult[2]
-      }
-      sceneData = await client.service(service).get(serviceId)
-    }
-
-    if (!Engine.isInitialized) {
-      const initializationOptions: InitializeOptions = {
-        publicPath: location.origin,
-        networking: {
-          schema: {
-            transport: SocketWebRTCClientTransport
-          } as NetworkSchema
-        },
-        renderer: {
-          canvasId: engineRendererCanvasId
-        },
-        physics: {
-          simulationEnabled: false,
-          physxWorker: new Worker('/scripts/loadPhysXClassic.js')
-        },
-        systems: [
-          {
-            type: SystemUpdateType.Fixed,
-            system: CharacterUISystem,
-            after: UISystem
-          }
-        ]
-      }
-
-      await initializeEngine(initializationOptions)
-
-      document.dispatchEvent(new CustomEvent('ENGINE_LOADED')) // this is the only time we should use document events. would be good to replace this with react state
-      addUIEvents()
-    }
-
-    if (!Config.publicRuntimeConfig.offlineMode) await connectToInstanceServer('instance')
-
-    const connectPromise = new Promise<void>((resolve) => {
-      EngineEvents.instance.once(EngineEvents.EVENTS.CONNECT_TO_WORLD, resolve)
-    })
-    store.dispatch(setAppOnBoardingStep(GeneralStateList.SCENE_LOADING))
-
-    const sceneLoadPromise = new Promise<void>((resolve) => {
-      WorldScene.load(
-        sceneData,
-        async () => {
-          setProgressEntity(0)
-          getPortalDetails(configs)
-          store.dispatch(setAppOnBoardingStep(GeneralStateList.SCENE_LOADED))
-          setAppLoaded(true)
-          resolve()
-        },
-        onSceneLoadedEntity
-      )
-    })
-
-    await Promise.all([connectPromise, sceneLoadPromise])
-
-    await new Promise<void>(async (resolve) => {
-      // TEMPORARY - just so portals work for now - will be removed in favor of gameserver-gameserver communication
-      let spawnTransform
-      if (porting) {
-        spawnTransform = { position: newSpawnPos.spawnPosition, rotation: newSpawnPos.spawnRotation }
-      }
-
-      const { worldState } = await (Network.instance.transport as SocketWebRTCClientTransport).instanceRequest(
-        MessageTypes.JoinWorld.toString(),
-        { spawnTransform }
-      )
-      Network.instance.incomingMessageQueueReliable.add(worldState)
-      resolve()
-    })
-
-    EngineEvents.instance.dispatchEvent({ type: EngineEvents.EVENTS.JOINED_WORLD })
-    store.dispatch(setAppOnBoardingStep(GeneralStateList.SUCCESS))
-    setPorting(false)
-=======
   const init = async (sceneId: string): Promise<any> => {
     initEngine(
       sceneId,
@@ -338,27 +241,14 @@
     addUIEvents()
 
     setIsTeleporting(false)
->>>>>>> 6bcd6d7b
   }
 
   const onSceneLoadedEntity = (left: number): void => {
     setProgressEntity(left || 0)
   }
 
-<<<<<<< HEAD
-  const portToLocation = async ({ portalComponent }: { portalComponent: ReturnType<typeof PortalComponent.get> }) => {
-    if (slugifiedName === portalComponent.location) {
-      teleportPlayer(
-        Network.instance.localClientEntity,
-        portalComponent.remoteSpawnPosition,
-        portalComponent.remoteSpawnRotation
-      )
-      return
-    }
-=======
   const portToLocation = async ({ portalComponent }: { portalComponent: PortalComponent }) => {
     const slugifiedName = props.locationState.get('currentLocation').get('location').slugifiedName
->>>>>>> 6bcd6d7b
 
     teleportToLocation(portalComponent, slugifiedName, () => {
       setIsTeleporting(true)
