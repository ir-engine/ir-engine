--- conflicted
+++ resolved
@@ -491,11 +491,7 @@
 
     try {
       // event logic hook must be in the form of `export async function [locationName] {}`
-<<<<<<< HEAD
-      const event = await import(/* @vite-ignore */ '../Events/' + locationName)
-=======
-      const event = await import(/* @vite-ignore */`../Events/${locationName}.tsx`);
->>>>>>> 06d6219a
+      const event = await import(/* @vite-ignore */ `../Events/${locationName}.tsx`)
       await event[locationName]()
     } catch (e) {
       console.log('could not run event specific logic', locationName, e)
