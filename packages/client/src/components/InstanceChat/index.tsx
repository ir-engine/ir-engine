--- conflicted
+++ resolved
@@ -175,16 +175,13 @@
                   .map((message) => {
                     if (isClient && !isBot(window) && isCommand(message.text)) return undefined
                     const system = getChatMessageSystem(message.text)
-<<<<<<< HEAD
-                    const chatMessage = system !== 'none' ? removeMessageSystem(message.text) : message.text
-
-=======
+                    let chatMessage = message.text
+
                     if (system !== 'none') {
                       if ((isClient && isBot(window)) || system === '[jl_system]')
-                        message.text = removeMessageSystem(message.text)
+                        chatMessage = removeMessageSystem(message.text)
                       else return undefined
                     }
->>>>>>> 715e8d5a
                     return (
                       <ListItem
                         className={classNames({
