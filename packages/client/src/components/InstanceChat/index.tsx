--- conflicted
+++ resolved
@@ -315,21 +315,9 @@
             invisible={!unreadMessages}
             anchorOrigin={{ vertical: 'top', horizontal: 'left' }}
           >
-<<<<<<< HEAD
-            <span onClick={() => hideShowMessagesContainer()}>
-              {' '}
-              <img src={Chat} alt="" className="openChat"></img>
-            </span>
-            {/* <Fab className="openChat" color="primary" onClick={() => hideShowMessagesContainer()}>
-              <MessageIcon />
-              <img src={Chat} alt=""></img>
-              Chat
-            </Fab> */}
-=======
             <Fab className={styles['openChat','chatBadge']} color="primary" onClick={() => hideShowMessagesContainer()}>
               <MessageIcon />
             </Fab>
->>>>>>> 31b0b84a
           </Badge>
         </div>
       )}
