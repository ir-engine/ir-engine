import { Message as MessageIcon, Send } from '@mui/icons-material'
import Avatar from '@mui/material/Avatar'
import Badge from '@mui/material/Badge'
import Card from '@mui/material/Card'
import CardContent from '@mui/material/CardContent'
import Fab from '@mui/material/Fab'
import ListItem from '@mui/material/ListItem'
import ListItemAvatar from '@mui/material/ListItemAvatar'
import ListItemText from '@mui/material/ListItemText'
import TextField from '@mui/material/TextField'
import { useInstanceConnectionState } from '@xrengine/client-core/src/common/services/InstanceConnectionService'
import { ChatService, useChatState } from '@xrengine/client-core/src/social/services/ChatService'
import { getChatMessageSystem, removeMessageSystem } from '@xrengine/client-core/src/social/services/utils/chatSystem'
import { useDispatch } from '@xrengine/client-core/src/store'
import { useAuthState } from '@xrengine/client-core/src/user/services/AuthService'
import { Channel } from '@xrengine/common/src/interfaces/Channel'
import { isCommand } from '@xrengine/engine/src/common/functions/commandHandler'
import { isBot } from '@xrengine/engine/src/common/functions/isBot'
import { isClient } from '@xrengine/engine/src/common/functions/isClient'
import classNames from 'classnames'
import React, { useEffect, useState } from 'react'
import defaultStyles from './InstanceChat.module.scss'

interface Props {
  styles?: any
  MessageButton?: any
  CloseButton?: any
  SendButton?: any
  newMessageLabel?: string
  setBottomDrawerOpen?: any
}

const InstanceChat = (props: Props): any => {
  const {
    styles = defaultStyles,
    MessageButton = MessageIcon,
    CloseButton = MessageIcon,
    SendButton = Send,
    newMessageLabel = 'World Chat...'
  } = props

  let activeChannel: Channel | null = null
  const dispatch = useDispatch()
  const messageRef = React.useRef<HTMLInputElement>()
  const user = useAuthState().user
  const chatState = useChatState()
  const channelState = chatState.channels
  const channels = channelState.channels.value
  const [composingMessage, setComposingMessage] = useState('')
  const [unreadMessages, setUnreadMessages] = useState(false)
  const activeChannelMatch = Object.entries(channels).find(([key, channel]) => channel.channelType === 'instance')
  const instanceConnectionState = useInstanceConnectionState()
  if (activeChannelMatch && activeChannelMatch.length > 0) {
    activeChannel = activeChannelMatch[1]
  }

  // somehow user?.instanceId?.value, and instanceConnectionState.instance.id?.value, are different when they should be the same
  console.log(
    user?.instanceId?.value,
    instanceConnectionState.instance.id?.value,
    instanceConnectionState.connected.value,
    chatState.instanceChannelFetching.value
  )
  useEffect(() => {
    if (
      user?.instanceId?.value === instanceConnectionState.instance.id?.value &&
      instanceConnectionState.connected.value === true &&
      chatState.instanceChannelFetching.value !== true
    ) {
      ChatService.getInstanceChannel()
    }
  }, [
    user?.instanceId?.value,
    instanceConnectionState.instance.id?.value,
    instanceConnectionState.connected?.value,
    chatState.instanceChannelFetching.value
  ])

  const handleComposingMessageChange = (event: any): void => {
    const message = event.target.value
    setComposingMessage(message)
  }

  const packageMessage = (): void => {
<<<<<<< HEAD
    if (composingMessage.length > 0) {
=======
    if (composingMessage && user.instanceId.value) {
>>>>>>> f4f26178
      ChatService.createMessage({
        targetObjectId: user.instanceId.value,
        targetObjectType: 'instance',
        text: composingMessage
      })
      setComposingMessage('')
    }
  }

  const [chatWindowOpen, setChatWindowOpen] = React.useState(false)
  const [isMultiline, setIsMultiline] = React.useState(false)
  const [cursorPosition, setCursorPosition] = React.useState(0)
  const toggleChatWindow = () => {
    setChatWindowOpen(!chatWindowOpen)
    chatWindowOpen && setUnreadMessages(false)
  }
  const [dimensions, setDimensions] = useState({
    height: window.innerHeight,
    width: window.innerWidth
  })

  const getMessageUser = (message): string => {
    let returned = message.sender?.name
    if (message.senderId === user.id.value) returned += ' (you)'
    //returned += ': '
    return returned
  }

  const isMessageSentBySelf = (message): boolean => {
    return message.senderId === user.id.value
  }

  useEffect(() => {
    activeChannel &&
      activeChannel.messages &&
      activeChannel.messages.length > 0 &&
      !chatWindowOpen &&
      setUnreadMessages(true)
  }, [activeChannel?.messages])

  useEffect(() => {
    if (isMultiline) {
      ;(messageRef.current as HTMLInputElement).selectionStart = cursorPosition + 1
    }
  }, [isMultiline])

  useEffect(() => {
    window.addEventListener('resize', handleWindowResize)

    return () => {
      window.removeEventListener('resize', handleWindowResize)
    }
  }, [])

  const handleWindowResize = () => {
    setDimensions({
      height: window.innerHeight,
      width: window.innerWidth
    })
  }

  const getAvatar = (message): any => {
    return (
      dimensions.width > 768 && (
        <ListItemAvatar className={styles['message-sender-avatar']}>
          <Avatar src={message.sender?.avatarUrl} />
        </ListItemAvatar>
      )
    )
  }

  return (
    <>
      <div className={styles['instance-chat-container'] + ' ' + (!chatWindowOpen && styles['messageContainerClosed'])}>
        <div className={styles['list-container']}>
          <Card square={true} elevation={0} className={styles['message-wrapper']}>
            <CardContent className={styles['message-container']}>
              {activeChannel &&
                activeChannel.messages &&
                [...activeChannel.messages]
                  .sort((a, b) => new Date(a.createdAt).getTime() - new Date(b.createdAt).getTime())
                  .slice(
                    activeChannel.messages.length >= 3 ? activeChannel.messages?.length - 3 : 0,
                    activeChannel.messages?.length
                  )
                  .map((message) => {
                    if (isClient && !isBot(window) && isCommand(message.text)) return undefined
                    const system = getChatMessageSystem(message.text)
                    let chatMessage = message.text

                    if (system !== 'none') {
                      if ((isClient && isBot(window)) || system === 'jl_system') {
                        chatMessage = removeMessageSystem(message.text)
                      } else {
                        return undefined
                      }
                    }
                    return (
                      <ListItem
                        className={classNames({
                          [styles.message]: true,
                          [styles.self]: isMessageSentBySelf(message),
                          [styles.other]: !isMessageSentBySelf(message)
                        })}
                        disableGutters={true}
                        key={message.id}
                      >
                        <div className={styles[isMessageSentBySelf(message) ? 'message-right' : 'message-left']}>
                          {!isMessageSentBySelf(message) && getAvatar(message)}

                          <ListItemText
                            className={
                              styles[isMessageSentBySelf(message) ? 'message-right-text' : 'message-left-text']
                            }
                            primary={
                              <span>
                                <span className={styles.userName} color="primary">
                                  {getMessageUser(message)}
                                </span>
                                <p>{chatMessage}</p>
                              </span>
                            }
                          />

                          {isMessageSentBySelf(message) && getAvatar(message)}
                        </div>
                      </ListItem>
                    )
                  })}
            </CardContent>
          </Card>
          <Card className={styles['chat-view']} style={{ boxShadow: 'none' }}>
            <CardContent className={styles['chat-box']} style={{ boxShadow: 'none' }}>
              <TextField
                className={styles.messageFieldContainer}
                margin="normal"
                multiline={isMultiline}
                fullWidth
                id="newMessage"
                label={newMessageLabel}
                name="newMessage"
                variant="standard"
                autoFocus
                value={composingMessage}
                inputProps={{
                  maxLength: 1000,
                  'aria-label': 'naked'
                }}
                InputLabelProps={{ shrink: false }}
                onChange={handleComposingMessageChange}
                inputRef={messageRef}
                onClick={() => (messageRef as any)?.current?.focus()}
                onKeyDown={(e) => {
                  if (e.key === 'Enter' && e.ctrlKey) {
                    e.preventDefault()
                    const selectionStart = (e.target as HTMLInputElement).selectionStart
                    setCursorPosition(selectionStart || 0)
                    setComposingMessage(
                      composingMessage.substring(0, selectionStart || 0) +
                        '\n' +
                        composingMessage.substring(selectionStart || 0)
                    )
                    !isMultiline && setIsMultiline(true)
                  } else if (e.key === 'Enter' && !e.ctrlKey) {
                    e.preventDefault()
                    packageMessage()
                    isMultiline && setIsMultiline(false)
                    setCursorPosition(0)
                  }
                }}
              />
              {/*<span className={styles.sendButton}>
                <SendButton onClick={packageMessage} />
              </span>*/}
            </CardContent>
          </Card>
        </div>
      </div>
      <div className={styles.iconCallChat}>
        <Badge
          color="primary"
          variant="dot"
          invisible={!unreadMessages}
          anchorOrigin={{ vertical: 'top', horizontal: 'left' }}
        >
          <Fab className={styles.chatBadge} color="primary" onClick={() => toggleChatWindow()}>
            {!chatWindowOpen ? <MessageButton /> : <CloseButton onClick={() => toggleChatWindow()} />}
          </Fab>
        </Badge>
      </div>
    </>
  )
}

export default InstanceChat<|MERGE_RESOLUTION|>--- conflicted
+++ resolved
@@ -82,11 +82,7 @@
   }
 
   const packageMessage = (): void => {
-<<<<<<< HEAD
-    if (composingMessage.length > 0) {
-=======
-    if (composingMessage && user.instanceId.value) {
->>>>>>> f4f26178
+    if (composingMessage.length > 0 && user.instanceId.value) {
       ChatService.createMessage({
         targetObjectId: user.instanceId.value,
         targetObjectType: 'instance',
