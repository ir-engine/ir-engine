--- conflicted
+++ resolved
@@ -24,14 +24,9 @@
 import { connect } from 'react-redux'
 import { bindActionCreators, Dispatch } from 'redux'
 import { selectInstanceConnectionState } from '../../reducers/instanceConnection/selector'
-// @ts-ignore
-<<<<<<< HEAD
 import defaultStyles from './InstanceChat.module.scss'
-=======
-import styles from './InstanceChat.module.scss'
 import Chat from '../../pages/map/svg/Chat.svg'
 import MessageSvg from '../../pages/map/svg/MessageSvg.svg'
->>>>>>> a6bbbc04
 
 const mapStateToProps = (state: any): any => {
   return {
