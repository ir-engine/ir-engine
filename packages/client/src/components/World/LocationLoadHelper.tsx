import { GeneralStateList, AppAction } from '@xrengine/client-core/src/common/state/AppActions'
import { client } from '@xrengine/client-core/src/feathers'
import { Config } from '@xrengine/common/src/config'
import { LocationService } from '@xrengine/client-core/src/social/state/LocationService'
import { store } from '@xrengine/client-core/src/store'
import { getPortalDetails } from '@xrengine/client-core/src/world/functions/getPortalDetails'
import { SceneAction } from '@xrengine/client-core/src/world/state/ScreenActions'
import { testScenes } from '@xrengine/common/src/assets/testScenes'
import { Engine } from '@xrengine/engine/src/ecs/classes/Engine'
import { EngineEvents } from '@xrengine/engine/src/ecs/classes/EngineEvents'
import { InitializeOptions } from '@xrengine/engine/src/initializationOptions'
import { initializeEngine } from '@xrengine/engine/src/initializeEngine'
import { Network } from '@xrengine/engine/src/networking/classes/Network'
import { MessageTypes } from '@xrengine/engine/src/networking/enums/MessageTypes'
import { PortalComponent } from '@xrengine/engine/src/scene/components/PortalComponent'
import { WorldScene } from '@xrengine/engine/src/scene/functions/SceneLoading'
import { teleportToScene } from '@xrengine/engine/src/scene/functions/teleportToScene'
import { SocketWebRTCClientTransport } from '@xrengine/client-core/src/transports/SocketWebRTCClientTransport'
import { Vector3, Quaternion } from 'three'
import type { SceneData } from '@xrengine/common/src/interfaces/SceneData'
import { getPacksFromSceneData } from '@xrengine/projects/loader'
import { UserId } from '@xrengine/common/src/interfaces/UserId'
import { useWorld } from '@xrengine/engine/src/ecs/functions/SystemHooks'
import { NetworkWorldAction } from '@xrengine/engine/src/networking/functions/NetworkWorldAction'
import { dispatchFrom } from '@xrengine/engine/src/networking/functions/dispatchFrom'
import React from 'react'
import { InstanceConnectionService } from '@xrengine/client-core/src/common/state/InstanceConnectionService'

const projectRegex = /\/([A-Za-z0-9]+)\/([a-f0-9-]+)$/

export const retriveLocationByName = (authState: any, locationName: string, history: any) => {
  if (
    authState.isLoggedIn?.value === true &&
    authState.user?.id?.value != null &&
    authState.user?.id?.value.length > 0
  ) {
    if (locationName === Config.publicRuntimeConfig.lobbyLocationName) {
      LocationService.getLobby()
        .then((lobby) => {
          history.replace('/location/' + lobby.slugifiedName)
        })
        .catch((err) => console.log('getLobby error', err))
    } else {
      LocationService.getLocationByName(locationName)
    }
  }
}

export type EngineCallbacks = {
  onEngineInitialized?: Function
  onConnectedToServer?: Function
  onSceneLoaded?: Function
  onSceneLoadProgress?: Function
  onJoinedToNewWorld?: Function
  onSuccess?: Function
}

export const getSceneData = async (sceneId: string, isOffline: boolean): Promise<SceneData> => {
  if (isOffline) {
    return testScenes[sceneId] || testScenes.test
  }

<<<<<<< HEAD
  const projectResult = await client.service('scene').get(sceneId)
  Store.store.dispatch(SceneAction.setCurrentScene(projectResult))
=======
  const projectResult = await client.service('project').get(sceneId)
  store.dispatch(SceneAction.setCurrentScene(projectResult))
>>>>>>> f575f183

  const projectUrl = projectResult.project_url
  const regexResult = projectUrl.match(projectRegex)

  let service, serviceId
  if (regexResult) {
    service = regexResult[1]
    serviceId = regexResult[2]
  }

  return client.service(service).get(serviceId) as SceneData
}

const createOfflineUser = () => {
  const avatarDetail = {
    thumbnailURL: '',
    avatarURL: '',
    avatarId: ''
  } as any

  const userId = 'user' as UserId
  const parameters = {
    position: new Vector3(0.18393396470500378, 0, 0.2599274866972079),
    rotation: new Quaternion()
  }

  // it is needed by AvatarSpawnSystem
  Engine.userId = userId
  // Replicate the server behavior
  const world = useWorld()
  dispatchFrom(world.hostId, () => NetworkWorldAction.createClient({ userId, name: 'user', avatarDetail }))
  dispatchFrom(world.hostId, () => NetworkWorldAction.spawnAvatar({ userId, parameters }))
}

export const initEngine = async (
  sceneId: string,
  initOptions: InitializeOptions,
  newSpawnPos?: ReturnType<typeof PortalComponent.get>,
  engineCallbacks?: EngineCallbacks
): Promise<any> => {
  // 1.
  const isOffline = false // TODO
  const sceneData = await getSceneData(sceneId, isOffline)

  const packs = await getPacksFromSceneData(sceneData, true)

  for (const system of packs.systems) {
    initOptions.systems?.push(system)
  }

  const projectReactComponents = packs.react.map((c) => React.lazy(() => c))

  // 2. Initialize Engine if not initialized
  if (!Engine.isInitialized) {
    console.log('initEngine')
    Network.instance.transport = new SocketWebRTCClientTransport()
    await initializeEngine(initOptions)
    document.dispatchEvent(new CustomEvent('ENGINE_LOADED')) // this is the only time we should use document events. would be good to replace this with react state

    if (typeof engineCallbacks?.onEngineInitialized === 'function') {
      engineCallbacks.onEngineInitialized()
    }
  }

  // 3. Connect to server
  if (!isOffline) {
    const didConnect = new Promise<void>((resolve) => {
      EngineEvents.instance.once(EngineEvents.EVENTS.CONNECT_TO_WORLD, resolve)
    })
    await Promise.all([InstanceConnectionService.connectToInstanceServer('instance'), didConnect])
  }

  if (typeof engineCallbacks?.onConnectedToServer === 'function') {
    engineCallbacks.onConnectedToServer()
  }

  // 4. Start scene loading
  store.dispatch(AppAction.setAppOnBoardingStep(GeneralStateList.SCENE_LOADING))

  console.log('Awaiting scene load')

  await WorldScene.load(sceneData, engineCallbacks?.onSceneLoadProgress)

  getPortalDetails()
  store.dispatch(AppAction.setAppOnBoardingStep(GeneralStateList.SCENE_LOADED))
  store.dispatch(AppAction.setAppLoaded(true))

  // 5. Join to new world
  if (!isOffline) {
    // TEMPORARY - just so portals work for now - will be removed in favor of gameserver-gameserver communication
    let spawnTransform
    if (newSpawnPos) {
      spawnTransform = { position: newSpawnPos.remoteSpawnPosition, rotation: newSpawnPos.remoteSpawnRotation }
    }

    await (Network.instance.transport as SocketWebRTCClientTransport).instanceRequest(
      MessageTypes.JoinWorld.toString(),
      { spawnTransform }
    )
  }

  if (isOffline) {
    createOfflineUser()
  }

  EngineEvents.instance.dispatchEvent({ type: EngineEvents.EVENTS.JOINED_WORLD })

  if (typeof engineCallbacks?.onJoinedToNewWorld === 'function') {
    engineCallbacks.onJoinedToNewWorld()
  }

  // 6. Dispatch success
  store.dispatch(AppAction.setAppOnBoardingStep(GeneralStateList.SUCCESS))

  if (typeof engineCallbacks?.onSuccess === 'function') {
    engineCallbacks.onSuccess()
  }

  return projectReactComponents
}

export const teleportToLocation = async (
  portalComponent: ReturnType<typeof PortalComponent.get>,
  slugifiedNameOfCurrentLocation: string,
  onTeleport: Function
) => {
  // TODO: this needs to be implemented on the server too
  // if (slugifiedNameOfCurrentLocation === portalComponent.location) {
  //   teleportPlayer(
  //     useWorld().localClientEntity,
  //     portalComponent.remoteSpawnPosition,
  //     portalComponent.remoteSpawnRotation
  //   )
  //   return
  // }

  // shut down connection with existing GS
  InstanceConnectionService.resetInstanceServer()
  Network.instance.transport.close()

  await teleportToScene(portalComponent, async () => {
    onTeleport()
    LocationService.getLocationByName(portalComponent.location)
  })
}<|MERGE_RESOLUTION|>--- conflicted
+++ resolved
@@ -60,13 +60,8 @@
     return testScenes[sceneId] || testScenes.test
   }
 
-<<<<<<< HEAD
   const projectResult = await client.service('scene').get(sceneId)
-  Store.store.dispatch(SceneAction.setCurrentScene(projectResult))
-=======
-  const projectResult = await client.service('project').get(sceneId)
   store.dispatch(SceneAction.setCurrentScene(projectResult))
->>>>>>> f575f183
 
   const projectUrl = projectResult.project_url
   const regexResult = projectUrl.match(projectRegex)
