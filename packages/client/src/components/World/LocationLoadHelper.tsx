import { GeneralStateList, AppAction } from '@xrengine/client-core/src/common/services/AppService'
import { client } from '@xrengine/client-core/src/feathers'
import { Config } from '@xrengine/common/src/config'
import { LocationService } from '@xrengine/client-core/src/social/services/LocationService'
import { store, useDispatch } from '@xrengine/client-core/src/store'
import { getPortalDetails } from '@xrengine/client-core/src/world/functions/getPortalDetails'
import { testScenes } from '@xrengine/common/src/assets/testScenes'
import { useEngine } from '@xrengine/engine/src/ecs/classes/Engine'
import { EngineEvents } from '@xrengine/engine/src/ecs/classes/EngineEvents'
import { InitializeOptions } from '@xrengine/engine/src/initializationOptions'
import { initializeEngine } from '@xrengine/engine/src/initializeEngine'
import { Network } from '@xrengine/engine/src/networking/classes/Network'
import { MessageTypes } from '@xrengine/engine/src/networking/enums/MessageTypes'
import { PortalComponent } from '@xrengine/engine/src/scene/components/PortalComponent'
import { WorldScene } from '@xrengine/engine/src/scene/functions/SceneLoading'
import { teleportToScene } from '@xrengine/engine/src/scene/functions/teleportToScene'
import { SocketWebRTCClientTransport } from '@xrengine/client-core/src/transports/SocketWebRTCClientTransport'
import { Vector3, Quaternion } from 'three'
import { getSystemsFromSceneData } from '@xrengine/projects/loader'
import { UserId } from '@xrengine/common/src/interfaces/UserId'
import { useWorld } from '@xrengine/engine/src/ecs/functions/SystemHooks'
import { NetworkWorldAction } from '@xrengine/engine/src/networking/functions/NetworkWorldAction'
import { dispatchLocal } from '@xrengine/engine/src/networking/functions/dispatchFrom'
import { InstanceConnectionService } from '@xrengine/client-core/src/common/services/InstanceConnectionService'
import { SceneJson } from '@xrengine/common/src/interfaces/SceneInterface'
import { EngineAction } from '@xrengine/client-core/src/world/services/EngineService'

export const retriveLocationByName = (authState: any, locationName: string, history: any) => {
  if (
    authState.isLoggedIn?.value === true &&
    authState.user?.id?.value != null &&
    authState.user?.id?.value.length > 0
  ) {
    if (locationName === Config.publicRuntimeConfig.lobbyLocationName) {
      LocationService.getLobby()
        .then((lobby) => {
          history.replace('/location/' + lobby.slugifiedName)
        })
        .catch((err) => console.log('getLobby error', err))
    } else {
      LocationService.getLocationByName(locationName)
    }
  }
}

export const getSceneData = async (projectName: string, sceneName: string, isOffline: boolean) => {
  if (isOffline) {
    return testScenes[sceneName] || testScenes.test
  }

  const sceneResult = await client.service('scene').get({ projectName, sceneName })
  console.log(sceneResult)
  return sceneResult.data.scene
}

const getFirstSpawnPointFromSceneData = (scene: SceneJson) => {
  for (const entity of Object.values(scene.entities)) {
    if (entity.name != 'spawn point') continue

    for (const component of entity.components) {
      if (component.name === 'transform') {
        return component.props.position
      }
    }
  }

  console.warn('Could not find spawn point from scene data')
  return { x: 0, y: 0, z: 0 }
}

const createOfflineUser = (sceneData: SceneJson) => {
  const avatarDetail = {
    thumbnailURL: '',
    avatarURL: '',
    avatarId: ''
  } as any

  const spawnPos = getFirstSpawnPointFromSceneData(sceneData)

  const userId = 'user' as UserId
  const parameters = {
    position: new Vector3().copy(spawnPos),
    rotation: new Quaternion()
  }

  const world = useWorld()
  world.hostId = userId as any

  // it is needed by AvatarSpawnSystem
  useEngine().userId = userId
  // Replicate the server behavior
  dispatchLocal(NetworkWorldAction.createClient({ userId, name: 'user', avatarDetail }) as any)
  dispatchLocal(NetworkWorldAction.spawnAvatar({ userId, parameters }) as any)
}

export const initEngine = async (initOptions: InitializeOptions) => {
  Network.instance.transport = new SocketWebRTCClientTransport()
  await initializeEngine(initOptions)
  const dispatch = useDispatch()
  dispatch(EngineAction.setInitialised(true))
}

export const loadLocation = async (sceneName: string): Promise<any> => {
  const [project, scene] = sceneName.split('/')

  // 1. Get scene data
  const sceneData = await getSceneData(project, scene, false)

  const packs = await getSystemsFromSceneData(project, sceneData, true)

<<<<<<< HEAD
  for (const system of packs) {
    initOptions.systems?.push(system)
  }

  // 2. Initialize Engine if not initialized
  if (!useEngine().isInitialized) {
    await initEngine(initOptions)
  }
=======
  await Engine.defaultWorld.initSystems(packs)
>>>>>>> cb21882c

  const dispatch = useDispatch()

  // 4. Start scene loading
  dispatch(AppAction.setAppOnBoardingStep(GeneralStateList.SCENE_LOADING))
  await WorldScene.load(sceneData, (count: number) => {
    dispatch(EngineAction.loadingProgress(count))
  })
  getPortalDetails()
  dispatch(AppAction.setAppOnBoardingStep(GeneralStateList.SCENE_LOADED))
  dispatch(EngineAction.setSceneLoaded(true))
}

export const teleportToLocation = async (
  portalComponent: ReturnType<typeof PortalComponent.get>,
  slugifiedNameOfCurrentLocation: string,
  onTeleport: Function
) => {
  // TODO: this needs to be implemented on the server too
  // if (slugifiedNameOfCurrentLocation === portalComponent.location) {
  //   teleportPlayer(
  //     useWorld().localClientEntity,
  //     portalComponent.remoteSpawnPosition,
  //     portalComponent.remoteSpawnRotation
  //   )
  //   return
  // }

  // shut down connection with existing GS
  Network.instance.transport.close(true, false)
  InstanceConnectionService.resetInstanceServer()

  await teleportToScene(portalComponent, async () => {
    onTeleport()
    LocationService.getLocationByName(portalComponent.location)
  })
}<|MERGE_RESOLUTION|>--- conflicted
+++ resolved
@@ -108,18 +108,7 @@
 
   const packs = await getSystemsFromSceneData(project, sceneData, true)
 
-<<<<<<< HEAD
-  for (const system of packs) {
-    initOptions.systems?.push(system)
-  }
-
-  // 2. Initialize Engine if not initialized
-  if (!useEngine().isInitialized) {
-    await initEngine(initOptions)
-  }
-=======
-  await Engine.defaultWorld.initSystems(packs)
->>>>>>> cb21882c
+  await useEngine().defaultWorld.initSystems(packs)
 
   const dispatch = useDispatch()
 
