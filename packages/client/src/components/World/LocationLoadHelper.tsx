import { GeneralStateList, AppAction } from '@xrengine/client-core/src/common/services/AppService'
import { client } from '@xrengine/client-core/src/feathers'
import { Config } from '@xrengine/common/src/config'
import { LocationService } from '@xrengine/client-core/src/social/services/LocationService'
import { store, useDispatch } from '@xrengine/client-core/src/store'
import { getPortalDetails } from '@xrengine/client-core/src/world/functions/getPortalDetails'
import { testScenes } from '@xrengine/common/src/assets/testScenes'
import { Engine } from '@xrengine/engine/src/ecs/classes/Engine'
import { EngineEvents } from '@xrengine/engine/src/ecs/classes/EngineEvents'
import { InitializeOptions } from '@xrengine/engine/src/initializationOptions'
import { initializeEngine } from '@xrengine/engine/src/initializeEngine'
import { Network } from '@xrengine/engine/src/networking/classes/Network'
import { MessageTypes } from '@xrengine/engine/src/networking/enums/MessageTypes'
import { PortalComponent } from '@xrengine/engine/src/scene/components/PortalComponent'
import { WorldScene } from '@xrengine/engine/src/scene/functions/SceneLoading'
import { teleportToScene } from '@xrengine/engine/src/scene/functions/teleportToScene'
import { SocketWebRTCClientTransport } from '@xrengine/client-core/src/transports/SocketWebRTCClientTransport'
import { Vector3, Quaternion } from 'three'
import { getPacksFromSceneData } from '@xrengine/projects/loader'
import { UserId } from '@xrengine/common/src/interfaces/UserId'
import { useWorld } from '@xrengine/engine/src/ecs/functions/SystemHooks'
import { NetworkWorldAction } from '@xrengine/engine/src/networking/functions/NetworkWorldAction'
import { dispatchLocal } from '@xrengine/engine/src/networking/functions/dispatchFrom'
import { InstanceConnectionService } from '@xrengine/client-core/src/common/services/InstanceConnectionService'
import { SceneJson } from '@xrengine/common/src/interfaces/SceneInterface'
import { EngineAction } from '@xrengine/client-core/src/world/services/EngineService'

const projectRegex = /\/([A-Za-z0-9]+)\/([a-f0-9-]+)$/

export const retriveLocationByName = (authState: any, locationName: string, history: any) => {
  if (
    authState.isLoggedIn?.value === true &&
    authState.user?.id?.value != null &&
    authState.user?.id?.value.length > 0
  ) {
    if (locationName === Config.publicRuntimeConfig.lobbyLocationName) {
      LocationService.getLobby()
        .then((lobby) => {
          history.replace('/location/' + lobby.slugifiedName)
        })
        .catch((err) => console.log('getLobby error', err))
    } else {
      LocationService.getLocationByName(locationName)
    }
  }
}

export const getSceneData = async (scene: string, isOffline: boolean): Promise<SceneJson> => {
  if (isOffline) {
    return testScenes[scene] || testScenes.test
  }

  const [projectName, sceneName] = scene.split('/')

  const sceneResult = await client.service('scene').get({ projectName, sceneName })
  console.log(sceneResult)
  return sceneResult.data.scene
}

const getFirstSpawnPointFromSceneData = (scene: SceneJson) => {
  for (const entity of Object.values(scene.entities)) {
    if (entity.name != 'spawn point') continue

    for (const component of entity.components) {
      if (component.name === 'transform') {
        return component.props.position
      }
    }
  }

  console.warn('Could not find spawn point from scene data')
  return { x: 0, y: 0, z: 0 }
}

const createOfflineUser = (sceneData: SceneJson) => {
  const avatarDetail = {
    thumbnailURL: '',
    avatarURL: '',
    avatarId: ''
  } as any

  const spawnPos = getFirstSpawnPointFromSceneData(sceneData)

  const userId = 'user' as UserId
  const parameters = {
    position: new Vector3().copy(spawnPos),
    rotation: new Quaternion()
  }

  const world = useWorld()
  world.hostId = userId as any

  // it is needed by AvatarSpawnSystem
  Engine.userId = userId
  // Replicate the server behavior
  dispatchLocal(NetworkWorldAction.createClient({ userId, name: 'user', avatarDetail }) as any)
  dispatchLocal(NetworkWorldAction.spawnAvatar({ userId, parameters }) as any)
}

export const initEngine = async (initOptions: InitializeOptions) => {
  Network.instance.transport = new SocketWebRTCClientTransport()
  await initializeEngine(initOptions)
  const dispatch = useDispatch()
  dispatch(EngineAction.setInitialised(true))
}

<<<<<<< HEAD
export const loadLocation = async (
  sceneName: string,
  initOptions: InitializeOptions,
  newSpawnPos?: ReturnType<typeof PortalComponent.get>,
  connectToInstanceServer: boolean = true
): Promise<any> => {
  // 1.
  const sceneData = await getSceneData(sceneName, false)
=======
export const loadLocation = async (sceneName: string, initOptions: InitializeOptions): Promise<any> => {
  const [project, scene] = sceneName.split('/')

  // 1. Get scene data
  const sceneData = await getSceneData(project, scene, false)
>>>>>>> 5678a675

  const packs = await getPacksFromSceneData(sceneData, true)

  for (const system of packs.systems) {
    initOptions.systems?.push(system)
  }

  // 2. Initialize Engine if not initialized
  if (!Engine.isInitialized) {
    await initEngine(initOptions)
  }

  const dispatch = useDispatch()

  // 4. Start scene loading
  dispatch(AppAction.setAppOnBoardingStep(GeneralStateList.SCENE_LOADING))
  await WorldScene.load(sceneData, (count: number) => {
    dispatch(EngineAction.loadingProgress(count))
  })
  getPortalDetails()
  dispatch(AppAction.setAppOnBoardingStep(GeneralStateList.SCENE_LOADED))
  dispatch(EngineAction.setSceneLoaded(true))
}

export const teleportToLocation = async (
  portalComponent: ReturnType<typeof PortalComponent.get>,
  slugifiedNameOfCurrentLocation: string,
  onTeleport: Function
) => {
  // TODO: this needs to be implemented on the server too
  // if (slugifiedNameOfCurrentLocation === portalComponent.location) {
  //   teleportPlayer(
  //     useWorld().localClientEntity,
  //     portalComponent.remoteSpawnPosition,
  //     portalComponent.remoteSpawnRotation
  //   )
  //   return
  // }

  // shut down connection with existing GS
  Network.instance.transport.close(true, false)
  InstanceConnectionService.resetInstanceServer()

  await teleportToScene(portalComponent, async () => {
    onTeleport()
    LocationService.getLocationByName(portalComponent.location)
  })
}<|MERGE_RESOLUTION|>--- conflicted
+++ resolved
@@ -16,7 +16,7 @@
 import { teleportToScene } from '@xrengine/engine/src/scene/functions/teleportToScene'
 import { SocketWebRTCClientTransport } from '@xrengine/client-core/src/transports/SocketWebRTCClientTransport'
 import { Vector3, Quaternion } from 'three'
-import { getPacksFromSceneData } from '@xrengine/projects/loader'
+import { getSystemsFromSceneData } from '@xrengine/projects/loader'
 import { UserId } from '@xrengine/common/src/interfaces/UserId'
 import { useWorld } from '@xrengine/engine/src/ecs/functions/SystemHooks'
 import { NetworkWorldAction } from '@xrengine/engine/src/networking/functions/NetworkWorldAction'
@@ -24,8 +24,6 @@
 import { InstanceConnectionService } from '@xrengine/client-core/src/common/services/InstanceConnectionService'
 import { SceneJson } from '@xrengine/common/src/interfaces/SceneInterface'
 import { EngineAction } from '@xrengine/client-core/src/world/services/EngineService'
-
-const projectRegex = /\/([A-Za-z0-9]+)\/([a-f0-9-]+)$/
 
 export const retriveLocationByName = (authState: any, locationName: string, history: any) => {
   if (
@@ -45,12 +43,10 @@
   }
 }
 
-export const getSceneData = async (scene: string, isOffline: boolean): Promise<SceneJson> => {
+export const getSceneData = async (projectName: string, sceneName: string, isOffline: boolean) => {
   if (isOffline) {
-    return testScenes[scene] || testScenes.test
+    return testScenes[sceneName] || testScenes.test
   }
-
-  const [projectName, sceneName] = scene.split('/')
 
   const sceneResult = await client.service('scene').get({ projectName, sceneName })
   console.log(sceneResult)
@@ -104,26 +100,15 @@
   dispatch(EngineAction.setInitialised(true))
 }
 
-<<<<<<< HEAD
-export const loadLocation = async (
-  sceneName: string,
-  initOptions: InitializeOptions,
-  newSpawnPos?: ReturnType<typeof PortalComponent.get>,
-  connectToInstanceServer: boolean = true
-): Promise<any> => {
-  // 1.
-  const sceneData = await getSceneData(sceneName, false)
-=======
 export const loadLocation = async (sceneName: string, initOptions: InitializeOptions): Promise<any> => {
   const [project, scene] = sceneName.split('/')
 
   // 1. Get scene data
   const sceneData = await getSceneData(project, scene, false)
->>>>>>> 5678a675
 
-  const packs = await getPacksFromSceneData(sceneData, true)
+  const packs = await getSystemsFromSceneData(project, sceneData, true)
 
-  for (const system of packs.systems) {
+  for (const system of packs) {
     initOptions.systems?.push(system)
   }
 
