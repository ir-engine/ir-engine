import { AppAction, GeneralStateList } from '@xrengine/client-core/src/common/services/AppService'
import { useLocationState } from '@xrengine/client-core/src/social/services/LocationService'
import { useAuthState } from '@xrengine/client-core/src/user/services/AuthService'
import { AuthService } from '@xrengine/client-core/src/user/services/AuthService'
import { UserService } from '@xrengine/client-core/src/user/services/UserService'
import { useUserState } from '@xrengine/client-core/src/user/services/UserService'
import { EngineEvents } from '@xrengine/engine/src/ecs/classes/EngineEvents'
import { InitializeOptions } from '@xrengine/engine/src/initializationOptions'
import { shutdownEngine } from '@xrengine/engine/src/initializeEngine'
import querystring from 'querystring'
import React, { useEffect } from 'react'
import { useDispatch } from '@xrengine/client-core/src/store'
import { retriveLocationByName } from './LocationLoadHelper'
import { useChatState } from '@xrengine/client-core/src/social/services/ChatService'
import { useInstanceConnectionState } from '@xrengine/client-core/src/common/services/InstanceConnectionService'
import { InstanceConnectionService } from '@xrengine/client-core/src/common/services/InstanceConnectionService'
import { ChannelConnectionService } from '@xrengine/client-core/src/common/services/ChannelConnectionService'
import { SocketWebRTCClientTransport } from '@xrengine/client-core/src/transports/SocketWebRTCClientTransport'
import { Network } from '@xrengine/engine/src/networking/classes/Network'
import { MessageTypes } from '@xrengine/engine/src/networking/enums/MessageTypes'
import { EngineActions, useEngineState } from '@xrengine/engine/src/ecs/classes/EngineService'
import { dispatchFrom, dispatchLocal } from '@xrengine/engine/src/networking/functions/dispatchFrom'
import { NetworkWorldAction } from '@xrengine/engine/src/networking/functions/NetworkWorldAction'
import { useWorld } from '@xrengine/engine/src/ecs/functions/SystemHooks'
import { Engine } from '@xrengine/engine/src/ecs/classes/Engine'

interface Props {
  locationName: string
}

export const NetworkInstanceProvisioning = (props: Props) => {
  const authState = useAuthState()
  const selfUser = authState.user
  const userState = useUserState()
  const dispatch = useDispatch()
  const chatState = useChatState()
  const locationState = useLocationState()
  const instanceConnectionState = useInstanceConnectionState()
  const isUserBanned = locationState.currentLocation.selfUserBanned.value
  const engineState = useEngineState()

  // 1. Ensure api server connection in and set up reset listener
  useEffect(() => {
    AuthService.doLoginAuto(true)
    EngineEvents.instance.addEventListener(EngineEvents.EVENTS.RESET_ENGINE, async (ev: any) => {
      if (!ev.instance) return

      await shutdownEngine()
      InstanceConnectionService.resetInstanceServer()

      if (!isUserBanned) {
        retriveLocationByName(authState, props.locationName, history)
      }
    })
  }, [])

  // 2. once we have the location, provision the instance server
  useEffect(() => {
    const currentLocation = locationState.currentLocation.location

    if (currentLocation.id?.value) {
      if (
        !isUserBanned &&
        !instanceConnectionState.instanceProvisioned.value &&
        !instanceConnectionState.instanceProvisioning.value
      ) {
        const search = window.location.search
        let instanceId

        if (search != null) {
          const parsed = new URL(window.location.href).searchParams.get('instanceId')
          instanceId = parsed
        }

        InstanceConnectionService.provisionInstanceServer(
          currentLocation.id.value,
          instanceId || undefined,
          locationState.currentLocation.location.sceneId.value
        )
      }
    } else {
      if (!locationState.currentLocationUpdateNeeded.value && !locationState.fetchingCurrentLocation.value) {
        dispatch(AppAction.setAppSpecificOnBoardingStep(GeneralStateList.FAILED, false))
      }
    }
  }, [locationState.currentLocation.location.value])

  // 3. once engine is initialised and the server is provisioned, connect the the instance server
  useEffect(() => {
    if (
      engineState.isInitialised.value &&
      !instanceConnectionState.connected.value &&
      instanceConnectionState.instanceProvisioned.value &&
      !instanceConnectionState.instanceServerConnecting.value
    )
      InstanceConnectionService.connectToInstanceServer('instance')
    console.log('connect to instance server')
  }, [
    engineState.isInitialised.value,
    instanceConnectionState.connected.value,
    instanceConnectionState.instanceServerConnecting.value,
    instanceConnectionState.instanceProvisioned.value
  ])

  useEffect(() => {
    console.log(
      'instanceConnectionState.connected.value && engineState.sceneLoaded.value',
      engineState.connectedWorld.value,
      engineState.sceneLoaded.value
    )
    if (engineState.connectedWorld.value && engineState.sceneLoaded.value) {
      // TEMPORARY - just so portals work for now - will be removed in favor of gameserver-gameserver communication
      ;(Network.instance.transport as SocketWebRTCClientTransport)
        .instanceRequest(MessageTypes.JoinWorld.toString())
        .then(({ tick, clients, cachedActions, spawnPose, avatarDetail }) => {
          console.log('RECEIVED JOIN WORLD RESPONSE')

<<<<<<< HEAD
          dispatchLocal(EngineActions.joinedWorld(true) as any)
=======
          useWorld().fixedTick = tick
          dispatch(EngineAction.setJoinedWorld(true))
>>>>>>> 84f196d5

          const hostId = useWorld().hostId
          for (const client of clients)
            Engine.currentWorld.incomingActions.add(
              NetworkWorldAction.createClient({ $from: client.userId, name: client.name })
            )
          for (const action of cachedActions) Engine.currentWorld.incomingActions.add({ $fromCache: true, ...action })

          if (engineState.isTeleporting.value) {
            spawnPose = {
              position: engineState.isTeleporting.value.remoteSpawnPosition,
              rotation: engineState.isTeleporting.value.remoteSpawnRotation
            }
          }

          dispatchFrom(Engine.userId, () =>
            NetworkWorldAction.spawnAvatar({
              parameters: { ...spawnPose }
            })
          ).cache()

          dispatchFrom(Engine.userId, () => NetworkWorldAction.avatarDetails({ avatarDetail })).cache({
            removePrevious: true
          })
        })
    }
  }, [engineState.connectedWorld.value, engineState.sceneLoaded.value])

  useEffect(() => {
    if (engineState.joinedWorld.value) {
      dispatch(AppAction.setAppOnBoardingStep(GeneralStateList.SUCCESS))
      dispatch(AppAction.setAppLoaded(true))
    }
  }, [engineState.joinedWorld.value])

  // channel server provisioning (if needed)
  useEffect(() => {
    if (chatState.instanceChannelFetched.value) {
      const channels = chatState.channels.channels.value
      const instanceChannel = Object.values(channels).find(
        (channel) => channel.instanceId === instanceConnectionState.instance.id.value
      )
      ChannelConnectionService.provisionChannelServer(instanceChannel?.id)
    }
  }, [chatState.instanceChannelFetched.value])

  // periodically listening for users spatially near
  useEffect(() => {
    if (selfUser?.instanceId.value != null && userState.layerUsersUpdateNeeded.value) UserService.getLayerUsers(true)
  }, [selfUser, userState.layerUsersUpdateNeeded.value])

  // ? maybe unneeded
  useEffect(() => {
    if (
      instanceConnectionState.instanceProvisioned.value &&
      instanceConnectionState.updateNeeded.value &&
      !instanceConnectionState.instanceServerConnecting.value &&
      !instanceConnectionState.connected.value
    ) {
      // TODO: fix up reinitialisation - we need to handle this more gently
      // reinit()
    }
  }, [instanceConnectionState])

  return <></>
}

export default NetworkInstanceProvisioning<|MERGE_RESOLUTION|>--- conflicted
+++ resolved
@@ -114,14 +114,8 @@
         .instanceRequest(MessageTypes.JoinWorld.toString())
         .then(({ tick, clients, cachedActions, spawnPose, avatarDetail }) => {
           console.log('RECEIVED JOIN WORLD RESPONSE')
-
-<<<<<<< HEAD
           dispatchLocal(EngineActions.joinedWorld(true) as any)
-=======
           useWorld().fixedTick = tick
-          dispatch(EngineAction.setJoinedWorld(true))
->>>>>>> 84f196d5
-
           const hostId = useWorld().hostId
           for (const client of clients)
             Engine.currentWorld.incomingActions.add(
