import { LocationAction, useLocationState } from '@xrengine/client-core/src/social/services/LocationService'
import { useDispatch } from '@xrengine/client-core/src/store'
import { EngineEvents } from '@xrengine/engine/src/ecs/classes/EngineEvents'
import { InitializeOptions } from '@xrengine/engine/src/initializationOptions'
import { PortalComponent } from '@xrengine/engine/src/scene/components/PortalComponent'
import React, { useEffect } from 'react'
import { useHistory } from 'react-router'
import { initEngine, loadLocation } from './LocationLoadHelper'
import { EngineActions, useEngineState } from '@xrengine/engine/src/ecs/classes/EngineService'
import { Engine } from '@xrengine/engine/src/ecs/classes/Engine'
import { Network } from '@xrengine/engine/src/networking/classes/Network'
import { InstanceConnectionService } from '@xrengine/client-core/src/common/services/InstanceConnectionService'
import { LocationService } from '@xrengine/client-core/src/social/services/LocationService'
import { teleportToScene } from '@xrengine/engine/src/scene/functions/teleportToScene'
import { dispatchLocal } from '@xrengine/engine/src/networking/functions/dispatchFrom'
import { getWorldTransport } from '@xrengine/client-core/src/transports/SocketWebRTCClientTransport'
import { leave } from '@xrengine/client-core/src/transports/SocketWebRTCClientFunctions'
import { useWorld } from '@xrengine/engine/src/ecs/functions/SystemHooks'
import matches from 'ts-matches'
import { NetworkWorldAction } from '@xrengine/engine/src/networking/functions/NetworkWorldAction'
import { MediaStreamService } from '@xrengine/client-core/src/media/services/MediaStreamService'
import { updateNearbyAvatars } from '@xrengine/engine/src/networking/systems/MediaStreamSystem'

const engineRendererCanvasId = 'engine-renderer-canvas'

const defaultEngineInitializeOptions = {
  publicPath: location.origin,
  physics: {
    simulationEnabled: false
  },
  systems: [
    {
      type: 'FIXED',
      systemModulePromise: import('@xrengine/client-core/src/systems/AvatarUISystem')
    }
  ]
}

const canvasStyle = {
  zIndex: 0,
  width: '100%',
  height: '100%',
  position: 'absolute',
  WebkitUserSelect: 'none',
  userSelect: 'none'
} as React.CSSProperties

const canvas = <canvas id={engineRendererCanvasId} style={canvasStyle} />

interface Props {
  engineInitializeOptions?: InitializeOptions
  setLoadingItemCount?: any
}

export const LoadEngineWithScene = (props: Props) => {
  const locationState = useLocationState()
  const history = useHistory()
  const dispatch = useDispatch()
  const engineState = useEngineState()

  useEffect(() => {
    const engineInitializeOptions = Object.assign({}, defaultEngineInitializeOptions, props.engineInitializeOptions)
<<<<<<< HEAD
    if (!Engine.isInitialized) initEngine(engineInitializeOptions)
=======
    if (!Engine.isInitialized)
      initEngine(engineInitializeOptions).then(() => {
        useWorld().receptors.push((action) => {
          matches(action)
            .when(NetworkWorldAction.createClient.matches, () => {
              console.log('CLIENT RECEPTORS', action)
              updateNearbyAvatars()
              MediaStreamService.triggerUpdateNearbyLayerUsers()
            })
            .when(NetworkWorldAction.destroyClient.matches, () => {
              console.log('CLIENT RECEPTORS', action)
              updateNearbyAvatars()
              MediaStreamService.triggerUpdateNearbyLayerUsers()
            })
        })
      })

    addUIEvents()
>>>>>>> c7d5b2f4
  }, [])

  /**
   * Once we have the scene ID, initialise the engine
   */
  useEffect(() => {
    if (locationState.currentLocation.location.sceneId.value && engineState.isEngineInitialized.value) {
      loadLocation(locationState.currentLocation.location.sceneId.value)
    }
  }, [locationState.currentLocation.location.sceneId.value, engineState.isEngineInitialized.value])

  useEffect(() => {
    if (engineState.isTeleporting.value === null) return
    dispatch(LocationAction.fetchingCurrentSocialLocation())
<<<<<<< HEAD
    console.log('reseting connection for tp')
    Network.instance.transport.close(true, false)
=======

    // TODO: this needs to be implemented on the server too
    // if (slugifiedNameOfCurrentLocation === portalComponent.location) {
    //   teleportPlayer(
    //     useWorld().localClientEntity,
    //     portalComponent.remoteSpawnPosition,
    //     portalComponent.remoteSpawnRotation
    //   )
    //   return
    // }

    // shut down connection with existing GS
    console.log('reseting connection for portal teleport')
    leave(getWorldTransport())
>>>>>>> c7d5b2f4
    InstanceConnectionService.resetInstanceServer()
    const portalComponent = engineState.isTeleporting.value
    teleportToScene(portalComponent, async () => {
      history.push('/location/' + portalComponent.location)
      LocationService.getLocationByName(portalComponent.location)
    })
  }, [engineState.isTeleporting.value])

  return canvas
}<|MERGE_RESOLUTION|>--- conflicted
+++ resolved
@@ -6,13 +6,12 @@
 import React, { useEffect } from 'react'
 import { useHistory } from 'react-router'
 import { initEngine, loadLocation } from './LocationLoadHelper'
-import { EngineActions, useEngineState } from '@xrengine/engine/src/ecs/classes/EngineService'
+import {  useEngineState } from '@xrengine/engine/src/ecs/classes/EngineService'
 import { Engine } from '@xrengine/engine/src/ecs/classes/Engine'
 import { Network } from '@xrengine/engine/src/networking/classes/Network'
 import { InstanceConnectionService } from '@xrengine/client-core/src/common/services/InstanceConnectionService'
 import { LocationService } from '@xrengine/client-core/src/social/services/LocationService'
 import { teleportToScene } from '@xrengine/engine/src/scene/functions/teleportToScene'
-import { dispatchLocal } from '@xrengine/engine/src/networking/functions/dispatchFrom'
 import { getWorldTransport } from '@xrengine/client-core/src/transports/SocketWebRTCClientTransport'
 import { leave } from '@xrengine/client-core/src/transports/SocketWebRTCClientFunctions'
 import { useWorld } from '@xrengine/engine/src/ecs/functions/SystemHooks'
@@ -60,9 +59,6 @@
 
   useEffect(() => {
     const engineInitializeOptions = Object.assign({}, defaultEngineInitializeOptions, props.engineInitializeOptions)
-<<<<<<< HEAD
-    if (!Engine.isInitialized) initEngine(engineInitializeOptions)
-=======
     if (!Engine.isInitialized)
       initEngine(engineInitializeOptions).then(() => {
         useWorld().receptors.push((action) => {
@@ -80,8 +76,6 @@
         })
       })
 
-    addUIEvents()
->>>>>>> c7d5b2f4
   }, [])
 
   /**
@@ -96,10 +90,6 @@
   useEffect(() => {
     if (engineState.isTeleporting.value === null) return
     dispatch(LocationAction.fetchingCurrentSocialLocation())
-<<<<<<< HEAD
-    console.log('reseting connection for tp')
-    Network.instance.transport.close(true, false)
-=======
 
     // TODO: this needs to be implemented on the server too
     // if (slugifiedNameOfCurrentLocation === portalComponent.location) {
@@ -114,7 +104,6 @@
     // shut down connection with existing GS
     console.log('reseting connection for portal teleport')
     leave(getWorldTransport())
->>>>>>> c7d5b2f4
     InstanceConnectionService.resetInstanceServer()
     const portalComponent = engineState.isTeleporting.value
     teleportToScene(portalComponent, async () => {
