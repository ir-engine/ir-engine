--- conflicted
+++ resolved
@@ -3,8 +3,8 @@
 import { GeneralStateList, setAppSpecificOnBoardingStep } from '@xrengine/client-core/src/common/reducers/app/actions'
 import { selectLocationState } from '@xrengine/client-core/src/social/reducers/location/selector'
 import { selectPartyState } from '@xrengine/client-core/src/social/reducers/party/selector'
-import { selectAuthState } from '@xrengine/client-core/src/user/reducers/auth/selector'
-import { doLoginAuto } from '@xrengine/client-core/src/user/reducers/auth/service'
+import { useAuthState } from '@xrengine/client-core/src/user/reducers/auth/AuthState'
+import { AuthService } from '@xrengine/client-core/src/user/reducers/auth/AuthService'
 import { UserService } from '@xrengine/client-core/src/user/store/UserService'
 import { useUserState } from '@xrengine/client-core/src/user/store/UserState'
 import { isTouchAvailable } from '@xrengine/engine/src/common/functions/DetectFeatures'
@@ -26,6 +26,8 @@
 import { Network } from '@xrengine/engine/src/networking/classes/Network'
 import { NetworkSchema } from '@xrengine/engine/src/networking/interfaces/NetworkSchema'
 import { SocketWebRTCClientTransport } from '../../transports/SocketWebRTCClientTransport'
+import { selectChatState } from '@xrengine/client-core/src/social/reducers/chat/selector'
+import { provisionChannelServer } from '../../reducers/channelConnection/service'
 
 const engineRendererCanvasId = 'engine-renderer-canvas'
 
@@ -71,33 +73,36 @@
 interface Props {
   locationName: string
   allowDebug?: boolean
-  authState?: any
   locationState?: any
   partyState?: any
   history?: any
   engineInitializeOptions?: InitializeOptions
   instanceConnectionState?: any
-  doLoginAuto?: typeof doLoginAuto
+  //doLoginAuto?: typeof doLoginAuto
+  provisionChannelServer?: typeof provisionChannelServer
   provisionInstanceServer?: typeof provisionInstanceServer
   resetInstanceServer?: typeof resetInstanceServer
   setAppSpecificOnBoardingStep?: typeof setAppSpecificOnBoardingStep
   showTouchpad?: boolean
   engineCallbacks?: EngineCallbacks
   children?: any
+  chatState?: any
 }
 
 const mapStateToProps = (state: any) => {
   return {
     // appState: selectAppState(state),
-    authState: selectAuthState(state),
+
     instanceConnectionState: selectInstanceConnectionState(state), //
     locationState: selectLocationState(state),
-    partyState: selectPartyState(state)
+    partyState: selectPartyState(state),
+    chatState: selectChatState(state)
   }
 }
 
 const mapDispatchToProps = (dispatch: Dispatch) => ({
-  doLoginAuto: bindActionCreators(doLoginAuto, dispatch),
+  //doLoginAuto: bindActionCreators(doLoginAuto, dispatch),
+  provisionChannelServer: bindActionCreators(provisionChannelServer, dispatch),
   provisionInstanceServer: bindActionCreators(provisionInstanceServer, dispatch),
   resetInstanceServer: bindActionCreators(resetInstanceServer, dispatch),
   setAppSpecificOnBoardingStep: bindActionCreators(setAppSpecificOnBoardingStep, dispatch)
@@ -109,7 +114,8 @@
   const [isInXR, setIsInXR] = useState(false)
   const [isTeleporting, setIsTeleporting] = useState(false)
   const [newSpawnPos, setNewSpawnPos] = useState<ReturnType<typeof PortalComponent.get>>(null)
-  const selfUser = props.authState.get('user')
+  const authState = useAuthState()
+  const selfUser = authState.user
   const party = props.partyState.get('party')
   const engineInitializeOptions = Object.assign({}, getDefaulEngineInitializeOptions(), props.engineInitializeOptions)
   let sceneId = null
@@ -118,9 +124,9 @@
   const dispatch = useDispatch()
 
   useEffect(() => {
-    if (selfUser?.instanceId != null && userState.layerUsersUpdateNeeded.value === true)
+    if (selfUser?.instanceId.value != null && userState.layerUsersUpdateNeeded.value === true)
       dispatch(UserService.getLayerUsers(true))
-    if (selfUser?.channelInstanceId != null && userState.channelLayerUsersUpdateNeeded.value === true)
+    if (selfUser?.channelInstanceId.value != null && userState.channelLayerUsersUpdateNeeded.value === true)
       dispatch(UserService.getLayerUsers(false))
   }, [selfUser, userState.layerUsersUpdateNeeded.value, userState.channelLayerUsersUpdateNeeded.value])
 
@@ -129,7 +135,7 @@
     if (!engineInitializeOptions.networking.schema.transport) {
       init(props.locationName)
     } else {
-      props.doLoginAuto(true)
+      dispatch(AuthService.doLoginAuto(true))
       EngineEvents.instance.addEventListener(EngineEvents.EVENTS.RESET_ENGINE, async (ev: any) => {
         if (!ev.instance) return
 
@@ -137,7 +143,7 @@
         props.resetInstanceServer()
 
         if (!isUserBanned) {
-          retriveLocationByName(props.authState, props.locationName, history)
+          retriveLocationByName(authState, props.locationName, history)
         }
       })
     }
@@ -146,13 +152,9 @@
   useEffect(() => {
     checkForBan()
     if (!isUserBanned && !props.locationState.get('fetchingCurrentLocation')) {
-      retriveLocationByName(props.authState, props.locationName, history)
-    }
-<<<<<<< HEAD
-  }, [props.authState])
-=======
+      retriveLocationByName(authState, props.locationName, history)
+    }
   }, [authState.isLoggedIn.value, authState.user.id.value])
->>>>>>> ab41e21c
 
   useEffect(() => {
     const currentLocation = props.locationState.get('currentLocation').get('location')
@@ -172,6 +174,7 @@
           instanceId = query.instanceId
         }
 
+        if (sceneId === null) sceneId = currentLocation.sceneId
         props.provisionInstanceServer(currentLocation.id, instanceId || undefined, sceneId)
       }
 
@@ -197,6 +200,14 @@
       reinit()
     }
   }, [props.instanceConnectionState])
+
+  useEffect(() => {
+    if (props.chatState.get('instanceChannelFetched')) {
+      const channels = props.chatState.get('channels').get('channels')
+      const instanceChannel = [...channels.entries()].find((channel) => channel[1].channelType === 'instance')
+      props.provisionChannelServer(null, instanceChannel[0])
+    }
+  }, [props.chatState.get('instanceChannelFetched')])
 
   useEffect(() => {
     return (): void => {
@@ -229,10 +240,10 @@
   // }, [appState])
 
   const checkForBan = (): void => {
-    const selfUser = props.authState.get('user')
+    const selfUser = authState.user
     const currentLocation = props.locationState.get('currentLocation').get('location')
 
-    const isUserBanned = selfUser?.locationBans?.find((ban) => ban.locationId === currentLocation.id) != null
+    const isUserBanned = selfUser?.locationBans?.value?.find((ban) => ban.locationId === currentLocation.id) != null
     setUserBanned(isUserBanned)
   }
 
@@ -307,7 +318,7 @@
       <GameServerWarnings
         isTeleporting={isTeleporting}
         locationName={props.locationName}
-        instanceId={selfUser?.instanceId ?? party?.instanceId}
+        instanceId={selfUser?.instanceId.value ?? party?.instanceId}
       />
     </>
   )
