import Button from '@material-ui/core/Button'
import Snackbar from '@material-ui/core/Snackbar'
import { GeneralStateList, setAppSpecificOnBoardingStep } from '@xrengine/client-core/src/common/reducers/app/actions'
import { selectLocationState } from '@xrengine/client-core/src/social/reducers/location/selector'
import { selectPartyState } from '@xrengine/client-core/src/social/reducers/party/selector'
import { selectAuthState } from '@xrengine/client-core/src/user/reducers/auth/selector'
import { doLoginAuto } from '@xrengine/client-core/src/user/reducers/auth/service'
import { UserService } from '@xrengine/client-core/src/user/store/UserService'
import { useUserState } from '@xrengine/client-core/src/user/store/UserState'
import { isTouchAvailable } from '@xrengine/engine/src/common/functions/DetectFeatures'
import { EngineEvents } from '@xrengine/engine/src/ecs/classes/EngineEvents'
import { InitializeOptions } from '@xrengine/engine/src/initializationOptions'
import { shutdownEngine } from '@xrengine/engine/src/initializeEngine'
import { PortalComponent } from '@xrengine/engine/src/scene/components/PortalComponent'
import querystring from 'querystring'
import React, { Suspense, useEffect, useState } from 'react'
import { connect, useDispatch } from 'react-redux'
import { bindActionCreators, Dispatch } from 'redux'
import url from 'url'
import NetworkDebug from '../../components/NetworkDebug'
import { selectInstanceConnectionState } from '../../reducers/instanceConnection/selector'
import { provisionInstanceServer, resetInstanceServer } from '../../reducers/instanceConnection/service'
import GameServerWarnings from './GameServerWarnings'
import { initEngine, retriveLocationByName, teleportToLocation } from './LocationLoadHelper'
import { teleportPlayer } from '@xrengine/engine/src/avatar/functions/teleportPlayer'
import { Network } from '@xrengine/engine/src/networking/classes/Network'
import { NetworkSchema } from '@xrengine/engine/src/networking/interfaces/NetworkSchema'
import { SocketWebRTCClientTransport } from '../../transports/SocketWebRTCClientTransport'

const engineRendererCanvasId = 'engine-renderer-canvas'

const getDefaulEngineInitializeOptions = (): InitializeOptions => {
  return {
    publicPath: location.origin,
    networking: {
      schema: {
        transport: SocketWebRTCClientTransport
      } as NetworkSchema
    },
    renderer: {
      canvasId: engineRendererCanvasId
    },
    physics: {
      simulationEnabled: false,
<<<<<<< HEAD
      physxWorker: () => {
        return new Worker('/scripts/loadPhysXClassic.js')
      }
=======
      physxWorker: () => new Worker('/scripts/loadPhysXClassic.js')
>>>>>>> 8930e565
    }
  }
}

const goHome = () => (window.location.href = window.location.origin)

const TouchGamepad = React.lazy(() => import('@xrengine/client-core/src/common/components/TouchGamepad'))

const canvasStyle = {
  zIndex: 0,
  width: '100%',
  height: '100%',
  position: 'absolute',
  WebkitUserSelect: 'none',
  userSelect: 'none'
} as React.CSSProperties

export type EngineCallbacks = {
  onEngineInitialized?: Function
  onConnectedToServer?: Function
  onSceneLoaded?: Function
  onSceneLoadProgress?: Function
  onJoinedToNewWorld?: Function
  onSuccess?: Function
}

interface Props {
  locationName: string
  allowDebug?: boolean
  authState?: any
  locationState?: any
  partyState?: any
  history?: any
  engineInitializeOptions?: InitializeOptions
  instanceConnectionState?: any
  doLoginAuto?: typeof doLoginAuto
  provisionInstanceServer?: typeof provisionInstanceServer
  resetInstanceServer?: typeof resetInstanceServer
  setAppSpecificOnBoardingStep?: typeof setAppSpecificOnBoardingStep
  showTouchpad?: boolean
  engineCallbacks?: EngineCallbacks
  children?: any
}

const mapStateToProps = (state: any) => {
  return {
    // appState: selectAppState(state),
    authState: selectAuthState(state),
    instanceConnectionState: selectInstanceConnectionState(state), //
    locationState: selectLocationState(state),
    partyState: selectPartyState(state)
  }
}

const mapDispatchToProps = (dispatch: Dispatch) => ({
  doLoginAuto: bindActionCreators(doLoginAuto, dispatch),
  provisionInstanceServer: bindActionCreators(provisionInstanceServer, dispatch),
  resetInstanceServer: bindActionCreators(resetInstanceServer, dispatch),
  setAppSpecificOnBoardingStep: bindActionCreators(setAppSpecificOnBoardingStep, dispatch)
})

export const EnginePage = (props: Props) => {
  const [isUserBanned, setUserBanned] = useState(true)
  const [isValidLocation, setIsValidLocation] = useState(true)
  const [isInXR, setIsInXR] = useState(false)
  const [isTeleporting, setIsTeleporting] = useState(false)
  const [newSpawnPos, setNewSpawnPos] = useState<ReturnType<typeof PortalComponent.get>>(null)
  const selfUser = props.authState.get('user')
  const party = props.partyState.get('party')
  const engineInitializeOptions = Object.assign({}, getDefaulEngineInitializeOptions(), props.engineInitializeOptions)

  let sceneId = null

  const userState = useUserState()
  const dispatch = useDispatch()

  useEffect(() => {
    if (selfUser?.instanceId != null && userState.layerUsersUpdateNeeded.value === true)
      dispatch(UserService.getLayerUsers(true))
    if (selfUser?.channelInstanceId != null && userState.channelLayerUsersUpdateNeeded.value === true)
      dispatch(UserService.getLayerUsers(false))
  }, [selfUser, userState.layerUsersUpdateNeeded.value, userState.channelLayerUsersUpdateNeeded.value])

  useEffect(() => {
    if (!engineInitializeOptions.networking) {
      init(props.locationName)
    } else {
      props.doLoginAuto(true)
      EngineEvents.instance.addEventListener(EngineEvents.EVENTS.RESET_ENGINE, async (ev: any) => {
        if (!ev.instance) return

        await shutdownEngine()
        props.resetInstanceServer()

        if (!isUserBanned) {
          retriveLocationByName(props.authState, props.locationName, history)
        }
      })
    }
  }, [])

  useEffect(() => {
    checkForBan()

    if (!isUserBanned && !props.locationState.get('fetchingCurrentLocation')) {
      retriveLocationByName(props.authState, props.locationName, history)
    }
  }, [props.authState])

  useEffect(() => {
    const currentLocation = props.locationState.get('currentLocation').get('location')

    if (currentLocation.id) {
      if (
        !isUserBanned &&
        !props.instanceConnectionState.get('instanceProvisioned') &&
        !props.instanceConnectionState.get('instanceProvisioning')
      ) {
        const search = window.location.search
        let instanceId

        if (search != null) {
          const parsed = url.parse(window.location.href)
          const query = querystring.parse(parsed.query)
          instanceId = query.instanceId
        }

        props.provisionInstanceServer(currentLocation.id, instanceId || undefined, sceneId)
      }

      if (sceneId === null) sceneId = currentLocation.sceneId
    } else {
      if (
        !props.locationState.get('currentLocationUpdateNeeded') &&
        !props.locationState.get('fetchingCurrentLocation')
      ) {
        setIsValidLocation(false)
        props.setAppSpecificOnBoardingStep(GeneralStateList.FAILED, false)
      }
    }
  }, [props.locationState])

  useEffect(() => {
    if (
      props.instanceConnectionState.get('instanceProvisioned') &&
      props.instanceConnectionState.get('updateNeeded') &&
      !props.instanceConnectionState.get('instanceServerConnecting') &&
      !props.instanceConnectionState.get('connected')
    ) {
      reinit()
    }
  }, [props.instanceConnectionState])

  useEffect(() => {
    return (): void => {
      shutdownEngine()
    }
  }, [])

  // TODO: Is this still is use
  // useEffect(() => {
  //   if (
  //     appLoaded &&
  //     !props.instanceConnectionState.get('instanceProvisioned') &&
  //     !props.instanceConnectionState.get('instanceProvisioning')
  //   ) {
  //     if (!instanceId) return

  //     client
  //       .service('instance')
  //       .get(instanceId)
  //       .then((instance) => {
  //         const currentLocation = props.locationState.get('currentLocation').get('location')
  //         props.provisionInstanceServer(instance.locationId, instanceId, currentLocation.sceneId)
  //         if (sceneId === null) {
  //           console.log('Set scene ID to', sceneId)
  //           sceneId = currentLocation.sceneId
  //         }
  //       })
  //       .catch((err) => console.log('instance get error', err))
  //   }
  // }, [appState])

  const checkForBan = (): void => {
    const selfUser = props.authState.get('user')
    const currentLocation = props.locationState.get('currentLocation').get('location')

    const isUserBanned = selfUser?.locationBans?.find((ban) => ban.locationId === currentLocation.id) != null
    setUserBanned(isUserBanned)
  }

  const reinit = () => {
    const currentLocation = props.locationState.get('currentLocation').get('location')
    if (sceneId === null && currentLocation.sceneId !== null) {
      sceneId = currentLocation.sceneId
    }
    init(sceneId)
  }

  const init = async (sceneId: string): Promise<any> => {
    initEngine(sceneId, engineInitializeOptions, newSpawnPos, props.engineCallbacks)

    addUIEvents()

    setIsTeleporting(false)
  }

  const portToLocation = async ({ portalComponent }: { portalComponent: ReturnType<typeof PortalComponent.get> }) => {
    const slugifiedName = props.locationState.get('currentLocation').get('location').slugifiedName
    if (slugifiedName === portalComponent.location) {
      teleportPlayer(
        Network.instance.localClientEntity,
        portalComponent.remoteSpawnPosition,
        portalComponent.remoteSpawnRotation
      )
      return
    }

    teleportToLocation(portalComponent, slugifiedName, () => {
      setIsTeleporting(true)

      // change our browser URL
      props.history.replace('/location/' + portalComponent.location)
      setNewSpawnPos(portalComponent)
    })
  }

  const addUIEvents = () => {
    EngineEvents.instance.addEventListener(EngineEvents.EVENTS.PORTAL_REDIRECT_EVENT, portToLocation)
    EngineEvents.instance.addEventListener(EngineEvents.EVENTS.XR_START, async () => {
      setIsInXR(true)
    })
    EngineEvents.instance.addEventListener(EngineEvents.EVENTS.XR_END, async () => {
      setIsInXR(false)
    })
  }

  if (isUserBanned) return <div className="banned">You have been banned from this location</div>

  if (isInXR) return <></>

  return (
    <>
      {!isValidLocation && (
        <Snackbar
          open
          anchorOrigin={{
            vertical: 'top',
            horizontal: 'center'
          }}
        >
          <>
            <section>Location is invalid</section>
            <Button onClick={goHome}>Return Home</Button>
          </>
        </Snackbar>
      )}

      {props.allowDebug && <NetworkDebug reinit={reinit} />}

      {props.children}

      <canvas id={engineInitializeOptions.renderer.canvasId} style={canvasStyle} />

      {props.showTouchpad && isTouchAvailable ? (
        <Suspense fallback={<></>}>
          <TouchGamepad layout="default" />
        </Suspense>
      ) : null}

      <GameServerWarnings
        isTeleporting={isTeleporting}
        locationName={props.locationName}
        instanceId={selfUser?.instanceId ?? party?.instanceId}
      />
    </>
  )
}

const connector = connect(mapStateToProps, mapDispatchToProps)(EnginePage)

export default connector<|MERGE_RESOLUTION|>--- conflicted
+++ resolved
@@ -42,13 +42,7 @@
     },
     physics: {
       simulationEnabled: false,
-<<<<<<< HEAD
-      physxWorker: () => {
-        return new Worker('/scripts/loadPhysXClassic.js')
-      }
-=======
       physxWorker: () => new Worker('/scripts/loadPhysXClassic.js')
->>>>>>> 8930e565
     }
   }
 }
