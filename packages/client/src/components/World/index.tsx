import { useLocationState } from '@xrengine/client-core/src/social/reducers/location/LocationState'
import { useAuthState } from '@xrengine/client-core/src/user/reducers/auth/AuthState'
import { EngineEvents } from '@xrengine/engine/src/ecs/classes/EngineEvents'
import { InitializeOptions } from '@xrengine/engine/src/initializationOptions'
import { shutdownEngine } from '@xrengine/engine/src/initializeEngine'
import { PortalComponent } from '@xrengine/engine/src/scene/components/PortalComponent'
import React, { useEffect, useState } from 'react'
import { EngineCallbacks, initEngine, retriveLocationByName, teleportToLocation } from './LocationLoadHelper'
import DefaultLayoutView from './DefaultLayoutView'
import NetworkInstanceProvisioning from './NetworkInstanceProvisioning'
import Layout from '../Layout/Layout'
import { useTranslation } from 'react-i18next'
import { RealityPackReactProps } from './RealityPackReactProps'
import { AuthService } from '@xrengine/client-core/src/user/reducers/auth/AuthService'
import { useDispatch } from 'react-redux'

const engineRendererCanvasId = 'engine-renderer-canvas'

const defaultEngineInitializeOptions = {
  publicPath: location.origin,
  renderer: {
    canvasId: engineRendererCanvasId
  },
  physics: {
    simulationEnabled: false
  },
  systems: [
    {
      type: 'FIXED',
      systemModulePromise: import('@xrengine/client-core/src/systems/AvatarUISystem')
    },
    {
      type: 'FIXED',
      systemModulePromise: import('@xrengine/client-core/src/proximity/systems/ProximitySystem')
    },
    {
      type: 'FIXED',
      systemModulePromise: import('@xrengine/client-core/src/webcam/systems/WebCamInputSystem')
    }
  ]
}

const canvasStyle = {
  zIndex: 0,
  width: '100%',
  height: '100%',
  position: 'absolute',
  WebkitUserSelect: 'none',
  userSelect: 'none'
} as React.CSSProperties

const canvas = <canvas id={engineRendererCanvasId} style={canvasStyle} />

interface Props {
  locationName: string
  allowDebug?: boolean
  partyState?: any
  history?: any
  engineInitializeOptions?: InitializeOptions
  instanceConnectionState?: any
  showTouchpad?: boolean
  children?: any
  chatState?: any
  // todo: remove these props in favour of reality packs
  theme?: any
  hideVideo?: boolean
  hideFullscreen?: boolean
}

export const EnginePage = (props: Props) => {
  const { t } = useTranslation()
  const [isUserBanned, setUserBanned] = useState(true)
  const [isValidLocation, setIsValidLocation] = useState(true)
  const [isInXR, setIsInXR] = useState(false)
  const [isTeleporting, setIsTeleporting] = useState(false)
  const [newSpawnPos, setNewSpawnPos] = useState<ReturnType<typeof PortalComponent.get>>(null!)
  const authState = useAuthState()
  const engineInitializeOptions = Object.assign({}, defaultEngineInitializeOptions, props.engineInitializeOptions)
  const [sceneId, setSceneId] = useState('')
  const [loadingItemCount, setLoadingItemCount] = useState(99)
  const [harmonyOpen, setHarmonyOpen] = useState(false)
  const [realityPackComponents, setRealityPackComponents] = useState([] as any[])
  const locationState = useLocationState()
  const dispatch = useDispatch()

  const onSceneLoadProgress = (loadingItemCount: number): void => {
    setLoadingItemCount(loadingItemCount || 0)
  }

  const engineCallbacks: EngineCallbacks = {
    onSceneLoadProgress,
    onSceneLoaded: () => setLoadingItemCount(0)
  }

  /**
   * Log in & initialise flow...
   *
   * 1. Try to log in
   */
  useEffect(() => {
    addUIEvents()
    dispatch(AuthService.doLoginAuto(true))
    return (): void => {
      shutdownEngine()
    }
  }, [])

  /**
   * 2. Once we have logged in, retrieve the location data
   */
  useEffect(() => {
    checkForBan()
    if (!isUserBanned && !locationState.fetchingCurrentLocation.value) {
      retriveLocationByName(authState, props.locationName, history)
    }
  }, [authState.isLoggedIn.value, authState.user.id.value])

  /**
   * 3. Once we have the location data, set the scene ID
   */
  useEffect(() => {
    if (sceneId === '' && locationState.currentLocation.location.sceneId.value) {
      setSceneId(locationState.currentLocation.location.sceneId.value)
    }
  }, [locationState.currentLocation.location.sceneId.value])

  /**
   * 4. Once we have the scene ID, initialise the engine
   */
  useEffect(() => {
    if (sceneId !== '') {
      init()
    }
  }, [sceneId])

  const checkForBan = (): void => {
    const selfUser = authState.user
    const currentLocation = locationState.currentLocation.location

    const isUserBanned =
      selfUser?.locationBans?.value?.find((ban) => ban.locationId === currentLocation.id.value) != null
    setUserBanned(isUserBanned)
  }

  const init = async (): Promise<any> => {
    console.log('init', sceneId)
    setIsTeleporting(false)

    const componentFunctions = await initEngine(sceneId, engineInitializeOptions, newSpawnPos, engineCallbacks)

    const customProps: RealityPackReactProps = {
      harmonyOpen,
      setHarmonyOpen
      // canvas
    }

    const components: any[] = []

    let key = 0
    componentFunctions.forEach((ComponentFunction) => {
      components.push(...components, <ComponentFunction {...customProps} key={key++} />)
    })

    setRealityPackComponents(components)
  }

  const portToLocation = async ({ portalComponent }: { portalComponent: ReturnType<typeof PortalComponent.get> }) => {
    const slugifiedName = locationState.currentLocation.location.slugifiedName.value

    teleportToLocation(portalComponent, slugifiedName, () => {
      setIsTeleporting(true)

      // change our browser URL
      props.history.replace('/location/' + portalComponent.location)
      setNewSpawnPos(portalComponent)
    })
  }

  const addUIEvents = () => {
    EngineEvents.instance.addEventListener(EngineEvents.EVENTS.PORTAL_REDIRECT_EVENT, portToLocation)
    EngineEvents.instance.addEventListener(EngineEvents.EVENTS.XR_START, async () => {
      setIsInXR(true)
    })
    EngineEvents.instance.addEventListener(EngineEvents.EVENTS.XR_END, async () => {
      setIsInXR(false)
    })
  }

  if (isUserBanned) return <div className="banned">You have been banned from this location</div>

  if (isInXR) return <></>

  return (
    <>
      <NetworkInstanceProvisioning
        locationName={props.locationName}
        sceneId={sceneId}
        isUserBanned={isUserBanned}
        setIsValidLocation={setIsValidLocation}
      />
      {canvas}
      {realityPackComponents.length ? (
        realityPackComponents
      ) : (
        <Layout
          pageTitle={t('location.locationName.pageTitle')}
          harmonyOpen={harmonyOpen}
          setHarmonyOpen={setHarmonyOpen}
          theme={props.theme}
          hideVideo={props.hideVideo}
          hideFullscreen={props.hideFullscreen}
        >
          <DefaultLayoutView
            loadingItemCount={loadingItemCount}
            isValidLocation={isValidLocation}
            allowDebug={props.allowDebug}
            reinit={init}
            children={props.children}
            showTouchpad={props.showTouchpad}
            isTeleporting={isTeleporting}
            locationName={props.locationName}
          />
        </Layout>
      )}
    </>
  )
}

<<<<<<< HEAD
const connector = EnginePage

export default connector
=======
export default EnginePage
>>>>>>> 8186ee32
<|MERGE_RESOLUTION|>--- conflicted
+++ resolved
@@ -226,10 +226,4 @@
   )
 }
 
-<<<<<<< HEAD
-const connector = EnginePage
-
-export default connector
-=======
-export default EnginePage
->>>>>>> 8186ee32
+export default EnginePage