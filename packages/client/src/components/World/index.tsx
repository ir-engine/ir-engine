--- conflicted
+++ resolved
@@ -26,13 +26,6 @@
 import { SocketWebRTCClientTransport } from '../../transports/SocketWebRTCClientTransport'
 import GameServerWarnings from './GameServerWarnings'
 import { initEngine, retriveLocationByName, teleportToLocation } from './LocationLoadHelper'
-<<<<<<< HEAD
-import { teleportPlayer } from '@xrengine/engine/src/avatar/functions/teleportPlayer'
-import { Network } from '@xrengine/engine/src/networking/classes/Network'
-import { NetworkSchema } from '../../../../engine/src/networking/interfaces/NetworkSchema'
-import { SocketWebRTCClientTransport } from '../../transports/SocketWebRTCClientTransport'
-=======
->>>>>>> faaef39e
 
 const engineRendererCanvasId = 'engine-renderer-canvas'
 
@@ -49,13 +42,9 @@
     },
     physics: {
       simulationEnabled: false,
-<<<<<<< HEAD
       physxWorker: () => {
         return new Worker('/scripts/loadPhysXClassic.js')
       }
-=======
-      physxWorker: new Worker('/scripts/loadPhysXClassic.js')
->>>>>>> faaef39e
     }
   }
 }
