--- conflicted
+++ resolved
@@ -13,13 +13,6 @@
 import Layout from '../Layout/Layout'
 import { useTranslation } from 'react-i18next'
 import { RealityPackReactProps } from './RealityPackReactProps'
-import { Network } from '@xrengine/engine/src/networking/classes/Network'
-import { SocketWebRTCClientTransport } from '../../transports/SocketWebRTCClientTransport'
-<<<<<<< HEAD
-import { useChatState } from '@xrengine/client-core/src/social/reducers/chat/ChatState'
-import { provisionChannelServer } from '../../reducers/channelConnection/service'
-=======
->>>>>>> 715e8d5a
 
 const engineRendererCanvasId = 'engine-renderer-canvas'
 
@@ -68,27 +61,16 @@
   instanceConnectionState?: any
   showTouchpad?: boolean
   children?: any
-<<<<<<< HEAD
-=======
   chatState?: any
   // todo: remove these props in favour of reality packs
   theme?: any
   hideVideo?: boolean
   hideFullscreen?: boolean
->>>>>>> 715e8d5a
 }
 
 const mapStateToProps = (state: any) => {
   return {
-<<<<<<< HEAD
-    // appState: selectAppState(state),
-
-    instanceConnectionState: selectInstanceConnectionState(state), //
-    locationState: selectLocationState(state),
-    partyState: selectPartyState(state)
-=======
     locationState: selectLocationState(state)
->>>>>>> 715e8d5a
   }
 }
 
@@ -102,15 +84,6 @@
   const [isTeleporting, setIsTeleporting] = useState(false)
   const [newSpawnPos, setNewSpawnPos] = useState<ReturnType<typeof PortalComponent.get>>(null!)
   const authState = useAuthState()
-<<<<<<< HEAD
-  const selfUser = authState.user
-  const party = props.partyState.get('party')
-  const engineInitializeOptions = Object.assign({}, getDefaulEngineInitializeOptions(), props.engineInitializeOptions)
-  let sceneId = null
-  const chatState = useChatState()
-  const userState = useUserState()
-  const dispatch = useDispatch()
-=======
   const engineInitializeOptions = Object.assign({}, defaultEngineInitializeOptions, props.engineInitializeOptions)
   const [sceneId, setSceneId] = useState(null)
   const [loadingItemCount, setLoadingItemCount] = useState(99)
@@ -120,7 +93,6 @@
   const onSceneLoadProgress = (loadingItemCount: number): void => {
     setLoadingItemCount(loadingItemCount || 0)
   }
->>>>>>> 715e8d5a
 
   const engineCallbacks: EngineCallbacks = {
     onSceneLoadProgress,
@@ -142,63 +114,6 @@
   }, [authState.isLoggedIn.value, authState.user.id.value])
 
   useEffect(() => {
-<<<<<<< HEAD
-    const currentLocation = props.locationState.get('currentLocation').get('location')
-
-    if (currentLocation.id) {
-      if (
-        !isUserBanned &&
-        !props.instanceConnectionState.get('instanceProvisioned') &&
-        !props.instanceConnectionState.get('instanceProvisioning')
-      ) {
-        const search = window.location.search
-        let instanceId
-
-        if (search != null) {
-          const parsed = url.parse(window.location.href)
-          const query = querystring.parse(parsed.query)
-          instanceId = query.instanceId
-        }
-
-        if (sceneId === null) sceneId = currentLocation.sceneId
-        props.provisionInstanceServer(currentLocation.id, instanceId || undefined, sceneId)
-      }
-
-      if (sceneId === null) sceneId = currentLocation.sceneId
-    } else {
-      if (
-        !props.locationState.get('currentLocationUpdateNeeded') &&
-        !props.locationState.get('fetchingCurrentLocation')
-      ) {
-        setIsValidLocation(false)
-        dispatch(AppAction.setAppSpecificOnBoardingStep(GeneralStateList.FAILED, false))
-      }
-    }
-  }, [props.locationState])
-
-  useEffect(() => {
-    if (
-      props.instanceConnectionState.get('instanceProvisioned') &&
-      props.instanceConnectionState.get('updateNeeded') &&
-      !props.instanceConnectionState.get('instanceServerConnecting') &&
-      !props.instanceConnectionState.get('connected')
-    ) {
-      reinit()
-    }
-  }, [props.instanceConnectionState])
-
-  useEffect(() => {
-    if (chatState.instanceChannelFetched.value) {
-      const channels = chatState.channels.channels.value
-
-      const instanceChannel = Object.entries(channels).find((channel) => channel[1].channelType === 'instance')
-      props.provisionChannelServer(null, instanceChannel[0])
-    }
-  }, [chatState.instanceChannelFetched.value])
-
-  useEffect(() => {
-=======
->>>>>>> 715e8d5a
     return (): void => {
       shutdownEngine()
     }
