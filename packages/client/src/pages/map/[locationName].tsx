<<<<<<< HEAD
import LoadingScreen from '@xrengine/client-core/src/common/components/Loader'
=======
>>>>>>> 2b7c51bc
import React, { useState } from 'react'
import { useTranslation } from 'react-i18next'
import Layout from '../../components/Layout/Layout'
import World, { EngineCallbacks } from '../../components/World/index'
import { Chat } from './icons/Chat'
import { CloseChat } from './icons/CloseChat'
import { SendMessage } from './icons/SendMessage'
// import InstanceChat from '../../components/InstanceChat'
import InstanceChat from './MapInstanceChat'
import MapInstanceChatStyle from './MapInstanceChat.module.scss'
import MapMediaIconsBox from './MapMediaIconsBox'
import MapUserMenu from './MapUserMenu'
import { theme } from './theme'
<<<<<<< HEAD
=======
import LoadingScreen from './loader'
>>>>>>> 2b7c51bc

const LocationPage = (props) => {
  const [loadingItemCount, setLoadingItemCount] = useState(99)
  const { t } = useTranslation()

  const onSceneLoadProgress = (loadingItemCount: number): void => {
    setLoadingItemCount(loadingItemCount || 0)
  }

  const engineCallbacks: EngineCallbacks = {
    onSceneLoadProgress,
    onSceneLoaded: () => setLoadingItemCount(0)
  }

  return (
    <Layout theme={theme} hideVideo={true} hideFullscreen={true} pageTitle={t('location.locationName.pageTitle')}>
      <LoadingScreen objectsToLoad={loadingItemCount} />
      <World
        allowDebug={true}
        locationName={props.match.params.locationName}
        history={props.history}
        engineCallbacks={engineCallbacks}
      >
        <InstanceChat
          newMessageLabel={'say something...'}
          CloseButton={CloseChat}
          MessageButton={Chat}
          SendButton={SendMessage}
          styles={MapInstanceChatStyle}
        />
<<<<<<< HEAD

=======
>>>>>>> 2b7c51bc
        <MapMediaIconsBox />
        <MapUserMenu />
      </World>
    </Layout>
  )
}

export default LocationPage<|MERGE_RESOLUTION|>--- conflicted
+++ resolved
@@ -1,7 +1,3 @@
-<<<<<<< HEAD
-import LoadingScreen from '@xrengine/client-core/src/common/components/Loader'
-=======
->>>>>>> 2b7c51bc
 import React, { useState } from 'react'
 import { useTranslation } from 'react-i18next'
 import Layout from '../../components/Layout/Layout'
@@ -15,10 +11,7 @@
 import MapMediaIconsBox from './MapMediaIconsBox'
 import MapUserMenu from './MapUserMenu'
 import { theme } from './theme'
-<<<<<<< HEAD
-=======
 import LoadingScreen from './loader'
->>>>>>> 2b7c51bc
 
 const LocationPage = (props) => {
   const [loadingItemCount, setLoadingItemCount] = useState(99)
@@ -49,10 +42,7 @@
           SendButton={SendMessage}
           styles={MapInstanceChatStyle}
         />
-<<<<<<< HEAD
 
-=======
->>>>>>> 2b7c51bc
         <MapMediaIconsBox />
         <MapUserMenu />
       </World>
