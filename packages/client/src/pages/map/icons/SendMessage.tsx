--- conflicted
+++ resolved
@@ -1,42 +1,5 @@
 import React from 'react'
 import send from '../assets/send.png'
 export const SendMessage = () => {
-<<<<<<< HEAD
-  return (
-    <svg width="18" height="17" viewBox="0 0 18 17" fill="none" xmlns="http://www.w3.org/2000/svg">
-      <g filter="url(#filter0_dii)">
-        <path d="M3.85528 12.196L14.5157 7.67917C15.0105 7.46782 15.0105 6.77942 14.5157 6.56808L3.85528 2.05126C3.45207 1.87614 3.00611 2.17203 3.00611 2.60076L3 5.38452C3 5.68645 3.22604 5.94611 3.53149 5.98234L12.1637 7.12362L3.53149 8.25886C3.22604 8.30113 3 8.56079 3 8.86272L3.00611 11.6465C3.00611 12.0752 3.45207 12.3711 3.85528 12.196Z" fill="url(#paint0_linear)" />
-      </g>
-      <defs>
-        <filter id="filter0_dii" x="0.293556" y="0.646778" width="17.2997" height="15.6601" filterUnits="userSpaceOnUse" colorInterpolationFilters="sRGB">
-          <feFlood floodOpacity="0" result="BackgroundImageFix" />
-          <feColorMatrix in="SourceAlpha" type="matrix" values="0 0 0 0 0 0 0 0 0 0 0 0 0 0 0 0 0 0 127 0" result="hardAlpha" />
-          <feOffset dy="1.35322" />
-          <feGaussianBlur stdDeviation="1.35322" />
-          <feColorMatrix type="matrix" values="0 0 0 0 0.281824 0 0 0 0 0.360673 0 0 0 0 0.786458 0 0 0 1 0" />
-          <feBlend mode="normal" in2="BackgroundImageFix" result="effect1_dropShadow" />
-          <feBlend mode="normal" in="SourceGraphic" in2="effect1_dropShadow" result="shape" />
-          <feColorMatrix in="SourceAlpha" type="matrix" values="0 0 0 0 0 0 0 0 0 0 0 0 0 0 0 0 0 0 127 0" result="hardAlpha" />
-          <feOffset dy="-0.902148" />
-          <feGaussianBlur stdDeviation="0.451074" />
-          <feComposite in2="hardAlpha" operator="arithmetic" k2="-1" k3="1" />
-          <feColorMatrix type="matrix" values="0 0 0 0 0.333333 0 0 0 0 0.380392 0 0 0 0 0.858824 0 0 0 0.382594 0" />
-          <feBlend mode="normal" in2="shape" result="effect2_innerShadow" />
-          <feColorMatrix in="SourceAlpha" type="matrix" values="0 0 0 0 0 0 0 0 0 0 0 0 0 0 0 0 0 0 127 0" result="hardAlpha" />
-          <feOffset />
-          <feGaussianBlur stdDeviation="0.451074" />
-          <feComposite in2="hardAlpha" operator="arithmetic" k2="-1" k3="1" />
-          <feColorMatrix type="matrix" values="0 0 0 0 1 0 0 0 0 1 0 0 0 0 1 0 0 0 1 0" />
-          <feBlend mode="normal" in2="effect2_innerShadow" result="effect3_innerShadow" />
-        </filter>
-        <linearGradient id="paint0_linear" x1="3" y1="2" x2="3" y2="12.2472" gradientUnits="userSpaceOnUse">
-          <stop stopColor="#FDFDFF" />
-          <stop offset="1" stopColor="#D9ECFF" />
-        </linearGradient>
-      </defs>
-    </svg>
-  )
-=======
   return <img src={send} />
->>>>>>> 15b84063
 }