--- conflicted
+++ resolved
@@ -15,11 +15,7 @@
 import React, { useEffect, useState } from 'react'
 import { connect } from 'react-redux'
 import { bindActionCreators, Dispatch } from 'redux'
-<<<<<<< HEAD
-=======
 import { DownArrow } from '../icons/DownArrow'
-import { Upload } from '../icons/Upload'
->>>>>>> f5112e6a
 import AvatarMenu from './menus/AvatarMenu'
 import AvatarSelectMenu from './menus/AvatarSelectMenu'
 import ProfileMenu from './menus/ProfileMenu'
@@ -282,27 +278,14 @@
     <>
       <section className={styles.settingContainer}>
         <div className={styles.iconContainer}>
-          <button
+          <span
             id={Views.Profile}
             onClick={handleShowProfile}
             // className={'profile'}
             className={styles.profile}
           >
-<<<<<<< HEAD
-            <img src="/static/DownArrow.png" />
-          </button>
-=======
             <DownArrow />
           </span>
-          <span
-            id={Views.Share}
-            // onClick={ShowShare}
-            // className={'share'}
-            className={styles.share}
-          >
-            <Upload />
-          </span>
->>>>>>> f5112e6a
         </div>
         {currentActiveMenu ? renderMenuPanel() : null}
       </section>
