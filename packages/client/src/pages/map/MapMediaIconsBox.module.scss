--- conflicted
+++ resolved
@@ -21,36 +21,6 @@
     justify-content: center;
     align-items: center;
 
-<<<<<<< HEAD
-    &::before {
-      content: ' ';
-      position: absolute;
-      width: 50px;
-      height: 50px;
-      display: block;
-      transition: all 0.15s cubic-bezier(0.18, 0.89, 0.32, 1.28);
-      background: #5f5ff1;
-      top: 0;
-      left: 0;
-      z-index: -1;
-      border-radius: 50%;
-      transform: scale(0);
-    }
-=======
-    .iconContainer{
-        background: rgba(0, 0, 0, 0.2);
-        border-radius: 50%;
-        margin: 5px;
-        height: 50px;
-        width: 50px;
-        cursor: pointer;
-        position: relative;
-        border: none;
-        color: white;
-        padding: 0;
-        display: flex;
-        justify-content: center;
-        align-items: center;
 
         &::before {
             content: " ";
@@ -66,7 +36,6 @@
             border-radius: 50%;
             transform: scale(0);
         }
->>>>>>> a6bbbc04
 
     &:hover::before {
       transform: scale(1);
@@ -90,9 +59,5 @@
         height: 40px;
       }
     }
-<<<<<<< HEAD
   }
-}
-=======
-}
->>>>>>> a6bbbc04
+}