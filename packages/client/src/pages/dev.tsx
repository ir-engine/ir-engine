import DebugScene from '../components/Scene/debug';
import Layout from '../components/Layout/Layout';
import React from 'react';
import { useTranslation } from 'react-i18next';
<<<<<<< HEAD
=======

>>>>>>> 982d8331
const LocationPage = () => {
  const { t } = useTranslation();
  return (
    <Layout pageTitle={t('dev.pageTitle')}>
      <DebugScene locationName="test"/>
    </Layout>
  );
};

export default LocationPage;<|MERGE_RESOLUTION|>--- conflicted
+++ resolved
@@ -2,10 +2,6 @@
 import Layout from '../components/Layout/Layout';
 import React from 'react';
 import { useTranslation } from 'react-i18next';
-<<<<<<< HEAD
-=======
-
->>>>>>> 982d8331
 const LocationPage = () => {
   const { t } = useTranslation();
   return (
