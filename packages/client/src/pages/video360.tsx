import { OfflineEnginePage } from '../components/Scene/offlineLocation';
import React from 'react';

const LocationPage = (props) => {
  return (
<<<<<<< HEAD
    <OfflineEnginePage locationName={props.match.params.locationName}/>
=======
    <NoSSR onSSR={<Loading />}>

    <video id="video360" style={{display:'none'}} controls autoPlay>
      <source src="https://archive.org/download/BigBuckBunny_124/Content/big_buck_bunny_720p_surround.mp4" type="video/mp4"/>
        Your browser does not support the video tag.
    </video>
      
      <OfflineEnginePage locationName={locationName}/>
    </NoSSR>
>>>>>>> c3ecd2bb
  );
};

export default LocationPage;<|MERGE_RESOLUTION|>--- conflicted
+++ resolved
@@ -3,19 +3,14 @@
 
 const LocationPage = (props) => {
   return (
-<<<<<<< HEAD
-    <OfflineEnginePage locationName={props.match.params.locationName}/>
-=======
-    <NoSSR onSSR={<Loading />}>
+    <>
+      <video id="video360" style={{display:'none'}} controls autoPlay>
+        <source src="https://archive.org/download/BigBuckBunny_124/Content/big_buck_bunny_720p_surround.mp4" type="video/mp4"/>
+          Your browser does not support the video tag.
+      </video>
 
-    <video id="video360" style={{display:'none'}} controls autoPlay>
-      <source src="https://archive.org/download/BigBuckBunny_124/Content/big_buck_bunny_720p_surround.mp4" type="video/mp4"/>
-        Your browser does not support the video tag.
-    </video>
-      
-      <OfflineEnginePage locationName={locationName}/>
-    </NoSSR>
->>>>>>> c3ecd2bb
+      <OfflineEnginePage locationName={props.match.params.locationName}/>
+    </>
   );
 };
 
