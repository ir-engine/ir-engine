import React, { useEffect } from 'react'
import { useTranslation } from 'react-i18next'
import { useRouteMatch } from 'react-router-dom'

import Layout from '@xrengine/client-core/src/components/Layout'
import { LoadingCircle } from '@xrengine/client-core/src/components/LoadingCircle'
import { LoadEngineWithScene } from '@xrengine/client-core/src/components/World/LoadEngineWithScene'
import OfflineLocation from '@xrengine/client-core/src/components/World/OfflineLocation'
import { LocationAction } from '@xrengine/client-core/src/social/services/LocationService'
import { useDispatch } from '@xrengine/client-core/src/store'
<<<<<<< HEAD
import { useEngineState } from '@xrengine/engine/src/ecs/classes/EngineService'

import { loadSceneJsonOffline } from './utils'
=======
import { corsProxyPath } from '@xrengine/client-core/src/util/config'
import { SceneAction } from '@xrengine/client-core/src/world/services/SceneService'
import { SceneJson } from '@xrengine/common/src/interfaces/SceneInterface'
import { useEngineState } from '@xrengine/engine/src/ecs/classes/EngineService'

const sceneRelativePathIdentifier = '__$project$__'
const sceneCorsPathIdentifier = '__$cors-proxy$__'
const fileServer = process.env[`VITE_FILE_SERVER`] ?? `https://localhost:8642`
const corsPath = process.env[`VITE_CORS_SERVER_PORT`] ? corsProxyPath : `https://localhost:3029`

const parseSceneDataCacheURLsLocal = (projectName: string, sceneData: any) => {
  for (const [key, val] of Object.entries(sceneData)) {
    if (val && typeof val === 'object') {
      sceneData[key] = parseSceneDataCacheURLsLocal(projectName, val)
    }
    if (typeof val === 'string') {
      if (val.includes(sceneRelativePathIdentifier)) {
        sceneData[key] = `${fileServer}/projects` + sceneData[key].replace(sceneRelativePathIdentifier, '')
      }
      if (val.startsWith(sceneCorsPathIdentifier)) {
        sceneData[key] = sceneData[key].replace(sceneCorsPathIdentifier, corsPath)
      }
    }
  }
  return sceneData
}
>>>>>>> 6c6925a0

const LocationPage = () => {
  const { t } = useTranslation()
  const match = useRouteMatch()
  const dispatch = useDispatch()
  const engineState = useEngineState()

  const params = match.params as any

  useEffect(() => {
    dispatch(LocationAction.setLocationName(`${params.projectName}/${params.sceneName}`))
    loadSceneJsonOffline(params.sceneName, params.sceneName)
  }, [])

  return (
    <Layout useLoadingScreenOpacity pageTitle={t('location.locationName.pageTitle')}>
      {engineState.isEngineInitialized.value ? <></> : <LoadingCircle />}
      <LoadEngineWithScene />
      <OfflineLocation />
    </Layout>
  )
}

export default LocationPage<|MERGE_RESOLUTION|>--- conflicted
+++ resolved
@@ -8,38 +8,9 @@
 import OfflineLocation from '@xrengine/client-core/src/components/World/OfflineLocation'
 import { LocationAction } from '@xrengine/client-core/src/social/services/LocationService'
 import { useDispatch } from '@xrengine/client-core/src/store'
-<<<<<<< HEAD
 import { useEngineState } from '@xrengine/engine/src/ecs/classes/EngineService'
 
 import { loadSceneJsonOffline } from './utils'
-=======
-import { corsProxyPath } from '@xrengine/client-core/src/util/config'
-import { SceneAction } from '@xrengine/client-core/src/world/services/SceneService'
-import { SceneJson } from '@xrengine/common/src/interfaces/SceneInterface'
-import { useEngineState } from '@xrengine/engine/src/ecs/classes/EngineService'
-
-const sceneRelativePathIdentifier = '__$project$__'
-const sceneCorsPathIdentifier = '__$cors-proxy$__'
-const fileServer = process.env[`VITE_FILE_SERVER`] ?? `https://localhost:8642`
-const corsPath = process.env[`VITE_CORS_SERVER_PORT`] ? corsProxyPath : `https://localhost:3029`
-
-const parseSceneDataCacheURLsLocal = (projectName: string, sceneData: any) => {
-  for (const [key, val] of Object.entries(sceneData)) {
-    if (val && typeof val === 'object') {
-      sceneData[key] = parseSceneDataCacheURLsLocal(projectName, val)
-    }
-    if (typeof val === 'string') {
-      if (val.includes(sceneRelativePathIdentifier)) {
-        sceneData[key] = `${fileServer}/projects` + sceneData[key].replace(sceneRelativePathIdentifier, '')
-      }
-      if (val.startsWith(sceneCorsPathIdentifier)) {
-        sceneData[key] = sceneData[key].replace(sceneCorsPathIdentifier, corsPath)
-      }
-    }
-  }
-  return sceneData
-}
->>>>>>> 6c6925a0
 
 const LocationPage = () => {
   const { t } = useTranslation()
@@ -51,7 +22,7 @@
 
   useEffect(() => {
     dispatch(LocationAction.setLocationName(`${params.projectName}/${params.sceneName}`))
-    loadSceneJsonOffline(params.sceneName, params.sceneName)
+    loadSceneJsonOffline(params.projectName, params.sceneName)
   }, [])
 
   return (
