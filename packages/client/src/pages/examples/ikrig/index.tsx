<<<<<<< HEAD
// import { LoadGLTF } from '@xrengine/engine/src/assets/functions/LoadGLTF'
// import { Timer } from '@xrengine/engine/src/common/functions/Timer'
// import { Component } from '@xrengine/engine/src/ecs/classes/Component'
// import { Engine } from '@xrengine/engine/src/ecs/classes/Engine'
// import { System } from '@xrengine/engine/src/ecs/classes/System'
// import { addComponent, createEntity, getComponent } from '@xrengine/engine/src/ecs/functions/EntityFunctions'
// import { registerSystem } from '@xrengine/engine/src/ecs/functions/SystemFunctions'
// import { SystemUpdateType } from '@xrengine/engine/src/ecs/functions/SystemUpdateType'
// import Pose from '@xrengine/engine/src/ikrig/classes/Pose'
// import { IKPose } from '@xrengine/engine/src/ikrig/components/IKPose'
// import IKRig from '@xrengine/engine/src/ikrig/components/IKRig'
// import Obj from '@xrengine/engine/src/ikrig/components/Obj'
// import { initDebug, setupIKRig } from '@xrengine/engine/src/ikrig/functions/IKFunctions'
// import { IKRigSystem } from '@xrengine/engine/src/ikrig/systems/IKRigSystem'
// import { OrbitControls } from '@xrengine/engine/src/input/functions/OrbitControls'
// import React, { useEffect } from 'react'
// import {
//   AmbientLight,
//   AnimationClip,
//   AnimationMixer,
//   DirectionalLight,
//   GridHelper,
//   PerspectiveCamera,
//   Scene,
//   SkeletonHelper,
//   WebGLRenderer
// } from 'three'
// import Debug from '../../../components/Debug'

// class AnimationComponent extends Component<AnimationComponent> {
//   mixer: AnimationMixer = null
//   animations: AnimationClip[] = []
// }
// class AnimationSystem extends System {
//   /**
//    * Execute the camera system for different events of queries.\
//    * Called each frame by default.
//    *
//    * @param delta time since last frame.
//    */
//   execute(delta: number): void {
//     for (const entity of this.queryResults.animation.all) {
//       let ac = getComponent(entity, AnimationComponent)
//       ac.mixer.update(delta)
//     }
//   }
// }

// AnimationSystem.queries = {
//   animation: {
//     components: [AnimationComponent],

//   }
// }

// class RenderSystem extends System {
//   updateType = SystemUpdateType.Fixed

//   /**
//    * Execute the camera system for different events of queries.\
//    * Called each frame by default.
//    *
//    * @param delta time since last frame.
//    */
//   execute(delta: number): void {
//     Engine.renderer.render(Engine.scene, Engine.camera)
//   }
// }

// // This is a functional React component
// const Page = () => {
//   useEffect(() => {
//     ;(async function () {
//       // Register our systems to do stuff
//       registerSystem(AnimationSystem)
//       registerSystem(IKRigSystem)
//       registerSystem(RenderSystem)
//       await Promise.all(Engine.systems.map((system) => system.initialize()))

//       Engine.engineTimer = Timer(
//         {
//           networkUpdate: (delta: number, elapsedTime: number) => execute(delta, elapsedTime, SystemUpdateType.Network),
//           fixedUpdate: (delta: number, elapsedTime: number) => execute(delta, elapsedTime, SystemUpdateType.Fixed),
//           update: (delta, elapsedTime) => execute(delta, elapsedTime, SystemUpdateType.Free)
//         },
//         Engine.physicsFrameRate,
//         Engine.networkFramerate
//       )

//       await initThree() // Set up the three.js scene with grid, light, etc

//       initDebug()

//       ////////////////////////////////////////////////////////////////////////////

//       // LOAD SOURCE
//       let model = await LoadGLTF('ikrig/anim/Walking.glb')
//       console.log('Model is', model)
//       // Set up skinned meshes
//       let skinnedMeshes = []
//       Engine.scene.add(model.scene)
//       Engine.scene.add(new SkeletonHelper(model.scene))
//       model.scene.traverse((node) => {
//         if (node.children)
//           node.children.forEach((n) => {
//             if (n.type === 'SkinnedMesh') skinnedMeshes.push(n)
//             n.visible = false
//           })
//       })
//       let skinnedMesh = skinnedMeshes.sort((a, b) => {
//         return a.skeleton.bones.length - b.skeleton.bones.length
//       })[0]

//       // Set up entity
//       let sourceEntity = createEntity()
//       addComponent(sourceEntity, AnimationComponent)
//       addComponent(sourceEntity, Obj)
//       addComponent(sourceEntity, IKPose)
//       addComponent(sourceEntity, IKRig)

//       const rig = getComponent(sourceEntity, IKRig)
//       const sourcePose = getComponent(sourceEntity, IKPose)

//       rig.sourceRig = rig
//       rig.sourcePose = getComponent(sourceEntity, IKPose)

//       // Set up the Object3D
//       let obj = getComponent(sourceEntity, Obj)
//       obj.setReference(skinnedMesh)

//       // Set up animations
//       let ac = getComponent(sourceEntity, AnimationComponent)
//       const mixer = new AnimationMixer(obj.ref)
//       const clips = model.animations
//       ac.mixer = mixer
//       ac.animations = clips
//       ac.mixer.clipAction(clips[3]).play()

//       // Set up poses
//       rig.pose = new Pose(sourceEntity, false)
//       rig.tpose = new Pose(sourceEntity, true) // If Passing a TPose, it must have its world space computed.

//       //-----------------------------------------
//       // Apply Node's Starting Transform as an offset for poses.
//       // This is only important when computing World Space Transforms when
//       // dealing with specific skeletons, like Mixamo stuff.
//       // Need to do this to render things correctly
//       // TODO: Verify the numbers of this vs the original
//       let objRoot = getComponent(sourceEntity, Obj).ref // Obj is a ThreeJS Component
//       rig.pose.setOffset(objRoot.quaternion, objRoot.position, objRoot.scale)
//       rig.tpose.setOffset(objRoot.quaternion, objRoot.position, objRoot.scale)

//       setupIKRig(rig)
//       rig.tpose.apply()

//       ////////////////////////////////////////////////////////////////////////////

//       // LOAD MESH A
//       let targetModel = await LoadGLTF('ikrig/models/vegeta.glb')
//       targetModel.scene.position.set(0, 0, 0)
//       Engine.scene.add(targetModel.scene)
//       // Engine.scene.add(new SkeletonHelper(targetModel.scene));
//       let targetSkinnedMeshes = []
//       targetModel.scene.traverse((node) => {
//         if (node.children) {
//           node.children.forEach((n) => {
//             if (n.type === 'SkinnedMesh') {
//               targetSkinnedMeshes.push(n)
//             }
//           })
//         }
//       })
//       let targetSkinnedMesh = targetSkinnedMeshes.sort((a, b) => {
//         return a.skeleton.bones.length - b.skeleton.bones.length
//       })[0]

//       // Create entity
//       let targetEntity = createEntity()
//       addComponent(targetEntity, Obj)
//       addComponent(targetEntity, IKRig)

//       let targetRig = getComponent(targetEntity, IKRig)

//       targetRig.sourceRig = targetRig
//       targetRig.sourcePose = getComponent(sourceEntity, IKPose)

//       // Set the skinned mesh reference
//       let targetObj = getComponent(targetEntity, Obj)
//       targetObj.setReference(targetSkinnedMesh)

//       targetRig.pose = new Pose(targetEntity, false)
//       targetRig.tpose = new Pose(targetEntity, true) // If Passing a TPose, it must have its world space computed.
//       targetRig.pose.setOffset(targetObj.ref.quaternion, targetObj.ref.position, targetObj.ref.scale)
//       targetRig.tpose.setOffset(targetObj.ref.quaternion, targetObj.ref.position, targetObj.ref.scale)
//       setupIKRig(targetRig)

//       for (let index = 0; index < targetObj.ref.skeleton.bones.length; index++) {
//         let bone = targetObj.ref.skeleton.bones[index]
//         targetRig.tpose.setBone(index, bone.quaternion, bone.position, bone.scale)
//       }

//       const helper = new SkeletonHelper(targetRig.pose.bones[0])
//       Engine.scene.add(helper)

//       // targetRig.tpose.align_leg( ["LeftUpLeg", "LeftLeg"] )
//       // targetRig.tpose.align_leg( ["RightUpLeg", "RightLeg"] )
//       // targetRig.tpose.align_arm_left( ["LeftArm", "LeftForeArm"] )
//       // targetRig.tpose.align_arm_right( ["RightArm", "RightForeArm"] )
//       // targetRig.tpose.align_foot( "LeftFoot" )
//       // targetRig.tpose.align_foot( "RightFoot" )
//       // targetRig.tpose.build();

//       sourcePose.targetRigs.push(targetRig)

//       targetRig.tpose.apply()

//       // // TODO: Fix me
//       targetRig.points.head.index = targetRig.points.neck.index // Lil hack cause Head Isn't Skinned Well.

//       ////////////////////////////////////////////////////////////////////////////

//       Engine.engineTimer.start()
//     })()
//   }, [])
//   // Some JSX to keep the compiler from complaining
//   return <Debug />
// }

// export default Page

// async function initThree() {
//   // Set up rendering and basic scene for demo
//   const canvas = document.createElement('canvas')
//   document.body.appendChild(canvas) // adds the canvas to the body element

//   let w = window.innerWidth,
//     h = window.innerHeight

//   let ctx = canvas.getContext('webgl2') //, { alpha: false }
//   Engine.renderer = new WebGLRenderer({ canvas: canvas, context: ctx, antialias: true })

//   Engine.renderer.setClearColor(0x3a3a3a, 1)
//   Engine.renderer.setSize(w, h)

//   Engine.scene = new Scene()
//   Engine.scene.add(new GridHelper(20, 20, 0x0c610c, 0x444444))

//   Engine.camera = new PerspectiveCamera(45, w / h, 0.01, 1000)
//   Engine.camera.position.set(2, 1, 5)
//   Engine.camera.rotation.set(0, 0.3, 0)

//   const controls = new OrbitControls(Engine.camera, canvas)
//   controls.minDistance = 0.1
//   controls.maxDistance = 10
//   controls.target.set(0, 1.25, 0)
//   controls.update()

//   Engine.scene.add(Engine.camera)

//   let light = new DirectionalLight(0xffffff, 1.0)
//   light.position.set(4, 10, 1)
//   Engine.scene.add(light)

//   Engine.scene.add(new AmbientLight(0x404040))
// }
=======
import { LoadGLTF } from '@xrengine/engine/src/assets/functions/LoadGLTF'
import { Timer } from '@xrengine/engine/src/common/functions/Timer'
import { Component } from '@xrengine/engine/src/ecs/classes/Component'
import { Engine } from '@xrengine/engine/src/ecs/classes/Engine'
import { System } from '@xrengine/engine/src/ecs/classes/System'
import { execute } from '@xrengine/engine/src/ecs/functions/EngineFunctions'
import { addComponent, createEntity, getMutableComponent } from '@xrengine/engine/src/ecs/functions/EntityFunctions'
import { registerSystem } from '@xrengine/engine/src/ecs/functions/SystemFunctions'
import { SystemUpdateType } from '@xrengine/engine/src/ecs/functions/SystemUpdateType'
import Pose from '@xrengine/engine/src/ikrig/classes/Pose'
import { IKPose } from '@xrengine/engine/src/ikrig/components/IKPose'
import IKRig from '@xrengine/engine/src/ikrig/components/IKRig'
import Obj from '@xrengine/engine/src/ikrig/components/Obj'
import { initDebug, setupIKRig } from '@xrengine/engine/src/ikrig/functions/IKFunctions'
import { IKRigSystem } from '@xrengine/engine/src/ikrig/systems/IKRigSystem'
import { OrbitControls } from '@xrengine/engine/src/input/functions/OrbitControls'
import React, { useEffect } from 'react'
import {
  AmbientLight,
  AnimationClip,
  AnimationMixer,
  DirectionalLight,
  GridHelper,
  PerspectiveCamera,
  Scene,
  SkeletonHelper,
  WebGLRenderer
} from 'three'
import { initializeEngine } from '../../../../../engine/src/initializeEngine'
import Debug from '../../../components/Debug'

class AnimationComponent extends Component<AnimationComponent> {
  mixer: AnimationMixer = null
  animations: AnimationClip[] = []
}
class AnimationSystem extends System {
  /**
   * Execute the camera system for different events of queries.\
   * Called each frame by default.
   *
   * @param delta time since last frame.
   */
  execute(delta: number): void {
    for (const entity of this.queryResults.animation.all) {
      let ac = getMutableComponent(entity, AnimationComponent)
      ac.mixer.update(delta)
    }
  }
}

AnimationSystem.queries = {
  animation: {
    components: [AnimationComponent],
    listen: {
      added: true,
      removed: true
    }
  }
}

class RenderSystem extends System {
  updateType = SystemUpdateType.Fixed

  /**
   * Execute the camera system for different events of queries.\
   * Called each frame by default.
   *
   * @param delta time since last frame.
   */
  execute(delta: number): void {
    Engine.renderer.render(Engine.scene, Engine.camera)
  }
}

// This is a functional React component
const Page = () => {
  useEffect(() => {
    ;(async function () {
      initializeEngine()
      // Register our systems to do stuff
      registerSystem(SystemUpdateType.Fixed, AnimationSystem)
      registerSystem(SystemUpdateType.Fixed, IKRigSystem)
      registerSystem(SystemUpdateType.Free, RenderSystem)
      await Promise.all(Engine.systems.map((system) => system.initialize()))

      await initThree() // Set up the three.js scene with grid, light, etc

      initDebug()

      ////////////////////////////////////////////////////////////////////////////

      // LOAD SOURCE
      let model = await LoadGLTF('ikrig/anim/Walking.glb')
      console.log('Model is', model)
      // Set up skinned meshes
      let skinnedMeshes = []
      Engine.scene.add(model.scene)
      Engine.scene.add(new SkeletonHelper(model.scene))
      model.scene.traverse((node) => {
        if (node.children)
          node.children.forEach((n) => {
            if (n.type === 'SkinnedMesh') skinnedMeshes.push(n)
            n.visible = false
          })
      })
      let skinnedMesh = skinnedMeshes.sort((a, b) => {
        return a.skeleton.bones.length - b.skeleton.bones.length
      })[0]

      // Set up entity
      let sourceEntity = createEntity()
      addComponent(sourceEntity, AnimationComponent)
      addComponent(sourceEntity, Obj)
      addComponent(sourceEntity, IKPose)
      addComponent(sourceEntity, IKRig)

      const rig = getMutableComponent(sourceEntity, IKRig)
      const sourcePose = getMutableComponent(sourceEntity, IKPose)

      rig.sourceRig = rig
      rig.sourcePose = getMutableComponent(sourceEntity, IKPose)

      // Set up the Object3D
      let obj = getMutableComponent(sourceEntity, Obj)
      obj.setReference(skinnedMesh)

      // Set up animations
      let ac = getMutableComponent(sourceEntity, AnimationComponent)
      const mixer = new AnimationMixer(obj.ref)
      const clips = model.animations
      ac.mixer = mixer
      ac.animations = clips
      ac.mixer.clipAction(clips[3]).play()

      // Set up poses
      rig.pose = new Pose(sourceEntity, false)
      rig.tpose = new Pose(sourceEntity, true) // If Passing a TPose, it must have its world space computed.

      //-----------------------------------------
      // Apply Node's Starting Transform as an offset for poses.
      // This is only important when computing World Space Transforms when
      // dealing with specific skeletons, like Mixamo stuff.
      // Need to do this to render things correctly
      // TODO: Verify the numbers of this vs the original
      let objRoot = getMutableComponent(sourceEntity, Obj).ref // Obj is a ThreeJS Component
      rig.pose.setOffset(objRoot.quaternion, objRoot.position, objRoot.scale)
      rig.tpose.setOffset(objRoot.quaternion, objRoot.position, objRoot.scale)

      setupIKRig(rig)
      rig.tpose.apply()

      ////////////////////////////////////////////////////////////////////////////

      // LOAD MESH A
      let targetModel = await LoadGLTF('ikrig/models/vegeta.glb')
      targetModel.scene.position.set(0, 0, 0)
      Engine.scene.add(targetModel.scene)
      // Engine.scene.add(new SkeletonHelper(targetModel.scene));
      let targetSkinnedMeshes = []
      targetModel.scene.traverse((node) => {
        if (node.children) {
          node.children.forEach((n) => {
            if (n.type === 'SkinnedMesh') {
              targetSkinnedMeshes.push(n)
            }
          })
        }
      })
      let targetSkinnedMesh = targetSkinnedMeshes.sort((a, b) => {
        return a.skeleton.bones.length - b.skeleton.bones.length
      })[0]

      // Create entity
      let targetEntity = createEntity()
      addComponent(targetEntity, Obj)
      addComponent(targetEntity, IKRig)

      let targetRig = getMutableComponent(targetEntity, IKRig)

      targetRig.sourceRig = targetRig
      targetRig.sourcePose = getMutableComponent(sourceEntity, IKPose)

      // Set the skinned mesh reference
      let targetObj = getMutableComponent(targetEntity, Obj)
      targetObj.setReference(targetSkinnedMesh)

      targetRig.pose = new Pose(targetEntity, false)
      targetRig.tpose = new Pose(targetEntity, true) // If Passing a TPose, it must have its world space computed.
      targetRig.pose.setOffset(targetObj.ref.quaternion, targetObj.ref.position, targetObj.ref.scale)
      targetRig.tpose.setOffset(targetObj.ref.quaternion, targetObj.ref.position, targetObj.ref.scale)
      setupIKRig(targetRig)

      for (let index = 0; index < targetObj.ref.skeleton.bones.length; index++) {
        let bone = targetObj.ref.skeleton.bones[index]
        targetRig.tpose.setBone(index, bone.quaternion, bone.position, bone.scale)
      }

      const helper = new SkeletonHelper(targetRig.pose.bones[0])
      Engine.scene.add(helper)

      // targetRig.tpose.align_leg( ["LeftUpLeg", "LeftLeg"] )
      // targetRig.tpose.align_leg( ["RightUpLeg", "RightLeg"] )
      // targetRig.tpose.align_arm_left( ["LeftArm", "LeftForeArm"] )
      // targetRig.tpose.align_arm_right( ["RightArm", "RightForeArm"] )
      // targetRig.tpose.align_foot( "LeftFoot" )
      // targetRig.tpose.align_foot( "RightFoot" )
      // targetRig.tpose.build();

      sourcePose.targetRigs.push(targetRig)

      targetRig.tpose.apply()

      // // TODO: Fix me
      targetRig.points.head.index = targetRig.points.neck.index // Lil hack cause Head Isn't Skinned Well.

      ////////////////////////////////////////////////////////////////////////////

      Engine.engineTimer.start()
    })()
  }, [])
  // Some JSX to keep the compiler from complaining
  return <Debug />
}

export default Page

async function initThree() {
  // Set up rendering and basic scene for demo
  const canvas = document.createElement('canvas')
  document.body.appendChild(canvas) // adds the canvas to the body element

  let w = window.innerWidth,
    h = window.innerHeight

  let ctx = canvas.getContext('webgl2') //, { alpha: false }
  Engine.renderer = new WebGLRenderer({ canvas: canvas, context: ctx, antialias: true })

  Engine.renderer.setClearColor(0x3a3a3a, 1)
  Engine.renderer.setSize(w, h)

  Engine.scene = new Scene()
  Engine.scene.add(new GridHelper(20, 20, 0x0c610c, 0x444444))

  Engine.camera = new PerspectiveCamera(45, w / h, 0.01, 1000)
  Engine.camera.position.set(2, 1, 5)
  Engine.camera.rotation.set(0, 0.3, 0)

  const controls = new OrbitControls(Engine.camera, canvas)
  controls.minDistance = 0.1
  controls.maxDistance = 10
  controls.target.set(0, 1.25, 0)
  controls.update()

  Engine.scene.add(Engine.camera)

  let light = new DirectionalLight(0xffffff, 1.0)
  light.position.set(4, 10, 1)
  Engine.scene.add(light)

  Engine.scene.add(new AmbientLight(0x404040))
}
>>>>>>> e8af90f3
<|MERGE_RESOLUTION|>--- conflicted
+++ resolved
@@ -1,270 +1,3 @@
-<<<<<<< HEAD
-// import { LoadGLTF } from '@xrengine/engine/src/assets/functions/LoadGLTF'
-// import { Timer } from '@xrengine/engine/src/common/functions/Timer'
-// import { Component } from '@xrengine/engine/src/ecs/classes/Component'
-// import { Engine } from '@xrengine/engine/src/ecs/classes/Engine'
-// import { System } from '@xrengine/engine/src/ecs/classes/System'
-// import { addComponent, createEntity, getComponent } from '@xrengine/engine/src/ecs/functions/EntityFunctions'
-// import { registerSystem } from '@xrengine/engine/src/ecs/functions/SystemFunctions'
-// import { SystemUpdateType } from '@xrengine/engine/src/ecs/functions/SystemUpdateType'
-// import Pose from '@xrengine/engine/src/ikrig/classes/Pose'
-// import { IKPose } from '@xrengine/engine/src/ikrig/components/IKPose'
-// import IKRig from '@xrengine/engine/src/ikrig/components/IKRig'
-// import Obj from '@xrengine/engine/src/ikrig/components/Obj'
-// import { initDebug, setupIKRig } from '@xrengine/engine/src/ikrig/functions/IKFunctions'
-// import { IKRigSystem } from '@xrengine/engine/src/ikrig/systems/IKRigSystem'
-// import { OrbitControls } from '@xrengine/engine/src/input/functions/OrbitControls'
-// import React, { useEffect } from 'react'
-// import {
-//   AmbientLight,
-//   AnimationClip,
-//   AnimationMixer,
-//   DirectionalLight,
-//   GridHelper,
-//   PerspectiveCamera,
-//   Scene,
-//   SkeletonHelper,
-//   WebGLRenderer
-// } from 'three'
-// import Debug from '../../../components/Debug'
-
-// class AnimationComponent extends Component<AnimationComponent> {
-//   mixer: AnimationMixer = null
-//   animations: AnimationClip[] = []
-// }
-// class AnimationSystem extends System {
-//   /**
-//    * Execute the camera system for different events of queries.\
-//    * Called each frame by default.
-//    *
-//    * @param delta time since last frame.
-//    */
-//   execute(delta: number): void {
-//     for (const entity of this.queryResults.animation.all) {
-//       let ac = getComponent(entity, AnimationComponent)
-//       ac.mixer.update(delta)
-//     }
-//   }
-// }
-
-// AnimationSystem.queries = {
-//   animation: {
-//     components: [AnimationComponent],
-
-//   }
-// }
-
-// class RenderSystem extends System {
-//   updateType = SystemUpdateType.Fixed
-
-//   /**
-//    * Execute the camera system for different events of queries.\
-//    * Called each frame by default.
-//    *
-//    * @param delta time since last frame.
-//    */
-//   execute(delta: number): void {
-//     Engine.renderer.render(Engine.scene, Engine.camera)
-//   }
-// }
-
-// // This is a functional React component
-// const Page = () => {
-//   useEffect(() => {
-//     ;(async function () {
-//       // Register our systems to do stuff
-//       registerSystem(AnimationSystem)
-//       registerSystem(IKRigSystem)
-//       registerSystem(RenderSystem)
-//       await Promise.all(Engine.systems.map((system) => system.initialize()))
-
-//       Engine.engineTimer = Timer(
-//         {
-//           networkUpdate: (delta: number, elapsedTime: number) => execute(delta, elapsedTime, SystemUpdateType.Network),
-//           fixedUpdate: (delta: number, elapsedTime: number) => execute(delta, elapsedTime, SystemUpdateType.Fixed),
-//           update: (delta, elapsedTime) => execute(delta, elapsedTime, SystemUpdateType.Free)
-//         },
-//         Engine.physicsFrameRate,
-//         Engine.networkFramerate
-//       )
-
-//       await initThree() // Set up the three.js scene with grid, light, etc
-
-//       initDebug()
-
-//       ////////////////////////////////////////////////////////////////////////////
-
-//       // LOAD SOURCE
-//       let model = await LoadGLTF('ikrig/anim/Walking.glb')
-//       console.log('Model is', model)
-//       // Set up skinned meshes
-//       let skinnedMeshes = []
-//       Engine.scene.add(model.scene)
-//       Engine.scene.add(new SkeletonHelper(model.scene))
-//       model.scene.traverse((node) => {
-//         if (node.children)
-//           node.children.forEach((n) => {
-//             if (n.type === 'SkinnedMesh') skinnedMeshes.push(n)
-//             n.visible = false
-//           })
-//       })
-//       let skinnedMesh = skinnedMeshes.sort((a, b) => {
-//         return a.skeleton.bones.length - b.skeleton.bones.length
-//       })[0]
-
-//       // Set up entity
-//       let sourceEntity = createEntity()
-//       addComponent(sourceEntity, AnimationComponent)
-//       addComponent(sourceEntity, Obj)
-//       addComponent(sourceEntity, IKPose)
-//       addComponent(sourceEntity, IKRig)
-
-//       const rig = getComponent(sourceEntity, IKRig)
-//       const sourcePose = getComponent(sourceEntity, IKPose)
-
-//       rig.sourceRig = rig
-//       rig.sourcePose = getComponent(sourceEntity, IKPose)
-
-//       // Set up the Object3D
-//       let obj = getComponent(sourceEntity, Obj)
-//       obj.setReference(skinnedMesh)
-
-//       // Set up animations
-//       let ac = getComponent(sourceEntity, AnimationComponent)
-//       const mixer = new AnimationMixer(obj.ref)
-//       const clips = model.animations
-//       ac.mixer = mixer
-//       ac.animations = clips
-//       ac.mixer.clipAction(clips[3]).play()
-
-//       // Set up poses
-//       rig.pose = new Pose(sourceEntity, false)
-//       rig.tpose = new Pose(sourceEntity, true) // If Passing a TPose, it must have its world space computed.
-
-//       //-----------------------------------------
-//       // Apply Node's Starting Transform as an offset for poses.
-//       // This is only important when computing World Space Transforms when
-//       // dealing with specific skeletons, like Mixamo stuff.
-//       // Need to do this to render things correctly
-//       // TODO: Verify the numbers of this vs the original
-//       let objRoot = getComponent(sourceEntity, Obj).ref // Obj is a ThreeJS Component
-//       rig.pose.setOffset(objRoot.quaternion, objRoot.position, objRoot.scale)
-//       rig.tpose.setOffset(objRoot.quaternion, objRoot.position, objRoot.scale)
-
-//       setupIKRig(rig)
-//       rig.tpose.apply()
-
-//       ////////////////////////////////////////////////////////////////////////////
-
-//       // LOAD MESH A
-//       let targetModel = await LoadGLTF('ikrig/models/vegeta.glb')
-//       targetModel.scene.position.set(0, 0, 0)
-//       Engine.scene.add(targetModel.scene)
-//       // Engine.scene.add(new SkeletonHelper(targetModel.scene));
-//       let targetSkinnedMeshes = []
-//       targetModel.scene.traverse((node) => {
-//         if (node.children) {
-//           node.children.forEach((n) => {
-//             if (n.type === 'SkinnedMesh') {
-//               targetSkinnedMeshes.push(n)
-//             }
-//           })
-//         }
-//       })
-//       let targetSkinnedMesh = targetSkinnedMeshes.sort((a, b) => {
-//         return a.skeleton.bones.length - b.skeleton.bones.length
-//       })[0]
-
-//       // Create entity
-//       let targetEntity = createEntity()
-//       addComponent(targetEntity, Obj)
-//       addComponent(targetEntity, IKRig)
-
-//       let targetRig = getComponent(targetEntity, IKRig)
-
-//       targetRig.sourceRig = targetRig
-//       targetRig.sourcePose = getComponent(sourceEntity, IKPose)
-
-//       // Set the skinned mesh reference
-//       let targetObj = getComponent(targetEntity, Obj)
-//       targetObj.setReference(targetSkinnedMesh)
-
-//       targetRig.pose = new Pose(targetEntity, false)
-//       targetRig.tpose = new Pose(targetEntity, true) // If Passing a TPose, it must have its world space computed.
-//       targetRig.pose.setOffset(targetObj.ref.quaternion, targetObj.ref.position, targetObj.ref.scale)
-//       targetRig.tpose.setOffset(targetObj.ref.quaternion, targetObj.ref.position, targetObj.ref.scale)
-//       setupIKRig(targetRig)
-
-//       for (let index = 0; index < targetObj.ref.skeleton.bones.length; index++) {
-//         let bone = targetObj.ref.skeleton.bones[index]
-//         targetRig.tpose.setBone(index, bone.quaternion, bone.position, bone.scale)
-//       }
-
-//       const helper = new SkeletonHelper(targetRig.pose.bones[0])
-//       Engine.scene.add(helper)
-
-//       // targetRig.tpose.align_leg( ["LeftUpLeg", "LeftLeg"] )
-//       // targetRig.tpose.align_leg( ["RightUpLeg", "RightLeg"] )
-//       // targetRig.tpose.align_arm_left( ["LeftArm", "LeftForeArm"] )
-//       // targetRig.tpose.align_arm_right( ["RightArm", "RightForeArm"] )
-//       // targetRig.tpose.align_foot( "LeftFoot" )
-//       // targetRig.tpose.align_foot( "RightFoot" )
-//       // targetRig.tpose.build();
-
-//       sourcePose.targetRigs.push(targetRig)
-
-//       targetRig.tpose.apply()
-
-//       // // TODO: Fix me
-//       targetRig.points.head.index = targetRig.points.neck.index // Lil hack cause Head Isn't Skinned Well.
-
-//       ////////////////////////////////////////////////////////////////////////////
-
-//       Engine.engineTimer.start()
-//     })()
-//   }, [])
-//   // Some JSX to keep the compiler from complaining
-//   return <Debug />
-// }
-
-// export default Page
-
-// async function initThree() {
-//   // Set up rendering and basic scene for demo
-//   const canvas = document.createElement('canvas')
-//   document.body.appendChild(canvas) // adds the canvas to the body element
-
-//   let w = window.innerWidth,
-//     h = window.innerHeight
-
-//   let ctx = canvas.getContext('webgl2') //, { alpha: false }
-//   Engine.renderer = new WebGLRenderer({ canvas: canvas, context: ctx, antialias: true })
-
-//   Engine.renderer.setClearColor(0x3a3a3a, 1)
-//   Engine.renderer.setSize(w, h)
-
-//   Engine.scene = new Scene()
-//   Engine.scene.add(new GridHelper(20, 20, 0x0c610c, 0x444444))
-
-//   Engine.camera = new PerspectiveCamera(45, w / h, 0.01, 1000)
-//   Engine.camera.position.set(2, 1, 5)
-//   Engine.camera.rotation.set(0, 0.3, 0)
-
-//   const controls = new OrbitControls(Engine.camera, canvas)
-//   controls.minDistance = 0.1
-//   controls.maxDistance = 10
-//   controls.target.set(0, 1.25, 0)
-//   controls.update()
-
-//   Engine.scene.add(Engine.camera)
-
-//   let light = new DirectionalLight(0xffffff, 1.0)
-//   light.position.set(4, 10, 1)
-//   Engine.scene.add(light)
-
-//   Engine.scene.add(new AmbientLight(0x404040))
-// }
-=======
 import { LoadGLTF } from '@xrengine/engine/src/assets/functions/LoadGLTF'
 import { Timer } from '@xrengine/engine/src/common/functions/Timer'
 import { Component } from '@xrengine/engine/src/ecs/classes/Component'
@@ -525,5 +258,4 @@
   Engine.scene.add(light)
 
   Engine.scene.add(new AmbientLight(0x404040))
-}
->>>>>>> e8af90f3
+}