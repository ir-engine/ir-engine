import { Timer } from '@xrengine/engine/src/common/functions/Timer'
import { Engine } from '@xrengine/engine/src/ecs/classes/Engine'
import { System } from '@xrengine/engine/src/ecs/classes/System'
import { execute } from '@xrengine/engine/src/ecs/functions/EngineFunctions'
import { registerSystem } from '@xrengine/engine/src/ecs/functions/SystemFunctions'
import { SystemUpdateType } from '@xrengine/engine/src/ecs/functions/SystemUpdateType'
<<<<<<< HEAD
import { OrbitControls } from '@xrengine/engine/src/input/functions/OrbitControls'
import { createCellSpaceHelper } from '@xrengine/engine/src/navigation/CellSpacePartitioningHelper'
import { CustomVehicle } from '@xrengine/engine/src/navigation/CustomVehicle'
import { createConvexRegionHelper } from '@xrengine/engine/src/navigation/NavMeshHelper'
import { PathPlanner } from '@xrengine/engine/src/navigation/PathPlanner'
import React, { useEffect } from 'react'
import {
  AmbientLight, BufferGeometry, ConeBufferGeometry, DirectionalLight,
  GridHelper, HemisphereLight, InstancedMesh, Line, LineBasicMaterial, LoadingManager, MeshBasicMaterial, PerspectiveCamera,
  Scene, WebGLRenderer
} from 'three'
import { CellSpacePartitioning, EntityManager, FollowPathBehavior, NavMeshLoader, Time } from 'yuka'
import { GLTFLoader } from '@xrengine/engine/src/assets/loaders/gltf/GLTFLoader';
import { Component } from '@xrengine/engine/src/ecs/classes/Component'
import { addComponent, createEntity, getComponent, getMutableComponent } from '@xrengine/engine/src/ecs/functions/EntityFunctions';
import { registerComponent } from '@xrengine/engine/src/ecs/functions/ComponentFunctions';

=======
import { Types } from '@xrengine/engine/src/ecs/types/Types'
import { OrbitControls } from '@xrengine/engine/src/input/functions/OrbitControls'

import React from 'react'

import { GLTFLoader } from '@xrengine/engine/src/assets/loaders/gltf/GLTFLoader'

import { NavMeshLoader, EntityManager, Time, FollowPathBehavior, CellSpacePartitioning } from 'yuka'
import {
  Scene,
  PerspectiveCamera,
  LineBasicMaterial,
  ConeBufferGeometry,
  MeshBasicMaterial,
  HemisphereLight,
  WebGLRenderer,
  DirectionalLight,
  LoadingManager,
  InstancedMesh,
  Line,
  BufferGeometry
} from 'three'
import * as DAT from 'dat'

import { createConvexRegionHelper } from '@xrengine/engine/src/navigation/NavMeshHelper'
import { createCellSpaceHelper } from '@xrengine/engine/src/navigation/CellSpacePartitioningHelper'
import { CustomVehicle } from '@xrengine/engine/src/navigation/CustomVehicle'
import { PathPlanner } from '@xrengine/engine/src/navigation/PathPlanner'

// This is a component. Components are added to entities. Components hold state, but not logic -- this one holds a name
class NameComponent extends Component<NameComponent> {
  name: string
}
>>>>>>> 2a878169

class RenderSystem extends System {
  updateType = SystemUpdateType.Fixed
  /**
   * Execute the camera system for different events of queries.\
   * Called each frame by default.
   *
   * @param delta time since last frame.
   */
  execute(delta: number): void {

    Engine.renderer.render(Engine.scene, Engine.camera);

<<<<<<< HEAD
  }

}

const pathMaterial = new LineBasicMaterial({ color: 0xff0000 });
const vehicleMaterial = new MeshBasicMaterial({ color: 0xff0000 });
const vehicleGeometry = new ConeBufferGeometry(0.1, 0.5, 16);
vehicleGeometry.rotateX(Math.PI * 0.5);
vehicleGeometry.translate(0, 0.1, 0);
const vehicleCount = 100;
    
const vehicleMesh = new InstancedMesh(vehicleGeometry, vehicleMaterial, vehicleCount);
    // setup spatial index

    const width = 100, height = 40, depth = 75;
    const cellsX = 20, cellsY = 5, cellsZ = 20;

class NavigationComponent extends Component<NavigationComponent>{
  pathPlanner: PathPlanner = new PathPlanner();
  entityManager: EntityManager  = new EntityManager();
  time: Time = new Time();
  vehicles = [];
  pathHelpers = [];
  spatialIndexHelper;
  regionHelper;
  navigationMesh;
}

const meshUrl = '/models/navmesh/navmesh.glb';

const loadNavMeshFromUrl = async (meshurl, navigationComponent) => {
  const navigationMesh = await (new NavMeshLoader()).load(meshurl);
  loadNavMesh(navigationMesh, navigationComponent);
}

const loadNavMesh = async (navigationMesh, navigationComponent) => {
    //       // visualize convex regions

    navigationComponent.regionHelper = createConvexRegionHelper(navigationMesh);
    navigationComponent.regionHelper.visible = true;
    Engine.scene.add(navigationComponent.regionHelper);

    navigationComponent.pathPlanner = new PathPlanner(navigationMesh);

    navigationMesh.spatialIndex = new CellSpacePartitioning(width, height, depth, cellsX, cellsY, cellsZ);
    navigationMesh.updateSpatialIndex();
    navigationComponent.navigationMesh = navigationMesh;

    navigationComponent.spatialIndexHelper = createCellSpaceHelper(navigationMesh.spatialIndex);
    Engine.scene.add(navigationComponent.spatialIndexHelper);
    navigationComponent.spatialIndexHelper.visible = false;
}

async function startDemo(entity){
  const navigationComponent = getMutableComponent(entity, NavigationComponent);
   await loadNavMeshFromUrl(meshUrl, navigationComponent)

    vehicleMesh.frustumCulled = false;
    Engine.scene.add(vehicleMesh);

    for (let i = 0; i < vehicleCount; i++) {

      // path helper

      const pathHelper = new Line(new BufferGeometry(), pathMaterial);
      pathHelper.visible = false;
      Engine.scene.add(pathHelper);
      navigationComponent.pathHelpers.push(pathHelper);

      // vehicle

      const vehicle = new CustomVehicle();
      vehicle.navMesh = navigationComponent.navigationMesh;
      vehicle.maxSpeed = 1.5;
      vehicle.maxForce = 10;

      const toRegion = vehicle.navMesh.getRandomRegion();
      vehicle.position.copy(toRegion.centroid);
      vehicle.toRegion = toRegion;

      const followPathBehavior = new FollowPathBehavior();
      followPathBehavior.nextWaypointDistance = 0.5;
      followPathBehavior.active = false;
      vehicle.steering.add(followPathBehavior);

      navigationComponent.entityManager.add(vehicle);
      navigationComponent.vehicles.push(vehicle);

    }
}

  class NavigationSystem extends System {
    updateType = SystemUpdateType.Fixed

    constructor(){
      super();
      registerComponent(NavigationComponent);
      const entity = createEntity();
      addComponent(entity, NavigationComponent);
      startDemo(entity);
    }
  
    /**
     * Execute the camera system for different events of queries.\
     * Called each frame by default.
     *
     * @param delta time since last frame.
     */
    execute(delta: number): void {
     this.queryResults.navigation.all?.forEach(entity => {
       const navComponent = getComponent(entity, NavigationComponent);
    
        navComponent.entityManager.update(delta);
    
          navComponent.pathPlanner.update();

          // Update pathfinding

    for (let i = 0, l = navComponent.vehicles.length; i < l; i++) {

      const vehicle = navComponent.vehicles[i];

      if (vehicle.currentRegion === vehicle.toRegion) {

        vehicle.fromRegion = vehicle.toRegion;
        vehicle.toRegion = vehicle.navMesh.getRandomRegion();

        const from = vehicle.position;
        const to = vehicle.toRegion.centroid;

        navComponent.pathPlanner.findPath(vehicle, from, to, (vehicle, path) => {

          // update path helper
      
          const index = navComponent.vehicles.indexOf(vehicle);
          const pathHelper = navComponent.pathHelpers[index];
      
          pathHelper.geometry.dispose();
          pathHelper.geometry = new BufferGeometry().setFromPoints(path);
      
          // update path and steering
      
          const followPathBehavior = vehicle.steering.behaviors[0];
          followPathBehavior.active = true;
          followPathBehavior.path.clear();
      
          for (const point of path) {
      
            followPathBehavior.path.add(point);
      
          }
      
        });

      }

    }

          // Update instancing
          for (let i = 0, l = navComponent.vehicles.length; i < l; i++) {
            const vehicle = navComponent.vehicles[i];
            vehicleMesh.setMatrixAt(i, vehicle.worldMatrix);
          }
      
          vehicleMesh.instanceMatrix.needsUpdate = true;
        });
    }

}

NavigationSystem.queries = {
  navigation: {
    components: [NavigationComponent],
    listen: {
      removed: true,
      added: true
    }
  }
}


// This is a functional React component
const Page = () => {
  useEffect(() => {
    (async function () {
      // Register our systems to do stuff

      Engine.engineTimer = Timer(
        {
          networkUpdate: (delta: number, elapsedTime: number) => execute(delta, elapsedTime, SystemUpdateType.Network),
          fixedUpdate: (delta: number, elapsedTime: number) => execute(delta, elapsedTime, SystemUpdateType.Fixed),
          update: (delta, elapsedTime) => execute(delta, elapsedTime, SystemUpdateType.Free)
        },
        Engine.physicsFrameRate,
        Engine.networkFramerate
      )

      // Set up rendering and basic scene for demo
      const canvas = document.createElement('canvas')
      document.body.appendChild(canvas) // adds the canvas to the body element

      let w = window.innerWidth,
        h = window.innerHeight

      let ctx = canvas.getContext('webgl2') //, { alpha: false }
      Engine.renderer = new WebGLRenderer({ canvas: canvas, context: ctx, antialias: true })

      Engine.renderer.setClearColor(0x3a3a3a, 1)
      Engine.renderer.setSize(w, h)

      Engine.scene = new Scene()
      Engine.scene.add(new GridHelper(20, 20, 0x0c610c, 0x444444))

      Engine.camera = new PerspectiveCamera(45, w / h, 0.01, 1000)
      Engine.camera.position.set(2, 1, 5)
      Engine.camera.rotation.set(0, 0.3, 0)

      const controls = new OrbitControls(Engine.camera, canvas)
      controls.minDistance = 0.1
      controls.maxDistance = 10
      controls.target.set(0, 1.25, 0)
      controls.update()

      Engine.scene.add(Engine.camera)

      let light = new DirectionalLight(0xffffff, 1.0)
      light.position.set(4, 10, 1)
      Engine.scene.add(light)

      Engine.scene.add(new AmbientLight(0x404040))

      registerSystem(NavigationSystem);
      registerSystem(RenderSystem)
      await Promise.all(Engine.systems.map((system) => system.initialize()))

      Engine.engineTimer.start();


    })()
  }, [])
  // Some JSX to keep the compiler from complaining
  return (
    <section id="loading-screen">

=======
let renderer, scene, camera

let entityManager, time, pathPlanner, vehicleMesh

const vehicleCount = 100
const vehicles = []
const pathHelpers = []

const params = {
  showNavigationPaths: false,
  showRegions: false,
  showSpatialIndex: false
}

let spatialIndexHelper
let regionHelper

init()

function init() {
  scene = new Scene()

  camera = new PerspectiveCamera(40, window.innerWidth / window.innerHeight, 0.1, 1000)
  camera.position.set(60, 40, 60)
  camera.lookAt(scene.position)

  //

  const pathMaterial = new LineBasicMaterial({ color: 0xff0000 })

  //

  const vehicleGeometry = new ConeBufferGeometry(0.1, 0.5, 16)
  vehicleGeometry.rotateX(Math.PI * 0.5)
  vehicleGeometry.translate(0, 0.1, 0)
  const vehicleMaterial = new MeshBasicMaterial({ color: 0xff0000 })

  const hemiLight = new HemisphereLight(0xffffff, 0x444444, 0.6)
  hemiLight.position.set(0, 100, 0)
  scene.add(hemiLight)

  const dirLight = new DirectionalLight(0xffffff, 0.8)
  dirLight.position.set(0, 200, 100)
  scene.add(dirLight)

  // renderer

  renderer = new WebGLRenderer({ antialias: true })
  renderer.setSize(window.innerWidth, window.innerHeight)
  renderer.gammaOutput = true
  document.body.appendChild(renderer.domElement)

  // dat.gui

  const gui = new DAT.GUI({ width: 400 })

  gui
    .add(params, 'showNavigationPaths', 1, 30)
    .name('show navigation paths')
    .onChange((value) => {
      for (let i = 0, l = pathHelpers.length; i < l; i++) {
        pathHelpers[i].visible = value
      }
    })

  gui
    .add(params, 'showRegions', 1, 30)
    .name('show regions')
    .onChange((value) => {
      regionHelper.visible = value
    })

  gui
    .add(params, 'showSpatialIndex', 1, 30)
    .name('show spatial index')
    .onChange((value) => {
      spatialIndexHelper.visible = value
    })

  gui.open()

  const controls = new OrbitControls(camera, renderer.domElement)
  controls.minDistance = 10
  controls.maxDistance = 200

  //

  window.addEventListener('resize', onWindowResize, false)
  const loadingManager = new LoadingManager(() => {
    // 3D assets are loaded, now load nav mesh

    const loader = new NavMeshLoader()
    loader.load('../common/navmeshes/complex/navmesh.glb').then((navigationMesh) => {
      // visualize convex regions

      regionHelper = createConvexRegionHelper(navigationMesh)
      regionHelper.visible = false
      scene.add(regionHelper)

      entityManager = new EntityManager()
      time = new Time()

      pathPlanner = new PathPlanner(navigationMesh)

      // setup spatial index

      const width = 100,
        height = 40,
        depth = 75
      const cellsX = 20,
        cellsY = 5,
        cellsZ = 20

      navigationMesh.spatialIndex = new CellSpacePartitioning(width, height, depth, cellsX, cellsY, cellsZ)
      navigationMesh.updateSpatialIndex()

      spatialIndexHelper = createCellSpaceHelper(navigationMesh.spatialIndex)
      scene.add(spatialIndexHelper)
      spatialIndexHelper.visible = false

      // create vehicles

      vehicleMesh = new InstancedMesh(vehicleGeometry, vehicleMaterial, vehicleCount)
      vehicleMesh.frustumCulled = false
      scene.add(vehicleMesh)

      for (let i = 0; i < vehicleCount; i++) {
        // path helper

        const pathHelper = new Line(new BufferGeometry(), pathMaterial)
        pathHelper.visible = false
        scene.add(pathHelper)
        pathHelpers.push(pathHelper)

        // vehicle

        const vehicle = new CustomVehicle()
        vehicle.navMesh = navigationMesh
        vehicle.maxSpeed = 1.5
        vehicle.maxForce = 10

        const toRegion = vehicle.navMesh.getRandomRegion()
        vehicle.position.copy(toRegion.centroid)
        vehicle.toRegion = toRegion

        const followPathBehavior = new FollowPathBehavior()
        followPathBehavior.nextWaypointDistance = 0.5
        followPathBehavior.active = false
        vehicle.steering.add(followPathBehavior)

        entityManager.add(vehicle)
        vehicles.push(vehicle)
      }

      // update UI

      const entityCount = document.getElementById('entityCount')
      entityCount.textContent = vehicleCount.toString()

      const regionCount = document.getElementById('regionCount')
      regionCount.textContent = navigationMesh.regions.length

      const partitionCount = document.getElementById('partitionCount')
      partitionCount.textContent = navigationMesh.spatialIndex.cells.length

      const loadingScreen = document.getElementById('loading-screen')

      loadingScreen.classList.add('fade-out')
      loadingScreen.addEventListener('transitionend', onTransitionEnd)

      //

      animate()
    })
  })

  //

  const glTFLoader = new GLTFLoader(loadingManager)
  glTFLoader.load('model/level.glb', (gltf) => {
    // add object to scene

    scene.add(gltf.scene)
    gltf.scene.rotation.y = Math.PI
  })
}

function onPathFound(vehicle, path) {
  // update path helper

  const index = vehicles.indexOf(vehicle)
  const pathHelper = pathHelpers[index]

  pathHelper.geometry.dispose()
  pathHelper.geometry = new BufferGeometry().setFromPoints(path)

  // update path and steering

  const followPathBehavior = vehicle.steering.behaviors[0]
  followPathBehavior.active = true
  followPathBehavior.path.clear()

  for (const point of path) {
    followPathBehavior.path.add(point)
  }
}

function onWindowResize() {
  camera.aspect = window.innerWidth / window.innerHeight
  camera.updateProjectionMatrix()

  renderer.setSize(window.innerWidth, window.innerHeight)
}

function animate() {
  requestAnimationFrame(animate)

  updatePathfinding()

  const delta = time.update().getDelta()

  entityManager.update(delta)

  pathPlanner.update()

  updateInstancing()

  renderer.render(scene, camera)
}

function updatePathfinding() {
  for (let i = 0, l = vehicles.length; i < l; i++) {
    const vehicle = vehicles[i]

    if (vehicle.currentRegion === vehicle.toRegion) {
      vehicle.fromRegion = vehicle.toRegion
      vehicle.toRegion = vehicle.navMesh.getRandomRegion()

      const from = vehicle.position
      const to = vehicle.toRegion.centroid

      pathPlanner.findPath(vehicle, from, to, onPathFound)
    }
  }
}

function updateInstancing() {
  for (let i = 0, l = vehicles.length; i < l; i++) {
    const vehicle = vehicles[i]

    vehicleMesh.setMatrixAt(i, vehicle.worldMatrix)
  }

  vehicleMesh.instanceMatrix.needsUpdate = true
}

function onTransitionEnd(event) {
  event.target.remove()
}

// This is a functional React component
const HelloWorld = () => {
  // Register our system with the engine
  registerSystem(NameSystem)
  // Create a new entity
  const myEntity = createEntity()
  // Add a name component to it
  addComponent(myEntity, NameComponent)
  // Create a simple timer
  setInterval(() => {
    // We're only executing fixed update systems, but there are other update types
    execute(0.1, 0, SystemUpdateType.Fixed)
  }, 100)
  // Some JSX to keep the compiler from complaining
  return (
    <section id="loading-screen">
      <div className="spinner">
        <div className="rect1"></div>
        <div className="rect2"></div>
        <div className="rect3"></div>
        <div className="rect4"></div>
        <div className="rect5"></div>
      </div>
>>>>>>> 2a878169
    </section>
  )
}

export default Page<|MERGE_RESOLUTION|>--- conflicted
+++ resolved
@@ -4,7 +4,6 @@
 import { execute } from '@xrengine/engine/src/ecs/functions/EngineFunctions'
 import { registerSystem } from '@xrengine/engine/src/ecs/functions/SystemFunctions'
 import { SystemUpdateType } from '@xrengine/engine/src/ecs/functions/SystemUpdateType'
-<<<<<<< HEAD
 import { OrbitControls } from '@xrengine/engine/src/input/functions/OrbitControls'
 import { createCellSpaceHelper } from '@xrengine/engine/src/navigation/CellSpacePartitioningHelper'
 import { CustomVehicle } from '@xrengine/engine/src/navigation/CustomVehicle'
@@ -22,42 +21,6 @@
 import { addComponent, createEntity, getComponent, getMutableComponent } from '@xrengine/engine/src/ecs/functions/EntityFunctions';
 import { registerComponent } from '@xrengine/engine/src/ecs/functions/ComponentFunctions';
 
-=======
-import { Types } from '@xrengine/engine/src/ecs/types/Types'
-import { OrbitControls } from '@xrengine/engine/src/input/functions/OrbitControls'
-
-import React from 'react'
-
-import { GLTFLoader } from '@xrengine/engine/src/assets/loaders/gltf/GLTFLoader'
-
-import { NavMeshLoader, EntityManager, Time, FollowPathBehavior, CellSpacePartitioning } from 'yuka'
-import {
-  Scene,
-  PerspectiveCamera,
-  LineBasicMaterial,
-  ConeBufferGeometry,
-  MeshBasicMaterial,
-  HemisphereLight,
-  WebGLRenderer,
-  DirectionalLight,
-  LoadingManager,
-  InstancedMesh,
-  Line,
-  BufferGeometry
-} from 'three'
-import * as DAT from 'dat'
-
-import { createConvexRegionHelper } from '@xrengine/engine/src/navigation/NavMeshHelper'
-import { createCellSpaceHelper } from '@xrengine/engine/src/navigation/CellSpacePartitioningHelper'
-import { CustomVehicle } from '@xrengine/engine/src/navigation/CustomVehicle'
-import { PathPlanner } from '@xrengine/engine/src/navigation/PathPlanner'
-
-// This is a component. Components are added to entities. Components hold state, but not logic -- this one holds a name
-class NameComponent extends Component<NameComponent> {
-  name: string
-}
->>>>>>> 2a878169
-
 class RenderSystem extends System {
   updateType = SystemUpdateType.Fixed
   /**
@@ -69,8 +32,6 @@
   execute(delta: number): void {
 
     Engine.renderer.render(Engine.scene, Engine.camera);
-
-<<<<<<< HEAD
   }
 
 }
@@ -247,10 +208,10 @@
     listen: {
       removed: true,
       added: true
+
     }
   }
 }
-
 
 // This is a functional React component
 const Page = () => {
@@ -314,292 +275,6 @@
   // Some JSX to keep the compiler from complaining
   return (
     <section id="loading-screen">
-
-=======
-let renderer, scene, camera
-
-let entityManager, time, pathPlanner, vehicleMesh
-
-const vehicleCount = 100
-const vehicles = []
-const pathHelpers = []
-
-const params = {
-  showNavigationPaths: false,
-  showRegions: false,
-  showSpatialIndex: false
-}
-
-let spatialIndexHelper
-let regionHelper
-
-init()
-
-function init() {
-  scene = new Scene()
-
-  camera = new PerspectiveCamera(40, window.innerWidth / window.innerHeight, 0.1, 1000)
-  camera.position.set(60, 40, 60)
-  camera.lookAt(scene.position)
-
-  //
-
-  const pathMaterial = new LineBasicMaterial({ color: 0xff0000 })
-
-  //
-
-  const vehicleGeometry = new ConeBufferGeometry(0.1, 0.5, 16)
-  vehicleGeometry.rotateX(Math.PI * 0.5)
-  vehicleGeometry.translate(0, 0.1, 0)
-  const vehicleMaterial = new MeshBasicMaterial({ color: 0xff0000 })
-
-  const hemiLight = new HemisphereLight(0xffffff, 0x444444, 0.6)
-  hemiLight.position.set(0, 100, 0)
-  scene.add(hemiLight)
-
-  const dirLight = new DirectionalLight(0xffffff, 0.8)
-  dirLight.position.set(0, 200, 100)
-  scene.add(dirLight)
-
-  // renderer
-
-  renderer = new WebGLRenderer({ antialias: true })
-  renderer.setSize(window.innerWidth, window.innerHeight)
-  renderer.gammaOutput = true
-  document.body.appendChild(renderer.domElement)
-
-  // dat.gui
-
-  const gui = new DAT.GUI({ width: 400 })
-
-  gui
-    .add(params, 'showNavigationPaths', 1, 30)
-    .name('show navigation paths')
-    .onChange((value) => {
-      for (let i = 0, l = pathHelpers.length; i < l; i++) {
-        pathHelpers[i].visible = value
-      }
-    })
-
-  gui
-    .add(params, 'showRegions', 1, 30)
-    .name('show regions')
-    .onChange((value) => {
-      regionHelper.visible = value
-    })
-
-  gui
-    .add(params, 'showSpatialIndex', 1, 30)
-    .name('show spatial index')
-    .onChange((value) => {
-      spatialIndexHelper.visible = value
-    })
-
-  gui.open()
-
-  const controls = new OrbitControls(camera, renderer.domElement)
-  controls.minDistance = 10
-  controls.maxDistance = 200
-
-  //
-
-  window.addEventListener('resize', onWindowResize, false)
-  const loadingManager = new LoadingManager(() => {
-    // 3D assets are loaded, now load nav mesh
-
-    const loader = new NavMeshLoader()
-    loader.load('../common/navmeshes/complex/navmesh.glb').then((navigationMesh) => {
-      // visualize convex regions
-
-      regionHelper = createConvexRegionHelper(navigationMesh)
-      regionHelper.visible = false
-      scene.add(regionHelper)
-
-      entityManager = new EntityManager()
-      time = new Time()
-
-      pathPlanner = new PathPlanner(navigationMesh)
-
-      // setup spatial index
-
-      const width = 100,
-        height = 40,
-        depth = 75
-      const cellsX = 20,
-        cellsY = 5,
-        cellsZ = 20
-
-      navigationMesh.spatialIndex = new CellSpacePartitioning(width, height, depth, cellsX, cellsY, cellsZ)
-      navigationMesh.updateSpatialIndex()
-
-      spatialIndexHelper = createCellSpaceHelper(navigationMesh.spatialIndex)
-      scene.add(spatialIndexHelper)
-      spatialIndexHelper.visible = false
-
-      // create vehicles
-
-      vehicleMesh = new InstancedMesh(vehicleGeometry, vehicleMaterial, vehicleCount)
-      vehicleMesh.frustumCulled = false
-      scene.add(vehicleMesh)
-
-      for (let i = 0; i < vehicleCount; i++) {
-        // path helper
-
-        const pathHelper = new Line(new BufferGeometry(), pathMaterial)
-        pathHelper.visible = false
-        scene.add(pathHelper)
-        pathHelpers.push(pathHelper)
-
-        // vehicle
-
-        const vehicle = new CustomVehicle()
-        vehicle.navMesh = navigationMesh
-        vehicle.maxSpeed = 1.5
-        vehicle.maxForce = 10
-
-        const toRegion = vehicle.navMesh.getRandomRegion()
-        vehicle.position.copy(toRegion.centroid)
-        vehicle.toRegion = toRegion
-
-        const followPathBehavior = new FollowPathBehavior()
-        followPathBehavior.nextWaypointDistance = 0.5
-        followPathBehavior.active = false
-        vehicle.steering.add(followPathBehavior)
-
-        entityManager.add(vehicle)
-        vehicles.push(vehicle)
-      }
-
-      // update UI
-
-      const entityCount = document.getElementById('entityCount')
-      entityCount.textContent = vehicleCount.toString()
-
-      const regionCount = document.getElementById('regionCount')
-      regionCount.textContent = navigationMesh.regions.length
-
-      const partitionCount = document.getElementById('partitionCount')
-      partitionCount.textContent = navigationMesh.spatialIndex.cells.length
-
-      const loadingScreen = document.getElementById('loading-screen')
-
-      loadingScreen.classList.add('fade-out')
-      loadingScreen.addEventListener('transitionend', onTransitionEnd)
-
-      //
-
-      animate()
-    })
-  })
-
-  //
-
-  const glTFLoader = new GLTFLoader(loadingManager)
-  glTFLoader.load('model/level.glb', (gltf) => {
-    // add object to scene
-
-    scene.add(gltf.scene)
-    gltf.scene.rotation.y = Math.PI
-  })
-}
-
-function onPathFound(vehicle, path) {
-  // update path helper
-
-  const index = vehicles.indexOf(vehicle)
-  const pathHelper = pathHelpers[index]
-
-  pathHelper.geometry.dispose()
-  pathHelper.geometry = new BufferGeometry().setFromPoints(path)
-
-  // update path and steering
-
-  const followPathBehavior = vehicle.steering.behaviors[0]
-  followPathBehavior.active = true
-  followPathBehavior.path.clear()
-
-  for (const point of path) {
-    followPathBehavior.path.add(point)
-  }
-}
-
-function onWindowResize() {
-  camera.aspect = window.innerWidth / window.innerHeight
-  camera.updateProjectionMatrix()
-
-  renderer.setSize(window.innerWidth, window.innerHeight)
-}
-
-function animate() {
-  requestAnimationFrame(animate)
-
-  updatePathfinding()
-
-  const delta = time.update().getDelta()
-
-  entityManager.update(delta)
-
-  pathPlanner.update()
-
-  updateInstancing()
-
-  renderer.render(scene, camera)
-}
-
-function updatePathfinding() {
-  for (let i = 0, l = vehicles.length; i < l; i++) {
-    const vehicle = vehicles[i]
-
-    if (vehicle.currentRegion === vehicle.toRegion) {
-      vehicle.fromRegion = vehicle.toRegion
-      vehicle.toRegion = vehicle.navMesh.getRandomRegion()
-
-      const from = vehicle.position
-      const to = vehicle.toRegion.centroid
-
-      pathPlanner.findPath(vehicle, from, to, onPathFound)
-    }
-  }
-}
-
-function updateInstancing() {
-  for (let i = 0, l = vehicles.length; i < l; i++) {
-    const vehicle = vehicles[i]
-
-    vehicleMesh.setMatrixAt(i, vehicle.worldMatrix)
-  }
-
-  vehicleMesh.instanceMatrix.needsUpdate = true
-}
-
-function onTransitionEnd(event) {
-  event.target.remove()
-}
-
-// This is a functional React component
-const HelloWorld = () => {
-  // Register our system with the engine
-  registerSystem(NameSystem)
-  // Create a new entity
-  const myEntity = createEntity()
-  // Add a name component to it
-  addComponent(myEntity, NameComponent)
-  // Create a simple timer
-  setInterval(() => {
-    // We're only executing fixed update systems, but there are other update types
-    execute(0.1, 0, SystemUpdateType.Fixed)
-  }, 100)
-  // Some JSX to keep the compiler from complaining
-  return (
-    <section id="loading-screen">
-      <div className="spinner">
-        <div className="rect1"></div>
-        <div className="rect2"></div>
-        <div className="rect3"></div>
-        <div className="rect4"></div>
-        <div className="rect5"></div>
-      </div>
->>>>>>> 2a878169
     </section>
   )
 }
