--- conflicted
+++ resolved
@@ -87,13 +87,6 @@
   }, [clientSettingState?.updateNeeded?.value])
 
   useEffect(() => {
-<<<<<<< HEAD
-    if (middlewareSetting) {
-      // middlewareThemeSettings.set(middlewareSetting?.themeSettings)
-      console.log('#### themeContext', middlewareSetting)
-    }
-=======
->>>>>>> e22e33f0
     if (middlewareSettingState?.updateNeeded?.value) MiddlewareSettingService.fetchMiddlewareSettings()
   }, [middlewareSettingState?.updateNeeded?.value])
 
