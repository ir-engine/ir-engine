--- conflicted
+++ resolved
@@ -48,16 +48,9 @@
   inputs.schema.behaviorMap.set(
     GolfInput.TELEPORT,
     (entity: Entity, inputKey: InputAlias, inputValue: InputValue, delta: number) => {
-<<<<<<< HEAD
       if (inputValue.lifecycleState !== LifecycleValue.ENDED) return
       const playerNumber = getGolfPlayerNumber(Engine.userId)
       const ballEntity = getBall(Engine.userId)
-      console.log('k', playerNumber, ballEntity)
-=======
-      if (inputValue.lifecycleState !== LifecycleValue.STARTED) return
-      const playerNumber = getGolfPlayerNumber(entity)
-      const ballEntity = getBall(world, playerNumber)
->>>>>>> 5cb6ab73
       if (!ballEntity) return
       const ballTransform = getComponent(ballEntity, TransformComponent)
       const position = ballTransform.position
