--- conflicted
+++ resolved
@@ -14,32 +14,7 @@
 import { registerGolfBotHooks } from '@xrengine/engine/src/game/templates/Golf/functions/registerGolfBotHooks'
 
 const engineRendererCanvasId = 'engine-renderer-canvas'
-<<<<<<< HEAD
-const engineInitializeOptions: InitializeOptions = {
-  publicPath: location.origin,
-  networking: {
-    schema: {
-      transport: SocketWebRTCClientTransport
-    } as NetworkSchema
-  },
-  renderer: {
-    canvasId: engineRendererCanvasId
-  },
-  physics: {
-    simulationEnabled: false,
-    physxWorker: new Worker('/scripts/loadPhysXClassic.js')
-  },
-  systems: [
-    {
-      type: SystemUpdateType.Fixed,
-      system: GolfSystem,
-      after: GameManagerSystem
-    }
-  ]
-}
-=======
 
->>>>>>> e1ff9286
 
 const LocationPage = (props) => {
   const [loadingItemCount, setLoadingItemCount] = useState(99)
@@ -62,10 +37,6 @@
         allowDebug={true}
         locationName={props.match.params.locationName}
         history={props.history}
-<<<<<<< HEAD
-        engineInitializeOptions={engineInitializeOptions}
-=======
->>>>>>> e1ff9286
         engineCallbacks={engineCallbacks}
       >
         <UserMenu />
