/**
 * @author HydraFire <github.com/HydraFire>
 * @author Josh Field <github.com/hexafield>
 * @author Gheric Speiginer <github.com/speigg>
 */

<<<<<<< HEAD
 import { Engine } from '@xrengine/engine/src/ecs/classes/Engine'
 import { World } from '@xrengine/engine/src/ecs/classes/World'
 import { AssetLoader } from '@xrengine/engine/src/assets/classes/AssetLoader'
 import { GolfAction, GolfActionType } from './GolfAction'
 import { Network } from '@xrengine/engine/src/networking/classes/Network'
 import { dispatchFromServer, dispatchFromClient } from '@xrengine/engine/src/networking/functions/dispatch'
 import { createState, Downgraded } from '@hookstate/core'
 import { isClient } from '@xrengine/engine/src/common/functions/isClient'
 import { GolfBallTagComponent, GolfClubTagComponent, GolfPrefabs } from './prefab/GolfGamePrefabs'
 import { NetworkObjectComponent } from '@xrengine/engine/src/networking/components/NetworkObjectComponent'
 import {
   addComponent,
   defineQuery,
   getComponent,
   removeComponent
 } from '@xrengine/engine/src/ecs/functions/ComponentFunctions'
 import { AvatarComponent } from '@xrengine/engine/src/avatar/components/AvatarComponent'
 import {
   BALL_STATES,
   initializeGolfBall,
   resetBall,
   setBallState,
   spawnBall,
   updateBall
 } from './prefab/GolfBallPrefab'
 import { initializeGolfClub, spawnClub, updateClub } from './prefab/GolfClubPrefab'
 import { SpawnNetworkObjectComponent } from '@xrengine/engine/src/scene/components/SpawnNetworkObjectComponent'
 import { GolfClubComponent } from './components/GolfClubComponent'
 import { setupPlayerInput } from './functions/setupPlayerInput'
 import { registerGolfBotHooks } from './functions/registerGolfBotHooks'
 import {
   getCurrentGolfPlayerEntity,
   getGolfPlayerNumber,
   getGolfPlayerState,
   getPlayerEntityFromNumber
 } from './functions/golfFunctions'
 import { hitBall } from './functions/hitBall'
 import { GolfBallComponent } from './components/GolfBallComponent'
 import { getCollisions } from '@xrengine/engine/src/physics/functions/getCollisions'
 import { VelocityComponent } from '@xrengine/engine/src/physics/components/VelocityComponent'
 import { GolfHoleComponent } from './components/GolfHoleComponent'
 import { TransformComponent } from '@xrengine/engine/src/transform/components/TransformComponent'
 import { isEntityLocalClient } from '@xrengine/engine/src/networking/functions/isEntityLocalClient'
 import { useState } from '@hookstate/core'
 import { GolfTeeComponent } from './components/GolfTeeComponent'
 import { NameComponent } from '@xrengine/engine/src/scene/components/NameComponent'
 import { NetworkObjectOwnerComponent } from '@xrengine/engine/src/networking/components/NetworkObjectOwnerComponent'
 import { setupPlayerAvatar, setupPlayerAvatarNotInVR, setupPlayerAvatarVR } from './functions/setupPlayerAvatar'
 import { XRInputSourceComponent } from '@xrengine/engine/src/avatar/components/XRInputSourceComponent'
 import { IncomingActionType } from '@xrengine/engine/src/networking/interfaces/NetworkTransport'
 import { NetworkWorldAction } from '@xrengine/engine/src/networking/interfaces/NetworkWorldActions'
 import { useWorld } from '@xrengine/engine/src/ecs/functions/SystemHooks'
 
 export function getHole(world: World, i: number) {
   return world.namedEntities.get(`GolfHole-${i}`)
 }
 export function getBall(world: World, i: number) {
   return world.namedEntities.get(`GolfBall-${i}`)
 }
 export function getTee(world: World, i: number) {
   return world.namedEntities.get(`GolfTee-${i}`)
 }
 export function getClub(world: World, i: number) {
   return world.namedEntities.get(`GolfClub-${i}`)
 }
 
 /**
  *
  */
 export const GolfState = createState({
   holes: [{ par: 3 }, { par: 3 }, { par: 3 }] as Array<{ par: number }>,
   players: [] as Array<{
     id: string
     scores: Array<number>
     stroke: number
     viewingScorecard: boolean
   }>,
   currentPlayer: 0,
   currentHole: 0
 })
 
 // Attach logging
 GolfState.attach(() => ({
   id: Symbol('Logger'),
   init: () => ({
     onSet() {
       console.log('GOLF STATE \n' + JSON.stringify(GolfState.attach(Downgraded).value, null, 2))
     }
   })
 }))
 
 export function useGolfState() {
   return useState(GolfState)
 }
 
 const getTeePosition = (world: World, currentHole: number) => {
   const teeEntity = getTee(world, currentHole)
   return getComponent(teeEntity, TransformComponent).position.toArray()
 }
 
 // IMPORTANT : For FLUX pattern, consider state immutable outside a receptor
 function golfReceptor(action: GolfActionType & IncomingActionType) {
   const world = useWorld()
 
   GolfState.batch((s) => {
     switch (action.type) {
       case 'puttclub.GAME_STATE': {
         // for (const eid of golfHoleQuery(world)) {
         //   s.holes.merge({
         //     [hole.number]:
         //   })
         // }
         s.merge(action.state)
         return
       }
 
       /**
        * On PLAYER_JOINED
        * - Add a player to player list (start at hole 0, scores at 0 for all holes)
        * - spawn golf club
        * - spawn golf ball
        */
       case 'puttclub.PLAYER_JOINED': {
         // this must happen on the server
 
         if (!isClient) {
           // player left ?
           const player = Object.values(Network.instance.networkObjects).find((obj) => obj.uniqueId === action.playerId)
           if (!player) return
 
           const playerAlreadyExists = s.players.find((p) => p.value.id === action.playerId)
 
           if (!playerAlreadyExists) {
             s.players.merge([
               {
                 id: action.playerId,
                 scores: [],
                 stroke: 0,
                 viewingScorecard: false
               }
             ])
             console.log(`player ${action.playerId} joined`)
           } else {
             console.log(`player ${action.playerId} rejoined`)
           }
 
           dispatchFromServer(GolfAction.sendState(s.attach(Downgraded).value))
 
           const { entity } = player
 
           console.log('namedEntities', JSON.stringify(world.namedEntities))
 
           // const playerNumber = getGolfPlayerNumber(entity)
 
           if (!getBall(world, getGolfPlayerNumber(entity))) {
             spawnBall(world, entity, GolfState.currentHole.value)
           }
           spawnClub(entity)
         }
         return
       }
 
       /**
        * on PLAYER_READY
        *   - IF player is current player, reset their ball position to the current tee
        */
       case 'puttclub.PLAYER_READY': {
         if (s.players.value.length && action.playerId === s.players.value[s.currentPlayer.value].id) {
           dispatchFromServer(
             GolfAction.resetBall(s.players.value[s.currentPlayer.value].id, getTeePosition(world, s.currentHole.value))
           )
         }
         return
       }
 
       /**
        * on PLAYER_STROKE
        *   - Finish current hole for this player
        *   - players[currentPlayer].scores[currentHole] = player.stroke
        */
       case 'puttclub.PLAYER_STROKE': {
         s.players[s.currentPlayer.value].merge((s) => {
           return { stroke: s.stroke + 1 }
         })
         const currentPlayerNumber = GolfState.currentPlayer.value
         const activeBallEntity = getBall(world, currentPlayerNumber)
         setBallState(activeBallEntity, BALL_STATES.MOVING)
         if (!isClient) ballTimer = 0
         return
       }
 
       /**
        * on BALL_STOPPED
        *   - Finish current hole for this player
        *   - players[currentPlayer].scores[currentHole] = player.stroke
        */
       case 'puttclub.BALL_STOPPED': {
         const currentPlayerNumber = GolfState.currentPlayer.value
         const entityBall = getBall(world, currentPlayerNumber)
         setBallState(entityBall, action.inHole ? BALL_STATES.IN_HOLE : BALL_STATES.STOPPED)
         if (isClient) {
           const teePosition = getTeePosition(world, s.currentHole.value)
           const position = action.outOfBounds ? teePosition : action.position
           resetBall(entityBall, position)
         }
 
         setTimeout(() => {
           dispatchFromServer(GolfAction.nextTurn())
         }, 1000)
         return
       }
 
       /**
        * on NEXT_TURN
        *   - next player is first of reduce(players => ball not in hole)
        *   - IF all balls in hole
        *     - Finish current hole for this player
        *     - players[currentPlayer].scores[currentHole] = player.stroke
        *     - IF all players have finished the current hole
        *       - dispatch NEXT_HOLE
        *   - ELSE
        *     - increment currentPlayer
        *     - hide old player's ball
        *     - show new player's ball
        */
       case 'puttclub.NEXT_TURN': {
         const currentPlayerNumber = s.currentPlayer.value
         const currentPlayer = s.players[currentPlayerNumber]
         const currentHole = s.currentHole.value
         const entityBall = getBall(world, currentPlayerNumber)
         const entityHole = getHole(world, currentHole)
 
         // if hole in ball or player has had too many shots, finish their round
         if (typeof entityBall !== 'undefined') {
           if (
             getComponent(entityBall, GolfBallComponent).state === BALL_STATES.IN_HOLE ||
             currentPlayer.stroke.value > 5 /**s.holes.value[s.currentHole].par.value + 3*/
           ) {
             console.log('=== PLAYER FINISHED HOLE')
             currentPlayer.scores.set([
               ...currentPlayer.scores.value,
               currentPlayer.stroke.value - s.holes[currentHole].par.value
             ])
           }
 
           setBallState(entityBall, BALL_STATES.INACTIVE)
         }
 
         // TODO: get player with fewest number of holes completed
         // const currentHole = s.players.reduce(() => {
         //   score.length
         // }, [score]) // or something
 
         const getPlayersYetToFinishRound = () => {
           const currentHole = s.currentHole.value
           const players = []
           for (const p of s.players.value) {
             // if player has finished less holes than the current hole index
             if (p.scores.length <= currentHole) players.push(p)
           }
           return players.concat(players) // concat so it wraps to players prior to the current player
         }
 
         // get players who haven't finished yet
         const playersYetToFinishRound = getPlayersYetToFinishRound()
 
         let hasWrapped = false
         const nextPlayer = playersYetToFinishRound.find((p, i) => {
           // get player number from index of p in all players
           const playerNumber = s.players.findIndex((player) => player.value.id === p.id)
           if (hasWrapped) return true
           if (i >= playersYetToFinishRound.length / 2 - 1) {
             hasWrapped = true
           }
           return playerNumber > currentPlayerNumber
         })
 
         // if we have a next player, increment the current player and change turns
         if (typeof nextPlayer !== 'undefined') {
           const nextPlayerNumber = s.players.findIndex((player) => player.value.id === nextPlayer.id)
           s.currentPlayer.set(nextPlayerNumber)
 
           // the ball might be in the old hole still
           if (nextPlayer.stroke === 0) {
             dispatchFromServer(GolfAction.resetBall(nextPlayer.id, getTeePosition(world, s.currentHole.value)))
           }
 
           const nextBallEntity = getBall(world, nextPlayerNumber)
           setBallState(nextBallEntity, BALL_STATES.WAITING)
 
           console.log(`it is now player ${nextPlayerNumber}'s turn`)
         } else {
           // if not, the round has finished
           dispatchFromServer(GolfAction.nextHole())
         }
 
         return
       }
 
       /**
        * on NEXT_HOLE
        *   - currentHole = earliest hole that a player hasn’t completed yet
        *   - indicate new current hole
        *   - dispatch RESET_BALL
        */
       case 'puttclub.NEXT_HOLE': {
         s.currentHole.set((s.currentHole.value + 1) % s.holes.length) // TODO: earliest incomplete hole
         if (s.currentHole.value === 0) {
           console.log('finished game! resetting player scores')
           for (const [i, p] of s.players.entries()) {
             p.scores.set([])
           }
         }
         // Set all player strokes to 0
         for (const [i, p] of s.players.entries()) {
           p.stroke.set(0)
           // reset all ball position to the new tee
         }
 
         // set current player to the first player
         s.currentPlayer.set(0)
         dispatchFromServer(GolfAction.resetBall(s.players[0].id.value, getTeePosition(world, s.currentHole.value)))
 
         //
         return
       }
 
       /**
        * on RESET_BALL
        * - teleport ball
        */
       case 'puttclub.RESET_BALL': {
         if (action.$userId !== 'server') return
         const playerNumber = s.players.findIndex((p) => p.value.id === action.playerId)
         const entityBall = getBall(world, playerNumber)
         if (typeof entityBall !== 'undefined') {
           // && getComponent(entityBall, GolfBallComponent).state === BALL_STATES.INACTIVE) {
           resetBall(entityBall, action.position)
           setBallState(entityBall, BALL_STATES.WAITING)
         }
 
         return
       }
 
       case 'puttclub.SHOW_SCORECARD': {
         const player = s.players.find((p) => p.value.id === action.$userId)
         if (player) player.viewingScorecard.set((v) => (typeof action.value === 'boolean' ? action.value : !v))
       }
     }
   })
 }
 
 // Note: player numbers are 0-indexed
 
 globalThis.GolfState = GolfState
 let ballTimer = 0
 
 export default async function GolfSystem(world: World) {
   const playerQuery = defineQuery([AvatarComponent, NetworkObjectComponent])
   const namedComponentQuery = defineQuery([NameComponent])
   const spawnGolfBallQuery = defineQuery([SpawnNetworkObjectComponent, GolfBallTagComponent])
   const spawnGolfClubQuery = defineQuery([SpawnNetworkObjectComponent, GolfClubTagComponent])
   const golfClubQuery = defineQuery([GolfClubComponent])
   const playerVRQuery = defineQuery([AvatarComponent, XRInputSourceComponent])
 
   if (isClient) {
     registerGolfBotHooks()
     // pre-cache the assets we need for this game
     await AssetLoader.loadAsync({ url: Engine.publicPath + '/models/golf/avatars/avatar_head.glb' })
     await AssetLoader.loadAsync({ url: Engine.publicPath + '/models/golf/avatars/avatar_hands.glb' })
     await AssetLoader.loadAsync({ url: Engine.publicPath + '/models/golf/avatars/avatar_torso.glb' })
     await AssetLoader.loadAsync({ url: Engine.publicPath + '/models/golf/golf_ball.glb' })
   }
 
   // add our prefabs - TODO: find a better way of doing this that doesn't pollute prefab namespace
   Object.entries(GolfPrefabs).forEach(([prefabType, prefab]) => {
     Network.instance.schema.prefabs.set(prefabType, prefab)
   })
 
   world.receptors.add(golfReceptor)
 
   return () => {
     const currentPlayer = getGolfPlayerState()
     const playerEnterQueryResults = playerQuery.enter()
 
     if (isClient) {
       for (const entity of golfClubQuery()) {
         const { number } = getComponent(entity, GolfClubComponent)
         const ownerEntity = getPlayerEntityFromNumber(number)
         updateClub(entity)
         // we only need to detect hits for our own club
         if (typeof ownerEntity !== 'undefined' && isEntityLocalClient(ownerEntity)) {
           if (getCurrentGolfPlayerEntity() === ownerEntity) {
             const { uniqueId, networkId } = getComponent(ownerEntity, NetworkObjectComponent)
             const currentPlayerNumber = GolfState.currentPlayer.value
             const entityBall = getBall(world, currentPlayerNumber)
 
             if (entityBall && getComponent(entityBall, NetworkObjectOwnerComponent).networkId === networkId) {
               const { collisionEntity } = getCollisions(entity, GolfBallComponent)
               if (collisionEntity !== null && collisionEntity === entityBall) {
                 const golfBallComponent = getComponent(entityBall, GolfBallComponent)
                 if (golfBallComponent.state === BALL_STATES.WAITING) {
                   hitBall(entity, entityBall)
                   setBallState(entityBall, BALL_STATES.MOVING)
                   dispatchFromClient(GolfAction.playerStroke(uniqueId))
                 }
               }
             }
           }
         }
       }
     } else {
       for (const entity of playerEnterQueryResults) {
         const { uniqueId } = getComponent(entity, NetworkObjectComponent)
 
         // Add a player to player list (start at hole 0, scores at 0 for all holes)
         dispatchFromServer(GolfAction.playerJoined(uniqueId))
       }
 
       for (const entity of playerQuery.exit()) {
         const { uniqueId } = getComponent(entity, NetworkObjectComponent, true)
         const playerNum = getGolfPlayerNumber(entity)
         console.log(`player ${playerNum} leave???`)
         // if a player disconnects and it's their turn, change turns to the next player
         if (currentPlayer?.id === uniqueId) dispatchFromServer(GolfAction.nextTurn())
         const clubEntity = getClub(world, playerNum)
         if (clubEntity)
           dispatchFromServer(
             NetworkWorldAction.destroyObject(getComponent(clubEntity, NetworkObjectComponent).networkId)
           )
         const ballEntity = getBall(world, playerNum)
         if (ballEntity)
           dispatchFromServer(
             NetworkWorldAction.destroyObject(getComponent(ballEntity, NetworkObjectComponent).networkId)
           )
       }
     }
 
     if (isClient) {
       for (const entity of playerEnterQueryResults) {
         setupPlayerAvatar(entity)
         setupPlayerInput(world, entity)
       }
     }
 
     for (const entity of namedComponentQuery.enter()) {
       const { name } = getComponent(entity, NameComponent)
       if (name) {
         console.log(name)
         if (name.includes('GolfHole')) {
           addComponent(entity, GolfHoleComponent, {})
         }
         if (name.includes('GolfTee')) {
           addComponent(entity, GolfTeeComponent, {})
         }
       }
     }
 
     const currentPlayerNumber = GolfState.currentPlayer.value
     const activeBallEntity = getBall(world, currentPlayerNumber)
     if (typeof activeBallEntity !== 'undefined') {
       const golfBallComponent = getComponent(activeBallEntity, GolfBallComponent)
       updateBall(activeBallEntity)
 
       if (!isClient && golfBallComponent.state === BALL_STATES.MOVING) {
         ballTimer++
         if (ballTimer > 60) {
           const { velocity } = getComponent(activeBallEntity, VelocityComponent)
           const velMag = velocity.lengthSq()
           if (velMag < 0.001) {
             setBallState(activeBallEntity, BALL_STATES.STOPPED)
             setTimeout(() => {
               const position = getComponent(activeBallEntity, TransformComponent)?.position
               if (!position) return
 
               golfBallComponent.groundRaycast.origin.copy(position)
               world.physics.doRaycast(golfBallComponent.groundRaycast)
               const outOfBounds = !golfBallComponent.groundRaycast.hits.length
 
               const activeHoleEntity = getHole(world, GolfState.currentHole.value)
               const { collisionEvent } = getCollisions(activeBallEntity, GolfHoleComponent)
               const dist = position.distanceToSquared(getComponent(activeHoleEntity, TransformComponent).position)
               // ball-hole collision not being detected, not sure why, use dist for now
               const inHole = dist < 0.01 //typeof collisionEvent !== 'undefined'
               console.log('\n\n\n========= ball stopped', outOfBounds, inHole, dist, collisionEvent, '\n')
 
               dispatchFromServer(
                 GolfAction.ballStopped(
                   GolfState.players.value[currentPlayerNumber].id,
                   position.toArray(),
                   inHole,
                   outOfBounds
                 )
               )
             }, 1000)
           }
         }
       }
     }
 
     /**
      * we use an plain query here in case the player and club/ball arrive at the client in the same frame,
      * as there can be a race condition between the two
      */
     for (const entity of spawnGolfBallQuery()) {
       const { parameters } = getComponent(entity, SpawnNetworkObjectComponent)
       const ownerEntity = getPlayerEntityFromNumber(parameters.playerNumber)
       if (typeof ownerEntity !== 'undefined') {
         removeComponent(entity, SpawnNetworkObjectComponent)
         // removeComponent(entity, GolfBallTagComponent)
         initializeGolfBall(entity, ownerEntity, parameters)
         if (GolfState.currentPlayer.value === parameters.playerNumber) {
           setBallState(entity, BALL_STATES.WAITING)
         } else {
           setBallState(entity, BALL_STATES.INACTIVE)
         }
       }
     }
 
     for (const entity of spawnGolfClubQuery()) {
       const { parameters } = getComponent(entity, SpawnNetworkObjectComponent)
       const ownerEntity = getPlayerEntityFromNumber(parameters.playerNumber)
       if (typeof ownerEntity !== 'undefined') {
         if (typeof parameters.playerNumber !== 'undefined') {
           const { parameters } = removeComponent(entity, SpawnNetworkObjectComponent)
           // removeComponent(entity, GolfClubTagComponent)
           initializeGolfClub(entity, ownerEntity, parameters)
           if (isEntityLocalClient(ownerEntity)) {
             console.log('i am ready')
             dispatchFromClient(GolfAction.playerReady(GolfState.players.value[parameters.playerNumber].id))
           }
         }
       }
     }
 
     if (isClient) {
       for (const entity of playerVRQuery.enter()) {
         setupPlayerAvatarVR(entity)
       }
 
       for (const entity of playerVRQuery.exit()) {
         setupPlayerAvatarNotInVR(entity)
       }
     }
 
     return world
   }
 }
=======
import { Engine } from '@xrengine/engine/src/ecs/classes/Engine'
import { World } from '@xrengine/engine/src/ecs/classes/World'
import { AssetLoader } from '@xrengine/engine/src/assets/classes/AssetLoader'
import { GolfAction, GolfActionType } from './GolfAction'
import { Network } from '@xrengine/engine/src/networking/classes/Network'
import { dispatchFromServer, dispatchFromClient } from '@xrengine/engine/src/networking/functions/dispatch'
import { createState, Downgraded } from '@hookstate/core'
import { isClient } from '@xrengine/engine/src/common/functions/isClient'
import { GolfBallTagComponent, GolfClubTagComponent, GolfPrefabs } from './prefab/GolfGamePrefabs'
import { NetworkObjectComponent } from '@xrengine/engine/src/networking/components/NetworkObjectComponent'
import {
  addComponent,
  defineQuery,
  getComponent,
  removeComponent
} from '@xrengine/engine/src/ecs/functions/ComponentFunctions'
import { AvatarComponent } from '@xrengine/engine/src/avatar/components/AvatarComponent'
import {
  BALL_STATES,
  initializeGolfBall,
  resetBall,
  setBallState,
  spawnBall,
  updateBall
} from './prefab/GolfBallPrefab'
import { initializeGolfClub, spawnClub, updateClub } from './prefab/GolfClubPrefab'
import { SpawnNetworkObjectComponent } from '@xrengine/engine/src/scene/components/SpawnNetworkObjectComponent'
import { GolfClubComponent } from './components/GolfClubComponent'
import { setupPlayerInput } from './functions/setupPlayerInput'
import { registerGolfBotHooks } from './functions/registerGolfBotHooks'
import {
  getCurrentGolfPlayerEntity,
  getGolfPlayerNumber,
  getGolfPlayerState,
  getPlayerEntityFromNumber
} from './functions/golfFunctions'
import { hitBall } from './functions/hitBall'
import { GolfBallComponent } from './components/GolfBallComponent'
import { getCollisions } from '@xrengine/engine/src/physics/functions/getCollisions'
import { VelocityComponent } from '@xrengine/engine/src/physics/components/VelocityComponent'
import { GolfHoleComponent } from './components/GolfHoleComponent'
import { TransformComponent } from '@xrengine/engine/src/transform/components/TransformComponent'
import { isEntityLocalClient } from '@xrengine/engine/src/networking/functions/isEntityLocalClient'
import { useState } from '@hookstate/core'
import { GolfTeeComponent } from './components/GolfTeeComponent'
import { NameComponent } from '@xrengine/engine/src/scene/components/NameComponent'
import { NetworkObjectOwnerComponent } from '@xrengine/engine/src/networking/components/NetworkObjectOwnerComponent'
import { setupPlayerAvatar, setupPlayerAvatarNotInVR, setupPlayerAvatarVR } from './functions/setupPlayerAvatar'
import { XRInputSourceComponent } from '@xrengine/engine/src/avatar/components/XRInputSourceComponent'
import { IncomingActionType } from '@xrengine/engine/src/networking/interfaces/NetworkTransport'
import { NetworkWorldAction } from '@xrengine/engine/src/networking/interfaces/NetworkWorldActions'
import { useWorld } from '@xrengine/engine/src/ecs/functions/SystemHooks'
import { SpawnPoseComponent } from '@xrengine/engine/src/avatar/components/SpawnPoseComponent'

export function getHole(world: World, i: number) {
  return world.namedEntities.get(`GolfHole-${i}`)
}
export function getBall(world: World, i: number) {
  return world.namedEntities.get(`GolfBall-${i}`)
}
export function getTee(world: World, i: number) {
  return world.namedEntities.get(`GolfTee-${i}`)
}
export function getClub(world: World, i: number) {
  return world.namedEntities.get(`GolfClub-${i}`)
}

/**
 *
 */
export const GolfState = createState({
  holes: [{ par: 3 }, { par: 3 }, { par: 3 }] as Array<{ par: number }>,
  players: [] as Array<{
    id: string
    scores: Array<number>
    stroke: number
    viewingScorecard: boolean
  }>,
  currentPlayer: 0,
  currentHole: 0
})

// Attach logging
GolfState.attach(() => ({
  id: Symbol('Logger'),
  init: () => ({
    onSet() {
      console.log('GOLF STATE \n' + JSON.stringify(GolfState.attach(Downgraded).value, null, 2))
    }
  })
}))

export function useGolfState() {
  return useState(GolfState)
}

const getTeePosition = (world: World, currentHole: number) => {
  const teeEntity = getTee(world, currentHole)
  return getComponent(teeEntity, TransformComponent).position.toArray()
}

// IMPORTANT : For FLUX pattern, consider state immutable outside a receptor
function golfReceptor(action: GolfActionType & IncomingActionType) {
  const world = useWorld()

  GolfState.batch((s) => {
    switch (action.type) {
      case 'puttclub.GAME_STATE': {
        // for (const eid of golfHoleQuery(world)) {
        //   s.holes.merge({
        //     [hole.number]:
        //   })
        // }
        s.merge(action.state)
        return
      }

      /**
       * On PLAYER_JOINED
       * - Add a player to player list (start at hole 0, scores at 0 for all holes)
       * - spawn golf club
       * - spawn golf ball
       */
      case 'puttclub.PLAYER_JOINED': {
        // this must happen on the server

        if (!isClient) {
          // player left ?
          const player = Object.values(Network.instance.networkObjects).find((obj) => obj.uniqueId === action.playerId)
          if (!player) return

          const playerAlreadyExists = s.players.find((p) => p.value.id === action.playerId)

          if (!playerAlreadyExists) {
            s.players.merge([
              {
                id: action.playerId,
                scores: [],
                stroke: 0,
                viewingScorecard: false
              }
            ])
            console.log(`player ${action.playerId} joined`)
          } else {
            console.log(`player ${action.playerId} rejoined`)
          }

          dispatchFromServer(GolfAction.sendState(s.attach(Downgraded).value))

          const { entity } = player

          console.log('namedEntities', JSON.stringify(world.namedEntities))

          // const playerNumber = getGolfPlayerNumber(entity)

          if (!getBall(world, getGolfPlayerNumber(entity))) {
            spawnBall(world, entity, GolfState.currentHole.value)
          }
          spawnClub(entity)
        }
        return
      }

      /**
       * on PLAYER_READY
       *   - IF player is current player, reset their ball position to the current tee
       */
      case 'puttclub.PLAYER_READY': {
        if (s.players.value.length && action.playerId === s.players.value[s.currentPlayer.value].id) {
          dispatchFromServer(
            GolfAction.resetBall(s.players.value[s.currentPlayer.value].id, getTeePosition(world, s.currentHole.value))
          )
        }
        return
      }

      /**
       * on PLAYER_STROKE
       *   - Finish current hole for this player
       *   - players[currentPlayer].scores[currentHole] = player.stroke
       */
      case 'puttclub.PLAYER_STROKE': {
        s.players[s.currentPlayer.value].merge((s) => {
          return { stroke: s.stroke + 1 }
        })
        const currentPlayerNumber = GolfState.currentPlayer.value
        const activeBallEntity = getBall(world, currentPlayerNumber)
        setBallState(activeBallEntity, BALL_STATES.MOVING)
        if (!isClient) ballTimer = 0
        return
      }

      /**
       * on BALL_STOPPED
       *   - Finish current hole for this player
       *   - players[currentPlayer].scores[currentHole] = player.stroke
       */
      case 'puttclub.BALL_STOPPED': {
        const currentPlayerNumber = GolfState.currentPlayer.value
        const entityBall = getBall(world, currentPlayerNumber)
        setBallState(entityBall, action.inHole ? BALL_STATES.IN_HOLE : BALL_STATES.STOPPED)
        if (isClient) {
          const teePosition = getTeePosition(world, s.currentHole.value)
          const position = action.outOfBounds ? teePosition : action.position
          resetBall(entityBall, position)
        }

        setTimeout(() => {
          dispatchFromServer(GolfAction.nextTurn())
        }, 1000)
        return
      }

      /**
       * on NEXT_TURN
       *   - next player is first of reduce(players => ball not in hole)
       *   - IF all balls in hole
       *     - Finish current hole for this player
       *     - players[currentPlayer].scores[currentHole] = player.stroke
       *     - IF all players have finished the current hole
       *       - dispatch NEXT_HOLE
       *   - ELSE
       *     - increment currentPlayer
       *     - hide old player's ball
       *     - show new player's ball
       */
      case 'puttclub.NEXT_TURN': {
        const currentPlayerNumber = s.currentPlayer.value
        const currentPlayer = s.players[currentPlayerNumber]
        const currentHole = s.currentHole.value
        const entityBall = getBall(world, currentPlayerNumber)
        const entityHole = getHole(world, currentHole)

        // if hole in ball or player has had too many shots, finish their round
        if (typeof entityBall !== 'undefined') {
          if (
            getComponent(entityBall, GolfBallComponent).state === BALL_STATES.IN_HOLE ||
            currentPlayer.stroke.value > 5 /**s.holes.value[s.currentHole].par.value + 3*/
          ) {
            console.log('=== PLAYER FINISHED HOLE')
            currentPlayer.scores.set([
              ...currentPlayer.scores.value,
              currentPlayer.stroke.value - s.holes[currentHole].par.value
            ])
          }

          setBallState(entityBall, BALL_STATES.INACTIVE)
        }

        // TODO: get player with fewest number of holes completed
        // const currentHole = s.players.reduce(() => {
        //   score.length
        // }, [score]) // or something

        const getPlayersYetToFinishRound = () => {
          const currentHole = s.currentHole.value
          const players = []
          for (const p of s.players.value) {
            // if player has finished less holes than the current hole index
            if (p.scores.length <= currentHole) players.push(p)
          }
          return players.concat(players) // concat so it wraps to players prior to the current player
        }

        // get players who haven't finished yet
        const playersYetToFinishRound = getPlayersYetToFinishRound()

        let hasWrapped = false
        const nextPlayer = playersYetToFinishRound.find((p, i) => {
          // get player number from index of p in all players
          const playerNumber = s.players.findIndex((player) => player.value.id === p.id)
          if (hasWrapped) return true
          if (i >= playersYetToFinishRound.length / 2 - 1) {
            hasWrapped = true
          }
          return playerNumber > currentPlayerNumber
        })

        // if we have a next player, increment the current player and change turns
        if (typeof nextPlayer !== 'undefined') {
          const nextPlayerNumber = s.players.findIndex((player) => player.value.id === nextPlayer.id)
          s.currentPlayer.set(nextPlayerNumber)

          // the ball might be in the old hole still
          if (nextPlayer.stroke === 0) {
            dispatchFromServer(GolfAction.resetBall(nextPlayer.id, getTeePosition(world, s.currentHole.value)))
          }

          const nextBallEntity = getBall(world, nextPlayerNumber)
          setBallState(nextBallEntity, BALL_STATES.WAITING)

          console.log(`it is now player ${nextPlayerNumber}'s turn`)
        } else {
          // if not, the round has finished
          dispatchFromServer(GolfAction.nextHole())
        }

        return
      }

      /**
       * on NEXT_HOLE
       *   - currentHole = earliest hole that a player hasn’t completed yet
       *   - indicate new current hole
       *   - dispatch RESET_BALL
       */
      case 'puttclub.NEXT_HOLE': {
        s.currentHole.set((s.currentHole.value + 1) % s.holes.length) // TODO: earliest incomplete hole
        if (s.currentHole.value === 0) {
          console.log('finished game! resetting player scores')
          for (const [i, p] of s.players.entries()) {
            p.scores.set([])
          }
        }
        // Set all player strokes to 0
        for (const [i, p] of s.players.entries()) {
          p.stroke.set(0)
          // reset all ball position to the new tee
        }

        if (isClient) {
          const teeEntity = getTee(world, s.currentHole.value)
          getComponent(Network.instance.localClientEntity, SpawnPoseComponent).position.copy(
            getComponent(teeEntity, TransformComponent).position
          )
        }

        // set current player to the first player
        s.currentPlayer.set(0)
        dispatchFromServer(GolfAction.resetBall(s.players[0].id.value, getTeePosition(world, s.currentHole.value)))

        //
        return
      }

      /**
       * on RESET_BALL
       * - teleport ball
       */
      case 'puttclub.RESET_BALL': {
        if (action.$userId !== 'server') return
        const playerNumber = s.players.findIndex((p) => p.value.id === action.playerId)
        const entityBall = getBall(world, playerNumber)
        if (typeof entityBall !== 'undefined') {
          // && getComponent(entityBall, GolfBallComponent).state === BALL_STATES.INACTIVE) {
          resetBall(entityBall, action.position)
          setBallState(entityBall, BALL_STATES.WAITING)
        }

        return
      }

      case 'puttclub.SHOW_SCORECARD': {
        const player = s.players.find((p) => p.value.id === action.$userId)
        if (player) player.viewingScorecard.set((v) => (typeof action.value === 'boolean' ? action.value : !v))
      }
    }
  })
}

// Note: player numbers are 0-indexed

globalThis.GolfState = GolfState
let ballTimer = 0

export default async function GolfSystem(world: World) {
  const playerQuery = defineQuery([AvatarComponent, NetworkObjectComponent])
  const namedComponentQuery = defineQuery([NameComponent])
  const spawnGolfBallQuery = defineQuery([SpawnNetworkObjectComponent, GolfBallTagComponent])
  const spawnGolfClubQuery = defineQuery([SpawnNetworkObjectComponent, GolfClubTagComponent])
  const golfClubQuery = defineQuery([GolfClubComponent])
  const playerVRQuery = defineQuery([AvatarComponent, XRInputSourceComponent])

  if (isClient) {
    registerGolfBotHooks()
    // pre-cache the assets we need for this game
    await AssetLoader.loadAsync({ url: Engine.publicPath + '/models/golf/avatars/avatar_head.glb' })
    await AssetLoader.loadAsync({ url: Engine.publicPath + '/models/golf/avatars/avatar_hands.glb' })
    await AssetLoader.loadAsync({ url: Engine.publicPath + '/models/golf/avatars/avatar_torso.glb' })
    await AssetLoader.loadAsync({ url: Engine.publicPath + '/models/golf/golf_ball.glb' })
  }

  // add our prefabs - TODO: find a better way of doing this that doesn't pollute prefab namespace
  Object.entries(GolfPrefabs).forEach(([prefabType, prefab]) => {
    Network.instance.schema.prefabs.set(prefabType, prefab)
  })

  world.receptors.add(golfReceptor)

  return () => {
    const currentPlayer = getGolfPlayerState()
    const playerEnterQueryResults = playerQuery.enter()

    if (isClient) {
      for (const entity of golfClubQuery()) {
        const { number } = getComponent(entity, GolfClubComponent)
        const ownerEntity = getPlayerEntityFromNumber(number)
        updateClub(entity)
        // we only need to detect hits for our own club
        if (typeof ownerEntity !== 'undefined' && isEntityLocalClient(ownerEntity)) {
          if (getCurrentGolfPlayerEntity() === ownerEntity) {
            const { uniqueId, networkId } = getComponent(ownerEntity, NetworkObjectComponent)
            const currentPlayerNumber = GolfState.currentPlayer.value
            const entityBall = getBall(world, currentPlayerNumber)

            if (entityBall && getComponent(entityBall, NetworkObjectOwnerComponent).networkId === networkId) {
              const { collisionEntity } = getCollisions(entity, GolfBallComponent)
              if (collisionEntity !== null && collisionEntity === entityBall) {
                const golfBallComponent = getComponent(entityBall, GolfBallComponent)
                if (golfBallComponent.state === BALL_STATES.WAITING) {
                  hitBall(entity, entityBall)
                  setBallState(entityBall, BALL_STATES.MOVING)
                  dispatchFromClient(GolfAction.playerStroke(uniqueId))
                }
              }
            }
          }
        }
      }
    } else {
      for (const entity of playerEnterQueryResults) {
        const { uniqueId } = getComponent(entity, NetworkObjectComponent)

        // Add a player to player list (start at hole 0, scores at 0 for all holes)
        dispatchFromServer(GolfAction.playerJoined(uniqueId))
      }

      for (const entity of playerQuery.exit()) {
        const { uniqueId } = getComponent(entity, NetworkObjectComponent, true)
        const playerNum = getGolfPlayerNumber(entity)
        console.log(`player ${playerNum} leave???`)
        // if a player disconnects and it's their turn, change turns to the next player
        if (currentPlayer?.id === uniqueId) dispatchFromServer(GolfAction.nextTurn())
        const clubEntity = getClub(world, playerNum)
        if (clubEntity)
          dispatchFromServer(
            NetworkWorldAction.destroyObject(getComponent(clubEntity, NetworkObjectComponent).networkId)
          )
        const ballEntity = getBall(world, playerNum)
        if (ballEntity)
          dispatchFromServer(
            NetworkWorldAction.destroyObject(getComponent(ballEntity, NetworkObjectComponent).networkId)
          )
      }
    }

    if (isClient) {
      for (const entity of playerEnterQueryResults) {
        setupPlayerAvatar(entity)
        setupPlayerInput(world, entity)
      }
    }

    for (const entity of namedComponentQuery.enter()) {
      const { name } = getComponent(entity, NameComponent)
      if (name) {
        console.log(name)
        if (name.includes('GolfHole')) {
          addComponent(entity, GolfHoleComponent, {})
        }
        if (name.includes('GolfTee')) {
          addComponent(entity, GolfTeeComponent, {})
        }
      }
    }

    const currentPlayerNumber = GolfState.currentPlayer.value
    const activeBallEntity = getBall(world, currentPlayerNumber)
    if (typeof activeBallEntity !== 'undefined') {
      const golfBallComponent = getComponent(activeBallEntity, GolfBallComponent)
      updateBall(activeBallEntity)

      if (!isClient && golfBallComponent.state === BALL_STATES.MOVING) {
        ballTimer++
        if (ballTimer > 60) {
          const { velocity } = getComponent(activeBallEntity, VelocityComponent)
          const position = getComponent(activeBallEntity, TransformComponent)?.position
          if (!position) return
          const velMag = velocity.lengthSq()
          if (velMag < 0.001 || position.y < -100) {
            setBallState(activeBallEntity, BALL_STATES.STOPPED)
            setTimeout(() => {
              golfBallComponent.groundRaycast.origin.copy(position)
              world.physics.doRaycast(golfBallComponent.groundRaycast)
              const outOfBounds = !golfBallComponent.groundRaycast.hits.length

              const activeHoleEntity = getHole(world, GolfState.currentHole.value)
              const { collisionEvent } = getCollisions(activeBallEntity, GolfHoleComponent)
              const dist = position.distanceToSquared(getComponent(activeHoleEntity, TransformComponent).position)
              // ball-hole collision not being detected, not sure why, use dist for now
              const inHole = dist < 0.01 //typeof collisionEvent !== 'undefined'
              console.log('\n\n\n========= ball stopped', outOfBounds, inHole, dist, collisionEvent, '\n')

              dispatchFromServer(
                GolfAction.ballStopped(
                  GolfState.players.value[currentPlayerNumber].id,
                  position.toArray(),
                  inHole,
                  outOfBounds
                )
              )
            }, 1000)
          }
        }
      }
    }

    /**
     * we use an plain query here in case the player and club/ball arrive at the client in the same frame,
     * as there can be a race condition between the two
     */
    for (const entity of spawnGolfBallQuery()) {
      const { parameters } = getComponent(entity, SpawnNetworkObjectComponent)
      const ownerEntity = getPlayerEntityFromNumber(parameters.playerNumber)
      if (typeof ownerEntity !== 'undefined') {
        removeComponent(entity, SpawnNetworkObjectComponent)
        // removeComponent(entity, GolfBallTagComponent)
        initializeGolfBall(entity, ownerEntity, parameters)
        if (GolfState.currentPlayer.value === parameters.playerNumber) {
          setBallState(entity, BALL_STATES.WAITING)
        } else {
          setBallState(entity, BALL_STATES.INACTIVE)
        }
      }
    }

    for (const entity of spawnGolfClubQuery()) {
      const { parameters } = getComponent(entity, SpawnNetworkObjectComponent)
      const ownerEntity = getPlayerEntityFromNumber(parameters.playerNumber)
      if (typeof ownerEntity !== 'undefined') {
        if (typeof parameters.playerNumber !== 'undefined') {
          const { parameters } = removeComponent(entity, SpawnNetworkObjectComponent)
          // removeComponent(entity, GolfClubTagComponent)
          initializeGolfClub(entity, ownerEntity, parameters)
          if (isEntityLocalClient(ownerEntity)) {
            console.log('i am ready')
            dispatchFromClient(GolfAction.playerReady(GolfState.players.value[parameters.playerNumber].id))
          }
        }
      }
    }

    if (isClient) {
      for (const entity of playerVRQuery.enter()) {
        setupPlayerAvatarVR(entity)
      }

      for (const entity of playerVRQuery.exit()) {
        setupPlayerAvatarNotInVR(entity)
      }
    }

    return world
  }
}
>>>>>>> 4eed4c78
<|MERGE_RESOLUTION|>--- conflicted
+++ resolved
@@ -4,556 +4,6 @@
  * @author Gheric Speiginer <github.com/speigg>
  */
 
-<<<<<<< HEAD
- import { Engine } from '@xrengine/engine/src/ecs/classes/Engine'
- import { World } from '@xrengine/engine/src/ecs/classes/World'
- import { AssetLoader } from '@xrengine/engine/src/assets/classes/AssetLoader'
- import { GolfAction, GolfActionType } from './GolfAction'
- import { Network } from '@xrengine/engine/src/networking/classes/Network'
- import { dispatchFromServer, dispatchFromClient } from '@xrengine/engine/src/networking/functions/dispatch'
- import { createState, Downgraded } from '@hookstate/core'
- import { isClient } from '@xrengine/engine/src/common/functions/isClient'
- import { GolfBallTagComponent, GolfClubTagComponent, GolfPrefabs } from './prefab/GolfGamePrefabs'
- import { NetworkObjectComponent } from '@xrengine/engine/src/networking/components/NetworkObjectComponent'
- import {
-   addComponent,
-   defineQuery,
-   getComponent,
-   removeComponent
- } from '@xrengine/engine/src/ecs/functions/ComponentFunctions'
- import { AvatarComponent } from '@xrengine/engine/src/avatar/components/AvatarComponent'
- import {
-   BALL_STATES,
-   initializeGolfBall,
-   resetBall,
-   setBallState,
-   spawnBall,
-   updateBall
- } from './prefab/GolfBallPrefab'
- import { initializeGolfClub, spawnClub, updateClub } from './prefab/GolfClubPrefab'
- import { SpawnNetworkObjectComponent } from '@xrengine/engine/src/scene/components/SpawnNetworkObjectComponent'
- import { GolfClubComponent } from './components/GolfClubComponent'
- import { setupPlayerInput } from './functions/setupPlayerInput'
- import { registerGolfBotHooks } from './functions/registerGolfBotHooks'
- import {
-   getCurrentGolfPlayerEntity,
-   getGolfPlayerNumber,
-   getGolfPlayerState,
-   getPlayerEntityFromNumber
- } from './functions/golfFunctions'
- import { hitBall } from './functions/hitBall'
- import { GolfBallComponent } from './components/GolfBallComponent'
- import { getCollisions } from '@xrengine/engine/src/physics/functions/getCollisions'
- import { VelocityComponent } from '@xrengine/engine/src/physics/components/VelocityComponent'
- import { GolfHoleComponent } from './components/GolfHoleComponent'
- import { TransformComponent } from '@xrengine/engine/src/transform/components/TransformComponent'
- import { isEntityLocalClient } from '@xrengine/engine/src/networking/functions/isEntityLocalClient'
- import { useState } from '@hookstate/core'
- import { GolfTeeComponent } from './components/GolfTeeComponent'
- import { NameComponent } from '@xrengine/engine/src/scene/components/NameComponent'
- import { NetworkObjectOwnerComponent } from '@xrengine/engine/src/networking/components/NetworkObjectOwnerComponent'
- import { setupPlayerAvatar, setupPlayerAvatarNotInVR, setupPlayerAvatarVR } from './functions/setupPlayerAvatar'
- import { XRInputSourceComponent } from '@xrengine/engine/src/avatar/components/XRInputSourceComponent'
- import { IncomingActionType } from '@xrengine/engine/src/networking/interfaces/NetworkTransport'
- import { NetworkWorldAction } from '@xrengine/engine/src/networking/interfaces/NetworkWorldActions'
- import { useWorld } from '@xrengine/engine/src/ecs/functions/SystemHooks'
- 
- export function getHole(world: World, i: number) {
-   return world.namedEntities.get(`GolfHole-${i}`)
- }
- export function getBall(world: World, i: number) {
-   return world.namedEntities.get(`GolfBall-${i}`)
- }
- export function getTee(world: World, i: number) {
-   return world.namedEntities.get(`GolfTee-${i}`)
- }
- export function getClub(world: World, i: number) {
-   return world.namedEntities.get(`GolfClub-${i}`)
- }
- 
- /**
-  *
-  */
- export const GolfState = createState({
-   holes: [{ par: 3 }, { par: 3 }, { par: 3 }] as Array<{ par: number }>,
-   players: [] as Array<{
-     id: string
-     scores: Array<number>
-     stroke: number
-     viewingScorecard: boolean
-   }>,
-   currentPlayer: 0,
-   currentHole: 0
- })
- 
- // Attach logging
- GolfState.attach(() => ({
-   id: Symbol('Logger'),
-   init: () => ({
-     onSet() {
-       console.log('GOLF STATE \n' + JSON.stringify(GolfState.attach(Downgraded).value, null, 2))
-     }
-   })
- }))
- 
- export function useGolfState() {
-   return useState(GolfState)
- }
- 
- const getTeePosition = (world: World, currentHole: number) => {
-   const teeEntity = getTee(world, currentHole)
-   return getComponent(teeEntity, TransformComponent).position.toArray()
- }
- 
- // IMPORTANT : For FLUX pattern, consider state immutable outside a receptor
- function golfReceptor(action: GolfActionType & IncomingActionType) {
-   const world = useWorld()
- 
-   GolfState.batch((s) => {
-     switch (action.type) {
-       case 'puttclub.GAME_STATE': {
-         // for (const eid of golfHoleQuery(world)) {
-         //   s.holes.merge({
-         //     [hole.number]:
-         //   })
-         // }
-         s.merge(action.state)
-         return
-       }
- 
-       /**
-        * On PLAYER_JOINED
-        * - Add a player to player list (start at hole 0, scores at 0 for all holes)
-        * - spawn golf club
-        * - spawn golf ball
-        */
-       case 'puttclub.PLAYER_JOINED': {
-         // this must happen on the server
- 
-         if (!isClient) {
-           // player left ?
-           const player = Object.values(Network.instance.networkObjects).find((obj) => obj.uniqueId === action.playerId)
-           if (!player) return
- 
-           const playerAlreadyExists = s.players.find((p) => p.value.id === action.playerId)
- 
-           if (!playerAlreadyExists) {
-             s.players.merge([
-               {
-                 id: action.playerId,
-                 scores: [],
-                 stroke: 0,
-                 viewingScorecard: false
-               }
-             ])
-             console.log(`player ${action.playerId} joined`)
-           } else {
-             console.log(`player ${action.playerId} rejoined`)
-           }
- 
-           dispatchFromServer(GolfAction.sendState(s.attach(Downgraded).value))
- 
-           const { entity } = player
- 
-           console.log('namedEntities', JSON.stringify(world.namedEntities))
- 
-           // const playerNumber = getGolfPlayerNumber(entity)
- 
-           if (!getBall(world, getGolfPlayerNumber(entity))) {
-             spawnBall(world, entity, GolfState.currentHole.value)
-           }
-           spawnClub(entity)
-         }
-         return
-       }
- 
-       /**
-        * on PLAYER_READY
-        *   - IF player is current player, reset their ball position to the current tee
-        */
-       case 'puttclub.PLAYER_READY': {
-         if (s.players.value.length && action.playerId === s.players.value[s.currentPlayer.value].id) {
-           dispatchFromServer(
-             GolfAction.resetBall(s.players.value[s.currentPlayer.value].id, getTeePosition(world, s.currentHole.value))
-           )
-         }
-         return
-       }
- 
-       /**
-        * on PLAYER_STROKE
-        *   - Finish current hole for this player
-        *   - players[currentPlayer].scores[currentHole] = player.stroke
-        */
-       case 'puttclub.PLAYER_STROKE': {
-         s.players[s.currentPlayer.value].merge((s) => {
-           return { stroke: s.stroke + 1 }
-         })
-         const currentPlayerNumber = GolfState.currentPlayer.value
-         const activeBallEntity = getBall(world, currentPlayerNumber)
-         setBallState(activeBallEntity, BALL_STATES.MOVING)
-         if (!isClient) ballTimer = 0
-         return
-       }
- 
-       /**
-        * on BALL_STOPPED
-        *   - Finish current hole for this player
-        *   - players[currentPlayer].scores[currentHole] = player.stroke
-        */
-       case 'puttclub.BALL_STOPPED': {
-         const currentPlayerNumber = GolfState.currentPlayer.value
-         const entityBall = getBall(world, currentPlayerNumber)
-         setBallState(entityBall, action.inHole ? BALL_STATES.IN_HOLE : BALL_STATES.STOPPED)
-         if (isClient) {
-           const teePosition = getTeePosition(world, s.currentHole.value)
-           const position = action.outOfBounds ? teePosition : action.position
-           resetBall(entityBall, position)
-         }
- 
-         setTimeout(() => {
-           dispatchFromServer(GolfAction.nextTurn())
-         }, 1000)
-         return
-       }
- 
-       /**
-        * on NEXT_TURN
-        *   - next player is first of reduce(players => ball not in hole)
-        *   - IF all balls in hole
-        *     - Finish current hole for this player
-        *     - players[currentPlayer].scores[currentHole] = player.stroke
-        *     - IF all players have finished the current hole
-        *       - dispatch NEXT_HOLE
-        *   - ELSE
-        *     - increment currentPlayer
-        *     - hide old player's ball
-        *     - show new player's ball
-        */
-       case 'puttclub.NEXT_TURN': {
-         const currentPlayerNumber = s.currentPlayer.value
-         const currentPlayer = s.players[currentPlayerNumber]
-         const currentHole = s.currentHole.value
-         const entityBall = getBall(world, currentPlayerNumber)
-         const entityHole = getHole(world, currentHole)
- 
-         // if hole in ball or player has had too many shots, finish their round
-         if (typeof entityBall !== 'undefined') {
-           if (
-             getComponent(entityBall, GolfBallComponent).state === BALL_STATES.IN_HOLE ||
-             currentPlayer.stroke.value > 5 /**s.holes.value[s.currentHole].par.value + 3*/
-           ) {
-             console.log('=== PLAYER FINISHED HOLE')
-             currentPlayer.scores.set([
-               ...currentPlayer.scores.value,
-               currentPlayer.stroke.value - s.holes[currentHole].par.value
-             ])
-           }
- 
-           setBallState(entityBall, BALL_STATES.INACTIVE)
-         }
- 
-         // TODO: get player with fewest number of holes completed
-         // const currentHole = s.players.reduce(() => {
-         //   score.length
-         // }, [score]) // or something
- 
-         const getPlayersYetToFinishRound = () => {
-           const currentHole = s.currentHole.value
-           const players = []
-           for (const p of s.players.value) {
-             // if player has finished less holes than the current hole index
-             if (p.scores.length <= currentHole) players.push(p)
-           }
-           return players.concat(players) // concat so it wraps to players prior to the current player
-         }
- 
-         // get players who haven't finished yet
-         const playersYetToFinishRound = getPlayersYetToFinishRound()
- 
-         let hasWrapped = false
-         const nextPlayer = playersYetToFinishRound.find((p, i) => {
-           // get player number from index of p in all players
-           const playerNumber = s.players.findIndex((player) => player.value.id === p.id)
-           if (hasWrapped) return true
-           if (i >= playersYetToFinishRound.length / 2 - 1) {
-             hasWrapped = true
-           }
-           return playerNumber > currentPlayerNumber
-         })
- 
-         // if we have a next player, increment the current player and change turns
-         if (typeof nextPlayer !== 'undefined') {
-           const nextPlayerNumber = s.players.findIndex((player) => player.value.id === nextPlayer.id)
-           s.currentPlayer.set(nextPlayerNumber)
- 
-           // the ball might be in the old hole still
-           if (nextPlayer.stroke === 0) {
-             dispatchFromServer(GolfAction.resetBall(nextPlayer.id, getTeePosition(world, s.currentHole.value)))
-           }
- 
-           const nextBallEntity = getBall(world, nextPlayerNumber)
-           setBallState(nextBallEntity, BALL_STATES.WAITING)
- 
-           console.log(`it is now player ${nextPlayerNumber}'s turn`)
-         } else {
-           // if not, the round has finished
-           dispatchFromServer(GolfAction.nextHole())
-         }
- 
-         return
-       }
- 
-       /**
-        * on NEXT_HOLE
-        *   - currentHole = earliest hole that a player hasn’t completed yet
-        *   - indicate new current hole
-        *   - dispatch RESET_BALL
-        */
-       case 'puttclub.NEXT_HOLE': {
-         s.currentHole.set((s.currentHole.value + 1) % s.holes.length) // TODO: earliest incomplete hole
-         if (s.currentHole.value === 0) {
-           console.log('finished game! resetting player scores')
-           for (const [i, p] of s.players.entries()) {
-             p.scores.set([])
-           }
-         }
-         // Set all player strokes to 0
-         for (const [i, p] of s.players.entries()) {
-           p.stroke.set(0)
-           // reset all ball position to the new tee
-         }
- 
-         // set current player to the first player
-         s.currentPlayer.set(0)
-         dispatchFromServer(GolfAction.resetBall(s.players[0].id.value, getTeePosition(world, s.currentHole.value)))
- 
-         //
-         return
-       }
- 
-       /**
-        * on RESET_BALL
-        * - teleport ball
-        */
-       case 'puttclub.RESET_BALL': {
-         if (action.$userId !== 'server') return
-         const playerNumber = s.players.findIndex((p) => p.value.id === action.playerId)
-         const entityBall = getBall(world, playerNumber)
-         if (typeof entityBall !== 'undefined') {
-           // && getComponent(entityBall, GolfBallComponent).state === BALL_STATES.INACTIVE) {
-           resetBall(entityBall, action.position)
-           setBallState(entityBall, BALL_STATES.WAITING)
-         }
- 
-         return
-       }
- 
-       case 'puttclub.SHOW_SCORECARD': {
-         const player = s.players.find((p) => p.value.id === action.$userId)
-         if (player) player.viewingScorecard.set((v) => (typeof action.value === 'boolean' ? action.value : !v))
-       }
-     }
-   })
- }
- 
- // Note: player numbers are 0-indexed
- 
- globalThis.GolfState = GolfState
- let ballTimer = 0
- 
- export default async function GolfSystem(world: World) {
-   const playerQuery = defineQuery([AvatarComponent, NetworkObjectComponent])
-   const namedComponentQuery = defineQuery([NameComponent])
-   const spawnGolfBallQuery = defineQuery([SpawnNetworkObjectComponent, GolfBallTagComponent])
-   const spawnGolfClubQuery = defineQuery([SpawnNetworkObjectComponent, GolfClubTagComponent])
-   const golfClubQuery = defineQuery([GolfClubComponent])
-   const playerVRQuery = defineQuery([AvatarComponent, XRInputSourceComponent])
- 
-   if (isClient) {
-     registerGolfBotHooks()
-     // pre-cache the assets we need for this game
-     await AssetLoader.loadAsync({ url: Engine.publicPath + '/models/golf/avatars/avatar_head.glb' })
-     await AssetLoader.loadAsync({ url: Engine.publicPath + '/models/golf/avatars/avatar_hands.glb' })
-     await AssetLoader.loadAsync({ url: Engine.publicPath + '/models/golf/avatars/avatar_torso.glb' })
-     await AssetLoader.loadAsync({ url: Engine.publicPath + '/models/golf/golf_ball.glb' })
-   }
- 
-   // add our prefabs - TODO: find a better way of doing this that doesn't pollute prefab namespace
-   Object.entries(GolfPrefabs).forEach(([prefabType, prefab]) => {
-     Network.instance.schema.prefabs.set(prefabType, prefab)
-   })
- 
-   world.receptors.add(golfReceptor)
- 
-   return () => {
-     const currentPlayer = getGolfPlayerState()
-     const playerEnterQueryResults = playerQuery.enter()
- 
-     if (isClient) {
-       for (const entity of golfClubQuery()) {
-         const { number } = getComponent(entity, GolfClubComponent)
-         const ownerEntity = getPlayerEntityFromNumber(number)
-         updateClub(entity)
-         // we only need to detect hits for our own club
-         if (typeof ownerEntity !== 'undefined' && isEntityLocalClient(ownerEntity)) {
-           if (getCurrentGolfPlayerEntity() === ownerEntity) {
-             const { uniqueId, networkId } = getComponent(ownerEntity, NetworkObjectComponent)
-             const currentPlayerNumber = GolfState.currentPlayer.value
-             const entityBall = getBall(world, currentPlayerNumber)
- 
-             if (entityBall && getComponent(entityBall, NetworkObjectOwnerComponent).networkId === networkId) {
-               const { collisionEntity } = getCollisions(entity, GolfBallComponent)
-               if (collisionEntity !== null && collisionEntity === entityBall) {
-                 const golfBallComponent = getComponent(entityBall, GolfBallComponent)
-                 if (golfBallComponent.state === BALL_STATES.WAITING) {
-                   hitBall(entity, entityBall)
-                   setBallState(entityBall, BALL_STATES.MOVING)
-                   dispatchFromClient(GolfAction.playerStroke(uniqueId))
-                 }
-               }
-             }
-           }
-         }
-       }
-     } else {
-       for (const entity of playerEnterQueryResults) {
-         const { uniqueId } = getComponent(entity, NetworkObjectComponent)
- 
-         // Add a player to player list (start at hole 0, scores at 0 for all holes)
-         dispatchFromServer(GolfAction.playerJoined(uniqueId))
-       }
- 
-       for (const entity of playerQuery.exit()) {
-         const { uniqueId } = getComponent(entity, NetworkObjectComponent, true)
-         const playerNum = getGolfPlayerNumber(entity)
-         console.log(`player ${playerNum} leave???`)
-         // if a player disconnects and it's their turn, change turns to the next player
-         if (currentPlayer?.id === uniqueId) dispatchFromServer(GolfAction.nextTurn())
-         const clubEntity = getClub(world, playerNum)
-         if (clubEntity)
-           dispatchFromServer(
-             NetworkWorldAction.destroyObject(getComponent(clubEntity, NetworkObjectComponent).networkId)
-           )
-         const ballEntity = getBall(world, playerNum)
-         if (ballEntity)
-           dispatchFromServer(
-             NetworkWorldAction.destroyObject(getComponent(ballEntity, NetworkObjectComponent).networkId)
-           )
-       }
-     }
- 
-     if (isClient) {
-       for (const entity of playerEnterQueryResults) {
-         setupPlayerAvatar(entity)
-         setupPlayerInput(world, entity)
-       }
-     }
- 
-     for (const entity of namedComponentQuery.enter()) {
-       const { name } = getComponent(entity, NameComponent)
-       if (name) {
-         console.log(name)
-         if (name.includes('GolfHole')) {
-           addComponent(entity, GolfHoleComponent, {})
-         }
-         if (name.includes('GolfTee')) {
-           addComponent(entity, GolfTeeComponent, {})
-         }
-       }
-     }
- 
-     const currentPlayerNumber = GolfState.currentPlayer.value
-     const activeBallEntity = getBall(world, currentPlayerNumber)
-     if (typeof activeBallEntity !== 'undefined') {
-       const golfBallComponent = getComponent(activeBallEntity, GolfBallComponent)
-       updateBall(activeBallEntity)
- 
-       if (!isClient && golfBallComponent.state === BALL_STATES.MOVING) {
-         ballTimer++
-         if (ballTimer > 60) {
-           const { velocity } = getComponent(activeBallEntity, VelocityComponent)
-           const velMag = velocity.lengthSq()
-           if (velMag < 0.001) {
-             setBallState(activeBallEntity, BALL_STATES.STOPPED)
-             setTimeout(() => {
-               const position = getComponent(activeBallEntity, TransformComponent)?.position
-               if (!position) return
- 
-               golfBallComponent.groundRaycast.origin.copy(position)
-               world.physics.doRaycast(golfBallComponent.groundRaycast)
-               const outOfBounds = !golfBallComponent.groundRaycast.hits.length
- 
-               const activeHoleEntity = getHole(world, GolfState.currentHole.value)
-               const { collisionEvent } = getCollisions(activeBallEntity, GolfHoleComponent)
-               const dist = position.distanceToSquared(getComponent(activeHoleEntity, TransformComponent).position)
-               // ball-hole collision not being detected, not sure why, use dist for now
-               const inHole = dist < 0.01 //typeof collisionEvent !== 'undefined'
-               console.log('\n\n\n========= ball stopped', outOfBounds, inHole, dist, collisionEvent, '\n')
- 
-               dispatchFromServer(
-                 GolfAction.ballStopped(
-                   GolfState.players.value[currentPlayerNumber].id,
-                   position.toArray(),
-                   inHole,
-                   outOfBounds
-                 )
-               )
-             }, 1000)
-           }
-         }
-       }
-     }
- 
-     /**
-      * we use an plain query here in case the player and club/ball arrive at the client in the same frame,
-      * as there can be a race condition between the two
-      */
-     for (const entity of spawnGolfBallQuery()) {
-       const { parameters } = getComponent(entity, SpawnNetworkObjectComponent)
-       const ownerEntity = getPlayerEntityFromNumber(parameters.playerNumber)
-       if (typeof ownerEntity !== 'undefined') {
-         removeComponent(entity, SpawnNetworkObjectComponent)
-         // removeComponent(entity, GolfBallTagComponent)
-         initializeGolfBall(entity, ownerEntity, parameters)
-         if (GolfState.currentPlayer.value === parameters.playerNumber) {
-           setBallState(entity, BALL_STATES.WAITING)
-         } else {
-           setBallState(entity, BALL_STATES.INACTIVE)
-         }
-       }
-     }
- 
-     for (const entity of spawnGolfClubQuery()) {
-       const { parameters } = getComponent(entity, SpawnNetworkObjectComponent)
-       const ownerEntity = getPlayerEntityFromNumber(parameters.playerNumber)
-       if (typeof ownerEntity !== 'undefined') {
-         if (typeof parameters.playerNumber !== 'undefined') {
-           const { parameters } = removeComponent(entity, SpawnNetworkObjectComponent)
-           // removeComponent(entity, GolfClubTagComponent)
-           initializeGolfClub(entity, ownerEntity, parameters)
-           if (isEntityLocalClient(ownerEntity)) {
-             console.log('i am ready')
-             dispatchFromClient(GolfAction.playerReady(GolfState.players.value[parameters.playerNumber].id))
-           }
-         }
-       }
-     }
- 
-     if (isClient) {
-       for (const entity of playerVRQuery.enter()) {
-         setupPlayerAvatarVR(entity)
-       }
- 
-       for (const entity of playerVRQuery.exit()) {
-         setupPlayerAvatarNotInVR(entity)
-       }
-     }
- 
-     return world
-   }
- }
-=======
 import { Engine } from '@xrengine/engine/src/ecs/classes/Engine'
 import { World } from '@xrengine/engine/src/ecs/classes/World'
 import { AssetLoader } from '@xrengine/engine/src/assets/classes/AssetLoader'
@@ -1108,5 +558,4 @@
 
     return world
   }
-}
->>>>>>> 4eed4c78
+}