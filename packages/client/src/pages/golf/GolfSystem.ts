/**
 * @author HydraFire <github.com/HydraFire>
 * @author Josh Field <github.com/hexafield>
 * @author Gheric Speiginer <github.com/speigg>
 */

import { Engine } from '@xrengine/engine/src/ecs/classes/Engine'
import { World } from '@xrengine/engine/src/ecs/classes/World'
import { AssetLoader } from '@xrengine/engine/src/assets/classes/AssetLoader'
import { GolfAction, GolfActionType } from './GolfAction'
import { Network } from '@xrengine/engine/src/networking/classes/Network'
import { dispatchFromServer, dispatchFromClient } from '@xrengine/engine/src/networking/functions/dispatch'
import { createState, Downgraded } from '@hookstate/core'
import { isClient } from '@xrengine/engine/src/common/functions/isClient'
import { GolfBallTagComponent, GolfClubTagComponent, GolfPrefabs } from './prefab/GolfGamePrefabs'
import { NetworkObjectComponent } from '@xrengine/engine/src/networking/components/NetworkObjectComponent'
import {
  addComponent,
  defineQuery,
  getComponent,
  removeComponent,
  removeEntity
} from '@xrengine/engine/src/ecs/functions/EntityFunctions'
import { AvatarComponent } from '@xrengine/engine/src/avatar/components/AvatarComponent'
import {
  BALL_STATES,
  initializeGolfBall,
  resetBall,
  setBallState,
  spawnBall,
  updateBall
} from './prefab/GolfBallPrefab'
import { initializeGolfClub, spawnClub, updateClub } from './prefab/GolfClubPrefab'
import { SpawnNetworkObjectComponent } from '@xrengine/engine/src/scene/components/SpawnNetworkObjectComponent'
import { GolfClubComponent } from './components/GolfClubComponent'
import { setupPlayerInput } from './functions/setupPlayerInput'
import { registerGolfBotHooks } from './functions/registerGolfBotHooks'
import {
  getCurrentGolfPlayerEntity,
  getGolfPlayerNumber,
  getGolfPlayerState,
  getPlayerEntityFromNumber
} from './functions/golfFunctions'
import { hitBall } from './functions/hitBall'
import { GolfBallComponent } from './components/GolfBallComponent'
import { getCollisions } from '@xrengine/engine/src/physics/functions/getCollisions'
import { VelocityComponent } from '@xrengine/engine/src/physics/components/VelocityComponent'
import { GolfHoleComponent } from './components/GolfHoleComponent'
import { TransformComponent } from '@xrengine/engine/src/transform/components/TransformComponent'
import { isEntityLocalClient } from '@xrengine/engine/src/networking/functions/isEntityLocalClient'
import { useState } from '@hookstate/core'
import { GolfTeeComponent } from './components/GolfTeeComponent'
import { NameComponent } from '@xrengine/engine/src/scene/components/NameComponent'
import { NetworkObjectOwnerComponent } from '@xrengine/engine/src/networking/components/NetworkObjectOwnerComponent'
import { setupPlayerAvatar, setupPlayerAvatarNotInVR, setupPlayerAvatarVR } from './functions/setupPlayerAvatar'
import { XRInputSourceComponent } from '@xrengine/engine/src/avatar/components/XRInputSourceComponent'
import { IncomingActionType } from '@xrengine/engine/src/networking/interfaces/NetworkTransport'
import { NetworkWorldAction } from '@xrengine/engine/src/networking/interfaces/NetworkWorldActions'
import { useWorld } from '@xrengine/engine/src/ecs/functions/SystemHooks'
import { getPlayer } from '@xrengine/engine/src'

export function getHole(world: World, i: number) {
  return world.namedEntities.get(`GolfHole-${i}`)
}
export function getBall(world: World, i: number) {
  return world.namedEntities.get(`GolfBall-${i}`)
}
export function getTee(world: World, i: number) {
  return world.namedEntities.get(`GolfTee-${i}`)
}
export function getClub(world: World, i: number) {
  return world.namedEntities.get(`GolfClub-${i}`)
}

/**
 *
 */
export const GolfState = createState({
  holes: [{ par: 3 }, { par: 3 }, { par: 3 }] as Array<{ par: number }>,
  players: [] as Array<{
    id: string
    scores: Array<number>
    stroke: number
    viewingScorecard: boolean
  }>,
  currentPlayer: 0,
  currentHole: 0
})

// Attach logging
GolfState.attach(() => ({
  id: Symbol('Logger'),
  init: () => ({
    onSet() {
      console.log('GOLF STATE \n' + JSON.stringify(GolfState.attach(Downgraded).value, null, 2))
    }
  })
}))

export function useGolfState() {
  return useState(GolfState)
}

const getTeePosition = (world: World, currentHole: number) => {
  const teeEntity = getTee(world, currentHole)
  return getComponent(teeEntity, TransformComponent).position.toArray()
}

// IMPORTANT : For FLUX pattern, consider state immutable outside a receptor
function golfReceptor(action: GolfActionType & IncomingActionType) {
  const world = useWorld()

  GolfState.batch((s) => {
    switch (action.type) {
      case 'puttclub.GAME_STATE': {
        // for (const eid of golfHoleQuery(world)) {
        //   s.holes.merge({
        //     [hole.number]:
        //   })
        // }
        s.merge(action.state)
        return
      }

      /**
       * On PLAYER_JOINED
       * - Add a player to player list (start at hole 0, scores at 0 for all holes)
       * - spawn golf club
       * - spawn golf ball
       */
      case 'puttclub.PLAYER_JOINED': {
        // this must happen on the server

        if (!isClient) {
          // player left ?
          const player = Object.values(Network.instance.networkObjects).find((obj) => obj.uniqueId === action.playerId)
          if (!player) return

          const playerAlreadyExists = s.players.find((p) => p.value.id === action.playerId)

          if (!playerAlreadyExists) {
            s.players.merge([
              {
                id: action.playerId,
                scores: [],
                stroke: 0,
                viewingScorecard: false
              }
            ])
            console.log(`player ${action.playerId} joined`)
          } else {
            console.log(`player ${action.playerId} rejoined`)
          }

          dispatchFromServer(GolfAction.sendState(s.attach(Downgraded).value))

          const { entity } = player

          console.log('namedEntities', JSON.stringify(world.namedEntities))

          // const playerNumber = getGolfPlayerNumber(entity)

          if (!getBall(world, getGolfPlayerNumber(entity))) {
            spawnBall(world, entity, GolfState.currentHole.value)
          }
          spawnClub(entity)
        }
        return
      }

      /**
       * on PLAYER_READY
       *   - IF player is current player, reset their ball position to the current tee
       */
      case 'puttclub.PLAYER_READY': {
        if (s.players.value.length && action.playerId === s.players.value[s.currentPlayer.value].id) {
          dispatchFromServer(
            GolfAction.resetBall(s.players.value[s.currentPlayer.value].id, getTeePosition(world, s.currentHole.value))
          )
        }
        return
      }

      /**
       * on PLAYER_STROKE
       *   - Finish current hole for this player
       *   - players[currentPlayer].scores[currentHole] = player.stroke
       */
      case 'puttclub.PLAYER_STROKE': {
        s.players[s.currentPlayer.value].merge((s) => {
          return { stroke: s.stroke + 1 }
        })
        const currentPlayerNumber = GolfState.currentPlayer.value
        const activeBallEntity = getBall(world, currentPlayerNumber)
        setBallState(activeBallEntity, BALL_STATES.MOVING)
        if (!isClient) ballTimer = 0
        return
      }

      /**
       * on BALL_STOPPED
       *   - Finish current hole for this player
       *   - players[currentPlayer].scores[currentHole] = player.stroke
       */
      case 'puttclub.BALL_STOPPED': {
        const currentPlayerNumber = GolfState.currentPlayer.value
        const entityBall = getBall(world, currentPlayerNumber)
        setBallState(entityBall, action.inHole ? BALL_STATES.IN_HOLE : BALL_STATES.STOPPED)
        if (isClient) {
          const teePosition = getTeePosition(world, s.currentHole.value)
          const position = action.outOfBounds ? teePosition : action.position
          resetBall(entityBall, position)
        }

        setTimeout(() => {
          dispatchFromServer(GolfAction.nextTurn())
        }, 1000)
        return
      }

      /**
       * on NEXT_TURN
       *   - next player is first of reduce(players => ball not in hole)
       *   - IF all balls in hole
       *     - Finish current hole for this player
       *     - players[currentPlayer].scores[currentHole] = player.stroke
       *     - IF all players have finished the current hole
       *       - dispatch NEXT_HOLE
       *   - ELSE
       *     - increment currentPlayer
       *     - hide old player's ball
       *     - show new player's ball
       */
      case 'puttclub.NEXT_TURN': {
        const currentPlayerNumber = s.currentPlayer.value
        const currentPlayer = s.players[currentPlayerNumber]
        const currentHole = s.currentHole.value
        const entityBall = getBall(world, currentPlayerNumber)
        const entityHole = getHole(world, currentHole)

        // if hole in ball or player has had too many shots, finish their round
        if (
          getComponent(entityBall, GolfBallComponent).state === BALL_STATES.IN_HOLE ||
          currentPlayer.stroke.value > 5 /**s.holes.value[s.currentHole].par.value + 3*/
        ) {
          console.log('=== PLAYER FINISHED HOLE')
          currentPlayer.scores.set([
            ...currentPlayer.scores.value,
            currentPlayer.stroke.value - s.holes[currentHole].par.value
          ])
        }

        setBallState(entityBall, BALL_STATES.INACTIVE)

        // TODO: get player with fewest number of holes completed
        // const currentHole = s.players.reduce(() => {
        //   score.length
        // }, [score]) // or something

        const getPlayersYetToFinishRound = () => {
          const currentHole = s.currentHole.value
          const players = []
          for (const p of s.players.value) {
            // if player has finished less holes than the current hole index
            if (p.scores.length <= currentHole) players.push(p)
          }
          return players.concat(players) // concat so it wraps to players prior to the current player
        }

        // get players who haven't finished yet
        const playersYetToFinishRound = getPlayersYetToFinishRound()

        let hasWrapped = false
        const nextPlayer = playersYetToFinishRound.find((p, i) => {
          // get player number from index of p in all players
          const playerNumber = s.players.findIndex((player) => player.value.id === p.id)
          if (hasWrapped) return true
          if (i >= playersYetToFinishRound.length / 2 - 1) {
            hasWrapped = true
          }
          return playerNumber > currentPlayerNumber
        })

        // if we have a next player, increment the current player and change turns
        if (typeof nextPlayer !== 'undefined') {
          const nextPlayerNumber = s.players.findIndex((player) => player.value.id === nextPlayer.id)
          s.currentPlayer.set(nextPlayerNumber)

          // the ball might be in the old hole still
          if (nextPlayer.stroke === 0) {
            dispatchFromServer(GolfAction.resetBall(nextPlayer.id, getTeePosition(world, s.currentHole.value)))
          }

          const nextBallEntity = getBall(world, nextPlayerNumber)
          setBallState(nextBallEntity, BALL_STATES.WAITING)

          console.log(`it is now player ${nextPlayerNumber}'s turn`)
        } else {
          // if not, the round has finished
          dispatchFromServer(GolfAction.nextHole())
        }

        return
      }

      /**
       * on NEXT_HOLE
       *   - currentHole = earliest hole that a player hasn’t completed yet
       *   - indicate new current hole
       *   - dispatch RESET_BALL
       */
      case 'puttclub.NEXT_HOLE': {
        s.currentHole.set((s.currentHole.value + 1) % s.holes.length) // TODO: earliest incomplete hole
        // Set all player strokes to 0
        for (const [i, p] of s.players.entries()) {
          p.stroke.set(0)
          // reset all ball position to the new tee
        }

        // set current player to the first player
        s.currentPlayer.set(0)
        dispatchFromServer(GolfAction.resetBall(s.players[0].id.value, getTeePosition(world, s.currentHole.value)))

        //
        return
      }

      /**
       * on RESET_BALL
       * - teleport ball
       */
      case 'puttclub.RESET_BALL': {
        if (action.$userId !== 'server') return
        const playerNumber = s.players.findIndex((p) => p.value.id === action.playerId)
        const entityBall = getBall(world, playerNumber)
        if (typeof entityBall !== 'undefined') {
          // && getComponent(entityBall, GolfBallComponent).state === BALL_STATES.INACTIVE) {
          resetBall(entityBall, action.position)
          setBallState(entityBall, BALL_STATES.WAITING)
        }

        return
      }

      case 'puttclub.SHOW_SCORECARD': {
        const player = s.players.find((p) => p.value.id === action.$userId)
        if (player) player.viewingScorecard.set((v) => (typeof action.value === 'boolean' ? action.value : !v))
      }
    }
  })
}

// Note: player numbers are 0-indexed

globalThis.GolfState = GolfState
let ballTimer = 0

<<<<<<< HEAD
export default async function GolfSystem(world: World) {
  const playerQuery = defineQuery([AvatarComponent])
=======
export const GolfSystem = async (world: World) => {
  const playerQuery = defineQuery([AvatarComponent, NetworkObjectComponent])
>>>>>>> 4d6b83c0
  const namedComponentQuery = defineQuery([NameComponent])
  const spawnGolfBallQuery = defineQuery([SpawnNetworkObjectComponent, GolfBallTagComponent])
  const spawnGolfClubQuery = defineQuery([SpawnNetworkObjectComponent, GolfClubTagComponent])
  const golfClubQuery = defineQuery([GolfClubComponent])
  const playerVRQuery = defineQuery([AvatarComponent, XRInputSourceComponent])

  if (isClient) {
    registerGolfBotHooks()
    // pre-cache the assets we need for this game
    await AssetLoader.loadAsync({ url: Engine.publicPath + '/models/golf/avatars/avatar_head.glb' })
    await AssetLoader.loadAsync({ url: Engine.publicPath + '/models/golf/avatars/avatar_hands.glb' })
    await AssetLoader.loadAsync({ url: Engine.publicPath + '/models/golf/avatars/avatar_torso.glb' })
    await AssetLoader.loadAsync({ url: Engine.publicPath + '/models/golf/golf_ball.glb' })
  }

  // add our prefabs - TODO: find a better way of doing this that doesn't pollute prefab namespace
  Object.entries(GolfPrefabs).forEach(([prefabType, prefab]) => {
    Network.instance.schema.prefabs.set(prefabType, prefab)
  })

  world.receptors.add(golfReceptor)

  return () => {
    const currentPlayer = getGolfPlayerState()
    const playerEnterQueryResults = playerQuery.enter()

    if (isClient) {
      for (const entity of golfClubQuery()) {
        const { number } = getComponent(entity, GolfClubComponent)
        const ownerEntity = getPlayerEntityFromNumber(number)
        updateClub(entity)
        // we only need to detect hits for our own club
        if (typeof ownerEntity !== 'undefined' && isEntityLocalClient(ownerEntity)) {
          if (getCurrentGolfPlayerEntity() === ownerEntity) {
            const { uniqueId, networkId } = getComponent(ownerEntity, NetworkObjectComponent)
            const currentPlayerNumber = GolfState.currentPlayer.value
            const entityBall = getBall(world, currentPlayerNumber)

            if (entityBall && getComponent(entityBall, NetworkObjectOwnerComponent).networkId === networkId) {
              const { collisionEntity } = getCollisions(entity, GolfBallComponent)
              if (collisionEntity !== null && collisionEntity === entityBall) {
                const golfBallComponent = getComponent(entityBall, GolfBallComponent)
                if (golfBallComponent.state === BALL_STATES.WAITING) {
                  hitBall(entity, entityBall)
                  setBallState(entityBall, BALL_STATES.MOVING)
                  dispatchFromClient(GolfAction.playerStroke(uniqueId))
                }
              }
            }
          }
        }
      }
    } else {
      for (const entity of playerEnterQueryResults) {
        const { uniqueId } = getComponent(entity, NetworkObjectComponent)

        // Add a player to player list (start at hole 0, scores at 0 for all holes)
        dispatchFromServer(GolfAction.playerJoined(uniqueId))
      }

      for (const entity of playerQuery.exit()) {
        const { uniqueId } = getComponent(entity, NetworkObjectComponent, true)
        const playerNum = getGolfPlayerNumber(entity)
        console.log(`player ${playerNum} leave???`)
        // if a player disconnects and it's their turn, change turns to the next player
        if (currentPlayer?.id === uniqueId) dispatchFromServer(GolfAction.nextTurn())
        const clubEntity = getClub(world, playerNum)
        if (clubEntity)
          dispatchFromServer(
            NetworkWorldAction.destroyObject(getComponent(clubEntity, NetworkObjectComponent).networkId)
          )
        const ballEntity = getBall(world, playerNum)
        if (ballEntity)
          dispatchFromServer(
            NetworkWorldAction.destroyObject(getComponent(ballEntity, NetworkObjectComponent).networkId)
          )
      }
    }

    if (isClient) {
      for (const entity of playerEnterQueryResults) {
        setupPlayerAvatar(entity)
        setupPlayerInput(world, entity)
      }
    }

    for (const entity of namedComponentQuery.enter()) {
      const { name } = getComponent(entity, NameComponent)
      if (name) {
        console.log(name)
        if (name.includes('GolfHole')) {
          addComponent(entity, GolfHoleComponent, {})
        }
        if (name.includes('GolfTee')) {
          addComponent(entity, GolfTeeComponent, {})
        }
      }
    }

    const currentPlayerNumber = GolfState.currentPlayer.value
    const activeBallEntity = getBall(world, currentPlayerNumber)
    if (activeBallEntity) {
      const golfBallComponent = getComponent(activeBallEntity, GolfBallComponent)
      updateBall(activeBallEntity)

      if (!isClient && golfBallComponent.state === BALL_STATES.MOVING) {
        ballTimer++
        if (ballTimer > 60) {
          const { velocity } = getComponent(activeBallEntity, VelocityComponent)
          const velMag = velocity.lengthSq()
          if (velMag < 0.001) {
            setBallState(activeBallEntity, BALL_STATES.STOPPED)
            setTimeout(() => {
              const outOfBounds = !golfBallComponent.groundRaycast.hits.length
              const activeHoleEntity = getHole(world, GolfState.currentHole.value)
              const position = getComponent(activeBallEntity, TransformComponent)?.position
              if (!position) return
              const { collisionEvent } = getCollisions(activeBallEntity, GolfHoleComponent)
              const dist = position.distanceToSquared(getComponent(activeHoleEntity, TransformComponent).position)
              // ball-hole collision not being detected, not sure why, use dist for now
              const inHole = dist < 0.01 //typeof collisionEvent !== 'undefined'
              console.log('\n\n\n========= ball stopped', outOfBounds, inHole, dist, collisionEvent, '\n')

              dispatchFromServer(
                GolfAction.ballStopped(
                  GolfState.players.value[currentPlayerNumber].id,
                  position.toArray(),
                  inHole,
                  outOfBounds
                )
              )
            }, 1000)
          }
        }
      }
    }

    /**
     * we use an plain query here in case the player and club/ball arrive at the client in the same frame,
     * as there can be a race condition between the two
     */
    for (const entity of spawnGolfBallQuery()) {
      const { parameters } = getComponent(entity, SpawnNetworkObjectComponent)
      const ownerEntity = getPlayerEntityFromNumber(parameters.playerNumber)
      if (typeof ownerEntity !== 'undefined') {
        removeComponent(entity, SpawnNetworkObjectComponent)
        // removeComponent(entity, GolfBallTagComponent)
        initializeGolfBall(entity, ownerEntity, parameters)
        if (GolfState.currentPlayer.value === parameters.playerNumber) {
          setBallState(entity, BALL_STATES.WAITING)
        } else {
          setBallState(entity, BALL_STATES.INACTIVE)
        }
      }
    }

    for (const entity of spawnGolfClubQuery()) {
      const { parameters } = getComponent(entity, SpawnNetworkObjectComponent)
      const ownerEntity = getPlayerEntityFromNumber(parameters.playerNumber)
      if (typeof ownerEntity !== 'undefined') {
        if (typeof parameters.playerNumber !== 'undefined') {
          const { parameters } = removeComponent(entity, SpawnNetworkObjectComponent)
          // removeComponent(entity, GolfClubTagComponent)
          initializeGolfClub(entity, ownerEntity, parameters)
          if (isEntityLocalClient(ownerEntity)) {
            console.log('i am ready')
            dispatchFromClient(GolfAction.playerReady(GolfState.players.value[parameters.playerNumber].id))
          }
        }
      }
    }

    if (isClient) {
      for (const entity of playerVRQuery.enter()) {
        setupPlayerAvatarVR(entity)
      }

      for (const entity of playerVRQuery.exit()) {
        setupPlayerAvatarNotInVR(entity)
      }
    }

    return world
  }
}<|MERGE_RESOLUTION|>--- conflicted
+++ resolved
@@ -355,13 +355,8 @@
 globalThis.GolfState = GolfState
 let ballTimer = 0
 
-<<<<<<< HEAD
 export default async function GolfSystem(world: World) {
-  const playerQuery = defineQuery([AvatarComponent])
-=======
-export const GolfSystem = async (world: World) => {
   const playerQuery = defineQuery([AvatarComponent, NetworkObjectComponent])
->>>>>>> 4d6b83c0
   const namedComponentQuery = defineQuery([NameComponent])
   const spawnGolfBallQuery = defineQuery([SpawnNetworkObjectComponent, GolfBallTagComponent])
   const spawnGolfClubQuery = defineQuery([SpawnNetworkObjectComponent, GolfClubTagComponent])
