import React from 'react'
import World from '../../components/World'
import Layout from '../../components/Layout/Layout'
import { useTranslation } from 'react-i18next'
<<<<<<< HEAD
import { InitializeOptions } from '@xrengine/engine/src/initializationOptions'
import { NetworkSchema } from '@xrengine/engine/src/networking/interfaces/NetworkSchema'
import { CharacterUISystem } from '@xrengine/client-core/src/systems/CharacterUISystem'
import { UISystem } from '@xrengine/engine/src/xrui/systems/UISystem'
import { SocketWebRTCClientTransport } from '../../transports/SocketWebRTCClientTransport'

const engineRendererCanvasId = 'engine-renderer-canvas'
=======
import { InteractableModal } from '../../../../client-core/src/world/components/InteractableModal'
import RecordingApp from '../../components/Recorder/RecordingApp'
import MediaIconsBox from '../../components/MediaIconsBox'
import UserMenu from '../../../../client-core/src/user/components/UserMenu'
import EmoteMenu from '../../../../client-core/src/common/components/EmoteMenu'
>>>>>>> c835dd60

const LocationPage = (props) => {
  const { t } = useTranslation()

  const engineInitializeOptions: InitializeOptions = {
    publicPath: location.origin,
    networking: {
      schema: {
        transport: SocketWebRTCClientTransport
      } as NetworkSchema
    },
    renderer: {
      canvasId: engineRendererCanvasId
    },
    physics: {
      simulationEnabled: false,
      physxWorker: new Worker('/scripts/loadPhysXClassic.js')
    },
    systems: [
      {
        system: CharacterUISystem,
        after: UISystem
      }
    ]
  }

  return (
    <Layout pageTitle={t('location.locationName.pageTitle')}>
<<<<<<< HEAD
      <Scene
        locationName={props.match.params.locationName}
        history={props.history}
        engineInitializeOptions={engineInitializeOptions}
      />
=======
      <World showDebug={true} locationName={props.match.params.locationName} history={props.history} >
        <InteractableModal />
        <RecordingApp />
        <MediaIconsBox />
        <UserMenu />
        <EmoteMenu />
      </World>
>>>>>>> c835dd60
    </Layout>
  )
}

export default LocationPage<|MERGE_RESOLUTION|>--- conflicted
+++ resolved
@@ -2,21 +2,18 @@
 import World from '../../components/World'
 import Layout from '../../components/Layout/Layout'
 import { useTranslation } from 'react-i18next'
-<<<<<<< HEAD
 import { InitializeOptions } from '@xrengine/engine/src/initializationOptions'
 import { NetworkSchema } from '@xrengine/engine/src/networking/interfaces/NetworkSchema'
 import { CharacterUISystem } from '@xrengine/client-core/src/systems/CharacterUISystem'
 import { UISystem } from '@xrengine/engine/src/xrui/systems/UISystem'
 import { SocketWebRTCClientTransport } from '../../transports/SocketWebRTCClientTransport'
-
-const engineRendererCanvasId = 'engine-renderer-canvas'
-=======
 import { InteractableModal } from '../../../../client-core/src/world/components/InteractableModal'
 import RecordingApp from '../../components/Recorder/RecordingApp'
 import MediaIconsBox from '../../components/MediaIconsBox'
 import UserMenu from '../../../../client-core/src/user/components/UserMenu'
 import EmoteMenu from '../../../../client-core/src/common/components/EmoteMenu'
->>>>>>> c835dd60
+
+const engineRendererCanvasId = 'engine-renderer-canvas'
 
 const LocationPage = (props) => {
   const { t } = useTranslation()
@@ -45,21 +42,15 @@
 
   return (
     <Layout pageTitle={t('location.locationName.pageTitle')}>
-<<<<<<< HEAD
-      <Scene
-        locationName={props.match.params.locationName}
+      <World alowDebug={true} locationName={props.match.params.locationName}
         history={props.history}
-        engineInitializeOptions={engineInitializeOptions}
-      />
-=======
-      <World showDebug={true} locationName={props.match.params.locationName} history={props.history} >
+        engineInitializeOptions={engineInitializeOptions} >
         <InteractableModal />
         <RecordingApp />
         <MediaIconsBox />
         <UserMenu />
         <EmoteMenu />
       </World>
->>>>>>> c835dd60
     </Layout>
   )
 }
