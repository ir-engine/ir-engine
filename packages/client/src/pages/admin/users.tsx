import React, { useEffect } from 'react';
import { bindActionCreators, Dispatch } from "redux";
<<<<<<< HEAD
import Dashboard  from "@xrengine/client-core/src/user/components/Dashboard/Dashboard";
import UserConsole from "@xrengine/client-core/src/admin/components/UserConsole";
import { doLoginAuto } from '@xrengine/client-core/src/user/reducers/auth/service';
=======
import UserConsole from "@xr3ngine/client-core/src/admin/components/Users";
import { doLoginAuto } from '@xr3ngine/client-core/src/user/reducers/auth/service';
>>>>>>> 48e4b0ce
import { connect } from 'react-redux';

interface Props {
    doLoginAuto?: any;
}

const mapStateToProps = (state: any): any => {
    return {
    };
};

const mapDispatchToProps = (dispatch: Dispatch): any => ({
    doLoginAuto: bindActionCreators(doLoginAuto, dispatch)
});

function users(props: Props) {
    const { doLoginAuto } = props;
    useEffect(() => {
        doLoginAuto(true);
    }, []);
    return (
        <UserConsole />
    );
}


export default connect(mapStateToProps, mapDispatchToProps)(users);<|MERGE_RESOLUTION|>--- conflicted
+++ resolved
@@ -1,14 +1,8 @@
-import React, { useEffect } from 'react';
-import { bindActionCreators, Dispatch } from "redux";
-<<<<<<< HEAD
-import Dashboard  from "@xrengine/client-core/src/user/components/Dashboard/Dashboard";
 import UserConsole from "@xrengine/client-core/src/admin/components/UserConsole";
 import { doLoginAuto } from '@xrengine/client-core/src/user/reducers/auth/service';
-=======
-import UserConsole from "@xr3ngine/client-core/src/admin/components/Users";
-import { doLoginAuto } from '@xr3ngine/client-core/src/user/reducers/auth/service';
->>>>>>> 48e4b0ce
+import React, { useEffect } from 'react';
 import { connect } from 'react-redux';
+import { bindActionCreators, Dispatch } from "redux";
 
 interface Props {
     doLoginAuto?: any;
