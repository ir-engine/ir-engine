
import React, { useEffect } from 'react';
<<<<<<< HEAD
import Dashboard  from "@xrengine/client-core/src/user/components/Dashboard/Dashboard";
=======
>>>>>>> 48e4b0ce
import { bindActionCreators, Dispatch } from "redux";
import InvitesConsole from "@xrengine/client-core/src/admin/components/Invite/index";
import { doLoginAuto } from '@xrengine/client-core/src/user/reducers/auth/service';
import { connect } from 'react-redux';

interface Props {
    doLoginAuto?: any;
}

const mapStateToProps = (state: any): any => {
    return {
    };
};

const mapDispatchToProps = (dispatch: Dispatch): any => ({
    doLoginAuto: bindActionCreators(doLoginAuto, dispatch)
});

function Groups(props: Props) {
    const { doLoginAuto } = props;
    useEffect(() => {
        doLoginAuto(true);
    }, []);
    return (
        <InvitesConsole />
    );
}

export default connect(mapStateToProps, mapDispatchToProps)(Groups);<|MERGE_RESOLUTION|>--- conflicted
+++ resolved
@@ -1,13 +1,8 @@
-
-import React, { useEffect } from 'react';
-<<<<<<< HEAD
-import Dashboard  from "@xrengine/client-core/src/user/components/Dashboard/Dashboard";
-=======
->>>>>>> 48e4b0ce
-import { bindActionCreators, Dispatch } from "redux";
 import InvitesConsole from "@xrengine/client-core/src/admin/components/Invite/index";
 import { doLoginAuto } from '@xrengine/client-core/src/user/reducers/auth/service';
+import React, { useEffect } from 'react';
 import { connect } from 'react-redux';
+import { bindActionCreators, Dispatch } from "redux";
 
 interface Props {
     doLoginAuto?: any;
