--- conflicted
+++ resolved
@@ -84,13 +84,8 @@
     if (selfUser?.id.value) {
       if (!fetchedProjectComponents) {
         setFetchedProjectComponents(true)
-<<<<<<< HEAD
         Engine.instance.api
-          .service('projects')
-=======
-        API.instance.client
           .service(projectsPath)
->>>>>>> 0e356f31
           .find()
           .then((projects) => {
             loadWebappInjection(projects.projectsList).then((result) => {
