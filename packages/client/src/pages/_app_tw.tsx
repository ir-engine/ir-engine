import { t } from 'i18next'
// import * as chapiWalletPolyfill from 'credential-handler-polyfill'
import { SnackbarProvider } from 'notistack'
import React, { Suspense, useCallback, useEffect, useRef, useState } from 'react'
import { useLocation } from 'react-router-dom'

import {
  AdminClientSettingsState,
  ClientSettingService
} from '@etherealengine/client-core/src/admin/services/Setting/ClientSettingService'
import {
  AdminCoilSettingService,
  AdminCoilSettingsState
} from '@etherealengine/client-core/src/admin/services/Setting/CoilSettingService'
import { API } from '@etherealengine/client-core/src/API'
import { initGA, logPageView } from '@etherealengine/client-core/src/common/analytics'
import MetaTags from '@etherealengine/client-core/src/common/components/MetaTags'
// import { defaultAction } from '@etherealengine/client-core/src/common/components/NotificationActions'
import {
  NotificationAction,
  NotificationActions
} from '@etherealengine/client-core/src/common/services/NotificationService'
import {
  OEmbedService,
  OEmbedServiceReceptor,
  useOEmbedState
} from '@etherealengine/client-core/src/common/services/OEmbedService'
import { ProjectService, useProjectState } from '@etherealengine/client-core/src/common/services/ProjectService'
import { useAuthState } from '@etherealengine/client-core/src/user/services/AuthService'
import config from '@etherealengine/common/src/config'
import { AudioEffectPlayer } from '@etherealengine/engine/src/audio/systems/MediaSystem'
import { matches } from '@etherealengine/engine/src/common/functions/MatchesUtils'
import { Engine } from '@etherealengine/engine/src/ecs/classes/Engine'
import { addActionReceptor, getMutableState, removeActionReceptor, useHookstate } from '@etherealengine/hyperflux'
import { loadWebappInjection } from '@etherealengine/projects/loadWebappInjection'
<<<<<<< HEAD

import CaptureComp from '../route/capture'

import 'tailwindcss/tailwind.css'
import '../index.css'

import LoadingCircle from '@etherealengine/ui/src/primitives/tailwind/LoadingCircle'

import EngineTW from '../engine_tw'
import { ThemeContextProvider } from './themes/themeContext'
=======
import LoadingCircle from '@etherealengine/ui/src/primitives/tailwind/LoadingCircle'

import EngineTW from '../engine_tw'
import CaptureComp from '../route/capture'
import { ThemeContextProvider } from '../themes/themeContext'
>>>>>>> b6fc873d

const AppPage = () => {
  const notistackRef = useRef<SnackbarProvider>()
  const authState = useAuthState()
  const selfUser = authState.user
  const clientSettingState = useHookstate(getMutableState(AdminClientSettingsState))
  const coilSettingState = useHookstate(getMutableState(AdminCoilSettingsState))
  const paymentPointer = coilSettingState.coil[0]?.paymentPointer?.value
  const [clientSetting] = clientSettingState?.client?.value || []
  const [ctitle, setTitle] = useState<string>(clientSetting?.title || '')
  const [favicon16, setFavicon16] = useState(clientSetting?.favicon16px)
  const [favicon32, setFavicon32] = useState(clientSetting?.favicon32px)
  const [description, setDescription] = useState(clientSetting?.siteDescription)
  const [projectComponents, setProjectComponents] = useState<Array<any>>([])
  const [fetchedProjectComponents, setFetchedProjectComponents] = useState(false)
  const projectState = useProjectState()
  const oEmbedState = useOEmbedState()
  const pathname = oEmbedState.pathname.value
  const oEmbed = oEmbedState.oEmbed

  const initApp = useCallback(() => {
    initGA()
    logPageView()
  }, [])

  useEffect(() => {
    const receptor = (action): any => {
      matches(action).when(NotificationAction.notify.matches, (action) => {
        AudioEffectPlayer.instance.play(AudioEffectPlayer.SOUNDS.alert, 0.5)
        notistackRef.current?.enqueueSnackbar(action.message, {
          variant: action.options.variant,
          action: NotificationActions[action.options.actionType ?? 'default']
        })
      })
    }
    addActionReceptor(receptor)
    addActionReceptor(OEmbedServiceReceptor)

    return () => {
      removeActionReceptor(receptor)
      removeActionReceptor(OEmbedServiceReceptor)
    }
  }, [])

  useEffect(initApp, [])

  // useEffect(() => {
  //   chapiWalletPolyfill
  //     .loadOnce()
  //     .then(() => console.log('CHAPI wallet polyfill loaded.'))
  //     .catch((e) => console.error('Error loading polyfill:', e))
  // }, [])

  useEffect(() => {
    if (selfUser?.id.value && projectState.updateNeeded.value) {
      ProjectService.fetchProjects()
      if (!fetchedProjectComponents) {
        setFetchedProjectComponents(true)
        API.instance.client
          .service('projects')
          .find()
          .then((projects) => {
            loadWebappInjection(projects).then((result) => {
              setProjectComponents(result)
            })
          })
      }
    }
  }, [selfUser, projectState.updateNeeded.value])

  useEffect(() => {
    Engine.instance.userId = selfUser.id.value
  }, [selfUser.id])

  useEffect(() => {
    authState.isLoggedIn.value && AdminCoilSettingService.fetchCoil()
  }, [authState.isLoggedIn])

  useEffect(() => {
    if (clientSetting) {
      setTitle(clientSetting?.title)
      setFavicon16(clientSetting?.favicon16px)
      setFavicon32(clientSetting?.favicon32px)
      setDescription(clientSetting?.siteDescription)
    }
    if (clientSettingState?.updateNeeded?.value) ClientSettingService.fetchClientSettings()
  }, [clientSettingState?.updateNeeded?.value])

  const location = useLocation()
  const oembedLink = `${config.client.serverUrl}/oembed?url=${encodeURIComponent(
    `${config.client.clientUrl}${location.pathname}`
  )}&format=json`

  useEffect(() => {
    if (pathname !== location.pathname) {
      OEmbedService.fetchData(location.pathname, `${config.client.clientUrl}${location.pathname}`)
    }
  }, [location.pathname])

  return (
    <>
      <MetaTags>
        {oembedLink && <link href={oembedLink} type="application/json+oembed" rel="alternate" title="Cool Pants" />}
        {oEmbed.value && pathname === location.pathname ? (
          <>
            <title>{oEmbed.value.title}</title>
            <meta name="description" content={oEmbed.value.description} />

            <meta property="og:type" content="website" />
            <meta property="og:url" content={oEmbed.value.query_url} />
            <meta property="og:title" content={oEmbed.value.title} />
            <meta property="og:description" content={oEmbed.value.description} />
            <meta
              property="og:image"
              content={oEmbed.value.url ? oEmbed.value.url : `${oEmbed.value.provider_url}/static/etherealengine.png`}
            />

            <meta name="twitter:card" content="summary_large_image" />
            <meta name="twitter:domain" content={oEmbed.value.provider_url?.replace('https://', '')} />
            <meta name="twitter:title" content={oEmbed.value.title} />
            <meta name="twitter:description" content={oEmbed.value.description} />
            <meta
              property="twitter:image"
              content={oEmbed.value.url ? oEmbed.value.url : `${oEmbed.value.provider_url}/static/etherealengine.png`}
            />
            <meta name="twitter:url" content={oEmbed.value.query_url} />
            <link href="/dist/index.css" rel="stylesheet" />
          </>
        ) : (
          <>
            <title>{ctitle}</title>
            {description && <meta name="description" content={description} data-rh="true" />}
          </>
        )}

        {paymentPointer && <meta name="monetization" content={paymentPointer} />}
        <meta
          name="viewport"
          content="width=device-width, initial-scale=1, maximum-scale=1.0, user-scalable=0, shrink-to-fit=no"
        />
        {favicon16 && <link rel="icon" type="image/png" sizes="16x16" href={favicon16} />}
        {favicon32 && <link rel="icon" type="image/png" sizes="32x32" href={favicon32} />}
      </MetaTags>
<<<<<<< HEAD
      <div className="w-full h-full border-2">
=======
      <div className="w-full h-full container mx-auto overflow-y-scroll">
>>>>>>> b6fc873d
        <CaptureComp />
      </div>
      {projectComponents.map((Component, i) => (
        <Component key={i} />
      ))}
    </>
  )
}

const TailwindPage = () => {
  return (
    <Suspense fallback={<LoadingCircle message={t('common:loader.starting')} />}>
      <EngineTW>
        <ThemeContextProvider>
          <AppPage />
        </ThemeContextProvider>
      </EngineTW>
    </Suspense>
  )
<<<<<<< HEAD
=======
  // return (
  //   <Suspense fallback={<LoadingCircle message={t('common:loader.starting')} />}>
  //     <EngineTW>
  //       <ThemeContextProvider>
  //         <AppPage />
  //       </ThemeContextProvider>
  //     </EngineTW>
  //   </Suspense>
  // )
>>>>>>> b6fc873d
}

export default TailwindPage<|MERGE_RESOLUTION|>--- conflicted
+++ resolved
@@ -33,24 +33,11 @@
 import { Engine } from '@etherealengine/engine/src/ecs/classes/Engine'
 import { addActionReceptor, getMutableState, removeActionReceptor, useHookstate } from '@etherealengine/hyperflux'
 import { loadWebappInjection } from '@etherealengine/projects/loadWebappInjection'
-<<<<<<< HEAD
-
-import CaptureComp from '../route/capture'
-
-import 'tailwindcss/tailwind.css'
-import '../index.css'
-
-import LoadingCircle from '@etherealengine/ui/src/primitives/tailwind/LoadingCircle'
-
-import EngineTW from '../engine_tw'
-import { ThemeContextProvider } from './themes/themeContext'
-=======
 import LoadingCircle from '@etherealengine/ui/src/primitives/tailwind/LoadingCircle'
 
 import EngineTW from '../engine_tw'
 import CaptureComp from '../route/capture'
 import { ThemeContextProvider } from '../themes/themeContext'
->>>>>>> b6fc873d
 
 const AppPage = () => {
   const notistackRef = useRef<SnackbarProvider>()
@@ -194,11 +181,7 @@
         {favicon16 && <link rel="icon" type="image/png" sizes="16x16" href={favicon16} />}
         {favicon32 && <link rel="icon" type="image/png" sizes="32x32" href={favicon32} />}
       </MetaTags>
-<<<<<<< HEAD
-      <div className="w-full h-full border-2">
-=======
       <div className="w-full h-full container mx-auto overflow-y-scroll">
->>>>>>> b6fc873d
         <CaptureComp />
       </div>
       {projectComponents.map((Component, i) => (
@@ -218,8 +201,6 @@
       </EngineTW>
     </Suspense>
   )
-<<<<<<< HEAD
-=======
   // return (
   //   <Suspense fallback={<LoadingCircle message={t('common:loader.starting')} />}>
   //     <EngineTW>
@@ -229,7 +210,6 @@
   //     </EngineTW>
   //   </Suspense>
   // )
->>>>>>> b6fc873d
 }
 
 export default TailwindPage