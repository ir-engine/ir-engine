import React, { useCallback, useEffect, useState } from 'react';
import { Provider, useDispatch } from 'react-redux';
import { BrowserRouter } from 'react-router-dom';
import { Helmet } from "react-helmet";
import DeviceDetector from 'device-detector-js';
import { ThemeProvider } from "styled-components";
import { configureStore } from '@xr3ngine/client-core/src/store';
import { initGA, logPageView } from '@xr3ngine/client-core/src/common/components/analytics';
import Api from "@xr3ngine/client-core/src/world/components/editor/Api";
import { ApiContext } from '@xr3ngine/client-core/src/world/components/editor/contexts/ApiContext';
import GlobalStyle from '@xr3ngine/client-core/src/world/components/editor/GlobalStyle';
import theme from "@xr3ngine/client-core/src/world/components/editor/theme";
<<<<<<< HEAD
import { Config } from '@xr3ngine/client-core/src/helper';
import { getDeviceType } from '@xr3ngine/client-core/src/common/reducers/devicedetect/actions';
import { restoreState } from '@xr3ngine/client-core/src/persisted.store';
import RouterComp from '../router';
import './styles.scss';
=======
import DeviceDetector from 'device-detector-js';
import { createWrapper } from 'next-redux-wrapper';
import { AppProps } from 'next/app';
import Head from 'next/head';
import querystring from 'querystring';
import React, { Fragment, useCallback, useEffect, useState } from 'react';
import { useDispatch } from 'react-redux';
import { ThemeProvider } from "styled-components";
import url from 'url';
import './styles.scss';
import { configureStore } from '@xr3ngine/client-core/src/store';
import { dispatchAlertError } from '@xr3ngine/client-core/src/common/reducers/alert/service';
import { getDeviceType } from '@xr3ngine/client-core/src/common/reducers/devicedetect/actions';
import { restoreState } from '@xr3ngine/client-core/src/persisted.store';
import { initialize } from '../util';

import { Config } from '@xr3ngine/client-core/src/helper';

// Initialize i18n and client-core
initialize();
interface Props extends AppProps {}
>>>>>>> db8c7dca

const App = (): any => {
  const dispatch = useDispatch();
  const [api, setApi] = useState<Api>();

  const getDeviceInfo = async (): Promise<any> => {
    const deviceInfo = { device: {}, WebXRSupported: false };

    const deviceDetector = new DeviceDetector();

    deviceInfo.device = deviceDetector.parse(navigator.userAgent);

    if ((navigator as any).xr) {
      await (navigator as any).xr.isSessionSupported('immersive-vr').then(isSupported => {
        deviceInfo.WebXRSupported = isSupported;
        dispatch(getDeviceType(deviceInfo));
      });
    }
  };

  const initApp = useCallback(() => {

    dispatch(restoreState());

    initGA();

    logPageView();

    getDeviceInfo();

    setApi(new Api());
  }, []);

  useEffect(initApp, []);

  return (
<<<<<<< HEAD
    <>
      <Helmet>
        <title>{Config.publicRuntimeConfig.title}</title>
=======
    <Fragment>
      <Head>
        <title>{Config.publicRuntimeConfig.title}</title>
        <script src='/env-config.js' />
>>>>>>> db8c7dca
        <meta
          name="viewport"
          content="width=device-width, initial-scale=1, maximum-scale=1.0, user-scalable=0', shrink-to-fit=no"
        />
      </Helmet>
      <ThemeProvider theme={theme}>
        <ApiContext.Provider value={api}>
          {/* <CssBaseline /> */}
          <GlobalStyle />
          <RouterComp />
        </ApiContext.Provider>
      </ThemeProvider>
    </>
  );
};

const StroreProvider = () => {
  return (
    <Provider store={configureStore()}>
      <BrowserRouter>
        <App />
      </BrowserRouter>
    </Provider>
  );
};

export default StroreProvider;<|MERGE_RESOLUTION|>--- conflicted
+++ resolved
@@ -10,35 +10,11 @@
 import { ApiContext } from '@xr3ngine/client-core/src/world/components/editor/contexts/ApiContext';
 import GlobalStyle from '@xr3ngine/client-core/src/world/components/editor/GlobalStyle';
 import theme from "@xr3ngine/client-core/src/world/components/editor/theme";
-<<<<<<< HEAD
 import { Config } from '@xr3ngine/client-core/src/helper';
 import { getDeviceType } from '@xr3ngine/client-core/src/common/reducers/devicedetect/actions';
 import { restoreState } from '@xr3ngine/client-core/src/persisted.store';
 import RouterComp from '../router';
 import './styles.scss';
-=======
-import DeviceDetector from 'device-detector-js';
-import { createWrapper } from 'next-redux-wrapper';
-import { AppProps } from 'next/app';
-import Head from 'next/head';
-import querystring from 'querystring';
-import React, { Fragment, useCallback, useEffect, useState } from 'react';
-import { useDispatch } from 'react-redux';
-import { ThemeProvider } from "styled-components";
-import url from 'url';
-import './styles.scss';
-import { configureStore } from '@xr3ngine/client-core/src/store';
-import { dispatchAlertError } from '@xr3ngine/client-core/src/common/reducers/alert/service';
-import { getDeviceType } from '@xr3ngine/client-core/src/common/reducers/devicedetect/actions';
-import { restoreState } from '@xr3ngine/client-core/src/persisted.store';
-import { initialize } from '../util';
-
-import { Config } from '@xr3ngine/client-core/src/helper';
-
-// Initialize i18n and client-core
-initialize();
-interface Props extends AppProps {}
->>>>>>> db8c7dca
 
 const App = (): any => {
   const dispatch = useDispatch();
@@ -75,16 +51,10 @@
   useEffect(initApp, []);
 
   return (
-<<<<<<< HEAD
     <>
       <Helmet>
         <title>{Config.publicRuntimeConfig.title}</title>
-=======
-    <Fragment>
-      <Head>
-        <title>{Config.publicRuntimeConfig.title}</title>
         <script src='/env-config.js' />
->>>>>>> db8c7dca
         <meta
           name="viewport"
           content="width=device-width, initial-scale=1, maximum-scale=1.0, user-scalable=0', shrink-to-fit=no"
