/*
CPAL-1.0 License

The contents of this file are subject to the Common Public Attribution License
Version 1.0. (the "License"); you may not use this file except in compliance
with the License. You may obtain a copy of the License at
https://github.com/EtherealEngine/etherealengine/blob/dev/LICENSE.
The License is based on the Mozilla Public License Version 1.1, but Sections 14
and 15 have been added to cover use of software over a computer network and 
provide for limited attribution for the Original Developer. In addition, 
Exhibit A has been modified to be consistent with Exhibit B.

Software distributed under the License is distributed on an "AS IS" basis,
WITHOUT WARRANTY OF ANY KIND, either express or implied. See the License for the
specific language governing rights and limitations under the License.

The Original Code is Ethereal Engine.

The Original Developer is the Initial Developer. The Initial Developer of the
Original Code is the Ethereal Engine team.

All portions of the code written by the Ethereal Engine team are Copyright © 2021-2023 
Ethereal Engine. All Rights Reserved.
*/

import { t } from 'i18next'
import React, { lazy, Suspense } from 'react'
import { createRoot } from 'react-dom/client'
import { BrowserRouter, Route, Routes } from 'react-router-dom'

import ErrorBoundary from '@etherealengine/client-core/src/common/components/ErrorBoundary'
import { LoadingCircle } from '@etherealengine/client-core/src/components/LoadingCircle'

// @ts-ignore

;(globalThis as any).process = { env: { ...(import.meta as any).env, APP_ENV: (import.meta as any).env.MODE } }

const Engine = lazy(() => import('./engine'))

/** @deprecated see https://github.com/EtherealEngine/etherealengine/issues/6485 */
const AppPage = lazy(() => import('./pages/_app'))
<<<<<<< HEAD
const AdminPage = lazy(() => import('./pages/admin'))
const CapturePage = lazy(() => import('./pages/_app_tw'))
const ChatPage = lazy(() => import('./pages/_app_chat'))
=======
const TailwindPage = lazy(() => import('./pages/_app_tw'))
>>>>>>> 44c58314

const App = () => {
  return (
    <ErrorBoundary>
      <BrowserRouter>
        <Routes>
          {/* @todo - these are for backwards compatibility with non tailwind pages - they will be removed eventually */}
          <Route
            key={'admin'}
            path={'/admin/*'}
            element={
              <Suspense fallback={<LoadingCircle message={t('common:loader.starting')} />}>
                <Engine>
                  <AppPage route={'admin'} />
                </Engine>
              </Suspense>
            }
          />
          <Route
            key={'index'}
            path={'/'}
            element={
              <Suspense fallback={<LoadingCircle message={t('common:loader.starting')} />}>
                <Engine>
                  <AppPage route={'index'} />
                </Engine>
              </Suspense>
            }
          />
          <Route
            key={'location'}
            path={'/location/*'}
            element={
              <Suspense fallback={<LoadingCircle message={t('common:loader.starting')} />}>
                <Engine>
                  <AppPage route={'location'} />
                </Engine>
              </Suspense>
            }
          />
          <Route
            key={'studio'}
            path={'/studio/*'}
            element={
              <Suspense fallback={<LoadingCircle message={t('common:loader.starting')} />}>
<<<<<<< HEAD
                <CapturePage />
=======
                <Engine>
                  <AppPage route={'studio'} />
                </Engine>
>>>>>>> 44c58314
              </Suspense>
            }
          />
          <Route
<<<<<<< HEAD
            key={'chat'}
            path={'/chat/*'}
            element={
              <Suspense fallback={<LoadingCircle message={t('common:loader.starting')} />}>
                <ChatPage />
=======
            key={'offline'}
            path={'/offline/*'}
            element={
              <Suspense fallback={<LoadingCircle message={t('common:loader.starting')} />}>
                <Engine>
                  <AppPage route={'offline'} />
                </Engine>
              </Suspense>
            }
          />
          {/* This will become redundant and we can embed the TailwindPage directly */}
          <Route
            key={'default'}
            path={'/*'}
            element={
              <Suspense>
                <TailwindPage />
>>>>>>> 44c58314
              </Suspense>
            }
          />
        </Routes>
      </BrowserRouter>
    </ErrorBoundary>
  )
}

const container = document.getElementById('root')
const root = createRoot(container!)
root.render(<App />)<|MERGE_RESOLUTION|>--- conflicted
+++ resolved
@@ -39,13 +39,7 @@
 
 /** @deprecated see https://github.com/EtherealEngine/etherealengine/issues/6485 */
 const AppPage = lazy(() => import('./pages/_app'))
-<<<<<<< HEAD
-const AdminPage = lazy(() => import('./pages/admin'))
-const CapturePage = lazy(() => import('./pages/_app_tw'))
-const ChatPage = lazy(() => import('./pages/_app_chat'))
-=======
 const TailwindPage = lazy(() => import('./pages/_app_tw'))
->>>>>>> 44c58314
 
 const App = () => {
   return (
@@ -91,24 +85,13 @@
             path={'/studio/*'}
             element={
               <Suspense fallback={<LoadingCircle message={t('common:loader.starting')} />}>
-<<<<<<< HEAD
-                <CapturePage />
-=======
                 <Engine>
                   <AppPage route={'studio'} />
                 </Engine>
->>>>>>> 44c58314
               </Suspense>
             }
           />
           <Route
-<<<<<<< HEAD
-            key={'chat'}
-            path={'/chat/*'}
-            element={
-              <Suspense fallback={<LoadingCircle message={t('common:loader.starting')} />}>
-                <ChatPage />
-=======
             key={'offline'}
             path={'/offline/*'}
             element={
@@ -126,7 +109,6 @@
             element={
               <Suspense>
                 <TailwindPage />
->>>>>>> 44c58314
               </Suspense>
             }
           />
