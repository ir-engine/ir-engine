import i18n from 'i18next';
import { initReactI18next } from 'react-i18next';
import LanguageDetector from 'i18next-browser-languagedetector';
import { getI18nConfigs as getClientCoreI18nConfigs } from '@xr3ngine/client-core/src/i18n';
import { setRuntime } from '@xr3ngine/client-core/src/helper';
import translation from '../i18n/en/translation.json';

<<<<<<< HEAD
export const initialize = (): Promise<void> => {
    return new Promise((resolve) => {
        // Set Runtime config to client core
        setRuntime(process.env.publicRuntimeConfig);
        delete process.env.publicRuntimeConfig;
    
        // Setup I18N
        const resources = {
            en: {
                translation,
            },
        };
    
        const namespace = ['translation'];
    
        const subPackageTranslations = [
            getClientCoreI18nConfigs()
        ];
    
        for (let t of subPackageTranslations) {
            for (let key of Object.keys(t.resources)) {
                if (!resources[key]) resources[key] = t.resources[key];
                else resources[key] = { ...resources[key], ...t.resources[key] };
            }
    
            for (let ns of t.namespace) {
                if (!namespace.includes(ns)) namespace.push(ns);
            }
=======
export const initialize = () => {
    // Set Runtime config to client core
    let config;
    if (typeof window !== 'undefined' && (window as any).env?.publicRuntimeConfig != null) config = (window as any).env.publicRuntimeConfig;
    else config = getConfig().publicRuntimeConfig;
    setRuntime(config);

    // Setup I18N
    const resources = {
        en: {
            translation,
        },
    };

    const namespace = ['translation'];

    const subPackageTranslations = [
        getClientCoreI18nConfigs()
    ];

    for (let t of subPackageTranslations) {
        for (let key of Object.keys(t.resources)) {
            if (!resources[key]) resources[key] = t.resources[key];
            else resources[key] = { ...resources[key], ...t.resources[key] };
        }

        for (let ns of t.namespace) {
            if (!namespace.includes(ns)) namespace.push(ns);
>>>>>>> 65151772
        }
    
        i18n.use(LanguageDetector).use(initReactI18next).init({
            fallbackLng: 'en',
            ns: namespace,
            defaultNS: 'translation',
            lng: 'en',
            resources,
        });

        resolve();
    });
};<|MERGE_RESOLUTION|>--- conflicted
+++ resolved
@@ -5,67 +5,36 @@
 import { setRuntime } from '@xr3ngine/client-core/src/helper';
 import translation from '../i18n/en/translation.json';
 
-<<<<<<< HEAD
 export const initialize = (): Promise<void> => {
     return new Promise((resolve) => {
         // Set Runtime config to client core
         setRuntime(process.env.publicRuntimeConfig);
         delete process.env.publicRuntimeConfig;
-    
+
         // Setup I18N
         const resources = {
             en: {
                 translation,
             },
         };
-    
+
         const namespace = ['translation'];
-    
+
         const subPackageTranslations = [
             getClientCoreI18nConfigs()
         ];
-    
+
         for (let t of subPackageTranslations) {
             for (let key of Object.keys(t.resources)) {
                 if (!resources[key]) resources[key] = t.resources[key];
                 else resources[key] = { ...resources[key], ...t.resources[key] };
             }
-    
+
             for (let ns of t.namespace) {
                 if (!namespace.includes(ns)) namespace.push(ns);
             }
-=======
-export const initialize = () => {
-    // Set Runtime config to client core
-    let config;
-    if (typeof window !== 'undefined' && (window as any).env?.publicRuntimeConfig != null) config = (window as any).env.publicRuntimeConfig;
-    else config = getConfig().publicRuntimeConfig;
-    setRuntime(config);
-
-    // Setup I18N
-    const resources = {
-        en: {
-            translation,
-        },
-    };
-
-    const namespace = ['translation'];
-
-    const subPackageTranslations = [
-        getClientCoreI18nConfigs()
-    ];
-
-    for (let t of subPackageTranslations) {
-        for (let key of Object.keys(t.resources)) {
-            if (!resources[key]) resources[key] = t.resources[key];
-            else resources[key] = { ...resources[key], ...t.resources[key] };
         }
 
-        for (let ns of t.namespace) {
-            if (!namespace.includes(ns)) namespace.push(ns);
->>>>>>> 65151772
-        }
-    
         i18n.use(LanguageDetector).use(initReactI18next).init({
             fallbackLng: 'en',
             ns: namespace,
