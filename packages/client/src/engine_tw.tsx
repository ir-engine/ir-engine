--- conflicted
+++ resolved
@@ -1,11 +1,7 @@
-<<<<<<< HEAD
-/* eslint-disable @typescript-eslint/ban-ts-comment */
-=======
 import React, { Suspense } from 'react'
 import { useTranslation } from 'react-i18next'
 import { v4 as uuidv4 } from 'uuid'
 
->>>>>>> d8be8f98
 import { API } from '@etherealengine/client-core/src/API'
 import { PeerID } from '@etherealengine/common/src/interfaces/PeerID'
 import { Engine } from '@etherealengine/engine/src/ecs/classes/Engine'
