/*
CPAL-1.0 License

The contents of this file are subject to the Common Public Attribution License
Version 1.0. (the "License"); you may not use this file except in compliance
with the License. You may obtain a copy of the License at
https://github.com/EtherealEngine/etherealengine/blob/dev/LICENSE.
The License is based on the Mozilla Public License Version 1.1, but Sections 14
and 15 have been added to cover use of software over a computer network and 
provide for limited attribution for the Original Developer. In addition, 
Exhibit A has been modified to be consistent with Exhibit B.

Software distributed under the License is distributed on an "AS IS" basis,
WITHOUT WARRANTY OF ANY KIND, either express or implied. See the License for the
specific language governing rights and limitations under the License.

The Original Code is Ethereal Engine.

The Original Developer is the Initial Developer. The Initial Developer of the
Original Code is the Ethereal Engine team.

All portions of the code written by the Ethereal Engine team are Copyright © 2021-2023 
Ethereal Engine. All Rights Reserved.
*/

import React, { lazy, Suspense, useEffect } from 'react'
import { useTranslation } from 'react-i18next'
import { useLocation } from 'react-router-dom'

import {
  AuthSettingsService,
  AuthSettingsState
} from '@etherealengine/client-core/src/admin/services/Setting/AuthSettingService'
import { AdminClientSettingsState } from '@etherealengine/client-core/src/admin/services/Setting/ClientSettingService'
import ErrorBoundary from '@etherealengine/client-core/src/common/components/ErrorBoundary'
import { ProjectServiceReceptor } from '@etherealengine/client-core/src/common/services/ProjectService'
import { RouterServiceReceptor, useCustomRoutes } from '@etherealengine/client-core/src/common/services/RouterService'
import { LoadingCircle } from '@etherealengine/client-core/src/components/LoadingCircle'
import { LocationServiceReceptor } from '@etherealengine/client-core/src/social/services/LocationService'
import { AuthService, AuthServiceReceptor } from '@etherealengine/client-core/src/user/services/AuthService'
import { addActionReceptor, getMutableState, removeActionReceptor, useHookstate } from '@etherealengine/hyperflux'

const $index = lazy(() => import('@etherealengine/client/src/pages'))
const $offline = lazy(() => import('@etherealengine/client/src/pages/offline/offline'))
const $admin = lazy(() => import('@etherealengine/client-core/src/admin/adminRoutes'))
const $studio = lazy(() => import('@etherealengine/client/src/pages/editor/editor'))
const $location = lazy(() => import('@etherealengine/client/src/pages/location/location'))

/** @deprecated see https://github.com/EtherealEngine/etherealengine/issues/6485 */
function RouterComp({ route }: { route: string }) {
  const customRoutes = useCustomRoutes()
  const clientSettingsState = useHookstate(getMutableState(AdminClientSettingsState))
  const authSettingsState = useHookstate(getMutableState(AuthSettingsState))
  const location = useLocation()
  const routesReady = useHookstate(false)
  const { t } = useTranslation()

  useEffect(() => {
    addActionReceptor(RouterServiceReceptor)
<<<<<<< HEAD
    addActionReceptor(ClientSettingsServiceReceptor)
=======
    addActionReceptor(AuthSettingsServiceReceptor)
>>>>>>> b61b9ac0
    addActionReceptor(AuthServiceReceptor)
    addActionReceptor(LocationServiceReceptor)
    addActionReceptor(ProjectServiceReceptor)

    // Oauth callbacks may be running when a guest identity-provider has been deleted.
    // This would normally cause doLoginAuto to make a guest user, which we do not want.
    // Instead, just skip it on oauth callbacks, and the callback handler will log them in.
    // The client and auth settigns will not be needed on these routes
    if (!/auth\/oauth/.test(location.pathname)) {
      AuthService.doLoginAuto()
      AuthSettingsService.fetchAuthSetting()
    }
    return () => {
      removeActionReceptor(RouterServiceReceptor)
<<<<<<< HEAD
      removeActionReceptor(ClientSettingsServiceReceptor)
=======
      removeActionReceptor(AuthSettingsServiceReceptor)
>>>>>>> b61b9ac0
      removeActionReceptor(AuthServiceReceptor)
      removeActionReceptor(LocationServiceReceptor)
      removeActionReceptor(ProjectServiceReceptor)
    }
  }, [])

  useEffect(() => {
    // For the same reason as above, we will not need to load the client and auth settings for these routes
    if (/auth\/oauth/.test(location.pathname) && customRoutes) return routesReady.set(true)
    if (clientSettingsState.client.value.length && authSettingsState.authSettings.value.length && customRoutes)
      return routesReady.set(true)
  }, [clientSettingsState.client.length, authSettingsState.authSettings.length, customRoutes])

  if (!routesReady.value) {
    return <LoadingCircle message={t('common:loader.loadingRoutes')} />
  }

  let RouteElement

  switch (route) {
    case 'index':
      RouteElement = $index
      break
    case 'offline':
      RouteElement = $offline
      break
    case 'studio':
      RouteElement = $studio
      break
    case 'admin':
      RouteElement = $admin
      break
    case 'location':
      RouteElement = $location
      break
  }

  return (
    <ErrorBoundary>
      <Suspense fallback={<LoadingCircle message={t('common:loader.loadingRoute')} />}>
        <RouteElement />
      </Suspense>
    </ErrorBoundary>
  )
}

export default RouterComp<|MERGE_RESOLUTION|>--- conflicted
+++ resolved
@@ -57,11 +57,6 @@
 
   useEffect(() => {
     addActionReceptor(RouterServiceReceptor)
-<<<<<<< HEAD
-    addActionReceptor(ClientSettingsServiceReceptor)
-=======
-    addActionReceptor(AuthSettingsServiceReceptor)
->>>>>>> b61b9ac0
     addActionReceptor(AuthServiceReceptor)
     addActionReceptor(LocationServiceReceptor)
     addActionReceptor(ProjectServiceReceptor)
@@ -76,11 +71,6 @@
     }
     return () => {
       removeActionReceptor(RouterServiceReceptor)
-<<<<<<< HEAD
-      removeActionReceptor(ClientSettingsServiceReceptor)
-=======
-      removeActionReceptor(AuthSettingsServiceReceptor)
->>>>>>> b61b9ac0
       removeActionReceptor(AuthServiceReceptor)
       removeActionReceptor(LocationServiceReceptor)
       removeActionReceptor(ProjectServiceReceptor)
