--- conflicted
+++ resolved
@@ -53,11 +53,7 @@
 
           <Route path="/app" component={React.lazy(() => import('../pages/app'))} />
           <Route path="/marketplace" component={React.lazy(() => import('../pages/marketplace'))} />
-<<<<<<< HEAD
-          {/* <Route path="/game" component={React.lazy(() => import('../pages/game'))} /> */}
           <Route path="/game/:locationName" component={React.lazy(() => import('../pages/game/[locationName]'))} />
-=======
-          <Route path="/game" component={React.lazy(() => import('../pages/game'))} />
           <Route path="/msa" component={React.lazy(() => import('../pages/msa'))} />
           <Route
             path="/msa-loggedin"
@@ -69,7 +65,6 @@
               () => import('../pages/msa/components/InGameTeamManagementView/InGameTeamManagementView')
             )}
           />
->>>>>>> ba01b817
 
           {/* Auth Routes */}
           <Route path="/auth/oauth/facebook" component={React.lazy(() => import('../pages/auth/oauth/facebook'))} />
