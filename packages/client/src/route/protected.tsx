--- conflicted
+++ resolved
@@ -1,15 +1,11 @@
 import React, { Fragment, Suspense, useEffect } from 'react'
 import { Switch, Redirect } from 'react-router-dom'
-import { connect } from 'react-redux'
+import { connect, useDispatch } from 'react-redux'
 import PrivateRoute from './Private'
 import CircularProgress from '@material-ui/core/CircularProgress'
-<<<<<<< HEAD
 import { useAuthState } from '@xrengine/client-core/src/user/reducers/auth/AuthState'
-=======
-import { selectAuthState } from '@xrengine/client-core/src/user/reducers/auth/selector'
-import { doLoginAuto } from '@xrengine/client-core/src/user/reducers/auth/service'
+import { AuthService } from '@xrengine/client-core/src/user/reducers/auth/AuthService'
 import { bindActionCreators, Dispatch } from 'redux'
->>>>>>> 2492686b
 
 const analytic = React.lazy(() => import('../pages/admin/index'))
 const avatars = React.lazy(() => import('../pages/admin/avatars'))
@@ -27,31 +23,19 @@
 // const creator = React.lazy(() => import('../pages/admin/social/creator'))
 const setting = React.lazy(() => import('../pages/admin/Setting'))
 
-<<<<<<< HEAD
 interface Props {}
-=======
-interface Props {
-  authState?: any
-  doLoginAuto?: any
-}
->>>>>>> 2492686b
 
 const mapStateToProps = (state: any): any => {
   return {}
 }
 
 const mapDispatchToProps = (dispatch: Dispatch): any => ({
-  doLoginAuto: bindActionCreators(doLoginAuto, dispatch)
+  //doLoginAuto: bindActionCreators(doLoginAuto, dispatch)
 })
 
 const ProtectedRoutes = (props: Props) => {
-<<<<<<< HEAD
   const admin = useAuthState().user
-
-=======
-  const { authState, doLoginAuto } = props
-  const admin = authState.get('user')
->>>>>>> 2492686b
+  const dispatch = useDispatch()
   if (admin?.userRole) {
     if (admin?.userRole.value !== 'admin') {
       return <Redirect to="/login" />
@@ -70,10 +54,10 @@
     invite: false,
     globalAvatars: false
   }
-  const scopes = admin.scopes || []
+  const scopes = admin?.scopes?.value || []
 
   useEffect(() => {
-    doLoginAuto(false)
+    dispatch(AuthService.doLoginAuto(false))
   }, [])
 
   scopes.forEach((scope) => {
