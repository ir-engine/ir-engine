--- conflicted
+++ resolved
@@ -27,44 +27,13 @@
 import { HyperFlux } from '@ir-engine/hyperflux'
 import { startTimer } from '@ir-engine/spatial/src/startTimer'
 import React from 'react'
+import useGoogleAnalytics from './hooks/useGoogleAnalytics'
 
-<<<<<<< HEAD
-import MetaTags from '@ir-engine/client-core/src/common/components/MetaTags'
-import LoadingView from '@ir-engine/ui/src/primitives/tailwind/LoadingView'
-import useGoogleAnalytics from './hooks/useGoogleAnalytics'
-import { initializei18n } from './util'
+createEngine(HyperFlux.store)
+startTimer()
 
-const initializeLogs = async () => {
-  await waitForClientAuthenticated()
-  pipeLogs(Engine.instance.api)
-}
-
-createEngine()
-startTimer()
-getMutableState(EngineState).publicPath.set(
-  // @ts-ignore
-  import.meta.env.BASE_URL === '/client/' ? location.origin : import.meta.env.BASE_URL!.slice(0, -1) // remove trailing '/'
-)
-initializei18n()
-API.createAPI()
-initializeLogs()
-
-export default function ({ children }): JSX.Element {
-  const { t } = useTranslation()
+export default function ({ children }: { children: React.ReactNode }) {
   useGoogleAnalytics()
 
-  useEffect(() => {
-    const urlSearchParams = new URLSearchParams(window.location.search)
-    const redirectUrl = urlSearchParams.get('redirectUrl')
-    if (redirectUrl) {
-      history.push(redirectUrl)
-    }
-  }, [])
-=======
-createEngine(HyperFlux.store)
-startTimer()
->>>>>>> 1afdbe0b
-
-export default function ({ children }: { children: React.ReactNode }) {
   return <>{children}</>
 }