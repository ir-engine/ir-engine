--- conflicted
+++ resolved
@@ -129,15 +129,6 @@
         // ktx2
         '**/*.{ktx2}'
       ],
-<<<<<<< HEAD
-      // Set additional manifest entries for the cache
-      additionalManifestEntries: [
-        { url: '/service-worker', revision: `${packageJson?.version}_${Date.now()}` },
-        { url: '/dev-sw', revision: `${packageJson?.version}_${Date.now()}` },
-        { url: '/src/main', revision: `${packageJson?.version}_${Date.now()}` }
-      ],
-=======
->>>>>>> b9f8a42f
       // Enable cleanup of outdated caches
       cleanupOutdatedCaches: true,
       // Set maximum cache size to 10 MB
