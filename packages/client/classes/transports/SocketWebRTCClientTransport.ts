import { MediaStreamComponent } from "@xr3ngine/engine/src/networking/components/MediaStreamComponent";
import { Network } from "@xr3ngine/engine/src/networking/components/Network";
import { CAM_VIDEO_SIMULCAST_ENCODINGS } from "@xr3ngine/engine/src/networking/constants/VideoConstants";
import { MessageTypes } from "@xr3ngine/engine/src/networking/enums/MessageTypes";
import { applyWorldState } from "@xr3ngine/engine/src/networking/functions/applyWorldState";
import handleDataChannelConsumerMessage from "@xr3ngine/engine/src/networking/functions/handleDataChannelConsumerMessage";
import { NetworkTransport } from "@xr3ngine/engine/src/networking/interfaces/NetworkTransport";
import { MediaStreamSystem } from "@xr3ngine/engine/src/networking/systems/MediaStreamSystem";
import { UnreliableMessageReturn, UnreliableMessageType } from "@xr3ngine/engine/src/networking/types/NetworkingTypes";
import * as mediasoupClient from "mediasoup-client";
import { DataConsumerOptions, DataProducer, Transport as MediaSoupTransport } from "mediasoup-client/lib/types";
import getConfig from "next/config";

const { publicRuntimeConfig } = getConfig();
const gameserver = process.env.NODE_ENV === 'production' ? publicRuntimeConfig.gameserver : 'https://localhost:3030';

const Device = mediasoupClient.Device;

const DEFAULT_DATA_CHANNEL = 'default';

export class SocketWebRTCClientTransport implements NetworkTransport {
  isServer = false
  mediasoupDevice: mediasoupClient.Device
  leaving = false
  recvTransport: MediaSoupTransport
  sendTransport: MediaSoupTransport
  lastPollSyncData = {}
  pollingInterval: NodeJS.Timeout
  pollingTickRate = 1000
  pollingTimeout = 4000

  socket: SocketIOClient.Socket = {} as SocketIOClient.Socket

  request: any
  localScreen: any;
  lastPoll: Date;
  pollPending = false;
  videoEnabled = false;

    /**
   * Send a message over TCP with socket.io
   * You should probably want {@link @xr3ngine/packages/enginge/src/networking/functions/NetworkFunctions.ts#sendMessage}
   * @param message message to send
   */
  sendReliableData(message): void {
    this.socket.emit(message);
  }

  // send and init are done separately to make it a bit more readable
  // sendTransport should be available before initializing data channel
  // creates data producer on client
  async createDataProducer(channel: string = DEFAULT_DATA_CHANNEL, type: UnreliableMessageType = 'raw', customInitInfo: any = {}): Promise<DataProducer | Error> {
    // else if (MediaStreamComponent.instance.dataProducers.get(channel)) return Promise.reject(new Error('Data channel already exists!'))
    const dataProducer = await this.sendTransport.produceData({
      appData: { data: customInitInfo }, // Probably Add additional info to send to server
      ordered: true,
      label: channel,
      maxPacketLifeTime: 3000,
      // maxRetransmits: 3,
      protocol: type // sub-protocol for type of data to be transmitted on the channel e.g. json, raw etc. maybe make type an enum rather than string
    });
    console.log('data producer created on client!');
    dataProducer.on("open", () => {
      console.log(`Data channel: '${dataProducer.label}' open...`);
      dataProducer.send(JSON.stringify({ info: 'init' }));
    });
    dataProducer.on("transportclose", () => {
      MediaStreamComponent.instance.dataProducers.delete(channel);
      dataProducer.close();
    });
    console.log("Setting data producer");
    MediaStreamComponent.instance.dataProducers.set(channel, dataProducer);
    return Promise.resolve(dataProducer);
  }

  // Create data consumer and subscribe to the other client's producer when signalled
  handleDataConsumerCreation = async (options: DataConsumerOptions) => {
    console.log("Data consumer creation");
    const dataConsumer = await this.recvTransport.consumeData(options);
    console.log("Data consumer created");

    dataConsumer.on('message', handleDataChannelConsumerMessage(dataConsumer)); // Handle message received
    console.log("Setting data consumer");
    MediaStreamComponent.instance.dataConsumers.set(options.dataProducerId, dataConsumer);
    dataConsumer.on('close', () => {
      dataConsumer.close();
      MediaStreamComponent.instance.dataConsumers.delete(options.dataProducerId);
    }); // Handle message received
  }

  // This sends message on a data channel (data channel creation is now handled explicitly/default)
  async sendData(data: any, channel: string = DEFAULT_DATA_CHANNEL): Promise<UnreliableMessageReturn> {
    const dataProducer: DataProducer | undefined = MediaStreamComponent.instance.dataProducers.get(channel);
    if (!dataProducer) throw new Error('Data Channel not initialized on client, Data Producer doesn\'t exist!');
    console.log("Sending data on data channel: ", channel);
    dataProducer.send(data);
    return Promise.resolve(dataProducer);
  }

  // Adds support for Promise to socket.io-client
  promisedRequest(socket: SocketIOClient.Socket) {
    return function request(type: any, data = {}): any {
      return new Promise(resolve => socket.emit(type, data, resolve));
    };
  }

  public async initialize(address = "https://127.0.0.1", port = 3030, opts?: {}): Promise<void> {
    console.log(`Initializing client transport to ${address}:${port}`);
    this.mediasoupDevice = new Device();
    if (this.socket && this.socket.close) {
      this.socket.close();
    }

    const {startVideo, videoEnabled, ...query} = (opts as any);

    this.videoEnabled = videoEnabled ?? false;

    if (process.env.NODE_ENV === 'development') {
      this.socket = io(`${address as string}:${port.toString()}`, {
        query: query
      });
    } else {
      this.socket = io(gameserver, {
        path: `/socket.io/${address as string}/${port.toString()}`,
        query: query
      });
    }
    this.request = this.promisedRequest(this.socket);

    // window.screenshare = await this.startScreensharea

    console.log(`Initializing socket.io...,`);
    this.socket.on("connect", async () => {
      console.log("Connected!");

      Network.instance.mySocketID = this.socket.id;

      // If a reliable message is received, add it to the queue
      this.socket.on(MessageTypes.ReliableMessage.toString(), (message) => {
        Network.instance?.incomingMessageQueue.add(message);
      });

      // use sendBeacon to tell the server we're disconnecting when
      // the page unloads
      window.addEventListener("unload", async () => {
        this.socket.emit(MessageTypes.LeaveWorld.toString());
      });

      console.log("Attempting to join world");
      await this.joinWorld();

      // Ping request for testing unreliable messaging may remove if not needed
      console.log('About to init receive and send transports');
      // Init Receive and Send Transports initially since we need them for unreliable message consumption and production
      await Promise.all([this.initSendTransport(), this.initReceiveTransport()]);

      await this.createDataProducer();

      console.log('Data Producer created');
      // await this.sendCameraStreams();
      if (startVideo === true) this.sendCameraStreams();
    });
    this.socket.on(MessageTypes.WebRTCConsumeData.toString(), this.handleDataConsumerCreation);
    this.socket.on(MessageTypes.WebRTCCreateProducer.toString(), async (socketId, mediaTag, producerId) => {
      const selfProducerIds = [
          MediaStreamComponent.instance.camVideoProducer?.id,
          MediaStreamComponent.instance.camAudioProducer?.id
      ];
      if (
          (MediaStreamComponent.instance.mediaStream !== null) &&
          (producerId != null) &&
          (selfProducerIds.indexOf(producerId) < 0) &&
          (MediaStreamComponent.instance.consumers?.find(
              c => c?.appData?.peerId === socketId && c?.appData?.mediaTag === mediaTag
          ) == null)
      ) {
        // that we don't already have consumers for...
        console.log(`auto subscribing to ${mediaTag} track that ${socketId} has added at ${new Date()}`);
        await this.subscribeToTrack(socketId, mediaTag);
      }
    });

    this.socket.on(MessageTypes.WebRTCCloseConsumer.toString(), async(consumerId) => {
<<<<<<< HEAD
      MediaStreamComponent.instance.consumers = MediaStreamComponent.instance.consumers.filter((c) => c.id !== consumerId);
=======
      if (MediaStreamComponent.instance) MediaStreamComponent.instance.consumers = MediaStreamComponent.instance.consumers.filter((c) => c.id !== consumerId);
>>>>>>> 44a3afe5
    });
  }

  //= =//==//==//==//==//==//==//==//==//==//==//==//==//==//==//==//==//==//==//
  // Mediasoup Code:
  //= =//==//==//==//==//==//==//==//==//==//==//==//==//==//==//==//==//==//==//

  async joinWorld() {
    // signal that we're a new peer and initialize our
    // mediasoup-client device, if this is our first time connecting

    console.log("Joining world");
    const resp = await this.request(MessageTypes.JoinWorld.toString());

    const { worldState, routerRtpCapabilities } = resp as any;

    console.log("World state init: ");
    console.log(worldState);
    // TODO: This shouldn't be in the transport, should be in our network system somehow
    // Apply all state to initial frame
    applyWorldState(worldState);

    console.log("Loading mediasoup");
    if (this.mediasoupDevice.loaded !== true) await this.mediasoupDevice.load({ routerRtpCapabilities });

    console.log("Joined world");
    return Promise.resolve();
  }

  // Init receive transport, create one if it doesn't exist else just resolve promise
  async initReceiveTransport(): Promise<MediaSoupTransport | Error> {
    console.log('Creating receive transport');
    this.recvTransport = await this.createTransport("recv");
    return Promise.resolve(this.recvTransport);
  }

  // Init send transport, create one if it doesn't exist else just resolve promise
  async initSendTransport(): Promise<MediaSoupTransport | Error> {
    console.log('Creating send transport');
    this.sendTransport = await this.createTransport("send");
    return Promise.resolve(this.sendTransport);
  }

  async sendCameraStreams(): Promise<void> {
    console.log("send camera streams");
    // start sending video. the transport logic will initiate a
    // signaling conversation with the server to set up an outbound rtp
    // stream for the camera video track. our createTransport() function
    // includes logic to tell the server to start the stream in a paused
    // state, if the checkbox in our UI is unchecked. so as soon as we
    // have a client-side camVideoProducer object, we need to set it to
    // paused as appropriate, too.
    if (MediaStreamComponent.instance.mediaStream == null) await MediaStreamSystem.instance.startCamera();
    if (this.videoEnabled === true) {
      console.log('Video track to send:');
      console.log(MediaStreamComponent.instance.mediaStream.getVideoTracks()[0]);
      MediaStreamComponent.instance.camVideoProducer = await this.sendTransport.produce({
        track: MediaStreamComponent.instance.mediaStream.getVideoTracks()[0],
        encodings: CAM_VIDEO_SIMULCAST_ENCODINGS,
        appData: {mediaTag: "cam-video"}
      });

      if (MediaStreamComponent.instance.videoPaused) await MediaStreamComponent.instance.camVideoProducer.pause();
    }

    //To control the producer audio volume, we need to clone the audio track and connect a Gain to it.
    //This Gain is saved on MediaStreamComponent so it can be accessed from the user's component and controlled.
    const audioTrack = MediaStreamComponent.instance.mediaStream.getAudioTracks()[0];
    const ctx = new AudioContext();
    const src = ctx.createMediaStreamSource(new MediaStream([audioTrack]));
    const dst = ctx.createMediaStreamDestination();
    const gainNode = ctx.createGain();
    gainNode.gain.value = 1;
    [src, gainNode, dst].reduce((a, b) => a && (a.connect(b) as any));
    MediaStreamComponent.instance.audioGainNode = gainNode;
    MediaStreamComponent.instance.mediaStream.removeTrack(audioTrack);
    MediaStreamComponent.instance.mediaStream.addTrack(dst.stream.getAudioTracks()[0]);
    // same thing for audio, but we can use our already-created
    MediaStreamComponent.instance.camAudioProducer = await this.sendTransport.produce({
      track: MediaStreamComponent.instance.mediaStream.getAudioTracks()[0],
      appData: { mediaTag: "cam-audio" }
    });

    if (MediaStreamComponent.instance.audioPaused) MediaStreamComponent.instance.camAudioProducer.pause();
  }

  async startScreenshare(): Promise<boolean> {
    console.log("start screen share");

    // make sure we've joined the  and that we have a sending transport
    if (!this.sendTransport) this.sendTransport = await this.createTransport("send");

    // get a screen share track
    MediaStreamComponent.instance.localScreen = await (navigator.mediaDevices as any).getDisplayMedia(
      { video: true, audio: true }
    );

    // create a producer for video
    MediaStreamComponent.instance.screenVideoProducer = await this.sendTransport.produce({
      track: MediaStreamComponent.instance.localScreen.getVideoTracks()[0],
      encodings: [], // TODO: Add me
      appData: { mediaTag: "screen-video" }
    });

    // create a producer for audio, if we have it
    if (MediaStreamComponent.instance.localScreen.getAudioTracks().length) {
      MediaStreamComponent.instance.screenAudioProducer = await this.sendTransport.produce({
        track: MediaStreamComponent.instance.localScreen.getAudioTracks()[0],
        appData: { mediaTag: "screen-audio" }
      });
    }

    // handler for screen share stopped event (triggered by the
    // browser's built-in screen sharing ui)
    MediaStreamComponent.instance.screenVideoProducer.track.onended = async () => {
      console.log("screen share stopped");
      await MediaStreamComponent.instance.screenVideoProducer.pause();

      const { error } = await this.request(MessageTypes.WebRTCCloseProducer.toString(), {
        producerId: MediaStreamComponent.instance.screenVideoProducer.id
      });

      await MediaStreamComponent.instance.screenVideoProducer.close();
      MediaStreamComponent.instance.screenVideoProducer = null;
      if (MediaStreamComponent.instance.screenAudioProducer) {
        const { error: screenAudioProducerError } = await this.request(MessageTypes.WebRTCCloseProducer.toString(), {
          producerId: MediaStreamComponent.instance.screenAudioProducer.id
        });

        await MediaStreamComponent.instance.screenAudioProducer.close();
        MediaStreamComponent.instance.screenAudioProducer = null;
      }
    };
    return true;
  }

  async endVideoChat(): Promise<boolean> {
<<<<<<< HEAD
    console.log('Ending video chat');
    if (MediaStreamComponent.instance.camVideoProducer) {
=======
    if (MediaStreamComponent.instance?.camVideoProducer) {
>>>>>>> 44a3afe5
      await this.request(MessageTypes.WebRTCCloseProducer.toString(), {
        producerId: MediaStreamComponent.instance.camVideoProducer.id
      });
      await MediaStreamComponent.instance.camVideoProducer?.close();
    }
<<<<<<< HEAD
    if (MediaStreamComponent.instance.camAudioProducer) {
=======
    if (MediaStreamComponent.instance?.camAudioProducer) {
>>>>>>> 44a3afe5
      await this.request(MessageTypes.WebRTCCloseProducer.toString(), {
        producerId: MediaStreamComponent.instance.camAudioProducer.id
      });
      await MediaStreamComponent.instance.camAudioProducer?.close();
    }
<<<<<<< HEAD
    if (MediaStreamComponent.instance.screenVideoProducer) {
=======
    if (MediaStreamComponent.instance?.screenVideoProducer) {
>>>>>>> 44a3afe5
      await this.request(MessageTypes.WebRTCCloseProducer.toString(), {
        producerId: MediaStreamComponent.instance.screenVideoProducer.id
      });
      await MediaStreamComponent.instance.screenVideoProducer?.close();
    }
<<<<<<< HEAD
    if (MediaStreamComponent.instance.screenAudioProducer) {
=======
    if (MediaStreamComponent.instance?.screenAudioProducer) {
>>>>>>> 44a3afe5
      await this.request(MessageTypes.WebRTCCloseProducer.toString(), {
        producerId: MediaStreamComponent.instance.screenAudioProducer.id
      });
      await MediaStreamComponent.instance.screenAudioProducer?.close();
    }

    MediaStreamComponent.instance?.consumers.map(async (c) => {
      await this.request(MessageTypes.WebRTCCloseConsumer.toString(), {
        consumerId: c.id
      });
      await c.close();
    });
    this.resetProducer();
    return true;
  }

  resetProducer(): void {
    if (MediaStreamComponent.instance) {
      MediaStreamComponent.instance.camVideoProducer = null;
      MediaStreamComponent.instance.camAudioProducer = null;
      MediaStreamComponent.instance.screenVideoProducer = null;
      MediaStreamComponent.instance.screenAudioProducer = null;
      MediaStreamComponent.instance.mediaStream = null;
      MediaStreamComponent.instance.localScreen = null;
      MediaStreamComponent.instance.consumers = [];
    }
  }

  async leave(): Promise<boolean> {
    try {
      console.log('Attempting to leave client transport');
      this.leaving = true;

      // stop polling
      clearInterval(this.pollingInterval);
      console.log('Cleared interval');
<<<<<<< HEAD

      if (this.request) {
=======
      console.log(this.request);
      if (this.request) {
        console.log('Leaving World');
>>>>>>> 44a3afe5
        // close everything on the server-side (transports, producers, consumers)
        const result = await this.request(MessageTypes.LeaveWorld.toString());
        console.log('LeaveWorld result:');
        console.log(result);
        if (result.error) {
          console.error(result.error);
        }
        console.log('Left World');
      }

      // closing the transports closes all producers and consumers. we
      // don't need to do anything beyond closing the transports, except
      // to set all our local variables to their initial states
<<<<<<< HEAD
      try {
        if (this.recvTransport) await this.recvTransport.close();
        if (this.sendTransport) await this.sendTransport.close();
      } catch (err) {
      }

=======
      if (this.recvTransport) await this.recvTransport.close();
      if (this.sendTransport) await this.sendTransport.close();
>>>>>>> 44a3afe5
      this.recvTransport = null;
      this.sendTransport = null;
      this.lastPollSyncData = {};
      if (MediaStreamComponent.instance) {
        MediaStreamComponent.instance.camVideoProducer = null;
        MediaStreamComponent.instance.camAudioProducer = null;
        MediaStreamComponent.instance.screenVideoProducer = null;
        MediaStreamComponent.instance.screenAudioProducer = null;
        MediaStreamComponent.instance.mediaStream = null;
        MediaStreamComponent.instance.localScreen = null;
        MediaStreamComponent.instance.consumers = [];
      }
      if (this.socket && this.socket.close) {
        this.socket.close();
      }
      this.leaving = false;
      console.log('Nulled everything');
      return true;
    } catch (err) {
      console.log('Error with leave()');
      console.log(err);
      this.leaving = false;
    }
  }

  async subscribeToTrack(peerId: string, mediaTag: string) {
    // if we do already have a consumer, we shouldn't have called this method
    let consumer = MediaStreamComponent.instance.consumers.find(
      (c: any) => c.appData.peerId === peerId && c.appData.mediaTag === mediaTag
    );

    // ask the server to create a server-side consumer object and send us back the info we need to create a client-side consumer
    const consumerParameters = await this.request(MessageTypes.WebRTCReceiveTrack.toString(),
      { mediaTag, mediaPeerId: peerId, rtpCapabilities: this.mediasoupDevice.rtpCapabilities }
    );

    console.log(`Requesting consumer for peer ${peerId} of type ${mediaTag} at ${new Date()}`);

    consumer = await this.recvTransport.consume(
      { ...consumerParameters, appData: { peerId, mediaTag } }
    );

<<<<<<< HEAD
    const stats = await consumer.getStats();

=======
>>>>>>> 44a3afe5
    if (MediaStreamComponent.instance.consumers?.find(c => c?.appData?.peerId === peerId && c?.appData?.mediaTag === mediaTag) == null) {
      let connected = false;
      MediaStreamComponent.instance.consumers.push(consumer);

      connected = true;

      // okay, we're ready. let's ask the peer to send us media
      await this.resumeConsumer(consumer);
    } else {
      await this.closeConsumer(consumer);
    }
  }

  async unsubscribeFromTrack(peerId: any, mediaTag: any) {
    const consumer = MediaStreamComponent.instance.consumers.find(
      c => c.appData.peerId === peerId && c.appData.mediaTag === mediaTag
    );
    await this.closeConsumer(consumer);
  }

  public async pauseConsumer(consumer: { appData: { peerId: any; mediaTag: any }; id: any; pause: () => any }) {
    await this.request(MessageTypes.WebRTCPauseConsumer.toString(), { consumerId: consumer.id });
    await consumer.pause();
  }

  public async resumeConsumer(consumer: { appData: { peerId: any; mediaTag: any }; id: any; resume: () => any }) {
    await this.request(MessageTypes.WebRTCResumeConsumer.toString(), { consumerId: consumer.id });
    await consumer.resume();
  }

  async pauseProducer(producer: { appData: { mediaTag: any }; id: any; pause: () => any }) {
    await this.request(MessageTypes.WebRTCPauseProducer.toString(), { producerId: producer.id });
    await producer.pause();
  }

  async globalMuteProducer(producer: { id: any }) {
    await this.request(MessageTypes.WebRTCPauseProducer.toString(), { producerId: producer.id, globalMute: true });
  }

  async resumeProducer(producer: { appData: { mediaTag: any }; id: any; resume: () => any }) {
    await this.request(MessageTypes.WebRTCResumeProducer.toString(), { producerId: producer.id });
    await producer.resume();
  }

  async globalUnmuteProducer(producer: { id: any }) {
    await this.request(MessageTypes.WebRTCResumeProducer.toString(), { producerId: producer.id });
  }

  async closeConsumer(consumer: any) {
    console.log("closing consumer", consumer.appData.peerId, consumer.appData.mediaTag);
    // tell the server we're closing this consumer. (the server-side
    // consumer may have been closed already, but that's okay.)
    await this.request(MessageTypes.WebRTCCloseConsumer.toString(), { consumerId: consumer.id });
    await consumer.close();

    const filteredConsumers = MediaStreamComponent.instance.consumers.filter(
      (c: any) => !(c.id === consumer.id)
    ) as any[];
    MediaStreamComponent.instance.consumers = filteredConsumers;
  }

  // utility function to create a transport and hook up signaling logic
  // appropriate to the transport's direction
  async createTransport(direction: string) {
    // ask the server to create a server-side transport object and send
    // us back the info we need to create a client-side transport
    let transport;
    const { transportOptions } = await this.request(MessageTypes.WebRTCTransportCreate.toString(), { direction, sctpCapabilities: this.mediasoupDevice.sctpCapabilities });
    console.log("transport options", transportOptions);

    if (direction === "recv")
      transport = await this.mediasoupDevice.createRecvTransport(transportOptions);
    else if (direction === "send")
      transport = await this.mediasoupDevice.createSendTransport(transportOptions);
    else
      throw new Error(`bad transport 'direction': ${direction}`);

    // mediasoup-client will emit a connect event when media needs to
    // start flowing for the first time. send dtlsParameters to the
    // server, then call callback() on success or errback() on failure.
    transport.on("connect", async ({ dtlsParameters }: any, callback: () => void, errback: () => void) => {
      console.log('Transport connected');
      const connectResult = await this.request(MessageTypes.WebRTCTransportConnect.toString(),
      { transportId: transportOptions.id, dtlsParameters }
      );
      console.log('Transport connect result:');
      console.log(connectResult);
      if (connectResult.error) {
        console.log('Transport connect error');
        console.log(connectResult.error);
        return errback();
      }
      callback();
    });

    if (direction === "send") {
      // sending transports will emit a produce event when a new track
      // needs to be set up to start sending. the producer's appData is
      // passed as a parameter
      transport.on(
        "produce",
        async ({ kind, rtpParameters, appData }: any, callback: (arg0: { id: any }) => void, errback: () => void) => {
          console.log("transport produce event", appData.mediaTag);
          console.log(rtpParameters);

          // we may want to start out paused (if the checkboxes in the ui
          // aren't checked, for each media type. not very clean code, here
          // but, you know, this isn't a real application.)
          let paused = false;
          if (appData.mediaTag === "cam-video") paused = MediaStreamComponent.instance.videoPaused;
          else if (appData.mediaTag === "cam-audio") paused = MediaStreamComponent.instance.audioPaused;

          // tell the server what it needs to know from us in order to set
          // up a server-side producer object, and get back a
          // producer.id. call callback() on success or errback() on
          // failure.
          const { error, id } = await this.request(MessageTypes.WebRTCSendTrack.toString(), {
            transportId: transportOptions.id,
            kind,
            rtpParameters,
            paused,
            appData
          });
          if (error) {
            errback();
            console.log(error);
            return;
          } 
          callback({ id });
        }
      );

      transport.on(
        "producedata",
        async (parameters: any, callback: (arg0: { id: any }) => void, errback: () => void) => {
          console.log("transport produce data event, params: ", parameters);
          const { sctpStreamParameters, label, protocol, appData } = parameters;
          const { error, id } = await this.request(MessageTypes.WebRTCProduceData, {
            transportId: transport.id,
            sctpStreamParameters,
            label,
            protocol,
            appData
          });
          if (error) {
            console.log(error);
            errback();
            return;
          }
          return callback({ id });
        }
      );
    }

    // any time a transport transitions to closed,
    // failed, or disconnected, leave the  and reset
    transport.on("connectionstatechange", async (state: string) => {
      console.log(`transport ${transport.id} connectionstatechange ${state}`);
      // for this simple sample code, assume that transports being
      // closed is an error (we never close these transports except when
      // we leave the )
      if (this.leaving !== true && (state === "closed" || state === "failed" || state === "disconnected")) {
        console.log("transport closed ... leaving the and resetting");
        this.endVideoChat();
      }
    });


    return Promise.resolve(transport);
  }
}<|MERGE_RESOLUTION|>--- conflicted
+++ resolved
@@ -181,11 +181,7 @@
     });
 
     this.socket.on(MessageTypes.WebRTCCloseConsumer.toString(), async(consumerId) => {
-<<<<<<< HEAD
-      MediaStreamComponent.instance.consumers = MediaStreamComponent.instance.consumers.filter((c) => c.id !== consumerId);
-=======
       if (MediaStreamComponent.instance) MediaStreamComponent.instance.consumers = MediaStreamComponent.instance.consumers.filter((c) => c.id !== consumerId);
->>>>>>> 44a3afe5
     });
   }
 
@@ -323,42 +319,25 @@
   }
 
   async endVideoChat(): Promise<boolean> {
-<<<<<<< HEAD
-    console.log('Ending video chat');
-    if (MediaStreamComponent.instance.camVideoProducer) {
-=======
     if (MediaStreamComponent.instance?.camVideoProducer) {
->>>>>>> 44a3afe5
       await this.request(MessageTypes.WebRTCCloseProducer.toString(), {
         producerId: MediaStreamComponent.instance.camVideoProducer.id
       });
       await MediaStreamComponent.instance.camVideoProducer?.close();
     }
-<<<<<<< HEAD
-    if (MediaStreamComponent.instance.camAudioProducer) {
-=======
     if (MediaStreamComponent.instance?.camAudioProducer) {
->>>>>>> 44a3afe5
       await this.request(MessageTypes.WebRTCCloseProducer.toString(), {
         producerId: MediaStreamComponent.instance.camAudioProducer.id
       });
       await MediaStreamComponent.instance.camAudioProducer?.close();
     }
-<<<<<<< HEAD
-    if (MediaStreamComponent.instance.screenVideoProducer) {
-=======
     if (MediaStreamComponent.instance?.screenVideoProducer) {
->>>>>>> 44a3afe5
       await this.request(MessageTypes.WebRTCCloseProducer.toString(), {
         producerId: MediaStreamComponent.instance.screenVideoProducer.id
       });
       await MediaStreamComponent.instance.screenVideoProducer?.close();
     }
-<<<<<<< HEAD
-    if (MediaStreamComponent.instance.screenAudioProducer) {
-=======
     if (MediaStreamComponent.instance?.screenAudioProducer) {
->>>>>>> 44a3afe5
       await this.request(MessageTypes.WebRTCCloseProducer.toString(), {
         producerId: MediaStreamComponent.instance.screenAudioProducer.id
       });
@@ -395,14 +374,9 @@
       // stop polling
       clearInterval(this.pollingInterval);
       console.log('Cleared interval');
-<<<<<<< HEAD
-
-      if (this.request) {
-=======
       console.log(this.request);
       if (this.request) {
         console.log('Leaving World');
->>>>>>> 44a3afe5
         // close everything on the server-side (transports, producers, consumers)
         const result = await this.request(MessageTypes.LeaveWorld.toString());
         console.log('LeaveWorld result:');
@@ -416,17 +390,8 @@
       // closing the transports closes all producers and consumers. we
       // don't need to do anything beyond closing the transports, except
       // to set all our local variables to their initial states
-<<<<<<< HEAD
-      try {
-        if (this.recvTransport) await this.recvTransport.close();
-        if (this.sendTransport) await this.sendTransport.close();
-      } catch (err) {
-      }
-
-=======
       if (this.recvTransport) await this.recvTransport.close();
       if (this.sendTransport) await this.sendTransport.close();
->>>>>>> 44a3afe5
       this.recvTransport = null;
       this.sendTransport = null;
       this.lastPollSyncData = {};
@@ -469,11 +434,6 @@
       { ...consumerParameters, appData: { peerId, mediaTag } }
     );
 
-<<<<<<< HEAD
-    const stats = await consumer.getStats();
-
-=======
->>>>>>> 44a3afe5
     if (MediaStreamComponent.instance.consumers?.find(c => c?.appData?.peerId === peerId && c?.appData?.mediaTag === mediaTag) == null) {
       let connected = false;
       MediaStreamComponent.instance.consumers.push(consumer);
