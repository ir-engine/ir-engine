import { sleep } from "@xr3ngine/engine/src/common/functions/sleep";
import { MediaStreamComponent } from "@xr3ngine/engine/src/networking/components/MediaStreamComponent";
import { Network as NetworkComponent, Network } from "@xr3ngine/engine/src/networking/components/Network";
import { CAM_VIDEO_SIMULCAST_ENCODINGS } from "@xr3ngine/engine/src/networking/constants/VideoConstants";
import { MessageTypes } from "@xr3ngine/engine/src/networking/enums/MessageTypes";
import { addClient } from "@xr3ngine/engine/src/networking/functions/addClient";
import { initializeClient } from "@xr3ngine/engine/src/networking/functions/initializeClient";
import { removeClient } from "@xr3ngine/engine/src/networking/functions/removeClient";
import { NetworkTransport } from "@xr3ngine/engine/src/networking/interfaces/NetworkTransport";
import { UnreliableMessageReturn, UnreliableMessageType } from "@xr3ngine/engine/src/networking/types/NetworkingTypes";
import { types as MediaSoupServerTypes } from "mediasoup";
import * as mediasoupClient from "mediasoup-client";
import { DataConsumer, DataConsumerOptions, DataProducer, Transport as MediaSoupTransport } from "mediasoup-client/lib/types";
import ioclient from "socket.io-client";
import moment from 'moment';
<<<<<<< HEAD
import { worldStateModel } from "@xr3ngine/engine/src/networking/schema/worldStateSchema";
import { applyWorldState } from "@xr3ngine/engine/src/networking/behaviors/applyWorldState";
=======
>>>>>>> cdb5647a

const Device = mediasoupClient.Device;

const DEFAULT_DATA_CHANNEl = 'default'

export class SocketWebRTCClientTransport implements NetworkTransport {
  isServer = false
  mediasoupDevice: mediasoupClient.Device
  joined: boolean
  leaving = false
  recvTransport: MediaSoupTransport
  sendTransport: MediaSoupTransport
  lastPollSyncData = {}
  pollingInterval: NodeJS.Timeout
  heartbeatInterval = 2000
  pollingTickRate = 1000
  pollingTimeout = 4000
  connectionWaitTime = 2000
  dataProducers = new Map<string, DataProducer>()
  dataConsumers = new Map<string, DataConsumer>()
  mediaStreamComponent = new MediaStreamComponent();

  socket: SocketIOClient.Socket = {} as SocketIOClient.Socket

  request: any
  localScreen: any;
  lastPoll: Date;
  pollPending = false;
  /**
   * Send a message over TCP with socket.io
   * You should probably want {@link @xr3ngine/packages/enginge/src/networking/functions/NetworkFunctions.ts#sendMessage}
   * @param message message to send
   */
  sendReliableMessage(message): void {
    console.log("Sending reliable message ", message)
      this.socket.emit(message);
  }

  /**
   * Route an incoming reliable message to it's callback
   * @param dataConsumer entity consuming the message
   * @param channel what channel was the message sent on (defaults to unreliable)
   * @param callback function to route data to
   */
  handleConsumerMessage = (dataConsumer: DataConsumer, channel: string, callback: (data: any) => void) => (
    message: any
  ): void => {
    console.log("Handling consumer message")
    // Check if message received is for this channel
    if (dataConsumer.label !== channel) return
      // call cb function for which the callee wanted to do stuff if message was received on this channel
      callback(message);
  }

  // make sure the data producer/data channel exists before subscribing to it
  async subscribeToDataChannel(
    callback: (message: any) => void,
    channel: string = DEFAULT_DATA_CHANNEl, // set channel to default for now
    params: { type?: UnreliableMessageType } = {}
  ): Promise<DataConsumer | Error> {
    // Check if data channel/data-producer exists
    if (!this.dataProducers.get(channel)) {
      return Promise.reject(new Error("Channel producer doesn't exist"));
    }
    const dataProducerId = this.dataProducers.get(channel).id
    if (this.dataConsumers.get(dataProducerId)) {
      return Promise.reject(new Error("Already subscribed to Data channel i.e. Data consumer already exists!"));
    }
    try {
      console.log('Requesting data consumer from server')
      const {
        dataConsumerOptions,
        error,
      }: {
        error: any
        dataConsumerOptions: DataConsumerOptions
      } = await this.request(MessageTypes.WebRTCConsumeData.toString(), {
        consumerOptions: {
          dataProducerId,
          // appData, Probably Add additional info to send to server
          maxRetransmits: 3,
          ordered: false,
        } as MediaSoupServerTypes.DataConsumerOptions,
        transportId: this.recvTransport.id,
      })
      if (error) {
        throw error
      }
      console.log('Receiving options for data consumer from server')
      console.log('subscribing to consumer for data channel:', channel)
      const dataConsumer = await this.recvTransport.consumeData({
        ...dataConsumerOptions,
        dataProducerId,
        label: channel,
        protocol: params.type || 'json', // sub-protocol for type of data to be transmitted on the channel e.g. json, raw etc. maybe make type an enum rather than string
      })
      dataConsumer.on('transportclose', () => {
        this.dataConsumers.delete(dataProducerId)
        dataConsumer.close()
      })
      dataConsumer.on('producerclose', () => {
        this.dataConsumers.delete(dataProducerId)
        dataConsumer.close()
      })
      this.dataConsumers.set(dataProducerId, dataConsumer)
      dataConsumer.on(
        'message',
        this.handleConsumerMessage(dataConsumer, channel, callback)
      )
      console.log('subscribed to consumer for data channel')
      return Promise.resolve(dataConsumer)
    } catch (e) {
      console.log('consumer subscription failed! err:', e)
      return Promise.reject(e)
    }
  }

  // send and init are done separately to make it a bit more readable
  // sendTransport should be available before initializing data channel
  // creates data producer on client
  async initDataChannel(channel: string, type: UnreliableMessageType = 'json', customInitInfo: any = {}): Promise<DataProducer | Error> {
    try {
      if (!this.sendTransport) throw new Error('Send Transport not initialized')
      // else if (this.dataProducers.get(channel)) return Promise.reject(new Error('Data channel already exists!'))
      const dataProducer = await this.sendTransport.produceData({
        appData: { data: customInitInfo }, // Probably Add additional info to send to server
        ordered: false,
        label: channel,
        // maxPacketLifeTime: 3000,
        maxRetransmits: 3,
        protocol: type // sub-protocol for type of data to be transmitted on the channel e.g. json, raw etc. maybe make type an enum rather than string
      });
      dataProducer.on("open", () => {
        console.log("Data Producer init on channel: ", channel);
        console.log("Sending init info to channel: ", channel);
        dataProducer.send(JSON.stringify({ data: customInitInfo }));
      });
      dataProducer.on("transportclose", () => {
        this.dataProducers.delete(channel);
        dataProducer.close()
      });
      this.dataProducers.set(channel, dataProducer);
      return Promise.resolve(dataProducer)
    } catch (e) {
      return Promise.reject(e)
    }
  }

  // This sends message on a data channel (data channel creation is now handled explicitly/default)
  async sendUnreliableMessage(data: any, channel: string = DEFAULT_DATA_CHANNEl): Promise<UnreliableMessageReturn> {
    try {
      const dataProducer: DataProducer | undefined = this.dataProducers.get(channel)
      if (!dataProducer) throw new Error('Data Channel not initialized on client, Data Producer doesn\'t exist!')
      console.log("Sending data on data channel: ", channel);
      // dataProducer.send(JSON.stringify({ data }))
      return Promise.resolve(dataProducer);
    } catch (e) {
      return Promise.reject(e);
    }
  }

  // Adds support for Promise to socket.io-client
  promisedRequest(socket: SocketIOClient.Socket) {
    return function request(type: any, data = {}): any {
      return new Promise(resolve => {
        socket.emit(type, data, resolve);
        // console.log("Emitting data: ")
        // console.log(data)
      });
    };
  }

  public async initialize(address = "https://127.0.0.1", port = 3030): Promise<void> {
    console.log(`Initializing client transport to ${address}:${port}`);
    this.leaving = false;
    if (this.mediasoupDevice == null) {
      this.mediasoupDevice = new Device();
    }

    this.socket = ioclient(`${address}:${port}`);
    this.request = this.promisedRequest(this.socket);
    console.log(this.socket);

    // window.screenshare = await this.startScreenshare

    console.log(`Initializing socket.io...,`);
    this.socket.on("connect", async () => {
      console.log("Connected!");

      // use sendBeacon to tell the server we're disconnecting when
      // the page unloads
      window.addEventListener("unload", async () => {
        this.socket.emit(MessageTypes.LeaveWorld.toString());
      });
    });

<<<<<<< HEAD
    this.socket.on(MessageTypes.Initialization.toString(), async (_id: any, _ids: any) => {
      console.log("Received initialization response")
      initializeClient(_id, _ids);
      await this.joinWorld();
      // Ping request for testing unreliable messaging may remove if not needed
      console.log('About to init receive and send transports')
      
      await Promise.all([
        this.initSendTransport(),
        this.initReceiveTransport(),
      ])
      await this.initDataChannel(DEFAULT_DATA_CHANNEl) // TODO: Init Data channels needed for the app, right now only inits 'default' channel

      console.log("About to send camera streams");
      await this.sendCameraStreams();
      console.log("about to init sockets");
      console.log(this.recvTransport)
      // this.startScreenshare()
=======
      this.socket.on(MessageTypes.Initialization.toString(), async (_id: any, _ids: any) => {
        initializeClient(_id, _ids);
        await this.joinWorld();
        // Ping request for testing unreliable messaging may remove if not needed
        console.log('About to init receive and send transports')
        
        await Promise.all([
          this.initSendTransport(),
          this.initReceiveTransport(),
        ])
        await this.initDataChannel(DEFAULT_DATA_CHANNEl) // TODO: Init Data channels needed for the app, right now only inits 'default' channel

        console.log("About to send camera streams");
        await this.sendCameraStreams();
        console.log("about to init sockets");
        console.log(this.recvTransport)
        // this.startScreenshare()
      });

      this.socket.on(MessageTypes.ClientConnected.toString(), (_id: string) => addClient(_id));
      this.socket.on(MessageTypes.ClientDisconnected.toString(), (_id: string) => { console.log('Notified about disconnect of ' + _id); removeClient(_id); });

      // this.socket.on(MessageTypes.ReliableMessage.toString(), (message: Message) => {
      //   NetworkComponent.instance.incomingReliableQueue.add(message)
      // })

      console.log('Emitting initialization message')
      console.log(MessageTypes.Initialization.toString())
      this.socket.emit(MessageTypes.Initialization.toString());
      // ;(window as any)._client = this
>>>>>>> cdb5647a
    });

    this.socket.on(MessageTypes.ClientConnected.toString(), (_id: string) => addClient(_id));
    this.socket.on(MessageTypes.ClientDisconnected.toString(), (_id: string) => { console.log('Notified about disconnect of ' + _id); removeClient(_id); });
  }

  //= =//==//==//==//==//==//==//==//==//==//==//==//==//==//==//==//==//==//==//
  // Mediasoup Code:
  //= =//==//==//==//==//==//==//==//==//==//==//==//==//==//==//==//==//==//==//

  // meeting control actions
  async joinWorld() {
<<<<<<< HEAD
    if (this.joined) return;
    this.joined = true;
    console.log("Joining world");
    // signal that we're a new peer and initialize our
    // mediasoup-client device, if this is our first time connecting

    const resp = await this.request(MessageTypes.JoinWorld.toString(),
    {
      // BUG:
      // TODO: Need to populate localUserId
      userId: Network.instance.localUserId
    });

    console.log("Awaiting response to join world");
    const { worldState, routerRtpCapabilities } = resp as any;
   
    // TODO: This shouldn't be in the transport, should be in our network system somehow
    // Apply all state to initial frame
    applyWorldState(worldState)

    console.log("Loading mediasoup");
    if (!this.mediasoupDevice.loaded) await this.mediasoupDevice.load({ routerRtpCapabilities });
=======
    if (this.joined !== true) {
      this.joined = true;
      console.log("Joining world");
      // signal that we're a new peer and initialize our
      // mediasoup-client device, if this is our first time connecting
      const resp = await this.request(MessageTypes.JoinWorld.toString());
      console.log("Awaiting response to join world");
      const {routerRtpCapabilities} = resp as any;
      console.log("Loading mediasoup");
      if (!this.mediasoupDevice.loaded) await this.mediasoupDevice.load({routerRtpCapabilities});
    }
>>>>>>> cdb5647a
    console.log("Polling");
    this.pollAndUpdate(); // start this polling loop
    console.log("Joined world");
  }

  // Init receive transport, create one if it doesn't exist else just resolve promise
  async initReceiveTransport(): Promise<MediaSoupTransport | Error> {
    if (!this.recvTransport) {
      console.log('Creating receive transport')
      try {
          this.recvTransport = await this.createTransport("recv");
          return Promise.resolve(this.recvTransport);
        }
        catch (e) {
          return Promise.reject(e);
        }
    } else {
      return Promise.resolve(this.recvTransport);
    }
  }

  // Init send transport, create one if it doesn't exist else just resolve promise
  async initSendTransport(): Promise<MediaSoupTransport | Error> {
    if (!this.sendTransport) {
      console.log('Creating send transport')
      try {
        this.sendTransport = await this.createTransport("send");
        return Promise.resolve(this.sendTransport);
      } catch (e) {
        return Promise.reject(e);
      }
    } else {
      return Promise.resolve(this.sendTransport);
    }
  }

  async sendCameraStreams(): Promise<void> {
    console.log("send camera streams");
    await this.joinWorld();
    // create a transport for outgoing media, if we don't already have one
    if (!this.sendTransport) this.sendTransport = await this.createTransport("send");
    if (!MediaStreamComponent.instance.mediaStream) return;

    // start sending video. the transport logic will initiate a
    // signaling conversation with the server to set up an outbound rtp
    // stream for the camera video track. our createTransport() function
    // includes logic to tell the server to start the stream in a paused
    // state, if the checkbox in our UI is unchecked. so as soon as we
    // have a client-side camVideoProducer object, we need to set it to
    // paused as appropriate, too.
    MediaStreamComponent.instance.camVideoProducer = await this.sendTransport.produce({
      track: MediaStreamComponent.instance.mediaStream.getVideoTracks()[0],
      encodings: CAM_VIDEO_SIMULCAST_ENCODINGS,
      appData: { mediaTag: "cam-video" }
    });

    console.log('Created camVideoProducer')
    console.log(MediaStreamComponent.instance.camVideoProducer)

    if (MediaStreamComponent.instance.videoPaused) await MediaStreamComponent.instance.camVideoProducer.pause();

    // console.log('Calling addVideoAudio')
    // await MediaStreamSystem.instance.addVideoAudio(MediaStreamComponent.instance.camVideoProducer, 'me');

    //To control the producer audio volume, we need to clone the audio track and connect a Gain to it.
    //This Gain is saved on MediaStreamComponent so it can be accessed from the user's component and controlled.
    const audioTrack = MediaStreamComponent.instance.mediaStream.getAudioTracks()[0];
    const ctx = new AudioContext();
    const src = ctx.createMediaStreamSource(new MediaStream([audioTrack]));
    const dst = ctx.createMediaStreamDestination();
    const gainNode = ctx.createGain();
    gainNode.gain.value = 1;
    [src, gainNode, dst].reduce((a, b) => a && (a.connect(b) as any));
    MediaStreamComponent.instance.audioGainNode = gainNode;
    MediaStreamComponent.instance.mediaStream.removeTrack(audioTrack);
    MediaStreamComponent.instance.mediaStream.addTrack(dst.stream.getAudioTracks()[0]);
    // same thing for audio, but we can use our already-created
    MediaStreamComponent.instance.camAudioProducer = await this.sendTransport.produce({
      track: MediaStreamComponent.instance.mediaStream.getAudioTracks()[0],
      appData: { mediaTag: "cam-audio" }
    });

    if (MediaStreamComponent.instance.audioPaused) MediaStreamComponent.instance.camAudioProducer.pause();

    console.log('Cam Producers created');
    console.log(MediaStreamComponent.instance)
  }

  async startScreenshare(): Promise<boolean> {
    console.log("start screen share");

    // make sure we've joined the  and that we have a sending
    // transport
    await this.joinWorld();
    if (!this.sendTransport) this.sendTransport = await this.createTransport("send");

    // get a screen share track
    MediaStreamComponent.instance.localScreen = await (navigator.mediaDevices as any).getDisplayMedia({
      video: true,
      audio: true
    });

    // create a producer for video
    MediaStreamComponent.instance.screenVideoProducer = await this.sendTransport.produce({
      track: MediaStreamComponent.instance.localScreen.getVideoTracks()[0],
      encodings: [], // TODO: Add me
      appData: { mediaTag: "screen-video" }
    });

    // create a producer for audio, if we have it
    if (MediaStreamComponent.instance.localScreen.getAudioTracks().length) {
      MediaStreamComponent.instance.screenAudioProducer = await this.sendTransport.produce({
        track: MediaStreamComponent.instance.localScreen.getAudioTracks()[0],
        appData: { mediaTag: "screen-audio" }
      });
    }

    // handler for screen share stopped event (triggered by the
    // browser's built-in screen sharing ui)
    MediaStreamComponent.instance.screenVideoProducer.track.onended = async () => {
      console.log("screen share stopped");
      await MediaStreamComponent.instance.screenVideoProducer.pause();

      const { error } = await this.request(MessageTypes.WebRTCCloseProducer.toString(), {
        producerId: MediaStreamComponent.instance.screenVideoProducer.id
      });
      await MediaStreamComponent.instance.screenVideoProducer.close();
      MediaStreamComponent.instance.screenVideoProducer = null;
      if (error) {
        console.error(error);
      }
      if (MediaStreamComponent.instance.screenAudioProducer) {
        const { error: screenAudioProducerError } = await this.request(MessageTypes.WebRTCCloseProducer.toString(), {
          producerId: MediaStreamComponent.instance.screenAudioProducer.id
        });

        await MediaStreamComponent.instance.screenAudioProducer.close();
        MediaStreamComponent.instance.screenAudioProducer = null;
        if (screenAudioProducerError) {
          console.error(screenAudioProducerError);
        }
      }
    };
    return true;
  }

  async stopSendingMediaStreams(): Promise<boolean> {
    console.log('Stopping Media Streams');
    console.log(this.sendTransport)
    // if (!(MediaStreamComponent.instance.mediaStream && MediaStreamComponent.instance.localScreen)) return false;
    if (this.sendTransport) {
      console.log('Closing send transport')
      const result = await this.request(MessageTypes.WebRTCTransportClose.toString(), {
        transportId: this.sendTransport.id
      });
      console.log('Transport close request response:')
      console.log(result)
      if (result.error) console.error(result.error);

      await this.sendTransport.close();
      this.sendTransport = null;
      console.log('Transport should be fully closed')
    }
    // closing the sendTransport closes all associated producers. when
    // the camVideoProducer and camAudioProducer are closed,
    // mediasoup-client stops the local cam tracks, so we don't need to
    // do anything except set all our local variables to null.
    console.log('Setting producers and such to null')
    MediaStreamComponent.instance.camVideoProducer = null;
    MediaStreamComponent.instance.camAudioProducer = null;
    MediaStreamComponent.instance.screenVideoProducer = null;
    MediaStreamComponent.instance.screenAudioProducer = null;
    MediaStreamComponent.instance.mediaStream = null;
    MediaStreamComponent.instance.localScreen = null;
    return true;
  }

  async leave(): Promise<boolean> {
    try {
      if (!this.joined) return false;
      console.log("leave ");
      this.leaving = true;

      // stop polling
      clearInterval(this.pollingInterval);
      console.log('Cleared interval')

      // close everything on the server-side (transports, producers, consumers)
      const result = await this.request(MessageTypes.LeaveWorld.toString());
      console.log('LeaveWorld result:')
      console.log(result)
      if (result.error) {
        console.error(result.error);
      }
      console.log('Left World')

      // closing the transports closes all producers and consumers. we
      // don't need to do anything beyond closing the transports, except
      // to set all our local variables to their initial states
      if (this.recvTransport) await this.recvTransport.close();
      console.log('Closed receive transport')
      if (this.sendTransport) await this.sendTransport.close();
      console.log('Removed send transport')

      this.recvTransport = null;
      this.sendTransport = null;
      MediaStreamComponent.instance.camVideoProducer = null;
      MediaStreamComponent.instance.camAudioProducer = null;
      MediaStreamComponent.instance.screenVideoProducer = null;
      MediaStreamComponent.instance.screenAudioProducer = null;
      MediaStreamComponent.instance.mediaStream = null;
      MediaStreamComponent.instance.localScreen = null;
      this.lastPollSyncData = {};
      MediaStreamComponent.instance.consumers = [];
      this.joined = false;
      this.leaving = false;
      console.log('Nulled everything')
      return true;
    } catch(err) {
      console.log('Error with leave()')
      console.log(err)
    }
  }

  async subscribeToTrack(peerId: string, mediaTag: string) {
    // create a receive transport if we don't already have one
    // if (!this.recvTransport) this.recvTransport = await this.createTransport("recv");

    // if we do already have a consumer, we shouldn't have called this
    // method
    if (this.recvTransport != null) {
      let consumer = MediaStreamComponent.instance.consumers.find(
          (c: any) => c.appData.peerId === peerId && c.appData.mediaTag === mediaTag
      );
      if (consumer) return console.error("already have consumer for track", peerId, mediaTag);

      // ask the server to create a server-side consumer object and send
      // us back the info we need to create a client-side consumer

<<<<<<< HEAD
    const consumerParameters = await this.request(MessageTypes.WebRTCReceiveTrack.toString(), {
      mediaTag,
      mediaPeerId: peerId,
      rtpCapabilities: this.mediasoupDevice.rtpCapabilities
    });

    console.log(`Requesting consumer for peer ${peerId} of type ${mediaTag} at ${new Date()}`)
    consumer = await this.recvTransport.consume({
      ...consumerParameters,
      appData: { peerId, mediaTag }
    });

    console.log('New Consumer:');
    console.log(consumer);

    console.log(MediaStreamComponent.instance.consumers.map((c) => c.id + ' ' + c.appData.peerId + ' ' + c.appData.mediaTag));
    if (MediaStreamComponent.instance.consumers?.find(c => c?.appData?.peerId === peerId && c?.appData?.mediaTag === mediaTag) == null) {
      let connected = false;
      MediaStreamComponent.instance.consumers.push(consumer);
      console.log(`Pushed consumer for peer ${peerId} of type ${mediaTag} at ${new Date()}`)
      // the server-side consumer will be started in paused state. wait
      // until we're connected, then send a resume request to the server
      // to get our first keyframe and start displaying video
      setTimeout(async() => {
        if (connected !== true) {
          console.log('ReceiveTransport didn\'t connect, scrapping consumer ' + consumer.id + ' and trying again');
          await this.closeConsumer(consumer);
          MediaStreamComponent.instance.consumers = MediaStreamComponent.instance.consumers.filter((c) => c.id !== consumer.id);
        }
      }, this.connectionWaitTime);

      while (this.recvTransport.connectionState !== "connected") await sleep(100);

      connected = true;

      console.log('Resuming newly-subscribed consumer')
      // okay, we're ready. let's ask the peer to send us media
      await this.resumeConsumer(consumer);
    } else {
      await this.closeConsumer(consumer)
    }

    // keep track of all our consumers
    // MediaStreamComponent.instance.consumers.push(consumer);

    // ui
    // console.log('Calling addVideoAudio')
    // await MediaStreamSystem.instance.addVideoAugettingdio(consumer, peerId);
=======
      const consumerParameters = await this.request(MessageTypes.WebRTCReceiveTrack.toString(), {
        mediaTag,
        mediaPeerId: peerId,
        rtpCapabilities: this.mediasoupDevice.rtpCapabilities
      });

      console.log(`Requesting consumer for peer ${peerId} of type ${mediaTag} at ${new Date()}`)
      consumer = await this.recvTransport.consume({
        ...consumerParameters,
        appData: {peerId, mediaTag}
      });

      console.log('New Consumer:');
      console.log(consumer);
      console.log('Transport connectionState: ' + this.recvTransport?.connectionState);
      const stats = await consumer.getStats();
      console.log(stats);

      if (MediaStreamComponent.instance.consumers?.find(c => c?.appData?.peerId === peerId && c?.appData?.mediaTag === mediaTag) == null) {
        let connected = false;
        MediaStreamComponent.instance.consumers.push(consumer);
        console.log(`Pushed consumer for peer ${peerId} of type ${mediaTag} at ${new Date()}`)
        // the server-side consumer will be started in paused state. wait
        // until we're connected, then send a resume request to the server
        // to get our first keyframe and start displaying video
        // setTimeout(async () => {
        //   if (connected !== true) {
        //     console.log('ReceiveTransport didn\'t connect, scrapping consumer ' + consumer.id + ' and trying again');
        //     await this.closeConsumer(consumer);
        //     MediaStreamComponent.instance.consumers = MediaStreamComponent.instance.consumers.filter((c) => c.id !== consumer.id);
        //   }
        // }, this.connectionWaitTime);

        // while (this.recvTransport?.connectionState !== "connected") await sleep(100);

        connected = true;

        console.log('Resuming newly-subscribed consumer');
        // okay, we're ready. let's ask the peer to send us media
        await this.resumeConsumer(consumer);
      } else {
        await this.closeConsumer(consumer);
      }
    }
>>>>>>> cdb5647a
  }

  async unsubscribeFromTrack(peerId: any, mediaTag: any) {
    console.log("unsubscribe from track", peerId, mediaTag);
    const consumer = MediaStreamComponent.instance.consumers.find(
      c => c.appData.peerId === peerId && c.appData.mediaTag === mediaTag
    );
    if (!consumer) return;
    await this.closeConsumer(consumer);
  }

  public async pauseConsumer(consumer: { appData: { peerId: any; mediaTag: any }; id: any; pause: () => any }) {
    if (!consumer) return;
    console.log("pause consumer", consumer.appData.peerId, consumer.appData.mediaTag);
    await this.request(MessageTypes.WebRTCPauseConsumer.toString(), { consumerId: consumer.id });
    await consumer.pause();
  }

  public async resumeConsumer(consumer: { appData: { peerId: any; mediaTag: any }; id: any; resume: () => any }) {
    if (!consumer) return;
    console.log("resume consumer", consumer.id, consumer.appData.peerId, consumer.appData.mediaTag);
    await this.request(MessageTypes.WebRTCResumeConsumer.toString(), { consumerId: consumer.id });
    await consumer.resume();
  }

  async pauseProducer(producer: { appData: { mediaTag: any }; id: any; pause: () => any }) {
    if (!producer) return;
    console.log("pause producer", producer.appData.mediaTag);
    await this.request(MessageTypes.WebRTCPauseProducer.toString(), { producerId: producer.id });
    await producer.pause();
  }

  async resumeProducer(producer: { appData: { mediaTag: any }; id: any; resume: () => any }) {
    if (!producer) return;
    console.log("resume producer", producer.appData.mediaTag);
    await this.request(MessageTypes.WebRTCResumeProducer.toString(), { producerId: producer.id });
    await producer.resume();
  }

  async closeConsumer(consumer: any) {
    if (!consumer) return;
    console.log("closing consumer", consumer.appData.peerId, consumer.appData.mediaTag);
    // tell the server we're closing this consumer. (the server-side
    // consumer may have been closed already, but that's okay.)
    await this.request(MessageTypes.WebRTCCloseConsumer.toString(), { consumerId: consumer.id });
    await consumer.close();

    const filteredConsumers = MediaStreamComponent.instance.consumers.filter(
      (c: any) => !(c.id === consumer.id)
    ) as any[];
    MediaStreamComponent.instance.consumers = filteredConsumers;
    // MediaStreamSystem.instance.removeVideoAudio(consumer);
  }

  // utility function to create a transport and hook up signaling logic
  // appropriate to the transport's direction
  async createTransport(direction: string) {
    // ask the server to create a server-side transport object and send
    // us back the info we need to create a client-side transport
    let transport;
    const { transportOptions } = await this.request(MessageTypes.WebRTCTransportCreate.toString(), { direction });
    console.log("transport options", transportOptions);

    if (direction === "recv") {
      transport = await this.mediasoupDevice.createRecvTransport(transportOptions);
    } else if (direction === "send") {
      transport = await this.mediasoupDevice.createSendTransport(transportOptions);
    } else {
      throw new Error(`bad transport 'direction': ${direction}`);
    }

    // mediasoup-client will emit a connect event when media needs to
    // start flowing for the first time. send dtlsParameters to the
    // server, then call callback() on success or errback() on failure.
    transport.on("connect", async ({ dtlsParameters }: any, callback: () => void, errback: () => void) => {
      const { error } = await this.request(MessageTypes.WebRTCTransportConnect.toString(), {
        transportId: transportOptions.id,
        dtlsParameters
      });
      if (error) {
        console.error("error connecting transport", direction, error);
        errback();
        return;
      }
      callback();
    });

    if (direction === "send") {
      // sending transports will emit a produce event when a new track
      // needs to be set up to start sending. the producer's appData is
      // passed as a parameter
      transport.on(
        "produce",
        async ({ kind, rtpParameters, appData }: any, callback: (arg0: { id: any }) => void, errback: () => void) => {
          console.log("transport produce event", appData.mediaTag);
          console.log(rtpParameters)

          // we may want to start out paused (if the checkboxes in the ui
          // aren't checked, for each media type. not very clean code, here
          // but, you know, this isn't a real application.)
          let paused = false;
          if (appData.mediaTag === "cam-video") paused = MediaStreamComponent.instance.videoPaused;
          else if (appData.mediaTag === "cam-audio") paused = MediaStreamComponent.instance.audioPaused;

          // tell the server what it needs to know from us in order to set
          // up a server-side producer object, and get back a
          // producer.id. call callback() on success or errback() on
          // failure.
          const { error, id } = await this.request(MessageTypes.WebRTCSendTrack.toString(), {
            transportId: transportOptions.id,
            kind,
            rtpParameters,
            paused,
            appData
          });
          if (error) {
            console.error("error setting up server-side producer", error);
            errback();
            return;
          };
          callback({ id });
        }
      );

      transport.on(
        "producedata",
        async (parameters: any, callback: (arg0: { id: any }) => void, errback: () => void) => {
          console.log("transport produce data event, params: ", parameters);
          const { sctpStreamParameters, label, protocol, appData } = parameters;
          const { error, id } = await this.request(MessageTypes.WebRTCProduceData, {
            transportId: transport.id,
            sctpStreamParameters,
            label,
            protocol,
            appData
          });
          if (error) {
            console.error("error setting up server-side data producer", error);
            errback();
            return;
          }
          return callback({ id });
        }
      );
    }

    // any time a transport transitions to closed,
    // failed, or disconnected, leave the  and reset
    transport.on("connectionstatechange", async (state: string) => {
      console.log(`transport ${transport.id} connectionstatechange ${state}`);
      // for this simple sample code, assume that transports being
      // closed is an error (we never close these transports except when
      // we leave the )
      console.log(`Transport state changed to ${state}`);
      console.log(transport)
      if (this.leaving !== true && (state === "closed" || state === "failed" || state === "disconnected")) {
        console.log("transport closed ... leaving the  and resetting");
        alert("Your connection failed.  Please restart the page");
      }
    });


    return Promise.resolve(transport);
  }

  // polling/update logic
  async pollAndUpdate() {
<<<<<<< HEAD
    setTimeout(() => this.pollAndUpdate(), this.pollingTickRate);
    if (this.request === undefined) return;
    if (this.lastPoll == null || moment().utc().subtract(this.pollingTimeout, 'ms') > moment(this.lastPoll) || this.pollPending === false) {
      this.pollPending = true;
      this.lastPoll = moment().utc().toDate();

      // TODO: We really want the peer deltas here (joined/left)
      const { peers } = await this.request(MessageTypes.Synchronization.toString());

      console.log('Consumers:')
      console.log(MediaStreamComponent.instance.consumers.map((c) => c.id + ' ' + c.appData.peerId + ' ' + c.appData.mediaTag));
      if (peers[NetworkComponent.instance.mySocketID] === undefined) console.log("Server doesn't think you're connected!");

      // decide if we need to update tracks list and video/audio
      // elements. build list of peers, sorted by join time, removing last
      // seen time and stats, so we can easily do a deep-equals
      // comparison. compare this list with the cached list from last
      // poll.

      // auto-subscribe to their feeds:
      for (const id in peers) {
        // if it isnt me...
        if (id !== NetworkComponent.instance.mySocketID) {
          // And I already have the peer in my peer list...
          if (NetworkComponent.instance.clients[id] !== undefined) {
            // for each of the peer's producers...
            for (const [mediaTag, _] of Object.entries(peers[id].media)) {
              if (
                  MediaStreamComponent.instance.consumers?.find(
                      c => c?.appData?.peerId === id && c?.appData?.mediaTag === mediaTag
                  ) == null
              ) {
                // that we don't already have consumers for...
                console.log(`auto subscribing to ${mediaTag} track that ${id} has added at ${new Date()}`);
                await this.subscribeToTrack(id, mediaTag);
              }
            }
          }
        }
      }

      // if a peer has gone away, we need to close all consumers we have
      // for that peer and remove video and audio elements
      for (const id in this.lastPollSyncData) {
        if (!peers[id]) {
          console.log(`Peer ${id} has exited`);
          if (MediaStreamComponent.instance.consumers.length === 0) return console.log("Consumers length is 0");
          MediaStreamComponent.instance.consumers.forEach(consumer => {
            if (consumer.appData.peerId === id) {
              this.closeConsumer(consumer);
            }
          });
        }
      }

      this.pollPending = false;
      // if a peer has stopped sending media that we are consuming, we
      // need to close the consumer and remove video and audio elements
      if (MediaStreamComponent.instance.consumers == undefined || MediaStreamComponent.instance.consumers.length === 0)
        return console.log("Consumers length is 0");

      MediaStreamComponent.instance.consumers.forEach(consumer => {
        const {peerId, mediaTag} = consumer.appData;
        if (!peers[peerId]) {
          console.log(`Peer ${peerId} has stopped transmitting ${mediaTag}`);
          this.closeConsumer(consumer);
        } else if (!peers[peerId].media[mediaTag]) {
          console.log(`Peer ${peerId} has stopped transmitting ${mediaTag}`);
          this.closeConsumer(consumer);
        }
      });

      // push through the paused state to new sync list
      this.lastPollSyncData = peers;
=======
    if (this.joined === true) {
      setTimeout(() => this.pollAndUpdate(), this.pollingTickRate);
      if (this.request === undefined) return;
      if (this.lastPoll == null || moment().utc().subtract(this.pollingTimeout, 'ms') > moment(this.lastPoll) || this.pollPending === false) {
        this.pollPending = true;
        this.lastPoll = moment().utc().toDate();
        const {peers} = await this.request(MessageTypes.Synchronization.toString());

        console.log('Consumers:')
        console.log(MediaStreamComponent.instance.consumers.map((c) => c.id + ' ' + c.appData.peerId + ' ' + c.appData.mediaTag));
        if (peers && peers[NetworkComponent.instance.mySocketID] === undefined) console.log("Server doesn't think you're connected!");

        // decide if we need to update tracks list and video/audio
        // elements. build list of peers, sorted by join time, removing last
        // seen time and stats, so we can easily do a deep-equals
        // comparison. compare this list with the cached list from last
        // poll.

        // auto-subscribe to their feeds:
        for (const id in peers) {
          // for each peer...
          if (id !== NetworkComponent.instance.mySocketID) {
            // if it isnt me...
            if (NetworkComponent.instance.clients !== undefined && NetworkComponent.instance.clients.includes(id)) {
              // and if it is close enough in the 3d space...
              for (const [mediaTag, _] of Object.entries(peers[id].media)) {
                // for each of the peer's producers...
                if (
                    MediaStreamComponent.instance.consumers?.find(
                        c => c?.appData?.peerId === id && c?.appData?.mediaTag === mediaTag
                    ) == null
                ) {
                  // that we don't already have consumers for...
                  console.log(`auto subscribing to ${mediaTag} track that ${id} has added at ${new Date()}`);
                  await this.subscribeToTrack(id, mediaTag);
                }
              }
            }
          }
        }

        // if a peer has gone away, we need to close all consumers we have
        // for that peer and remove video and audio elements
        for (const id in this.lastPollSyncData) {
          if (!peers[id]) {
            console.log(`Peer ${id} has exited`);
            if (MediaStreamComponent.instance.consumers.length === 0) return console.log("Consumers length is 0");
            MediaStreamComponent.instance.consumers.forEach(consumer => {
              if (consumer.appData.peerId === id) {
                this.closeConsumer(consumer);
              }
            });
          }
        }

        this.pollPending = false;
        // if a peer has stopped sending media that we are consuming, we
        // need to close the consumer and remove video and audio elements
        if (MediaStreamComponent.instance.consumers == undefined || MediaStreamComponent.instance.consumers.length === 0)
          return console.log("Consumers length is 0");

        MediaStreamComponent.instance.consumers.forEach(consumer => {
          const {peerId, mediaTag} = consumer.appData;
          if (!peers[peerId]) {
            console.log(`Peer ${peerId} has stopped transmitting ${mediaTag}`);
            this.closeConsumer(consumer);
          } else if (!peers[peerId].media[mediaTag]) {
            console.log(`Peer ${peerId} has stopped transmitting ${mediaTag}`);
            this.closeConsumer(consumer);
          }
        });

        // push through the paused state to new sync list
        this.lastPollSyncData = peers;
      }
>>>>>>> cdb5647a
    }
  }
}<|MERGE_RESOLUTION|>--- conflicted
+++ resolved
@@ -13,11 +13,7 @@
 import { DataConsumer, DataConsumerOptions, DataProducer, Transport as MediaSoupTransport } from "mediasoup-client/lib/types";
 import ioclient from "socket.io-client";
 import moment from 'moment';
-<<<<<<< HEAD
-import { worldStateModel } from "@xr3ngine/engine/src/networking/schema/worldStateSchema";
 import { applyWorldState } from "@xr3ngine/engine/src/networking/behaviors/applyWorldState";
-=======
->>>>>>> cdb5647a
 
 const Device = mediasoupClient.Device;
 
@@ -214,26 +210,6 @@
       });
     });
 
-<<<<<<< HEAD
-    this.socket.on(MessageTypes.Initialization.toString(), async (_id: any, _ids: any) => {
-      console.log("Received initialization response")
-      initializeClient(_id, _ids);
-      await this.joinWorld();
-      // Ping request for testing unreliable messaging may remove if not needed
-      console.log('About to init receive and send transports')
-      
-      await Promise.all([
-        this.initSendTransport(),
-        this.initReceiveTransport(),
-      ])
-      await this.initDataChannel(DEFAULT_DATA_CHANNEl) // TODO: Init Data channels needed for the app, right now only inits 'default' channel
-
-      console.log("About to send camera streams");
-      await this.sendCameraStreams();
-      console.log("about to init sockets");
-      console.log(this.recvTransport)
-      // this.startScreenshare()
-=======
       this.socket.on(MessageTypes.Initialization.toString(), async (_id: any, _ids: any) => {
         initializeClient(_id, _ids);
         await this.joinWorld();
@@ -264,8 +240,6 @@
       console.log(MessageTypes.Initialization.toString())
       this.socket.emit(MessageTypes.Initialization.toString());
       // ;(window as any)._client = this
->>>>>>> cdb5647a
-    });
 
     this.socket.on(MessageTypes.ClientConnected.toString(), (_id: string) => addClient(_id));
     this.socket.on(MessageTypes.ClientDisconnected.toString(), (_id: string) => { console.log('Notified about disconnect of ' + _id); removeClient(_id); });
@@ -277,45 +251,25 @@
 
   // meeting control actions
   async joinWorld() {
-<<<<<<< HEAD
     if (this.joined) return;
     this.joined = true;
     console.log("Joining world");
     // signal that we're a new peer and initialize our
     // mediasoup-client device, if this is our first time connecting
-
-    const resp = await this.request(MessageTypes.JoinWorld.toString(),
-    {
-      // BUG:
-      // TODO: Need to populate localUserId
-      userId: Network.instance.localUserId
-    });
-
+    
     console.log("Awaiting response to join world");
-    const { worldState, routerRtpCapabilities } = resp as any;
-   
+
+    const { worldState, routerRtpCapabilities } = await this.request(MessageTypes.JoinWorld.toString());
+
     // TODO: This shouldn't be in the transport, should be in our network system somehow
     // Apply all state to initial frame
     applyWorldState(worldState)
 
-    console.log("Loading mediasoup");
-    if (!this.mediasoupDevice.loaded) await this.mediasoupDevice.load({ routerRtpCapabilities });
-=======
-    if (this.joined !== true) {
-      this.joined = true;
-      console.log("Joining world");
-      // signal that we're a new peer and initialize our
-      // mediasoup-client device, if this is our first time connecting
-      const resp = await this.request(MessageTypes.JoinWorld.toString());
-      console.log("Awaiting response to join world");
-      const {routerRtpCapabilities} = resp as any;
-      console.log("Loading mediasoup");
-      if (!this.mediasoupDevice.loaded) await this.mediasoupDevice.load({routerRtpCapabilities});
-    }
->>>>>>> cdb5647a
-    console.log("Polling");
     this.pollAndUpdate(); // start this polling loop
+
     console.log("Joined world");
+    
+    if (!this.mediasoupDevice.loaded) await this.mediasoupDevice.load({routerRtpCapabilities});
   }
 
   // Init receive transport, create one if it doesn't exist else just resolve promise
@@ -552,56 +506,6 @@
       // ask the server to create a server-side consumer object and send
       // us back the info we need to create a client-side consumer
 
-<<<<<<< HEAD
-    const consumerParameters = await this.request(MessageTypes.WebRTCReceiveTrack.toString(), {
-      mediaTag,
-      mediaPeerId: peerId,
-      rtpCapabilities: this.mediasoupDevice.rtpCapabilities
-    });
-
-    console.log(`Requesting consumer for peer ${peerId} of type ${mediaTag} at ${new Date()}`)
-    consumer = await this.recvTransport.consume({
-      ...consumerParameters,
-      appData: { peerId, mediaTag }
-    });
-
-    console.log('New Consumer:');
-    console.log(consumer);
-
-    console.log(MediaStreamComponent.instance.consumers.map((c) => c.id + ' ' + c.appData.peerId + ' ' + c.appData.mediaTag));
-    if (MediaStreamComponent.instance.consumers?.find(c => c?.appData?.peerId === peerId && c?.appData?.mediaTag === mediaTag) == null) {
-      let connected = false;
-      MediaStreamComponent.instance.consumers.push(consumer);
-      console.log(`Pushed consumer for peer ${peerId} of type ${mediaTag} at ${new Date()}`)
-      // the server-side consumer will be started in paused state. wait
-      // until we're connected, then send a resume request to the server
-      // to get our first keyframe and start displaying video
-      setTimeout(async() => {
-        if (connected !== true) {
-          console.log('ReceiveTransport didn\'t connect, scrapping consumer ' + consumer.id + ' and trying again');
-          await this.closeConsumer(consumer);
-          MediaStreamComponent.instance.consumers = MediaStreamComponent.instance.consumers.filter((c) => c.id !== consumer.id);
-        }
-      }, this.connectionWaitTime);
-
-      while (this.recvTransport.connectionState !== "connected") await sleep(100);
-
-      connected = true;
-
-      console.log('Resuming newly-subscribed consumer')
-      // okay, we're ready. let's ask the peer to send us media
-      await this.resumeConsumer(consumer);
-    } else {
-      await this.closeConsumer(consumer)
-    }
-
-    // keep track of all our consumers
-    // MediaStreamComponent.instance.consumers.push(consumer);
-
-    // ui
-    // console.log('Calling addVideoAudio')
-    // await MediaStreamSystem.instance.addVideoAugettingdio(consumer, peerId);
-=======
       const consumerParameters = await this.request(MessageTypes.WebRTCReceiveTrack.toString(), {
         mediaTag,
         mediaPeerId: peerId,
@@ -646,7 +550,6 @@
         await this.closeConsumer(consumer);
       }
     }
->>>>>>> cdb5647a
   }
 
   async unsubscribeFromTrack(peerId: any, mediaTag: any) {
@@ -814,7 +717,6 @@
 
   // polling/update logic
   async pollAndUpdate() {
-<<<<<<< HEAD
     setTimeout(() => this.pollAndUpdate(), this.pollingTickRate);
     if (this.request === undefined) return;
     if (this.lastPoll == null || moment().utc().subtract(this.pollingTimeout, 'ms') > moment(this.lastPoll) || this.pollPending === false) {
@@ -826,7 +728,7 @@
 
       console.log('Consumers:')
       console.log(MediaStreamComponent.instance.consumers.map((c) => c.id + ' ' + c.appData.peerId + ' ' + c.appData.mediaTag));
-      if (peers[NetworkComponent.instance.mySocketID] === undefined) console.log("Server doesn't think you're connected!");
+      if (peers && peers[NetworkComponent.instance.mySocketID] === undefined) console.log("Server doesn't think you're connected!");
 
       // decide if we need to update tracks list and video/audio
       // elements. build list of peers, sorted by join time, removing last
@@ -854,82 +756,6 @@
             }
           }
         }
-      }
-
-      // if a peer has gone away, we need to close all consumers we have
-      // for that peer and remove video and audio elements
-      for (const id in this.lastPollSyncData) {
-        if (!peers[id]) {
-          console.log(`Peer ${id} has exited`);
-          if (MediaStreamComponent.instance.consumers.length === 0) return console.log("Consumers length is 0");
-          MediaStreamComponent.instance.consumers.forEach(consumer => {
-            if (consumer.appData.peerId === id) {
-              this.closeConsumer(consumer);
-            }
-          });
-        }
-      }
-
-      this.pollPending = false;
-      // if a peer has stopped sending media that we are consuming, we
-      // need to close the consumer and remove video and audio elements
-      if (MediaStreamComponent.instance.consumers == undefined || MediaStreamComponent.instance.consumers.length === 0)
-        return console.log("Consumers length is 0");
-
-      MediaStreamComponent.instance.consumers.forEach(consumer => {
-        const {peerId, mediaTag} = consumer.appData;
-        if (!peers[peerId]) {
-          console.log(`Peer ${peerId} has stopped transmitting ${mediaTag}`);
-          this.closeConsumer(consumer);
-        } else if (!peers[peerId].media[mediaTag]) {
-          console.log(`Peer ${peerId} has stopped transmitting ${mediaTag}`);
-          this.closeConsumer(consumer);
-        }
-      });
-
-      // push through the paused state to new sync list
-      this.lastPollSyncData = peers;
-=======
-    if (this.joined === true) {
-      setTimeout(() => this.pollAndUpdate(), this.pollingTickRate);
-      if (this.request === undefined) return;
-      if (this.lastPoll == null || moment().utc().subtract(this.pollingTimeout, 'ms') > moment(this.lastPoll) || this.pollPending === false) {
-        this.pollPending = true;
-        this.lastPoll = moment().utc().toDate();
-        const {peers} = await this.request(MessageTypes.Synchronization.toString());
-
-        console.log('Consumers:')
-        console.log(MediaStreamComponent.instance.consumers.map((c) => c.id + ' ' + c.appData.peerId + ' ' + c.appData.mediaTag));
-        if (peers && peers[NetworkComponent.instance.mySocketID] === undefined) console.log("Server doesn't think you're connected!");
-
-        // decide if we need to update tracks list and video/audio
-        // elements. build list of peers, sorted by join time, removing last
-        // seen time and stats, so we can easily do a deep-equals
-        // comparison. compare this list with the cached list from last
-        // poll.
-
-        // auto-subscribe to their feeds:
-        for (const id in peers) {
-          // for each peer...
-          if (id !== NetworkComponent.instance.mySocketID) {
-            // if it isnt me...
-            if (NetworkComponent.instance.clients !== undefined && NetworkComponent.instance.clients.includes(id)) {
-              // and if it is close enough in the 3d space...
-              for (const [mediaTag, _] of Object.entries(peers[id].media)) {
-                // for each of the peer's producers...
-                if (
-                    MediaStreamComponent.instance.consumers?.find(
-                        c => c?.appData?.peerId === id && c?.appData?.mediaTag === mediaTag
-                    ) == null
-                ) {
-                  // that we don't already have consumers for...
-                  console.log(`auto subscribing to ${mediaTag} track that ${id} has added at ${new Date()}`);
-                  await this.subscribeToTrack(id, mediaTag);
-                }
-              }
-            }
-          }
-        }
 
         // if a peer has gone away, we need to close all consumers we have
         // for that peer and remove video and audio elements
@@ -965,7 +791,6 @@
         // push through the paused state to new sync list
         this.lastPollSyncData = peers;
       }
->>>>>>> cdb5647a
     }
   }
 }