--- conflicted
+++ resolved
@@ -132,6 +132,8 @@
       });
 
       this.socket.on('disconnect', async () => {
+        await endVideoChat();
+        await leave();
         clearInterval(heartbeat);
         console.log('Socket received disconnect');
         // this.socket.close();
@@ -147,7 +149,6 @@
         console.log("Client has been kicked from the world");
       });
 
-<<<<<<< HEAD
       // Init Receive and Send Transports initially since we need them for unreliable message consumption and production
       await Promise.all([initSendTransport('instance'), initReceiveTransport('instance')]);
 
@@ -175,28 +176,6 @@
       this.socket.on(MessageTypes.WebRTCCreateProducer.toString(), async (socketId, mediaTag, producerId, localPartyId) => {
         console.log('Got WebRTC CreateProducer for producer ' + producerId);
         const selfProducerIds = [
-=======
-      console.log('Data Producer created');
-      // await this.sendCameraStreams();
-      if (startVideo === true) this.sendCameraStreams(partyId);
-    });
-    this.socket.on('disconnect', async () => {
-      await this.endVideoChat();
-      await this.leave();
-    });
-    this.socket.on(MessageTypes.Kick.toString(), async () => {
-      console.log("TODO: SNACKBAR HERE");
-      console.log('Socket received kick message');
-      await this.endVideoChat();
-      console.log('Post-kick endVideoChat finished, now calling leave');
-      await this.leave();
-      console.log('Post-kick leave finished');
-    });
-    this.socket.on(MessageTypes.WebRTCConsumeData.toString(), this.handleDataConsumerCreation);
-    this.socket.on(MessageTypes.WebRTCCreateProducer.toString(), async (socketId, mediaTag, producerId, localPartyId) => {
-      console.log('Got WebRTC CreateProducer for producer ' + producerId);
-      const selfProducerIds = [
->>>>>>> 68b1510c
           MediaStreamComponent.instance.camVideoProducer?.id,
           MediaStreamComponent.instance.camAudioProducer?.id
         ];
@@ -207,79 +186,12 @@
           (MediaStreamComponent.instance.consumers?.find(
             c => c?.appData?.peerId === socketId && c?.appData?.mediaTag === mediaTag
           ) == null &&
-<<<<<<< HEAD
             (this.partyId === localPartyId) || localPartyId === 'instance')
         ) {
           // that we don't already have consumers for...
           console.log(`auto subscribing to ${mediaTag} track that ${socketId} has added at ${new Date()}`);
           await subscribeToTrack(socketId, mediaTag, localPartyId);
         }
-=======
-          (this.partyId === localPartyId) || localPartyId === 'instance')
-      ) {
-        // that we don't already have consumers for...
-        console.log(`auto subscribing to ${mediaTag} track that ${socketId} has added at ${new Date()}`);
-        await this.subscribeToTrack(socketId, mediaTag, localPartyId);
-      }
-    });
-
-    this.socket.on(MessageTypes.WebRTCCloseConsumer.toString(), async(consumerId) => {
-      if (MediaStreamComponent.instance) MediaStreamComponent.instance.consumers = MediaStreamComponent.instance.consumers.filter((c) => c.id !== consumerId);
-    });
-  }
-
-  //= =//==//==//==//==//==//==//==//==//==//==//==//==//==//==//==//==//==//==//
-  // Mediasoup Code:
-  //= =//==//==//==//==//==//==//==//==//==//==//==//==//==//==//==//==//==//==//
-
-
-  // Init receive transport, create one if it doesn't exist else just resolve promise
-  async initReceiveTransport(partyId?: string): Promise<MediaSoupTransport | Error> {
-    console.log('Creating receive transport');
-    let transport;
-    if (partyId === 'instance') transport = this.instanceRecvTransport = await this.createTransport('recv', 'instance');
-    else transport = this.partyRecvTransport = await this.createTransport('recv', partyId);
-    return Promise.resolve(transport);
-  }
-
-  // Init send transport, create one if it doesn't exist else just resolve promise
-  async initSendTransport(partyId?: string): Promise<MediaSoupTransport | Error> {
-    console.log('Creating send transport');
-    let transport;
-    if (partyId === 'instance') transport = this.instanceSendTransport = await this.createTransport('send', 'instance');
-    else transport = this.partySendTransport = await this.createTransport('send', partyId);
-    return Promise.resolve(transport);
-  }
-
-  async sendCameraStreams(partyId?: string): Promise<void> {
-    console.log("send camera streams");
-    // start sending video. the transport logic will initiate a
-    // signaling conversation with the server to set up an outbound rtp
-    // stream for the camera video track. our createTransport() function
-    // includes logic to tell the server to start the stream in a paused
-    // state, if the checkbox in our UI is unchecked. so as soon as we
-    // have a client-side camVideoProducer object, we need to set it to
-    // paused as appropriate, too.
-    if (MediaStreamComponent.instance.mediaStream == null) await MediaStreamSystem.instance.startCamera();
-    if (this.videoEnabled === true) {
-      console.log('Video track to send:');
-      console.log(MediaStreamComponent.instance.mediaStream.getVideoTracks()[0]);
-      let transport;
-      console.log(partyId)
-      if (partyId === 'instance') {
-        transport = this.instanceSendTransport;
-      } else {
-        console.log(this.partySendTransport);
-        console.log(this.partySendTransport?.closed);
-        console.log(this.partySendTransport?.connectionState);
-        if (this.partySendTransport == null || this.partySendTransport.closed === true || this.partySendTransport.connectionState === 'disconnected') [transport,] = await Promise.all([this.initSendTransport(partyId), this.initReceiveTransport(partyId)]);
-        else transport = this.partySendTransport;
-      }
-      MediaStreamComponent.instance.camVideoProducer = await transport.produce({
-        track: MediaStreamComponent.instance.mediaStream.getVideoTracks()[0],
-        encodings: CAM_VIDEO_SIMULCAST_ENCODINGS,
-        appData: {mediaTag: "cam-video", partyId: partyId}
->>>>>>> 68b1510c
       });
 
       this.socket.on(MessageTypes.WebRTCCloseConsumer.toString(), async (consumerId) => {
