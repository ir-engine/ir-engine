--- conflicted
+++ resolved
@@ -3,18 +3,6 @@
 import { Network as NetworkComponent, Network } from "@xr3ngine/engine/src/networking/components/Network";
 import { CAM_VIDEO_SIMULCAST_ENCODINGS } from "@xr3ngine/engine/src/networking/constants/VideoConstants";
 import { MessageTypes } from "@xr3ngine/engine/src/networking/enums/MessageTypes";
-<<<<<<< HEAD
-import { addClient } from "@xr3ngine/engine/src/networking/functions/addClient";
-import { initializeClient } from "@xr3ngine/engine/src/networking/functions/initializeClient";
-import { removeClient } from "@xr3ngine/engine/src/networking/functions/removeClient";
-import { NetworkTransport } from "@xr3ngine/engine/src/networking/interfaces/NetworkTransport";
-import { UnreliableMessageReturn, UnreliableMessageType } from "@xr3ngine/engine/src/networking/types/NetworkingTypes";
-import { types as MediaSoupServerTypes } from "mediasoup";
-import { DataConsumer, DataConsumerOptions, DataProducer, Transport as MediaSoupTransport } from "mediasoup-client/lib/types";
-import moment from 'moment';
-import { applyWorldState } from "@xr3ngine/engine/src/networking/behaviors/applyWorldState";
-import { handleDataChannelConsumerMessage } from "@xr3ngine/engine/src/networking/functions/handleDataChannelConsumerMessage"
-=======
 import { NetworkTransport } from "@xr3ngine/engine/src/networking/interfaces/NetworkTransport";
 import { UnreliableMessageReturn, UnreliableMessageType } from "@xr3ngine/engine/src/networking/types/NetworkingTypes";
 import handleDataChannelConsumerMessage from "@xr3ngine/engine/src/networking/functions/handleDataChannelConsumerMessage";
@@ -24,10 +12,9 @@
 import moment from 'moment';
 import { applyWorldState } from "@xr3ngine/engine/src/networking/behaviors/applyWorldState";
 
->>>>>>> 5f46e8f3
 const Device = mediasoupClient.Device;
 
-const DEFAULT_DATA_CHANNEl = 'default';
+const DEFAULT_DATA_CHANNEl = 'default'
 
 export class SocketWebRTCClientTransport implements NetworkTransport {
   isServer = false
@@ -58,11 +45,7 @@
    * @param message message to send
    */
   sendReliableMessage(message): void {
-<<<<<<< HEAD
-    console.log("Sending reliable message ", message);
-=======
     console.log("Sending reliable message ", message)
->>>>>>> 5f46e8f3
     this.socket.emit(message);
   }
 
@@ -71,11 +54,7 @@
   // creates data producer on client
   async createDataProducer(channel: string, type: UnreliableMessageType = 'json', customInitInfo: any = {}): Promise<DataProducer | Error> {
     try {
-<<<<<<< HEAD
-      if (!this.sendTransport) throw new Error('Send Transport not initialized');
-=======
       if (!this.sendTransport) throw new Error('Send Transport not initialized')
->>>>>>> 5f46e8f3
       // else if (this.dataProducers.get(channel)) return Promise.reject(new Error('Data channel already exists!'))
       const dataProducer = await this.sendTransport.produceData({
         appData: { data: customInitInfo }, // Probably Add additional info to send to server
@@ -92,13 +71,13 @@
       });
       dataProducer.on("transportclose", () => {
         this.dataProducers.delete(channel);
-        dataProducer.close();
+        dataProducer.close()
       });
       console.log('setting data producer to client map!')
       this.dataProducers.set(channel, dataProducer);
-      return Promise.resolve(dataProducer);
+      return Promise.resolve(dataProducer)
     } catch (e) {
-      return Promise.reject(e);
+      return Promise.reject(e)
     }
   }
   
@@ -123,8 +102,8 @@
   // This sends message on a data channel (data channel creation is now handled explicitly/default)
   async sendUnreliableMessage(data: any, channel: string = DEFAULT_DATA_CHANNEl): Promise<UnreliableMessageReturn> {
     try {
-      const dataProducer: DataProducer | undefined = this.dataProducers.get(channel);
-      if (!dataProducer) throw new Error('Data Channel not initialized on client, Data Producer doesn\'t exist!');
+      const dataProducer: DataProducer | undefined = this.dataProducers.get(channel)
+      if (!dataProducer) throw new Error('Data Channel not initialized on client, Data Producer doesn\'t exist!')
       console.log("Sending data on data channel: ", channel);
       // dataProducer.send(JSON.stringify({ data }))
       return Promise.resolve(dataProducer);
@@ -158,61 +137,11 @@
     this.socket.on("connect", async () => {
       console.log("Connected!");
 
-<<<<<<< HEAD
-      setInterval(() => {
-        // console.log("Heartbeat")
-        this.socket.emit(MessageTypes.Heartbeat.toString())
-      }, this.heartbeatInterval)
-
-=======
->>>>>>> 5f46e8f3
       // use sendBeacon to tell the server we're disconnecting when
       // the page unloads
       window.addEventListener("unload", async () => {
         this.socket.emit(MessageTypes.LeaveWorld.toString());
       });
-<<<<<<< HEAD
-
-
-
-      
-
-      this.socket.on(MessageTypes.Initialization.toString(), async (_id: any, _ids: any) => {
-        initializeClient(_id, _ids);
-        await this.joinWorld();
-        // Ping request for testing unreliable messaging may remove if not needed
-        console.log('About to init receive and send transports')
-
-        // Init Receive and Send Transports initially since we need them for unreliable message consumption and production
-        await Promise.all([
-          this.initSendTransport(),
-          this.initReceiveTransport(),
-        ])
-        // Access other channels using
-        // NetworkComponent.instance.dataChannels
-
-        await this.createDataProducer(DEFAULT_DATA_CHANNEl) // TODO: Init Data channels needed for the app, right now only inits 'default' channel
-        // await this.initDataChannel(DEFAULT_DATA_CHANNEl); // TODO: Init Data channels needed for the app, right now only inits 'default' channel
-
-        console.log("About to send camera streams");
-        await this.sendCameraStreams();
-        console.log("about to init sockets");
-        this.startScreenshare()
-        
-      });
-
-      this.socket.on(MessageTypes.ClientConnected.toString(), (_id: any) => addClient(_id));
-      this.socket.on(MessageTypes.ClientDisconnected.toString(), (_id: any) => removeClient(_id));
-      this.socket.on(MessageTypes.WebRTCConsumeData.toString(), this.handleDataConsumerCreation)
-
-      // this.socket.on(MessageTypes.ReliableMessage.toString(), (message: Message) => {
-      //   NetworkComponent.instance.incomingReliableQueue.add(message)
-      // })
-
-      console.log('Emitting initialization message')
-      console.log(MessageTypes.Initialization.toString())
-      this.socket.emit(MessageTypes.Initialization.toString());
-=======
       
       console.log("Attempting to join world")
       await this.joinWorld();
@@ -231,11 +160,9 @@
       console.log("about to init sockets");
       console.log(this.recvTransport)
       // this.startScreenshare()
->>>>>>> 5f46e8f3
     });
     this.socket.on(MessageTypes.WebRTCConsumeData.toString(), this.handleDataConsumerCreation)
   }
-  
 
   //= =//==//==//==//==//==//==//==//==//==//==//==//==//==//==//==//==//==//==//
   // Mediasoup Code:
@@ -253,22 +180,14 @@
       // BUG:
       // TODO: Need to populate localUserId
       userId: Network.instance.localUserId ?? "ERROR"
-<<<<<<< HEAD
-    }).catch(error => console.log(error));
-=======
     });
->>>>>>> 5f46e8f3
 
     console.log("Awaiting response to join world");
     const { worldState, routerRtpCapabilities } = resp as any;
    
     // TODO: This shouldn't be in the transport, should be in our network system somehow
     // Apply all state to initial frame
-<<<<<<< HEAD
-    applyWorldState(worldState);
-=======
     applyWorldState(worldState)
->>>>>>> 5f46e8f3
 
     console.log("Loading mediasoup");
     if (!this.mediasoupDevice.loaded) await this.mediasoupDevice.load({ routerRtpCapabilities });
@@ -282,7 +201,7 @@
   // Init receive transport, create one if it doesn't exist else just resolve promise
   async initReceiveTransport(): Promise<MediaSoupTransport | Error> {
     if (!this.recvTransport) {
-      console.log('Creating receive transport');
+      console.log('Creating receive transport')
       try {
         this.recvTransport = await this.createTransport("recv");
         return Promise.resolve(this.recvTransport);
@@ -298,7 +217,7 @@
   // Init send transport, create one if it doesn't exist else just resolve promise
   async initSendTransport(): Promise<MediaSoupTransport | Error> {
     if (!this.sendTransport) {
-      console.log('Creating send transport');
+      console.log('Creating send transport')
       try {
         this.sendTransport = await this.createTransport("send");
         return Promise.resolve(this.sendTransport);
@@ -330,13 +249,8 @@
       appData: { mediaTag: "cam-video" }
     });
 
-<<<<<<< HEAD
-    console.log('Created camVideoProducer');
-    console.log(MediaStreamComponent.instance.camVideoProducer);
-=======
     console.log('Created camVideoProducer')
     console.log(MediaStreamComponent.instance.camVideoProducer)
->>>>>>> 5f46e8f3
 
     if (MediaStreamComponent.instance.videoPaused) await MediaStreamComponent.instance.camVideoProducer.pause();
 
@@ -364,11 +278,7 @@
     if (MediaStreamComponent.instance.audioPaused) MediaStreamComponent.instance.camAudioProducer.pause();
 
     console.log('Cam Producers created');
-<<<<<<< HEAD
-    console.log(MediaStreamComponent.instance);
-=======
     console.log(MediaStreamComponent.instance)
->>>>>>> 5f46e8f3
   }
 
   async startScreenshare(): Promise<boolean> {
@@ -431,17 +341,6 @@
 
   async stopSendingMediaStreams(): Promise<boolean> {
     console.log('Stopping Media Streams');
-<<<<<<< HEAD
-    console.log(this.sendTransport);
-    // if (!(MediaStreamComponent.instance.mediaStream && MediaStreamComponent.instance.localScreen)) return false;
-    if (this.sendTransport) {
-      console.log('Closing send transport');
-      const result = await this.request(MessageTypes.WebRTCTransportClose.toString(), {
-        transportId: this.sendTransport.id
-      });
-      console.log('Transport close request response:');
-      console.log(result);
-=======
     console.log(this.sendTransport)
     // if (!(MediaStreamComponent.instance.mediaStream && MediaStreamComponent.instance.localScreen)) return false;
     if (this.sendTransport) {
@@ -451,26 +350,17 @@
       });
       console.log('Transport close request response:')
       console.log(result)
->>>>>>> 5f46e8f3
       if (result.error) console.error(result.error);
 
       await this.sendTransport.close();
       this.sendTransport = null;
-<<<<<<< HEAD
-      console.log('Transport should be fully closed');
-=======
       console.log('Transport should be fully closed')
->>>>>>> 5f46e8f3
     }
     // closing the sendTransport closes all associated producers. when
     // the camVideoProducer and camAudioProducer are closed,
     // mediasoup-client stops the local cam tracks, so we don't need to
     // do anything except set all our local variables to null.
-<<<<<<< HEAD
-    console.log('Setting producers and such to null');
-=======
     console.log('Setting producers and such to null')
->>>>>>> 5f46e8f3
     MediaStreamComponent.instance.camVideoProducer = null;
     MediaStreamComponent.instance.camAudioProducer = null;
     MediaStreamComponent.instance.screenVideoProducer = null;
@@ -488,18 +378,6 @@
 
       // stop polling
       clearInterval(this.pollingInterval);
-<<<<<<< HEAD
-      console.log('Cleared interval');
-
-      // close everything on the server-side (transports, producers, consumers)
-      const result = await this.request(MessageTypes.LeaveWorld.toString());
-      console.log('LeaveWorld result:');
-      console.log(result);
-      if (result.error) {
-        console.error(result.error);
-      }
-      console.log('Left World');
-=======
       console.log('Cleared interval')
 
       // close everything on the server-side (transports, producers, consumers)
@@ -510,21 +388,14 @@
         console.error(result.error);
       }
       console.log('Left World')
->>>>>>> 5f46e8f3
 
       // closing the transports closes all producers and consumers. we
       // don't need to do anything beyond closing the transports, except
       // to set all our local variables to their initial states
       if (this.recvTransport) await this.recvTransport.close();
-<<<<<<< HEAD
-      console.log('Closed receive transport');
-      if (this.sendTransport) await this.sendTransport.close();
-      console.log('Removed send transport');
-=======
       console.log('Closed receive transport')
       if (this.sendTransport) await this.sendTransport.close();
       console.log('Removed send transport')
->>>>>>> 5f46e8f3
 
       this.recvTransport = null;
       this.sendTransport = null;
@@ -538,19 +409,11 @@
       MediaStreamComponent.instance.consumers = [];
       this.joined = false;
       this.leaving = false;
-<<<<<<< HEAD
-      console.log('Nulled everything');
-      return true;
-    } catch (err) {
-      console.log('Error with leave()');
-      console.log(err);
-=======
       console.log('Nulled everything')
       return true;
     } catch (err) {
       console.log('Error with leave()')
       console.log(err)
->>>>>>> 5f46e8f3
     }
   }
 
@@ -575,11 +438,7 @@
         rtpCapabilities: this.mediasoupDevice.rtpCapabilities
       });
 
-<<<<<<< HEAD
-      console.log(`Requesting consumer for peer ${peerId} of type ${mediaTag} at ${new Date()}`);
-=======
       console.log(`Requesting consumer for peer ${peerId} of type ${mediaTag} at ${new Date()}`)
->>>>>>> 5f46e8f3
       consumer = await this.recvTransport.consume({
         ...consumerParameters,
         appData: { peerId, mediaTag }
@@ -594,11 +453,7 @@
       if (MediaStreamComponent.instance.consumers?.find(c => c?.appData?.peerId === peerId && c?.appData?.mediaTag === mediaTag) == null) {
         let connected = false;
         MediaStreamComponent.instance.consumers.push(consumer);
-<<<<<<< HEAD
-        console.log(`Pushed consumer for peer ${peerId} of type ${mediaTag} at ${new Date()}`);
-=======
         console.log(`Pushed consumer for peer ${peerId} of type ${mediaTag} at ${new Date()}`)
->>>>>>> 5f46e8f3
         // the server-side consumer will be started in paused state. wait
         // until we're connected, then send a resume request to the server
         // to get our first keyframe and start displaying video
@@ -716,11 +571,7 @@
         "produce",
         async ({ kind, rtpParameters, appData }: any, callback: (arg0: { id: any }) => void, errback: () => void) => {
           console.log("transport produce event", appData.mediaTag);
-<<<<<<< HEAD
-          console.log(rtpParameters);
-=======
           console.log(rtpParameters)
->>>>>>> 5f46e8f3
 
           // we may want to start out paused (if the checkboxes in the ui
           // aren't checked, for each media type. not very clean code, here
@@ -779,11 +630,7 @@
       // closed is an error (we never close these transports except when
       // we leave the )
       console.log(`Transport state changed to ${state}`);
-<<<<<<< HEAD
-      console.log(transport);
-=======
       console.log(transport)
->>>>>>> 5f46e8f3
       if (this.leaving !== true && (state === "closed" || state === "failed" || state === "disconnected")) {
         console.log("transport closed ... leaving the  and resetting");
         alert("Your connection failed.  Please restart the page");
@@ -805,11 +652,7 @@
       // TODO: We really want the peer deltas here (joined/left)
       const { peers } = await this.request(MessageTypes.Synchronization.toString());
 
-<<<<<<< HEAD
-      console.log('Consumers:');
-=======
       console.log('Consumers:')
->>>>>>> 5f46e8f3
       console.log(MediaStreamComponent.instance.consumers.map((c) => c.id + ' ' + c.appData.peerId + ' ' + c.appData.mediaTag));
       if (peers && peers[NetworkComponent.instance.mySocketID] === undefined) console.log("Server doesn't think you're connected!");
 
