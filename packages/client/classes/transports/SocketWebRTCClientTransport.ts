--- conflicted
+++ resolved
@@ -185,7 +185,6 @@
       console.log('Data Producer created');
       // await this.sendCameraStreams();
       if (startVideo === true) this.sendCameraStreams(partyId);
-<<<<<<< HEAD
     this.socket.on('disconnect', async () => {
       clearInterval(heartbeat);
       console.log('Socket received disconnect');
@@ -196,17 +195,7 @@
       console.log('Socket received kick message');
       this.socket.disconnect();
       this.socket?.close();
-=======
-    });
-    // this.socket.on('disconnect', async () => {
-    //   console.log('Socket received disconnect');
-    //   await this.endVideoChat();
-    //   console.log('Post-disconnect endVideoChat finished, now calling leave');
-    //   await this.leave();
-    //   console.log('Post-disconnect leave finished');
-    //   this.socket.close();
-    //   // this.socket.close();
-    // });
+    });
     this.socket.on(MessageTypes.Kick.toString(), async () => {
       console.log("TODO: SNACKBAR HERE");
       console.log('Socket received kick message');
@@ -215,7 +204,6 @@
       await this.leave();
       console.log('Post-kick leave finished');
       this.socket.close();
->>>>>>> 422a5261
     });
     this.socket.on(MessageTypes.WebRTCConsumeData.toString(), async (options) => {
     console.log("Data consumer creation");
