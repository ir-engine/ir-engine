import Immutable from 'immutable';
import {
  LoadedMessagesAction,
  LoadedChannelAction,
  CreatedMessageAction,
  LoadedChannelsAction,
  RemovedMessageAction,
  ChatAction,
  ChatTargetSetAction,
  SetMessageScrollInitAction,
  CreatedChannelAction,
  PatchedChannelAction,
  RemovedChannelAction
} from './actions';

import {
  CREATED_MESSAGE,
  LOADED_CHANNELS,
  LOADED_MESSAGES,
  PATCHED_MESSAGE,
  REMOVED_MESSAGE,
  CHAT_TARGET_SET,
  SET_MESSAGE_SCROLL_INIT,
  CREATED_CHANNEL,
  PATCHED_CHANNEL,
  REMOVED_CHANNEL
} from '../actions';

<<<<<<< HEAD
import { Message } from '@xr3ngine/common/interfaces/Message';
import { Channel } from '@xr3ngine/common/interfaces/Channel';
=======
import { Message } from '@xr3ngine/common/interfaces/Message'
import { Channel } from '@xr3ngine/common/interfaces/Channel'
>>>>>>> 73c0c799

import _ from 'lodash';
import moment from 'moment';

export const initialState = {
  channels: {
    channels: {},
    limit: 5,
    skip: 0,
    total: 0,
    updateNeeded: true,
  },
  targetObjectType: '',
  targetObject: {},
  targetChannelId: '',
  updateMessageScroll: false,
  messageScrollInit: false
};

const immutableState = Immutable.fromJS(initialState);

const chatReducer = (state = immutableState, action: ChatAction): any => {
  let updateMap, localAction, updateMapChannels, updateMapChannelsChild;
  switch (action.type) {
    case LOADED_CHANNELS:
      localAction = (action as LoadedChannelsAction);
        console.log('LOADED CHANNELS');
        console.log('localAction: ');
        console.log(localAction);
      updateMap = new Map(state.get('channels'));
      updateMap.set('limit', localAction.limit);
      updateMap.set('skip', localAction.skip);
      updateMap.set('total', localAction.total);
      updateMapChannels = new Map((updateMap as any).get('channels'));
      updateMap.set('updateNeeded', false);
        console.log('updateMapChannels:');
        console.log(updateMapChannels);
      localAction.channels.forEach((channel) => {
        channel.updateNeeded = true;
        channel.limit = 8;
        channel.skip = 0;
        channel.total = 0;
        updateMapChannels.set(channel.id, channel);
        console.log(updateMapChannels);
      });
      updateMap.set('channels', updateMapChannels);
        console.log('LOADED CHANNELS updateMap:');
        console.log(updateMap);
      return state
          .set('channels', updateMap);
    case CREATED_MESSAGE:
      localAction = (action as CreatedMessageAction);
        const channelId = localAction.message.channelId;
        const selfUser = localAction.selfUser;
        console.log('CREATE MESSAGE LOCAL ACTION');
        console.log(localAction);
      updateMap = new Map(state.get('channels'));
        console.log(updateMap);
        updateMapChannels = new Map((updateMap as any).get('channels'));
        console.log(updateMapChannels);
        updateMapChannelsChild = (updateMapChannels as any).get(channelId);
        console.log('CREATE MESSAGE CHILD:');
        console.log(updateMapChannelsChild);
        if (updateMapChannelsChild == null) {
          updateMap.set('updateNeeded', true);
        }
        else {
          updateMapChannelsChild.messages = (updateMapChannelsChild.messages == null || updateMapChannelsChild.messages.size != null || updateMapChannels.get('updateNeeded') === true) ? [localAction.message] : _.unionBy(updateMapChannelsChild.messages, [localAction.message], 'id');
          updateMapChannelsChild.skip = updateMapChannelsChild.skip + 1;
          updateMapChannelsChild.updatedAt = moment().utc().toJSON();
          updateMapChannels.set(channelId, updateMapChannelsChild);
          updateMap.set('channels', updateMapChannels);
        }
      console.log('CREATE MESSAGE UPDATEMAP:');
        console.log(updateMap);
      let returned = state
        .set('channels', updateMap)
        .set('updateMessageScroll', true);

      if (state.get('targetChannelId').length === 0 && updateMapChannelsChild != null) {
        const channelType = updateMapChannelsChild.channelType;
        const targetObject = channelType === 'user' ? (updateMapChannelsChild.userId1 === selfUser.id ? updateMapChannelsChild.user2 : updateMapChannelsChild.user1) : channelType === 'group' ? updateMapChannelsChild.group : updateMapChannelsChild.party;
        returned = returned
          .set('targetChannelId', channelId)
          .set('targetObjectType', channelType)
          .set('targetObject', targetObject);
      }
      return returned;
    case LOADED_MESSAGES:
      localAction = (action as LoadedMessagesAction);
        console.log('LOADED MESSAGES LOCAL ACTION');
        console.log(localAction);
      updateMap = new Map(state.get('channels'));
        updateMapChannels = updateMap.get('channels');
        updateMapChannelsChild = (updateMapChannels.get(localAction.channelId));
        updateMapChannelsChild.messages = (updateMapChannelsChild == null || updateMapChannelsChild.messages == null || updateMapChannelsChild.messages.size != null || updateMapChannels.get('updateNeeded') === true) ? localAction.messages : _.unionBy(updateMapChannelsChild.messages, localAction.messages, 'id');
        updateMapChannelsChild.limit = localAction.limit;
        updateMapChannelsChild.skip = localAction.skip;
        updateMapChannelsChild.total = localAction.total;
        updateMapChannelsChild.updateNeeded = false;
        updateMapChannels.set(localAction.channelId, updateMapChannelsChild);
        updateMap.set('channels', updateMapChannels);
      console.log(`LOADED MESSAGES FOR CHANNEL ${localAction.channelId}`);
      console.log(updateMap);
      return state
          .set('channels', updateMap);
    case REMOVED_MESSAGE:
      console.log('REMOVED MESSAGE REDUCER');
      localAction = (action as RemovedMessageAction);
        console.log(localAction);
      updateMap = new Map(state.get('channels'));

        updateMapChannels = new Map(updateMap.get('channels'));
        updateMapChannelsChild = (updateMapChannels as any).get(localAction.message.channelId);
        if (updateMapChannelsChild != null) {
            console.log('OLD MESSAGES:');
            console.log(updateMapChannelsChild.messages);
            _.remove(updateMapChannelsChild.messages, (message: Message) => message.id === localAction.message.id);
            console.log('NEW MESSAGES:');
            console.log(updateMapChannelsChild.messages);
            updateMapChannelsChild.skip = updateMapChannelsChild.skip - 1;
            updateMapChannels.set(localAction.message.channelId, updateMapChannelsChild);
            updateMap.set('channels', updateMapChannels);
            console.log('REMOVED MESSAGE');
            console.log(updateMap);
        }
      return state
          .set('channels', updateMap);
    case PATCHED_MESSAGE:
      localAction = (action as LoadedMessagesAction);
      console.log('PATCHED MESSAGE REDUCER');
      console.log(localAction);
      updateMap = new Map(state.get('channels'));

      updateMapChannels = new Map(updateMap.get('channels'));
      updateMapChannelsChild = (updateMapChannels as any).get(localAction.message.channelId);
      if (updateMapChannelsChild != null) {
        console.log('OLD MESSAGES:');
        console.log(updateMapChannelsChild.messages);
        updateMapChannelsChild.messages = updateMapChannelsChild.messages.map((message: Message) => message.id === localAction.message.id ? localAction.message : message);
        console.log('NEW MESSAGES:');
        console.log(updateMapChannelsChild.messages);
        updateMapChannels.set(localAction.message.channelId, updateMapChannelsChild);
        updateMap.set('channels', updateMapChannels);
        console.log('PATCHED MESSAGE');
        console.log(updateMap);
      }
      return state
          .set('channels', updateMap);
    case CREATED_CHANNEL:
      localAction = (action as CreatedChannelAction);
      const createdChannel = localAction.channel;
      console.log('CREATED CHANNEL REDUCER');
      console.log(localAction);
      updateMap = new Map(state.get('channels'));

      updateMapChannels = new Map(updateMap.get('channels'));
        console.log('updateMapChannels');
        console.log(updateMapChannels);
        updateMapChannels.set(createdChannel.id, createdChannel);
        console.log('New updateMapChannels');
        console.log(updateMapChannels);
        updateMap.set('channels', updateMapChannels);
        console.log('CREATD CHANNEL');
        console.log(updateMap);

      return state
          .set('channels', updateMap);
    case PATCHED_CHANNEL:
      localAction = (action as PatchedChannelAction);
        const updateChannel = localAction.channel;
      console.log('PATCHED CHANNEL REDUCER');
      console.log(localAction);
      updateMap = new Map(state.get('channels'));

      updateMapChannels = new Map(updateMap.get('channels'));
      updateMapChannelsChild = (updateMapChannels as any).get(localAction.channel.id);
      if (updateMapChannelsChild != null) {
        console.log('old updateMapChannelsChild');
        console.log(updateMapChannelsChild);
        updateMapChannelsChild.updatedAt = updateChannel.updatedAt;
        updateMapChannelsChild.group = updateChannel.group;
        updateMapChannelsChild.party = updateChannel.party;
        updateMapChannelsChild.user1 = updateChannel.user1;
        updateMapChannelsChild.user2 = updateChannel.user2;
        console.log('new updateMapChannelsChild');
        console.log(updateMapChannelsChild);
        updateMapChannels.set(localAction.channel.id, updateMapChannelsChild);
        updateMap.set('channels', updateMapChannels);
        console.log('PATCHED CHANNEL');
        console.log(updateMap);
      }
      return state
          .set('channels', updateMap);
    case REMOVED_CHANNEL:
      console.log('REMOVED CHANNEL REDUCER');
      localAction = (action as RemovedChannelAction);
      console.log(localAction);
      updateMap = new Map(state.get('channels'));
      updateMapChannels = new Map(updateMap.get('channels'));
        console.log('Original updateMapChannels:');
        console.log(updateMapChannels);
        updateMapChannels.delete(localAction.channel.id);
        console.log('New updateMapChannels');
        console.log(updateMapChannels);

        updateMap.set('channels', updateMapChannels);
        console.log('REMOVED MESSAGE');
        console.log(updateMap);
      return state
          .set('channels', updateMap);

    case CHAT_TARGET_SET:
      console.log('CHAT_TARGET_SET REDUCER');
      const { targetObjectType, targetObject, targetChannelId } = (action as ChatTargetSetAction);
        console.log(targetObjectType);
        console.log(targetObject);
      return state
          .set('targetObjectType', targetObjectType)
          .set('targetObject', targetObject)
          .set('targetChannelId', targetChannelId)
          .set('updateMessageScroll', true)
          .set('messageScrollInit', true);

    case SET_MESSAGE_SCROLL_INIT:
      console.log('SETTING MESSAGE SCROLL INIT');
          const { value } = (action as SetMessageScrollInitAction);
          return state.set('messageScrollInit', value);
  }

  return state;
};

export default chatReducer;<|MERGE_RESOLUTION|>--- conflicted
+++ resolved
@@ -26,13 +26,8 @@
   REMOVED_CHANNEL
 } from '../actions';
 
-<<<<<<< HEAD
-import { Message } from '@xr3ngine/common/interfaces/Message';
-import { Channel } from '@xr3ngine/common/interfaces/Channel';
-=======
 import { Message } from '@xr3ngine/common/interfaces/Message'
 import { Channel } from '@xr3ngine/common/interfaces/Channel'
->>>>>>> 73c0c799
 
 import _ from 'lodash';
 import moment from 'moment';
