import { Dispatch } from 'redux';
import { v1 } from 'uuid';
import {
  EmailLoginForm,
  EmailRegistrationForm,
  didLogout,
  loginUserSuccess,
  loginUserError,
  registerUserByEmailSuccess,
  registerUserByEmailError,
  didVerifyEmail,
  actionProcessing,
  didResendVerificationEmail,
  didForgotPassword,
  didResetPassword,
  didCreateMagicLink,
  updateSettings,
  loadedUserData,
  avatarUpdated,
  usernameUpdated,
  userUpdated
} from './actions';
import {
  addedLayerUser,
  clearLayerUsers,
  removedLayerUser
} from '../user/actions';
import { client } from '../feathers';
import { dispatchAlertError, dispatchAlertSuccess } from '../alert/service';
import { validateEmail, validatePhoneNumber } from '../helper';
import { axiosRequest, apiUrl } from '../service.common';

import { IdentityProvider } from '@xr3ngine/common/interfaces/IdentityProvider';
import getConfig from 'next/config';
import { getStoredState } from '../persisted.store';
import axios from 'axios';
import { resolveAuthUser } from '@xr3ngine/common/interfaces/AuthUser';
import { resolveUser } from '@xr3ngine/common/interfaces/User';
import store from "../store";
import { Network } from '@xr3ngine/engine/src/networking/components/Network';

const { publicRuntimeConfig } = getConfig();
const apiServer: string = publicRuntimeConfig.apiServer;
const authConfig = publicRuntimeConfig.auth;

export function doLoginAuto (allowGuest?: boolean) {
  return async (dispatch: Dispatch, getState: any): Promise<any> => {
    try {
<<<<<<< HEAD
      console.log('DoLoginAuto')
      const authData = getStoredState('auth');
      console.log(authData)
      let accessToken = authData && authData.authUser ? authData.authUser.accessToken : undefined;
      console.log(accessToken);
=======
      const authData = getStoredState('auth');
      let accessToken = authData && authData.authUser ? authData.authUser.accessToken : undefined;
>>>>>>> 44a3afe5

      if (allowGuest !== true && !accessToken) {
        return;
      }

      if (allowGuest === true && !accessToken) {
        const newProvider = await client.service('identity-provider').create({
          type: 'guest',
          token: v1()
        });
        accessToken = newProvider.accessToken;
      }

<<<<<<< HEAD
      console.log('Setting access token: ' + accessToken)
      await (client as any).authentication.setAccessToken(accessToken as string);
      const res = await (client as any).reAuthenticate()
      console.log('reauthenticate res:')
      console.log(res);
=======
      await (client as any).authentication.setAccessToken(accessToken as string);
      const res = await (client as any).reAuthenticate();
>>>>>>> 44a3afe5
      if (res) {
        const authUser = resolveAuthUser(res);
        dispatch(loginUserSuccess(authUser));
        loadUserData(dispatch, authUser.identityProvider.userId);
      } else {
        console.log('****************');
      }
    } catch (err) {
<<<<<<< HEAD
      console.log(err)
=======
      console.log(err);
>>>>>>> 44a3afe5
      dispatch(didLogout());

      if (window.location.pathname !== '/') {
        window.location.href = '/';
      }
    }
  };
}

export function loadUserData (dispatch: Dispatch, userId: string): any {
  client.service('user').get(userId)
    .then((res: any) => {
      const user = resolveUser(res);
      dispatch(loadedUserData(user));
    })
    .catch((err: any) => {
      console.log(err);
      dispatchAlertError(dispatch, 'Failed to load user data');
    });
}

export function loginUserByPassword (form: EmailLoginForm) {
  return (dispatch: Dispatch): any => {
    // check email validation.
    if (!validateEmail(form.email)) {
      dispatchAlertError(dispatch, 'Please input valid email address');

      return;
    }

    dispatch(actionProcessing(true));

    (client as any).authenticate({
      strategy: 'local',
      email: form.email,
      password: form.password
    })
      .then((res: any) => {
        const authUser = resolveAuthUser(res);

        if (!authUser.identityProvider.isVerified) {
          (client as any).logout();

          dispatch(registerUserByEmailSuccess(authUser.identityProvider));
          window.location.href = '/auth/confirm';
          return;
        }

        dispatch(loginUserSuccess(authUser));
        loadUserData(dispatch, authUser.identityProvider.userId);
        window.location.href = '/';
      })
      .catch((err: any) => {
        console.log(err);

        dispatch(loginUserError('Failed to login'));
        dispatchAlertError(dispatch, err.message);
      })
      .finally(() => dispatch(actionProcessing(false)));
  };
}

export function loginUserByGithub () {
  return (dispatch: Dispatch): any => {
    dispatch(actionProcessing(true));
    window.location.href = `${apiServer}/oauth/github`;
  };
}

export function loginUserByGoogle () {
  return (dispatch: Dispatch): any => {
    dispatch(actionProcessing(true));
    window.location.href = `${apiServer}/oauth/google`;
  };
}

export function loginUserByFacebook () {
  return (dispatch: Dispatch): any => {
    dispatch(actionProcessing(true));
    window.location.href = `${apiServer}/oauth/facebook`;
  };
}

export function loginUserByJwt (accessToken: string, redirectSuccess: string, redirectError: string, subscriptionId?: string): any {
  return async (dispatch: Dispatch): Promise<any> => {
    try {
      dispatch(actionProcessing(true));
      const res = await (client as any).authenticate({
        strategy: 'jwt',
        accessToken
<<<<<<< HEAD
      })
=======
      });
>>>>>>> 44a3afe5

      const authUser = resolveAuthUser(res);

      if (subscriptionId != null && subscriptionId.length > 0) {
        await client.service('seat').patch(authUser.identityProvider.userId, {
          subscriptionId: subscriptionId
<<<<<<< HEAD
        })
=======
        });
>>>>>>> 44a3afe5
        dispatch(loginUserSuccess(authUser));
        loadUserData(dispatch, authUser.identityProvider.userId);
      } else {
        console.log('JWT login succeeded');
        console.log(authUser);
        dispatch(loginUserSuccess(authUser));
        loadUserData(dispatch, authUser.identityProvider.userId);
      }
      dispatch(actionProcessing(false));
      window.location.href = redirectSuccess;
    } catch(err) {
      console.log(err);
      dispatch(loginUserError('Failed to login'));
      dispatchAlertError(dispatch, err.message);
      window.location.href = `${redirectError}?error=${err.message}`;
      dispatch(actionProcessing(false));
    }
  };
}

export function logoutUser () {
  return (dispatch: Dispatch): any => {
    dispatch(actionProcessing(true));
    (client as any).logout()
      .then(() => dispatch(didLogout()))
      .catch(() => dispatch(didLogout()))
      .finally(() => dispatch(actionProcessing(false)));
  };
}

export function registerUserByEmail (form: EmailRegistrationForm) {
  return (dispatch: Dispatch): any => {
    dispatch(actionProcessing(true));

    client.service('identity-provider').create({
      token: form.email,
      password: form.password,
      type: 'password'
    })
      .then((identityProvider: any) => {
        dispatch(registerUserByEmailSuccess(identityProvider));
        window.location.href = '/auth/confirm';
      })
      .catch((err: any) => {
        console.log(err);
        dispatch(registerUserByEmailError(err.message));
        dispatchAlertError(dispatch, err.message);
      })
      .finally(() => dispatch(actionProcessing(false)));
  };
}

export function verifyEmail (token: string) {
  return (dispatch: Dispatch): any => {
    dispatch(actionProcessing(true));

    client.service('authManagement').create({
      action: 'verifySignupLong',
      value: token
    })
      .then((res: any) => {
        dispatch(didVerifyEmail(true));
        loginUserByJwt(res.accessToken, '/', '/')(dispatch);
      })
      .catch((err: any) => {
        console.log(err);
        dispatch(didVerifyEmail(false));
        dispatchAlertError(dispatch, err.message);
      })
      .finally(() => dispatch(actionProcessing(false)));
  };
}

export function resendVerificationEmail (email: string) {
  return (dispatch: Dispatch): any => {
    dispatch(actionProcessing(true));

    client.service('authManagement').create({
      action: 'resendVerifySignup',
      value: {
        token: email,
        type: 'password'
      }
    })
      .then(() => dispatch(didResendVerificationEmail(true)))
      .catch(() => dispatch(didResendVerificationEmail(false)))
      .finally(() => dispatch(actionProcessing(false)));
  };
}

export function forgotPassword (email: string) {
  return (dispatch: Dispatch): any => {
    dispatch(actionProcessing(true));

    client.service('authManagement').create({
      action: 'sendResetPwd',
      value: {
        token: email,
        type: 'password'
      }
    })
      .then(() => dispatch(didForgotPassword(true)))
      .catch(() => dispatch(didForgotPassword(false)))
      .finally(() => dispatch(actionProcessing(false)));
  };
}

export function resetPassword (token: string, password: string) {
  return (dispatch: Dispatch): any => {
    dispatch(actionProcessing(true));

    client.service('authManagement').create({
      action: 'resetPwdLong',
      value: { token, password }
    })
      .then((res: any) => {
        console.log(res);
        dispatch(didResetPassword(true));
        window.location.href = '/';
      })
      .catch((err: any) => {
        console.log(err);
        dispatch(didResetPassword(false));
        window.location.href = '/';
      })
      .finally(() => dispatch(actionProcessing(false)));
  };
}

export function createMagicLink (emailPhone: string, linkType?: 'email' | 'sms') {
  return (dispatch: Dispatch): any => {
    dispatch(actionProcessing(true));

    let type = 'email';
    let paramName = 'email';
    const enableEmailMagicLink = (authConfig && authConfig.enableEmailMagicLink) ?? true;
    const enableSmsMagicLink = (authConfig && authConfig.enableSmsMagicLink) ?? false;

    if (linkType === 'email') {
      type = 'email';
      paramName = 'email';
    } else if (linkType === 'sms') {
      type = 'sms';
      paramName = 'mobile';
    } else {
      const stripped = emailPhone.replace(/-/g, '');
      if (validatePhoneNumber(stripped)) {
        if (!enableSmsMagicLink) {
          dispatchAlertError(dispatch, 'Please input valid email address');

          return;
        }
        type = 'sms';
        paramName = 'mobile';
        emailPhone = '+1' + stripped;
      } else if (validateEmail(emailPhone)) {
        if (!enableEmailMagicLink) {
          dispatchAlertError(dispatch, 'Please input valid phone number');

          return;
        }
        type = 'email';
      } else {
        dispatchAlertError(dispatch, 'Please input valid email or phone number');

        return;
      }
    }

    client.service('magic-link').create({
      type,
      [paramName]: emailPhone
    })
      .then((res: any) => {
        console.log(res);
        dispatch(didCreateMagicLink(true));
        dispatchAlertSuccess(dispatch, 'Login Magic Link was sent. Please check your Email or SMS.');
      })
      .catch((err: any) => {
        console.log(err);
        dispatch(didCreateMagicLink(false));
        dispatchAlertError(dispatch, err.message);
      })
      .finally(() => dispatch(actionProcessing(false)));
  };
}

export function addConnectionByPassword (form: EmailLoginForm, userId: string) {
  return (dispatch: Dispatch): any => {
    dispatch(actionProcessing(true));

    client.service('identity-provider').create({
      token: form.email,
      password: form.password,
      type: 'password',
      userId
    })
      .then((res: any) => {
        const identityProvider = res as IdentityProvider;
        loadUserData(dispatch, identityProvider.userId);
      })
      .catch((err: any) => {
        console.log(err);
        dispatchAlertError(dispatch, err.message);
      })
      .finally(() => dispatch(actionProcessing(false)));
  };
}

export function addConnectionByEmail (email: string, userId: string) {
  return (dispatch: Dispatch): any => {
    dispatch(actionProcessing(true));

    client.service('magic-link').create({
      email,
      type: 'email',
      userId
    })
      .then((res: any) => {
        const identityProvider = res as IdentityProvider;
        loadUserData(dispatch, identityProvider.userId);
      })
      .catch((err: any) => {
        console.log(err);
        dispatchAlertError(dispatch, err.message);
      })
      .finally(() => dispatch(actionProcessing(false)));
  };
}

export function addConnectionBySms (phone: string, userId: string) {
  return (dispatch: Dispatch): any => {
    dispatch(actionProcessing(true));

    client.service('magic-link').create({
      mobile: phone,
      type: 'sms',
      userId
    })
      .then((res: any) => {
        const identityProvider = res as IdentityProvider;
        loadUserData(dispatch, identityProvider.userId);
      })
      .catch((err: any) => {
        console.log(err);
        dispatchAlertError(dispatch, err.message);
      })
      .finally(() => dispatch(actionProcessing(false)));
  };
}

export function addConnectionByOauth (oauth: 'facebook' | 'google' | 'github', userId: string) {
  return (/* dispatch: Dispatch */) => {
    window.open(`${apiServer}/auth/oauth/${oauth}?userId=${userId}`, '_blank');
  };
}

export function removeConnection (identityProviderId: number, userId: string) {
  return (dispatch: Dispatch): any => {
    dispatch(actionProcessing(true));

    client.service('identity-provider').remove(identityProviderId)
      .then(() => {
        loadUserData(dispatch, userId);
      })
      .catch((err: any) => {
        console.log(err);
        dispatchAlertError(dispatch, err.message);
      })
      .finally(() => dispatch(actionProcessing(false)));
  };
}

export function refreshConnections (userId: string) { (dispatch: Dispatch): any => loadUserData(dispatch, userId); }

export const updateUserSettings = (id: any, data: any) => async (dispatch: any) => {
  const res = await axiosRequest('PATCH', `${apiUrl}/user-settings/${id}`, data);
  dispatch(updateSettings(res.data));
};

export function uploadAvatar (data: any) {
  return async (dispatch: Dispatch, getState: any) => {
    const token = getState().get('auth').get('authUser').accessToken;
    const selfUser = getState().get('auth').get('user');
    const res = await axios.post(`${apiUrl}/upload`, data, {
      headers: {
        'Content-Type': 'multipart/form-data',
        Authorization: 'Bearer ' + token
      }
    });
    await client.service('user').patch(selfUser.id, {
      name: selfUser.name
    });
    const result = res.data;
    dispatchAlertSuccess(dispatch, 'Avatar updated');
    dispatch(avatarUpdated(result));
  };
}

export function updateUsername (userId: string, name: string) {
  return (dispatch: Dispatch): any => {
    client.service('user').patch(userId, {
      name: name
    })
      .then((res: any) => {
        dispatchAlertSuccess(dispatch, 'Username updated');
        dispatch(usernameUpdated(res));
      });
  };
}

client.service('user').on('patched', async (params) => {
  const selfUser = (store.getState() as any).get('auth').get('user');
  const user = resolveUser(params.userRelationship);
  console.log('User Patched: ' + user.id);
  if (selfUser.id === user.id) {
    if (selfUser.instanceId !== user.instanceId) {
      store.dispatch(clearLayerUsers());
    }
    store.dispatch(userUpdated(user));
  } else {
    console.log('Not self user');
    console.log(user);
    if (user.instanceId === selfUser.instanceId) {
      store.dispatch(addedLayerUser(user));
    } else {
      store.dispatch(removedLayerUser(user));
    }
  }
});

client.service('location-ban').on('created', async(params) => {
  console.log('Location Ban created');
  const state = store.getState() as any;
  const selfUser = state.get('auth').get('user');
  const party = state.get('party');
  const selfPartyUser = party && party.partyUsers ? party.partyUsers.find((partyUser) => partyUser.userId === selfUser.id) : {};
  const currentLocation = state.get('locations').get('currentLocation').get('location');
  const locationBan = params.locationBan;
  console.log('Current location id: ' + currentLocation.id);
  console.log(locationBan);
  if (selfUser.id === locationBan.userId && currentLocation.id === locationBan.locationId) {
    await (Network.instance.transport as any).endVideoChat();
    await (Network.instance.transport as any).leave();
    if (selfPartyUser.id != null) {
      await client.service('party-user').remove(selfPartyUser.id);
    }
    const user = resolveUser(await client.service('user').get(selfUser.id));
    console.log('Fetched user');
    console.log(user);
    store.dispatch(userUpdated(user));
  }
});<|MERGE_RESOLUTION|>--- conflicted
+++ resolved
@@ -46,16 +46,8 @@
 export function doLoginAuto (allowGuest?: boolean) {
   return async (dispatch: Dispatch, getState: any): Promise<any> => {
     try {
-<<<<<<< HEAD
-      console.log('DoLoginAuto')
-      const authData = getStoredState('auth');
-      console.log(authData)
-      let accessToken = authData && authData.authUser ? authData.authUser.accessToken : undefined;
-      console.log(accessToken);
-=======
       const authData = getStoredState('auth');
       let accessToken = authData && authData.authUser ? authData.authUser.accessToken : undefined;
->>>>>>> 44a3afe5
 
       if (allowGuest !== true && !accessToken) {
         return;
@@ -69,16 +61,8 @@
         accessToken = newProvider.accessToken;
       }
 
-<<<<<<< HEAD
-      console.log('Setting access token: ' + accessToken)
-      await (client as any).authentication.setAccessToken(accessToken as string);
-      const res = await (client as any).reAuthenticate()
-      console.log('reauthenticate res:')
-      console.log(res);
-=======
       await (client as any).authentication.setAccessToken(accessToken as string);
       const res = await (client as any).reAuthenticate();
->>>>>>> 44a3afe5
       if (res) {
         const authUser = resolveAuthUser(res);
         dispatch(loginUserSuccess(authUser));
@@ -87,11 +71,7 @@
         console.log('****************');
       }
     } catch (err) {
-<<<<<<< HEAD
-      console.log(err)
-=======
       console.log(err);
->>>>>>> 44a3afe5
       dispatch(didLogout());
 
       if (window.location.pathname !== '/') {
@@ -182,22 +162,14 @@
       const res = await (client as any).authenticate({
         strategy: 'jwt',
         accessToken
-<<<<<<< HEAD
-      })
-=======
       });
->>>>>>> 44a3afe5
 
       const authUser = resolveAuthUser(res);
 
       if (subscriptionId != null && subscriptionId.length > 0) {
         await client.service('seat').patch(authUser.identityProvider.userId, {
           subscriptionId: subscriptionId
-<<<<<<< HEAD
-        })
-=======
         });
->>>>>>> 44a3afe5
         dispatch(loginUserSuccess(authUser));
         loadUserData(dispatch, authUser.identityProvider.userId);
       } else {
