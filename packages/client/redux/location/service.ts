--- conflicted
+++ resolved
@@ -62,25 +62,9 @@
         showroomParty = showroomPartyResult[0];
       }
 
-<<<<<<< HEAD
-      const partyUser = await client.service('party-user').find({
-        query: {
-          partyId: showroomParty.id,
-          userId: selfUser.id
-        }
-      });
-      console.log('PartyUser:');
-      console.log(partyUser);
-      // if (partyUser.length === 0) {
-        await client.service('party-user').create({
-          partyId: showroomParty.id
-        });
-      // }
-=======
       await client.service('party-user').create({
         partyId: showroomParty.id
       });
->>>>>>> 44a3afe5
     } catch(err) {
       console.log(err);
     }
