--- conflicted
+++ resolved
@@ -11,17 +11,10 @@
   FETCHING_GROUPS,
   LOADED_INVITABLE_GROUPS,
   FETCHING_INVITABLE_GROUPS
-<<<<<<< HEAD
-} from '../actions';
-import { Group } from '@xr3ngine/common/interfaces/Group';
-import { GroupUser } from '@xr3ngine/common/interfaces/GroupUser';
-import { GroupResult } from '@xr3ngine/common/interfaces/GroupResult';
-=======
 } from '../actions'
 import { Group } from '@xr3ngine/common/interfaces/Group'
 import { GroupUser } from '@xr3ngine/common/interfaces/GroupUser'
 import { GroupResult } from '@xr3ngine/common/interfaces/GroupResult'
->>>>>>> e3ebf322
 
 export interface LoadedGroupsAction {
   type: string;
