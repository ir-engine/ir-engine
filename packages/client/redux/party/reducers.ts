--- conflicted
+++ resolved
@@ -15,15 +15,9 @@
   REMOVED_PARTY_USER,
   CREATED_PARTY_USER,
   PATCHED_PARTY_USER
-<<<<<<< HEAD
-} from '../actions';
-import { PartyUser } from '@xr3ngine/common/interfaces/PartyUser';
-import _ from 'lodash';
-=======
 } from '../actions'
 import { PartyUser } from '@xr3ngine/common/interfaces/PartyUser'
 import _ from 'lodash'
->>>>>>> 73c0c799
 
 export const initialState = {
   party: {},
