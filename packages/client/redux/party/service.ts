import { Dispatch } from 'redux';
import { client } from '../feathers';
import {
  loadedParty,
  createdParty,
  patchedParty,
  removedParty,
  removedPartyUser,
  createdPartyUser,
  patchedPartyUser
<<<<<<< HEAD
} from './actions';
import { dispatchAlertError } from '../alert/service';
import store from './../store';
=======
} from './actions'
import { dispatchAlertError } from '../alert/service'
import store from './../store'
>>>>>>> 73c0c799
// import { Party } from '@xr3ngine/common/interfaces/Party'

export function getParty () {
  return async (dispatch: Dispatch, getState: any): Promise<any> => {
    try {
      const partyResult = await client.service('party').get(null);
      console.log('GOT PARTY');
      console.log(partyResult);
      dispatch(loadedParty(partyResult));
    } catch (err) {
      dispatchAlertError(dispatch, err.message);
    }
  };
}

// Temporary Method for arbitrary testing

let socketId: any;
export const getParties = async (): Promise<void> => {
  const parties = await client.service('party').find();
  console.log('PARTIES', parties);
  const userId = (store.getState() as any).get('auth').get('user').id;
  console.log('USERID: ', userId);
  if (client.io && socketId === undefined) {
    client.io.emit('request-socket-id', ({ id }: { id: number }) => {
      console.log('Socket-ID received: ', id);
      socketId = id;
    });
    client.io.on('message-party', (data: any) => {
      console.warn('Message received, data: ', data);
    })
    ;(window as any).joinParty = (userId: number, partyId: number) => {
      client.io.emit('join-party', {
        userId,
        partyId
      }, (res) => {
        console.log('Join response: ', res);
      });
    }
    ;(window as any).messageParty = (userId: number, partyId: number, message: string) => {
      client.io.emit('message-party-request', {
        userId,
        partyId,
        message
      });
    }
    ;(window as any).partyInit = (userId: number) => {
      client.io.emit('party-init', { userId }, (response: any) => {
        response ? console.log('Init success', response) : console.log('Init failed');
      });
    };
  } else {
    console.log('Your socket id is: ', socketId);
  }
};

export function createParty(values: any) {
  return async (dispatch: Dispatch): Promise<any> => {
    console.log('CREATING PARTY');
    try {
      await client.service('party').create({});
    } catch(err) {
      console.log(err);
      dispatchAlertError(dispatch, err.message);
    }
  };
}

export function removeParty(partyId: string) {
  return async (dispatch: Dispatch): Promise<any> => {
    console.log('CALLING FEATHERS REMOVE PARTY');
    try {
      const channelResult = await client.service('channel').find({
        query: {
          partyId: partyId
        }
      });
      if (channelResult.total > 0) {
        await client.service('channel').remove(channelResult.data[0].id);
      }
      await client.service('party').remove(partyId);
    } catch (err) {
      console.log(err);
      dispatchAlertError(dispatch, err.message);
    }
  };
}

export function removePartyUser(partyUserId: string) {
  return async (dispatch: Dispatch): Promise<any> => {
    try {
      await client.service('party-user').remove(partyUserId);
    } catch(err) {
      console.log(err);
      dispatchAlertError(dispatch, err.message);
    }
  };
}

client.service('party-user').on('created', (params) => {
  console.log('PARTY-USER CREATED EVENT');
  console.log(params);
  store.dispatch(createdPartyUser(params.partyUser));
});

client.service('party-user').on('patched', (params) => {
  console.log('PARTY-USER PATCHED EVENT');
  console.log(params);
  store.dispatch(patchedPartyUser(params.partyUser));
});

client.service('party-user').on('removed', (params) => {
  console.log('PARTY-USER REMOVED EVENT');
  console.log(params);
  store.dispatch(removedPartyUser(params.partyUser));
});

client.service('party').on('created', (params) => {
  console.log('PARTY CREATED EVENT');
  console.log(params);
  store.dispatch(createdParty(params.party));
});

client.service('party').on('patched', (params) => {
  console.log('PARTY PATCHED EVENT');
  console.log(params);
  store.dispatch(patchedParty(params.party));
});

client.service('party').on('removed', (params) => {
  console.log('PARTY REMOVED EVENT');
  console.log(params);
  store.dispatch(removedParty(params.party));
});<|MERGE_RESOLUTION|>--- conflicted
+++ resolved
@@ -8,15 +8,9 @@
   removedPartyUser,
   createdPartyUser,
   patchedPartyUser
-<<<<<<< HEAD
-} from './actions';
-import { dispatchAlertError } from '../alert/service';
-import store from './../store';
-=======
 } from './actions'
 import { dispatchAlertError } from '../alert/service'
 import store from './../store'
->>>>>>> 73c0c799
 // import { Party } from '@xr3ngine/common/interfaces/Party'
 
 export function getParty () {
