import Immutable from 'immutable';
import {
  FriendAction,
  LoadedFriendsAction,
  PatchedFriendAction,
  RemovedFriendAction
} from './actions';

import {
  LOADED_FRIENDS,
  CREATED_FRIEND,
  PATCHED_FRIEND,
  REMOVED_FRIEND,
  FETCHING_FRIENDS
<<<<<<< HEAD
} from '../actions';
import { User } from '@xr3ngine/common/interfaces/User';
import { UserRelationship } from '@xr3ngine/common/interfaces/UserRelationship';
import _ from 'lodash';
=======
} from '../actions'
import { User } from '@xr3ngine/common/interfaces/User'
import { UserRelationship } from '@xr3ngine/common/interfaces/UserRelationship'
import _ from 'lodash'
>>>>>>> e3ebf322

export const initialState = {
  friends: {
    friends: [],
    total: 0,
    limit: 5,
    skip: 0
  },
  getFriendsInProgress: false,
  updateNeeded: true
};

const immutableState = Immutable.fromJS(initialState);

const friendReducer = (state = immutableState, action: FriendAction): any => {
  let newValues, updateMap, updateMapFriends, updateMapFriendsChild, selfUser, otherUser, otherUserId;
  switch (action.type) {
    case LOADED_FRIENDS:
      newValues = (action as LoadedFriendsAction);
      updateMap = new Map(state.get('friends'));
      updateMapFriends = updateMap.get('friends');
      updateMap.set('friends', (updateMapFriends.size != null || state.get('updateNeeded') === true) ? newValues.friends : updateMapFriends.concat(newValues.friends));
      updateMap.set('skip', newValues.skip);
      updateMap.set('limit', newValues.limit);
      updateMap.set('total', newValues.total);
      return state
        .set('friends', updateMap)
        .set('updateNeeded', false)
          .set('getFriendsInProgress', false);
    case CREATED_FRIEND:
      newValues = (action as LoadedFriendsAction);
      const createdUserRelationship = newValues.userRelationship;
      updateMap = new Map(state.get('friends'));
      updateMapFriends = updateMap.get('friends');
      updateMapFriends = updateMapFriends.concat([createdUserRelationship]);
      updateMap.set('friends', updateMapFriends);
      return state
          .set('friends', updateMap);

    case PATCHED_FRIEND:
      console.log('PATCHED FRIEND REDUCER');
      newValues = (action as PatchedFriendAction);
        console.log(newValues);
      const patchedUserRelationship = newValues.userRelationship;
      console.log(patchedUserRelationship);
        selfUser = newValues.selfUser;
        console.log(selfUser);
      otherUser = patchedUserRelationship.userId === selfUser.id ? patchedUserRelationship.relatedUser : patchedUserRelationship.user;
        console.log(otherUser);
      updateMap = new Map(state.get('friends'));
        console.log(updateMap);
      updateMapFriends = updateMap.get('friends');
        console.log(updateMapFriends);
      updateMapFriendsChild = _.find(updateMapFriends, (friend: User) => friend.id === otherUser.id);
        console.log(updateMapFriendsChild);
      if (updateMapFriendsChild != null) {
        updateMapFriends = updateMapFriends.map((friend: User) => friend.id === otherUser.id ? otherUser : friend);
      }
      else {
        updateMapFriends.push(otherUser);
      }
      updateMap.set('friends', updateMapFriends);
      return state
          .set('friends', updateMap);
    case REMOVED_FRIEND:
      console.log('REMOVED FRIEND REDUCER');
      newValues = (action as RemovedFriendAction);
        console.log(newValues);
        const removedUserRelationship = newValues.userRelationship;
      console.log(removedUserRelationship);
        selfUser = newValues.selfUser;
        console.log(selfUser);
        otherUserId = removedUserRelationship.userId === selfUser.id ? removedUserRelationship.relatedUserId : removedUserRelationship.userId;
        console.log(`otherUserId: ${otherUserId}`);
        updateMap = new Map(state.get('friends'));
        console.log(updateMap);
        updateMapFriends = updateMap.get('friends');
        console.log(updateMapFriends);

      updateMapFriendsChild = _.find(updateMapFriends, (friend: User) => friend.id === otherUserId);
        console.log('updateMapFriendsChild:');
        console.log(updateMapFriendsChild);
        if (updateMapFriendsChild != null) {
          _.remove(updateMapFriends, (friend: User) => friend.id === otherUserId);
          console.log('new updateMapFriends');
          console.log(updateMapFriends);
          updateMap.set('friends', updateMapFriends);
          updateMap.set('skip', updateMap.get('skip') - 1);
        }
      return state
          .set('friends', updateMap);
    case FETCHING_FRIENDS:
      return state
          .set('getFriendsInProgress', true);
  }

  return state;
};

export default friendReducer;<|MERGE_RESOLUTION|>--- conflicted
+++ resolved
@@ -12,17 +12,10 @@
   PATCHED_FRIEND,
   REMOVED_FRIEND,
   FETCHING_FRIENDS
-<<<<<<< HEAD
-} from '../actions';
-import { User } from '@xr3ngine/common/interfaces/User';
-import { UserRelationship } from '@xr3ngine/common/interfaces/UserRelationship';
-import _ from 'lodash';
-=======
 } from '../actions'
 import { User } from '@xr3ngine/common/interfaces/User'
 import { UserRelationship } from '@xr3ngine/common/interfaces/UserRelationship'
 import _ from 'lodash'
->>>>>>> e3ebf322
 
 export const initialState = {
   friends: {
