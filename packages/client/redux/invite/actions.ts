--- conflicted
+++ resolved
@@ -10,13 +10,8 @@
   FETCHING_RECEIVED_INVITES
 } from '../actions';
 
-<<<<<<< HEAD
-import { Invite } from '@xr3ngine/common/interfaces/Invite';
-import { InviteResult } from '@xr3ngine/common/interfaces/InviteResult';
-=======
 import { Invite } from '@xr3ngine/common/interfaces/Invite'
 import { InviteResult } from '@xr3ngine/common/interfaces/InviteResult'
->>>>>>> 73c0c799
 
 export interface InviteSentAction {
   type: string;
