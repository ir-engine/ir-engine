import Immutable from 'immutable';
import {
  InstanceServerAction,
  InstanceServerProvisionedAction,
  SocketCreatedAction
} from './actions';

import {
  INSTANCE_SERVER_CONNECTING,
  INSTANCE_SERVER_CONNECTED,
  INSTANCE_SERVER_DISCONNECTED,
  INSTANCE_SERVER_PROVISIONING,
  INSTANCE_SERVER_PROVISIONED,
  SOCKET_CREATED
} from '../actions';

export const initialState = {
  instance: {
    ipAddress: '',
    port: ''
  },
  socket: {},
  locationId: '',
  instanceProvisioned: false,
  connected: false,
  readyToConnect: false,
  updateNeeded: false,
  instanceServerConnecting: false,
  instanceProvisioning: false
};

let connectionSocket = null;

const immutableState = Immutable.fromJS(initialState);

const instanceConnectionReducer = (state = immutableState, action: InstanceServerAction): any => {
  let newValues, newInstance, newClient;
  switch (action.type) {
    case INSTANCE_SERVER_PROVISIONING:
      return state
<<<<<<< HEAD
=======
          .set('instance', new Map(Object.entries(initialState.instance)))
          .set('socket', {})
          .set('connected', false)
          .set('instanceProvisioned', false)
          .set('readyToConnect', false)
>>>>>>> 44a3afe5
          .set('instanceProvisioning', true);
    case INSTANCE_SERVER_PROVISIONED:
      newInstance = new Map(state.get('instance'));
      console.log(newInstance);
      newValues = (action as InstanceServerProvisionedAction);
      console.log(newValues);
      newInstance.set('ipAddress', newValues.ipAddress);
      newInstance.set('port', newValues.port);
      console.log(newInstance);
      return state
        .set('instance', newInstance)
        .set('locationId', newValues.locationId)
        .set('instanceProvisioning', false)
        .set('instanceProvisioned', true)
        .set('readyToConnect', true)
        .set('updateNeeded', true);
    case INSTANCE_SERVER_CONNECTING:
      return state
          .set('instanceServerConnecting', true);
    case INSTANCE_SERVER_CONNECTED:
      return state
        .set('connected', true)
        .set('instanceServerConnecting', false)
        .set('updateNeeded', false)
        .set('readyToConnect', false);
    case INSTANCE_SERVER_DISCONNECTED:
      return state
        .set('instance', new Map(Object.entries(initialState.instance)))
        .set('locationId', initialState.locationId)
        .set('connected', false)
        .set('instanceProvisioned', false);
    case SOCKET_CREATED:
      console.log(connectionSocket);
      console.log(action);
      if (connectionSocket != null) {
        (connectionSocket as any).close();
      }
      connectionSocket = (action as SocketCreatedAction).socket;
      return state;
  }

  return state;
};

export default instanceConnectionReducer;<|MERGE_RESOLUTION|>--- conflicted
+++ resolved
@@ -38,14 +38,11 @@
   switch (action.type) {
     case INSTANCE_SERVER_PROVISIONING:
       return state
-<<<<<<< HEAD
-=======
           .set('instance', new Map(Object.entries(initialState.instance)))
           .set('socket', {})
           .set('connected', false)
           .set('instanceProvisioned', false)
           .set('readyToConnect', false)
->>>>>>> 44a3afe5
           .set('instanceProvisioning', true);
     case INSTANCE_SERVER_PROVISIONED:
       newInstance = new Map(state.get('instance'));
