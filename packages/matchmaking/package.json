--- conflicted
+++ resolved
@@ -37,11 +37,6 @@
   "devDependencies": {
     "@types/mocha": "10.0.1",
     "mocha": "10.2.0",
-<<<<<<< HEAD
-    "nock": "13.3.0",
-    "vite": "^4.3.9"
-=======
     "nock": "13.3.0"
->>>>>>> 2ab2466c
   }
 }