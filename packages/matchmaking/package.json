--- conflicted
+++ resolved
@@ -1,11 +1,6 @@
 {
-<<<<<<< HEAD
   "name": "@etherealengine/matchmaking",
-  "version": "1.1.2",
-=======
-  "name": "@xrengine/matchmaking",
   "version": "1.1.3",
->>>>>>> 29f0fa96
   "author": {
     "name": "Ethereal Engine Collective",
     "email": "hello@etherealengine.org"
