{
  "name": "@xrengine/analytics",
  "description": "Analytics generator for XREngine platform",
  "version": "0.4.13",
  "repository": {
    "type": "git",
    "url": "git://github.com/XRFoundation/XREngine.git"
  },
  "homepage": "a",
  "publishConfig": {
    "access": "public"
  },
  "keywords": [
    "three",
    "three.js",
    "ecs",
    "webgl",
    "mmo",
    "game engine",
    "webrtc",
    "productivity",
    "xr",
    "vr"
  ],
  "author": {
    "name": "XRFoundation Collective",
    "email": "hello@xrfoundation.io"
  },
  "contributors": [],
  "bugs": {},
  "engines": {
    "node": ">= 16.3.0"
  },
  "scripts": {
    "check-errors": "tsc --noemit",
<<<<<<< HEAD
    "start": "cross-env APP_ENV=production ts-eager src/index.ts",
    "dev": "cross-env APP_ENV=development ts-eager src/index.ts",
=======
    "start": "cross-env APP_ENV=production ts-node --transpile-only src/index.ts",
    "dev": "cross-env APP_ENV=development ts-node-dev --inspect --respawn --transpile-only src/index.ts",
>>>>>>> 6408d096
    "test": "echo \"TODO: no test specified\" && exit 0",
    "validate": "npm run build && npm run test",
    "update-name-gh-package": "node scripts/update-name-gh-package.js"
  },
  "dependencies": {
    "@feathersjs/cli": "4.5.0",
    "@feathersjs/commons": "5.0.0-pre.9",
    "@feathersjs/configuration": "5.0.0-pre.9",
    "@feathersjs/errors": "5.0.0-pre.9",
    "@feathersjs/express": "5.0.0-pre.9",
    "@feathersjs/feathers": "5.0.0-pre.9",
    "@feathersjs/rest-client": "5.0.0-pre.9",
    "@feathersjs/transport-commons": "5.0.0-pre.9",
    "@xrengine/common": "^0.4.13",
    "@xrengine/server-core": "^0.4.13",
    "cross-env": "7.0.3",
    "dotenv-flow": "3.2.0",
    "feathers-hooks-common": "5.0.6",
    "feathers-sequelize": "6.3.2",
    "http-server": "14.0.0",
    "mime-types": "2.1.34",
    "node-fetch": "2.6.6",
    "sequelize": "6.9.0",
    "universal-analytics": "0.4.23",
    "uuid": "8.3.2",
    "winston": "3.3.3"
  },
  "devDependencies": {
    "@types/dotenv-flow": "3.1.1",
    "@types/mime-types": "2.1.1",
    "@types/multer": "1.4.7",
    "@types/node": "16.11.7",
    "@types/node-fetch": "2.5.12",
    "@typescript-eslint/eslint-plugin": "5.3.1",
    "@typescript-eslint/parser": "5.3.1",
    "cross-env": "7.0.3",
    "eslint": "8.2.0",
    "typedoc": "0.22.9",
    "typescript": "4.4.4"
  }
}<|MERGE_RESOLUTION|>--- conflicted
+++ resolved
@@ -33,13 +33,8 @@
   },
   "scripts": {
     "check-errors": "tsc --noemit",
-<<<<<<< HEAD
-    "start": "cross-env APP_ENV=production ts-eager src/index.ts",
-    "dev": "cross-env APP_ENV=development ts-eager src/index.ts",
-=======
     "start": "cross-env APP_ENV=production ts-node --transpile-only src/index.ts",
     "dev": "cross-env APP_ENV=development ts-node-dev --inspect --respawn --transpile-only src/index.ts",
->>>>>>> 6408d096
     "test": "echo \"TODO: no test specified\" && exit 0",
     "validate": "npm run build && npm run test",
     "update-name-gh-package": "node scripts/update-name-gh-package.js"
