--- conflicted
+++ resolved
@@ -53,14 +53,7 @@
   },
   "devDependencies": {
     "@types/compression": "1.7.2",
-<<<<<<< HEAD
     "@types/node": "16.11.33",
-    "cross-env": "7.0.3",
-    "ts-node-dev": "1.1.8",
-    "typescript": "4.6.4"
-=======
-    "@types/node": "16.11.26",
     "ts-node-dev": "1.1.8"
->>>>>>> e223ae9b
   }
 }