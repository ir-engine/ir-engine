--- conflicted
+++ resolved
@@ -23,11 +23,7 @@
 Infinite Reality Engine. All Rights Reserved.
 */
 
-<<<<<<< HEAD
-import { EventDispatcher } from '@ir-engine/spatial/src/common/classes/EventDispatcher'
-=======
 import { EventDispatcher } from '@ir-engine/hyperflux'
->>>>>>> b99a7f40
 import { DOMMatrix, DOMMatrixReadOnly, DOMPoint, DOMPointReadOnly } from './patchDOMMatrix'
 
 if (!globalThis.navigator) {
