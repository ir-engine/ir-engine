--- conflicted
+++ resolved
@@ -29,13 +29,8 @@
 import * as THREE from 'three'
 import { Euler, Matrix4, Object3D, Quaternion, Scene, SkinnedMesh, Vector2, Vector3, Vector4 } from 'three'
 
-<<<<<<< HEAD
-=======
-import { Object3DUtils } from '@etherealengine/common/src/utils/Object3DUtils'
-import { Entity } from '@etherealengine/ecs'
 import { overrideOnBeforeCompile } from './common/functions/OnBeforeCompilePlugin'
 
->>>>>>> f66976e4
 //@ts-ignore
 Vector3.prototype.toJSON = function () {
   return { x: this.x, y: this.y, z: this.z }
