--- conflicted
+++ resolved
@@ -26,14 +26,8 @@
 import * as THREE from 'three'
 import { Euler, Matrix4, Object3D, Quaternion, Scene, SkinnedMesh, Vector2, Vector3, Vector4 } from 'three'
 
-<<<<<<< HEAD
-import { isClient } from '@ir-engine/common/src/utils/getEnvironment'
-import { Object3DUtils } from '@ir-engine/common/src/utils/Object3DUtils'
-import { Entity } from '@ir-engine/ecs'
-=======
 import { Entity } from '@ir-engine/ecs'
 import { isClient } from '@ir-engine/hyperflux'
->>>>>>> b99a7f40
 
 import { overrideOnBeforeCompile } from './common/functions/OnBeforeCompilePlugin'
 import { Object3DUtils } from './transform/Object3DUtils'
