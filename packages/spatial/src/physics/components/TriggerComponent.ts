--- conflicted
+++ resolved
@@ -25,7 +25,7 @@
 
 import matches from 'ts-matches'
 
-import { defineComponent, EntityUUID, useEntityContext } from '@etherealengine/ecs'
+import { defineComponent, EntityUUID } from '@etherealengine/ecs'
 import { NO_PROXY } from '@etherealengine/hyperflux'
 
 export const TriggerComponent = defineComponent({
@@ -81,26 +81,5 @@
     return {
       triggers: component.triggers.get(NO_PROXY)
     }
-  },
-
-  reactor: () => {
-    const entity = useEntityContext()
-<<<<<<< HEAD
-    const colliderComponent = useComponent(entity, ColliderComponent)
-    const physicsWorld = Physics.useWorld(entity)
-
-    useEffect(() => {
-      if (!colliderComponent?.value || !physicsWorld) return
-
-      Physics.setTrigger(physicsWorld, entity, true)
-
-      return () => {
-        Physics.setTrigger(physicsWorld, entity, false)
-      }
-    }, [colliderComponent, physicsWorld])
-
-=======
->>>>>>> 4009ad48
-    return null
   }
 })