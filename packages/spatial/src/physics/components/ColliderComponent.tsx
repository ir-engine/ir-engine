--- conflicted
+++ resolved
@@ -25,15 +25,11 @@
 
 import { useEffect, useLayoutEffect } from 'react'
 import { Vector3 } from 'three'
-import { getAncestorWithComponent } from '../../transform/components/EntityTree'
 
 import { defineComponent, useComponent, useEntityContext } from '@etherealengine/ecs'
 import { getState } from '@etherealengine/hyperflux'
 
-<<<<<<< HEAD
-=======
 import { useAncestorWithComponent } from '../../transform/components/EntityTree'
->>>>>>> 081c6bf6
 import { Physics } from '../classes/Physics'
 import { CollisionGroups, DefaultCollisionMask } from '../enums/CollisionGroups'
 import { PhysicsState } from '../state/PhysicsState'
@@ -96,13 +92,7 @@
 
       Physics.attachCollider(physicsWorld, colliderDesc, rigidbodyEntity, entity)
 
-<<<<<<< HEAD
-      const ancestor = getAncestorWithComponent(entity, RigidBodyComponent)
-      if (ancestor) {
-        const physicsWorld = getState(PhysicsState).physicsWorld
-=======
       return () => {
->>>>>>> 081c6bf6
         Physics.removeCollider(physicsWorld, entity)
       }
     }, [component.shape, rigidbodyEntity])
