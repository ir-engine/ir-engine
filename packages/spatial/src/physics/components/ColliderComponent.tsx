--- conflicted
+++ resolved
@@ -23,18 +23,11 @@
 Ethereal Engine. All Rights Reserved.
 */
 
+import { World } from '@dimforge/rapier3d-compat'
+import { defineComponent, useComponent, useEntityContext, useOptionalComponent } from '@etherealengine/ecs'
+import { useMutableState, useState } from '@etherealengine/hyperflux'
 import { useEffect, useLayoutEffect } from 'react'
 import { Vector3 } from 'three'
-
-<<<<<<< HEAD
-import { defineComponent, useComponent, useEntityContext } from '@etherealengine/ecs'
-import { useMutableState } from '@etherealengine/hyperflux'
-=======
-import { defineComponent, useComponent, useEntityContext, useOptionalComponent } from '@etherealengine/ecs'
-import { getState, useState } from '@etherealengine/hyperflux'
->>>>>>> e947dc19
-
-import { World } from '@dimforge/rapier3d-compat'
 import { useAncestorWithComponent } from '../../transform/components/EntityTree'
 import { TransformComponent } from '../../transform/components/TransformComponent'
 import { Physics } from '../classes/Physics'
@@ -90,12 +83,9 @@
     const component = useComponent(entity, ColliderComponent)
     const transform = useComponent(entity, TransformComponent)
     const rigidbodyEntity = useAncestorWithComponent(entity, RigidBodyComponent)
-<<<<<<< HEAD
     const physicsWorld = useMutableState(PhysicsState).physicsWorld
-=======
     const triggerComponent = useOptionalComponent(entity, TriggerComponent)
     const hasCollider = useState(false)
->>>>>>> e947dc19
 
     useEffect(() => {
       if (!rigidbodyEntity) return
@@ -106,19 +96,12 @@
       const colliderDesc = Physics.createColliderDesc(entity, rigidbodyEntity)
       if (!colliderDesc) return
 
-<<<<<<< HEAD
       Physics.attachCollider(world, colliderDesc, rigidbodyEntity, entity)
+      hasCollider.set(true)
 
       return () => {
         Physics.removeCollider(world, entity)
-=======
-      Physics.attachCollider(physicsWorld, colliderDesc, rigidbodyEntity, entity)
-      hasCollider.set(true)
-
-      return () => {
-        Physics.removeCollider(physicsWorld, entity)
         hasCollider.set(false)
->>>>>>> e947dc19
       }
     }, [component.shape, rigidbodyEntity, physicsWorld, transform.scale])
 
