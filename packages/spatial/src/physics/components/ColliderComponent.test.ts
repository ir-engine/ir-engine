/*
CPAL-1.0 License

The contents of this file are subject to the Common Public Attribution License
Version 1.0. (the "License"); you may not use this file except in compliance
with the License. You may obtain a copy of the License at
https://github.com/EtherealEngine/etherealengine/blob/dev/LICENSE.
The License is based on the Mozilla Public License Version 1.1, but Sections 14
and 15 have been added to cover use of software over a computer network and 
provide for limited attribution for the Original Developer. In addition, 
Exhibit A has been modified to be consistent with Exhibit B.

Software distributed under the License is distributed on an "AS IS" basis,
WITHOUT WARRANTY OF ANY KIND, either express or implied. See the License for the
specific language governing rights and limitations under the License.

The Original Code is Ethereal Engine.

The Original Developer is the Initial Developer. The Initial Developer of the
Original Code is the Ethereal Engine team.

All portions of the code written by the Ethereal Engine team are Copyright © 2021-2023 
Ethereal Engine. All Rights Reserved.
*/

import assert from 'assert'

import {
  Entity,
  UndefinedEntity,
  createEntity,
  destroyEngine,
  getComponent,
  removeComponent,
  removeEntity,
  serializeComponent,
  setComponent
} from '@etherealengine/ecs'
import { getMutableState } from '@etherealengine/hyperflux'

<<<<<<< HEAD
import { startEngine } from '@etherealengine/ecs/src/Engine'
=======
import { World } from '@dimforge/rapier3d-compat'
import { Vector3 } from 'three'
>>>>>>> f38852ef
import { TransformComponent } from '../../SpatialModule'
import { createEngine } from '../../initializeEngine'
import { EntityTreeComponent, getAncestorWithComponent } from '../../transform/components/EntityTree'
import { Physics } from '../classes/Physics'
import { assertVecAllApproxNotEq, assertVecApproxEq } from '../classes/Physics.test'
import { CollisionGroups, DefaultCollisionMask } from '../enums/CollisionGroups'
import { PhysicsState } from '../state/PhysicsState'
import { BodyTypes, Shapes } from '../types/PhysicsTypes'
import { ColliderComponent } from './ColliderComponent'
import { RigidBodyComponent } from './RigidBodyComponent'
import { TriggerComponent } from './TriggerComponent'

export const ColliderComponentDefaults = {
  // also used in TriggerComponent.test.ts
  shape: Shapes.Box,
  mass: 1,
  massCenter: new Vector3(),
  friction: 0.5,
  restitution: 0.5,
  collisionLayer: CollisionGroups.Default,
  collisionMask: DefaultCollisionMask
}

export function assertColliderComponentEquals(data, expected, testShape = true) {
  // also used in TriggerComponent.test.ts
  testShape && assert.equal(data.shape.type, expected.shape.type)
  assert.equal(data.mass, expected.mass)
  assert.deepEqual(data.massCenter, expected.massCenter)
  assert.equal(data.friction, expected.friction)
  assert.equal(data.restitution, expected.restitution)
  assert.equal(data.collisionLayer, expected.collisionLayer)
  assert.equal(data.collisionMask, expected.collisionMask)
}

function getLayerFromCollisionGroups(groups: number): number {
  return (groups & 0xffff_0000) >> 16
}
function getMaskFromCollisionGroups(groups: number): number {
  return groups & 0x0000_ffff
}

describe('ColliderComponent', () => {
<<<<<<< HEAD
  beforeEach(async () => {
    startEngine()
    await Physics.load()
    getMutableState(PhysicsState).physicsWorld.set(Physics.createWorld())
=======
  describe('general functionality', () => {
    let entity = UndefinedEntity

    beforeEach(async () => {
      createEngine()
      await Physics.load()
      getMutableState(PhysicsState).physicsWorld.set(Physics.createWorld())
      entity = createEntity()
    })

    afterEach(() => {
      removeEntity(entity)
      return destroyEngine()
    })

    it('should add collider to rigidbody', () => {
      setComponent(entity, TransformComponent)
      setComponent(entity, RigidBodyComponent, { type: BodyTypes.Fixed })
      setComponent(entity, ColliderComponent)

      const body = Physics._Rigidbodies.get(entity)!
      const collider = Physics._Colliders.get(entity)!

      assert.equal(body.numColliders(), 1)
      assert(collider)
      assert.equal(collider, body.collider(0))
    })

    it('should remove collider from rigidbody', () => {
      setComponent(entity, TransformComponent)
      setComponent(entity, RigidBodyComponent, { type: BodyTypes.Fixed })
      setComponent(entity, ColliderComponent)

      const body = Physics._Rigidbodies.get(entity)!
      const collider = Physics._Colliders.get(entity)!

      assert.equal(body.numColliders(), 1)
      assert(collider)
      assert.equal(collider, body.collider(0))

      removeComponent(entity, ColliderComponent)

      assert.equal(body.numColliders(), 0)
    })

    it('should add trigger collider', () => {
      setComponent(entity, TransformComponent)

      setComponent(entity, RigidBodyComponent, { type: BodyTypes.Fixed })
      setComponent(entity, TriggerComponent)
      setComponent(entity, ColliderComponent)

      const collider = Physics._Colliders.get(entity)!
      assert.equal(collider!.isSensor(), true)
    })
>>>>>>> f38852ef
  })

  describe('IDs', () => {
    it('should initialize the ColliderComponent.name field with the expected value', () => {
      assert.equal(ColliderComponent.name, 'ColliderComponent')
    })
    it('should initialize the ColliderComponent.jsonID field with the expected value', () => {
      assert.equal(ColliderComponent.jsonID, 'EE_collider')
    })
  })

  describe('onInit', () => {
    let testEntity = UndefinedEntity

    beforeEach(async () => {
      createEngine()
      testEntity = createEntity()
      setComponent(testEntity, ColliderComponent)
    })

    afterEach(() => {
      removeEntity(testEntity)
      return destroyEngine()
    })

    it('should initialize the component with the expected default values', () => {
      const data = getComponent(testEntity, ColliderComponent)
      assertColliderComponentEquals(data, ColliderComponentDefaults)
    })
  }) // << onInit

  describe('onSet', () => {
    let testEntity = UndefinedEntity

    beforeEach(async () => {
      createEngine()
      testEntity = createEntity()
      setComponent(testEntity, ColliderComponent)
    })

    afterEach(() => {
      removeEntity(testEntity)
      return destroyEngine()
    })

    it('should change the values of an initialized ColliderComponent', () => {
      const Expected = {
        shape: Shapes.Sphere,
        mass: 2,
        massCenter: new Vector3(1, 2, 3),
        friction: 4.0,
        restitution: 5.0,
        collisionLayer: CollisionGroups.Ground,
        collisionMask: CollisionGroups.Avatars | CollisionGroups.Trigger
      }
      const before = getComponent(testEntity, ColliderComponent)
      assertColliderComponentEquals(before, ColliderComponentDefaults)
      setComponent(testEntity, ColliderComponent, Expected)

      const data = getComponent(testEntity, ColliderComponent)
      assertColliderComponentEquals(data, Expected)
    })

    it('should not change values of an initialized ColliderComponent when the data passed had incorrect types', () => {
      const Incorrect = {
        shape: 1,
        mass: 'mass.incorrect',
        massCenter: 2,
        friction: 'friction.incorrect',
        restitution: 'restitution.incorrect',
        collisionLayer: 'collisionLayer.incorrect',
        collisionMask: 'trigger.incorrect'
      }
      const before = getComponent(testEntity, ColliderComponent)
      assertColliderComponentEquals(before, ColliderComponentDefaults)

      // @ts-ignore
      setComponent(testEntity, ColliderComponent, Incorrect)
      const data = getComponent(testEntity, ColliderComponent)
      assertColliderComponentEquals(data, ColliderComponentDefaults)
    })
  }) // << onSet

  describe('toJSON', () => {
    let testEntity = UndefinedEntity

    beforeEach(async () => {
      createEngine()
      await Physics.load()
      testEntity = createEntity()
      setComponent(testEntity, ColliderComponent)
    })

    afterEach(() => {
      removeEntity(testEntity)
      return destroyEngine()
    })

    it("should serialize the component's data correctly", () => {
      const json = serializeComponent(testEntity, ColliderComponent)
      assert.deepEqual(json, ColliderComponentDefaults)
    })
  }) // << toJson

  describe('reactor', () => {
    let testEntity = UndefinedEntity
    let parentEntity = UndefinedEntity
    let physicsWorld: World | undefined = undefined

    function createValidAncestor(colliderData = ColliderComponentDefaults as any): Entity {
      const result = createEntity()
      setComponent(result, TransformComponent)
      setComponent(result, ColliderComponent, colliderData)
      setComponent(result, RigidBodyComponent)
      return result
    }

    beforeEach(async () => {
      createEngine()
      await Physics.load()
      physicsWorld = Physics.createWorld()
      physicsWorld!.timestep = 1 / 60
      getMutableState(PhysicsState).physicsWorld!.set(physicsWorld!)

      parentEntity = createValidAncestor()
      testEntity = createEntity()
      setComponent(testEntity, EntityTreeComponent, { parentEntity: parentEntity })
      setComponent(testEntity, TransformComponent)
      setComponent(testEntity, ColliderComponent)
      setComponent(testEntity, RigidBodyComponent)
    })

    afterEach(() => {
      removeEntity(testEntity)
      physicsWorld = undefined
      return destroyEngine()
    })

    describe('should attach and/or remove a collider to the physicsWorld based on the entity and its closest ancestor with a RigidBodyComponent ...', () => {
      it("... when the shape of the entity's collider changes", () => {
        assert.ok(ColliderComponent.reactorMap.get(testEntity)!.isRunning)
        const beforeCollider = Physics._Colliders.get(testEntity)
        assert.ok(beforeCollider)
        const before = beforeCollider.shape
        assert.equal(getComponent(testEntity, ColliderComponent).shape, ColliderComponentDefaults.shape)

        setComponent(testEntity, ColliderComponent, { shape: Shapes.Sphere })
        assert.notEqual(getComponent(testEntity, ColliderComponent).shape, ColliderComponentDefaults.shape)
        const after1Collider = Physics._Colliders.get(testEntity)!
        const after1 = after1Collider.shape
        assert.notEqual(beforeCollider.handle, after1Collider.handle)
        assert.notDeepEqual(after1, before)

        removeComponent(testEntity, ColliderComponent)
        assert.notEqual(getComponent(testEntity, ColliderComponent)?.shape, ColliderComponentDefaults.shape)
        const after2Collider = Physics._Colliders.get(testEntity)!
        assert.equal(after2Collider, undefined)
      })

      it("... when the scale of the entity's transform changes", () => {
        assert.ok(ColliderComponent.reactorMap.get(testEntity)!.isRunning)
        const TransformScaleDefault = new Vector3(1, 1, 1)
        const Expected = new Vector3(42, 42, 42)
        const beforeCollider = Physics._Colliders.get(testEntity)
        assert.ok(beforeCollider)
        const before = getComponent(testEntity, TransformComponent).scale.clone()
        assertVecApproxEq(before, TransformScaleDefault, 3)

        // Apply and check on changes
        setComponent(testEntity, TransformComponent, { scale: Expected })
        const after1 = getComponent(testEntity, TransformComponent).scale.clone()
        assertVecAllApproxNotEq(before, after1, 3)

        // Apply and check on component removal
        removeComponent(testEntity, ColliderComponent)
        const after2 = getComponent(testEntity, TransformComponent).scale.clone()
        assert.notEqual(after1, after2)
        const afterCollider = Physics._Colliders.get(testEntity)
        assert.equal(afterCollider, undefined)
      })

      it('... when the closest ancestor to the entity, with a RigidBodyComponent, changes', () => {
        assert.ok(ColliderComponent.reactorMap.get(testEntity)!.isRunning)
        const newParent = createValidAncestor()
        assert.notEqual(parentEntity, newParent)

        removeComponent(testEntity, EntityTreeComponent)
        setComponent(testEntity, EntityTreeComponent, { parentEntity: newParent })
        const ancestor = getAncestorWithComponent(
          testEntity,
          RigidBodyComponent,
          /*closest*/ true,
          /*includeSelf*/ false
        )
        assert.equal(ancestor, newParent)
      })
    })

    it('should set the mass of the API data based on the component.mass.value when it changes', () => {
      assert.ok(ColliderComponent.reactorMap.get(testEntity)!.isRunning)
      const Expected = 42
      const before = Physics._Colliders.get(testEntity)!.mass()
      setComponent(testEntity, ColliderComponent, { mass: Expected })
      const after = Physics._Colliders.get(testEntity)!.mass()
      assert.notEqual(before, after, 'Before and After should not be equal')
      assert.notEqual(before, Expected, 'Before and Expected should not be equal')
      assert.equal(after, Expected, 'After and Expected should be equal')
    })

    it('should set the friction of the API data based on the component.friction.value when it changes', () => {
      assert.ok(ColliderComponent.reactorMap.get(testEntity)!.isRunning)
      const Expected = 42
      const before = Physics._Colliders.get(testEntity)!.friction()
      setComponent(testEntity, ColliderComponent, { friction: Expected })
      const after = Physics._Colliders.get(testEntity)!.friction()
      assert.notEqual(before, after, 'Before and After should not be equal')
      assert.notEqual(before, Expected, 'Before and Expected should not be equal')
      assert.equal(after, Expected, 'After and Expected should be equal')
    })

    it('should set the restitution of the API data based on the component.restitution.value when it changes', () => {
      assert.ok(ColliderComponent.reactorMap.get(testEntity)!.isRunning)
      const Expected = 42
      const before = Physics._Colliders.get(testEntity)!.restitution()
      setComponent(testEntity, ColliderComponent, { restitution: Expected })
      const after = Physics._Colliders.get(testEntity)!.restitution()
      assert.notEqual(before, after, 'Before and After should not be equal')
      assert.notEqual(before, Expected, 'Before and Expected should not be equal')
      assert.equal(after, Expected, 'After and Expected should be equal')
    })

    it('should set the collisionLayer of the API data based on the component.collisionLayer.value when it changes', () => {
      assert.ok(ColliderComponent.reactorMap.get(testEntity)!.isRunning)
      const Expected = CollisionGroups.Avatars
      const before = getLayerFromCollisionGroups(Physics._Colliders.get(testEntity)!.collisionGroups())
      setComponent(testEntity, ColliderComponent, { collisionLayer: Expected })
      const after = getLayerFromCollisionGroups(Physics._Colliders.get(testEntity)!.collisionGroups())
      assert.notEqual(before, after, 'Before and After should not be equal')
      assert.notEqual(before, Expected, 'Before and Expected should not be equal')
      assert.equal(after, Expected, 'After and Expected should be equal')
    })

    it('should set the collisionMask of the API data based on the component.collisionMask.value when it changes', () => {
      assert.ok(ColliderComponent.reactorMap.get(testEntity)!.isRunning)
      const Expected = CollisionGroups.Avatars
      const before = getMaskFromCollisionGroups(Physics._Colliders.get(testEntity)!.collisionGroups())
      setComponent(testEntity, ColliderComponent, { collisionMask: Expected })
      const after = getMaskFromCollisionGroups(Physics._Colliders.get(testEntity)!.collisionGroups())
      assert.notEqual(before, after, 'Before and After should not be equal')
      assert.notEqual(before, Expected, 'Before and Expected should not be equal')
      assert.equal(after, Expected, 'After and Expected should be equal')
    })
  }) // << reactor
})<|MERGE_RESOLUTION|>--- conflicted
+++ resolved
@@ -38,14 +38,10 @@
 } from '@etherealengine/ecs'
 import { getMutableState } from '@etherealengine/hyperflux'
 
-<<<<<<< HEAD
+import { World } from '@dimforge/rapier3d-compat'
 import { startEngine } from '@etherealengine/ecs/src/Engine'
-=======
-import { World } from '@dimforge/rapier3d-compat'
 import { Vector3 } from 'three'
->>>>>>> f38852ef
 import { TransformComponent } from '../../SpatialModule'
-import { createEngine } from '../../initializeEngine'
 import { EntityTreeComponent, getAncestorWithComponent } from '../../transform/components/EntityTree'
 import { Physics } from '../classes/Physics'
 import { assertVecAllApproxNotEq, assertVecApproxEq } from '../classes/Physics.test'
@@ -86,17 +82,11 @@
 }
 
 describe('ColliderComponent', () => {
-<<<<<<< HEAD
-  beforeEach(async () => {
-    startEngine()
-    await Physics.load()
-    getMutableState(PhysicsState).physicsWorld.set(Physics.createWorld())
-=======
   describe('general functionality', () => {
     let entity = UndefinedEntity
 
     beforeEach(async () => {
-      createEngine()
+      startEngine()
       await Physics.load()
       getMutableState(PhysicsState).physicsWorld.set(Physics.createWorld())
       entity = createEntity()
@@ -147,7 +137,6 @@
       const collider = Physics._Colliders.get(entity)!
       assert.equal(collider!.isSensor(), true)
     })
->>>>>>> f38852ef
   })
 
   describe('IDs', () => {
@@ -163,7 +152,7 @@
     let testEntity = UndefinedEntity
 
     beforeEach(async () => {
-      createEngine()
+      startEngine()
       testEntity = createEntity()
       setComponent(testEntity, ColliderComponent)
     })
@@ -183,7 +172,7 @@
     let testEntity = UndefinedEntity
 
     beforeEach(async () => {
-      createEngine()
+      startEngine()
       testEntity = createEntity()
       setComponent(testEntity, ColliderComponent)
     })
@@ -235,7 +224,7 @@
     let testEntity = UndefinedEntity
 
     beforeEach(async () => {
-      createEngine()
+      startEngine()
       await Physics.load()
       testEntity = createEntity()
       setComponent(testEntity, ColliderComponent)
@@ -266,7 +255,7 @@
     }
 
     beforeEach(async () => {
-      createEngine()
+      startEngine()
       await Physics.load()
       physicsWorld = Physics.createWorld()
       physicsWorld!.timestep = 1 / 60
