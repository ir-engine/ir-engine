/*
CPAL-1.0 License

The contents of this file are subject to the Common Public Attribution License
Version 1.0. (the "License"); you may not use this file except in compliance
with the License. You may obtain a copy of the License at
https://github.com/EtherealEngine/etherealengine/blob/dev/LICENSE.
The License is based on the Mozilla Public License Version 1.1, but Sections 14
and 15 have been added to cover use of software over a computer network and 
provide for limited attribution for the Original Developer. In addition, 
Exhibit A has been modified to be consistent with Exhibit B.

Software distributed under the License is distributed on an "AS IS" basis,
WITHOUT WARRANTY OF ANY KIND, either express or implied. See the License for the
specific language governing rights and limitations under the License.

The Original Code is Ethereal Engine.

The Original Developer is the Initial Developer. The Initial Developer of the
Original Code is the Ethereal Engine team.

All portions of the code written by the Ethereal Engine team are Copyright © 2021-2023 
Ethereal Engine. All Rights Reserved.
*/

import { Not } from 'bitecs'
import { useEffect } from 'react'
import { Quaternion, Vector3 } from 'three'

import { smootheLerpAlpha } from '@etherealengine/common/src/utils/smootheLerpAlpha'
import { getMutableState, getState, none } from '@etherealengine/hyperflux'

import { getComponent, removeComponent } from '@etherealengine/ecs/src/ComponentFunctions'
import { ECSState } from '@etherealengine/ecs/src/ECSState'
import { Entity } from '@etherealengine/ecs/src/Entity'
import { defineQuery } from '@etherealengine/ecs/src/QueryFunctions'
import { defineSystem } from '@etherealengine/ecs/src/SystemFunctions'
import { SimulationSystemGroup } from '@etherealengine/ecs/src/SystemGroups'
import { NetworkState } from '../../networking/NetworkState'
import { TransformComponent } from '../../transform/components/TransformComponent'
import { PhysicsSerialization } from '../PhysicsSerialization'
import { Physics } from '../classes/Physics'
import { CollisionComponent } from '../components/CollisionComponent'
import {
  RigidBodyComponent,
  RigidBodyFixedTagComponent,
  RigidBodyKinematicTagComponent
} from '../components/RigidBodyComponent'
import { PhysicsState } from '../state/PhysicsState'
import { ColliderHitEvent, CollisionEvents } from '../types/PhysicsTypes'

export function smoothKinematicBody(entity: Entity, dt: number, substep: number) {
  const rigidbodyComponent = getComponent(entity, RigidBodyComponent)
  if (rigidbodyComponent.targetKinematicLerpMultiplier === 0) {
    /** deterministic linear interpolation between substeps */
    rigidbodyComponent.position.lerpVectors(
      rigidbodyComponent.previousPosition,
      rigidbodyComponent.targetKinematicPosition,
      substep
    )
    rigidbodyComponent.rotation
      .copy(rigidbodyComponent.previousRotation)
      .fastSlerp(rigidbodyComponent.targetKinematicRotation, substep)
  } else {
    /** gradual smoothing between substeps */
    const alpha = smootheLerpAlpha(rigidbodyComponent.targetKinematicLerpMultiplier, dt)
    rigidbodyComponent.position.lerp(rigidbodyComponent.targetKinematicPosition, alpha)
    rigidbodyComponent.rotation.fastSlerp(rigidbodyComponent.targetKinematicRotation, alpha)
  }
  if (!rigidbodyComponent.body) return
  rigidbodyComponent.body.setNextKinematicTranslation(rigidbodyComponent.position)
  rigidbodyComponent.body.setNextKinematicRotation(rigidbodyComponent.rotation)
}

<<<<<<< HEAD
export function smoothVelocityBasedKinematicBody(entity: Entity, dt: number, substep: number) {
  const rigidbodyComponent = getComponent(entity, RigidBodyComponent)
  if (rigidbodyComponent.targetKinematicLerpMultiplier === 0) {
    rigidbodyComponent.position.lerpVectors(
      rigidbodyComponent.previousPosition,
      rigidbodyComponent.targetKinematicPosition,
      substep
    )
    rigidbodyComponent.rotation.slerpQuaternions(
      rigidbodyComponent.previousRotation,
      rigidbodyComponent.targetKinematicRotation,
      substep
    )
  } else {
    const alpha = smootheLerpAlpha(rigidbodyComponent.targetKinematicLerpMultiplier, dt)
    rigidbodyComponent.position.lerp(rigidbodyComponent.targetKinematicPosition, alpha)
    rigidbodyComponent.rotation.fastSlerp(rigidbodyComponent.targetKinematicRotation, alpha)
  }
  if (!rigidbodyComponent.body) return
  /** @todo implement proper velocity based kinematic movement */
  rigidbodyComponent.body.setNextKinematicTranslation(rigidbodyComponent.position)
  rigidbodyComponent.body.setNextKinematicRotation(rigidbodyComponent.rotation)
}

=======
>>>>>>> 26eec81c
const allRigidBodyQuery = defineQuery([RigidBodyComponent, Not(RigidBodyFixedTagComponent)])
const collisionQuery = defineQuery([CollisionComponent])

const kinematicQuery = defineQuery([RigidBodyComponent, RigidBodyKinematicTagComponent, TransformComponent])

let drainCollisions: ReturnType<typeof Physics.drainCollisionEventQueue>
let drainContacts: ReturnType<typeof Physics.drainContactEventQueue>

const execute = () => {
  const { physicsWorld, physicsCollisionEventQueue } = getState(PhysicsState)
  if (!physicsWorld) return

  const allRigidBodies = allRigidBodyQuery()

  for (const entity of allRigidBodies) {
    const rigidBody = getComponent(entity, RigidBodyComponent)
    const body = rigidBody.body
    if (!body) continue
    const translation = body.translation() as Vector3
    const rotation = body.rotation() as Quaternion
    RigidBodyComponent.previousPosition.x[entity] = translation.x
    RigidBodyComponent.previousPosition.y[entity] = translation.y
    RigidBodyComponent.previousPosition.z[entity] = translation.z
    RigidBodyComponent.previousRotation.x[entity] = rotation.x
    RigidBodyComponent.previousRotation.y[entity] = rotation.y
    RigidBodyComponent.previousRotation.z[entity] = rotation.z
    RigidBodyComponent.previousRotation.w[entity] = rotation.w
  }

  const existingColliderHits = [] as Array<{ entity: Entity; collisionEntity: Entity; hit: ColliderHitEvent }>

  for (const collisionEntity of collisionQuery()) {
    const collisionComponent = getComponent(collisionEntity, CollisionComponent)
    for (const [entity, hit] of collisionComponent) {
      if (hit.type !== CollisionEvents.COLLISION_PERSIST && hit.type !== CollisionEvents.TRIGGER_PERSIST) {
        existingColliderHits.push({ entity, collisionEntity, hit })
      }
    }
  }

  const { physicsSubsteps } = getState(PhysicsState)
  const { simulationTimestep } = getState(ECSState)

  // step physics world
  const timestep = simulationTimestep / 1000 / physicsSubsteps
  physicsWorld.timestep = timestep
  // const smoothnessMultiplier = 50
  // const smoothAlpha = smoothnessMultiplier * timestep
  const kinematicEntities = kinematicQuery()
  for (let i = 0; i < physicsSubsteps; i++) {
    // smooth kinematic pose changes
    const substep = (i + 1) / physicsSubsteps
    for (const entity of kinematicEntities) smoothKinematicBody(entity, timestep, substep)
    physicsWorld.step(physicsCollisionEventQueue)
    physicsCollisionEventQueue.drainCollisionEvents(drainCollisions)
    physicsCollisionEventQueue.drainContactForceEvents(drainContacts)
  }

  /** process collisions */
  for (const { entity, collisionEntity, hit } of existingColliderHits) {
    const collisionComponent = getComponent(collisionEntity, CollisionComponent)
    if (!collisionComponent) continue
    const newHit = collisionComponent.get(entity)!
    if (!newHit) continue
    if (hit.type === CollisionEvents.COLLISION_START && newHit.type === CollisionEvents.COLLISION_START) {
      newHit.type = CollisionEvents.COLLISION_PERSIST
    }
    if (hit.type === CollisionEvents.TRIGGER_START && newHit.type === CollisionEvents.TRIGGER_START) {
      newHit.type = CollisionEvents.TRIGGER_PERSIST
    }
    if (hit.type === CollisionEvents.COLLISION_END && newHit.type === CollisionEvents.COLLISION_END) {
      collisionComponent.delete(entity)
    }
    if (hit.type === CollisionEvents.TRIGGER_END && newHit.type === CollisionEvents.TRIGGER_END) {
      collisionComponent.delete(entity)
    }
  }

  for (const entity of allRigidBodies) {
    const rigidBody = getComponent(entity, RigidBodyComponent)
    const body = rigidBody.body
    if (!body) continue
    const translation = body.translation() as Vector3
    const rotation = body.rotation() as Quaternion
    const linvel = body.linvel() as Vector3
    const angvel = body.angvel() as Vector3
    RigidBodyComponent.position.x[entity] = translation.x
    RigidBodyComponent.position.y[entity] = translation.y
    RigidBodyComponent.position.z[entity] = translation.z
    RigidBodyComponent.rotation.x[entity] = rotation.x
    RigidBodyComponent.rotation.y[entity] = rotation.y
    RigidBodyComponent.rotation.z[entity] = rotation.z
    RigidBodyComponent.rotation.w[entity] = rotation.w
    RigidBodyComponent.linearVelocity.x[entity] = linvel.x
    RigidBodyComponent.linearVelocity.y[entity] = linvel.y
    RigidBodyComponent.linearVelocity.z[entity] = linvel.z
    RigidBodyComponent.angularVelocity.x[entity] = angvel.x
    RigidBodyComponent.angularVelocity.y[entity] = angvel.y
    RigidBodyComponent.angularVelocity.z[entity] = angvel.z
  }

  for (const collisionEntity of collisionQuery()) {
    const collisionComponent = getComponent(collisionEntity, CollisionComponent)
    if (!collisionComponent.size) {
      removeComponent(collisionEntity, CollisionComponent)
    }
  }
}

const reactor = () => {
  useEffect(() => {
    const networkState = getMutableState(NetworkState)
    const physicsState = getMutableState(PhysicsState)

    networkState.networkSchema[PhysicsSerialization.ID].set({
      read: PhysicsSerialization.readRigidBody,
      write: PhysicsSerialization.writeRigidBody
    })

    Physics.load().then(() => {
      const physicsWorld = Physics.createWorld()
      physicsState.physicsWorld.set(physicsWorld)
      physicsState.physicsCollisionEventQueue.set(Physics.createCollisionEventQueue())
      drainCollisions = Physics.drainCollisionEventQueue(physicsWorld)
      drainContacts = Physics.drainContactEventQueue(physicsWorld)
    })

    return () => {
      const physicsWorld = getMutableState(PhysicsState).physicsWorld
      physicsWorld.value?.free()
      physicsWorld.set(null!)
      drainCollisions = null!
      drainContacts = null!

      networkState.networkSchema[PhysicsSerialization.ID].set(none)
    }
  }, [])
  return null
}

export const PhysicsSystem = defineSystem({
  uuid: 'ee.engine.PhysicsSystem',
  insert: { with: SimulationSystemGroup },
  execute,
  reactor
})<|MERGE_RESOLUTION|>--- conflicted
+++ resolved
@@ -72,33 +72,6 @@
   rigidbodyComponent.body.setNextKinematicRotation(rigidbodyComponent.rotation)
 }
 
-<<<<<<< HEAD
-export function smoothVelocityBasedKinematicBody(entity: Entity, dt: number, substep: number) {
-  const rigidbodyComponent = getComponent(entity, RigidBodyComponent)
-  if (rigidbodyComponent.targetKinematicLerpMultiplier === 0) {
-    rigidbodyComponent.position.lerpVectors(
-      rigidbodyComponent.previousPosition,
-      rigidbodyComponent.targetKinematicPosition,
-      substep
-    )
-    rigidbodyComponent.rotation.slerpQuaternions(
-      rigidbodyComponent.previousRotation,
-      rigidbodyComponent.targetKinematicRotation,
-      substep
-    )
-  } else {
-    const alpha = smootheLerpAlpha(rigidbodyComponent.targetKinematicLerpMultiplier, dt)
-    rigidbodyComponent.position.lerp(rigidbodyComponent.targetKinematicPosition, alpha)
-    rigidbodyComponent.rotation.fastSlerp(rigidbodyComponent.targetKinematicRotation, alpha)
-  }
-  if (!rigidbodyComponent.body) return
-  /** @todo implement proper velocity based kinematic movement */
-  rigidbodyComponent.body.setNextKinematicTranslation(rigidbodyComponent.position)
-  rigidbodyComponent.body.setNextKinematicRotation(rigidbodyComponent.rotation)
-}
-
-=======
->>>>>>> 26eec81c
 const allRigidBodyQuery = defineQuery([RigidBodyComponent, Not(RigidBodyFixedTagComponent)])
 const collisionQuery = defineQuery([CollisionComponent])
 
