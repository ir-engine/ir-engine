--- conflicted
+++ resolved
@@ -26,9 +26,6 @@
 import { destroyEngine } from '@etherealengine/ecs/src/Engine'
 import { getMutableState } from '@etherealengine/hyperflux'
 
-<<<<<<< HEAD
-import { startEngine } from '@etherealengine/ecs/src/Engine'
-=======
 import { World } from '@dimforge/rapier3d-compat'
 import {
   Entity,
@@ -42,13 +39,12 @@
   removeEntity,
   setComponent
 } from '@etherealengine/ecs'
+import { startEngine } from '@etherealengine/ecs/src/Engine'
 import assert from 'assert'
 import { Quaternion, Vector3 } from 'three'
 import { TransformComponent } from '../../SpatialModule'
 import { Vector3_Zero } from '../../common/constants/MathConstants'
 import { smootheLerpAlpha } from '../../common/functions/MathLerpFunctions'
-import { createEngine } from '../../initializeEngine'
->>>>>>> f38852ef
 import { Physics } from '../classes/Physics'
 import { assertVecAllApproxNotEq, assertVecAnyApproxNotEq, assertVecApproxEq } from '../classes/Physics.test'
 import { ColliderComponent } from '../components/ColliderComponent'
@@ -330,7 +326,7 @@
     let physicsWorld = undefined as World | undefined
 
     beforeEach(async () => {
-      createEngine()
+      startEngine()
       await Physics.load()
       physicsWorld = Physics.createWorld()
       physicsWorld!.timestep = 1 / 60
