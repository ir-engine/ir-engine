--- conflicted
+++ resolved
@@ -40,13 +40,8 @@
 import { createEntity } from '@etherealengine/ecs/src/EntityFunctions'
 import { getMutableState, getState } from '@etherealengine/hyperflux'
 
-<<<<<<< HEAD
 import { startEngine } from '@etherealengine/ecs/src/Engine'
-import { ObjectDirection } from '../../common/constants/MathConstants'
-=======
 import { ObjectDirection, Vector3_Zero } from '../../common/constants/MathConstants'
-import { createEngine } from '../../initializeEngine'
->>>>>>> f38852ef
 import { TransformComponent } from '../../transform/components/TransformComponent'
 import { computeTransformMatrix } from '../../transform/systems/TransformSystem'
 import { ColliderComponent } from '../components/ColliderComponent'
@@ -310,7 +305,7 @@
 describe('Physics : Rapier->ECS API', () => {
   describe('createWorld', () => {
     beforeEach(async () => {
-      createEngine()
+      startEngine()
       await Physics.load()
     })
 
@@ -346,7 +341,7 @@
       let physicsWorld: World | undefined = undefined
 
       beforeEach(async () => {
-        createEngine()
+        startEngine()
         await Physics.load()
         physicsWorld = Physics.createWorld()
         getMutableState(PhysicsState).physicsWorld!.set(physicsWorld!)
@@ -418,7 +413,7 @@
       let physicsWorld: World | undefined = undefined
 
       beforeEach(async () => {
-        createEngine()
+        startEngine()
         await Physics.load()
         physicsWorld = Physics.createWorld()
         getMutableState(PhysicsState).physicsWorld!.set(physicsWorld!)
@@ -452,7 +447,7 @@
       let physicsWorld: World | undefined = undefined
 
       beforeEach(async () => {
-        createEngine()
+        startEngine()
         await Physics.load()
         physicsWorld = Physics.createWorld()
         getMutableState(PhysicsState).physicsWorld!.set(physicsWorld!)
@@ -488,7 +483,7 @@
       let physicsWorld: World | undefined = undefined
 
       beforeEach(async () => {
-        createEngine()
+        startEngine()
         await Physics.load()
         physicsWorld = Physics.createWorld()
         getMutableState(PhysicsState).physicsWorld!.set(physicsWorld!)
@@ -542,7 +537,7 @@
       let physicsWorld: World | undefined = undefined
 
       beforeEach(async () => {
-        createEngine()
+        startEngine()
         await Physics.load()
         physicsWorld = Physics.createWorld()
         getMutableState(PhysicsState).physicsWorld!.set(physicsWorld!)
@@ -592,7 +587,7 @@
       let physicsWorld: World | undefined = undefined
 
       beforeEach(async () => {
-        createEngine()
+        startEngine()
         await Physics.load()
         physicsWorld = Physics.createWorld()
         getMutableState(PhysicsState).physicsWorld!.set(physicsWorld!)
@@ -633,7 +628,7 @@
       let physicsWorld: World | undefined = undefined
 
       beforeEach(async () => {
-        createEngine()
+        startEngine()
         await Physics.load()
         physicsWorld = Physics.createWorld()
         physicsWorld!.timestep = 1 / 60
@@ -680,7 +675,7 @@
       let physicsWorld: World | undefined = undefined
 
       beforeEach(async () => {
-        createEngine()
+        startEngine()
         await Physics.load()
         physicsWorld = Physics.createWorld()
         physicsWorld!.timestep = 1 / 60
@@ -741,7 +736,7 @@
       let physicsWorld: World | undefined = undefined
 
       beforeEach(async () => {
-        createEngine()
+        startEngine()
         await Physics.load()
         physicsWorld = Physics.createWorld()
         getMutableState(PhysicsState).physicsWorld!.set(physicsWorld!)
@@ -811,7 +806,7 @@
       let physicsWorld: World | undefined = undefined
 
       beforeEach(async () => {
-        createEngine()
+        startEngine()
         await Physics.load()
         physicsWorld = Physics.createWorld()
         getMutableState(PhysicsState).physicsWorld!.set(physicsWorld!)
@@ -874,7 +869,7 @@
       let physicsWorld: World | undefined = undefined
 
       beforeEach(async () => {
-        createEngine()
+        startEngine()
         await Physics.load()
         physicsWorld = Physics.createWorld()
         getMutableState(PhysicsState).physicsWorld!.set(physicsWorld!)
@@ -975,7 +970,7 @@
       let physicsWorld: World | undefined = undefined
 
       beforeEach(async () => {
-        createEngine()
+        startEngine()
         await Physics.load()
         physicsWorld = Physics.createWorld()
         getMutableState(PhysicsState).physicsWorld!.set(physicsWorld!)
@@ -1018,7 +1013,7 @@
       let physicsWorld: World | undefined = undefined
 
       beforeEach(async () => {
-        createEngine()
+        startEngine()
         await Physics.load()
         physicsWorld = Physics.createWorld()
         getMutableState(PhysicsState).physicsWorld!.set(physicsWorld!)
@@ -1065,7 +1060,7 @@
       let physicsWorld: World | undefined = undefined
 
       beforeEach(async () => {
-        createEngine()
+        startEngine()
         await Physics.load()
         physicsWorld = Physics.createWorld()
         getMutableState(PhysicsState).physicsWorld!.set(physicsWorld!)
@@ -1128,7 +1123,7 @@
       let physicsWorld: World | undefined = undefined
 
       beforeEach(async () => {
-        createEngine()
+        startEngine()
         await Physics.load()
         physicsWorld = Physics.createWorld()
         getMutableState(PhysicsState).physicsWorld!.set(physicsWorld!)
@@ -1186,7 +1181,7 @@
       let physicsWorld: World | undefined = undefined
 
       beforeEach(async () => {
-        createEngine()
+        startEngine()
         await Physics.load()
         physicsWorld = Physics.createWorld()
         getMutableState(PhysicsState).physicsWorld!.set(physicsWorld!)
@@ -1219,7 +1214,7 @@
       let physicsWorld: World | undefined = undefined
 
       beforeEach(async () => {
-        createEngine()
+        startEngine()
         await Physics.load()
         physicsWorld = Physics.createWorld()
         getMutableState(PhysicsState).physicsWorld!.set(physicsWorld!)
@@ -1252,7 +1247,7 @@
       let physicsWorld: World | undefined = undefined
 
       beforeEach(async () => {
-        createEngine()
+        startEngine()
         await Physics.load()
         physicsWorld = Physics.createWorld()
         getMutableState(PhysicsState).physicsWorld!.set(physicsWorld!)
@@ -1285,7 +1280,7 @@
       let physicsWorld: World | undefined = undefined
 
       beforeEach(async () => {
-        createEngine()
+        startEngine()
         await Physics.load()
         physicsWorld = Physics.createWorld()
         getMutableState(PhysicsState).physicsWorld!.set(physicsWorld!)
@@ -1360,7 +1355,7 @@
       let physicsWorld: World | undefined = undefined
 
       beforeEach(async () => {
-        createEngine()
+        startEngine()
         await Physics.load()
         physicsWorld = Physics.createWorld()
         getMutableState(PhysicsState).physicsWorld!.set(physicsWorld!)
@@ -1393,7 +1388,7 @@
       let physicsWorld: World | undefined = undefined
 
       beforeEach(async () => {
-        createEngine()
+        startEngine()
         await Physics.load()
         physicsWorld = Physics.createWorld()
         getMutableState(PhysicsState).physicsWorld!.set(physicsWorld!)
@@ -1451,7 +1446,7 @@
       let rootEntity = UndefinedEntity
 
       beforeEach(async () => {
-        createEngine()
+        startEngine()
         await Physics.load()
         physicsWorld = Physics.createWorld()
         getMutableState(PhysicsState).physicsWorld!.set(physicsWorld!)
@@ -1570,7 +1565,7 @@
       let physicsWorld: World | undefined = undefined
 
       beforeEach(async () => {
-        createEngine()
+        startEngine()
         await Physics.load()
         physicsWorld = Physics.createWorld()
         getMutableState(PhysicsState).physicsWorld!.set(physicsWorld!)
@@ -1619,7 +1614,7 @@
       const rotation = new Quaternion(0.5, 0.4, 0.1, 0.0).normalize()
 
       beforeEach(async () => {
-        createEngine()
+        startEngine()
         await Physics.load()
         physicsWorld = Physics.createWorld()
         getMutableState(PhysicsState).physicsWorld!.set(physicsWorld!)
@@ -1668,7 +1663,7 @@
       let physicsWorld: World | undefined = undefined
 
       beforeEach(async () => {
-        createEngine()
+        startEngine()
         await Physics.load()
         physicsWorld = Physics.createWorld()
         getMutableState(PhysicsState).physicsWorld!.set(physicsWorld!)
@@ -1743,7 +1738,7 @@
       let physicsWorld: World | undefined = undefined
 
       beforeEach(async () => {
-        createEngine()
+        startEngine()
         await Physics.load()
         physicsWorld = Physics.createWorld()
         getMutableState(PhysicsState).physicsWorld!.set(physicsWorld!)
@@ -1779,7 +1774,7 @@
       let physicsWorld: World | undefined = undefined
 
       beforeEach(async () => {
-        createEngine()
+        startEngine()
         await Physics.load()
         physicsWorld = Physics.createWorld()
         physicsWorld!.timestep = 1 / 60
@@ -1826,7 +1821,7 @@
       let physicsWorld: World | undefined = undefined
 
       beforeEach(async () => {
-        createEngine()
+        startEngine()
         await Physics.load()
         physicsWorld = Physics.createWorld()
         physicsWorld!.timestep = 1 / 60
@@ -1885,7 +1880,7 @@
       let physicsWorld: World | undefined = undefined
 
       beforeEach(async () => {
-        createEngine()
+        startEngine()
         await Physics.load()
         physicsWorld = Physics.createWorld()
         getMutableState(PhysicsState).physicsWorld!.set(physicsWorld!)
@@ -1936,7 +1931,7 @@
       let physicsWorld: World | undefined = undefined
 
       beforeEach(async () => {
-        createEngine()
+        startEngine()
         await Physics.load()
         physicsWorld = Physics.createWorld()
         getMutableState(PhysicsState).physicsWorld!.set(physicsWorld!)
@@ -1978,7 +1973,7 @@
       let physicsWorld: World | undefined = undefined
 
       beforeEach(async () => {
-        createEngine()
+        startEngine()
         await Physics.load()
         physicsWorld = Physics.createWorld()
         getMutableState(PhysicsState).physicsWorld!.set(physicsWorld!)
@@ -2033,7 +2028,7 @@
   describe('Collisions', () => {
     describe('createCollisionEventQueue', () => {
       beforeEach(async () => {
-        createEngine()
+        startEngine()
         await Physics.load()
       })
 
@@ -2054,7 +2049,7 @@
       let testEntity2 = UndefinedEntity
 
       beforeEach(async () => {
-        createEngine()
+        startEngine()
         await Physics.load()
         physicsWorld = Physics.createWorld()
         physicsWorld.timestep = 1 / 60
@@ -2289,7 +2284,7 @@
       let testEntity2 = UndefinedEntity
 
       beforeEach(async () => {
-        createEngine()
+        startEngine()
         await Physics.load()
         physicsWorld = Physics.createWorld()
         physicsWorld.timestep = 1 / 60
