--- conflicted
+++ resolved
@@ -23,19 +23,11 @@
 Infinite Reality Engine. All Rights Reserved.
 */
 
-<<<<<<< HEAD
-import { DeepReadonly } from '@ir-engine/common/src/DeepReadonly'
-import { insertionSort } from '@ir-engine/common/src/utils/insertionSort'
-import { Entity } from '@ir-engine/ecs/src/Entity'
-import { entityExists } from '@ir-engine/ecs/src/EntityFunctions'
-import { Query } from '@ir-engine/ecs/src/QueryFunctions'
-=======
 import { Entity } from '@ir-engine/ecs/src/Entity'
 import { entityExists } from '@ir-engine/ecs/src/EntityFunctions'
 import { Query } from '@ir-engine/ecs/src/QueryFunctions'
 import { DeepReadonly } from '@ir-engine/hyperflux'
 import { insertionSort } from './insertionSort'
->>>>>>> b99a7f40
 
 import { DistanceFromCameraComponent, FrustumCullCameraComponent } from '../../transform/components/DistanceComponents'
 
