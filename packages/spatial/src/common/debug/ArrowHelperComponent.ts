--- conflicted
+++ resolved
@@ -25,13 +25,8 @@
 
 import { ArrowHelper, ColorRepresentation, Vector3 } from 'three'
 
-<<<<<<< HEAD
-import { useDidMount } from '@ir-engine/common/src/utils/useDidMount'
-import { defineComponent, Entity, useComponent, useEntityContext } from '@ir-engine/ecs'
-=======
 import { defineComponent, Entity, useComponent, useEntityContext } from '@ir-engine/ecs'
 import { useDidMount } from '@ir-engine/hyperflux'
->>>>>>> b99a7f40
 
 import { useDisposable } from '../../resources/resourceHooks'
 import { matchesColor, matchesVector3 } from '../functions/MatchesUtils'
