--- conflicted
+++ resolved
@@ -23,10 +23,7 @@
 Ethereal Engine. All Rights Reserved.
 */
 
-<<<<<<< HEAD
-=======
 import { Not } from 'bitecs'
->>>>>>> 57b04510
 import React from 'react'
 import { Quaternion, Ray, Raycaster, Vector3 } from 'three'
 
@@ -38,10 +35,6 @@
 import { InputSystemGroup, PresentationSystemGroup } from '@etherealengine/ecs/src/SystemGroups'
 import { getMutableState, getState } from '@etherealengine/hyperflux'
 
-<<<<<<< HEAD
-import { Not } from 'bitecs'
-=======
->>>>>>> 57b04510
 import { CameraComponent } from '../../camera/components/CameraComponent'
 import { ObjectDirection } from '../../common/constants/MathConstants'
 import { RaycastArgs } from '../../physics/classes/Physics'
@@ -62,10 +55,6 @@
 import ClientInputFunctions from '../functions/ClientInputFunctions'
 import ClientInputHeuristics, { HeuristicData, HeuristicFunctions } from '../functions/ClientInputHeuristics'
 import ClientInputHooks from '../functions/ClientInputHooks'
-<<<<<<< HEAD
-import { InputState } from '../state/InputState'
-
-=======
 import { ButtonState, ButtonStateMap } from '../state/ButtonState'
 import { InputState } from '../state/InputState'
 
@@ -75,7 +64,6 @@
 const inputsQuery = defineQuery([InputComponent])
 const xruiQuery = defineQuery([VisibleComponent, XRUIComponent])
 
->>>>>>> 57b04510
 const _rayRotation = new Quaternion()
 
 const _inputRaycast = {
@@ -108,16 +96,6 @@
   proximity: ClientInputHeuristics.findProximity,
   raycastedInput: ClientInputHeuristics.findRaycastedInput
 } as HeuristicFunctions
-<<<<<<< HEAD
-
-const pointersQuery = defineQuery([InputPointerComponent, InputSourceComponent, Not(XRSpaceComponent)])
-const inputsQuery = defineQuery([InputComponent])
-const xrSpacesQuery = defineQuery([XRSpaceComponent, TransformComponent])
-const inputSourceQuery = defineQuery([InputSourceComponent])
-const xruiQuery = defineQuery([VisibleComponent, XRUIComponent])
-const spatialInputSourceQuery = defineQuery([InputSourceComponent, TransformComponent])
-=======
->>>>>>> 57b04510
 
 const execute = () => {
   const capturedEntity = getMutableState(InputState).capturingEntity.value
@@ -125,11 +103,7 @@
 
   for (const eid of inputsQuery()) {
     if (!getComponent(eid, InputComponent).inputSources.length) continue
-<<<<<<< HEAD
-    getMutableComponent(eid, InputComponent).inputSources.set([]) // @note Clause Guard. This line was nested inside the `if ...` right above
-=======
     getMutableComponent(eid, InputComponent).inputSources.set([])
->>>>>>> 57b04510
   }
 
   // update 2D screen-based (driven by pointer api) input sources
@@ -153,11 +127,6 @@
 
   // update xr input sources
   const xrFrame = getState(XRState).xrFrame
-<<<<<<< HEAD
-  const physicsState = getState(PhysicsState)
-  _inputRaycast.excludeRigidBody = physicsState.cameraAttachedRigidbodyEntity
-=======
->>>>>>> 57b04510
 
   for (const eid of xrSpacesQuery()) {
     const space = getComponent(eid, XRSpaceComponent)
@@ -180,11 +149,6 @@
 
   // assign input sources (InputSourceComponent) to input sinks (InputComponent), foreach on InputSourceComponents
   for (const sourceEid of inputSourceQuery()) {
-<<<<<<< HEAD
-    // @note This function was a ~200 sloc block nested inside this `for` block,
-    // which also contained two other sub-nested blocks of 100 and 50 sloc each
-=======
->>>>>>> 57b04510
     ClientInputFunctions.assignInputSources(sourceEid, capturedEntity, _heuristicData, _heuristicFunctions)
   }
 
@@ -216,8 +180,6 @@
   reactor
 })
 
-<<<<<<< HEAD
-=======
 function cleanupButton(
   key: string,
   buttons: ButtonStateMap<Partial<Record<string | number | symbol, ButtonState | undefined>>>,
@@ -228,7 +190,6 @@
   if (button?.up || !hasFocus) delete buttons[key]
 }
 
->>>>>>> 57b04510
 const cleanupInputs = () => {
   if (typeof globalThis.document === 'undefined') return
 
