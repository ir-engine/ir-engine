--- conflicted
+++ resolved
@@ -60,12 +60,7 @@
 import { VisibleComponent } from '../../renderer/components/VisibleComponent'
 import { ObjectLayers } from '../../renderer/constants/ObjectLayers'
 import { BoundingBoxComponent } from '../../transform/components/BoundingBoxComponents'
-<<<<<<< HEAD
-import { TransformComponent } from '../../transform/components/TransformComponent'
-=======
 import { TransformComponent, TransformGizmoTagComponent } from '../../transform/components/TransformComponent'
-import { computeTransformMatrix } from '../../transform/systems/TransformSystem'
->>>>>>> e599bb0e
 import { XRSpaceComponent } from '../../xr/XRComponents'
 import { XRState } from '../../xr/XRState'
 import { XRUIComponent } from '../../xrui/components/XRUIComponent'
@@ -84,296 +79,11 @@
   e.preventDefault()
 }
 
-<<<<<<< HEAD
 const preventDefaultKeyDown = (evt) => {
   if (document.activeElement?.tagName === 'INPUT' || document.activeElement?.tagName === 'TEXTAREA') return
   if (evt.code === 'Tab') evt.preventDefault()
   // prevent DOM tab selection and spacebar/enter button toggling (since it interferes with avatar controls)
   if (evt.code === 'Space' || evt.code === 'Enter') evt.preventDefault()
-=======
-export const addClientInputListeners = (canvas = EngineRenderer.instance.renderer.domElement) => {
-  const xrState = getState(XRState)
-
-  canvas.addEventListener('DOMMouseScroll', preventDefault, false)
-
-  const preventDefaultKeyDown = (evt) => {
-    if (document.activeElement?.tagName === 'INPUT' || document.activeElement?.tagName === 'TEXTAREA') return
-    if (evt.code === 'Tab') evt.preventDefault()
-    // prevent DOM tab selection and spacebar/enter button toggling (since it interferes with avatar controls)
-    if (evt.code === 'Space' || evt.code === 'Enter') evt.preventDefault()
-  }
-
-  canvas.addEventListener('gesturestart', preventDefault)
-  canvas.addEventListener('contextmenu', preventDefault)
-
-  const addInputSource = (source: XRInputSource) => {
-    // we don't want to override our custom thumbpad input source for mobile AR
-    if (
-      session?.interactionMode === 'screen-space' &&
-      (source.targetRayMode === 'screen' || source.targetRayMode === 'gaze')
-    ) {
-      return
-    }
-    const entity = createEntity()
-    setComponent(entity, InputSourceComponent, { source })
-    setComponent(entity, EntityTreeComponent, {
-      parentEntity: session?.interactionMode === 'world-space' ? Engine.instance.originEntity : UndefinedEntity
-    })
-    setComponent(entity, TransformComponent)
-    setComponent(entity, NameComponent, 'InputSource-handed:' + source.handedness + '-mode:' + source.targetRayMode)
-  }
-
-  const removeInputSource = (source: XRInputSource) => {
-    const entity = InputSourceComponent.entitiesByInputSource.get(source)
-    if (!entity) return
-    removeEntity(entity)
-  }
-
-  const session = xrState.session
-
-  if (session?.inputSources) {
-    const { inputSources } = session
-    for (const inputSource of inputSources) {
-      addInputSource(inputSource)
-    }
-  }
-
-  const onInputSourcesChanged = (event: XRInputSourceChangeEvent) => {
-    event.added.map(addInputSource)
-    event.removed.map(removeInputSource)
-  }
-
-  session?.addEventListener('inputsourceschange', onInputSourcesChanged)
-
-  const addGamepad = (e: GamepadEvent) => {
-    const gamepad = navigator.getGamepads()[e.gamepad.index]
-    if (!gamepad) return console.warn('[ClientInputSystem] gamepad not found', e.gamepad)
-    console.log('[ClientInputSystem] found gamepad', gamepad, e.gamepad)
-    gamepadRef = gamepad
-  }
-
-  const removeGamepad = (e: GamepadEvent) => {
-    console.log('[ClientInputSystem] lost gamepad', e.gamepad)
-    gamepadRef = emulatedGamepad
-  }
-
-  /** @todo - currently only one gamepad supported */
-  window.addEventListener('gamepadconnected', addGamepad)
-  window.addEventListener('gamepaddisconnected', removeGamepad)
-
-  /** Keyboard events */
-  const onKeyEvent = (event: KeyboardEvent) => {
-    preventDefaultKeyDown(event)
-    const element = event.target as HTMLElement
-    // Сheck which excludes the possibility of controlling the avatar when typing in a text field
-    if (element?.tagName === 'INPUT' || element?.tagName === 'SELECT' || element?.tagName === 'TEXTAREA') return
-
-    const code = event.code
-    const down = event.type === 'keydown'
-
-    const inputSourceComponent = getOptionalComponent(emulatedInputSourceEntity, InputSourceComponent)
-    if (!inputSourceComponent) return
-
-    const buttonState = inputSourceComponent.buttons as ButtonStateMap
-
-    if (down) buttonState[code] = createInitialButtonState()
-    else if (buttonState[code]) buttonState[code].up = true
-  }
-
-  document.addEventListener('keyup', onKeyEvent)
-  document.addEventListener('keydown', onKeyEvent)
-
-  /** Clear mouse events */
-  const pointerButtons = ['PrimaryClick', 'AuxiliaryClick', 'SecondaryClick']
-  const clearKeyState = () => {
-    const inputSourceComponent = getOptionalComponent(emulatedInputSourceEntity, InputSourceComponent)
-    if (!inputSourceComponent) return
-    const state = inputSourceComponent.buttons as ButtonStateMap
-    for (const button of pointerButtons) {
-      const val = state[button]
-      if (!val?.up && val?.pressed) state[button].up = true
-    }
-  }
-
-  canvas.addEventListener('blur', clearKeyState)
-  canvas.addEventListener('mouseleave', clearKeyState)
-
-  const handleVisibilityChange = (event: Event) => {
-    if (document.visibilityState === 'hidden') clearKeyState()
-  }
-
-  canvas.addEventListener('visibilitychange', handleVisibilityChange)
-
-  /** Mouse events */
-  const onWheelEvent = (event: WheelEvent) => {
-    const pointerState = getState(InputState).pointerState
-    const normalizedValues = normalizeWheel(event)
-    const x = Math.sign(normalizedValues.spinX + Math.random() * 0.000001)
-    const y = Math.sign(normalizedValues.spinY + Math.random() * 0.000001)
-    pointerState.scroll.x += x
-    pointerState.scroll.y += y
-  }
-  canvas.addEventListener('wheel', onWheelEvent, { passive: true, capture: true })
-
-  const handleMouseClick = (event: MouseEvent) => {
-    const down = event.type === 'mousedown' || event.type === 'touchstart'
-
-    let button = MouseButton.PrimaryClick
-    if (event.button === 1) button = MouseButton.AuxiliaryClick
-    else if (event.button === 2) button = MouseButton.SecondaryClick
-
-    const inputSourceComponent = getOptionalComponent(emulatedInputSourceEntity, InputSourceComponent)
-    if (!inputSourceComponent) return
-
-    const state = inputSourceComponent.buttons as ButtonStateMap
-
-    if (down) state[button] = createInitialButtonState()
-    else if (state[button]) state[button]!.up = true
-  }
-
-  const handleMouseMove = (event: MouseEvent) => {
-    const pointerState = getState(InputState).pointerState
-    pointerState.position.set(
-      (event.clientX / window.innerWidth) * 2 - 1,
-      (event.clientY / window.innerHeight) * -2 + 1
-    )
-  }
-
-  const handleTouchMove = (event: TouchEvent) => {
-    const pointerState = getState(InputState).pointerState
-    const touch = event.touches[0]
-    pointerState.position.set(
-      (touch.clientX / window.innerWidth) * 2 - 1,
-      (touch.clientY / window.innerHeight) * -2 + 1
-    )
-  }
-
-  canvas.addEventListener('touchmove', handleTouchMove, { passive: true, capture: true })
-  canvas.addEventListener('mousemove', handleMouseMove, { passive: true, capture: true })
-  canvas.addEventListener('mouseup', handleMouseClick)
-  canvas.addEventListener('mousedown', handleMouseClick)
-  canvas.addEventListener('touchstart', handleMouseClick)
-  canvas.addEventListener('touchend', handleMouseClick)
-
-  const handleTouchDirectionalPad = (event: CustomEvent): void => {
-    const { stick, value }: { stick: 'LeftStick' | 'RightStick'; value: { x: number; y: number } } = event.detail
-    if (!stick) {
-      return
-    }
-
-    const inputSourceComponent = getOptionalComponent(emulatedInputSourceEntity, InputSourceComponent)
-    if (!inputSourceComponent) return
-
-    const index = stick === 'LeftStick' ? 0 : 2
-
-    if (!inputSourceComponent.source.gamepad) return
-
-    const axes = inputSourceComponent.source.gamepad.axes as number[]
-
-    axes[index] = value.x
-    axes[index + 1] = value.y
-  }
-  document.addEventListener('touchstickmove', handleTouchDirectionalPad)
-
-  /**
-   * AR uses the `select` event as taps on the screen for mobile AR sessions
-   * This gets piped into the input system as a TouchInput.Touch
-   */
-
-  const onXRSelectStart = (event: any) => {
-    const inputSourceComponent = getOptionalComponent(emulatedInputSourceEntity, InputSourceComponent)
-    if (!inputSourceComponent) return
-    const state = inputSourceComponent.buttons as ButtonStateMap
-    state.PrimaryClick = createInitialButtonState()
-  }
-  const onXRSelectEnd = (event: any) => {
-    const inputSourceComponent = getOptionalComponent(emulatedInputSourceEntity, InputSourceComponent)
-    if (!inputSourceComponent) return
-    const state = inputSourceComponent.buttons as ButtonStateMap
-    if (!state.PrimaryClick) return
-    state.PrimaryClick.up = true
-  }
-  session?.addEventListener('selectstart', onXRSelectStart)
-  session?.addEventListener('selectend', onXRSelectEnd)
-
-  const emulatedTargetRaySpace = {
-    emulated: true
-  } as any as XRSpace
-
-  const emulatedGamepad = {
-    axes: [0, 0, 0, 0],
-    buttons: [],
-    connected: true,
-    hapticActuators: [],
-    id: 'ee.emulated-gamepad',
-    index: 0,
-    mapping: 'standard',
-    timestamp: performance.now(),
-    vibrationActuator: null
-  } as Gamepad
-
-  let gamepadRef = emulatedGamepad
-
-  console.log('XRSession interaction mode ' + session?.interactionMode)
-
-  // create an emulated input source for mouse/keyboard/touch input
-  const emulatedInputSource = {
-    handedness: 'none',
-    targetRayMode: session ? (session.interactionMode === 'screen-space' ? 'screen' : 'gaze') : 'screen',
-    targetRaySpace: emulatedTargetRaySpace,
-    gripSpace: undefined,
-    get gamepad() {
-      // workaround since the gamepad doesn't always store a reference internally, so return a new reference
-      return gamepadRef === emulatedGamepad ? gamepadRef : navigator.getGamepads()[gamepadRef!.index]
-    },
-    profiles: [],
-    hand: undefined
-  } as XRInputSource
-
-  const emulatedInputSourceEntity = createEntity()
-  setComponent(emulatedInputSourceEntity, InputSourceComponent, { source: emulatedInputSource })
-  setComponent(
-    emulatedInputSourceEntity,
-    NameComponent,
-    'InputSource-emulated ' + '-mode:' + emulatedInputSource.targetRayMode
-  )
-
-  return () => {
-    inputSources().map((eid) => removeEntity(eid))
-
-    window.removeEventListener('DOMMouseScroll', preventDefault, false)
-    canvas.removeEventListener('gesturestart', preventDefault)
-    canvas.removeEventListener('contextmenu', preventDefault)
-
-    session?.removeEventListener('inputsourceschange', onInputSourcesChanged)
-
-    window.removeEventListener('gamepadconnected', addGamepad)
-    window.removeEventListener('gamepaddisconnected', removeGamepad)
-
-    document.removeEventListener('keyup', onKeyEvent)
-    document.removeEventListener('keydown', onKeyEvent)
-
-    canvas.removeEventListener('focus', clearKeyState)
-    canvas.removeEventListener('blur', clearKeyState)
-    canvas.removeEventListener('mouseleave', clearKeyState)
-
-    canvas.removeEventListener('visibilitychange', handleVisibilityChange)
-
-    canvas.removeEventListener('wheel', onWheelEvent)
-
-    canvas.removeEventListener('touchmove', handleTouchMove)
-    canvas.removeEventListener('mousemove', handleMouseMove)
-    canvas.removeEventListener('mouseup', handleMouseClick)
-    canvas.removeEventListener('mousedown', handleMouseClick)
-    canvas.removeEventListener('touchstart', handleMouseClick)
-    canvas.removeEventListener('touchend', handleMouseClick)
-
-    document.removeEventListener('touchstickmove', handleTouchDirectionalPad)
-
-    session?.removeEventListener('selectstart', onXRSelectStart)
-    session?.removeEventListener('selectend', onXRSelectEnd)
-  }
->>>>>>> e599bb0e
 }
 
 export function updateGamepadInput(eid: Entity) {
@@ -567,13 +277,14 @@
     setComponent(eid, NameComponent, 'InputSource-nonspatial')
     const inputSourceComponent = getComponent(eid, InputSourceComponent)
 
-    const canvas = EngineRenderer.instance.renderer.domElement
-    canvas.addEventListener('DOMMouseScroll', preventDefault, false)
-    canvas.addEventListener('gesturestart', preventDefault)
-    canvas.addEventListener('contextmenu', preventDefault)
-    canvas.addEventListener('keydown', preventDefaultKeyDown, false)
+    // const canvas = EngineRenderer.instance.renderer.domElement
+    document.addEventListener('DOMMouseScroll', preventDefault, false)
+    document.addEventListener('gesturestart', preventDefault)
+    document.addEventListener('contextmenu', preventDefault)
+    document.addEventListener('keydown', preventDefaultKeyDown, false)
 
     const onKeyEvent = (event: KeyboardEvent) => {
+      preventDefaultKeyDown(event)
       const element = event.target as HTMLElement
       // Сheck which excludes the possibility of controlling the avatar when typing in a text field
       if (element?.tagName === 'INPUT' || element?.tagName === 'SELECT' || element?.tagName === 'TEXTAREA') return
@@ -585,8 +296,8 @@
       if (down) buttonState[code] = createInitialButtonState()
       else if (buttonState[code]) buttonState[code].up = true
     }
-    canvas.addEventListener('keyup', onKeyEvent)
-    canvas.addEventListener('keydown', onKeyEvent)
+    document.addEventListener('keyup', onKeyEvent)
+    document.addEventListener('keydown', onKeyEvent)
 
     const handleTouchDirectionalPad = (event: CustomEvent): void => {
       const { stick, value }: { stick: 'LeftStick' | 'RightStick'; value: { x: number; y: number } } = event.detail
@@ -608,17 +319,16 @@
       inputState.scroll.x += x
       inputState.scroll.y += y
     }
-    canvas.addEventListener('wheel', onWheelEvent, { passive: true, capture: true })
+    document.addEventListener('wheel', onWheelEvent, { passive: true, capture: true })
 
     return () => {
-      canvas.removeEventListener('DOMMouseScroll', preventDefault, false)
-      canvas.removeEventListener('gesturestart', preventDefault)
-      canvas.removeEventListener('contextmenu', preventDefault)
-      canvas.removeEventListener('keydown', preventDefaultKeyDown, false)
-      canvas.removeEventListener('keyup', onKeyEvent)
-      canvas.removeEventListener('keydown', onKeyEvent)
+      document.removeEventListener('DOMMouseScroll', preventDefault, false)
+      document.removeEventListener('gesturestart', preventDefault)
+      document.removeEventListener('contextmenu', preventDefault)
+      document.removeEventListener('keyup', onKeyEvent)
+      document.removeEventListener('keydown', onKeyEvent)
       document.removeEventListener('touchstickmove', handleTouchDirectionalPad)
-      canvas.removeEventListener('wheel', onWheelEvent)
+      document.removeEventListener('wheel', onWheelEvent)
       removeEntity(eid)
     }
   }, [])
