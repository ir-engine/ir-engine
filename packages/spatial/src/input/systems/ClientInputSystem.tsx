/*
CPAL-1.0 License

The contents of this file are subject to the Common Public Attribution License
Version 1.0. (the "License"); you may not use this file except in compliance
with the License. You may obtain a copy of the License at
https://github.com/EtherealEngine/etherealengine/blob/dev/LICENSE.
The License is based on the Mozilla Public License Version 1.1, but Sections 14
and 15 have been added to cover use of software over a computer network and 
provide for limited attribution for the Original Developer. In addition, 
Exhibit A has been modified to be consistent with Exhibit B.

Software distributed under the License is distributed on an "AS IS" basis,
WITHOUT WARRANTY OF ANY KIND, either express or implied. See the License for the
specific language governing rights and limitations under the License.

The Original Code is Ethereal Engine.

The Original Developer is the Initial Developer. The Initial Developer of the
Original Code is the Ethereal Engine team.

All portions of the code written by the Ethereal Engine team are Copyright © 2021-2023 
Ethereal Engine. All Rights Reserved.
*/

import { useEffect } from 'react'
import { Mesh, MeshBasicMaterial, Object3D, Quaternion, Ray, Raycaster, Vector3 } from 'three'

import { getMutableState, getState, useHookstate, useMutableState } from '@etherealengine/hyperflux'

import { Object3DUtils } from '@etherealengine/common/src/utils/Object3DUtils'
import { isClient } from '@etherealengine/common/src/utils/getEnvironment'
import {
  getComponent,
  getMutableComponent,
  getOptionalComponent,
  hasComponent,
  setComponent
} from '@etherealengine/ecs/src/ComponentFunctions'
import { Engine } from '@etherealengine/ecs/src/Engine'
import { Entity, UndefinedEntity } from '@etherealengine/ecs/src/Entity'
import { createEntity, removeEntity } from '@etherealengine/ecs/src/EntityFunctions'
import { defineQuery } from '@etherealengine/ecs/src/QueryFunctions'
import { defineSystem } from '@etherealengine/ecs/src/SystemFunctions'
import { InputSystemGroup } from '@etherealengine/ecs/src/SystemGroups'
import { EngineState } from '@etherealengine/spatial/src/EngineState'
import { EntityTreeComponent } from '@etherealengine/spatial/src/transform/components/EntityTree'
import { Not } from 'bitecs'
import { CameraComponent } from '../../camera/components/CameraComponent'
import { NameComponent } from '../../common/NameComponent'
import { ObjectDirection } from '../../common/constants/Axis3D'
import { Physics, RaycastArgs } from '../../physics/classes/Physics'
import { RigidBodyComponent } from '../../physics/components/RigidBodyComponent'
import { AllCollisionMask } from '../../physics/enums/CollisionGroups'
import { getInteractionGroups } from '../../physics/functions/getInteractionGroups'
import { PhysicsState } from '../../physics/state/PhysicsState'
import { SceneQueryType } from '../../physics/types/PhysicsTypes'
import { EngineRenderer } from '../../renderer/WebGLRendererSystem'
import { GroupComponent } from '../../renderer/components/GroupComponent'
import { VisibleComponent } from '../../renderer/components/VisibleComponent'
import { ObjectLayers } from '../../renderer/constants/ObjectLayers'
import { BoundingBoxComponent } from '../../transform/components/BoundingBoxComponents'
import { TransformComponent, TransformGizmoTagComponent } from '../../transform/components/TransformComponent'
import { XRSpaceComponent } from '../../xr/XRComponents'
import { XRState } from '../../xr/XRState'
import { XRUIComponent } from '../../xrui/components/XRUIComponent'
import { InputComponent } from '../components/InputComponent'
import { InputPointerComponent } from '../components/InputPointerComponent'
import {
  InputSourceAxesCapturedComponent,
  InputSourceButtonsCapturedComponent,
  InputSourceComponent
} from '../components/InputSourceComponent'
import normalizeWheel from '../functions/normalizeWheel'
import { ButtonStateMap, MouseButton, createInitialButtonState } from '../state/ButtonState'
import { InputState } from '../state/InputState'

function preventDefault(e) {
  e.preventDefault()
}

const preventDefaultKeyDown = (evt) => {
  if (document.activeElement?.tagName === 'INPUT' || document.activeElement?.tagName === 'TEXTAREA') return
  if (evt.code === 'Tab') evt.preventDefault()
  // prevent DOM tab selection and spacebar/enter button toggling (since it interferes with avatar controls)
  if (evt.code === 'Space' || evt.code === 'Enter') evt.preventDefault()
}

export function updateGamepadInput(eid: Entity) {
  const inputSource = getComponent(eid, InputSourceComponent)
  const gamepad = inputSource.source.gamepad
  const buttons = inputSource.buttons as ButtonStateMap

  // log buttons
  // if (source.gamepad) {
  //   for (let i = 0; i < source.gamepad.buttons.length; i++) {
  //     const button = source.gamepad.buttons[i]
  //     if (button.pressed) console.log('button ' + i + ' pressed: ' + button.pressed)
  //   }
  // }

  if (!gamepad) return
  const gamepadButtons = gamepad.buttons
  if (gamepadButtons) {
    for (let i = 0; i < gamepadButtons.length; i++) {
      const button = gamepadButtons[i]
      if (!buttons[i] && (button.pressed || button.touched)) {
        buttons[i] = createInitialButtonState(button)
      }
      if (buttons[i] && (button.pressed || button.touched)) {
        if (!buttons[i].pressed && button.pressed) buttons[i].down = true
        buttons[i].pressed = button.pressed
        buttons[i].touched = button.touched
        buttons[i].value = button.value
      } else if (buttons[i]) {
        buttons[i].up = true
      }
    }
  }
}

const pointers = defineQuery([InputPointerComponent, InputSourceComponent, Not(XRSpaceComponent)])
const xrSpaces = defineQuery([XRSpaceComponent, TransformComponent])
const inputSources = defineQuery([InputSourceComponent])

const inputXRUIs = defineQuery([InputComponent, VisibleComponent, XRUIComponent])
const inputBoundingBoxes = defineQuery([InputComponent, VisibleComponent, BoundingBoxComponent])
const inputObjects = defineQuery([InputComponent, VisibleComponent, GroupComponent])
/** @todo abstract into heuristic api */
const gizmoPickerObjects = defineQuery([InputComponent, GroupComponent, VisibleComponent, TransformGizmoTagComponent])

const rayRotation = new Quaternion()

const inputRaycast = {
  type: SceneQueryType.Closest,
  origin: new Vector3(),
  direction: new Vector3(),
  maxDistance: 1000,
  groups: getInteractionGroups(AllCollisionMask, AllCollisionMask),
  excludeRigidBody: undefined //
} as RaycastArgs

const inputRay = new Ray()
const raycaster = new Raycaster()
const bboxHitTarget = new Vector3()

const quat = new Quaternion()

const execute = () => {
  // update 2D screen-based (driven by pointer api) input sources
  const camera = getComponent(Engine.instance.cameraEntity, CameraComponent)
  for (const eid of pointers()) {
    const pointer = getComponent(eid, InputPointerComponent)
    const inputSource = getComponent(eid, InputSourceComponent)
    pointer.movement.copy(pointer.position).sub(pointer.lastPosition)
    pointer.lastPosition.copy(pointer.position)
    inputSource.raycaster.setFromCamera(pointer.position, camera)
    TransformComponent.position.x[eid] = raycaster.ray.origin.x
    TransformComponent.position.y[eid] = raycaster.ray.origin.y
    TransformComponent.position.z[eid] = raycaster.ray.origin.z
    rayRotation.setFromUnitVectors(ObjectDirection.Forward, raycaster.ray.direction)
    TransformComponent.rotation.x[eid] = rayRotation.x
    TransformComponent.rotation.y[eid] = rayRotation.y
    TransformComponent.rotation.z[eid] = rayRotation.z
    TransformComponent.rotation.w[eid] = rayRotation.w
    TransformComponent.dirtyTransforms[eid] = true
  }

  // update xr input sources
  const xrFrame = getState(XRState).xrFrame
<<<<<<< HEAD
=======
  const origin = ReferenceSpace.origin
  const physicsState = getState(PhysicsState)
  inputRaycast.excludeRigidBody = physicsState.cameraAttachedRigidbodyEntity
    ? getOptionalComponent(physicsState.cameraAttachedRigidbodyEntity, RigidBodyComponent)?.body
    : undefined

>>>>>>> 8b505cd6
  for (const eid of xrSpaces()) {
    const space = getComponent(eid, XRSpaceComponent)
    const pose = xrFrame?.getPose(space.space, space.baseSpace)
    if (pose) {
      TransformComponent.position.x[eid] = pose.transform.position.x
      TransformComponent.position.y[eid] = pose.transform.position.y
      TransformComponent.position.z[eid] = pose.transform.position.z
      TransformComponent.rotation.x[eid] = pose.transform.orientation.x
      TransformComponent.rotation.y[eid] = pose.transform.orientation.y
      TransformComponent.rotation.z[eid] = pose.transform.orientation.z
      TransformComponent.rotation.w[eid] = pose.transform.orientation.w
      TransformComponent.dirtyTransforms[eid] = true
    }
  }

  // assign input sources (InputSourceComponent) to input sinks (InputComponent)
  for (const sourceEid of inputSources()) {
    const capturedButtons = hasComponent(sourceEid, InputSourceButtonsCapturedComponent)
    const capturedAxes = hasComponent(sourceEid, InputSourceAxesCapturedComponent)
    const pointer = getOptionalComponent(sourceEid, InputPointerComponent)

    if (!capturedButtons || !capturedAxes) {
      let assignedInputEntity = UndefinedEntity as Entity
      let hitDistance = Infinity
      const sourceRotation = TransformComponent.getWorldRotation(sourceEid, quat)
      inputRaycast.direction.copy(ObjectDirection.Forward).applyQuaternion(sourceRotation)
      TransformComponent.getWorldPosition(sourceEid, inputRaycast.origin).addScaledVector(inputRaycast.direction, -0.01)
      inputRay.set(inputRaycast.origin, inputRaycast.direction)
      const pickerObj = gizmoPickerObjects() // gizmo heuristic
      const inputObj = inputObjects()
      // only heuristic is scene objects when in the editor
      if (getState(EngineState).isEditor) {
        raycaster.set(inputRaycast.origin, inputRaycast.direction)
        const objects = (pickerObj.length > 0 ? pickerObj : inputObj) // gizmo heuristic
          .map((eid) => getComponent(eid, GroupComponent))
          .flat()
        pickerObj.length > 0
          ? raycaster.layers.enable(ObjectLayers.TransformGizmo)
          : raycaster.layers.disable(ObjectLayers.TransformGizmo)
        const hits = raycaster.intersectObjects<Object3D>(objects, true).sort((a, b) => a.distance - b.distance)
        if (hits.length && hits[0].distance < hitDistance) {
          const object = hits[0].object
          const parentObject = Object3DUtils.findAncestor(object, (obj) => obj.parent === Engine.instance.scene)
          if (parentObject?.entity) {
            assignedInputEntity = parentObject.entity
            hitDistance = hits[0].distance
          }
        }
      } else {
        // 1st heuristic is XRUI
        for (const eid of inputXRUIs()) {
          const xrui = getComponent(eid, XRUIComponent)
          const layerHit = xrui.hitTest(inputRay)
          if (
            !layerHit ||
            !layerHit.intersection.object.visible ||
            (layerHit.intersection.object as Mesh<any, MeshBasicMaterial>).material?.opacity < 0.01
          )
            continue
          if (layerHit.intersection.distance < hitDistance) {
            assignedInputEntity = eid
            hitDistance = layerHit.intersection.distance
          }
          break
        }

        const physicsWorld = getState(PhysicsState).physicsWorld

        // 2nd heuristic is physics colliders
        if (physicsWorld) {
          const hit = Physics.castRay(physicsWorld, inputRaycast)[0]
          if (hit && hit.distance < hitDistance) {
            assignedInputEntity = hit.entity
            hitDistance = hit.distance
          }
        }

        // 3rd heuristic is bboxes
        for (const entity of inputBoundingBoxes()) {
          const boundingBox = getComponent(entity, BoundingBoxComponent)
          const hit = inputRay.intersectBox(boundingBox.box, bboxHitTarget)
          if (hit) {
            const distance = inputRay.origin.distanceTo(bboxHitTarget)
            if (distance < hitDistance) {
              assignedInputEntity = entity
              hitDistance = distance
              break
            }
          }
        }
      }

      const sourceState = getMutableComponent(sourceEid, InputSourceComponent)
      if (!capturedButtons) sourceState.assignedButtonEntity.set(assignedInputEntity)
      if (!capturedAxes) sourceState.assignedAxesEntity.set(assignedInputEntity)
    }

    updateGamepadInput(sourceEid)
  }
}

const useNonSpatialInputSources = () => {
  useEffect(() => {
    const eid = createEntity()
    setComponent(eid, InputSourceComponent, {})
    setComponent(eid, NameComponent, 'InputSource-nonspatial')
    const inputSourceComponent = getComponent(eid, InputSourceComponent)

    // const canvas = EngineRenderer.instance.renderer.domElement
    document.addEventListener('DOMMouseScroll', preventDefault, false)
    document.addEventListener('gesturestart', preventDefault)
    document.addEventListener('contextmenu', preventDefault)
    document.addEventListener('keydown', preventDefaultKeyDown, false)

    const onKeyEvent = (event: KeyboardEvent) => {
      preventDefaultKeyDown(event)
      const element = event.target as HTMLElement
      // Сheck which excludes the possibility of controlling the avatar when typing in a text field
      if (element?.tagName === 'INPUT' || element?.tagName === 'SELECT' || element?.tagName === 'TEXTAREA') return

      const code = event.code
      const down = event.type === 'keydown'

      const buttonState = inputSourceComponent.buttons as ButtonStateMap
      if (down) buttonState[code] = createInitialButtonState()
      else if (buttonState[code]) buttonState[code].up = true
    }
    document.addEventListener('keyup', onKeyEvent)
    document.addEventListener('keydown', onKeyEvent)

    const handleTouchDirectionalPad = (event: CustomEvent): void => {
      const { stick, value }: { stick: 'LeftStick' | 'RightStick'; value: { x: number; y: number } } = event.detail
      if (!stick) return
      if (!inputSourceComponent) return
      const index = stick === 'LeftStick' ? 0 : 2
      const axes = inputSourceComponent.source.gamepad!.axes as number[]
      axes[index + 0] = value.x
      axes[index + 1] = value.y
    }
    document.addEventListener('touchstickmove', handleTouchDirectionalPad)

    // TODO: this implementation for scrolling seems buggy
    const onWheelEvent = (event: WheelEvent) => {
      const inputState = getState(InputState)
      const normalizedValues = normalizeWheel(event)
      const x = Math.sign(normalizedValues.spinX + Math.random() * 0.000001)
      const y = Math.sign(normalizedValues.spinY + Math.random() * 0.000001)
      inputState.scroll.x += x
      inputState.scroll.y += y
    }
    document.addEventListener('wheel', onWheelEvent, { passive: true, capture: true })

    return () => {
      document.removeEventListener('DOMMouseScroll', preventDefault, false)
      document.removeEventListener('gesturestart', preventDefault)
      document.removeEventListener('contextmenu', preventDefault)
      document.removeEventListener('keyup', onKeyEvent)
      document.removeEventListener('keydown', onKeyEvent)
      document.removeEventListener('touchstickmove', handleTouchDirectionalPad)
      document.removeEventListener('wheel', onWheelEvent)
      removeEntity(eid)
    }
  }, [])
}

const useGamepadInputSources = () => {
  useEffect(() => {
    const addGamepad = (e: GamepadEvent) => {
      console.log('[ClientInputSystem] found gamepad', e.gamepad)
      const eid = createEntity()
      setComponent(eid, InputSourceComponent, { gamepad: e.gamepad })
      setComponent(eid, NameComponent, 'InputSource-gamepad-' + e.gamepad.id)
    }
    const removeGamepad = (e: GamepadEvent) => {
      console.log('[ClientInputSystem] lost gamepad', e.gamepad)
      NameComponent.entitiesByName['InputSource-gamepad-' + e.gamepad.id]?.forEach((eid) => {
        removeEntity(eid)
      })
    }
    window.addEventListener('gamepadconnected', addGamepad)
    window.addEventListener('gamepaddisconnected', removeGamepad)
    return () => {
      window.removeEventListener('gamepadconnected', addGamepad)
      window.removeEventListener('gamepaddisconnected', removeGamepad)
    }
  }, [])
}

const usePointerInputSources = (canvas = EngineRenderer.instance.renderer.domElement) => {
  const xrState = useHookstate(getMutableState(XRState))
  useEffect(() => {
    if (xrState.session.value) return // pointer input sources are automatically handled by webxr

    // TODO: follow this spec more closely https://immersive-web.github.io/webxr/#transient-input
    // const pointerEntities = new Map<number, Entity>()

    const emulatedInputSourceEntity = createEntity()
    setComponent(emulatedInputSourceEntity, NameComponent, 'InputSource-emulated-pointer')
    setComponent(emulatedInputSourceEntity, InputPointerComponent, { pointerId: 0, canvas })
    const inputSourceComponent = getComponent(emulatedInputSourceEntity, InputSourceComponent)
    const pointerComponent = getComponent(emulatedInputSourceEntity, InputPointerComponent)

    /** Clear mouse events */
    const pointerButtons = ['PrimaryClick', 'AuxiliaryClick', 'SecondaryClick']
    const clearPointerState = () => {
      const state = inputSourceComponent.buttons as ButtonStateMap
      for (const button of pointerButtons) {
        const val = state[button]
        if (!val?.up && val?.pressed) state[button].up = true
      }
    }

    canvas.addEventListener('blur', clearPointerState)
    canvas.addEventListener('mouseleave', clearPointerState)
    const handleVisibilityChange = (event: Event) => {
      if (document.visibilityState === 'hidden') clearPointerState()
    }
    canvas.addEventListener('visibilitychange', handleVisibilityChange)

    const handleMouseClick = (event: MouseEvent) => {
      const down = event.type === 'mousedown' || event.type === 'touchstart'

      let button = MouseButton.PrimaryClick
      if (event.button === 1) button = MouseButton.AuxiliaryClick
      else if (event.button === 2) button = MouseButton.SecondaryClick

      const inputSourceComponent = getOptionalComponent(emulatedInputSourceEntity, InputSourceComponent)
      if (!inputSourceComponent) return

      const state = inputSourceComponent.buttons as ButtonStateMap

      if (down) state[button] = createInitialButtonState()
      else if (state[button]) state[button]!.up = true
    }

    const handleMouseMove = (event: MouseEvent) => {
      pointerComponent.position.set(
        (event.clientX / window.innerWidth) * 2 - 1,
        (event.clientY / window.innerHeight) * -2 + 1
      )
    }

    const handleTouchMove = (event: TouchEvent) => {
      const touch = event.touches[0]
      pointerComponent.position.set(
        (touch.clientX / window.innerWidth) * 2 - 1,
        (touch.clientY / window.innerHeight) * -2 + 1
      )
    }

    canvas.addEventListener('touchmove', handleTouchMove, { passive: true, capture: true })
    canvas.addEventListener('mousemove', handleMouseMove, { passive: true, capture: true })
    canvas.addEventListener('mouseup', handleMouseClick)
    canvas.addEventListener('mousedown', handleMouseClick)
    canvas.addEventListener('touchstart', handleMouseClick)
    canvas.addEventListener('touchend', handleMouseClick)

    return () => {
      canvas.removeEventListener('blur', clearPointerState)
      canvas.removeEventListener('mouseleave', clearPointerState)
      canvas.removeEventListener('visibilitychange', handleVisibilityChange)
      canvas.removeEventListener('touchmove', handleTouchMove)
      canvas.removeEventListener('mousemove', handleMouseMove)
      canvas.removeEventListener('mouseup', handleMouseClick)
      canvas.removeEventListener('mousedown', handleMouseClick)
      canvas.removeEventListener('touchstart', handleMouseClick)
      canvas.removeEventListener('touchend', handleMouseClick)
      removeEntity(emulatedInputSourceEntity)
    }
  }, [xrState.session])
}

const useXRInputSources = () => {
  const xrState = useMutableState(XRState)

  useEffect(() => {
    const session = xrState.session.value
    if (!session) return

    const addInputSource = (source: XRInputSource) => {
      const eid = createEntity()
      setComponent(eid, InputSourceComponent, { source })
      setComponent(eid, EntityTreeComponent, {
        parentEntity:
          source.targetRayMode === 'tracked-pointer' ? Engine.instance.originEntity : Engine.instance.cameraEntity
      })
      setComponent(eid, TransformComponent)
      setComponent(eid, NameComponent, 'InputSource-handed:' + source.handedness + '-mode:' + source.targetRayMode)
    }

    const removeInputSource = (source: XRInputSource) => {
      const entity = InputSourceComponent.entitiesByInputSource.get(source)
      if (entity) removeEntity(entity)
    }

    if (session.inputSources) {
      for (const inputSource of session.inputSources) addInputSource(inputSource)
    }

    const onInputSourcesChanged = (event: XRInputSourceChangeEvent) => {
      event.added.map(addInputSource)
      event.removed.map(removeInputSource)
    }

    const onXRSelectStart = (event: XRInputSourceEvent) => {
      const eid = InputSourceComponent.entitiesByInputSource.get(event.inputSource)
      if (!eid) return
      const inputSourceComponent = getComponent(eid, InputSourceComponent)
      if (!inputSourceComponent) return
      const state = inputSourceComponent.buttons as ButtonStateMap
      state.PrimaryClick = createInitialButtonState()
    }
    const onXRSelectEnd = (event: XRInputSourceEvent) => {
      const eid = InputSourceComponent.entitiesByInputSource.get(event.inputSource)
      if (!eid) return
      const inputSourceComponent = getComponent(eid, InputSourceComponent)
      if (!inputSourceComponent) return
      const state = inputSourceComponent.buttons as ButtonStateMap
      if (!state.PrimaryClick) return
      state.PrimaryClick.up = true
    }

    session.addEventListener('inputsourceschange', onInputSourcesChanged)
    session.addEventListener('selectstart', onXRSelectStart)
    session.addEventListener('selectend', onXRSelectEnd)

    return () => {
      session.removeEventListener('inputsourceschange', onInputSourcesChanged)
      session.removeEventListener('selectstart', onXRSelectStart)
      session.removeEventListener('selectend', onXRSelectEnd)
    }
  }, [xrState.session])
}

const reactor = () => {
  if (!isClient) return null

  useNonSpatialInputSources()
  useGamepadInputSources()
  usePointerInputSources()
  useXRInputSources()

  return null
}

export const ClientInputSystem = defineSystem({
  uuid: 'ee.engine.input.ClientInputSystem',
  insert: { with: InputSystemGroup },
  execute,
  reactor
})<|MERGE_RESOLUTION|>--- conflicted
+++ resolved
@@ -168,15 +168,11 @@
 
   // update xr input sources
   const xrFrame = getState(XRState).xrFrame
-<<<<<<< HEAD
-=======
-  const origin = ReferenceSpace.origin
   const physicsState = getState(PhysicsState)
   inputRaycast.excludeRigidBody = physicsState.cameraAttachedRigidbodyEntity
     ? getOptionalComponent(physicsState.cameraAttachedRigidbodyEntity, RigidBodyComponent)?.body
     : undefined
 
->>>>>>> 8b505cd6
   for (const eid of xrSpaces()) {
     const space = getComponent(eid, XRSpaceComponent)
     const pose = xrFrame?.getPose(space.space, space.baseSpace)
