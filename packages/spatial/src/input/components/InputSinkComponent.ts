/*
CPAL-1.0 License

The contents of this file are subject to the Common Public Attribution License
Version 1.0. (the "License"); you may not use this file except in compliance
with the License. You may obtain a copy of the License at
https://github.com/ir-engine/ir-engine/blob/dev/LICENSE.
The License is based on the Mozilla Public License Version 1.1, but Sections 14
and 15 have been added to cover use of software over a computer network and 
provide for limited attribution for the Original Developer. In addition, 
Exhibit A has been modified to be consistent with Exhibit B.

Software distributed under the License is distributed on an "AS IS" basis,
WITHOUT WARRANTY OF ANY KIND, either express or implied. See the License for the
specific language governing rights and limitations under the License.

The Original Code is Infinite Reality Engine.

The Original Developer is the Initial Developer. The Initial Developer of the
Original Code is the Infinite Reality Engine team.

All portions of the code written by the Infinite Reality Engine team are Copyright © 2021-2023 
Infinite Reality Engine. All Rights Reserved.
*/

<<<<<<< HEAD
import { Entity, defineComponent } from '@etherealengine/ecs'
=======
import { defineComponent } from '@ir-engine/ecs'
>>>>>>> 9be2036c

/** InputSinkComponent - receives input from input entities.  */
export const InputSinkComponent = defineComponent({
  name: 'InputSinkComponent',

  onInit: () => {
    return {
      /**
       * The set of entities that are actively channeling input into this Entity Tree
       */
      inputEntities: [] as Entity[]
    }
  }
})<|MERGE_RESOLUTION|>--- conflicted
+++ resolved
@@ -23,11 +23,7 @@
 Infinite Reality Engine. All Rights Reserved.
 */
 
-<<<<<<< HEAD
-import { Entity, defineComponent } from '@etherealengine/ecs'
-=======
-import { defineComponent } from '@ir-engine/ecs'
->>>>>>> 9be2036c
+import { defineComponent, Entity } from '@ir-engine/ecs'
 
 /** InputSinkComponent - receives input from input entities.  */
 export const InputSinkComponent = defineComponent({
