/*
CPAL-1.0 License

The contents of this file are subject to the Common Public Attribution License
Version 1.0. (the "License"); you may not use this file except in compliance
with the License. You may obtain a copy of the License at
https://github.com/EtherealEngine/etherealengine/blob/dev/LICENSE.
The License is based on the Mozilla Public License Version 1.1, but Sections 14
and 15 have been added to cover use of software over a computer network and 
provide for limited attribution for the Original Developer. In addition, 
Exhibit A has been modified to be consistent with Exhibit B.

Software distributed under the License is distributed on an "AS IS" basis,
WITHOUT WARRANTY OF ANY KIND, either express or implied. See the License for the
specific language governing rights and limitations under the License.

The Original Code is Ethereal Engine.

The Original Developer is the Initial Developer. The Initial Developer of the
Original Code is the Ethereal Engine team.

All portions of the code written by the Ethereal Engine team are Copyright © 2021-2023 
Ethereal Engine. All Rights Reserved.
*/

import { Vector2 } from 'three'

<<<<<<< HEAD
import { OpaqueType } from '@etherealengine/common/src/interfaces/OpaqueType'
import { defineComponent, defineQuery, Entity, getComponent, UndefinedEntity } from '@etherealengine/ecs'
=======
import { defineComponent, defineQuery, Entity, getComponent, UndefinedEntity, useQuery } from '@etherealengine/ecs'
>>>>>>> 7510fd2b
import { defineState, getState } from '@etherealengine/hyperflux'

/**
 * @description
 * Type alias for CameraPointer hashes.
 * Strings of this type Hash should be created with `InputPointerState.createCameraPointerHash(entity, pointerID)` */
export type CameraPointerHash = OpaqueType<'CameraPointerHash'> & string

export const InputPointerState = defineState({
  name: 'InputPointerState',
  initial() {
    return {
      pointers: new Map<CameraPointerHash, Entity>()
    }
  },

  /**
   * @description
   *  Creates a string ID (aka hash) for the given `@param camera` and `@param pointer`,
   *  with the format expected by the Keys of  `InputPointerState.pointers` Map.
   * @warning Remember to call `.value` before sending the data into this function if you are getting them from a Component. */
  createCameraPointerHash(camera: Entity, pointer: number): CameraPointerHash {
    return `canvas-${camera}.pointer-${pointer}` as CameraPointerHash
  }
})

export const InputPointerComponent = defineComponent({
  name: 'InputPointerComponent',

  onInit: () => {
    return {
      pointerId: -1 as number,
      position: new Vector2(),
      lastPosition: new Vector2(),
      movement: new Vector2(),
      cameraEntity: UndefinedEntity
    }
  },

  onSet(entity, component, args: { pointerId: number; cameraEntity: Entity }) {
    component.pointerId.set(args.pointerId)
    component.cameraEntity.set(args.cameraEntity)
    const pointerHash = InputPointerState.createCameraPointerHash(args.cameraEntity, args.pointerId)
    getState(InputPointerState).pointers.set(pointerHash, entity)
  },

  onRemove(entity, component) {
    const pointerHash = InputPointerState.createCameraPointerHash(
      component.cameraEntity.value,
      component.pointerId.value
    )
    getState(InputPointerState).pointers.delete(pointerHash)
  },

  getPointersForCamera(cameraEntity: Entity) {
    return pointerQuery().filter((entity) => getComponent(entity, InputPointerComponent).cameraEntity === cameraEntity)
  },

  usePointersForCamera(cameraEntity: Entity) {
    const pointers = useQuery([InputPointerComponent])
    return pointers.filter((entity) => getComponent(entity, InputPointerComponent).cameraEntity === cameraEntity)
  },

  getPointerByID(cameraEntity: Entity, pointerId: number) {
    const pointerHash = InputPointerState.createCameraPointerHash(cameraEntity, pointerId)
    return getState(InputPointerState).pointers.get(pointerHash) ?? UndefinedEntity
  }
})

const pointerQuery = defineQuery([InputPointerComponent])<|MERGE_RESOLUTION|>--- conflicted
+++ resolved
@@ -25,12 +25,8 @@
 
 import { Vector2 } from 'three'
 
-<<<<<<< HEAD
 import { OpaqueType } from '@etherealengine/common/src/interfaces/OpaqueType'
-import { defineComponent, defineQuery, Entity, getComponent, UndefinedEntity } from '@etherealengine/ecs'
-=======
 import { defineComponent, defineQuery, Entity, getComponent, UndefinedEntity, useQuery } from '@etherealengine/ecs'
->>>>>>> 7510fd2b
 import { defineState, getState } from '@etherealengine/hyperflux'
 
 /**
