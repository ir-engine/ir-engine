/*
CPAL-1.0 License

The contents of this file are subject to the Common Public Attribution License
Version 1.0. (the "License"); you may not use this file except in compliance
with the License. You may obtain a copy of the License at
https://github.com/ir-engine/ir-engine/blob/dev/LICENSE.
The License is based on the Mozilla Public License Version 1.1, but Sections 14
and 15 have been added to cover use of software over a computer network and 
provide for limited attribution for the Original Developer. In addition, 
Exhibit A has been modified to be consistent with Exhibit B.

Software distributed under the License is distributed on an "AS IS" basis,
WITHOUT WARRANTY OF ANY KIND, either express or implied. See the License for the
specific language governing rights and limitations under the License.

The Original Code is Infinite Reality Engine.

The Original Developer is the Initial Developer. The Initial Developer of the
Original Code is the Infinite Reality Engine team.

All portions of the code written by the Infinite Reality Engine team are Copyright © 2021-2023 
Infinite Reality Engine. All Rights Reserved.
*/

import { Vector2 } from 'three'

<<<<<<< HEAD
import {
  defineComponent,
  defineQuery,
  Entity,
  getComponent,
  UndefinedEntity,
  useComponent,
  useEntityContext,
  useQuery
} from '@ir-engine/ecs'
import { defineState, getState, useImmediateEffect } from '@ir-engine/hyperflux'
=======
import { OpaqueType } from '@ir-engine/common/src/interfaces/OpaqueType'
import { defineComponent, defineQuery, Entity, getComponent, UndefinedEntity, useQuery } from '@ir-engine/ecs'
import { defineState, getState } from '@ir-engine/hyperflux'
>>>>>>> a53b6c44

/**
 * @description
 * Type alias for CameraPointer hashes.
 * Strings of this type Hash should be created with `InputPointerState.createCameraPointerHash(entity, pointerID)` */
export type CameraPointerHash = OpaqueType<'CameraPointerHash'> & string

export const InputPointerState = defineState({
  name: 'InputPointerState',
  initial() {
    return {
      pointers: new Map<CameraPointerHash, Entity>()
    }
  },

  /**
   * @description
   *  Creates a string ID (aka hash) for the given `@param camera` and `@param pointer`,
   *  with the format expected by the Keys of  `InputPointerState.pointers` Map.
   * @warning Remember to call `.value` before sending the data into this function if you are getting them from a Component. */
  createCameraPointerHash(camera: Entity, pointer: number): CameraPointerHash {
    return `canvas-${camera}.pointer-${pointer}` as CameraPointerHash
  }
})

export const InputPointerComponent = defineComponent({
  name: 'InputPointerComponent',

  onInit: () => {
    return {
      pointerId: -1 as number,
      position: new Vector2(),
      lastPosition: new Vector2(),
      movement: new Vector2(),
      cameraEntity: UndefinedEntity
    }
  },

<<<<<<< HEAD
  onSet(entity, component, json: { pointerId: number; cameraEntity: Entity }) {
    if (typeof json.pointerId === 'number') component.pointerId.set(json.pointerId)
    if (typeof json.cameraEntity === 'number') component.cameraEntity.set(json.cameraEntity)
  },

  reactor: () => {
    const entity = useEntityContext()
    const inputPointerComponent = useComponent(entity, InputPointerComponent)

    useImmediateEffect(() => {
      const pointerId = inputPointerComponent.pointerId.value
      const cameraEntity = inputPointerComponent.cameraEntity.value
      const pointerHash = `canvas-${cameraEntity}.pointer-${pointerId}`

      getState(InputPointerState).pointers.set(pointerHash, entity)
      return () => {
        getState(InputPointerState).pointers.delete(pointerHash)
      }
    }, [inputPointerComponent.pointerId, inputPointerComponent.cameraEntity])

    return null
=======
  onSet(entity, component, args: { pointerId: number; cameraEntity: Entity }) {
    component.pointerId.set(args.pointerId)
    component.cameraEntity.set(args.cameraEntity)
    const pointerHash = InputPointerState.createCameraPointerHash(args.cameraEntity, args.pointerId)
    getState(InputPointerState).pointers.set(pointerHash, entity)
  },

  onRemove(entity, component) {
    const pointerHash = InputPointerState.createCameraPointerHash(
      component.cameraEntity.value,
      component.pointerId.value
    )
    getState(InputPointerState).pointers.delete(pointerHash)
>>>>>>> a53b6c44
  },

  getPointersForCamera(cameraEntity: Entity) {
    return pointerQuery().filter((entity) => getComponent(entity, InputPointerComponent).cameraEntity === cameraEntity)
  },

  usePointersForCamera(cameraEntity: Entity) {
    const pointers = useQuery([InputPointerComponent])
    return pointers.filter((entity) => getComponent(entity, InputPointerComponent).cameraEntity === cameraEntity)
  },

  getPointerByID(cameraEntity: Entity, pointerId: number) {
    const pointerHash = InputPointerState.createCameraPointerHash(cameraEntity, pointerId)
    return getState(InputPointerState).pointers.get(pointerHash) ?? UndefinedEntity
  }
})

const pointerQuery = defineQuery([InputPointerComponent])<|MERGE_RESOLUTION|>--- conflicted
+++ resolved
@@ -25,7 +25,7 @@
 
 import { Vector2 } from 'three'
 
-<<<<<<< HEAD
+import { OpaqueType } from '@ir-engine/common/src/interfaces/OpaqueType'
 import {
   defineComponent,
   defineQuery,
@@ -37,11 +37,6 @@
   useQuery
 } from '@ir-engine/ecs'
 import { defineState, getState, useImmediateEffect } from '@ir-engine/hyperflux'
-=======
-import { OpaqueType } from '@ir-engine/common/src/interfaces/OpaqueType'
-import { defineComponent, defineQuery, Entity, getComponent, UndefinedEntity, useQuery } from '@ir-engine/ecs'
-import { defineState, getState } from '@ir-engine/hyperflux'
->>>>>>> a53b6c44
 
 /**
  * @description
@@ -80,7 +75,6 @@
     }
   },
 
-<<<<<<< HEAD
   onSet(entity, component, json: { pointerId: number; cameraEntity: Entity }) {
     if (typeof json.pointerId === 'number') component.pointerId.set(json.pointerId)
     if (typeof json.cameraEntity === 'number') component.cameraEntity.set(json.cameraEntity)
@@ -93,7 +87,7 @@
     useImmediateEffect(() => {
       const pointerId = inputPointerComponent.pointerId.value
       const cameraEntity = inputPointerComponent.cameraEntity.value
-      const pointerHash = `canvas-${cameraEntity}.pointer-${pointerId}`
+      const pointerHash = InputPointerState.createCameraPointerHash(cameraEntity, pointerId)
 
       getState(InputPointerState).pointers.set(pointerHash, entity)
       return () => {
@@ -102,21 +96,6 @@
     }, [inputPointerComponent.pointerId, inputPointerComponent.cameraEntity])
 
     return null
-=======
-  onSet(entity, component, args: { pointerId: number; cameraEntity: Entity }) {
-    component.pointerId.set(args.pointerId)
-    component.cameraEntity.set(args.cameraEntity)
-    const pointerHash = InputPointerState.createCameraPointerHash(args.cameraEntity, args.pointerId)
-    getState(InputPointerState).pointers.set(pointerHash, entity)
-  },
-
-  onRemove(entity, component) {
-    const pointerHash = InputPointerState.createCameraPointerHash(
-      component.cameraEntity.value,
-      component.pointerId.value
-    )
-    getState(InputPointerState).pointers.delete(pointerHash)
->>>>>>> a53b6c44
   },
 
   getPointersForCamera(cameraEntity: Entity) {
