--- conflicted
+++ resolved
@@ -26,14 +26,8 @@
 import { useEffect } from 'react'
 import { v4 as uuidv4 } from 'uuid'
 
-<<<<<<< HEAD
-import { useDidMount } from '@ir-engine/common/src/utils/useDidMount'
-import { Entity, UndefinedEntity } from '@ir-engine/ecs'
-import { NO_PROXY, State, useHookstate } from '@ir-engine/hyperflux'
-=======
 import { Entity, UndefinedEntity } from '@ir-engine/ecs'
 import { NO_PROXY, State, useDidMount, useHookstate } from '@ir-engine/hyperflux'
->>>>>>> b99a7f40
 
 import { DisposableObject, ResourceManager } from './ResourceState'
 
