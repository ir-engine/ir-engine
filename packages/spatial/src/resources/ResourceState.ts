--- conflicted
+++ resolved
@@ -598,12 +598,7 @@
   if (resource.references.length == 0) {
     if (resourceState.debug.value)
       ResourceState.debugLog('Before Removing Resources: ' + JSON.stringify(getRendererInfo()))
-<<<<<<< HEAD
-    // removeReferencedResources(resource)
-    // removeResource(id)
-=======
     removeResource(id)
->>>>>>> 1b1b6ee3
     if (resourceState.debug.value)
       ResourceState.debugLog('After Removing Resources: ' + JSON.stringify(getRendererInfo()))
   }
