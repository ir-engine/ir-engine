--- conflicted
+++ resolved
@@ -26,10 +26,6 @@
 import { useEffect } from 'react'
 import { Camera, Frustum, Matrix4, Mesh, Vector3 } from 'three'
 
-<<<<<<< HEAD
-import { insertionSort } from '@ir-engine/common/src/utils/insertionSort'
-=======
->>>>>>> b99a7f40
 import {
   AnimationSystemGroup,
   defineQuery,
