--- conflicted
+++ resolved
@@ -34,14 +34,10 @@
 import { createEntity, removeEntity } from '@etherealengine/ecs/src/EntityFunctions'
 import { startReactor } from '@etherealengine/hyperflux'
 import { createEngine } from '@etherealengine/spatial/src/initializeEngine'
-<<<<<<< HEAD
-import { act, render } from '@testing-library/react'
-import React, { useEffect } from 'react'
+
 import { NameComponent } from '../../common/NameComponent'
 import { HighlightComponent } from '../../renderer/components/HighlightComponent'
-=======
-
->>>>>>> fcc5834e
+
 import {
   destroyEntityTree,
   EntityTreeComponent,
