/*
CPAL-1.0 License

The contents of this file are subject to the Common Public Attribution License
Version 1.0. (the "License"); you may not use this file except in compliance
with the License. You may obtain a copy of the License at
https://github.com/ir-engine/ir-engine/blob/dev/LICENSE.
The License is based on the Mozilla Public License Version 1.1, but Sections 14
and 15 have been added to cover use of software over a computer network and 
provide for limited attribution for the Original Developer. In addition, 
Exhibit A has been modified to be consistent with Exhibit B.

Software distributed under the License is distributed on an "AS IS" basis,
WITHOUT WARRANTY OF ANY KIND, either express or implied. See the License for the
specific language governing rights and limitations under the License.

The Original Code is Infinite Reality Engine.

The Original Developer is the Initial Developer. The Initial Developer of the
Original Code is the Infinite Reality Engine team.

All portions of the code written by the Infinite Reality Engine team are Copyright © 2021-2023 
Infinite Reality Engine. All Rights Reserved.
*/

import { Matrix4, Quaternion, Vector3 } from 'three'

import { useEntityContext } from '@ir-engine/ecs'
import {
  defineComponent,
  getComponent,
  getOptionalComponent,
  useComponent
} from '@ir-engine/ecs/src/ComponentFunctions'
import { Entity } from '@ir-engine/ecs/src/Entity'
import { useImmediateEffect } from '@ir-engine/hyperflux'
import { EntityTreeComponent, getAncestorWithComponents } from '@ir-engine/spatial/src/transform/components/EntityTree'

import { ECSSchema } from '@ir-engine/ecs/src/schemas/ECSSchemas'
import { isZero } from '../../common/functions/MathFunctions'
import { QuaternionProxyDirty, Vec3ProxyDirty } from '../../common/proxies/createThreejsProxy'
import { SceneComponent } from '../../renderer/components/SceneComponents'

export type TransformComponentType = {
  position: Vector3
  rotation: Quaternion
  scale: Vector3
  matrix: Matrix4
  matrixWorld: Matrix4
}

export const PoseECS = {
  position: ECSSchema.Vec3,
  rotation: ECSSchema.Quaternion
}
export const TransformECS = {
  position: ECSSchema.Vec3,
  rotation: ECSSchema.Quaternion,
  scale: ECSSchema.Vec3
  // There might be a way to make this a performance gain, but in testing it's about 15% slower than JS arrays
  // matrix: ECSSchema.Mat4,
  // matrixWorld: ECSSchema.Mat4
}

export const TransformComponent = defineComponent({
  name: 'TransformComponent',
  jsonID: 'EE_transform',
  schema: TransformECS,

  onInit: (initial) => {
    const entity = initial.entity
    const dirtyTransforms = TransformComponent.dirtyTransforms
<<<<<<< HEAD
    initial.scale = { x: 1, y: 1, z: 1 }
    TransformComponent.position.x[initial.entity] = 0
    TransformComponent.position.y[initial.entity] = 0
    TransformComponent.position.z[initial.entity] = 0
    TransformComponent.rotation.x[initial.entity] = 0
    TransformComponent.rotation.y[initial.entity] = 0
    TransformComponent.rotation.z[initial.entity] = 0
    TransformComponent.rotation.w[initial.entity] = 1
    TransformComponent.scale.x[initial.entity] = 1
    TransformComponent.scale.y[initial.entity] = 1
    TransformComponent.scale.z[initial.entity] = 1
=======
>>>>>>> b11ef690
    const component = {
      position: Vec3ProxyDirty(initial.position, entity, dirtyTransforms),
      rotation: QuaternionProxyDirty(initial.rotation, entity, dirtyTransforms),
      scale: Vec3ProxyDirty(initial.scale, entity, dirtyTransforms, { x: 1, y: 1, z: 1 }),
      matrix: new Matrix4(),
      matrixWorld: new Matrix4()
    } as TransformComponentType
    return component
  },

  onSet: (entity, component, json) => {
    if (!json) return
    if (json.position) component.position.value.copy(json.position)
    if (json.rotation) component.rotation.value.copy(json.rotation)
    if (json.scale && !isZero(json.scale)) component.scale.value.copy(json.scale)
  },

  toJSON: (component) => {
    return {
      position: component.position,
      rotation: component.rotation,
      scale: component.scale
    }
  },

  reactor: () => {
    const entity = useEntityContext()
    const transformComponent = useComponent(entity, TransformComponent)

    useImmediateEffect(() => {
      const transform = transformComponent.value as TransformComponentType
      composeMatrix(entity)
      const entityTree = getOptionalComponent(entity, EntityTreeComponent)
      const parentEntity = entityTree?.parentEntity
      if (parentEntity) {
        const parentTransform = getOptionalComponent(parentEntity, TransformComponent)
        if (parentTransform) transform.matrixWorld.multiplyMatrices(parentTransform.matrixWorld, transform.matrix)
      } else {
        transform.matrixWorld.copy(transform.matrix)
      }

      return () => {
        delete TransformComponent.dirtyTransforms[entity]
      }
    }, [])

    return null
  },

  getWorldPosition: (entity: Entity, vec3: Vector3) => {
    const transform = getComponent(entity, TransformComponent)
    vec3.x = transform.matrixWorld.elements[12]
    vec3.y = transform.matrixWorld.elements[13]
    vec3.z = transform.matrixWorld.elements[14]
    return vec3
  },

  getMatrixRelativeToEntity: (entity: Entity, relativeEntity: Entity, outMatrix: Matrix4) => {
    const transform = getComponent(entity, TransformComponent)
    const relativeTransform = getComponent(relativeEntity, TransformComponent)
    return outMatrix.copy(relativeTransform.matrixWorld).invert().multiply(transform.matrixWorld)
  },

  getMatrixRelativeToScene: (entity: Entity, outMatrix: Matrix4) => {
    const relativeEntity = getAncestorWithComponents(entity, [SceneComponent])
    if (!relativeEntity) return outMatrix.copy(getComponent(entity, TransformComponent).matrixWorld)
    /** @todo We should force updating the parent chain between entity and relativeEntity (for completeness) */
    return TransformComponent.getMatrixRelativeToEntity(entity, relativeEntity, outMatrix)
  },

  // this method is essentially equivalent to Matrix4.decompose
  getWorldRotation: (entity: Entity, quaternion: Quaternion) => {
    const transform = getComponent(entity, TransformComponent)
    const te = transform.matrixWorld.elements

    let sx = _v1.set(te[0], te[1], te[2]).length()
    const sy = _v1.set(te[4], te[5], te[6]).length()
    const sz = _v1.set(te[8], te[9], te[10]).length()

    // if determine is negative, we need to invert one scale
    const det = transform.matrixWorld.determinant()
    if (det < 0) sx = -sx

    // scale the rotation part
    _m1.copy(transform.matrixWorld)

    const invSX = 1 / sx
    const invSY = 1 / sy
    const invSZ = 1 / sz

    _m1.elements[0] *= invSX
    _m1.elements[1] *= invSX
    _m1.elements[2] *= invSX

    _m1.elements[4] *= invSY
    _m1.elements[5] *= invSY
    _m1.elements[6] *= invSY

    _m1.elements[8] *= invSZ
    _m1.elements[9] *= invSZ
    _m1.elements[10] *= invSZ

    quaternion.setFromRotationMatrix(_m1)

    return quaternion
  },

  getWorldScale: (entity: Entity, vec3: Vector3) => {
    const transform = getComponent(entity, TransformComponent)
    const te = transform.matrixWorld.elements

    let sx = _v1.set(te[0], te[1], te[2]).length()
    const sy = _v1.set(te[4], te[5], te[6]).length()
    const sz = _v1.set(te[8], te[9], te[10]).length()

    // if determine is negative, we need to invert one scale
    const det = transform.matrixWorld.determinant()
    if (det < 0) sx = -sx

    vec3.x = sx
    vec3.y = sy
    vec3.z = sz

    return vec3
  },

  getSceneScale: (entity: Entity, vec3: Vector3) => {
    const sceneEntity = getAncestorWithComponents(entity, [SceneComponent])
    if (!sceneEntity) return vec3.set(1, 1, 1)

    TransformComponent.getMatrixRelativeToEntity(entity, sceneEntity, _m1)
    const te = _m1.elements

    let sx = _v1.set(te[0], te[1], te[2]).length()
    const sy = _v1.set(te[4], te[5], te[6]).length()
    const sz = _v1.set(te[8], te[9], te[10]).length()

    // if determine is negative, we need to invert one scale
    const det = _m1.determinant()
    if (det < 0) sx = -sx

    vec3.x = sx
    vec3.y = sy
    vec3.z = sz

    return vec3
  },

  /**
   * Updates the local matrix and transform from the matrixWorld property of the transform component
   * @param entity
   */
  updateFromWorldMatrix: (entity: Entity) => {
    const transform = getComponent(entity, TransformComponent)
    const parentEntity = getComponent(entity, EntityTreeComponent)?.parentEntity
    if (parentEntity) {
      const parentTransform = getComponent(parentEntity, TransformComponent)
      mat4.copy(parentTransform.matrixWorld).invert()
      transform.matrix.multiplyMatrices(mat4, transform.matrixWorld)
    } else {
      transform.matrix.copy(transform.matrixWorld)
    }
    decomposeMatrix(entity)
    TransformComponent.dirtyTransforms[entity] = true
  },

  /**
   * Updates the position aspect of the matrixWorld property of the transform component
   * @param entity
   * @param position
   */
  setWorldPosition: (entity: Entity, position: Vector3) => {
    const transform = getComponent(entity, TransformComponent)
    transform.matrixWorld.elements[12] = position.x
    transform.matrixWorld.elements[13] = position.y
    transform.matrixWorld.elements[14] = position.z
  },

  /**
   * Updates the rotation aspect of the matrixWorld property of the transform component
   * @param entity
   * @param quaternion
   */
  setWorldRotation: (entity: Entity, quaternion: Quaternion) => {
    const transform = getComponent(entity, TransformComponent)
    transform.matrixWorld.decompose(vec3, quat, vec3_2)
    transform.matrixWorld.compose(vec3, quaternion, vec3_2)
  },

  /**
   * Updates the scale aspect of the matrixWorld property of the transform component
   * @param entity
   * @param scale
   */
  setWorldScale: (entity: Entity, scale: Vector3) => {
    const transform = getComponent(entity, TransformComponent)
    transform.matrixWorld.decompose(vec3, quat, vec3_2)
    transform.matrixWorld.compose(vec3, quat, scale)
  },

  /**Transforms forward vector*/
  forward: (entity: Entity, outVector: Vector3) => {
    const matrixElements = getComponent(entity, TransformComponent).matrixWorld.elements
    outVector.set(matrixElements[8], matrixElements[9], matrixElements[10]).normalize()
    return outVector
  },

  /**Transforms back vector*/
  back: (entity: Entity, outVector: Vector3) => {
    const matrixElements = getComponent(entity, TransformComponent).matrixWorld.elements
    outVector.set(matrixElements[8], matrixElements[9], matrixElements[10]).normalize().negate()
    return outVector
  },

  /**Transforms up vector*/
  up: (entity: Entity, outVector: Vector3) => {
    const matrixElements = getComponent(entity, TransformComponent).matrixWorld.elements
    outVector.set(matrixElements[4], matrixElements[5], matrixElements[6]).normalize()
    return outVector
  },

  /**Transforms down vector*/
  down: (entity: Entity, outVector: Vector3) => {
    const matrixElements = getComponent(entity, TransformComponent).matrixWorld.elements
    outVector.set(matrixElements[4], matrixElements[5], matrixElements[6]).normalize().negate()
    return outVector
  },

  /**Transforms right vector*/
  right: (entity: Entity, outVector: Vector3) => {
    const matrixElements = getComponent(entity, TransformComponent).matrixWorld.elements
    outVector.set(matrixElements[0], matrixElements[1], matrixElements[2]).normalize()
    return outVector
  },

  /**Transforms left vector*/
  left: (entity: Entity, outVector: Vector3) => {
    const matrixElements = getComponent(entity, TransformComponent).matrixWorld.elements
    outVector.set(matrixElements[0], matrixElements[1], matrixElements[2]).normalize().negate()
    return outVector
  },

  dirtyTransforms: {} as Record<Entity, boolean>,
  transformsNeedSorting: false
})

const vec3 = new Vector3()
const vec3_2 = new Vector3()
const quat = new Quaternion()
const mat4 = new Matrix4()

const _v1 = new Vector3()
const _m1 = new Matrix4()

export const composeMatrix = (entity: Entity) => {
  const te = getComponent(entity, TransformComponent).matrix.elements

  const x = TransformComponent.rotation.x[entity]
  const y = TransformComponent.rotation.y[entity]
  const z = TransformComponent.rotation.z[entity]
  const w = TransformComponent.rotation.w[entity]

  const x2 = x + x,
    y2 = y + y,
    z2 = z + z
  const xx = x * x2,
    xy = x * y2,
    xz = x * z2
  const yy = y * y2,
    yz = y * z2,
    zz = z * z2
  const wx = w * x2,
    wy = w * y2,
    wz = w * z2

  const sx = TransformComponent.scale.x[entity]
  const sy = TransformComponent.scale.y[entity]
  const sz = TransformComponent.scale.z[entity]

  te[0] = (1 - (yy + zz)) * sx
  te[1] = (xy + wz) * sx
  te[2] = (xz - wy) * sx
  te[3] = 0

  te[4] = (xy - wz) * sy
  te[5] = (1 - (xx + zz)) * sy
  te[6] = (yz + wx) * sy
  te[7] = 0

  te[8] = (xz + wy) * sz
  te[9] = (yz - wx) * sz
  te[10] = (1 - (xx + yy)) * sz
  te[11] = 0

  te[12] = TransformComponent.position.x[entity]
  te[13] = TransformComponent.position.y[entity]
  te[14] = TransformComponent.position.z[entity]
  te[15] = 1
}

export const decomposeMatrix = (entity: Entity) => {
  const matrix = getComponent(entity, TransformComponent).matrix
  const te = matrix.elements

  let sx = _v1.set(te[0], te[1], te[2]).length()
  const sy = _v1.set(te[4], te[5], te[6]).length()
  const sz = _v1.set(te[8], te[9], te[10]).length()

  // if determine is negative, we need to invert one scale
  const det = matrix.determinant()
  if (det < 0) sx = -sx

  TransformComponent.position.x[entity] = te[12]
  TransformComponent.position.y[entity] = te[13]
  TransformComponent.position.z[entity] = te[14]

  // scale the rotation part
  _m1.copy(matrix)

  const invSX = 1 / sx
  const invSY = 1 / sy
  const invSZ = 1 / sz

  _m1.elements[0] *= invSX
  _m1.elements[1] *= invSX
  _m1.elements[2] *= invSX

  _m1.elements[4] *= invSY
  _m1.elements[5] *= invSY
  _m1.elements[6] *= invSY

  _m1.elements[8] *= invSZ
  _m1.elements[9] *= invSZ
  _m1.elements[10] *= invSZ

  setFromRotationMatrix(entity, _m1)

  TransformComponent.scale.x[entity] = sx
  TransformComponent.scale.y[entity] = sy
  TransformComponent.scale.z[entity] = sz
}

export const setFromRotationMatrix = (entity: Entity, m: Matrix4) => {
  // http://www.euclideanspace.com/maths/geometry/rotations/conversions/matrixToQuaternion/index.htm

  // assumes the upper 3x3 of m is a pure rotation matrix (i.e, unscaled)

  const te = m.elements,
    m11 = te[0],
    m12 = te[4],
    m13 = te[8],
    m21 = te[1],
    m22 = te[5],
    m23 = te[9],
    m31 = te[2],
    m32 = te[6],
    m33 = te[10],
    trace = m11 + m22 + m33

  if (trace > 0) {
    const s = 0.5 / Math.sqrt(trace + 1.0)

    TransformComponent.rotation.w[entity] = 0.25 / s
    TransformComponent.rotation.x[entity] = (m32 - m23) * s
    TransformComponent.rotation.y[entity] = (m13 - m31) * s
    TransformComponent.rotation.z[entity] = (m21 - m12) * s
  } else if (m11 > m22 && m11 > m33) {
    const s = 2.0 * Math.sqrt(1.0 + m11 - m22 - m33)

    TransformComponent.rotation.w[entity] = (m32 - m23) / s
    TransformComponent.rotation.x[entity] = 0.25 * s
    TransformComponent.rotation.y[entity] = (m12 + m21) / s
    TransformComponent.rotation.z[entity] = (m13 + m31) / s
  } else if (m22 > m33) {
    const s = 2.0 * Math.sqrt(1.0 + m22 - m11 - m33)

    TransformComponent.rotation.w[entity] = (m13 - m31) / s
    TransformComponent.rotation.x[entity] = (m12 + m21) / s
    TransformComponent.rotation.y[entity] = 0.25 * s
    TransformComponent.rotation.z[entity] = (m23 + m32) / s
  } else {
    const s = 2.0 * Math.sqrt(1.0 + m33 - m11 - m22)

    TransformComponent.rotation.w[entity] = (m21 - m12) / s
    TransformComponent.rotation.x[entity] = (m13 + m31) / s
    TransformComponent.rotation.y[entity] = (m23 + m32) / s
    TransformComponent.rotation.z[entity] = 0.25 * s
  }
}

export const TransformGizmoTagComponent = defineComponent({ name: 'TransformGizmoTag' })<|MERGE_RESOLUTION|>--- conflicted
+++ resolved
@@ -70,20 +70,6 @@
   onInit: (initial) => {
     const entity = initial.entity
     const dirtyTransforms = TransformComponent.dirtyTransforms
-<<<<<<< HEAD
-    initial.scale = { x: 1, y: 1, z: 1 }
-    TransformComponent.position.x[initial.entity] = 0
-    TransformComponent.position.y[initial.entity] = 0
-    TransformComponent.position.z[initial.entity] = 0
-    TransformComponent.rotation.x[initial.entity] = 0
-    TransformComponent.rotation.y[initial.entity] = 0
-    TransformComponent.rotation.z[initial.entity] = 0
-    TransformComponent.rotation.w[initial.entity] = 1
-    TransformComponent.scale.x[initial.entity] = 1
-    TransformComponent.scale.y[initial.entity] = 1
-    TransformComponent.scale.z[initial.entity] = 1
-=======
->>>>>>> b11ef690
     const component = {
       position: Vec3ProxyDirty(initial.position, entity, dirtyTransforms),
       rotation: QuaternionProxyDirty(initial.rotation, entity, dirtyTransforms),
