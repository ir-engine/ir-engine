/*
CPAL-1.0 License

The contents of this file are subject to the Common Public Attribution License
Version 1.0. (the "License"); you may not use this file except in compliance
with the License. You may obtain a copy of the License at
https://github.com/ir-engine/ir-engine/blob/dev/LICENSE.
The License is based on the Mozilla Public License Version 1.1, but Sections 14
and 15 have been added to cover use of software over a computer network and 
provide for limited attribution for the Original Developer. In addition, 
Exhibit A has been modified to be consistent with Exhibit B.

Software distributed under the License is distributed on an "AS IS" basis,
WITHOUT WARRANTY OF ANY KIND, either express or implied. See the License for the
specific language governing rights and limitations under the License.

The Original Code is Infinite Reality Engine.

The Original Developer is the Initial Developer. The Initial Developer of the
Original Code is the Infinite Reality Engine team.

All portions of the code written by the Infinite Reality Engine team are Copyright © 2021-2023 
Infinite Reality Engine. All Rights Reserved.
*/

import {
  ComponentType,
  defineComponent,
  getComponent,
  getMutableComponent,
  getOptionalComponent,
  getOptionalMutableComponent,
  hasComponent,
  hasComponents,
  removeComponent,
  setComponent,
  useComponent,
  useOptionalComponent
} from '@ir-engine/ecs/src/ComponentFunctions'
import { Entity, UndefinedEntity } from '@ir-engine/ecs/src/Entity'
import { entityExists, removeEntity, useEntityContext } from '@ir-engine/ecs/src/EntityFunctions'
<<<<<<< HEAD
import { none, startReactor, useHookstate, useImmediateEffect } from '@ir-engine/hyperflux'
import React, { useLayoutEffect } from 'react'
=======
import { none, startReactor, useForceUpdate, useHookstate, useImmediateEffect } from '@ir-engine/hyperflux'
import React, { useEffect, useLayoutEffect } from 'react'
>>>>>>> b99a7f40

import { TransformComponent } from './TransformComponent'

type EntityTreeSetType = {
  parentEntity: Entity
  childIndex?: number
}

/**
 * EntityTreeComponent describes parent-child relationship between entities.
 * A root entity has it's parentEntity set to null.
 * @param {Entity} parentEntity
 * @param {Readonly<Entity[]>} children
 */
export const EntityTreeComponent = defineComponent({
  name: 'EntityTreeComponent',

  onInit: (entity) => {
    return {
      // api
      parentEntity: UndefinedEntity,
      // internal
      childIndex: undefined as undefined | number,
      children: [] as Entity[]
    }
  },

  onSet: (entity, component, json?: Readonly<EntityTreeSetType>) => {
    if (!json) return

    if (entity === json.parentEntity) {
      throw new Error('Entity cannot be its own parent: ' + entity)
    }

    if (typeof json.parentEntity !== 'undefined') component.parentEntity.set(json.parentEntity)
    if (typeof json.childIndex === 'number') component.childIndex.set(json.childIndex)
  },

  reactor: () => {
    const entity = useEntityContext()
    const treeComponent = useComponent(entity, EntityTreeComponent)

    useImmediateEffect(() => {
      const parentEntity = treeComponent.parentEntity.value
      const childIndex = treeComponent.childIndex.value

      if (parentEntity && entityExists(parentEntity)) {
        if (!hasComponent(parentEntity, EntityTreeComponent)) setComponent(parentEntity, EntityTreeComponent)

        const parentState = getMutableComponent(parentEntity, EntityTreeComponent)
        const parent = getComponent(parentEntity, EntityTreeComponent)

        const prevChildIndex = parent.children.indexOf(entity)
        const isDifferentIndex = typeof childIndex === 'number' ? prevChildIndex !== childIndex : false

        if (isDifferentIndex && prevChildIndex !== -1) {
          parentState.children.set((prevChildren) => [
            ...prevChildren.slice(0, prevChildIndex),
            ...prevChildren.slice(prevChildIndex + 1)
          ])
        }

        if (isDifferentIndex || prevChildIndex === -1) {
          if (typeof childIndex !== 'undefined')
            parentState.children.set((prevChildren) => [
              ...prevChildren.slice(0, childIndex),
              entity,
              ...prevChildren.slice(childIndex)
            ])
          else parentState.children.set([...parent.children, entity])
        }
      }

      return () => {
        // If a previous parentEntity, remove this entity from its children
        if (parentEntity && entityExists(parentEntity)) {
          const oldParent = getOptionalMutableComponent(parentEntity, EntityTreeComponent)
          if (oldParent) {
            oldParent.children.set((children) => {
              const childIndex = children.indexOf(entity)
              children.splice(childIndex, 1)
              return children
            })
          }
        }
      }
    }, [treeComponent.parentEntity, treeComponent.childIndex])

    return null
  }
})

/**
 * Recursively destroys all the children entities of the passed entity
 */
export function destroyEntityTree(entity: Entity): void {
  const children = getComponent(entity, EntityTreeComponent).children.slice()
  for (const child of children) {
    destroyEntityTree(child)
  }
  removeEntity(entity)
}

/**
 * Recursively removes all the children from the entity tree
 */
export function removeFromEntityTree(entity: Entity): void {
  const children = getComponent(entity, EntityTreeComponent).children.slice()
  for (const child of children) {
    removeFromEntityTree(child)
  }
  removeComponent(entity, EntityTreeComponent)
}

/**
 * Removes an entity node from it's parent, and remove it's entity and all it's children nodes and entities
 * @param node
 * @param tree
 */
export function removeEntityNodeRecursively(entity: Entity) {
  traverseEntityNodeChildFirst(entity, (childEntity) => {
    removeEntity(childEntity)
  })
}

/**
 * @description
 * Recursively call the `@param cb` function on `@param entity` and all of its children.
 * The `@param cb` function will also be called for `@param entity`
 * The tree will be traversed using the respective {@link EntityTreeComponent} of each entity found in the tree.
 * @note
 * Does not support removing the current `@param entity` node during traversal
 * @param entity Entity Node where traversal will start
 * @param cb Callback function called for every entity of the tree
 * @param index Index of the current node (relative to its parent)
 */
export function traverseEntityNode(entity: Entity, cb: (entity: Entity, index: number) => void, index = 0): void {
  const entityTreeNode = getComponent(entity, EntityTreeComponent)

  if (!entityTreeNode) return

  cb(entity, index)

  if (!entityTreeNode.children.length) return

  for (let i = 0; i < entityTreeNode.children.length; i++) {
    const child = entityTreeNode.children[i]
    traverseEntityNode(child, cb, i)
  }
}

export function traverseEntityNodeChildFirst(
  entity: Entity,
  cb: (entity: Entity, index: number) => void,
  index = 0
): void {
  const entityTreeNode = getOptionalComponent(entity, EntityTreeComponent)

  if (entityTreeNode) {
    const children = [...entityTreeNode.children]
    for (let i = 0; i < children.length; i++) {
      const child = children[i]
      traverseEntityNodeChildFirst(child, cb, i)
    }
  }

  cb(entity, index)
}

/**
 * Iteratively traverse parent nodes for given Entity Tree Node
 * @param node Node for which traversal will occur
 * @param cb Callback function which will be called for every traverse
 * @param pred Predicate function which will not process a node or its children if return false
 * @param snubChildren If true, will not traverse children of a node if pred returns false
 */
export function iterateEntityNode<R>(
  entity: Entity,
  cb: (entity: Entity, index: number) => R,
  pred: (entity: Entity) => boolean = (x) => true,
  snubChildren = false,
  breakOnFind = false
): R[] {
  const frontier = [[entity]]
  const result: R[] = []
  while (frontier.length > 0) {
    const items = frontier.pop()!
    let idx = 0
    for (let i = 0; i < items.length; i++) {
      const item = items[i]
      if (pred(item)) {
        result.push(cb(item, idx))
        if (breakOnFind) return result
        idx += 1
        snubChildren &&
          frontier.push(
            getOptionalComponent(item, EntityTreeComponent)?.children?.filter((x) =>
              hasComponent(x, EntityTreeComponent)
            ) ?? []
          )
      }
      !snubChildren &&
        frontier.push(
          getOptionalComponent(item, EntityTreeComponent)?.children?.filter((x) =>
            hasComponent(x, EntityTreeComponent)
          ) ?? []
        )
    }
  }
  return result
}

/**
 * Traverse parent nodes for given Entity Tree Node
 * @param node Node for which traversal will occur
 * @param cb Callback function which will be called for every traverse; return true to stop traversal
 * @param tree Entity Tree
 */
export function traverseEntityNodeParent(entity: Entity, cb: (parent: Entity) => true | void): void {
  const entityTreeNode = getOptionalComponent(entity, EntityTreeComponent)
  if (entityTreeNode?.parentEntity) {
    const parent = entityTreeNode.parentEntity
    const earlyReturn = cb(parent)
    if (earlyReturn === true) return
    traverseEntityNodeParent(parent, cb)
  }
}

/**
 * Returns the closest ancestor of an entity that has the given components by walking up the entity tree
 * @param entity Entity to start from
 * @param components Components to search for
 * @param closest (default true) - whether to return the closest ancestor or the furthest ancestor
 * @param includeSelf (default true) - whether to include the entity itself in the search
 * @returns
 */
export function getAncestorWithComponents(
  entity: Entity,
  components: ComponentType<any>[],
  closest = true,
  includeSelf = true
): Entity {
<<<<<<< HEAD
  let result = UndefinedEntity
  if (includeSelf && closest && hasComponents(entity, components)) return entity
  traverseEntityNodeParent(entity, (parent) => {
    if (closest && result) return
    if (hasComponents(parent, components)) {
      result = parent
=======
  let result = hasComponents(entity, components) ? entity : UndefinedEntity
  if (includeSelf && closest && result) return result
  traverseEntityNodeParent(entity, (entity: Entity) => {
    if (hasComponents(entity, components)) {
      result = entity
      if (closest) return true // stop traversal
>>>>>>> b99a7f40
    }
  })
  return result
}

/**
 * Finds the index of an entity tree node using entity.
 * This function is useful for node which is not contained in array but can have same entity as one of array elements
 * @param arr Nodes array
 * @param node Node to find index of
 * @returns index of the node if found -1 oterhwise.
 */
export function findIndexOfEntityNode(arr: Entity[], obj: Entity): number {
  for (let i = 0; i < arr.length; i++) {
    const elt = arr[i]
    if (obj === elt) return i
  }
  return -1
}

export function isDeepChildOf(child: Entity, parent: Entity): boolean {
  const childTreeNode = getOptionalComponent(child, EntityTreeComponent)
  if (!childTreeNode) return false
  if (childTreeNode.parentEntity === parent) return true
  return isDeepChildOf(childTreeNode.parentEntity, parent)
}

export function getNestedChildren(entity: Entity, predicate?: (e: Entity) => boolean): Entity[] {
  const children: Entity[] = []
  iterateEntityNode(
    entity,
    (child) => {
      children.push(child)
    },
    predicate,
    true
  )
  return children
}

/**
 *
 * @param entity
 * @returns
 */
export function useTreeQuery(entity: Entity) {
  const result = useHookstate({} as Record<Entity, boolean>)

  /** @todo - maybe optimize this to a registry of some sort, deduplicate for useTreeQuery calls for the same entity? */
  /** @todo - benchmark this... */
  useLayoutEffect(() => {
    let unmounted = false
    const TreeSubReactor = (props: { entity: Entity }) => {
      const tree = useOptionalComponent(props.entity, EntityTreeComponent)

      useLayoutEffect(() => {
        if (!tree) return
        result[props.entity].set(true)
        return () => {
          if (!unmounted)
            // this is kind of a hack? we can put TreeSubReactor back in module scope if we can somehow detect that the useTreeQuery has unmounted and avoid hookstate 106
            result[props.entity].set(none)
        }
      }, [tree])

      if (!tree) return null

      return (
        <>
          {tree.children.value.map((e) => (
            <TreeSubReactor key={e} entity={e} />
          ))}
        </>
      )
    }

    const root = startReactor(function useQueryReactor() {
      return <TreeSubReactor entity={entity} />
    })
    return () => {
      unmounted = true
      root.stop()
    }
  }, [entity])

  return result.keys.map(Number) as Entity[]
}

/**
 * Returns the closest ancestor of an entity that has a component
<<<<<<< HEAD
 * @todo maybe extend this or write an alternative to get the furthest ancestor with component?
=======
>>>>>>> b99a7f40
 * @param entity
 * @param components
 * @param closest
 * @param includeSelf
 * @returns
 */
<<<<<<< HEAD
export function useAncestorWithComponents(entity: Entity, components: ComponentType<any>[]) {
  const result = useHookstate(() => getAncestorWithComponents(entity, components))

  const componentsString = components.map((component) => component.name).join()
=======
export function useAncestorWithComponents(
  entity: Entity,
  components: ComponentType<any>[],
  closest: boolean = true,
  includeSelf: boolean = true
) {
  const result = getAncestorWithComponents(entity, components, closest, includeSelf)
  const forceUpdate = useForceUpdate()

  const parentEntity = useOptionalComponent(entity, EntityTreeComponent)?.parentEntity
  const componentsString = components.map((component) => component.name).join()

  // hook into reactive changes up the tree to trigger a re-render of the parent when necessary
  useEffect(() => {
    let unmounted = false
    const ParentSubReactor = React.memo((props: { entity: Entity }) => {
      const tree = useOptionalComponent(props.entity, EntityTreeComponent)
      const matchesQuery = components.every((component) => !!useOptionalComponent(props.entity, component))
      useEffect(() => {
        if (!unmounted) forceUpdate()
      }, [tree?.parentEntity?.value, matchesQuery])
      if (matchesQuery && closest) return null
      if (!tree?.parentEntity?.value) return null
      return <ParentSubReactor key={tree.parentEntity.value} entity={tree.parentEntity.value} />
    })

    const startEntity = includeSelf ? entity : parentEntity?.value ?? UndefinedEntity

    const root = startEntity
      ? startReactor(function useQueryReactor() {
          return <ParentSubReactor entity={startEntity} key={startEntity} />
        })
      : null

    return () => {
      unmounted = true
      root?.stop()
    }
  }, [entity, componentsString, includeSelf, parentEntity])

  return result
}
>>>>>>> b99a7f40

/**
 * Returns the closest child of an entity that has a component
 * @param rootEntity
 * @param components
 */
export function useChildWithComponents(rootEntity: Entity, components: ComponentType<any>[]) {
  const result = useHookstate(UndefinedEntity)
  const componentsString = components.map((component) => component.name).join()
  useLayoutEffect(() => {
    let unmounted = false
    const ChildSubReactor = (props: { entity: Entity }) => {
      const tree = useOptionalComponent(props.entity, EntityTreeComponent)
<<<<<<< HEAD

=======
>>>>>>> b99a7f40
      const matchesQuery = components.every((component) => !!useOptionalComponent(props.entity, component))

      useLayoutEffect(() => {
        if (!matchesQuery) return
        result.set(props.entity)
        return () => {
          if (!unmounted) result.set(UndefinedEntity)
        }
      }, [tree?.children?.value, matchesQuery])

      if (matchesQuery) return null

      if (!tree?.children?.value) return null

      return (
        <>
          {tree.children.value.map((e) => (
            <ChildSubReactor key={e} entity={e} />
          ))}
        </>
      )
    }

    const root = startReactor(function useQueryReactor() {
      return <ChildSubReactor entity={rootEntity} key={rootEntity} />
    })
    return () => {
      unmounted = true
      root.stop()
    }
<<<<<<< HEAD
  }, [entity, componentsString])
=======
  }, [rootEntity, componentsString])
>>>>>>> b99a7f40

  return result.value
}

<<<<<<< HEAD
/**
 * Returns the closest child of an entity that has a component
 * @param rootEntity
 * @param components
 */
export function useChildWithComponents(rootEntity: Entity, components: ComponentType<any>[]) {
  const result = useHookstate(UndefinedEntity)
=======
export function useChildrenWithComponents(rootEntity: Entity, components: ComponentType<any>[]): Entity[] {
  const children = useHookstate([] as Entity[])
>>>>>>> b99a7f40
  const componentsString = components.map((component) => component.name).join()
  useLayoutEffect(() => {
    let unmounted = false
    const ChildSubReactor = (props: { entity: Entity }) => {
      const tree = useOptionalComponent(props.entity, EntityTreeComponent)
      const matchesQuery = components.every((component) => !!useOptionalComponent(props.entity, component))

      useLayoutEffect(() => {
        if (!matchesQuery) return
        children.set((prev) => {
          if (prev.indexOf(props.entity) < 0) prev.push(props.entity)
          return prev
        })
        return () => {
          if (!unmounted) {
            children.set((prev) => {
              const index = prev.indexOf(props.entity)
              prev.splice(index, 1)
              return prev
            })
          }
        }
      }, [matchesQuery])

      if (!tree?.children?.value) return null
      return (
        <>
          {tree.children.value.map((e) => (
            <ChildSubReactor key={e} entity={e} />
          ))}
        </>
      )
    }

    const root = startReactor(function useQueryReactor() {
      return <ChildSubReactor entity={rootEntity} key={rootEntity} />
    })
    return () => {
      unmounted = true
      root.stop()
    }
  }, [rootEntity, componentsString])

  return children.value as Entity[]
}

export function getChildrenWithComponents(rootEntity: Entity, components: ComponentType<any>[]): Entity[] {
  const children = [] as Entity[]

  const tree = getOptionalComponent(rootEntity, EntityTreeComponent)
  if (!tree?.children) return [] as Entity[]

  const results = tree.children.filter((childEntity) => hasComponents(childEntity, components))
  children.push(...results)

  for (const childEntity of tree.children) {
    children.push(...getChildrenWithComponents(childEntity, components))
  }

  return children
}

export function useChildrenWithComponents(rootEntity: Entity, components: ComponentType<any>[]): Entity[] {
  const children = useHookstate([] as Entity[])
  const componentsString = components.map((component) => component.name).join()
  useLayoutEffect(() => {
    let unmounted = false
    const ChildSubReactor = (props: { entity: Entity }) => {
      const tree = useOptionalComponent(props.entity, EntityTreeComponent)
      const matchesQuery = components.every((component) => !!useOptionalComponent(props.entity, component))

      useLayoutEffect(() => {
        if (!matchesQuery) return
        children.set((prev) => {
          if (prev.indexOf(props.entity) < 0) prev.push(props.entity)
          return prev
        })
        return () => {
          if (!unmounted) {
            children.set((prev) => {
              const index = prev.indexOf(props.entity)
              prev.splice(index, 1)
              return prev
            })
          }
        }
      }, [matchesQuery])

      if (!tree?.children?.value) return null
      return (
        <>
          {tree.children.value.map((e) => (
            <ChildSubReactor key={e} entity={e} />
          ))}
        </>
      )
    }

    const root = startReactor(function useQueryReactor() {
      return <ChildSubReactor entity={rootEntity} key={rootEntity} />
    })
    return () => {
      unmounted = true
      root.stop()
    }
  }, [rootEntity, componentsString])

  return children.value as Entity[]
}

/** @todo make a query component for useTreeQuery */
// export function TreeQueryReactor (props: { Components: QueryComponents; ChildEntityReactor: FC; props?: any }) {

// }

export function haveCommonAncestor(entity1: Entity, entity2: Entity): boolean {
  const entity1Ancestors: Entity[] = []
  const entity2Ancestors: Entity[] = []

  traverseEntityNodeParent(entity1, (parent) => {
    entity1Ancestors.push(parent)
  })

  traverseEntityNodeParent(entity2, (parent) => {
    entity2Ancestors.push(parent)
  })

  for (const entity of entity1Ancestors) {
    if (entity2Ancestors.includes(entity)) return true
  }

  return false
}

// Returns an array of objects that are not ancestors of any other objects in the array.
export function findCommonAncestors(objects: Entity[], target: Entity[] = []): Entity[] {
  // Initially all objects are candidates
  for (let i = 0; i < objects.length; i++) target.push(objects[i])

  // For each object check if it is an ancestor of any of the other objects.
  // If so reject that object and remove it from the candidate array.
  for (let i = 0; i < objects.length; i++) {
    const object = objects[i]
    let validCandidate = true

    for (let j = 0; j < target.length; j++) {
      if (isAncestor(target[j], object)) {
        validCandidate = false
        break
      }
    }

    if (!validCandidate) {
      const index = findIndexOfEntityNode(target, object)
      if (index === -1) throw new Error('Object not found')

      target.splice(index, 1)
    }
  }

  return target
}

export function isAncestor(parent: Entity, potentialChild: Entity, includeSelf = false) {
  if (!potentialChild || !parent) return false
  if (!includeSelf && parent === potentialChild) return false
  return traverseEarlyOut(parent, (child) => child === potentialChild)
}

export function traverseEarlyOut(entity: Entity, cb: (entity: Entity) => boolean): boolean {
  let stopTravel = cb(entity)

  if (stopTravel) return stopTravel

  const entityTreeComponent = getComponent(entity, EntityTreeComponent)

  const children = entityTreeComponent.children
  if (!children) return stopTravel

  for (let i = 0; i < children.length; i++) {
    const child = children[i]

    if (child) {
      stopTravel = traverseEarlyOut(child, cb)
      if (stopTravel) break
    }
  }

  return stopTravel
}

/**
 * Filters the parent entities from the given entity list.
 * In a given entity list, suppose 2 entities has parent child relation (can be any level deep) then this function will
 * filter out the child entity.
 * @param nodeList List of entities to find parents from
 * @param parentNodeList Resulter parent list
 * @param filterUnremovable Whether to filter unremovable entities
 * @param filterUntransformable Whether to filter untransformable entities
 * @returns List of parent entities
 */
export const filterParentEntities = (
  rootEntity: Entity,
  entityList: Entity[],
  parentEntityList: Entity[] = [],
  filterUnremovable = true,
  filterUntransformable = true
): Entity[] => {
  parentEntityList.length = 0

  // Recursively find the nodes in the tree with the lowest depth
  const traverseParentOnly = (entity: Entity) => {
    if (!entity) return

    const node = getComponent(entity, EntityTreeComponent)

    if (
      entityList.includes(entity) &&
      !(filterUnremovable && !node.parentEntity) &&
      !(filterUntransformable && !hasComponent(entity, TransformComponent))
    ) {
      parentEntityList.push(entity)
      return
    }

    if (node.children) {
      for (let i = 0; i < node.children.length; i++) {
        traverseParentOnly(node.children[i])
      }
    }
  }

  traverseParentOnly(rootEntity)

  return parentEntityList
}<|MERGE_RESOLUTION|>--- conflicted
+++ resolved
@@ -39,13 +39,8 @@
 } from '@ir-engine/ecs/src/ComponentFunctions'
 import { Entity, UndefinedEntity } from '@ir-engine/ecs/src/Entity'
 import { entityExists, removeEntity, useEntityContext } from '@ir-engine/ecs/src/EntityFunctions'
-<<<<<<< HEAD
-import { none, startReactor, useHookstate, useImmediateEffect } from '@ir-engine/hyperflux'
-import React, { useLayoutEffect } from 'react'
-=======
 import { none, startReactor, useForceUpdate, useHookstate, useImmediateEffect } from '@ir-engine/hyperflux'
 import React, { useEffect, useLayoutEffect } from 'react'
->>>>>>> b99a7f40
 
 import { TransformComponent } from './TransformComponent'
 
@@ -288,21 +283,12 @@
   closest = true,
   includeSelf = true
 ): Entity {
-<<<<<<< HEAD
-  let result = UndefinedEntity
-  if (includeSelf && closest && hasComponents(entity, components)) return entity
-  traverseEntityNodeParent(entity, (parent) => {
-    if (closest && result) return
-    if (hasComponents(parent, components)) {
-      result = parent
-=======
   let result = hasComponents(entity, components) ? entity : UndefinedEntity
   if (includeSelf && closest && result) return result
   traverseEntityNodeParent(entity, (entity: Entity) => {
     if (hasComponents(entity, components)) {
       result = entity
       if (closest) return true // stop traversal
->>>>>>> b99a7f40
     }
   })
   return result
@@ -393,22 +379,12 @@
 
 /**
  * Returns the closest ancestor of an entity that has a component
-<<<<<<< HEAD
- * @todo maybe extend this or write an alternative to get the furthest ancestor with component?
-=======
->>>>>>> b99a7f40
  * @param entity
  * @param components
  * @param closest
  * @param includeSelf
  * @returns
  */
-<<<<<<< HEAD
-export function useAncestorWithComponents(entity: Entity, components: ComponentType<any>[]) {
-  const result = useHookstate(() => getAncestorWithComponents(entity, components))
-
-  const componentsString = components.map((component) => component.name).join()
-=======
 export function useAncestorWithComponents(
   entity: Entity,
   components: ComponentType<any>[],
@@ -451,7 +427,6 @@
 
   return result
 }
->>>>>>> b99a7f40
 
 /**
  * Returns the closest child of an entity that has a component
@@ -465,10 +440,6 @@
     let unmounted = false
     const ChildSubReactor = (props: { entity: Entity }) => {
       const tree = useOptionalComponent(props.entity, EntityTreeComponent)
-<<<<<<< HEAD
-
-=======
->>>>>>> b99a7f40
       const matchesQuery = components.every((component) => !!useOptionalComponent(props.entity, component))
 
       useLayoutEffect(() => {
@@ -499,27 +470,13 @@
       unmounted = true
       root.stop()
     }
-<<<<<<< HEAD
-  }, [entity, componentsString])
-=======
   }, [rootEntity, componentsString])
->>>>>>> b99a7f40
 
   return result.value
 }
 
-<<<<<<< HEAD
-/**
- * Returns the closest child of an entity that has a component
- * @param rootEntity
- * @param components
- */
-export function useChildWithComponents(rootEntity: Entity, components: ComponentType<any>[]) {
-  const result = useHookstate(UndefinedEntity)
-=======
 export function useChildrenWithComponents(rootEntity: Entity, components: ComponentType<any>[]): Entity[] {
   const children = useHookstate([] as Entity[])
->>>>>>> b99a7f40
   const componentsString = components.map((component) => component.name).join()
   useLayoutEffect(() => {
     let unmounted = false
@@ -582,54 +539,6 @@
   return children
 }
 
-export function useChildrenWithComponents(rootEntity: Entity, components: ComponentType<any>[]): Entity[] {
-  const children = useHookstate([] as Entity[])
-  const componentsString = components.map((component) => component.name).join()
-  useLayoutEffect(() => {
-    let unmounted = false
-    const ChildSubReactor = (props: { entity: Entity }) => {
-      const tree = useOptionalComponent(props.entity, EntityTreeComponent)
-      const matchesQuery = components.every((component) => !!useOptionalComponent(props.entity, component))
-
-      useLayoutEffect(() => {
-        if (!matchesQuery) return
-        children.set((prev) => {
-          if (prev.indexOf(props.entity) < 0) prev.push(props.entity)
-          return prev
-        })
-        return () => {
-          if (!unmounted) {
-            children.set((prev) => {
-              const index = prev.indexOf(props.entity)
-              prev.splice(index, 1)
-              return prev
-            })
-          }
-        }
-      }, [matchesQuery])
-
-      if (!tree?.children?.value) return null
-      return (
-        <>
-          {tree.children.value.map((e) => (
-            <ChildSubReactor key={e} entity={e} />
-          ))}
-        </>
-      )
-    }
-
-    const root = startReactor(function useQueryReactor() {
-      return <ChildSubReactor entity={rootEntity} key={rootEntity} />
-    })
-    return () => {
-      unmounted = true
-      root.stop()
-    }
-  }, [rootEntity, componentsString])
-
-  return children.value as Entity[]
-}
-
 /** @todo make a query component for useTreeQuery */
 // export function TreeQueryReactor (props: { Components: QueryComponents; ChildEntityReactor: FC; props?: any }) {
 
