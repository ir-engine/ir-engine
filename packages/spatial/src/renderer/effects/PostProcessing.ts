--- conflicted
+++ resolved
@@ -40,7 +40,6 @@
   GridEffect,
   HueSaturationEffect,
   KernelSize,
-<<<<<<< HEAD
   LensDistortionEffect,
   LUT1DEffect,
   LUT3DEffect,
@@ -51,11 +50,6 @@
   Resolution,
   ScanlineEffect,
   ShockWaveEffect,
-=======
-  OutlineEffect,
-  PredicationMode,
-  Resolution,
->>>>>>> fad139d0
   SMAAEffect,
   SMAAPreset,
   SSAOEffect,
@@ -66,12 +60,8 @@
   VignetteEffect,
   VignetteTechnique
 } from 'postprocessing'
-<<<<<<< HEAD
 import { MotionBlurEffect, SSGIEffect, SSREffect, TRAAEffect } from 'realism-effects'
-import { Color, SRGBColorSpace, Texture, Vector2, Vector3 } from 'three'
-=======
-import { Color, ColorSpace, Texture, TextureEncoding, Vector2 } from 'three'
->>>>>>> fad139d0
+import { Color, ColorSpace, SRGBColorSpace, Texture, TextureEncoding, Vector2, Vector3 } from 'three'
 
 import { LinearTosRGBEffect } from '../../renderer/effects/LinearTosRGBEffect'
 
@@ -113,6 +103,7 @@
   [Effects.SMAAEffect]: SMAAEffect,
   [Effects.OutlineEffect]: OutlineEffect,
   [Effects.SSAOEffect]: SSAOEffect,
+  [Effects.SSREffect]: SSREffect,
   [Effects.DepthOfFieldEffect]: DepthOfFieldEffect,
   [Effects.BloomEffect]: BloomEffect,
   [Effects.ToneMappingEffect]: ToneMappingEffect,
@@ -120,7 +111,6 @@
   [Effects.HueSaturationEffect]: HueSaturationEffect,
   [Effects.ColorDepthEffect]: ColorDepthEffect,
   [Effects.LinearTosRGBEffect]: LinearTosRGBEffect,
-<<<<<<< HEAD
   [Effects.SSGIEffect]: SSGIEffect,
   [Effects.TRAAEffect]: TRAAEffect,
   [Effects.ChromaticAberrationEffect]: ChromaticAberrationEffect,
@@ -141,8 +131,6 @@
   [Effects.TextureEffect]: TextureEffect,
   [Effects.VignetteEffect]: VignetteEffect,
   [Effects.LensDistortionEffect]: LensDistortionEffect
-=======
-  [Effects.VignetteEffect]: VignetteEffect
 }
 
 declare module 'postprocessing' {
@@ -162,7 +150,6 @@
     LinearTosRGBEffect: LinearTosRGBEffect
     VignetteEffect: VignetteEffect
   }
->>>>>>> fad139d0
 }
 
 export type EffectMapType = (typeof EffectMap)[keyof typeof EffectMap]
@@ -400,6 +387,7 @@
 export type LUT3DEffectProps = EffectProps & {
   blendFunction?: BlendFunction
   tetrahedralInterpolation?: boolean
+  inputEncoding?: TextureEncoding
   inputColorSpace?: ColorSpace
   lut?: Texture | null
 }
@@ -529,7 +517,7 @@
   },
   [Effects.SSAOEffect]: {
     isActive: false,
-    blendFunction: BlendFunction.LINEAR_LIGHT,
+    blendFunction: BlendFunction.MULTIPLY,
     distanceScaling: true,
     depthAwareUpsampling: true,
     normalDepthBuffer: undefined,
