--- conflicted
+++ resolved
@@ -119,15 +119,9 @@
 
 export const applyMaterialPlugins = (materialEntity: Entity) => {
   const materialComponent = getComponent(materialEntity, MaterialComponent[MaterialComponents.State])
-<<<<<<< HEAD
-  const material = materialComponent.material as Material
-  material.shader.uuid = material.uuid as EntityUUID
-  if (!materialComponent.pluginEntities || !material) return
-=======
   if (!materialComponent.pluginEntities || !materialComponent.material) return
   const material = materialComponent.material as Material
   material.plugins = []
->>>>>>> 5adab3d2
   for (const pluginEntity of materialComponent.pluginEntities) {
     const pluginComponent = getComponent(pluginEntity, MaterialComponent[MaterialComponents.Plugin])
     if (pluginComponent.plugin) {
