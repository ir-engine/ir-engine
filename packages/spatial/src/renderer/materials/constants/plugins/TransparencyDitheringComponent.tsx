/*
CPAL-1.0 License

The contents of this file are subject to the Common Public Attribution License
Version 1.0. (the "License"); you may not use this file except in compliance
with the License. You may obtain a copy of the License at
https://github.com/ir-engine/ir-engine/blob/dev/LICENSE.
The License is based on the Mozilla Public License Version 1.1, but Sections 14
and 15 have been added to cover use of software over a computer network and 
provide for limited attribution for the Original Developer. In addition, 
Exhibit A has been modified to be consistent with Exhibit B.

Software distributed under the License is distributed on an "AS IS" basis,
WITHOUT WARRANTY OF ANY KIND, either express or implied. See the License for the
specific language governing rights and limitations under the License.

The Original Code is Infinite Reality Engine.

The Original Developer is the Initial Developer. The Initial Developer of the
Original Code is the Infinite Reality Engine team.

All portions of the code written by the Infinite Reality Engine team are Copyright © 2021-2023 
Infinite Reality Engine. All Rights Reserved.
*/

import { FrontSide, Material, Uniform, Vector3 } from 'three'

<<<<<<< HEAD
import { defineComponent, getComponent, useEntityContext } from '@ir-engine/ecs'
=======
import { defineComponent, EntityUUID, getComponent, getOptionalComponent, useEntityContext } from '@ir-engine/ecs'
>>>>>>> 36d57624

import { TProperties } from '@ir-engine/ecs/src/schemas/JSONSchemaTypes'
import { S } from '@ir-engine/ecs/src/schemas/JSONSchemas'
import { MaterialStateComponent } from '@ir-engine/spatial/src/renderer/materials/MaterialComponent'
import { setPlugin } from '@ir-engine/spatial/src/renderer/materials/materialFunctions'
import { useEffect } from 'react'
import {
  ditheringAlphatestChunk,
  ditheringFragUniform,
  ditheringVertex,
  ditheringVertexUniform
} from './ditherShaderChunk'

export enum ditherCalculationType {
  worldTransformed = 1,
  localPosition = 0
}

export const MAX_DITHER_POINTS = 2 //should be equal to the length of the vec3 array in the shader

<<<<<<< HEAD
export const TransparencyDitheringRoot = defineComponent({
  name: 'TransparencyDitheringRoot',
  schema: S.Object({ materials: S.Array(S.EntityUUID()) })
})

export const TransparencyDitheringPlugin = defineComponent({
  name: 'TransparencyDithering',
  schema: S.Object({
    centers: S.Class<TProperties, typeof Uniform<Vector3[]>>(
      Uniform,
      Array.from({ length: MAX_DITHER_POINTS }, () => new Vector3())
    ),
    exponents: S.Class<TProperties, typeof Uniform<number[]>>(
      Uniform,
      Array.from({ length: MAX_DITHER_POINTS }, () => 1)
    ),
    distances: S.Class<TProperties, typeof Uniform<number[]>>(
      Uniform,
      Array.from({ length: MAX_DITHER_POINTS }, () => 1)
    ),
    useWorldCalculation: S.Class<TProperties, typeof Uniform<ditherCalculationType[]>>(
      Uniform,
      Array.from({ length: MAX_DITHER_POINTS }, () => ditherCalculationType.worldTransformed)
    )
  }),
=======
export const TransparencyDitheringRootComponent = defineComponent({
  name: 'TransparencyDitheringRootComponent',
  onInit: (entity) => {
    return { materials: [] as EntityUUID[] }
  },
  onSet: (entity, component, json) => {
    if (json?.materials) component.materials.set(json.materials)
  }
})

export const TransparencyDitheringPluginComponent = defineComponent({
  name: 'TransparencyDitheringPluginComponent',
  onInit: (entity) => {
    return {
      centers: new Uniform(Array.from({ length: MAX_DITHER_POINTS }, () => new Vector3())),
      exponents: new Uniform(Array.from({ length: MAX_DITHER_POINTS }, () => 1)),
      distances: new Uniform(Array.from({ length: MAX_DITHER_POINTS }, () => 1)),
      useWorldCalculation: new Uniform(
        Array.from({ length: MAX_DITHER_POINTS }, () => ditherCalculationType.worldTransformed)
      )
    }
  },
>>>>>>> 36d57624

  reactor: () => {
    const entity = useEntityContext()
    useEffect(() => {
      const materialComponent = getOptionalComponent(entity, MaterialStateComponent)
      if (!materialComponent) return
      const material = materialComponent.material as Material
      const callback = (shader) => {
        material.alphaTest = 0.5
        material.side = FrontSide
        const plugin = getComponent(entity, TransparencyDitheringPluginComponent)

        if (!shader.vertexShader.startsWith('varying vec3 vWorldPosition')) {
          shader.vertexShader = shader.vertexShader.replace(
            /#include <common>/,
            '#include <common>\n' + ditheringVertexUniform
          )
        }
        shader.vertexShader = shader.vertexShader.replace(
          /#include <worldpos_vertex>/,
          '	#include <worldpos_vertex>\n' + ditheringVertex
        )
        if (!shader.fragmentShader.startsWith('varying vec3 vWorldPosition'))
          shader.fragmentShader = shader.fragmentShader.replace(
            /#include <common>/,
            '#include <common>\n' + ditheringFragUniform
          )
        shader.fragmentShader = shader.fragmentShader.replace(/#include <alphatest_fragment>/, ditheringAlphatestChunk)
        shader.uniforms.centers = plugin.centers
        shader.uniforms.exponents = plugin.exponents
        shader.uniforms.distances = plugin.distances
        shader.uniforms.useWorldCalculation = plugin.useWorldCalculation
      }
      setPlugin(materialComponent.material as Material, callback)
    })
    return null
  }
})<|MERGE_RESOLUTION|>--- conflicted
+++ resolved
@@ -25,12 +25,7 @@
 
 import { FrontSide, Material, Uniform, Vector3 } from 'three'
 
-<<<<<<< HEAD
-import { defineComponent, getComponent, useEntityContext } from '@ir-engine/ecs'
-=======
-import { defineComponent, EntityUUID, getComponent, getOptionalComponent, useEntityContext } from '@ir-engine/ecs'
->>>>>>> 36d57624
-
+import { defineComponent, getComponent, getOptionalComponent, useEntityContext } from '@ir-engine/ecs'
 import { TProperties } from '@ir-engine/ecs/src/schemas/JSONSchemaTypes'
 import { S } from '@ir-engine/ecs/src/schemas/JSONSchemas'
 import { MaterialStateComponent } from '@ir-engine/spatial/src/renderer/materials/MaterialComponent'
@@ -50,14 +45,13 @@
 
 export const MAX_DITHER_POINTS = 2 //should be equal to the length of the vec3 array in the shader
 
-<<<<<<< HEAD
-export const TransparencyDitheringRoot = defineComponent({
-  name: 'TransparencyDitheringRoot',
+export const TransparencyDitheringRootComponent = defineComponent({
+  name: 'TransparencyDitheringRootComponent',
   schema: S.Object({ materials: S.Array(S.EntityUUID()) })
 })
 
-export const TransparencyDitheringPlugin = defineComponent({
-  name: 'TransparencyDithering',
+export const TransparencyDitheringPluginComponent = defineComponent({
+  name: 'TransparencyDitheringPluginComponent',
   schema: S.Object({
     centers: S.Class<TProperties, typeof Uniform<Vector3[]>>(
       Uniform,
@@ -76,30 +70,6 @@
       Array.from({ length: MAX_DITHER_POINTS }, () => ditherCalculationType.worldTransformed)
     )
   }),
-=======
-export const TransparencyDitheringRootComponent = defineComponent({
-  name: 'TransparencyDitheringRootComponent',
-  onInit: (entity) => {
-    return { materials: [] as EntityUUID[] }
-  },
-  onSet: (entity, component, json) => {
-    if (json?.materials) component.materials.set(json.materials)
-  }
-})
-
-export const TransparencyDitheringPluginComponent = defineComponent({
-  name: 'TransparencyDitheringPluginComponent',
-  onInit: (entity) => {
-    return {
-      centers: new Uniform(Array.from({ length: MAX_DITHER_POINTS }, () => new Vector3())),
-      exponents: new Uniform(Array.from({ length: MAX_DITHER_POINTS }, () => 1)),
-      distances: new Uniform(Array.from({ length: MAX_DITHER_POINTS }, () => 1)),
-      useWorldCalculation: new Uniform(
-        Array.from({ length: MAX_DITHER_POINTS }, () => ditherCalculationType.worldTransformed)
-      )
-    }
-  },
->>>>>>> 36d57624
 
   reactor: () => {
     const entity = useEntityContext()
