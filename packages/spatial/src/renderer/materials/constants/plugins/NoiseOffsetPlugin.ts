/*
CPAL-1.0 License

The contents of this file are subject to the Common Public Attribution License
Version 1.0. (the "License"); you may not use this file except in compliance
with the License. You may obtain a copy of the License at
https://github.com/ir-engine/ir-engine/blob/dev/LICENSE.
The License is based on the Mozilla Public License Version 1.1, but Sections 14
and 15 have been added to cover use of software over a computer network and 
provide for limited attribution for the Original Developer. In addition, 
Exhibit A has been modified to be consistent with Exhibit B.

Software distributed under the License is distributed on an "AS IS" basis,
WITHOUT WARRANTY OF ANY KIND, either express or implied. See the License for the
specific language governing rights and limitations under the License.

The Original Code is Infinite Reality Engine.

The Original Developer is the Initial Developer. The Initial Developer of the
Original Code is the Infinite Reality Engine team.

All portions of the code written by the Infinite Reality Engine team are Copyright © 2021-2023 
Infinite Reality Engine. All Rights Reserved.
*/

import { Material, Uniform, Vector3 } from 'three'

import {
  defineComponent,
  defineQuery,
  getComponent,
  getOptionalComponent,
  PresentationSystemGroup,
  useEntityContext
} from '@ir-engine/ecs'
import { ECSState } from '@ir-engine/ecs/src/ECSState'
import { defineSystem } from '@ir-engine/ecs/src/SystemFunctions'
import { getState } from '@ir-engine/hyperflux'
import { generateNoiseTexture } from '@ir-engine/spatial/src/renderer/functions/generateNoiseTexture'

import { S } from '@ir-engine/ecs/src/schemas/JSONSchemas'
import { useEffect } from 'react'
import { MaterialStateComponent } from '../../MaterialComponent'
import { setPlugin } from '../../materialFunctions'

export type NoiseOffsetParameters = {
  textureSize: Uniform
  frequency: Uniform
  noiseTexture: Uniform
  time: Uniform
  offsetAxis: Uniform
}

<<<<<<< HEAD
export const NoiseOffsetPlugin = defineComponent({
  name: 'NoiseOffsetPlugin',

  schema: S.Object({
    textureSize: S.Class(Uniform, 64),
    frequency: S.Class(Uniform, 0.00025),
    amplitude: S.Class(Uniform, 0.005),
    noiseTexture: S.Class(Uniform, generateNoiseTexture(64)),
    offsetAxis: S.Class(Uniform, new Vector3(0, 1, 0)),
    time: S.Class(Uniform, 0)
  }),

=======
export const NoiseOffsetPluginComponent = defineComponent({
  name: 'NoiseOffsetPluginComponent',
  onInit: (entity) => {
    return {
      textureSize: new Uniform(64),
      frequency: new Uniform(0.00025),
      amplitude: new Uniform(0.005),
      noiseTexture: new Uniform(generateNoiseTexture(64)),
      offsetAxis: new Uniform(new Vector3(0, 1, 0)),
      time: new Uniform(0)
    }
  },
>>>>>>> 36d57624
  reactor: () => {
    const entity = useEntityContext()
    useEffect(() => {
      const materialComponent = getOptionalComponent(entity, MaterialStateComponent)
      if (!materialComponent) return
      const callback = (shader) => {
        const plugin = getComponent(entity, NoiseOffsetPluginComponent)

        shader.uniforms.textureSize = plugin.textureSize
        shader.uniforms.frequency = plugin.frequency
        shader.uniforms.amplitude = plugin.amplitude
        plugin.noiseTexture.value = generateNoiseTexture(64)
        shader.uniforms.noiseTexture = plugin.noiseTexture
        shader.uniforms.offsetAxis = plugin.offsetAxis
        shader.uniforms.time = plugin.time

        shader.vertexShader = shader.vertexShader.replace(
          'void main() {',
          `
            uniform sampler2D noiseTexture;
            uniform float textureSize; // The width of a slice
            uniform float frequency;
            uniform float amplitude;
            uniform float time;

            vec3 sampleNoise(vec3 pos) {
                float zSlice = (pos.z * textureSize);
                vec2 slicePos = vec2(zSlice / textureSize, fract(zSlice / textureSize));
                vec2 noisePos = slicePos + pos.xy / textureSize;
                return vec3(texture2D(noiseTexture, noisePos).r);
            }

            vec3 turbulence(vec3 position) {
              vec3 sum = vec3(0.0);
              float frequencyMutliplied = frequency;
              float amplitudeMultiplied = amplitude;

              for (int i = 0; i < 4; i++) {
                  vec3 p = position * frequencyMutliplied;
                  p.z += time * 0.0015;

                  sum += sampleNoise(p).rgb * amplitudeMultiplied;

                  frequencyMutliplied *= 2.0;
                  amplitudeMultiplied *= 7.0;
              }

              return sum;
            }

            void main() {
          `
        )
        shader.vertexShader = shader.vertexShader.replace(
          'void main() {',
          `uniform vec3 offsetAxis;
        void main() {`
        )
        shader.vertexShader = shader.vertexShader.replace(
          '#include <begin_vertex>',
          `
            #include <begin_vertex>
            vec4 noiseWorldPosition = vec4(transformed, 1.0);
            noiseWorldPosition = modelMatrix * noiseWorldPosition;
            #ifdef USE_INSTANCING
              noiseWorldPosition = instanceMatrix * noiseWorldPosition;
            #endif
            vec3 offset = turbulence(noiseWorldPosition.xyz) * offsetAxis;
            transformed += offset;
          `
        )
      }
      setPlugin(materialComponent.material as Material, callback)
    }, [])
    return null
  }
})

const noisePluginQuery = defineQuery([NoiseOffsetPluginComponent])
const execute = () => {
  for (const entity of noisePluginQuery()) {
    const noisePlugin = getOptionalComponent(entity, NoiseOffsetPluginComponent)
    if (!noisePlugin) continue
    const elapsedSeconds = getState(ECSState).elapsedSeconds
    noisePlugin.time.value = elapsedSeconds
  }
}

export const NoiseOffsetSystem = defineSystem({
  uuid: 'ee.spatial.material.NoiseOffsetSystem',
  insert: { before: PresentationSystemGroup },
  execute
})<|MERGE_RESOLUTION|>--- conflicted
+++ resolved
@@ -51,9 +51,8 @@
   offsetAxis: Uniform
 }
 
-<<<<<<< HEAD
-export const NoiseOffsetPlugin = defineComponent({
-  name: 'NoiseOffsetPlugin',
+export const NoiseOffsetPluginComponent = defineComponent({
+  name: 'NoiseOffsetPluginComponent',
 
   schema: S.Object({
     textureSize: S.Class(Uniform, 64),
@@ -64,20 +63,6 @@
     time: S.Class(Uniform, 0)
   }),
 
-=======
-export const NoiseOffsetPluginComponent = defineComponent({
-  name: 'NoiseOffsetPluginComponent',
-  onInit: (entity) => {
-    return {
-      textureSize: new Uniform(64),
-      frequency: new Uniform(0.00025),
-      amplitude: new Uniform(0.005),
-      noiseTexture: new Uniform(generateNoiseTexture(64)),
-      offsetAxis: new Uniform(new Vector3(0, 1, 0)),
-      time: new Uniform(0)
-    }
-  },
->>>>>>> 36d57624
   reactor: () => {
     const entity = useEntityContext()
     useEffect(() => {
