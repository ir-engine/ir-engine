/*
CPAL-1.0 License

The contents of this file are subject to the Common Public Attribution License
Version 1.0. (the "License"); you may not use this file except in compliance
with the License. You may obtain a copy of the License at
https://github.com/ir-engine/ir-engine/blob/dev/LICENSE.
The License is based on the Mozilla Public License Version 1.1, but Sections 14
and 15 have been added to cover use of software over a computer network and 
provide for limited attribution for the Original Developer. In addition, 
Exhibit A has been modified to be consistent with Exhibit B.

Software distributed under the License is distributed on an "AS IS" basis,
WITHOUT WARRANTY OF ANY KIND, either express or implied. See the License for the
specific language governing rights and limitations under the License.

The Original Code is Infinite Reality Engine.

The Original Developer is the Initial Developer. The Initial Developer of the
Original Code is the Infinite Reality Engine team.

All portions of the code written by the Infinite Reality Engine team are Copyright © 2021-2023 
Infinite Reality Engine. All Rights Reserved.
*/

import {
  Entity,
  EntityUUID,
  UUIDComponent,
  UndefinedEntity,
  createEngine,
  createEntity,
  destroyEngine,
  getComponent,
  hasComponent,
  removeComponent,
  removeEntity,
  setComponent
} from '@ir-engine/ecs'
import assert from 'assert'
import { BoxGeometry, Material, Mesh, MeshBasicMaterial } from 'three'
<<<<<<< HEAD
import { assertArrayAllNotEq, assertArrayEqual } from '../../physics/components/RigidBodyComponent.test'
=======
import { afterEach, beforeEach, describe, it } from 'vitest'
import { assertArrayEqual, assertArrayNotEqual } from '../../physics/components/RigidBodyComponent.test'
>>>>>>> f6de5932
import { MeshComponent } from '../components/MeshComponent'
import {
  MaterialInstanceComponent,
  MaterialPrototypeComponent,
  MaterialPrototypeObjectConstructor,
  MaterialStateComponent,
  PrototypeArgument,
  PrototypeArgumentValue,
  prototypeQuery
} from './MaterialComponent'

type MaterialStateComponentData = {
  material: Material
  parameters: { [key: string]: any }
  instances: Entity[]
  prototypeEntity: Entity
}

const MaterialStateComponentDefaults: MaterialStateComponentData = {
  material: {} as Material,
  parameters: {} as { [key: string]: any },
  instances: [] as Entity[],
  prototypeEntity: UndefinedEntity as Entity
}

function assertMaterialStateComponentEq(A: MaterialStateComponentData, B: MaterialStateComponentData) {
  assert.equal(A.material.uuid, B.material.uuid)
  assert.deepEqual(A.parameters, B.parameters)
  assertArrayEqual(A.instances, B.instances)
  assert.equal(A.prototypeEntity, B.prototypeEntity)
}

function assertMaterialStateComponentNotEq(A: MaterialStateComponentData, B: MaterialStateComponentData) {
  assert.notEqual(A.material.uuid, B.material.uuid)
  assert.notDeepEqual(A.parameters, B.parameters)
  assertArrayEqual(A.instances, B.instances)
  assert.notEqual(A.prototypeEntity, B.prototypeEntity)
}

describe('MaterialStateComponent', () => {
  describe('IDs', () => {
    it('should initialize the MaterialStateComponent.name field with the expected value', () => {
      assert.equal(MaterialStateComponent.name, 'MaterialStateComponent')
    })
  }) //:: IDs

  describe('onInit', () => {
    let testEntity = UndefinedEntity

    beforeEach(async () => {
      createEngine()
      testEntity = createEntity()
      setComponent(testEntity, MaterialStateComponent)
    })

    afterEach(() => {
      removeEntity(testEntity)
      return destroyEngine()
    })

    it('should initialize the component with the expected default values', () => {
      const data = getComponent(testEntity, MaterialStateComponent)
      assertMaterialStateComponentEq(data, MaterialStateComponentDefaults)
    })
  }) //:: onInit

  describe('onSet', () => {
    let testEntity = UndefinedEntity

    beforeEach(async () => {
      createEngine()
      testEntity = createEntity()
      setComponent(testEntity, MaterialStateComponent)
    })

    afterEach(() => {
      removeEntity(testEntity)
      return destroyEngine()
    })

    it('should change the values of an initialized MaterialStateComponent', () => {
      const Expected: MaterialStateComponentData = {
        material: new Material(),
        parameters: [],
        instances: [],
        prototypeEntity: UndefinedEntity
      }
      setComponent(testEntity, MaterialStateComponent, Expected)
      const result = getComponent(testEntity, MaterialStateComponent)
      assertMaterialStateComponentEq(result, Expected)
    })

    it('should not change values of an initialized MaterialStateComponent when the data passed had incorrect types', () => {
      const Incorrect = {
        material: 'someMaterial',
        parameters: 41,
        instances: 42,
        prototypeEntity: 'somePrototypeEntity'
      }
      const before = getComponent(testEntity, MaterialStateComponent)
      // @ts-ignore Coerce an incorrect type into the component's data
      setComponent(testEntity, MaterialStateComponent, Incorrect)
      const after = getComponent(testEntity, MaterialStateComponent)
      assertMaterialStateComponentEq(before, after)
    })
  }) //:: onSet

  describe('onRemove', () => {
    let testEntity = UndefinedEntity

    beforeEach(async () => {
      createEngine()
      testEntity = createEntity()
      setComponent(testEntity, MaterialStateComponent)
    })

    afterEach(() => {
      removeEntity(testEntity)
      return destroyEngine()
    })

    it("should call setMeshMaterial for every entity in the  `@param entity`.MaterialStateComponent.instances list, using that instanceEntity's UUID", () => {
      // Setup the fallbackMaterial
      const fallbackUUID = MaterialStateComponent.fallbackMaterial
      const fallbackEntity = createEntity()
      setComponent(fallbackEntity, UUIDComponent, fallbackUUID)
      setComponent(fallbackEntity, MaterialStateComponent, {
        instances: [UndefinedEntity],
        material: new MeshBasicMaterial()
      })

      // Set the data as expected
      const instance1 = createEntity()
      const instance2 = createEntity()
      const instances = [instance1, instance2] as Entity[]

      const mesh1 = new Mesh(new BoxGeometry(), [new Material(), new Material()])
      const mesh2 = new Mesh(new BoxGeometry(), [new Material(), new Material()])
      const meshes = [mesh1, mesh2] as Mesh[]

      const uuid1 = UUIDComponent.generateUUID()
      const uuid2 = UUIDComponent.generateUUID()
      const uuids = [uuid1, uuid2]

      const material1 = new Material()
      const material2 = new Material()
      material1.uuid = uuid1
      material2.uuid = uuid2

      setComponent(testEntity, MaterialStateComponent, { instances: instances, material: material1 })
      setComponent(testEntity, UUIDComponent, uuid1)
      const otherEntity = createEntity()
      setComponent(otherEntity, MaterialStateComponent, { instances: instances, material: material2 })
      setComponent(otherEntity, UUIDComponent, uuid2)

      for (const id in instances) {
        setComponent(instances[id], MaterialInstanceComponent, { uuid: uuids })
        setComponent(instances[id], MeshComponent, meshes[id])
      }

      // Sanity check before running
      assert.equal(hasComponent(testEntity, MaterialStateComponent), true)
      for (const entity of getComponent(testEntity, MaterialStateComponent).instances) {
        assert.equal(hasComponent(entity, MaterialInstanceComponent), true)
        assert.equal(hasComponent(entity, MeshComponent), true)
        assert.notEqual(
          (getComponent(entity, MeshComponent).material as Material).uuid,
          getComponent(testEntity, MaterialStateComponent).material.uuid
        )
      }

      // Run and Check the result
      removeComponent(testEntity, MaterialStateComponent)
      for (const instance of instances) {
        const instanceUUIDs = getComponent(instance, MaterialInstanceComponent).uuid
        const meshMaterials = getComponent(instance, MeshComponent).material as Material[]
        for (const id in instanceUUIDs) assert.equal(meshMaterials[id].uuid, instanceUUIDs[id])
      }
    })

    it('should not do anything if the entity does not have a MaterialStateComponent', () => {
      // Setup the fallbackMaterial
      const fallbackUUID = MaterialStateComponent.fallbackMaterial
      const fallbackEntity = createEntity()
      setComponent(fallbackEntity, UUIDComponent, fallbackUUID)
      setComponent(fallbackEntity, MaterialStateComponent, {
        instances: [UndefinedEntity],
        material: new MeshBasicMaterial()
      })

      // Set the data as expected
      const instance1 = createEntity()
      const instance2 = createEntity()
      const instances = [instance1, instance2] as Entity[]

      const mesh1 = new Mesh(new BoxGeometry(), [new Material(), new Material()])
      const mesh2 = new Mesh(new BoxGeometry(), [new Material(), new Material()])
      const meshes = [mesh1, mesh2] as Mesh[]

      const uuid1 = UUIDComponent.generateUUID()
      const uuid2 = UUIDComponent.generateUUID()
      const uuids = [uuid1, uuid2]

      const material1 = new Material()
      const material2 = new Material()
      material1.uuid = uuid1
      material2.uuid = uuid2

      // setComponent(testEntity, MaterialStateComponent, { instances: instances, material: material1 })
      setComponent(testEntity, UUIDComponent, uuid1)
      const otherEntity = createEntity()
      setComponent(otherEntity, MaterialStateComponent, { instances: instances, material: material2 })
      setComponent(otherEntity, UUIDComponent, uuid2)

      for (const id in instances) {
        setComponent(instances[id], MaterialInstanceComponent, { uuid: uuids })
        setComponent(instances[id], MeshComponent, meshes[id])
      }

      // Sanity check before running
      assert.equal(hasComponent(testEntity, MaterialStateComponent), true)
      for (const entity of getComponent(testEntity, MaterialStateComponent).instances) {
        assert.equal(hasComponent(entity, MaterialInstanceComponent), true)
        assert.equal(hasComponent(entity, MeshComponent), true)
        assert.notEqual(
          (getComponent(entity, MeshComponent).material as Material).uuid,
          getComponent(testEntity, MaterialStateComponent).material.uuid
        )
      }

      // Run and Check the result
      removeComponent(testEntity, MaterialStateComponent)
      for (const instance of instances) {
        const instanceUUIDs = getComponent(instance, MaterialInstanceComponent).uuid
        const meshMaterials = getComponent(instance, MeshComponent).material as Material[]
        for (const id in instanceUUIDs) assert.notEqual(meshMaterials[id].uuid, instanceUUIDs[id])
      }
    })
  }) //:: onRemove
}) //:: MaterialStateComponent

type MaterialInstanceComponentData = {
  uuid: EntityUUID[]
}

const MaterialInstanceComponentDefaults: MaterialInstanceComponentData = {
  uuid: [] as EntityUUID[]
}

function assertMaterialInstanceComponentEq(A: MaterialInstanceComponentData, B: MaterialInstanceComponentData) {
  assertArrayEqual(A.uuid, B.uuid)
}

function assertMaterialInstanceComponentNotEq(A: MaterialInstanceComponentData, B: MaterialInstanceComponentData) {
  assertArrayAllNotEq(A.uuid, B.uuid)
}

describe('MaterialInstanceComponent', () => {
  describe('IDs', () => {
    it('should initialize the MaterialInstanceComponent.name field with the expected value', () => {
      assert.equal(MaterialInstanceComponent.name, 'MaterialInstanceComponent')
    })
  }) //:: IDs

  describe('onInit', () => {
    let testEntity = UndefinedEntity

    beforeEach(async () => {
      createEngine()
      testEntity = createEntity()
      setComponent(testEntity, MaterialInstanceComponent)
    })

    afterEach(() => {
      removeEntity(testEntity)
      return destroyEngine()
    })

    it('should initialize the component with the expected default values', () => {
      const data = getComponent(testEntity, MaterialInstanceComponent)
      assertMaterialInstanceComponentEq(data, MaterialInstanceComponentDefaults)
    })
  }) //:: onInit

  describe('onSet', () => {
    let testEntity = UndefinedEntity

    beforeEach(async () => {
      createEngine()
      testEntity = createEntity()
      setComponent(testEntity, MaterialInstanceComponent)
    })

    afterEach(() => {
      removeEntity(testEntity)
      return destroyEngine()
    })

    it('should change the values of an initialized MaterialInstanceComponent', () => {
      const Expected: MaterialInstanceComponentData = {
        uuid: [UUIDComponent.generateUUID(), UUIDComponent.generateUUID()] as EntityUUID[]
      }
      setComponent(testEntity, MaterialInstanceComponent, Expected)
      const result = getComponent(testEntity, MaterialInstanceComponent)
      assertMaterialInstanceComponentEq(result, Expected)
    })

    it('should not change values of an initialized MaterialInstanceComponent when the data passed had incorrect types', () => {
      const Incorrect = { uuid: 'someUUID' }
      const before = getComponent(testEntity, MaterialInstanceComponent)
      // @ts-ignore Coerce an incorrect type into the component's data
      setComponent(testEntity, MaterialInstanceComponent, Incorrect)
      const after = getComponent(testEntity, MaterialInstanceComponent)
      assertMaterialInstanceComponentEq(before, after)
    })
  }) //:: onSet

  describe('onRemove', () => {
    let testEntity = UndefinedEntity

    beforeEach(async () => {
      createEngine()
      testEntity = createEntity()
    })

    afterEach(() => {
      removeEntity(testEntity)
      return destroyEngine()
    })

    describe("for every instanceEntity in the testEntity's MaterialInstanceComponent.uuid list", () => {
      it('... should remove the instanceEntity from its MaterialStateComponent.instances list (found by its UUID)', () => {
        const otherEntity1 = createEntity()
        const otherEntity2 = createEntity()
        const materialEntities = [otherEntity1, otherEntity2]
        const uuid1 = UUIDComponent.generateUUID()
        const uuid2 = UUIDComponent.generateUUID()
        const instanceUUIDs = [uuid1, uuid2]
        setComponent(otherEntity1, UUIDComponent, uuid1)
        setComponent(otherEntity2, UUIDComponent, uuid2)
        setComponent(otherEntity1, MaterialStateComponent, { instances: [testEntity], material: new Material() })
        setComponent(otherEntity2, MaterialStateComponent, { instances: [testEntity], material: new Material() })

        // Set the data as expected
        setComponent(testEntity, MaterialInstanceComponent, { uuid: instanceUUIDs })

        // Sanity check before running
        assert.equal(hasComponent(testEntity, MaterialInstanceComponent), true)
        for (const entity of materialEntities) {
          assert.equal(getComponent(entity, MaterialStateComponent).instances.includes(testEntity), true)
        }

        // Run and Check the result
        removeComponent(testEntity, MaterialInstanceComponent)
        for (const entity of materialEntities) {
          assert.equal(getComponent(entity, MaterialStateComponent).instances.includes(testEntity), false)
        }
      })
    })
  }) //:: onRemove
}) //:: MaterialInstanceComponent

function assertPrototypeArgumentsEq(A: PrototypeArgumentValue, B: PrototypeArgumentValue) {
  assert.equal(A.type, B.type)
  assert.deepEqual(A.default, B.default)
  assert.equal(A.min, B.min)
  assert.equal(A.max, B.max)
  if (!A.options || !B.options) {
    assert.equal(true, false)
    return
  }
  assert.equal(A.options.length, B.options?.length)
  for (const opt in A.options) assert.deepEqual(A.options[opt], B.options[opt])
}

type MaterialPrototypeComponentData = {
  prototypeArguments: PrototypeArgument
  prototypeConstructor: MaterialPrototypeObjectConstructor
}

const MaterialPrototypeComponentDefaults: MaterialPrototypeComponentData = {
  prototypeArguments: {} as PrototypeArgument,
  prototypeConstructor: {} as MaterialPrototypeObjectConstructor
}

function assertMaterialPrototypeComponentEq(A: MaterialPrototypeComponentData, B: MaterialPrototypeComponentData) {
  for (const arg in A.prototypeArguments)
    assertPrototypeArgumentsEq(A.prototypeArguments[arg], B.prototypeArguments[arg])
  assert.deepEqual(A.prototypeConstructor, B.prototypeConstructor)
}

describe('MaterialPrototypeComponent', () => {
  describe('IDs', () => {
    it('should initialize the MaterialPrototypeComponent.name field with the expected value', () => {
      assert.equal(MaterialPrototypeComponent.name, 'MaterialPrototypeComponent')
    })
  }) //:: IDs

  describe('onInit', () => {
    let testEntity = UndefinedEntity

    beforeEach(async () => {
      createEngine()
      testEntity = createEntity()
      setComponent(testEntity, MaterialPrototypeComponent)
    })

    afterEach(() => {
      removeEntity(testEntity)
      return destroyEngine()
    })

    it('should initialize the component with the expected default values', () => {
      const data = getComponent(testEntity, MaterialPrototypeComponent)
      assertMaterialPrototypeComponentEq(data, MaterialPrototypeComponentDefaults)
    })
  }) //:: onInit

  describe('onSet', () => {
    let testEntity = UndefinedEntity

    beforeEach(async () => {
      createEngine()
      testEntity = createEntity()
      setComponent(testEntity, MaterialPrototypeComponent)
    })

    afterEach(() => {
      removeEntity(testEntity)
      return destroyEngine()
    })

    it('should change the values of an initialized MaterialPrototypeComponent', () => {
      const Expected: MaterialPrototypeComponentData = {
        prototypeArguments: {} as PrototypeArgument,
        prototypeConstructor: {} as MaterialPrototypeObjectConstructor
      }
      setComponent(testEntity, MaterialPrototypeComponent, Expected)
      const result = getComponent(testEntity, MaterialPrototypeComponent)
      assertMaterialPrototypeComponentEq(result, Expected)
    })

    it('should not change values of an initialized MaterialPrototypeComponent when the data passed had incorrect types', () => {
      const Incorrect = { uuid: 'someUUID' }
      const before = getComponent(testEntity, MaterialPrototypeComponent)
      // @ts-ignore Coerce an incorrect type into the component's data
      setComponent(testEntity, MaterialPrototypeComponent, Incorrect)
      const after = getComponent(testEntity, MaterialPrototypeComponent)
      assertMaterialPrototypeComponentEq(before, after)
    })
  }) //:: onSet
}) //:: MaterialPrototypeComponent

describe('prototypeQuery', () => {
  beforeEach(() => {
    createEngine()
  })

  afterEach(() => {
    return destroyEngine()
  })

  it('should only return entities that have a MaterialPrototypeComponent', () => {
    const otherEntity = createEntity()
    const one = createEntity()
    const two = createEntity()
    setComponent(one, MaterialPrototypeComponent)
    setComponent(two, MaterialPrototypeComponent)
    const Expected = [one, two] as Entity[]
    // Run and Check the result
    const result = prototypeQuery()
    for (const entity of result) assert.equal(Expected.includes(entity), true)
    assert.equal(Expected.includes(otherEntity), false)
  })
})<|MERGE_RESOLUTION|>--- conflicted
+++ resolved
@@ -39,12 +39,7 @@
 } from '@ir-engine/ecs'
 import assert from 'assert'
 import { BoxGeometry, Material, Mesh, MeshBasicMaterial } from 'three'
-<<<<<<< HEAD
-import { assertArrayAllNotEq, assertArrayEqual } from '../../physics/components/RigidBodyComponent.test'
-=======
 import { afterEach, beforeEach, describe, it } from 'vitest'
-import { assertArrayEqual, assertArrayNotEqual } from '../../physics/components/RigidBodyComponent.test'
->>>>>>> f6de5932
 import { MeshComponent } from '../components/MeshComponent'
 import {
   MaterialInstanceComponent,
