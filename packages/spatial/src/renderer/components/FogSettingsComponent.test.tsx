--- conflicted
+++ resolved
@@ -85,36 +85,6 @@
   assertFloatApproxEq(A.height, B.height)
 }
 
-const FogSettingsComponentDefaults = {
-  type: FogType.Disabled as FogType,
-  color: '#FFFFFF',
-  density: 0.005,
-  near: 1,
-  far: 1000,
-  timeScale: 1,
-  height: 0.05
-}
-
-function assertFogSettingsComponentEq(A, B): void {
-  assert.equal(A.type, B.type)
-  assert.equal(A.color, B.color)
-  assertFloatApproxEq(A.density, B.density)
-  assert.equal(A.near, B.near)
-  assert.equal(A.far, B.far)
-  assert.equal(A.timeScale, B.timeScale)
-  assertFloatApproxEq(A.height, B.height)
-}
-
-function assertFogSettingsComponentJSONEq(A, B): void {
-  assert.equal(A.type, B.type)
-  assert.equal(A.color, B.color)
-  assertFloatApproxEq(A.density, B.density)
-  assert.equal(A.near, B.near)
-  assert.equal(A.far, B.far)
-  assert.equal(A.timeScale, B.timeScale)
-  assertFloatApproxEq(A.height, B.height)
-}
-
 describe('FogSettingsComponent', () => {
   describe('IDs', () => {
     it('should initialize the FogSettingsComponent.name field with the expected value', () => {
@@ -269,10 +239,7 @@
       createEngine()
       initializeSpatialEngine()
       testEntity = createEntity()
-<<<<<<< HEAD
-=======
       setComponent(testEntity, VisibleComponent)
->>>>>>> b99a7f40
     })
 
     afterEach(() => {
@@ -405,10 +372,7 @@
 
       entity = createEntity()
       setComponent(entity, UUIDComponent, MathUtils.generateUUID() as EntityUUID)
-<<<<<<< HEAD
-=======
       setComponent(entity, VisibleComponent)
->>>>>>> b99a7f40
       setComponent(entity, FogSettingsComponent)
       setComponent(entity, EntityTreeComponent)
 
