--- conflicted
+++ resolved
@@ -41,6 +41,7 @@
 import { mockEngineRenderer } from '../../../tests/util/MockEngineRenderer'
 import { CameraComponent } from '../../camera/components/CameraComponent'
 import { EntityTreeComponent } from '../../transform/components/EntityTree'
+import { RendererComponent } from '../WebGLRendererSystem'
 import { FogSettingsComponent, FogType } from './FogSettingsComponent'
 import { FogShaders } from './FogShaders'
 import { FogComponent, SceneComponent } from './SceneComponents'
@@ -58,8 +59,6 @@
   beforeEach(() => {
     createEngine()
 
-<<<<<<< HEAD
-=======
     rootEntity = createEntity()
     setComponent(rootEntity, UUIDComponent, MathUtils.generateUUID() as EntityUUID)
     setComponent(rootEntity, EntityTreeComponent)
@@ -67,18 +66,12 @@
     setComponent(rootEntity, SceneComponent)
     mockEngineRenderer(rootEntity, mockCanvas())
 
->>>>>>> f80d1864
     entity = createEntity()
     setComponent(entity, UUIDComponent, MathUtils.generateUUID() as EntityUUID)
     setComponent(entity, FogSettingsComponent)
     setComponent(entity, EntityTreeComponent)
 
-    rootEntity = createEntity()
-    setComponent(rootEntity, UUIDComponent, MathUtils.generateUUID() as EntityUUID)
-    setComponent(rootEntity, EntityTreeComponent)
-    setComponent(rootEntity, CameraComponent)
-    setComponent(rootEntity, SceneComponent)
-    setComponent(rootEntity, RendererComponent, { canvas: mockCanvas(), scenes: [entity] })
+    setComponent(rootEntity, RendererComponent, { scenes: [entity] })
   })
 
   afterEach(() => {
