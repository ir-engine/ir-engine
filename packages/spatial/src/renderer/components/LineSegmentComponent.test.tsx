--- conflicted
+++ resolved
@@ -27,35 +27,7 @@
 import assert from 'assert'
 import React, { useEffect } from 'react'
 import sinon from 'sinon'
-<<<<<<< HEAD
-import {
-  BoxGeometry,
-  BufferGeometry,
-  Color,
-  ColorRepresentation,
-  LineBasicMaterial,
-  LineSegments,
-  Material,
-  MeshBasicMaterial,
-  SphereGeometry
-} from 'three'
-
-import {
-  Entity,
-  getComponent,
-  getMutableComponent,
-  hasComponent,
-  removeComponent,
-  setComponent,
-  UndefinedEntity
-} from '@etherealengine/ecs'
-import { destroyEngine } from '@etherealengine/ecs/src/Engine'
-import { createEntity, removeEntity } from '@etherealengine/ecs/src/EntityFunctions'
-import { getState } from '@etherealengine/hyperflux'
-
-import { createEngine } from '@etherealengine/ecs/src/Engine'
-import { NameComponent } from '../../common/NameComponent'
-=======
+
 import { BoxGeometry, LineBasicMaterial, LineSegments, MeshBasicMaterial, SphereGeometry } from 'three'
 
 import { getComponent, getMutableComponent, hasComponent, removeComponent, setComponent } from '@ir-engine/ecs'
@@ -64,7 +36,7 @@
 import { getState } from '@ir-engine/hyperflux'
 
 import { createEngine } from '@ir-engine/ecs/src/Engine'
->>>>>>> 296a846c
+
 import { ResourceState } from '../../resources/ResourceState'
 import { ObjectLayerMasks, ObjectLayers } from '../constants/ObjectLayers'
 import { GroupComponent } from './GroupComponent'
