/*
CPAL-1.0 License

The contents of this file are subject to the Common Public Attribution License
Version 1.0. (the "License"); you may not use this file except in compliance
with the License. You may obtain a copy of the License at
https://github.com/ir-engine/ir-engine/blob/dev/LICENSE.
The License is based on the Mozilla Public License Version 1.1, but Sections 14
and 15 have been added to cover use of software over a computer network and 
provide for limited attribution for the Original Developer. In addition, 
Exhibit A has been modified to be consistent with Exhibit B.

Software distributed under the License is distributed on an "AS IS" basis,
WITHOUT WARRANTY OF ANY KIND, either express or implied. See the License for the
specific language governing rights and limitations under the License.

The Original Code is Infinite Reality Engine.

The Original Developer is the Initial Developer. The Initial Developer of the
Original Code is the Infinite Reality Engine team.

All portions of the code written by the Infinite Reality Engine team are Copyright © 2021-2023 
Infinite Reality Engine. All Rights Reserved.
*/

import { act, render } from '@testing-library/react'
import assert from 'assert'
import React, { useEffect } from 'react'
import sinon from 'sinon'
import { afterEach, beforeEach, describe, DoneCallback, it } from 'vitest'

import {
  BoxGeometry,
  BufferGeometry,
  Color,
  ColorRepresentation,
  LineBasicMaterial,
  LineSegments,
  Material,
  MeshBasicMaterial,
  SphereGeometry
} from 'three'

import {
  Entity,
  getComponent,
  getMutableComponent,
  hasComponent,
  removeComponent,
  setComponent,
  UndefinedEntity
} from '@ir-engine/ecs'
import { destroyEngine } from '@ir-engine/ecs/src/Engine'
import { createEntity, removeEntity } from '@ir-engine/ecs/src/EntityFunctions'
import { getState } from '@ir-engine/hyperflux'

import { createEngine } from '@ir-engine/ecs/src/Engine'

import { NameComponent } from '../../common/NameComponent'
import { ResourceState } from '../../resources/ResourceState'
import { ObjectLayerMasks, ObjectLayers } from '../constants/ObjectLayers'
import { GroupComponent } from './GroupComponent'
import { assertColorEqual } from './lights/HemisphereLightComponent.test'
import { LineSegmentComponent } from './LineSegmentComponent'
import { ObjectLayerComponents, ObjectLayerMaskComponent } from './ObjectLayerComponent'
import { VisibleComponent } from './VisibleComponent'

type LineSegmentComponentData = {
  name: string
  geometry: BufferGeometry
  material: Material
<<<<<<< HEAD
  color?: ColorRepresentation
  layerMask: typeof ObjectLayers.NodeHelper
  entity?: Entity
=======
  color: ColorRepresentation | undefined
  layerMask: number
  entity: undefined | Entity
>>>>>>> f2345d8d
}

const LineSegmentComponentDefaults = {
  name: 'line-segment',
  geometry: null!,
  material: new LineBasicMaterial(),
  color: undefined,
  layerMask: ObjectLayers.NodeHelper,
  entity: undefined
} as LineSegmentComponentData

function assertLineSegmentComponentEq(A: LineSegmentComponentData, B: LineSegmentComponentData) {
  if (A === null && B === null) return
  assert.equal(A.name, B.name)
  if (A.geometry === null && B.geometry === null) assert(true)
  else if (A.geometry === null) assert(false, 'Geometry of A is not equal to B. B has geometry, but A.geometry is null')
  else if (B.geometry === null) assert(false, 'Geometry of B is not equal to A. A has geometry, but B.geometry is null')
  else assert.deepEqual(A.geometry, B.geometry)
  assert.deepEqual(A.material, B.material)
  assertColorEqual(A.color!, B.color!)
  assert.equal(A.layerMask, B.layerMask)
  assert.equal(A.entity, B.entity)
}

describe('LineSegmentComponent', () => {
  describe('IDs', () => {
    it('should initialize the LineSegmentComponent.name field with the expected value', () => {
      assert.equal(LineSegmentComponent.name, 'LineSegmentComponent')
    })
  }) //:: IDs

  describe('onInit', () => {
    let testEntity = UndefinedEntity

    beforeEach(async () => {
      createEngine()
      testEntity = createEntity()
    })

    afterEach(() => {
      removeEntity(testEntity)
      return destroyEngine()
    })

    it('should initialize the component with the expected values', () => {
      const geometry = new BoxGeometry(1, 1, 1)
      const material = new MeshBasicMaterial({ color: 0xffff00 })
      const Expected = LineSegmentComponentDefaults
      Expected.geometry = geometry
      Expected.material = material
      setComponent(testEntity, LineSegmentComponent, { geometry: geometry, material: material })
      const data = getComponent(testEntity, LineSegmentComponent)
      assertLineSegmentComponentEq(data as LineSegmentComponentData, Expected)
    })
  }) //:: onInit

  describe('onSet', () => {
    let testEntity = UndefinedEntity

    beforeEach(async () => {
      createEngine()
      testEntity = createEntity()
    })

    afterEach(() => {
      removeEntity(testEntity)
      return destroyEngine()
    })

    it('should throw an error if the data assigned does not provide a valid `LineSegmentComponent.geometry` object', () => {
      const material = new MeshBasicMaterial({ color: 0xffff00 })
      assert.throws(() => setComponent(testEntity, LineSegmentComponent, { material: material }))
    })

    it('should change the values of an initialized LineSegmentComponent', () => {
      const geometry1 = new BoxGeometry(1, 1, 1)
      const material1 = new MeshBasicMaterial({ color: 0x111111 })
      const Expected = LineSegmentComponentDefaults
      Expected.geometry = geometry1
      Expected.material = material1
      setComponent(testEntity, LineSegmentComponent, { geometry: geometry1, material: material1 })
      const data = getComponent(testEntity, LineSegmentComponent)
      assertLineSegmentComponentEq(data as LineSegmentComponentData, Expected)

      const geometry2 = new BoxGeometry(2, 2, 2)
      const material2 = new MeshBasicMaterial({ color: 0x222222 })
      setComponent(testEntity, LineSegmentComponent, { geometry: geometry2, material: material2 })
      Expected.geometry = geometry2
      Expected.material = material2
      const result = getComponent(testEntity, LineSegmentComponent)
      assertLineSegmentComponentEq(result as LineSegmentComponentData, Expected)
    })
  }) //:: onSet

  describe('reactor', () => {
    let testEntity = UndefinedEntity

    beforeEach(async () => {
      createEngine()
      testEntity = createEntity()
    })

    afterEach(() => {
      removeEntity(testEntity)
      return destroyEngine()
    })

    it('should call addObjectToGroup(lineSegment) with the entity when it mounts', () => {
      assert.equal(hasComponent(testEntity, GroupComponent), false)
      setComponent(testEntity, LineSegmentComponent, {
        geometry: new BoxGeometry(1, 1, 1),
        material: new MeshBasicMaterial({ color: 0x111111 })
      })
      assert.equal(hasComponent(testEntity, GroupComponent), true)
    })

    it('should set a VisibleComponent to the entity when it mounts', () => {
      assert.equal(hasComponent(testEntity, VisibleComponent), false)
      setComponent(testEntity, LineSegmentComponent, {
        geometry: new BoxGeometry(1, 1, 1),
        material: new MeshBasicMaterial({ color: 0x111111 })
      })
      assert.equal(hasComponent(testEntity, VisibleComponent), true)
    })

    it('should call removeObjectFromGroup(lineSegment) with the entity when it unmounts', () => {
      assert.equal(hasComponent(testEntity, GroupComponent), false)
      setComponent(testEntity, LineSegmentComponent, {
        geometry: new BoxGeometry(1, 1, 1),
        material: new MeshBasicMaterial({ color: 0x111111 })
      })
      assert.equal(hasComponent(testEntity, GroupComponent), true)
      removeComponent(testEntity, GroupComponent)
      assert.equal(hasComponent(testEntity, GroupComponent), false)
    })

    it('should trigger when component.name changes', () => {
      const Expected = 'TestLineName'
      assert.equal(hasComponent(testEntity, NameComponent), false)
      const geometry = new BoxGeometry(1, 1, 1)
      setComponent(testEntity, LineSegmentComponent, {
        geometry: geometry,
        material: new MeshBasicMaterial({ color: 0x111111 })
      })
      assert.equal(hasComponent(testEntity, NameComponent), true)
      setComponent(testEntity, LineSegmentComponent, {
        name: Expected,
        geometry: geometry,
        material: new MeshBasicMaterial({ color: 0x111111 })
      })
      const result = getComponent(testEntity, NameComponent)
      assert.equal(result, Expected)
    })

    it('should trigger when component.layerMask changes', () => {
      const Expected = 42
      assert.equal(hasComponent(testEntity, ObjectLayerMaskComponent), false)
      const geometry = new BoxGeometry(1, 1, 1)
      setComponent(testEntity, LineSegmentComponent, {
        geometry: geometry,
        material: new MeshBasicMaterial({ color: 0x111111 })
      })
      assert.equal(hasComponent(testEntity, ObjectLayerMaskComponent), true)
      assert.notEqual(getComponent(testEntity, ObjectLayerMaskComponent), Expected)
      setComponent(testEntity, LineSegmentComponent, {
        layerMask: Expected,
        geometry: geometry,
        material: new MeshBasicMaterial({ color: 0x111111 })
      })
      assert.equal(getComponent(testEntity, ObjectLayerMaskComponent), Expected)
    })

    it('should set the LineSegment layerMask correctly', () =>
      new Promise((done: DoneCallback) => {
        const entity = createEntity()
        const geometry = new BoxGeometry(1, 1, 1)
        const material = new MeshBasicMaterial({ color: 0xffff00 })

        const layerMask = ObjectLayerMasks.NodeHelper
        const layer = ObjectLayers.NodeHelper

        const Reactor = () => {
          useEffect(() => {
            setComponent(entity, LineSegmentComponent, {
              geometry: geometry,
              material: material,
              layerMask: layerMask
            })
            return () => {
              removeComponent(entity, LineSegmentComponent)
            }
          }, [])

          return <></>
        }

        const { rerender, unmount } = render(<Reactor />)

        act(async () => {
          rerender(<Reactor />)
        }).then(() => {
          assert(hasComponent(entity, LineSegmentComponent))
          assert(hasComponent(entity, GroupComponent))
          assert(hasComponent(entity, ObjectLayerMaskComponent))
          assert(hasComponent(entity, ObjectLayerComponents[layer]))
          const group = getComponent(entity, GroupComponent)
          const lineSegments = group[0] as LineSegments
          assert(lineSegments.isLineSegments)
          assert(lineSegments.layers.mask === layerMask)
          unmount()
          removeEntity(entity)
          done()
        })
      }))

    it('should trigger when component.color changes', () => {
      const Expected = new Color('#123456')
      assert.equal(hasComponent(testEntity, NameComponent), false)
      const geometry = new BoxGeometry(1, 1, 1)
      const material = new MeshBasicMaterial({ color: 0x111111 })
      setComponent(testEntity, LineSegmentComponent, {
        geometry: geometry,
        material: material
      })
      assert.notDeepEqual(
        (getComponent(testEntity, LineSegmentComponent).material as MeshBasicMaterial).color,
        Expected
      )
      setComponent(testEntity, LineSegmentComponent, {
        color: Expected,
        geometry: geometry,
        material: material
      })
      const result = (getComponent(testEntity, LineSegmentComponent).material as MeshBasicMaterial).color
      assert.deepEqual(result, Expected)
    })

    it('should create a LineSegmentComponent correctly', () =>
      new Promise((done: DoneCallback) => {
        const entity = createEntity()
        const geometry = new BoxGeometry(1, 1, 1)
        const material = new MeshBasicMaterial({ color: 0xffff00 })

        const Reactor = () => {
          useEffect(() => {
            setComponent(entity, LineSegmentComponent, { geometry: geometry, material: material })
          }, [])

          return <></>
        }

        const { rerender, unmount } = render(<Reactor />)

        const resourceState = getState(ResourceState)

        act(async () => {
          assert(hasComponent(entity, LineSegmentComponent))
          assert(resourceState.resources[geometry.uuid])
          assert(resourceState.resources[material.uuid])
          removeEntity(entity)
          unmount()
        }).then(() => {
          assert(!hasComponent(entity, LineSegmentComponent))
          assert(!resourceState.resources[geometry.uuid])
          assert(!resourceState.resources[material.uuid])
          done()
        })
      }))

    it('should update the LineSegmentComponent data correctly', () =>
      new Promise((done: DoneCallback) => {
        const entity = createEntity()
        const geometry = new BoxGeometry(1, 1, 1)
        const material = new MeshBasicMaterial({ color: 0xffff00 })

        const spy = sinon.spy()
        geometry.dispose = spy
        material.dispose = spy

        const geoResourceID = geometry.uuid
        const matResourceID = material.uuid

        const geometry2 = new SphereGeometry(0.5)
        const material2 = new LineBasicMaterial()

        geometry2.dispose = spy
        material2.dispose = spy

        const Reactor = () => {
          useEffect(() => {
            setComponent(entity, LineSegmentComponent, { geometry: geometry, material: material })
          }, [])

          return <></>
        }

        const { rerender, unmount } = render(<Reactor />)

        const resourceState = getState(ResourceState)
        act(async () => {
          assert(hasComponent(entity, LineSegmentComponent))
          assert(resourceState.resources[geoResourceID])
          assert(
            resourceState.resources[geoResourceID].asset &&
              (resourceState.resources[geoResourceID].asset as BoxGeometry).type === 'BoxGeometry'
          )
          assert(resourceState.resources[matResourceID])
          assert(
            resourceState.resources[matResourceID].asset &&
              (resourceState.resources[matResourceID].asset as MeshBasicMaterial).type === 'MeshBasicMaterial'
          )
          const lineSegmentComponent = getMutableComponent(entity, LineSegmentComponent)
          lineSegmentComponent.geometry.set(geometry2)
          lineSegmentComponent.material.set(material2)
          rerender(<Reactor />)
        }).then(() => {
          sinon.assert.calledTwice(spy)
          assert(
            resourceState.resources[geoResourceID].asset &&
              (resourceState.resources[geoResourceID].asset as SphereGeometry).type === 'SphereGeometry'
          )
          assert(
            resourceState.resources[matResourceID].asset &&
              (resourceState.resources[matResourceID].asset as LineBasicMaterial).type === 'LineBasicMaterial'
          )
          removeEntity(entity)
          assert(!hasComponent(entity, LineSegmentComponent))
          assert(!resourceState.resources[geoResourceID])
          assert(!resourceState.resources[matResourceID])
          assert(spy.callCount === 4)
          unmount()
          done()
        })
      }))

    it('should remove the LineSegmentComponent resources when it is unmounted', () =>
      new Promise((done: DoneCallback) => {
        const entity = createEntity()
        const geometry = new BoxGeometry(1, 1, 1)
        const material = new MeshBasicMaterial({ color: 0xffff00 })

        const spy = sinon.spy()
        geometry.dispose = spy
        material.dispose = spy

        const Reactor = () => {
          useEffect(() => {
            setComponent(entity, LineSegmentComponent, { geometry: geometry, material: material })
            return () => {
              removeComponent(entity, LineSegmentComponent)
            }
          }, [])

          return <></>
        }

        const { rerender, unmount } = render(<Reactor />)

        const resourceState = getState(ResourceState)

        act(async () => {
          assert(hasComponent(entity, LineSegmentComponent))
          assert(resourceState.resources[geometry.uuid])
          assert(resourceState.resources[material.uuid])
          unmount()
        }).then(() => {
          assert(!hasComponent(entity, LineSegmentComponent))
          assert(!resourceState.resources[geometry.uuid])
          assert(!resourceState.resources[material.uuid])
          sinon.assert.calledTwice(spy)
          removeEntity(entity)
          done()
        })
      }))
  }) //:: reactor
})<|MERGE_RESOLUTION|>--- conflicted
+++ resolved
@@ -69,15 +69,9 @@
   name: string
   geometry: BufferGeometry
   material: Material
-<<<<<<< HEAD
   color?: ColorRepresentation
-  layerMask: typeof ObjectLayers.NodeHelper
+  layerMask: number
   entity?: Entity
-=======
-  color: ColorRepresentation | undefined
-  layerMask: number
-  entity: undefined | Entity
->>>>>>> f2345d8d
 }
 
 const LineSegmentComponentDefaults = {
