// /*
// CPAL-1.0 License

// The contents of this file are subject to the Common Public Attribution License
// Version 1.0. (the "License"); you may not use this file except in compliance
// with the License. You may obtain a copy of the License at
// https://github.com/EtherealEngine/etherealengine/blob/dev/LICENSE.
// The License is based on the Mozilla Public License Version 1.1, but Sections 14
// and 15 have been added to cover use of software over a computer network and
// provide for limited attribution for the Original Developer. In addition,
// Exhibit A has been modified to be consistent with Exhibit B.

// Software distributed under the License is distributed on an "AS IS" basis,
// WITHOUT WARRANTY OF ANY KIND, either express or implied. See the License for the
// specific language governing rights and limitations under the License.

// The Original Code is Ethereal Engine.

// The Original Developer is the Initial Developer. The Initial Developer of the
// Original Code is the Ethereal Engine team.

// All portions of the code written by the Ethereal Engine team are Copyright © 2021-2023
// Ethereal Engine. All Rights Reserved.
// */

import assert from 'assert'
import { MathUtils } from 'three'

import { Entity, EntityUUID, UUIDComponent, getComponent, getMutableComponent, setComponent } from '@etherealengine/ecs'
import { createEngine, destroyEngine } from '@etherealengine/ecs/src/Engine'
import { createEntity, removeEntity } from '@etherealengine/ecs/src/EntityFunctions'
import { noiseAddToEffectRegistry } from '@etherealengine/engine/src/postprocessing/NoiseEffect'
import { getMutableState } from '@etherealengine/hyperflux'
import { CameraComponent } from '@etherealengine/spatial/src/camera/components/CameraComponent'
import { RendererComponent } from '@etherealengine/spatial/src/renderer/WebGLRendererSystem'
import { SceneComponent } from '@etherealengine/spatial/src/renderer/components/SceneComponents'
import { EntityTreeComponent } from '@etherealengine/spatial/src/transform/components/EntityTree'
import { act, render } from '@testing-library/react'
import React from 'react'
import { mockEngineRenderer } from '../../../tests/util/MockEngineRenderer'
import { RendererState } from '../RendererState'
import { PostProcessingComponent } from './PostProcessingComponent'

describe('PostProcessingComponent', () => {
  let rootEntity: Entity
  let entity: Entity

  const mockCanvas = () => {
    return {
      getDrawingBufferSize: () => 0
    } as any as HTMLCanvasElement
  }

  beforeEach(() => {
    createEngine()

    rootEntity = createEntity()
    setComponent(rootEntity, UUIDComponent, MathUtils.generateUUID() as EntityUUID)
    setComponent(rootEntity, EntityTreeComponent)
    setComponent(rootEntity, CameraComponent)
<<<<<<< HEAD
=======
    setComponent(rootEntity, SceneComponent)
    mockEngineRenderer(rootEntity, mockCanvas())
>>>>>>> f80d1864

    entity = createEntity()
    setComponent(entity, UUIDComponent, MathUtils.generateUUID() as EntityUUID)
    getMutableState(RendererState).usePostProcessing.set(true)
    setComponent(entity, SceneComponent)
    setComponent(entity, PostProcessingComponent, { enabled: true })
    setComponent(entity, EntityTreeComponent)

    //set data to test
<<<<<<< HEAD
    setComponent(rootEntity, RendererComponent, { canvas: mockCanvas(), scenes: [entity] })

    //override addpass to test data without dependency on Browser
    let addPassCount = 0
    EffectComposer.prototype.addPass = () => {
      addPassCount++
    }
=======
    setComponent(rootEntity, SceneComponent, { children: [entity] })
>>>>>>> f80d1864
  })

  afterEach(() => {
    return destroyEngine()
  })

  it('Create default post processing component', () => {
    const postProcessingComponent = getComponent(entity, PostProcessingComponent)
    assert(postProcessingComponent, 'post processing component exists')
  })

  it('Test Effect Composure amd Highlight Effect', async () => {
    const effectKey = 'OutlineEffect'

    //force nested reactors to run
    const { rerender, unmount } = render(<></>)
    await act(() => rerender(<></>))

    const effectComposer = getComponent(rootEntity, RendererComponent).effectComposer
    //test that the effect composer is setup
    assert(effectComposer, 'effect composer is setup')

    //test that the effect pass has the the effect set
<<<<<<< HEAD
    // @ts-ignore
    const effects = effectComposer.EffectPass.effects
=======
    const effects = (effectComposer?.EffectPass as any).effects
>>>>>>> f80d1864
    assert(effects.find((el) => el.name == effectKey))

    unmount()
  })

  it('Test Effect Add and Remove', async () => {
    const effectKey = 'NoiseEffect'
    noiseAddToEffectRegistry()

    const { rerender, unmount } = render(<></>)

    await act(() => rerender(<></>))

    const postProcessingComponent = getMutableComponent(entity, PostProcessingComponent)
    postProcessingComponent.effects[effectKey].isActive.set(true)

    setComponent(rootEntity, RendererComponent)
    await act(() => rerender(<></>))

    // @ts-ignore
    let effects = getComponent(rootEntity, RendererComponent).effectComposer.EffectPass.effects
    console.log(
      getComponent(rootEntity, RendererComponent).effects,
      effects.map((el) => el.name)
    )
    assert(
      effects.find((el) => el.name == effectKey),
      ' Effect turned on'
    )

    postProcessingComponent.effects[effectKey].isActive.set(false)

    await act(() => rerender(<></>))

    // @ts-ignore
    effects = getComponent(rootEntity, RendererComponent).effectComposer.EffectPass.effects
    assert(!effects.find((el) => el.name == effectKey), ' Effect turned off')

    removeEntity(entity)
    unmount()
  })
})<|MERGE_RESOLUTION|>--- conflicted
+++ resolved
@@ -58,11 +58,7 @@
     setComponent(rootEntity, UUIDComponent, MathUtils.generateUUID() as EntityUUID)
     setComponent(rootEntity, EntityTreeComponent)
     setComponent(rootEntity, CameraComponent)
-<<<<<<< HEAD
-=======
-    setComponent(rootEntity, SceneComponent)
     mockEngineRenderer(rootEntity, mockCanvas())
->>>>>>> f80d1864
 
     entity = createEntity()
     setComponent(entity, UUIDComponent, MathUtils.generateUUID() as EntityUUID)
@@ -72,17 +68,7 @@
     setComponent(entity, EntityTreeComponent)
 
     //set data to test
-<<<<<<< HEAD
-    setComponent(rootEntity, RendererComponent, { canvas: mockCanvas(), scenes: [entity] })
-
-    //override addpass to test data without dependency on Browser
-    let addPassCount = 0
-    EffectComposer.prototype.addPass = () => {
-      addPassCount++
-    }
-=======
-    setComponent(rootEntity, SceneComponent, { children: [entity] })
->>>>>>> f80d1864
+    setComponent(rootEntity, RendererComponent, { scenes: [entity] })
   })
 
   afterEach(() => {
@@ -106,12 +92,7 @@
     assert(effectComposer, 'effect composer is setup')
 
     //test that the effect pass has the the effect set
-<<<<<<< HEAD
-    // @ts-ignore
-    const effects = effectComposer.EffectPass.effects
-=======
     const effects = (effectComposer?.EffectPass as any).effects
->>>>>>> f80d1864
     assert(effects.find((el) => el.name == effectKey))
 
     unmount()
