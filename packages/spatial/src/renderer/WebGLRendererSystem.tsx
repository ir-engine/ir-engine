/*
CPAL-1.0 License

The contents of this file are subject to the Common Public Attribution License
Version 1.0. (the "License"); you may not use this file except in compliance
with the License. You may obtain a copy of the License at
https://github.com/EtherealEngine/etherealengine/blob/dev/LICENSE.
The License is based on the Mozilla Public License Version 1.1, but Sections 14
and 15 have been added to cover use of software over a computer network and 
provide for limited attribution for the Original Developer. In addition, 
Exhibit A has been modified to be consistent with Exhibit B.

Software distributed under the License is distributed on an "AS IS" basis,
WITHOUT WARRANTY OF ANY KIND, either express or implied. See the License for the
specific language governing rights and limitations under the License.

The Original Code is Ethereal Engine.

The Original Developer is the Initial Developer. The Initial Developer of the
Original Code is the Ethereal Engine team.

All portions of the code written by the Ethereal Engine team are Copyright © 2021-2023 
Ethereal Engine. All Rights Reserved.
*/

import '../threejsPatches'

import {
  ECSState,
  Entity,
  PresentationSystemGroup,
  QueryReactor,
  defineComponent,
  defineQuery,
  defineSystem,
  getComponent,
  getOptionalComponent,
  hasComponent,
  useComponent,
  useEntityContext
} from '@etherealengine/ecs'
import { defineState, getMutableState, getState, useHookstate } from '@etherealengine/hyperflux'
import { EffectComposer, NormalPass, RenderPass, SMAAPreset } from 'postprocessing'
import React, { useEffect } from 'react'
import {
  ArrayCamera,
  Color,
  CubeTexture,
  FogBase,
  LinearToneMapping,
  PCFSoftShadowMap,
  SRGBColorSpace,
  Scene,
  ShadowMapType,
  Texture,
  ToneMapping,
  WebGL1Renderer,
  WebGLRenderer,
  WebGLRendererParameters
} from 'three'
import { EngineState } from '../EngineState'
import { CameraComponent } from '../camera/components/CameraComponent'
import { ExponentialMovingAverage } from '../common/classes/ExponentialAverageCurve'
import { getNestedChildren } from '../transform/components/EntityTree'
import { WebXRManager, createWebXRManager } from '../xr/WebXRManager'
import { XRLightProbeState } from '../xr/XRLightProbeSystem'
import { XRState } from '../xr/XRState'
import { PerformanceManager } from './PerformanceState'
import { RendererState } from './RendererState'
import WebGL from './THREE.WebGL'
import { GroupComponent } from './components/GroupComponent'
import {
  BackgroundComponent,
  EnvironmentMapComponent,
  FogComponent,
  SceneComponent
} from './components/SceneComponents'
import { VisibleComponent } from './components/VisibleComponent'
import { ObjectLayers } from './constants/ObjectLayers'
import { EffectMapType } from './effects/PostProcessing'
import { SDFSettingsState } from './effects/sdf/SDFSettingsState'
import { changeRenderMode } from './functions/changeRenderMode'

export const RendererComponent = defineComponent({
  name: 'RendererComponent',

  onInit() {
    return new EngineRenderer()
  },

  onSet(entity, component, json) {
    if (json?.canvas) component.value.canvas = json.canvas
  }
})

let lastRenderTime = 0
const _scene = new Scene()
_scene.matrixAutoUpdate = false
_scene.matrixWorldAutoUpdate = false
_scene.layers.set(ObjectLayers.Scene)
globalThis._scene = _scene

export class EngineRenderer {
  /**
   * @deprecated will be removed once threejs objects are not proxified. Should only be used in loadGLTFModel.ts
   * see https://github.com/EtherealEngine/etherealengine/issues/9308
   */
  static activeRender = false
  /** Is resize needed? */
  needsResize: boolean

  /** Maximum Quality level of the rendered. **Default** value is 5. */
  maxQualityLevel = 5
  /** point at which we downgrade quality level (large delta) */
  maxRenderDelta = 1000 / 28 // 28 fps = 35 ms  (on some devices, rAF updates at 30fps, e.g., Low Power Mode)
  /** point at which we upgrade quality level (small delta) */
  minRenderDelta = 1000 / 55 // 55 fps = 18 ms
  /** Resoulion scale. **Default** value is 1. */
  scaleFactor = 1

  renderPass: RenderPass
  normalPass: NormalPass
  renderContext: WebGLRenderingContext | WebGL2RenderingContext

  supportWebGL2: boolean
  canvas: HTMLCanvasElement

  averageTimePeriods = 3 * 60 // 3 seconds @ 60fps
  /** init ExponentialMovingAverage */
  movingAverage = new ExponentialMovingAverage(this.averageTimePeriods)

  renderer: WebGLRenderer = null!
<<<<<<< HEAD
  /** used to optimize proxified threejs objects during render time, see loadGLTFModel and https://github.com/EtherealEngine/etherealengine/issues/9308 */
  rendering = false
  effectComposer: EffectComposer = null!
=======
  effectComposer: EffectComposerWithSchema = null!
>>>>>>> 24c94061
  /** @todo deprecate and replace with engine implementation */
  xrManager: WebXRManager = null!
  webGLLostContext: any = null

  initialize() {
    this.supportWebGL2 = WebGL.isWebGL2Available()

    if (!this.canvas) throw new Error('Canvas is not defined')

    const canvas = this.canvas
    const context = this.supportWebGL2 ? canvas.getContext('webgl2')! : canvas.getContext('webgl')!

    this.renderContext = context!
    const options: WebGLRendererParameters = {
      precision: 'highp',
      powerPreference: 'high-performance',
      stencil: false,
      antialias: false,
      depth: true,
      logarithmicDepthBuffer: false,
      canvas,
      context,
      preserveDrawingBuffer: false,
      //@ts-ignore
      multiviewStereo: true
    }

    const renderer = this.supportWebGL2 ? new WebGLRenderer(options) : new WebGL1Renderer(options)
    this.renderer = renderer
    this.renderer.outputColorSpace = SRGBColorSpace

    // DISABLE THIS IF YOU ARE SEEING SHADER MISBEHAVING - UNCHECK THIS WHEN TESTING UPDATING THREEJS
    this.renderer.debug.checkShaderErrors = false

    // @ts-ignore
    this.xrManager = renderer.xr = createWebXRManager(renderer)
    this.xrManager.cameraAutoUpdate = false
    this.xrManager.enabled = true

    const onResize = () => {
      this.needsResize = true
    }

    canvas.addEventListener('resize', onResize, false)
    window.addEventListener('resize', onResize, false)

    this.renderer.autoClear = true

    /**
     * This can be tested with document.getElementById('engine-renderer-canvas').getContext('webgl2').getExtension('WEBGL_lose_context').loseContext();
     */
    this.webGLLostContext = context.getExtension('WEBGL_lose_context')

    const handleWebGLConextLost = (e) => {
      console.log('Browser lost the context.', e)
      e.preventDefault()
      this.needsResize = false
      setTimeout(() => {
        if (this.webGLLostContext) this.webGLLostContext.restoreContext()
      }, 1)
    }

    const handleWebGLContextRestore = (e) => {
      canvas.removeEventListener('webglcontextlost', handleWebGLConextLost)
      canvas.removeEventListener('webglcontextrestored', handleWebGLContextRestore)
      this.initialize()
      this.needsResize = true
      console.log("Browser's context is restored.", e)
    }

    if (this.webGLLostContext) {
      canvas.addEventListener('webglcontextlost', handleWebGLConextLost)
    } else {
      console.log('Browser does not support `WEBGL_lose_context` extension')
    }
  }
}

/**
 * Change the quality of the renderer.
 */
const changeQualityLevel = (renderer: EngineRenderer) => {
  const time = Date.now()
  const delta = time - lastRenderTime
  lastRenderTime = time

  const { qualityLevel } = getState(RendererState)
  let newQualityLevel = qualityLevel

  renderer.movingAverage.update(Math.min(delta, 50))
  const averageDelta = renderer.movingAverage.mean

  if (averageDelta > renderer.maxRenderDelta) {
    PerformanceManager.decrementPerformance()
    if (newQualityLevel > 1) newQualityLevel--
  } else if (averageDelta < renderer.minRenderDelta) {
    PerformanceManager.incrementPerformance()
    if (newQualityLevel < renderer.maxQualityLevel) newQualityLevel++
  }

  if (newQualityLevel !== qualityLevel) {
    getMutableState(RendererState).qualityLevel.set(newQualityLevel)
  }
}

/**
 * Executes the system. Called each frame by default from the Engine.instance.
 * @param delta Time since last frame.
 */
export const render = (
  renderer: EngineRenderer,
  scene: Scene,
  camera: ArrayCamera,
  delta: number,
  effectComposer = true
) => {
  const xrFrame = getState(XRState).xrFrame

  const canvasParent = renderer.canvas.parentElement
  if (!canvasParent) return

  const state = getState(RendererState)

  const engineState = getState(EngineState)
  if (!engineState.isEditor && state.automatic) changeQualityLevel(renderer)

  if (renderer.needsResize) {
    const curPixelRatio = renderer.renderer.getPixelRatio()
    const scaledPixelRatio = window.devicePixelRatio * renderer.scaleFactor

    if (curPixelRatio !== scaledPixelRatio) renderer.renderer.setPixelRatio(scaledPixelRatio)

    const width = canvasParent.clientWidth
    const height = canvasParent.clientHeight

    if (camera.isPerspectiveCamera) {
      camera.aspect = width / height
      camera.updateProjectionMatrix()
    }

    state.qualityLevel > 0 && state.csm?.updateFrustums()

    if (renderer.effectComposer) {
      renderer.effectComposer.setSize(width, height, true)
    } else {
      renderer.renderer.setSize(width, height, true)
    }

    renderer.needsResize = false
  }

  EngineRenderer.activeRender = true

  /** Postprocessing does not support multipass yet, so just use basic renderer when in VR */
  if (xrFrame || !effectComposer || !renderer.effectComposer) {
    for (const c of camera.cameras) c.layers.mask = camera.layers.mask
    renderer.renderer.clear()
    renderer.renderer.render(scene, camera)
  } else {
    renderer.effectComposer.setMainScene(scene)
    renderer.effectComposer.setMainCamera(camera)
    renderer.effectComposer.render(delta)
  }

  EngineRenderer.activeRender = false
}

export const RenderSettingsState = defineState({
  name: 'RenderSettingsState',
  initial: {
    csm: true,
    cascades: 5,
    toneMapping: LinearToneMapping as ToneMapping,
    toneMappingExposure: 0.8,
    shadowMapType: PCFSoftShadowMap as ShadowMapType,
    smaaPreset: SMAAPreset.MEDIUM
  }
})

const rendererQuery = defineQuery([RendererComponent, CameraComponent, SceneComponent])

export const filterVisible = (entity: Entity) => hasComponent(entity, VisibleComponent)
export const getNestedVisibleChildren = (entity: Entity) => getNestedChildren(entity, filterVisible)

const execute = () => {
  const deltaSeconds = getState(ECSState).deltaSeconds

  for (const entity of rendererQuery()) {
    const camera = getComponent(entity, CameraComponent)
    const renderer = getComponent(entity, RendererComponent)
    const scene = getComponent(entity, SceneComponent)

    let background: Color | Texture | CubeTexture | null = null
    let environment: Texture | null = null
    let fog: FogBase | null = null

    const entitiesToRender = scene.children.map(getNestedVisibleChildren).flat()
    for (const entity of entitiesToRender) {
      if (hasComponent(entity, EnvironmentMapComponent)) {
        environment = getComponent(entity, EnvironmentMapComponent)
      }
      if (hasComponent(entity, BackgroundComponent)) {
        background = getComponent(entity, BackgroundComponent as any) as Color | Texture | CubeTexture
      }
      if (hasComponent(entity, FogComponent)) {
        fog = getComponent(entity, FogComponent)
      }
    }
    const objects = entitiesToRender
      .map((entity) => getOptionalComponent(entity, GroupComponent)!)
      .flat()
      .filter(Boolean)

    _scene.children = objects

    const sessionMode = getState(XRState).sessionMode
    _scene.background = sessionMode === 'immersive-ar' ? null : background

    const lightProbe = getState(XRLightProbeState).environment
    _scene.environment = lightProbe ?? environment

    _scene.fog = fog

    render(renderer, _scene, camera, deltaSeconds)
  }
}

const rendererReactor = () => {
  const entity = useEntityContext()
  const renderer = useComponent(entity, RendererComponent).value
  const renderSettings = useHookstate(getMutableState(RenderSettingsState))
  const engineRendererSettings = useHookstate(getMutableState(RendererState))
  const xrState = useHookstate(getMutableState(XRState))
  const sdfState = useHookstate(getMutableState(SDFSettingsState))

  useEffect(() => {
    renderer.renderer.toneMapping = renderSettings.toneMapping.value
  }, [renderSettings.toneMapping])

  useEffect(() => {
    renderer.renderer.toneMappingExposure = renderSettings.toneMappingExposure.value
  }, [renderSettings.toneMappingExposure])

  useEffect(() => {
    renderer.renderer.shadowMap.type = renderSettings.shadowMapType.value
    renderer.renderer.shadowMap.needsUpdate = true
  }, [xrState.supportedSessionModes, renderSettings.shadowMapType, engineRendererSettings.useShadows])

  // useEffect(() => {
  //   configureEffectComposer(entity)
  //   if (getState(EngineState).isEditor) changeRenderMode()
  // }, [
  //   postprocessing.enabled,
  //   postprocessing.effects,
  //   sdfState.enabled,
  //   engineRendererSettings.usePostProcessing,
  //   renderSettings.smaaPreset
  // ])

  useEffect(() => {
    renderer.scaleFactor = engineRendererSettings.qualityLevel.value / renderer.maxQualityLevel
    renderer.renderer.setPixelRatio(window.devicePixelRatio * renderer.scaleFactor)
    renderer.needsResize = true
  }, [engineRendererSettings.qualityLevel])

  useEffect(() => {
    changeRenderMode()
  }, [engineRendererSettings.renderMode])

  return null
}

const cameraReactor = () => {
  const entity = useEntityContext()
  const camera = useComponent(entity, CameraComponent).value
  const engineRendererSettings = useHookstate(getMutableState(RendererState))

  useEffect(() => {
    if (engineRendererSettings.physicsDebug.value) camera.layers.enable(ObjectLayers.PhysicsHelper)
    else camera.layers.disable(ObjectLayers.PhysicsHelper)
  }, [engineRendererSettings.physicsDebug])

  useEffect(() => {
    if (engineRendererSettings.avatarDebug.value) camera.layers.enable(ObjectLayers.AvatarHelper)
    else camera.layers.disable(ObjectLayers.AvatarHelper)
  }, [engineRendererSettings.avatarDebug])

  useEffect(() => {
    if (engineRendererSettings.gridVisibility.value) camera.layers.enable(ObjectLayers.Gizmos)
    else camera.layers.disable(ObjectLayers.Gizmos)
  }, [engineRendererSettings.gridVisibility])

  useEffect(() => {
    if (engineRendererSettings.nodeHelperVisibility.value) camera.layers.enable(ObjectLayers.NodeHelper)
    else camera.layers.disable(ObjectLayers.NodeHelper)
  }, [engineRendererSettings.nodeHelperVisibility])

  return null
}

export const WebGLRendererSystem = defineSystem({
  uuid: 'ee.engine.WebGLRendererSystem',
  insert: { with: PresentationSystemGroup },
  execute,
  reactor: () => {
    return (
      <>
        <QueryReactor Components={[RendererComponent]} ChildEntityReactor={rendererReactor} />
        <QueryReactor Components={[CameraComponent]} ChildEntityReactor={cameraReactor} />
      </>
    )
  }
})<|MERGE_RESOLUTION|>--- conflicted
+++ resolved
@@ -77,7 +77,6 @@
 } from './components/SceneComponents'
 import { VisibleComponent } from './components/VisibleComponent'
 import { ObjectLayers } from './constants/ObjectLayers'
-import { EffectMapType } from './effects/PostProcessing'
 import { SDFSettingsState } from './effects/sdf/SDFSettingsState'
 import { changeRenderMode } from './functions/changeRenderMode'
 
@@ -130,13 +129,9 @@
   movingAverage = new ExponentialMovingAverage(this.averageTimePeriods)
 
   renderer: WebGLRenderer = null!
-<<<<<<< HEAD
   /** used to optimize proxified threejs objects during render time, see loadGLTFModel and https://github.com/EtherealEngine/etherealengine/issues/9308 */
   rendering = false
   effectComposer: EffectComposer = null!
-=======
-  effectComposer: EffectComposerWithSchema = null!
->>>>>>> 24c94061
   /** @todo deprecate and replace with engine implementation */
   xrManager: WebXRManager = null!
   webGLLostContext: any = null
