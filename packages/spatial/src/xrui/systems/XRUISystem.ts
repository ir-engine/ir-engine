/*
CPAL-1.0 License

The contents of this file are subject to the Common Public Attribution License
Version 1.0. (the "License"); you may not use this file except in compliance
with the License. You may obtain a copy of the License at
https://github.com/EtherealEngine/etherealengine/blob/dev/LICENSE.
The License is based on the Mozilla Public License Version 1.1, but Sections 14
and 15 have been added to cover use of software over a computer network and 
provide for limited attribution for the Original Developer. In addition, 
Exhibit A has been modified to be consistent with Exhibit B.

Software distributed under the License is distributed on an "AS IS" basis,
WITHOUT WARRANTY OF ANY KIND, either express or implied. See the License for the
specific language governing rights and limitations under the License.

The Original Code is Ethereal Engine.

The Original Developer is the Initial Developer. The Initial Developer of the
Original Code is the Ethereal Engine team.

All portions of the code written by the Ethereal Engine team are Copyright © 2021-2023 
Ethereal Engine. All Rights Reserved.
*/

import { useEffect } from 'react'
import { BufferGeometry, Color, Mesh, MeshBasicMaterial } from 'three'

import { isClient } from '@etherealengine/common/src/utils/getEnvironment'
import { getComponent, getMutableComponent, hasComponent } from '@etherealengine/ecs/src/ComponentFunctions'
import { Entity } from '@etherealengine/ecs/src/Entity'
import { removeEntity } from '@etherealengine/ecs/src/EntityFunctions'
import { defineQuery } from '@etherealengine/ecs/src/QueryFunctions'
import { defineSystem } from '@etherealengine/ecs/src/SystemFunctions'
import { WebContainer3D } from '@etherealengine/xrui'

import { InputComponent } from '../../input/components/InputComponent'
import { InputSourceComponent } from '../../input/components/InputSourceComponent'
import { VisibleComponent } from '../../renderer/components/VisibleComponent'
import { TransformSystem } from '../../transform/systems/TransformSystem'
import { PointerComponent, PointerObject } from '../components/PointerComponent'
import { XRUIComponent } from '../components/XRUIComponent'

const hitColor = new Color(0x00e6e6)
const normalColor = new Color(0xffffff)
const visibleInteractableXRUIQuery = defineQuery([XRUIComponent, VisibleComponent, InputComponent])
const visibleXRUIQuery = defineQuery([XRUIComponent, VisibleComponent])
const xruiQuery = defineQuery([XRUIComponent])
const inputSourceQuery = defineQuery([InputSourceComponent])

// redirect DOM events from the canvas, to the 3D scene,
// to the appropriate child Web3DLayer, and finally (back) to the
// DOM to dispatch an event on the intended DOM target
const redirectDOMEvent = (evt: PointerEvent) => {
  for (const entity of visibleInteractableXRUIQuery()) {
    const layer = getComponent(entity, XRUIComponent)
    const inputSources = InputComponent.getInputSourceEntities(entity)
    // const inputSources = getComponent(entity, InputComponent).inputSources
    if (!inputSources.length) continue
    const inputSource = getComponent(inputSources[0], InputSourceComponent) // assume only one input source per XRUI
    if (inputSource.intersections.length && inputSource.intersections[0].entity !== entity) continue // only handle events for the first intersection
    layer.updateWorldMatrix(true, true)
    const raycaster = inputSource.raycaster
    const hit = layer.hitTest(raycaster.ray)
    if (hit && hit.intersection.object.visible) {
      hit.target.dispatchEvent(new (evt.constructor as any)(evt.type, evt))
      hit.target.focus()
      return
    }
  }
}

const updateControllerRayInteraction = (entity: Entity, xruiEntities: Entity[]) => {
  const pointerComponentState = getMutableComponent(entity, PointerComponent)
  const pointer = pointerComponentState.pointer.value as PointerObject
  const cursor = pointerComponentState.cursor.value as Mesh<BufferGeometry, MeshBasicMaterial>

  let hit = null! as ReturnType<typeof WebContainer3D.prototype.hitTest>

  for (const entity of xruiEntities) {
    const hasSource = getComponent(entity, InputComponent).inputSources.length
    if (!hasSource) continue

    const layer = getComponent(entity, XRUIComponent)

    /**
     * get closest hit from all XRUIs
     */
    const layerHit = layer.hitTest(pointer)
    if (layerHit && (!hit || layerHit.intersection.distance < hit.intersection.distance)) hit = layerHit
  }

  pointerComponentState.lastHit.set(hit)

  if (hit) {
    const interactable = window.getComputedStyle(hit.target).cursor === 'pointer'

    if (cursor) {
      cursor.visible = true
      cursor.position.copy(hit.intersection.point)
      pointer.worldToLocal(cursor.position)

      if (interactable) {
        cursor.material.color = hitColor
      } else {
        cursor.material.color = normalColor
      }
    }
  } else {
    if (cursor) {
      cursor.material.color = normalColor
      cursor.visible = false
    }
  }
}

const updateClickEventsForController = (entity: Entity) => {
  const pointerComponentState = getMutableComponent(entity, PointerComponent)
  const hit = pointerComponentState.lastHit.value
  if (hit && hit.intersection.object.visible) {
    hit.target.dispatchEvent(new PointerEvent('click', { bubbles: true }))
    hit.target.focus()
  }
}

const execute = () => {
  if (!isClient) return

<<<<<<< HEAD
  const xruiState = getState(XRUIState)
  const xrFrame = getState(XRState).xrFrame

  /** Update the objects to use for intersection tests */
  const pointerScreenRaycaster = getState(InputState).pointerScreenRaycaster
  xruiState.interactionRays = xrFrame
    ? [...PointerComponent.getPointers(), pointerScreenRaycaster.ray]
    : [pointerScreenRaycaster.ray]

=======
>>>>>>> 6054b610
  const interactableXRUIEntities = visibleInteractableXRUIQuery()

  const inputSourceEntities = inputSourceQuery()

  /** do intersection tests */
  for (const inputSourceEntity of inputSourceEntities) {
    const inputSourceComponent = getComponent(inputSourceEntity, InputSourceComponent)
    const inputSource = inputSourceComponent.source
    const buttons = inputSourceComponent.buttons

    if (inputSource.targetRayMode !== 'tracked-pointer') continue
    if (!PointerComponent.pointers.has(inputSource)) {
      PointerComponent.addPointer(inputSourceEntity)
    }

    const pointerEntity = PointerComponent.pointers.get(inputSource)
    if (!pointerEntity) continue

    const pointer = getComponent(pointerEntity, PointerComponent).pointer
    if (!pointer) continue

    if (
      buttons.XRStandardGamepadTrigger?.down &&
      (inputSource.handedness === 'left' || inputSource.handedness === 'right')
    )
      updateClickEventsForController(pointerEntity)

    updateControllerRayInteraction(pointerEntity, interactableXRUIEntities)
  }

  for (const [pointerSource, entity] of PointerComponent.pointers) {
    if (!inputSourceEntities.find((entity) => getComponent(entity, InputSourceComponent).source === pointerSource)) {
      removeEntity(entity)
    }
  }

  /** only update visible XRUI */

  for (const entity of visibleXRUIQuery()) {
    const xrui = getComponent(entity, XRUIComponent)
    xrui.update()
    xrui.updateWorldMatrix(true, true)
  }

  /** @todo remove this once XRUI no longer forces it internally */
  for (const entity of xruiQuery()) {
    const xrui = getComponent(entity, XRUIComponent)
    const visible = hasComponent(entity, VisibleComponent)
    xrui.matrixWorldAutoUpdate = visible
    xrui.matrixAutoUpdate = visible
  }

  // xrui.layoutSystem.viewFrustum.setFromPerspectiveProjectionMatrix(getComponent(Engine.instance.cameraEntity, CameraComponent).projectionMatrix)
  // EngineRenderer.instance.renderer.getSize(xrui.layoutSystem.viewResolution)
  // xrui.layoutSystem.update(world.delta, world.elapsedTime)
}

const reactor = () => {
  if (!isClient) return null

  useEffect(() => {
    // @ts-ignore
    // console.log(JSON.stringify(xrui.WebLayerModule.WebLayerManager.instance.textureLoader.workerConfig))
    // xrui.WebLayerModule.WebLayerManager.instance.textureLoader.workerConfig = {
    //   astcSupported: false,
    //   etc1Supported: renderer.extensions.has( 'WEBGL_compressed_texture_etc1' ),
    //   etc2Supported: renderer.extensions.has( 'WEBGL_compressed_texture_etc' ),
    //   dxtSupported: renderer.extensions.has( 'WEBGL_compressed_texture_s3tc' ),
    //   bptcSupported: renderer.extensions.has( 'EXT_texture_compression_bptc' ),
    //   pvrtcSupported: false
    // }

    // const canvas = EngineRenderer.instance.renderer.getContext().canvas
    document.body.addEventListener('pointerdown', redirectDOMEvent)
    document.body.addEventListener('click', redirectDOMEvent)
    document.body.addEventListener('contextmenu', redirectDOMEvent)
    document.body.addEventListener('dblclick', redirectDOMEvent)

    return () => {
      document.body.removeEventListener('pointerdown', redirectDOMEvent)
      document.body.removeEventListener('click', redirectDOMEvent)
      document.body.removeEventListener('contextmenu', redirectDOMEvent)
      document.body.removeEventListener('dblclick', redirectDOMEvent)
    }
  }, [])
  return null
}

export const XRUISystem = defineSystem({
  uuid: 'ee.engine.XRUISystem',
  insert: { with: TransformSystem },
  execute,
  reactor
})<|MERGE_RESOLUTION|>--- conflicted
+++ resolved
@@ -126,18 +126,6 @@
 const execute = () => {
   if (!isClient) return
 
-<<<<<<< HEAD
-  const xruiState = getState(XRUIState)
-  const xrFrame = getState(XRState).xrFrame
-
-  /** Update the objects to use for intersection tests */
-  const pointerScreenRaycaster = getState(InputState).pointerScreenRaycaster
-  xruiState.interactionRays = xrFrame
-    ? [...PointerComponent.getPointers(), pointerScreenRaycaster.ray]
-    : [pointerScreenRaycaster.ray]
-
-=======
->>>>>>> 6054b610
   const interactableXRUIEntities = visibleInteractableXRUIQuery()
 
   const inputSourceEntities = inputSourceQuery()
