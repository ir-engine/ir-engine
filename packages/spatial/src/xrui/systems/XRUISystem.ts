/*
CPAL-1.0 License

The contents of this file are subject to the Common Public Attribution License
Version 1.0. (the "License"); you may not use this file except in compliance
with the License. You may obtain a copy of the License at
https://github.com/ir-engine/ir-engine/blob/dev/LICENSE.
The License is based on the Mozilla Public License Version 1.1, but Sections 14
and 15 have been added to cover use of software over a computer network and 
provide for limited attribution for the Original Developer. In addition, 
Exhibit A has been modified to be consistent with Exhibit B.

Software distributed under the License is distributed on an "AS IS" basis,
WITHOUT WARRANTY OF ANY KIND, either express or implied. See the License for the
specific language governing rights and limitations under the License.

The Original Code is Infinite Reality Engine.

The Original Developer is the Initial Developer. The Initial Developer of the
Original Code is the Infinite Reality Engine team.

All portions of the code written by the Infinite Reality Engine team are Copyright © 2021-2023 
Infinite Reality Engine. All Rights Reserved.
*/

import { useEffect } from 'react'
import { BufferGeometry, Color, Mesh, MeshBasicMaterial } from 'three'

<<<<<<< HEAD
import { isClient } from '@ir-engine/common/src/utils/getEnvironment'
=======
>>>>>>> b99a7f40
import { getComponent, getMutableComponent, hasComponent } from '@ir-engine/ecs/src/ComponentFunctions'
import { Entity } from '@ir-engine/ecs/src/Entity'
import { removeEntity } from '@ir-engine/ecs/src/EntityFunctions'
import { defineQuery } from '@ir-engine/ecs/src/QueryFunctions'
import { defineSystem } from '@ir-engine/ecs/src/SystemFunctions'
<<<<<<< HEAD
=======
import { isClient } from '@ir-engine/hyperflux'
>>>>>>> b99a7f40
import { WebContainer3D } from '@ir-engine/xrui'

import { InputComponent } from '../../input/components/InputComponent'
import { InputSourceComponent } from '../../input/components/InputSourceComponent'
import { VisibleComponent } from '../../renderer/components/VisibleComponent'
import { TransformSystem } from '../../transform/systems/TransformSystem'
import { PointerComponent, PointerObject } from '../components/PointerComponent'
import { XRUIComponent } from '../components/XRUIComponent'

const hitColor = new Color(0x00e6e6)
const normalColor = new Color(0xffffff)
const visibleInteractableXRUIQuery = defineQuery([XRUIComponent, VisibleComponent, InputComponent])
const visibleXRUIQuery = defineQuery([XRUIComponent, VisibleComponent])
const xruiQuery = defineQuery([XRUIComponent])
const inputSourceQuery = defineQuery([InputSourceComponent])

// redirect DOM events from the canvas, to the 3D scene,
// to the appropriate child Web3DLayer, and finally (back) to the
// DOM to dispatch an event on the intended DOM target
const redirectDOMEvent = (evt: PointerEvent) => {
  for (const entity of visibleInteractableXRUIQuery()) {
    const layer = getComponent(entity, XRUIComponent)
    const inputSources = InputComponent.getInputSourceEntities(entity)
    // const inputSources = getComponent(entity, InputComponent).inputSources
    if (!inputSources.length) continue
    const inputSource = getComponent(inputSources[0], InputSourceComponent) // assume only one input source per XRUI
    if (inputSource.intersections.length && inputSource.intersections[0].entity !== entity) continue // only handle events for the first intersection
    layer.updateWorldMatrix(true, true)
    const raycaster = inputSource.raycaster
    const hit = layer.hitTest(raycaster.ray)
    if (hit && hit.intersection.object.visible) {
      hit.target.dispatchEvent(new (evt.constructor as any)(evt.type, evt))
      hit.target.focus()
      return
    }
  }
}

const updateControllerRayInteraction = (entity: Entity, xruiEntities: Entity[]) => {
  const pointerComponentState = getMutableComponent(entity, PointerComponent)
  const pointer = pointerComponentState.pointer.value as PointerObject
  const cursor = pointerComponentState.cursor.value as Mesh<BufferGeometry, MeshBasicMaterial>

  let hit = null! as ReturnType<typeof WebContainer3D.prototype.hitTest>

  for (const entity of xruiEntities) {
    const hasSource = getComponent(entity, InputComponent).inputSources.length
    if (!hasSource) continue

    const layer = getComponent(entity, XRUIComponent)

    /**
     * get closest hit from all XRUIs
     */
    const layerHit = layer.hitTest(pointer)
    if (layerHit && (!hit || layerHit.intersection.distance < hit.intersection.distance)) hit = layerHit
  }

  pointerComponentState.lastHit.set(hit)

  if (hit) {
    const interactable = window.getComputedStyle(hit.target).cursor === 'pointer'

    if (cursor) {
      cursor.visible = true
      cursor.position.copy(hit.intersection.point)
      pointer.worldToLocal(cursor.position)

      if (interactable) {
        cursor.material.color = hitColor
      } else {
        cursor.material.color = normalColor
      }
    }
  } else {
    if (cursor) {
      cursor.material.color = normalColor
      cursor.visible = false
    }
  }
}

const updateClickEventsForController = (entity: Entity) => {
  const pointerComponentState = getMutableComponent(entity, PointerComponent)
  const hit = pointerComponentState.lastHit.value
  if (hit && hit.intersection.object.visible) {
    hit.target.dispatchEvent(new PointerEvent('click', { bubbles: true }))
    hit.target.focus()
  }
}

const execute = () => {
  if (!isClient) return

  const interactableXRUIEntities = visibleInteractableXRUIQuery()

  const inputSourceEntities = inputSourceQuery()

  /** do intersection tests */
  for (const inputSourceEntity of inputSourceEntities) {
    const inputSourceComponent = getComponent(inputSourceEntity, InputSourceComponent)
    const inputSource = inputSourceComponent.source
    const buttons = inputSourceComponent.buttons

    if (inputSource.targetRayMode !== 'tracked-pointer') continue
    if (!PointerComponent.pointers.has(inputSource)) {
      PointerComponent.addPointer(inputSourceEntity)
    }

    const pointerEntity = PointerComponent.pointers.get(inputSource)
    if (!pointerEntity) continue

    const pointer = getComponent(pointerEntity, PointerComponent).pointer
    if (!pointer) continue

    if (
      buttons.XRStandardGamepadTrigger?.down &&
      (inputSource.handedness === 'left' || inputSource.handedness === 'right')
    )
      updateClickEventsForController(pointerEntity)

    updateControllerRayInteraction(pointerEntity, interactableXRUIEntities)
  }

  for (const [pointerSource, entity] of PointerComponent.pointers) {
    if (!inputSourceEntities.find((entity) => getComponent(entity, InputSourceComponent).source === pointerSource)) {
      removeEntity(entity)
    }
  }

  /** only update visible XRUI */

  for (const entity of visibleXRUIQuery()) {
    const xrui = getComponent(entity, XRUIComponent)
    xrui.update()
    xrui.updateWorldMatrix(true, true)
  }

  /** @todo remove this once XRUI no longer forces it internally */
  for (const entity of xruiQuery()) {
    const xrui = getComponent(entity, XRUIComponent)
    const visible = hasComponent(entity, VisibleComponent)
    xrui.matrixWorldAutoUpdate = visible
    xrui.matrixAutoUpdate = visible
  }

  // xrui.layoutSystem.viewFrustum.setFromPerspectiveProjectionMatrix(getComponent(Engine.instance.cameraEntity, CameraComponent).projectionMatrix)
  // EngineRenderer.instance.renderer.getSize(xrui.layoutSystem.viewResolution)
  // xrui.layoutSystem.update(world.delta, world.elapsedTime)
}

const reactor = () => {
  if (!isClient) return null

  useEffect(() => {
    // @ts-ignore
    // console.log(JSON.stringify(xrui.WebLayerModule.WebLayerManager.instance.textureLoader.workerConfig))
    // xrui.WebLayerModule.WebLayerManager.instance.textureLoader.workerConfig = {
    //   astcSupported: false,
    //   etc1Supported: renderer.extensions.has( 'WEBGL_compressed_texture_etc1' ),
    //   etc2Supported: renderer.extensions.has( 'WEBGL_compressed_texture_etc' ),
    //   dxtSupported: renderer.extensions.has( 'WEBGL_compressed_texture_s3tc' ),
    //   bptcSupported: renderer.extensions.has( 'EXT_texture_compression_bptc' ),
    //   pvrtcSupported: false
    // }

    // const canvas = EngineRenderer.instance.renderer.getContext().canvas
    document.body.addEventListener('pointerdown', redirectDOMEvent)
    document.body.addEventListener('click', redirectDOMEvent)
    document.body.addEventListener('contextmenu', redirectDOMEvent)
    document.body.addEventListener('dblclick', redirectDOMEvent)

    return () => {
      document.body.removeEventListener('pointerdown', redirectDOMEvent)
      document.body.removeEventListener('click', redirectDOMEvent)
      document.body.removeEventListener('contextmenu', redirectDOMEvent)
      document.body.removeEventListener('dblclick', redirectDOMEvent)
    }
  }, [])
  return null
}

export const XRUISystem = defineSystem({
  uuid: 'ee.engine.XRUISystem',
  insert: { with: TransformSystem },
  execute,
  reactor
})<|MERGE_RESOLUTION|>--- conflicted
+++ resolved
@@ -26,19 +26,12 @@
 import { useEffect } from 'react'
 import { BufferGeometry, Color, Mesh, MeshBasicMaterial } from 'three'
 
-<<<<<<< HEAD
-import { isClient } from '@ir-engine/common/src/utils/getEnvironment'
-=======
->>>>>>> b99a7f40
 import { getComponent, getMutableComponent, hasComponent } from '@ir-engine/ecs/src/ComponentFunctions'
 import { Entity } from '@ir-engine/ecs/src/Entity'
 import { removeEntity } from '@ir-engine/ecs/src/EntityFunctions'
 import { defineQuery } from '@ir-engine/ecs/src/QueryFunctions'
 import { defineSystem } from '@ir-engine/ecs/src/SystemFunctions'
-<<<<<<< HEAD
-=======
 import { isClient } from '@ir-engine/hyperflux'
->>>>>>> b99a7f40
 import { WebContainer3D } from '@ir-engine/xrui'
 
 import { InputComponent } from '../../input/components/InputComponent'
