/*
CPAL-1.0 License

The contents of this file are subject to the Common Public Attribution License
Version 1.0. (the "License"); you may not use this file except in compliance
with the License. You may obtain a copy of the License at
https://github.com/ir-engine/ir-engine/blob/dev/LICENSE.
The License is based on the Mozilla Public License Version 1.1, but Sections 14
and 15 have been added to cover use of software over a computer network and 
provide for limited attribution for the Original Developer. In addition, 
Exhibit A has been modified to be consistent with Exhibit B.

Software distributed under the License is distributed on an "AS IS" basis,
WITHOUT WARRANTY OF ANY KIND, either express or implied. See the License for the
specific language governing rights and limitations under the License.

The Original Code is Infinite Reality Engine.

The Original Developer is the Initial Developer. The Initial Developer of the
Original Code is the Infinite Reality Engine team.

All portions of the code written by the Infinite Reality Engine team are Copyright © 2021-2023 
Infinite Reality Engine. All Rights Reserved.
*/

import React from 'react'
import { createRoot } from 'react-dom/client'
import { Group } from 'three'

<<<<<<< HEAD
import { isClient } from '@ir-engine/common/src/utils/getEnvironment'
import { getComponent, setComponent } from '@ir-engine/ecs/src/ComponentFunctions'
import { Entity } from '@ir-engine/ecs/src/Entity'
import { EntityContext, createEntity } from '@ir-engine/ecs/src/EntityFunctions'
import { State, getState } from '@ir-engine/hyperflux'
=======
import { getComponent, setComponent } from '@ir-engine/ecs/src/ComponentFunctions'
import { Entity } from '@ir-engine/ecs/src/Entity'
import { EntityContext, createEntity } from '@ir-engine/ecs/src/EntityFunctions'
import { State, getState, isClient } from '@ir-engine/hyperflux'
>>>>>>> b99a7f40
import { WebContainer3D } from '@ir-engine/xrui/core/three/WebContainer3D'
import { WebLayerManager } from '@ir-engine/xrui/core/three/WebLayerManager'

import { AssetLoaderState } from '@ir-engine/engine/src/assets/state/AssetLoaderState'
import { EngineState } from '../../EngineState'
import { InputComponent } from '../../input/components/InputComponent'
import { RendererComponent } from '../../renderer/WebGLRendererSystem'
import { addObjectToGroup } from '../../renderer/components/GroupComponent'
import { setObjectLayers } from '../../renderer/components/ObjectLayerComponent'
import { VisibleComponent } from '../../renderer/components/VisibleComponent'
import { ObjectLayers } from '../../renderer/constants/ObjectLayers'
import { DistanceFromCameraComponent } from '../../transform/components/DistanceComponents'
import { XRUIStateContext } from '../XRUIStateContext'
import { XRUIComponent } from '../components/XRUIComponent'

export function createXRUI<S extends State<any> | null>(
  UIFunc: React.FC,
  state = null as S,
  settings: { interactable: boolean } = { interactable: true },
  entity = createEntity()
): XRUI<S> {
  if (!isClient) throw new Error('XRUI is not supported in nodejs')

  const containerElement = document.createElement('div')
  containerElement.style.position = 'fixed'
  containerElement.id = 'xrui-' + UIFunc.name

  const rootElement = createRoot(containerElement!)
  rootElement.render(
    //@ts-ignore
    <EntityContext.Provider value={entity}>
      {/* 
      // @ts-ignore */}
      <XRUIStateContext.Provider value={state}>
        <UIFunc />
      </XRUIStateContext.Provider>
    </EntityContext.Provider>
  )

  if (!WebLayerManager.instance) {
    const viewerEntity = getState(EngineState).viewerEntity
    const renderer = getComponent(viewerEntity, RendererComponent)
    const gltfLoader = getState(AssetLoaderState).gltfLoader
    WebLayerManager.initialize(renderer.renderer!, gltfLoader.ktx2Loader!)
  }

  const container = new WebContainer3D(containerElement, { manager: WebLayerManager.instance })

  container.raycaster.layers.enableAll()

  const root = new Group()
  root.name = containerElement.id
  root.add(container)
  addObjectToGroup(entity, root)
  setObjectLayers(container, ObjectLayers.UI)
  setComponent(entity, DistanceFromCameraComponent)
  setComponent(entity, XRUIComponent, container)
  setComponent(entity, VisibleComponent, true)
  if (settings.interactable) setComponent(entity, InputComponent, { highlight: false, grow: true })

  return { entity, state, container }
}

export interface XRUI<S> {
  entity: Entity
  state: S
  container: WebContainer3D
}<|MERGE_RESOLUTION|>--- conflicted
+++ resolved
@@ -27,18 +27,10 @@
 import { createRoot } from 'react-dom/client'
 import { Group } from 'three'
 
-<<<<<<< HEAD
-import { isClient } from '@ir-engine/common/src/utils/getEnvironment'
-import { getComponent, setComponent } from '@ir-engine/ecs/src/ComponentFunctions'
-import { Entity } from '@ir-engine/ecs/src/Entity'
-import { EntityContext, createEntity } from '@ir-engine/ecs/src/EntityFunctions'
-import { State, getState } from '@ir-engine/hyperflux'
-=======
 import { getComponent, setComponent } from '@ir-engine/ecs/src/ComponentFunctions'
 import { Entity } from '@ir-engine/ecs/src/Entity'
 import { EntityContext, createEntity } from '@ir-engine/ecs/src/EntityFunctions'
 import { State, getState, isClient } from '@ir-engine/hyperflux'
->>>>>>> b99a7f40
 import { WebContainer3D } from '@ir-engine/xrui/core/three/WebContainer3D'
 import { WebLayerManager } from '@ir-engine/xrui/core/three/WebLayerManager'
 
