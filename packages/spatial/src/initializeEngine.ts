/*
CPAL-1.0 License

The contents of this file are subject to the Common Public Attribution License
Version 1.0. (the "License"); you may not use this file except in compliance
with the License. You may obtain a copy of the License at
https://github.com/EtherealEngine/etherealengine/blob/dev/LICENSE.
The License is based on the Mozilla Public License Version 1.1, but Sections 14
and 15 have been added to cover use of software over a computer network and 
provide for limited attribution for the Original Developer. In addition, 
Exhibit A has been modified to be consistent with Exhibit B.

Software distributed under the License is distributed on an "AS IS" basis,
WITHOUT WARRANTY OF ANY KIND, either express or implied. See the License for the
specific language governing rights and limitations under the License.

The Original Code is Ethereal Engine.

The Original Developer is the Initial Developer. The Initial Developer of the
Original Code is the Ethereal Engine team.

All portions of the code written by the Ethereal Engine team are Copyright © 2021-2023 
Ethereal Engine. All Rights Reserved.
*/

import { BoxGeometry, Group, Mesh, MeshNormalMaterial } from 'three'

import { createEntity, getComponent, removeEntity, setComponent, UUIDComponent } from '@etherealengine/ecs'
import { EntityUUID, UndefinedEntity } from '@etherealengine/ecs/src/Entity'
import { getMutableState, getState } from '@etherealengine/hyperflux'

import { CameraComponent } from './camera/components/CameraComponent'
import { NameComponent } from './common/NameComponent'
import { EngineState } from './EngineState'
import { InputComponent } from './input/components/InputComponent'
import { addObjectToGroup } from './renderer/components/GroupComponent'
import { setObjectLayers } from './renderer/components/ObjectLayerComponent'
import { SceneComponent } from './renderer/components/SceneComponents'
import { VisibleComponent } from './renderer/components/VisibleComponent'
import { ObjectLayers } from './renderer/constants/ObjectLayers'
import { PerformanceManager } from './renderer/PerformanceState'
import { initializeEngineRenderer, RendererComponent } from './renderer/WebGLRendererSystem'
import { EntityTreeComponent } from './transform/components/EntityTree'
import { TransformComponent } from './transform/components/TransformComponent'

export const initializeSpatialEngine = (canvas?: HTMLCanvasElement) => {
  const originEntity = createEntity()
  setComponent(originEntity, NameComponent, 'origin')
  setComponent(originEntity, UUIDComponent, 'ee.origin' as EntityUUID)
  setComponent(originEntity, EntityTreeComponent, { parentEntity: UndefinedEntity })
  setComponent(originEntity, TransformComponent)
  setComponent(originEntity, VisibleComponent, true)

  const localFloorEntity = createEntity()
  setComponent(localFloorEntity, NameComponent, 'local floor')
  setComponent(localFloorEntity, UUIDComponent, 'ee.local-floor' as EntityUUID)
  setComponent(localFloorEntity, EntityTreeComponent, { parentEntity: UndefinedEntity })
  setComponent(localFloorEntity, TransformComponent)
  setComponent(localFloorEntity, VisibleComponent, true)
  setComponent(localFloorEntity, SceneComponent)
  const origin = new Group()
  addObjectToGroup(localFloorEntity, origin)
  const floorHelperMesh = new Mesh(new BoxGeometry(0.1, 0.1, 0.1), new MeshNormalMaterial())
  setObjectLayers(floorHelperMesh, ObjectLayers.Gizmos)
  floorHelperMesh.frustumCulled = false
  origin.add(floorHelperMesh)

  const viewerEntity = createEntity()
  setComponent(viewerEntity, NameComponent, 'viewer')
  setComponent(viewerEntity, UUIDComponent, 'ee.viewer' as EntityUUID)
  setComponent(viewerEntity, CameraComponent)
  setComponent(viewerEntity, VisibleComponent, true)
  setComponent(viewerEntity, EntityTreeComponent, { parentEntity: UndefinedEntity })
  setComponent(viewerEntity, InputComponent)
  const camera = getComponent(viewerEntity, CameraComponent)
  camera.matrixAutoUpdate = false
  camera.matrixWorldAutoUpdate = false
  camera.layers.disableAll()
  camera.layers.enable(ObjectLayers.Scene)
  camera.layers.enable(ObjectLayers.Avatar)
  camera.layers.enable(ObjectLayers.UI)
  camera.layers.enable(ObjectLayers.TransformGizmo)
  camera.layers.enable(ObjectLayers.UVOL)

  if (canvas) {
<<<<<<< HEAD
    setComponent(viewerEntity, RendererComponent, { canvas, scenes: [originEntity, localFloorEntity, viewerEntity] })
    const renderer = getComponent(viewerEntity, RendererComponent)
    renderer.initialize()
    PerformanceManager.buildPerformanceState(renderer)
=======
    setComponent(viewerEntity, RendererComponent, { canvas })
    initializeEngineRenderer(viewerEntity)
    PerformanceManager.buildPerformanceState(getComponent(viewerEntity, RendererComponent))
>>>>>>> f80d1864
  }

  getMutableState(EngineState).merge({
    originEntity,
    localFloorEntity,
    viewerEntity
  })
}

export const destroySpatialEngine = () => {
  const { originEntity, localFloorEntity, viewerEntity } = getState(EngineState)
  if (viewerEntity) {
    removeEntity(viewerEntity)
  }
  if (localFloorEntity) {
    removeEntity(localFloorEntity)
  }
  if (originEntity) {
    removeEntity(originEntity)
  }

  getMutableState(EngineState).merge({
    originEntity: UndefinedEntity,
    localFloorEntity: UndefinedEntity,
    viewerEntity: UndefinedEntity
  })
}<|MERGE_RESOLUTION|>--- conflicted
+++ resolved
@@ -83,16 +83,9 @@
   camera.layers.enable(ObjectLayers.UVOL)
 
   if (canvas) {
-<<<<<<< HEAD
     setComponent(viewerEntity, RendererComponent, { canvas, scenes: [originEntity, localFloorEntity, viewerEntity] })
-    const renderer = getComponent(viewerEntity, RendererComponent)
-    renderer.initialize()
-    PerformanceManager.buildPerformanceState(renderer)
-=======
-    setComponent(viewerEntity, RendererComponent, { canvas })
     initializeEngineRenderer(viewerEntity)
     PerformanceManager.buildPerformanceState(getComponent(viewerEntity, RendererComponent))
->>>>>>> f80d1864
   }
 
   getMutableState(EngineState).merge({
