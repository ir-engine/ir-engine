/*
CPAL-1.0 License

The contents of this file are subject to the Common Public Attribution License
Version 1.0. (the "License"); you may not use this file except in compliance
with the License. You may obtain a copy of the License at
https://github.com/ir-engine/ir-engine/blob/dev/LICENSE.
The License is based on the Mozilla Public License Version 1.1, but Sections 14
and 15 have been added to cover use of software over a computer network and 
provide for limited attribution for the Original Developer. In addition, 
Exhibit A has been modified to be consistent with Exhibit B.

Software distributed under the License is distributed on an "AS IS" basis,
WITHOUT WARRANTY OF ANY KIND, either express or implied. See the License for the
specific language governing rights and limitations under the License.

The Original Code is Infinite Reality Engine.

The Original Developer is the Initial Developer. The Initial Developer of the
Original Code is the Infinite Reality Engine team.

All portions of the code written by the Infinite Reality Engine team are Copyright © 2021-2023 
Infinite Reality Engine. All Rights Reserved.
*/

import type { VRMHumanBoneName } from '@pixiv/three-vrm'
import { useEffect } from 'react'

<<<<<<< HEAD
import { Engine, UndefinedEntity } from '@etherealengine/ecs'
import {
  defineComponent,
  setComponent,
  useComponent,
  useOptionalComponent
} from '@etherealengine/ecs/src/ComponentFunctions'
import { useEntityContext } from '@etherealengine/ecs/src/EntityFunctions'
import { NO_PROXY, getState, matches, useImmediateEffect } from '@etherealengine/hyperflux'
=======
import { Engine, UndefinedEntity } from '@ir-engine/ecs'
import { defineComponent, setComponent, useOptionalComponent } from '@ir-engine/ecs/src/ComponentFunctions'
import { useEntityContext } from '@ir-engine/ecs/src/EntityFunctions'
import { getState, matches } from '@ir-engine/hyperflux'
>>>>>>> 296a846c

import { EntityTreeComponent } from '../transform/components/EntityTree'
import { TransformComponent } from '../transform/components/TransformComponent'
import { ReferenceSpace, XRState } from './XRState'

/** Maps each XR Joint to it's parent joint */
export const XRJointParentMap = {
  'thumb-metacarpal': 'wrist',
  'thumb-phalanx-proximal': 'thumb-metacarpal',
  'thumb-phalanx-distal': 'thumb-phalanx-proximal',
  'thumb-tip': 'thumb-phalanx-distal',
  'index-finger-metacarpal': 'wrist',
  'index-finger-phalanx-proximal': 'index-finger-metacarpal',
  'index-finger-phalanx-intermediate': 'index-finger-phalanx-proximal',
  'index-finger-phalanx-distal': 'index-finger-phalanx-intermediate',
  'index-finger-tip': 'index-finger-phalanx-distal',
  'middle-finger-metacarpal': 'wrist',
  'middle-finger-phalanx-proximal': 'middle-finger-metacarpal',
  'middle-finger-phalanx-intermediate': 'middle-finger-phalanx-proximal',
  'middle-finger-phalanx-distal': 'middle-finger-phalanx-intermediate',
  'middle-finger-tip': 'middle-finger-phalanx-distal',
  'ring-finger-metacarpal': 'wrist',
  'ring-finger-phalanx-proximal': 'ring-finger-metacarpal',
  'ring-finger-phalanx-intermediate': 'ring-finger-phalanx-proximal',
  'ring-finger-phalanx-distal': 'ring-finger-phalanx-intermediate',
  'ring-finger-tip': 'ring-finger-phalanx-distal',
  'pinky-finger-metacarpal': 'wrist',
  'pinky-finger-phalanx-proximal': 'pinky-finger-metacarpal',
  'pinky-finger-phalanx-intermediate': 'pinky-finger-phalanx-proximal',
  'pinky-finger-phalanx-distal': 'pinky-finger-phalanx-intermediate',
  'pinky-finger-tip': 'pinky-finger-phalanx-distal'
} as Record<XRHandJoint, XRHandJoint>

/** Maps each XR Joint to it's corresponding Avatar Bone */
export const XRJointAvatarBoneMap = {
  // wrist: '', // handled by IK target
  'thumb-metacarpal': 'ThumbMetacarpal',
  'thumb-phalanx-proximal': 'ThumbProxal',
  'thumb-phalanx-distal': 'ThumbDistal',
  // 'thumb-tip': '', // no tips needed for FK
  'index-finger-metacarpal': 'IndexMetacarpal',
  'index-finger-phalanx-proximal': 'IndexProximal',
  'index-finger-phalanx-intermediate': 'IndexIntermediate',
  'index-finger-phalanx-distal': 'IndexDistal',
  // 'index-finger-tip': '',
  'middle-finger-metacarpal': 'MiddleMetacarpal',
  'middle-finger-phalanx-proximal': 'MiddleProximal',
  'middle-finger-phalanx-intermediate': 'MiddleIntermediate',
  'middle-finger-phalanx-distal': 'MiddleDistal',
  // 'middle-finger-tip': '',
  'ring-finger-metacarpal': 'RingMetacarpal',
  'ring-finger-phalanx-proximal': 'RingProximal',
  'ring-finger-phalanx-intermediate': 'RingIntermediate',
  'ring-finger-phalanx-distal': 'RingDistal',
  // 'ring-finger-tip': '',
  'pinky-finger-metacarpal': 'LittleMetacarpal',
  'pinky-finger-phalanx-proximal': 'LittleProximal',
  'pinky-finger-phalanx-intermediate': 'LittleIntermediate',
  'pinky-finger-phalanx-distal': 'LittleDistal'
  // 'pinky-finger-tip': ''
} as Record<XRHandJoint, string> // BoneName without the handedness

export const VRMHandsToXRJointMap = {
  leftWrist: 'wrist',
  leftThumbMetacarpal: 'thumb-metacarpal',
  leftThumbProximal: 'thumb-phalanx-proximal',
  leftThumbIntermediate: 'thumb-phalanx-distal',
  leftThumbDistal: 'thumb-tip',
  leftIndexProximal: 'index-finger-phalanx-proximal',
  leftIndexIntermediate: 'index-finger-phalanx-intermediate',
  leftIndexDistal: 'index-finger-phalanx-distal',
  leftIndexTip: 'index-finger-tip',
  leftMiddleProximal: 'middle-finger-phalanx-proximal',
  leftMiddleIntermediate: 'middle-finger-phalanx-intermediate',
  leftMiddleDistal: 'middle-finger-phalanx-distal',
  leftMiddleTip: 'middle-finger-tip',
  leftRingProximal: 'ring-finger-phalanx-proximal',
  leftRingIntermediate: 'ring-finger-phalanx-intermediate',
  leftRingDistal: 'ring-finger-phalanx-distal',
  leftRingTip: 'ring-finger-tip',
  leftLittleProximal: 'pinky-finger-phalanx-proximal',
  leftLittleIntermediate: 'pinky-finger-phalanx-intermediate',
  leftLittleDistal: 'pinky-finger-phalanx-distal',
  leftLittleTip: 'pinky-finger-tip',
  rightWrist: 'wrist',
  rightThumbMetacarpal: 'thumb-metacarpal',
  rightThumbProximal: 'thumb-phalanx-proximal',
  rightThumbIntermediate: 'thumb-phalanx-distal',
  rightThumbDistal: 'thumb-tip',
  rightIndexProximal: 'index-finger-phalanx-proximal',
  rightIndexIntermediate: 'index-finger-phalanx-intermediate',
  rightIndexDistal: 'index-finger-phalanx-distal',
  rightIndexTip: 'index-finger-tip',
  rightMiddleProximal: 'middle-finger-phalanx-proximal',
  rightMiddleIntermediate: 'middle-finger-phalanx-intermediate',
  rightMiddleDistal: 'middle-finger-phalanx-distal',
  rightMiddleTip: 'middle-finger-tip',
  rightRingProximal: 'ring-finger-phalanx-proximal',
  rightRingIntermediate: 'ring-finger-phalanx-intermediate',
  rightRingDistal: 'ring-finger-phalanx-distal',
  rightRingTip: 'ring-finger-tip',
  rightLittleProximal: 'pinky-finger-phalanx-proximal',
  rightLittleIntermediate: 'pinky-finger-phalanx-intermediate',
  rightLittleDistal: 'pinky-finger-phalanx-distal',
  rightLittleTip: 'pinky-finger-tip'
} as Partial<Record<VRMHumanBoneName, XRHandJoint>>

export const XRJointBones = [
  'wrist',
  'thumb-metacarpal',
  'thumb-phalanx-proximal',
  'thumb-phalanx-distal',
  'thumb-tip',
  'index-finger-metacarpal',
  'index-finger-phalanx-proximal',
  'index-finger-phalanx-intermediate',
  'index-finger-phalanx-distal',
  'index-finger-tip',
  'middle-finger-metacarpal',
  'middle-finger-phalanx-proximal',
  'middle-finger-phalanx-intermediate',
  'middle-finger-phalanx-distal',
  'middle-finger-tip',
  'ring-finger-metacarpal',
  'ring-finger-phalanx-proximal',
  'ring-finger-phalanx-intermediate',
  'ring-finger-phalanx-distal',
  'ring-finger-tip',
  'pinky-finger-metacarpal',
  'pinky-finger-phalanx-proximal',
  'pinky-finger-phalanx-intermediate',
  'pinky-finger-phalanx-distal',
  'pinky-finger-tip'
] as XRHandJoint[]

export const XRHandJointToIndexMap = XRJointBones.reduce(
  (map, joint, index) => {
    map[joint] = index
    return map
  },
  {} as Record<XRHandJoint, number>
)

export const XRHandComponent = defineComponent({
  name: 'XRHandComponent'
})

export const XRLeftHandComponent = defineComponent({
  name: 'XRLeftHandComponent',

  onInit: (entity) => {
    return {
      hand: null! as XRHand,
      rotations: new Float32Array(4 * 19)
    }
  },

  onSet: (entity, component, json) => {
    if (!json) return
    if (matches.object.test(json.hand)) component.hand.set(json.hand)
  }
})

export const XRRightHandComponent = defineComponent({
  name: 'XRRightHandComponent',

  onInit: (entity) => {
    return {
      hand: null! as XRHand,
      rotations: new Float32Array(4 * 19)
    }
  },

  onSet: (entity, component, json) => {
    if (!json) return
    if (matches.object.test(json.hand)) component.hand.set(json.hand)
  }
})

export const XRHitTestComponent = defineComponent({
  name: 'XRHitTest',

  onInit: (entity) => {
    return {
      options: null! as XRTransientInputHitTestOptionsInit | XRHitTestOptionsInit,
      source: null! as XRHitTestSource,
      results: [] as XRHitTestResult[]
    }
  },

  onSet: (entity, component, data: XRTransientInputHitTestOptionsInit | XRHitTestOptionsInit) => {
    component.options.set(data)
  },

  reactor: () => {
    const entity = useEntityContext()

    const hitTest = useOptionalComponent(entity, XRHitTestComponent)

    useEffect(() => {
      if (!hitTest) return

      const options = hitTest.options.value
      const xrState = getState(XRState)

      let active = true

      if ('space' in options) {
        xrState.session?.requestHitTestSource?.(options as XRHitTestOptionsInit)?.then((source) => {
          if (active) {
            hitTest.source.set(source)
            hitTest.results.set([])
          } else {
            source.cancel()
          }
        })
      } else {
        xrState.session
          ?.requestHitTestSourceForTransientInput?.(options as XRTransientInputHitTestOptionsInit)
          ?.then((source) => {
            if (active) {
              hitTest.source.set(source)
              hitTest.results.set([])
            } else {
              source.cancel()
            }
          })
      }

      return () => {
        active = false
        hitTest?.source?.value?.cancel?.()
      }
    }, [hitTest?.options])

    return null
  }
})

export const XRAnchorComponent = defineComponent({
  name: 'XRAnchor',

  onInit: (entity) => {
    return {
      anchor: null! as XRAnchor
    }
  },

  onSet: (
    entity,
    component,
    data: {
      anchor: XRAnchor
    }
  ) => {
    component.anchor.set(data.anchor)
  },

  reactor: () => {
    const entity = useEntityContext()
    const xrAnchorComponent = useComponent(entity, XRAnchorComponent)

    useImmediateEffect(() => {
      const anchor = xrAnchorComponent.anchor.get(NO_PROXY)
      return () => {
        anchor?.delete()
      }
    }, [xrAnchorComponent.anchor])

    return null
  }
})

export const XRSpaceComponent = defineComponent({
  name: 'XRSpace',

  onInit: (entity) => {
    return {
      space: null! as XRSpace,
      baseSpace: null! as XRSpace
    }
  },

  onSet: (entity, component, args: { space: XRSpace; baseSpace: XRSpace }) => {
    component.space.set(args.space)
    component.baseSpace.set(args.baseSpace)
  },

  reactor: () => {
    const entity = useEntityContext()
    const xrSpaceComponent = useComponent(entity, XRSpaceComponent)

    useImmediateEffect(() => {
      const baseSpace = xrSpaceComponent.baseSpace.value
      let parentEntity = UndefinedEntity
      switch (baseSpace) {
        case ReferenceSpace.localFloor:
          parentEntity = Engine.instance.localFloorEntity
          break
        case ReferenceSpace.viewer:
          parentEntity = Engine.instance.cameraEntity
          break
      }

      setComponent(entity, EntityTreeComponent, { parentEntity })
      setComponent(entity, TransformComponent)
    }, [])

    return null
  }
})<|MERGE_RESOLUTION|>--- conflicted
+++ resolved
@@ -26,22 +26,15 @@
 import type { VRMHumanBoneName } from '@pixiv/three-vrm'
 import { useEffect } from 'react'
 
-<<<<<<< HEAD
-import { Engine, UndefinedEntity } from '@etherealengine/ecs'
+import { Engine, UndefinedEntity } from '@ir-engine/ecs'
 import {
   defineComponent,
   setComponent,
   useComponent,
   useOptionalComponent
-} from '@etherealengine/ecs/src/ComponentFunctions'
-import { useEntityContext } from '@etherealengine/ecs/src/EntityFunctions'
-import { NO_PROXY, getState, matches, useImmediateEffect } from '@etherealengine/hyperflux'
-=======
-import { Engine, UndefinedEntity } from '@ir-engine/ecs'
-import { defineComponent, setComponent, useOptionalComponent } from '@ir-engine/ecs/src/ComponentFunctions'
+} from '@ir-engine/ecs/src/ComponentFunctions'
 import { useEntityContext } from '@ir-engine/ecs/src/EntityFunctions'
-import { getState, matches } from '@ir-engine/hyperflux'
->>>>>>> 296a846c
+import { NO_PROXY, getState, matches, useImmediateEffect } from '@ir-engine/hyperflux'
 
 import { EntityTreeComponent } from '../transform/components/EntityTree'
 import { TransformComponent } from '../transform/components/TransformComponent'
