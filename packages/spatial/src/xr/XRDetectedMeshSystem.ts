--- conflicted
+++ resolved
@@ -40,12 +40,7 @@
 declare global {
   interface XRFrame {
     /** WebXR implements detectedPlanes on the XRFrame, but the current typescript implementation has it on worldInformation */
-<<<<<<< HEAD
-    detectedPlanes: XRPlaneSet
-    detectedMeshes: XRMeshSet
-=======
     detectedPlanes?: XRPlaneSet
->>>>>>> ad81bec9
   }
 
   interface XRPlane {
