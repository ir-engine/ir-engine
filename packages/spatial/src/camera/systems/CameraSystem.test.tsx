/*
CPAL-1.0 License

The contents of this file are subject to the Common Public Attribution License
Version 1.0. (the "License"); you may not use this file except in compliance
with the License. You may obtain a copy of the License at
https://github.com/ir-engine/ir-engine/blob/dev/LICENSE.
The License is based on the Mozilla Public License Version 1.1, but Sections 14
and 15 have been added to cover use of software over a computer network and 
provide for limited attribution for the Original Developer. In addition, 
Exhibit A has been modified to be consistent with Exhibit B.

Software distributed under the License is distributed on an "AS IS" basis,
WITHOUT WARRANTY OF ANY KIND, either express or implied. See the License for the
specific language governing rights and limitations under the License.

The Original Code is Infinite Reality Engine.

The Original Developer is the Initial Developer. The Initial Developer of the
Original Code is the Infinite Reality Engine team.

All portions of the code written by the Infinite Reality Engine team are Copyright © 2021-2023 
Infinite Reality Engine. All Rights Reserved.
*/

import { act, render } from '@testing-library/react'
import assert from 'assert'
import React from 'react'

<<<<<<< HEAD
import { NetworkId } from '@ir-engine/common/src/interfaces/NetworkId'
import { UserID } from '@ir-engine/common/src/schema.type.module'
=======
>>>>>>> b99a7f40
import {
  Engine,
  SystemDefinitions,
  UUIDComponent,
  UndefinedEntity,
  createEntity,
  destroyEngine,
  getComponent,
  hasComponent,
  removeEntity,
  setComponent
} from '@ir-engine/ecs'
import { createEngine } from '@ir-engine/ecs/src/Engine'
<<<<<<< HEAD
import { PeerID, applyIncomingActions, dispatchAction } from '@ir-engine/hyperflux'
=======
import { PeerID, UserID, applyIncomingActions, dispatchAction } from '@ir-engine/hyperflux'
>>>>>>> b99a7f40
import {
  Network,
  NetworkPeerFunctions,
  NetworkState,
  NetworkTopics,
  NetworkWorldUserStateSystem
} from '@ir-engine/network'
<<<<<<< HEAD
=======
import { NetworkId } from '@ir-engine/network/src/NetworkId'
>>>>>>> b99a7f40
import { createMockNetwork } from '../../../../network/tests/createMockNetwork'
import { CameraActions } from '../CameraState'
import { CameraComponent } from '../components/CameraComponent'

describe('CameraSystem', async () => {
  let viewerEntity = UndefinedEntity

  describe('CameraEntityState', async () => {
    beforeEach(async () => {
      createEngine()
      createMockNetwork()
      Engine.instance.store.defaultDispatchDelay = () => 0
      viewerEntity = createEntity()
      setComponent(viewerEntity, UUIDComponent, UUIDComponent.generateUUID())
    })

    afterEach(() => {
      removeEntity(viewerEntity)
      return destroyEngine()
    })

    it('should create a camera entity and apply a CameraComponent to that entity', async () => {
      const NetworkWorldUserStateSystemReactor = SystemDefinitions.get(NetworkWorldUserStateSystem)!.reactor!
      const tag = <NetworkWorldUserStateSystemReactor />

      const hostUserId = 'world' as UserID
      const userId = 'user id' as UserID
      const peerID = Engine.instance.store.peerID
      const peerID2 = 'peer id 2' as PeerID
      const CameraUUID = UUIDComponent.generateUUID()

      Engine.instance.store.userID = userId
      const network: Network = NetworkState.worldNetwork

      NetworkPeerFunctions.createPeer(network, peerID, 0, hostUserId, 0)
      NetworkPeerFunctions.createPeer(network, peerID2, 1, userId, 1)
      const objNetId = 3 as NetworkId

      const { rerender, unmount } = render(tag)
      await act(() => rerender(tag))

      dispatchAction(
        CameraActions.spawnCamera({
          parentUUID: getComponent(viewerEntity, UUIDComponent),
          entityUUID: CameraUUID,
          ownerID: network.hostUserID, // from  host
          networkId: objNetId,
          $topic: NetworkTopics.world,
          $peer: Engine.instance.store.peerID
        })
      )
      applyIncomingActions()

      const cameraEntity = UUIDComponent.getEntityByUUID(CameraUUID)
      assert.ok(cameraEntity, "The spawnCamera Action didn't create an entity.")
      assert.ok(
        hasComponent(cameraEntity, CameraComponent),
        "The spawnCamera Action didn't apply the CameraComponent to the entity"
      )

      unmount()
    })
  })
})<|MERGE_RESOLUTION|>--- conflicted
+++ resolved
@@ -27,11 +27,6 @@
 import assert from 'assert'
 import React from 'react'
 
-<<<<<<< HEAD
-import { NetworkId } from '@ir-engine/common/src/interfaces/NetworkId'
-import { UserID } from '@ir-engine/common/src/schema.type.module'
-=======
->>>>>>> b99a7f40
 import {
   Engine,
   SystemDefinitions,
@@ -45,11 +40,7 @@
   setComponent
 } from '@ir-engine/ecs'
 import { createEngine } from '@ir-engine/ecs/src/Engine'
-<<<<<<< HEAD
-import { PeerID, applyIncomingActions, dispatchAction } from '@ir-engine/hyperflux'
-=======
 import { PeerID, UserID, applyIncomingActions, dispatchAction } from '@ir-engine/hyperflux'
->>>>>>> b99a7f40
 import {
   Network,
   NetworkPeerFunctions,
@@ -57,10 +48,7 @@
   NetworkTopics,
   NetworkWorldUserStateSystem
 } from '@ir-engine/network'
-<<<<<<< HEAD
-=======
 import { NetworkId } from '@ir-engine/network/src/NetworkId'
->>>>>>> b99a7f40
 import { createMockNetwork } from '../../../../network/tests/createMockNetwork'
 import { CameraActions } from '../CameraState'
 import { CameraComponent } from '../components/CameraComponent'
