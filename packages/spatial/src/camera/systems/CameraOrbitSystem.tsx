--- conflicted
+++ resolved
@@ -26,10 +26,6 @@
 import { Not } from 'bitecs'
 import { Box3, Matrix3, Sphere, Spherical, Vector3 } from 'three'
 
-<<<<<<< HEAD
-import { isClient } from '@ir-engine/common/src/utils/getEnvironment'
-=======
->>>>>>> b99a7f40
 import {
   defineQuery,
   defineSystem,
@@ -41,11 +37,7 @@
   setComponent,
   UndefinedEntity
 } from '@ir-engine/ecs'
-<<<<<<< HEAD
-import { getState } from '@ir-engine/hyperflux'
-=======
 import { getState, isClient } from '@ir-engine/hyperflux'
->>>>>>> b99a7f40
 import { TransformComponent } from '@ir-engine/spatial'
 import { CameraComponent } from '@ir-engine/spatial/src/camera/components/CameraComponent'
 import { CameraOrbitComponent } from '@ir-engine/spatial/src/camera/components/CameraOrbitComponent'
