--- conflicted
+++ resolved
@@ -27,10 +27,6 @@
 import assert from 'assert'
 import React from 'react'
 
-<<<<<<< HEAD
-import { UserID } from '@ir-engine/common/src/schema.type.module'
-=======
->>>>>>> b99a7f40
 import {
   Engine,
   EntityUUID,
@@ -43,11 +39,7 @@
   setComponent
 } from '@ir-engine/ecs'
 import { createEngine } from '@ir-engine/ecs/src/Engine'
-<<<<<<< HEAD
-import { PeerID, applyIncomingActions, dispatchAction, getState } from '@ir-engine/hyperflux'
-=======
 import { PeerID, UserID, applyIncomingActions, dispatchAction, getState } from '@ir-engine/hyperflux'
->>>>>>> b99a7f40
 import {
   Network,
   NetworkPeerFunctions,
