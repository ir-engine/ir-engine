/*
CPAL-1.0 License

The contents of this file are subject to the Common Public Attribution License
Version 1.0. (the "License"); you may not use this file except in compliance
with the License. You may obtain a copy of the License at
https://github.com/ir-engine/ir-engine/blob/dev/LICENSE.
The License is based on the Mozilla Public License Version 1.1, but Sections 14
and 15 have been added to cover use of software over a computer network and 
provide for limited attribution for the Original Developer. In addition, 
Exhibit A has been modified to be consistent with Exhibit B.

Software distributed under the License is distributed on an "AS IS" basis,
WITHOUT WARRANTY OF ANY KIND, either express or implied. See the License for the
specific language governing rights and limitations under the License.

The Original Code is Infinite Reality Engine.

The Original Developer is the Initial Developer. The Initial Developer of the
Original Code is the Infinite Reality Engine team.

All portions of the code written by the Infinite Reality Engine team are Copyright © 2021-2023 
Infinite Reality Engine. All Rights Reserved.
*/

<<<<<<< HEAD
import { useEffect } from 'react'
import { Clock, MathUtils, Matrix4, Quaternion, Raycaster, Vector3 } from 'three'

import { defineQuery, ECSState, useEntityContext } from '@ir-engine/ecs'
=======
import { ECSState, Engine, defineQuery, useEntityContext } from '@ir-engine/ecs'
>>>>>>> 6bc53e20
import {
  defineComponent,
  getComponent,
  getMutableComponent,
  getOptionalComponent,
  removeComponent,
  setComponent,
  useComponent
} from '@ir-engine/ecs/src/ComponentFunctions'
<<<<<<< HEAD
import { Entity, UndefinedEntity } from '@ir-engine/ecs/src/Entity'
import { getState, matches, useImmediateEffect } from '@ir-engine/hyperflux'

import { Vector3_Up, Vector3_Zero } from '../../common/constants/MathConstants'
=======
import { Entity } from '@ir-engine/ecs/src/Entity'
import { S } from '@ir-engine/ecs/src/schemas/JSONSchemas'
import { getState, useImmediateEffect, useMutableState } from '@ir-engine/hyperflux'
import { useEffect } from 'react'
import { ArrowHelper, Clock, MathUtils, Matrix4, Raycaster, Vector3 } from 'three'
>>>>>>> 6bc53e20
import { createConeOfVectors } from '../../common/functions/MathFunctions'
import { smoothDamp, smootherStep } from '../../common/functions/MathLerpFunctions'
import { EngineState } from '../../EngineState'
import { MeshComponent } from '../../renderer/components/MeshComponent'
import { ObjectLayerComponents } from '../../renderer/components/ObjectLayerComponent'
import { VisibleComponent } from '../../renderer/components/VisibleComponent'
import { ObjectLayers } from '../../renderer/constants/ObjectLayers'
import { ComputedTransformComponent } from '../../transform/components/ComputedTransformComponent'
import { TransformComponent } from '../../transform/components/TransformComponent'
import { CameraSettingsState } from '../CameraSceneMetadata'
import { setTargetCameraRotation } from '../functions/CameraFunctions'
import { FollowCameraMode, FollowCameraShoulderSide } from '../types/FollowCameraMode'
import { TargetCameraRotationComponent } from './TargetCameraRotationComponent'

const window = 'window' in globalThis ? globalThis.window : ({} as any as Window)

export const FollowCameraComponent = defineComponent({
  name: 'FollowCameraComponent',

<<<<<<< HEAD
    const windowHeight = 'innerHeight' in window ? window.innerHeight : 1
    const windowWidth = 'innerWidth' in window ? window.innerWidth : 2
    const distance = (windowHeight / windowWidth) * cameraSettings.startCameraDistance

    return {
      lerpValue: 0,
      originalPosition: new Vector3(),
      originalOffset: new Vector3(),
      originalRotation: new Quaternion(),
      targetRotation: new Quaternion(),
      targetPosition: new Vector3(),
      targetOffset: new Vector3(),
      targetToCamera: new Vector3(),
      direction: new Vector3(),
      lookAtMatrix: new Matrix4(),
      firstPersonOffset: new Vector3(),
      thirdPersonOffset: new Vector3(),
      currentOffset: new Vector3(),
      offsetSmoothness: 0.1,
      targetEntity: UndefinedEntity,
      currentTargetPosition: new Vector3(),
      targetPositionSmoothness: 0,
      mode: FollowCameraMode.ThirdPerson,
      allowedModes: [
        FollowCameraMode.ThirdPerson,
        FollowCameraMode.FirstPerson,
        FollowCameraMode.TopDown,
        FollowCameraMode.ShoulderCam
      ],
      // map portrait window to further distance, landscape to closer distance
      distance: distance,
      targetDistance: distance,
      zoomVelocity: { value: 0 },
      thirdPersonMinDistance: cameraSettings.minCameraDistance,
      thirdPersonMaxDistance: cameraSettings.maxCameraDistance,
      effectiveMinDistance: cameraSettings.minCameraDistance,
      effectiveMaxDistance: cameraSettings.maxCameraDistance,
      theta: 180,
      phi: 10,
      minPhi: cameraSettings.minPhi,
      maxPhi: cameraSettings.maxPhi,
      locked: false,
      enabled: true,
      shoulderSide: FollowCameraShoulderSide.Left,
      raycastProps,
      accumulatedZoomTriggerDebounceTime: -1,
      lastZoomStartDistance: (cameraSettings.minCameraDistance + cameraSettings.minCameraDistance) / 2
    }
  },

  onSet: (entity, component, json) => {
    if (!json) return

    if (typeof json.firstPersonOffset !== 'undefined') component.firstPersonOffset.set(json.firstPersonOffset)
    if (typeof json.thirdPersonOffset !== 'undefined') component.thirdPersonOffset.set(json.thirdPersonOffset)
    if (typeof json.targetEntity !== 'undefined') component.targetEntity.set(json.targetEntity)
    if (typeof json.mode === 'string') component.mode.set(json.mode)
    if (matches.arrayOf(matches.string).test(json.allowedModes)) component.allowedModes.set(json.allowedModes)
    if (typeof json.distance !== 'undefined') component.distance.set(json.distance)
    if (typeof json.targetDistance !== 'undefined') component.targetDistance.set(json.targetDistance)
    if (typeof json.zoomVelocity !== 'undefined') component.zoomVelocity.set(json.zoomVelocity)
    if (typeof json.thirdPersonMinDistance !== 'undefined')
      component.thirdPersonMinDistance.set(json.thirdPersonMinDistance)
    if (typeof json.thirdPersonMaxDistance !== 'undefined')
      component.thirdPersonMaxDistance.set(json.thirdPersonMaxDistance)
    if (typeof json.theta !== 'undefined') component.theta.set(json.theta)
    if (typeof json.phi !== 'undefined') component.phi.set(json.phi)
    if (typeof json.minPhi !== 'undefined') component.minPhi.set(json.minPhi)
    if (typeof json.maxPhi !== 'undefined') component.maxPhi.set(json.maxPhi)
    if (typeof json.shoulderSide !== 'undefined') component.shoulderSide.set(json.shoulderSide)
  },
=======
  schema: S.Object({
    firstPersonOffset: S.Vec3(),
    thirdPersonOffset: S.Vec3(),
    currentOffset: S.Vec3(),
    offsetSmoothness: S.Number(0.1),
    targetEntity: S.Entity(),
    currentTargetPosition: S.Vec3(),
    targetPositionSmoothness: S.Number(0),
    mode: S.Enum(FollowCameraMode, FollowCameraMode.ThirdPerson),
    allowedModes: S.Array(S.Enum(FollowCameraMode), [
      FollowCameraMode.ThirdPerson,
      FollowCameraMode.FirstPerson,
      FollowCameraMode.TopDown,
      FollowCameraMode.ShoulderCam
    ]),
    distance: S.Number(0),
    targetDistance: S.Number(0),
    zoomVelocity: S.Object({
      value: S.Number(0)
    }),
    thirdPersonMinDistance: S.Number(0),
    thirdPersonMaxDistance: S.Number(0),
    effectiveMinDistance: S.Number(0),
    effectiveMaxDistance: S.Number(0),
    theta: S.Number(180),
    phi: S.Number(10),
    minPhi: S.Number(0),
    maxPhi: S.Number(0),
    locked: S.Bool(false),
    enabled: S.Bool(true),
    shoulderSide: S.Enum(FollowCameraShoulderSide, FollowCameraShoulderSide.Left),
    raycastProps: S.Object({
      enabled: S.Bool(true),
      rayCount: S.Number(3),
      rayLength: S.Number(15.0),
      rayFrequency: S.Number(0.1),
      rayConeAngle: S.Number(Math.PI / 12),
      camRayCastClock: S.Class(() => new Clock()),
      camRayCastCache: S.Object({
        maxDistance: S.Number(-1),
        targetHit: S.Bool(false)
      }),
      cameraRays: S.Array(S.Vec3(), [])
    }),
    accumulatedZoomTriggerDebounceTime: S.Number(-1),
    lastZoomStartDistance: S.Number(0)
  }),
>>>>>>> 6bc53e20

  reactor: () => {
    const entity = useEntityContext()
    const follow = useComponent(entity, FollowCameraComponent)
    const cameraSettingsState = useMutableState(CameraSettingsState)

    useImmediateEffect(() => {
      const cameraSettings = cameraSettingsState.value

      // if (cameraSettings.projectionType === ProjectionType.Orthographic) {
      //   camera.camera = new OrthographicCamera(
      //     data.fov / -2,
      //     data.fov / 2,
      //     data.fov / 2,
      //     data.fov / -2,
      //     data.cameraNearClip,
      //     data.cameraFarClip
      //   )
      // } else if ((camera.camera as PerspectiveCamera).fov) {
      //   ;(camera.camera as PerspectiveCamera).fov = data.fov ?? 50
      // }

      const cameraRays = [] as Vector3[]
      for (let i = 0; i < follow.raycastProps.rayCount.value; i++) {
        cameraRays.push(new Vector3())
      }
      follow.raycastProps.cameraRays.set(cameraRays)

      const windowHeight = 'innerHeight' in window ? window.innerHeight : 1
      const windowWidth = 'innerWidth' in window ? window.innerWidth : 2
      const distance = (windowHeight / windowWidth) * cameraSettings.startCameraDistance

      follow.merge({
        distance: distance,
        targetDistance: distance,
        thirdPersonMinDistance: cameraSettings.minCameraDistance,
        thirdPersonMaxDistance: cameraSettings.maxCameraDistance,
        effectiveMinDistance: cameraSettings.minCameraDistance,
        effectiveMaxDistance: cameraSettings.maxCameraDistance,
        minPhi: cameraSettings.minPhi,
        maxPhi: cameraSettings.maxPhi,
        lastZoomStartDistance: (cameraSettings.minCameraDistance + cameraSettings.minCameraDistance) / 2
      })
    }, [cameraSettingsState])

    useEffect(() => {
      follow.lerpValue.set(0)
      const followCamera = getComponent(entity, FollowCameraComponent)
      const followTransform = getComponent(entity, TransformComponent)
      followCamera.originalPosition.copy(followTransform.position)
      followCamera.originalRotation.copy(followTransform.rotation)
      followCamera.originalOffset?.copy(Vector3_Zero)
      follow.currentTargetPosition.value.copy(followCamera.originalPosition)
      follow.currentOffset.value.copy(Vector3_Zero)

      setComponent(entity, ComputedTransformComponent, {
        referenceEntities: [followCamera.targetEntity],
        computeFunction: () => computeCameraFollow(entity, followCamera.targetEntity)
      })

      return () => {
        removeComponent(entity, ComputedTransformComponent)
        followCamera.originalPosition.copy(Vector3_Zero)
      }
    }, [])

    useImmediateEffect(() => {
      if (follow.mode.value === FollowCameraMode.FirstPerson) {
        follow.targetDistance.set(0)
      }
    }, [follow.mode])

    useEffect(() => {
      follow.lerpValue.set(0)
      const followCamera = getComponent(entity, FollowCameraComponent)
      const followTransform = getComponent(entity, TransformComponent)
      followCamera.originalPosition.copy(followTransform.position)
      followCamera.originalRotation.copy(followTransform.rotation)
      followCamera.originalOffset?.copy(Vector3_Zero)
      follow.currentTargetPosition.value.copy(followCamera.originalPosition)
      follow.currentOffset.value.copy(Vector3_Zero)
    }, [follow.targetEntity])

    return null
  }
})

const raycaster = new Raycaster()

const MODE_SWITCH_DEBOUNCE = 0.03
const LERP_TIME = 1

const computeCameraFollow = (cameraEntity: Entity, referenceEntity: Entity) => {
  const follow = getComponent(cameraEntity, FollowCameraComponent)
  const followState = getMutableComponent(cameraEntity, FollowCameraComponent)
  const cameraTransform = getComponent(cameraEntity, TransformComponent)
  const targetTransform = getComponent(referenceEntity, TransformComponent)

  followState.lerpValue.set(
    follow.mode != FollowCameraMode.FirstPerson && follow.thirdPersonOffset.y === 0
      ? 0
      : Math.min(followState.lerpValue.value + getState(ECSState).deltaSeconds, LERP_TIME)
  )
  const lerpVal = smootherStep(followState.lerpValue.value / LERP_TIME)

  if (!targetTransform || !follow || !follow?.enabled) return

  // Limit the pitch
  follow.phi = Math.min(follow.maxPhi, Math.max(follow.minPhi, follow.phi))

  let isInsideWall = false

  follow.targetOffset =
    follow.mode === FollowCameraMode.FirstPerson
      ? follow.firstPersonOffset
      : follow.thirdPersonOffset.y === 0
      ? follow.targetOffset.set(0, cameraTransform.position.y, 0)
      : follow.thirdPersonOffset

  const lerpstart =
    follow.originalOffset.distanceToSquared(Vector3_Zero) > 0 ? follow.originalOffset : follow.currentOffset

  follow.currentOffset.lerpVectors(lerpstart, follow.targetOffset, lerpVal)

  follow.targetPosition
    .copy(follow.targetOffset)
    .applyQuaternion(TransformComponent.getWorldRotation(referenceEntity, targetTransform.rotation))
    .add(TransformComponent.getWorldPosition(referenceEntity, new Vector3()))

  follow.currentTargetPosition.lerpVectors(
    follow.originalPosition ?? follow.currentTargetPosition,
    follow.targetPosition,
    lerpVal
  )

  // Run only if not in first person mode
  let obstacleDistance = Infinity
  let obstacleHit = false
  if (follow.raycastProps.enabled && follow.mode !== FollowCameraMode.FirstPerson) {
    const distanceResults = getMaxCamDistance(cameraEntity, follow.currentTargetPosition)
    if (distanceResults.maxDistance > 0.1) {
      obstacleDistance = distanceResults.maxDistance
    }
    isInsideWall = distanceResults.targetHit
    obstacleHit = distanceResults.targetHit
  }

  if (follow.mode === FollowCameraMode.FirstPerson) {
    follow.effectiveMinDistance = follow.effectiveMaxDistance = 0
  } else if (follow.mode === FollowCameraMode.ThirdPerson || follow.mode === FollowCameraMode.ShoulderCam) {
    follow.effectiveMaxDistance = Math.min(obstacleDistance * (obstacleHit ? 0.8 : 1), follow.thirdPersonMaxDistance)
    follow.effectiveMinDistance = Math.min(follow.thirdPersonMinDistance, follow.effectiveMaxDistance)
  } else if (follow.mode === FollowCameraMode.TopDown) {
    follow.effectiveMinDistance = follow.effectiveMaxDistance = Math.min(
      obstacleDistance * (obstacleHit ? 0.9 : 1),
      follow.thirdPersonMaxDistance
    )
  }

  let newZoomDistance = Math.max(
    Math.min(follow.targetDistance, follow.effectiveMaxDistance),
    follow.effectiveMinDistance
  )

  const constrainTargetDistance = follow.accumulatedZoomTriggerDebounceTime === -1

  if (constrainTargetDistance) {
    follow.targetDistance = newZoomDistance
  }

  const triggerZoomShift = follow.accumulatedZoomTriggerDebounceTime > MODE_SWITCH_DEBOUNCE

  const minSpringFactor =
    Math.min(
      Math.sqrt(Math.abs(follow.targetDistance - follow.effectiveMinDistance)) *
        Math.sign(follow.targetDistance - follow.effectiveMinDistance),
      0
    ) * 0.5

  const maxSpringFactor =
    Math.max(
      Math.sqrt(Math.abs(follow.targetDistance - follow.effectiveMaxDistance)) *
        Math.sign(follow.targetDistance - follow.effectiveMaxDistance),
      0
    ) * 0.5

  if (follow.mode === FollowCameraMode.FirstPerson) {
    newZoomDistance = Math.sqrt(follow.targetDistance) * 0.5
    // Move from first person mode to third person mode
    if (triggerZoomShift) {
      follow.accumulatedZoomTriggerDebounceTime = -1
      if (
        follow.allowedModes.includes(FollowCameraMode.ThirdPerson) &&
        newZoomDistance > 0.1 * follow.thirdPersonMinDistance
      ) {
        // setup third person mode
        setTargetCameraRotation(cameraEntity, 0, follow.theta)
        followState.mode.set(FollowCameraMode.ThirdPerson)
        follow.targetDistance = newZoomDistance = follow.thirdPersonMinDistance
      } else {
        // reset first person mode
        follow.targetDistance = newZoomDistance = 0
      }
    }
  } else if (follow.mode === FollowCameraMode.ThirdPerson) {
    newZoomDistance = newZoomDistance + minSpringFactor + maxSpringFactor
    if (triggerZoomShift) {
      follow.accumulatedZoomTriggerDebounceTime = -1
      if (
        // Move from third person mode to first person mode
        follow.allowedModes.includes(FollowCameraMode.FirstPerson) &&
        follow.targetDistance < follow.effectiveMinDistance - follow.effectiveMaxDistance * 0.05 &&
        Math.abs(follow.lastZoomStartDistance - follow.effectiveMinDistance) < follow.effectiveMaxDistance * 0.05
      ) {
        setTargetCameraRotation(cameraEntity, 0, follow.theta)
        followState.mode.set(FollowCameraMode.FirstPerson)
        follow.targetDistance = newZoomDistance = 0
      } else if (
        // Move from third person mode to top down mode
        follow.allowedModes.includes(FollowCameraMode.TopDown) &&
        follow.targetDistance > follow.effectiveMaxDistance + follow.effectiveMaxDistance * 0.02 &&
        Math.abs(follow.lastZoomStartDistance - follow.effectiveMaxDistance) < follow.effectiveMaxDistance * 0.02
      ) {
        setTargetCameraRotation(cameraEntity, 85, follow.theta)
        followState.mode.set(FollowCameraMode.TopDown)
        follow.targetDistance = newZoomDistance = follow.effectiveMaxDistance
      } else {
        follow.targetDistance = newZoomDistance = Math.max(
          Math.min(follow.targetDistance, follow.effectiveMaxDistance),
          follow.effectiveMinDistance
        )
      }
    }
  } else if (follow.mode === FollowCameraMode.TopDown) {
    newZoomDistance += minSpringFactor + maxSpringFactor * 0.1
    // Move from top down mode to third person mode
    if (triggerZoomShift) {
      follow.accumulatedZoomTriggerDebounceTime = -1
      if (
        follow.allowedModes.includes(FollowCameraMode.ThirdPerson) &&
        newZoomDistance < follow.effectiveMaxDistance * 0.98 &&
        Math.abs(follow.lastZoomStartDistance - follow.effectiveMaxDistance) < 0.05 * follow.effectiveMaxDistance
      ) {
        setTargetCameraRotation(cameraEntity, 0, follow.theta)
        followState.mode.set(FollowCameraMode.ThirdPerson)
      }
      follow.targetDistance = newZoomDistance = follow.effectiveMaxDistance
    }
  }

  // Zoom smoothing
  const smoothingSpeed = isInsideWall ? 0.1 : 0.3
  const deltaSeconds = getState(ECSState).deltaSeconds

  //multiplying by lerpVal (always between 0 and 1) so we don't instantly apply followdistance to the camera transform when changing targets, but eventually maintain the full value.
  //multiplying by 3 and clamping to 1 so that the follow distance is achieved faster than the rest of the lerp
  follow.distance =
    Math.min(lerpVal * 3, 1) *
    smoothDamp(follow.distance, newZoomDistance, follow.zoomVelocity, smoothingSpeed, deltaSeconds)

  const theta = follow.theta
  const thetaRad = MathUtils.degToRad(theta)
  const phiRad = MathUtils.degToRad(follow.phi)

  follow.direction.set(Math.sin(thetaRad) * Math.cos(phiRad), Math.sin(phiRad), Math.cos(thetaRad) * Math.cos(phiRad))

  cameraTransform.position.set(
    follow.currentTargetPosition.x + follow.distance * follow.direction.x,
    follow.currentTargetPosition.y + follow.distance * follow.direction.y,
    follow.currentTargetPosition.z + follow.distance * follow.direction.z
  )

  follow.lookAtMatrix.lookAt(follow.direction, Vector3_Zero, Vector3_Up)

  //slerp using rotationLerp value, this is reset to zero every time the follow target changes
  follow.targetRotation.setFromRotationMatrix(follow.lookAtMatrix)
  cameraTransform.rotation.slerpQuaternions(
    follow.originalRotation ?? cameraTransform.rotation,
    follow.targetRotation,
    lerpVal
  )

  updateCameraTargetRotation(cameraEntity)
}

const updateCameraTargetRotation = (cameraEntity: Entity) => {
  if (!cameraEntity) return
  const followCamera = getComponent(cameraEntity, FollowCameraComponent)
  const target = getOptionalComponent(cameraEntity, TargetCameraRotationComponent)
  if (!target) return

  const epsilon = 0.001

  target.phi = Math.min(followCamera.maxPhi, Math.max(followCamera.minPhi, target.phi))

  if (Math.abs(target.phi - followCamera.phi) < epsilon && Math.abs(target.theta - followCamera.theta) < epsilon) {
    removeComponent(followCamera.targetEntity, TargetCameraRotationComponent)
    return
  }

  const delta = getState(ECSState).deltaSeconds
  if (!followCamera.locked) {
    followCamera.phi = smoothDamp(followCamera.phi, target.phi, target.phiVelocity, target.time, delta)
    followCamera.theta = smoothDamp(followCamera.theta, target.theta, target.thetaVelocity, target.time, delta)
  }
}

const cameraLayerQuery = defineQuery([VisibleComponent, ObjectLayerComponents[ObjectLayers.Camera], MeshComponent])

const getMaxCamDistance = (cameraEntity: Entity, target: Vector3) => {
  const followCamera = getComponent(cameraEntity, FollowCameraComponent)

  // Cache the raycast result for 0.1 seconds
  const raycastProps = followCamera.raycastProps
  const { camRayCastCache, camRayCastClock, cameraRays, rayConeAngle } = raycastProps
  if (camRayCastCache.maxDistance != -1 && camRayCastClock.getElapsedTime() < raycastProps.rayFrequency) {
    return camRayCastCache
  }

  camRayCastClock.start()

  const sceneObjects = cameraLayerQuery().flatMap((e) => getComponent(e, MeshComponent))

  // Raycast to keep the line of sight with avatar
  const cameraTransform = getComponent(getState(EngineState).viewerEntity, TransformComponent)
  followCamera.targetToCamera.subVectors(cameraTransform.position, target)
  // raycaster.ray.origin.sub(targetToCamVec.multiplyScalar(0.1)) // move origin behind camera

  createConeOfVectors(followCamera.targetToCamera, cameraRays, rayConeAngle)

  let maxDistance = Math.min(followCamera.thirdPersonMaxDistance, raycastProps.rayLength)

  // Check hit with mid ray
  raycaster.layers.set(ObjectLayers.Camera) // Ignore avatars
  // @ts-ignore - todo figure out why typescript freaks out at this
  raycaster.firstHitOnly = true // three-mesh-bvh setting
  raycaster.far = followCamera.thirdPersonMaxDistance
  raycaster.set(target, followCamera.targetToCamera.normalize())
  const hits = raycaster.intersectObjects(sceneObjects, false)

  if (hits[0] && hits[0].distance < maxDistance) {
    maxDistance = hits[0].distance
  }

  //Check the cone for minimum distance
  cameraRays.forEach((rayDir, i) => {
    raycaster.set(target, rayDir)
    const hits = raycaster.intersectObjects(sceneObjects, false)

    if (hits[0] && hits[0].distance < maxDistance) {
      maxDistance = hits[0].distance
    }
  })

  camRayCastCache.maxDistance = maxDistance
  camRayCastCache.targetHit = !!hits[0]

  return camRayCastCache
}<|MERGE_RESOLUTION|>--- conflicted
+++ resolved
@@ -23,14 +23,7 @@
 Infinite Reality Engine. All Rights Reserved.
 */
 
-<<<<<<< HEAD
-import { useEffect } from 'react'
-import { Clock, MathUtils, Matrix4, Quaternion, Raycaster, Vector3 } from 'three'
-
-import { defineQuery, ECSState, useEntityContext } from '@ir-engine/ecs'
-=======
-import { ECSState, Engine, defineQuery, useEntityContext } from '@ir-engine/ecs'
->>>>>>> 6bc53e20
+import { ECSState, defineQuery, useEntityContext } from '@ir-engine/ecs'
 import {
   defineComponent,
   getComponent,
@@ -40,21 +33,16 @@
   setComponent,
   useComponent
 } from '@ir-engine/ecs/src/ComponentFunctions'
-<<<<<<< HEAD
-import { Entity, UndefinedEntity } from '@ir-engine/ecs/src/Entity'
-import { getState, matches, useImmediateEffect } from '@ir-engine/hyperflux'
-
-import { Vector3_Up, Vector3_Zero } from '../../common/constants/MathConstants'
-=======
+
 import { Entity } from '@ir-engine/ecs/src/Entity'
 import { S } from '@ir-engine/ecs/src/schemas/JSONSchemas'
 import { getState, useImmediateEffect, useMutableState } from '@ir-engine/hyperflux'
 import { useEffect } from 'react'
-import { ArrowHelper, Clock, MathUtils, Matrix4, Raycaster, Vector3 } from 'three'
->>>>>>> 6bc53e20
+import { Clock, MathUtils, Raycaster, Vector3 } from 'three'
+import { EngineState } from '../../EngineState'
+import { Vector3_Up, Vector3_Zero } from '../../common/constants/MathConstants'
 import { createConeOfVectors } from '../../common/functions/MathFunctions'
 import { smoothDamp, smootherStep } from '../../common/functions/MathLerpFunctions'
-import { EngineState } from '../../EngineState'
 import { MeshComponent } from '../../renderer/components/MeshComponent'
 import { ObjectLayerComponents } from '../../renderer/components/ObjectLayerComponent'
 import { VisibleComponent } from '../../renderer/components/VisibleComponent'
@@ -71,80 +59,17 @@
 export const FollowCameraComponent = defineComponent({
   name: 'FollowCameraComponent',
 
-<<<<<<< HEAD
-    const windowHeight = 'innerHeight' in window ? window.innerHeight : 1
-    const windowWidth = 'innerWidth' in window ? window.innerWidth : 2
-    const distance = (windowHeight / windowWidth) * cameraSettings.startCameraDistance
-
-    return {
-      lerpValue: 0,
-      originalPosition: new Vector3(),
-      originalOffset: new Vector3(),
-      originalRotation: new Quaternion(),
-      targetRotation: new Quaternion(),
-      targetPosition: new Vector3(),
-      targetOffset: new Vector3(),
-      targetToCamera: new Vector3(),
-      direction: new Vector3(),
-      lookAtMatrix: new Matrix4(),
-      firstPersonOffset: new Vector3(),
-      thirdPersonOffset: new Vector3(),
-      currentOffset: new Vector3(),
-      offsetSmoothness: 0.1,
-      targetEntity: UndefinedEntity,
-      currentTargetPosition: new Vector3(),
-      targetPositionSmoothness: 0,
-      mode: FollowCameraMode.ThirdPerson,
-      allowedModes: [
-        FollowCameraMode.ThirdPerson,
-        FollowCameraMode.FirstPerson,
-        FollowCameraMode.TopDown,
-        FollowCameraMode.ShoulderCam
-      ],
-      // map portrait window to further distance, landscape to closer distance
-      distance: distance,
-      targetDistance: distance,
-      zoomVelocity: { value: 0 },
-      thirdPersonMinDistance: cameraSettings.minCameraDistance,
-      thirdPersonMaxDistance: cameraSettings.maxCameraDistance,
-      effectiveMinDistance: cameraSettings.minCameraDistance,
-      effectiveMaxDistance: cameraSettings.maxCameraDistance,
-      theta: 180,
-      phi: 10,
-      minPhi: cameraSettings.minPhi,
-      maxPhi: cameraSettings.maxPhi,
-      locked: false,
-      enabled: true,
-      shoulderSide: FollowCameraShoulderSide.Left,
-      raycastProps,
-      accumulatedZoomTriggerDebounceTime: -1,
-      lastZoomStartDistance: (cameraSettings.minCameraDistance + cameraSettings.minCameraDistance) / 2
-    }
-  },
-
-  onSet: (entity, component, json) => {
-    if (!json) return
-
-    if (typeof json.firstPersonOffset !== 'undefined') component.firstPersonOffset.set(json.firstPersonOffset)
-    if (typeof json.thirdPersonOffset !== 'undefined') component.thirdPersonOffset.set(json.thirdPersonOffset)
-    if (typeof json.targetEntity !== 'undefined') component.targetEntity.set(json.targetEntity)
-    if (typeof json.mode === 'string') component.mode.set(json.mode)
-    if (matches.arrayOf(matches.string).test(json.allowedModes)) component.allowedModes.set(json.allowedModes)
-    if (typeof json.distance !== 'undefined') component.distance.set(json.distance)
-    if (typeof json.targetDistance !== 'undefined') component.targetDistance.set(json.targetDistance)
-    if (typeof json.zoomVelocity !== 'undefined') component.zoomVelocity.set(json.zoomVelocity)
-    if (typeof json.thirdPersonMinDistance !== 'undefined')
-      component.thirdPersonMinDistance.set(json.thirdPersonMinDistance)
-    if (typeof json.thirdPersonMaxDistance !== 'undefined')
-      component.thirdPersonMaxDistance.set(json.thirdPersonMaxDistance)
-    if (typeof json.theta !== 'undefined') component.theta.set(json.theta)
-    if (typeof json.phi !== 'undefined') component.phi.set(json.phi)
-    if (typeof json.minPhi !== 'undefined') component.minPhi.set(json.minPhi)
-    if (typeof json.maxPhi !== 'undefined') component.maxPhi.set(json.maxPhi)
-    if (typeof json.shoulderSide !== 'undefined') component.shoulderSide.set(json.shoulderSide)
-  },
-=======
   schema: S.Object({
+    lerpValue: S.Number(0),
+    originalPosition: S.Vec3(),
+    originalOffset: S.Vec3(),
+    originalRotation: S.Quaternion(),
+    targetRotation: S.Quaternion(),
+    targetPosition: S.Vec3(),
+    targetOffset: S.Vec3(),
+    targetToCamera: S.Vec3(),
+    direction: S.Vec3(),
+    lookAtMatrix: S.Mat4(),
     firstPersonOffset: S.Vec3(),
     thirdPersonOffset: S.Vec3(),
     currentOffset: S.Vec3(),
@@ -191,7 +116,6 @@
     accumulatedZoomTriggerDebounceTime: S.Number(-1),
     lastZoomStartDistance: S.Number(0)
   }),
->>>>>>> 6bc53e20
 
   reactor: () => {
     const entity = useEntityContext()
@@ -238,20 +162,12 @@
     }, [cameraSettingsState])
 
     useEffect(() => {
-      follow.lerpValue.set(0)
       const followCamera = getComponent(entity, FollowCameraComponent)
-      const followTransform = getComponent(entity, TransformComponent)
-      followCamera.originalPosition.copy(followTransform.position)
-      followCamera.originalRotation.copy(followTransform.rotation)
-      followCamera.originalOffset?.copy(Vector3_Zero)
-      follow.currentTargetPosition.value.copy(followCamera.originalPosition)
-      follow.currentOffset.value.copy(Vector3_Zero)
 
       setComponent(entity, ComputedTransformComponent, {
         referenceEntities: [followCamera.targetEntity],
         computeFunction: () => computeCameraFollow(entity, followCamera.targetEntity)
       })
-
       return () => {
         removeComponent(entity, ComputedTransformComponent)
         followCamera.originalPosition.copy(Vector3_Zero)
