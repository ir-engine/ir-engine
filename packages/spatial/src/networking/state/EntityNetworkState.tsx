/*
CPAL-1.0 License

The contents of this file are subject to the Common Public Attribution License
Version 1.0. (the "License"); you may not use this file except in compliance
with the License. You may obtain a copy of the License at
https://github.com/EtherealEngine/etherealengine/blob/dev/LICENSE.
The License is based on the Mozilla Public License Version 1.1, but Sections 14
and 15 have been added to cover use of software over a computer network and 
provide for limited attribution for the Original Developer. In addition, 
Exhibit A has been modified to be consistent with Exhibit B.

Software distributed under the License is distributed on an "AS IS" basis,
WITHOUT WARRANTY OF ANY KIND, either express or implied. See the License for the
specific language governing rights and limitations under the License.

The Original Code is Ethereal Engine.

The Original Developer is the Initial Developer. The Initial Developer of the
Original Code is the Ethereal Engine team.

All portions of the code written by the Ethereal Engine team are Copyright © 2021-2023 
Ethereal Engine. All Rights Reserved.
*/

import { Quaternion, Vector3 } from 'three'

import { EntityUUID } from '@etherealengine/common/src/interfaces/EntityUUID'
import { NetworkId } from '@etherealengine/common/src/interfaces/NetworkId'
import { PeerID } from '@etherealengine/common/src/interfaces/PeerID'

import { defineState, dispatchAction, getMutableState, getState, none, useHookstate } from '@etherealengine/hyperflux'

import { UserID } from '@etherealengine/common/src/schema.type.module'
import { Engine, getOptionalComponent, removeEntity, setComponent } from '@etherealengine/ecs'
import { UUIDComponent } from '@etherealengine/spatial/src/common/UUIDComponent'
import React, { useEffect, useLayoutEffect } from 'react'
import { WorldNetworkAction } from '../../networking/functions/WorldNetworkAction'
import { EntityTreeComponent } from '../../transform/components/EntityTree'
import { TransformComponent } from '../../transform/components/TransformComponent'
import { NetworkState, SceneUser } from '../NetworkState'
import { NetworkWorldUserState } from '../NetworkUserState'
import { NetworkObjectComponent } from '../components/NetworkObjectComponent'

export const EntityNetworkState = defineState({
  name: 'ee.EntityNetworkState',

  initial: {} as Record<
    EntityUUID,
    {
      ownerId: UserID | typeof SceneUser
      ownerPeer: PeerID
      networkId: NetworkId
      authorityPeerId: PeerID
      requestingPeerId?: PeerID
      spawnPosition: Vector3
      spawnRotation: Quaternion
      parentUUID?: EntityUUID
    }
  >,

  receptors: {
    onSpawnObject: WorldNetworkAction.spawnObject.receive((action) => {
      // const userId = getState(NetworkState).networks[action.$network].peers[action.$peer].userId
      getMutableState(EntityNetworkState)[action.entityUUID].merge({
        ownerId: action.$from,
        networkId: action.networkId,
        authorityPeerId: action.authorityPeerId ?? action.$peer,
        ownerPeer: action.$peer,
<<<<<<< HEAD
        spawnPosition: action.position ?? new Vector3(),
        spawnRotation: action.rotation ?? new Quaternion(),
        parentUUID: action.parentUUID ?? undefined
=======
        spawnPosition: action.position ? new Vector3().copy(action.position) : new Vector3(),
        spawnRotation: action.rotation ? new Quaternion().copy(action.rotation) : new Quaternion()
>>>>>>> b92279aa
      })
    }),

    onRequestAuthorityOverObject: WorldNetworkAction.requestAuthorityOverObject.receive((action) => {
      getMutableState(EntityNetworkState)[action.entityUUID].requestingPeerId.set(action.newAuthority)
    }),

    onTransferAuthorityOfObject: WorldNetworkAction.transferAuthorityOfObject.receive((action) => {
      // const networkState = getState(NetworkState)
      // const fromUserId = networkState.networks[action.$network].peers[action.$peer].userId
      const fromUserId = action.$from
      const state = getMutableState(EntityNetworkState)
      const ownerUserId = state[action.entityUUID].ownerId.value
      if (fromUserId !== ownerUserId) return // Authority transfer can only be initiated by owner
      state[action.entityUUID].authorityPeerId.set(action.newAuthority)
      state[action.entityUUID].requestingPeerId.set(none)
    }),

    onDestroyObject: WorldNetworkAction.destroyObject.receive((action) => {
      getMutableState(EntityNetworkState)[action.entityUUID].set(none)
    })
  },

  reactor: () => {
    const state = useHookstate(getMutableState(EntityNetworkState))
    return (
      <>
        {state.keys.map((uuid: EntityUUID) => (
          <EntityNetworkReactor uuid={uuid} key={uuid} />
        ))}
      </>
    )
  }
})

const EntityNetworkReactor = (props: { uuid: EntityUUID }) => {
  const state = useHookstate(getMutableState(EntityNetworkState)[props.uuid])
  const ownerID = state.ownerId.value
  const isOwner = ownerID === Engine.instance.userID
  const userConnected = !!useHookstate(getMutableState(NetworkWorldUserState)[ownerID]).value || isOwner
  const isWorldNetworkConnected = !!useHookstate(NetworkState.worldNetworkState).value

  useLayoutEffect(() => {
    if (!userConnected) return

    const entity = UUIDComponent.getOrCreateEntityByUUID(props.uuid)

    setComponent(entity, TransformComponent, {
      position: state.spawnPosition.value!,
      rotation: state.spawnRotation.value!
    })

    if (state.parentUUID.value) {
      /** @todo we might need to put this in a subreactor or a reactor that waits for the parent entity to exist */
      setComponent(entity, EntityTreeComponent, { parentEntity: UUIDComponent.getEntityByUUID(state.parentUUID.value) })
    }
    return () => {
      removeEntity(entity)
    }
  }, [userConnected])

  useLayoutEffect(() => {
    if (!userConnected) return
    const entity = UUIDComponent.getEntityByUUID(props.uuid)
    setComponent(entity, NetworkObjectComponent, {
      ownerId:
        ownerID === SceneUser
          ? isWorldNetworkConnected
            ? NetworkState.worldNetwork.hostId
            : Engine.instance.userID
          : ownerID,
      ownerPeer: state.ownerPeer.value,
      authorityPeerID: state.authorityPeerId.value,
      networkId: state.networkId.value
    })
  }, [isWorldNetworkConnected, userConnected, state.ownerId.value, state.authorityPeerId.value, state.networkId.value])

  useLayoutEffect(() => {
    if (!userConnected || !state.requestingPeerId.value) return
    // Authority request can only be processed by owner

    const entity = UUIDComponent.getEntityByUUID(props.uuid)
    const ownerID = getOptionalComponent(entity, NetworkObjectComponent)?.ownerId
    if (!ownerID || ownerID !== Engine.instance.userID) return
    console.log('Requesting authority over object', props.uuid, state.requestingPeerId.value)
    dispatchAction(
      WorldNetworkAction.transferAuthorityOfObject({
        entityUUID: props.uuid,
        newAuthority: state.requestingPeerId.value
      })
    )
  }, [userConnected, state.requestingPeerId.value])

  return <>{isOwner && isWorldNetworkConnected && <OwnerPeerReactor uuid={props.uuid} />}</>
}

const OwnerPeerReactor = (props: { uuid: EntityUUID }) => {
  const state = useHookstate(getMutableState(EntityNetworkState)[props.uuid])
  const ownerPeer = state.ownerPeer.value
  const networkState = useHookstate(NetworkState.worldNetworkState)

  /** If the owner peer does not exist in the network, and we are the owner user, dispatch a spawn action so we take ownership */
  useEffect(() => {
    return () => {
      // ensure reactor isn't completely unmounting
      if (!getState(EntityNetworkState)[props.uuid]) return
      if (ownerPeer !== Engine.instance.store.peerID && Engine.instance.userID === state.ownerId.value) {
        const lowestPeer = [...networkState.users[Engine.instance.userID].value].sort((a, b) => (a > b ? 1 : -1))[0]
        if (lowestPeer !== Engine.instance.store.peerID) return
        dispatchAction(
          WorldNetworkAction.spawnObject({
            entityUUID: props.uuid,
            // if the authority peer is not connected, we need to take authority
            authorityPeerId: networkState.users[Engine.instance.userID].value.includes(ownerPeer)
              ? undefined
              : Engine.instance.store.peerID
          })
        )
      }
    }
  }, [networkState.peers, networkState.users])

  return null
}<|MERGE_RESOLUTION|>--- conflicted
+++ resolved
@@ -67,14 +67,9 @@
         networkId: action.networkId,
         authorityPeerId: action.authorityPeerId ?? action.$peer,
         ownerPeer: action.$peer,
-<<<<<<< HEAD
-        spawnPosition: action.position ?? new Vector3(),
-        spawnRotation: action.rotation ?? new Quaternion(),
+        spawnPosition: action.position ? new Vector3().copy(action.position) : new Vector3(),
+        spawnRotation: action.rotation ? new Quaternion().copy(action.rotation) : new Quaternion(),
         parentUUID: action.parentUUID ?? undefined
-=======
-        spawnPosition: action.position ? new Vector3().copy(action.position) : new Vector3(),
-        spawnRotation: action.rotation ? new Quaternion().copy(action.rotation) : new Quaternion()
->>>>>>> b92279aa
       })
     }),
 
