{
  "name": "@etherealengine/spatial",
  "version": "1.6.0",
  "main": "index.ts",
  "publishConfig": {
    "access": "public"
  },
  "description": "Core spatial system for the Ethereal Engine",
  "scripts": {
    "check-errors": "tsc --noemit",
    "test": "mocha --jobs 1"
  },
  "repository": "http://github.com/etherealengine/etherealengine",
  "author": "Ethereal Engine",
  "license": "CPAL",
  "dependencies": {
    "@dimforge/rapier3d-compat": "0.11.2",
    "@etherealengine/common": "^1.6.0",
    "@etherealengine/ecs": "^1.6.0",
<<<<<<< HEAD
    "@etherealengine/visual-script": "^1.6.0",
=======
    "@etherealengine/hyperflux": "^1.6.0",
    "@etherealengine/network": "^1.6.0",
>>>>>>> a87fa08f
    "@tweenjs/tween.js": "^18.6.4",
    "bitecs": "0.3.40",
    "lodash": "4.17.21",
    "noisejs": "2.1.0",
    "postprocessing": "6.34.1",
    "react": "18.2.0",
    "react-dom": "18.2.0",
    "realism-effects": "1.1.2",
    "three": "0.158.0",
    "three-mesh-bvh": "^0.6.8",
    "ts-matches": "5.3.0",
    "web-worker": "1.2.0"
  },
  "devDependencies": {
    "@types/mocha": "10.0.1",
    "@types/node": "18.15.5",
    "rimraf": "4.4.0"
  },
  "gitHead": "2313453697ca7c6b8d36b3b166b5a6445fe1c851"
}<|MERGE_RESOLUTION|>--- conflicted
+++ resolved
@@ -17,12 +17,9 @@
     "@dimforge/rapier3d-compat": "0.11.2",
     "@etherealengine/common": "^1.6.0",
     "@etherealengine/ecs": "^1.6.0",
-<<<<<<< HEAD
     "@etherealengine/visual-script": "^1.6.0",
-=======
     "@etherealengine/hyperflux": "^1.6.0",
     "@etherealengine/network": "^1.6.0",
->>>>>>> a87fa08f
     "@tweenjs/tween.js": "^18.6.4",
     "bitecs": "0.3.40",
     "lodash": "4.17.21",
