{
  "name": "@xrengine/gameserver",
  "description": "Multiplayer Gameserver for XREngine",
  "version": "0.5.2",
  "private": true,
  "homepage": "",
  "main": "./src",
  "keywords": [
    "three",
    "three.js",
    "ecs",
    "webgl",
    "mmo",
    "game engine",
    "webrtc",
    "productivity",
    "xr",
    "vr"
  ],
  "author": {
    "name": "XRFoundation Collective",
    "email": "hello@xrfoundation.io"
  },
  "contributors": [],
  "bugs": {},
  "directories": {
    "lib": "src/",
    "config": "config/"
  },
  "engines": {
    "node": ">= 16.3.0"
  },
  "scripts": {
    "check-errors": "tsc --noemit",
    "start": "cross-env APP_ENV=production ts-node --transpile-only src/index.ts",
    "dev": "APP_ENV=development ts-node-dev --inspect=2995 --respawn --transpile-only src/index.ts",
    "dev-channel": "APP_ENV=development cross-env GAMESERVER_PORT=3032 ts-node-dev --inspect=2996 --respawn --transpile-only src/index.ts",
    "dev-nossl": "cross-env NOSSL=true ts-node-dev --respawn --transpile-only src/index.ts",
    "test": "exit 0",
    "validate": "npm run build && npm run test"
  },
  "types": "lib/",
  "dependencies": {
    "@feathersjs/express": "5.0.0-pre.10",
    "@feathersjs/feathers": "5.0.0-pre.10",
    "@feathersjs/socketio": "5.0.0-pre.10",
    "@feathersjs/transport-commons": "5.0.0-pre.10",
    "@google-cloud/agones-sdk": "1.22.0",
    "@kubernetes/client-node": "0.16.3",
<<<<<<< HEAD
    "@xrengine/engine": "^0.5.1",
    "@xrengine/projects": "^0.5.1",
    "@xrengine/server-core": "^0.5.1",
    "aws-sdk": "2.1113.0",
=======
    "@xrengine/engine": "^0.5.2",
    "@xrengine/projects": "^0.5.2",
    "@xrengine/server-core": "^0.5.2",
    "aws-sdk": "2.1097.0",
>>>>>>> e45a5ebf
    "compression": "1.7.4",
    "cors": "2.8.5",
    "feathers-logger": "0.3.2",
    "feathers-sync": "2.4.0",
    "helmet": "5.0.2",
    "mediasoup": "3.9.6",
    "msgpackr": "1.5.5",
    "ps-list": "7.2.0",
    "serve-favicon": "2.5.0",
    "socket.io": "4.4.1",
    "trace-unhandled": "2.0.1",
    "winston": "3.7.2"
  },
  "devDependencies": {
    "@types/compression": "1.7.2",
    "@types/cors": "2.8.12",
    "@types/node": "16.11.26",
    "@types/serve-favicon": "2.5.3",
    "cross-env": "7.0.3",
    "ts-node": "10.7.0",
    "ts-node-dev": "1.1.8",
    "typescript": "4.6.2"
  },
  "gitHead": "66449f6ffba4d32c424b16b4f0667fe0ad36562c"
}<|MERGE_RESOLUTION|>--- conflicted
+++ resolved
@@ -47,17 +47,10 @@
     "@feathersjs/transport-commons": "5.0.0-pre.10",
     "@google-cloud/agones-sdk": "1.22.0",
     "@kubernetes/client-node": "0.16.3",
-<<<<<<< HEAD
-    "@xrengine/engine": "^0.5.1",
-    "@xrengine/projects": "^0.5.1",
-    "@xrengine/server-core": "^0.5.1",
-    "aws-sdk": "2.1113.0",
-=======
     "@xrengine/engine": "^0.5.2",
     "@xrengine/projects": "^0.5.2",
     "@xrengine/server-core": "^0.5.2",
-    "aws-sdk": "2.1097.0",
->>>>>>> e45a5ebf
+    "aws-sdk": "2.1113.0",
     "compression": "1.7.4",
     "cors": "2.8.5",
     "feathers-logger": "0.3.2",
