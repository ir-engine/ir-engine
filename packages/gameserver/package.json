--- conflicted
+++ resolved
@@ -91,19 +91,11 @@
     "aws-sdk": "2.891.0",
     "bent": "7.3.12",
     "chargebee": "2.6.5",
-<<<<<<< HEAD
-    "clean-webpack-plugin": "3.0.0",
-=======
->>>>>>> 998d8726
     "comlink": "4.3.0",
     "compression": "1.7.4",
     "cors": "2.8.5",
     "dauria": "2.0.0",
-<<<<<<< HEAD
-    "feathers-authentication-hooks": "1.0.2",
-=======
     "dotenv-flow": "3.2.0",
->>>>>>> 998d8726
     "feathers-authentication-management": "3.1.0",
     "feathers-blob": "2.4.0",
     "feathers-hooks-common": "5.0.5",
@@ -142,13 +134,6 @@
   "devDependencies": {
     "@types/compression": "1.7.0",
     "@types/cors": "2.8.10",
-<<<<<<< HEAD
-    "@types/jsonwebtoken": "8.5.1",
-    "@types/lodash": "4.14.168",
-    "@types/mime-types": "2.1.0",
-    "@types/multer": "1.4.5",
-=======
->>>>>>> 998d8726
     "@types/node": "13.13.50",
     "@types/serve-favicon": "2.5.2",
     "@typescript-eslint/eslint-plugin": "4.22.0",
