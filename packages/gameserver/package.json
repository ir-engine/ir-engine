{
  "name": "@xrengine/gameserver",
  "description": "Multiplayer Gameserver for XREngine",
  "version": "0.5.6",
  "private": true,
  "homepage": "",
  "main": "./src",
  "keywords": [
    "three",
    "three.js",
    "ecs",
    "webgl",
    "mmo",
    "game engine",
    "webrtc",
    "productivity",
    "xr",
    "vr"
  ],
  "author": {
    "name": "XRFoundation Collective",
    "email": "hello@xrfoundation.io"
  },
  "contributors": [],
  "bugs": {},
  "directories": {
    "lib": "src/",
    "config": "config/"
  },
  "engines": {
    "node": ">= 16.3.0"
  },
  "scripts": {
    "check-errors": "tsc --noemit",
    "start": "cross-env APP_ENV=production ts-node --transpile-only src/index.ts",
    "start-channel": "cross-env APP_ENV=production GAMESERVER_PORT=3032 ts-node --transpile-only src/index.ts",
    "dev": "cross-env APP_ENV=development ts-node-dev --inspect=2995 --respawn --transpile-only src/index.ts",
    "dev-channel": "APP_ENV=development cross-env GAMESERVER_PORT=3032 ts-node-dev --inspect=2996 --respawn --transpile-only src/index.ts",
    "dev-nossl": "cross-env NOSSL=true ts-node-dev --respawn --transpile-only src/index.ts",
    "test": "exit 0",
    "validate": "npm run build && npm run test"
  },
  "types": "lib/",
  "dependencies": {
    "@feathersjs/express": "5.0.0-pre.10",
    "@feathersjs/feathers": "5.0.0-pre.10",
    "@feathersjs/socketio": "5.0.0-pre.10",
    "@feathersjs/transport-commons": "5.0.0-pre.10",
    "@google-cloud/agones-sdk": "1.22.0",
    "@kubernetes/client-node": "0.16.3",
<<<<<<< HEAD
    "@xrengine/engine": "^0.5.6",
    "@xrengine/projects": "^0.5.6",
    "@xrengine/server-core": "^0.5.6",
    "aws-sdk": "2.1143.0",
=======
    "@xrengine/engine": "^0.5.5",
    "@xrengine/projects": "^0.5.5",
    "@xrengine/server-core": "^0.5.5",
    "aws-sdk": "2.1145.0",
>>>>>>> 468b95ce
    "compression": "1.7.4",
    "cors": "2.8.5",
    "cross-env": "7.0.3",
    "feathers-logger": "0.3.2",
    "feathers-sync": "2.4.0",
    "helmet": "5.1.0",
    "mediasoup": "3.9.6",
    "msgpackr": "1.6.1",
    "ps-list": "7.2.0",
    "serve-favicon": "2.5.0",
    "socket.io": "4.5.1",
    "trace-unhandled": "2.0.1",
    "ts-node": "10.8.0",
    "typescript": "4.6.2"
  },
  "devDependencies": {
    "@types/compression": "1.7.2",
    "@types/cors": "2.8.12",
    "@types/node": "16.11.36",
    "@types/serve-favicon": "2.5.3",
    "ts-node-dev": "1.1.8"
  },
  "gitHead": "66449f6ffba4d32c424b16b4f0667fe0ad36562c"
}<|MERGE_RESOLUTION|>--- conflicted
+++ resolved
@@ -48,17 +48,10 @@
     "@feathersjs/transport-commons": "5.0.0-pre.10",
     "@google-cloud/agones-sdk": "1.22.0",
     "@kubernetes/client-node": "0.16.3",
-<<<<<<< HEAD
     "@xrengine/engine": "^0.5.6",
     "@xrengine/projects": "^0.5.6",
     "@xrengine/server-core": "^0.5.6",
-    "aws-sdk": "2.1143.0",
-=======
-    "@xrengine/engine": "^0.5.5",
-    "@xrengine/projects": "^0.5.5",
-    "@xrengine/server-core": "^0.5.5",
     "aws-sdk": "2.1145.0",
->>>>>>> 468b95ce
     "compression": "1.7.4",
     "cors": "2.8.5",
     "cross-env": "7.0.3",
