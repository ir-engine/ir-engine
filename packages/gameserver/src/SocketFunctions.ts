--- conflicted
+++ resolved
@@ -28,13 +28,8 @@
   handleWebRtcTransportConnect,
   handleWebRtcTransportCreate
 } from './WebRTCFunctions'
-import { EngineEvents } from '@xrengine/engine/src/ecs/classes/EngineEvents'
 import { Engine } from '@xrengine/engine/src/ecs/classes/Engine'
-<<<<<<< HEAD
-import { EngineActionType } from '@xrengine/engine/src/ecs/classes/EngineService'
-=======
 import { SocketWebRTCServerTransport } from './SocketWebRTCServerTransport'
->>>>>>> c7d5b2f4
 
 function isNullOrUndefined<T>(obj: T | null | undefined): obj is null | undefined {
   return typeof obj === 'undefined' || obj === null
