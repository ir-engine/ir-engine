import { Engine } from '@xrengine/engine/src/ecs/classes/Engine'
import { EngineEvents } from '@xrengine/engine/src/ecs/classes/EngineEvents'
import { getComponent, hasComponent } from '@xrengine/engine/src/ecs/functions/ComponentFunctions'
import { Network } from '@xrengine/engine/src/networking/classes/Network'
import { MessageTypes } from '@xrengine/engine/src/networking/enums/MessageTypes'
import { DataConsumer, DataProducer } from 'mediasoup/lib/types'
import logger from '@xrengine/server-core/src/logger'
import config from '@xrengine/server-core/src/appconfig'
import { closeTransport } from './WebRTCFunctions'
import { Quaternion, Vector3 } from 'three'
import { SpawnPoints } from '@xrengine/engine/src/avatar/ServerAvatarSpawnSystem'
import { NetworkObjectComponent } from '@xrengine/engine/src/networking/components/NetworkObjectComponent'
import { NetworkWorldAction } from '../../engine/src/networking/functions/NetworkWorldAction'
import { XRInputSourceComponent } from '../../engine/src/avatar/components/XRInputSourceComponent'
import { Action } from '@xrengine/engine/src/networking/interfaces/Action'
import { dispatchFrom } from '@xrengine/engine/src/networking/functions/dispatchFrom'
import { UserId } from '@xrengine/common/src/interfaces/UserId'

const gsNameRegex = /gameserver-([a-zA-Z0-9]{5}-[a-zA-Z0-9]{5})/

export async function getFreeSubdomain(gsIdentifier: string, subdomainNumber: number): Promise<string> {
  const transport = Network.instance.transport as any
  const stringSubdomainNumber = subdomainNumber.toString().padStart(config.gameserver.identifierDigits, '0')
  const subdomainResult = await transport.app.service('gameserver-subdomain-provision').find({
    query: {
      gs_number: stringSubdomainNumber
    }
  })
  if ((subdomainResult as any).total === 0) {
    await transport.app.service('gameserver-subdomain-provision').create({
      allocated: true,
      gs_number: stringSubdomainNumber,
      gs_id: gsIdentifier
    })

    await new Promise((resolve) =>
      setTimeout(async () => {
        resolve(true)
      }, 500)
    )

    const newSubdomainResult = await transport.app.service('gameserver-subdomain-provision').find({
      query: {
        gs_number: stringSubdomainNumber
      }
    })
    if (newSubdomainResult.total > 0 && newSubdomainResult.data[0].gs_id === gsIdentifier) return stringSubdomainNumber
    else return getFreeSubdomain(gsIdentifier, subdomainNumber + 1)
  } else {
    const subdomain = (subdomainResult as any).data[0]
    if (subdomain.allocated === true || subdomain.allocated === 1) {
      return getFreeSubdomain(gsIdentifier, subdomainNumber + 1)
    }
    await transport.app.service('gameserver-subdomain-provision').patch(subdomain.id, {
      allocated: true,
      gs_id: gsIdentifier
    })

    await new Promise((resolve) =>
      setTimeout(async () => {
        resolve(true)
      }, 500)
    )

    const newSubdomainResult = await transport.app.service('gameserver-subdomain-provision').find({
      query: {
        gs_number: stringSubdomainNumber
      }
    })
    if (newSubdomainResult.total > 0 && newSubdomainResult.data[0].gs_id === gsIdentifier) return stringSubdomainNumber
    else return getFreeSubdomain(gsIdentifier, subdomainNumber + 1)
  }
}

export async function cleanupOldGameservers(): Promise<void> {
  const transport = Network.instance.transport as any
  const instances = await (transport.app.service('instance') as any).Model.findAndCountAll({
    offset: 0,
    limit: 1000,
    where: {
      ended: false
    }
  })
  const gameservers = await transport.app.k8AgonesClient.get('gameservers')
  const gsIds = gameservers.items.map((gs) =>
    gsNameRegex.exec(gs.metadata.name) != null ? gsNameRegex.exec(gs.metadata.name)![1] : null
  )

  await Promise.all(
    instances.rows.map((instance) => {
      const [ip, port] = instance.ipAddress.split(':')
      const match = gameservers.items.find((gs) => {
        if (gs.status.ports == null || gs.status.address === '') return false
        const inputPort = gs.status.ports.find((port) => port.name === 'default')
        return gs.status.address === ip && inputPort.port.toString() === port
      })
      return match == null
        ? transport.app.service('instance').patch(instance.id, {
            ended: true
          })
        : Promise.resolve()
    })
  )

  await transport.app.service('gameserver-subdomain-provision').patch(
    null,
    {
      allocated: false
    },
    {
      query: {
        instanceId: null,
        gs_id: {
          $nin: gsIds
        }
      }
    }
  )

  return
}

export function getUserIdFromSocketId(socketId) {
  const client = Array.from(Engine.defaultWorld.clients.values()).find((c) => c.socketId === socketId)
  return client?.userId
}

export async function validateNetworkObjects(): Promise<void> {
  const world = Engine.defaultWorld!
  for (const [userId, client] of world.clients) {
    // Validate that user has phoned home recently
<<<<<<< HEAD
    if (Date.now() - client.lastSeenTs > 30000) {
=======
    if (process.env.NODE_ENV !== 'development' && Date.now() - client.lastSeenTs > 30000) {
>>>>>>> f48de6ad
      console.log('Removing client ', userId, ' due to inactivity')
      if (!client) return console.warn('Client is not in client list')

      const disconnectedClient = Object.assign({}, client)

      dispatchFrom(world.hostId, () => NetworkWorldAction.destroyClient({ userId }))

      console.log('Disconnected Client:', disconnectedClient.userId)
      if (disconnectedClient?.instanceRecvTransport) {
        console.log('Closing instanceRecvTransport')
        await disconnectedClient.instanceRecvTransport.close()
        console.log('Closed instanceRecvTransport')
      }
      if (disconnectedClient?.instanceSendTransport) {
        console.log('Closing instanceSendTransport')
        await disconnectedClient.instanceSendTransport.close()
        console.log('Closed instanceSendTransport')
      }
      if (disconnectedClient?.channelRecvTransport) {
        console.log('Closing channelRecvTransport')
        await disconnectedClient.channelRecvTransport.close()
        console.log('Closed channelRecvTransport')
      }
      if (disconnectedClient?.channelSendTransport) {
        console.log('Closing channelSendTransport')
        await disconnectedClient.channelSendTransport.close()
        console.log('Closed channelSendTransport')
      }

      console.log('Removed transports for', userId)

      // Find all network objects that the disconnecting client owns and remove them
      for (const eid of world.getOwnedNetworkObjects(userId)) {
        const { networkId } = getComponent(eid, NetworkObjectComponent)
        dispatchFrom(world.hostId, () => NetworkWorldAction.destroyObject({ networkId }))
      }
      if (world.clients.has(userId)) world.clients.delete(userId)
      console.log('Finished removing inactive client', userId)
    }
  }
  /*
  Object.keys(Network.instance.networkObjects).forEach((key: string) => {
    const networkObject = Network.instance.networkObjects[key]
    // Validate that the object has an associated user and doesn't belong to a non-existant user
    if (
      !hasComponent(networkObject.entity, AvatarComponent) ||
      (networkObject.uniqueId !== undefined && world.clients.get(networkObject.uniqueId) !== undefined)
    )
      return

    console.log('Culling ownerless object: ', key, 'owned by ', networkObject.uniqueId)

    // If it does, tell clients to destroy it
    dispatchFromServer(NetworkWorldAction.destroyObject(Number(key)))

    // get network object
    const entity = networkObject.entity

    // Remove the entity and all of it's components
    removeEntity(entity)

    // Remove network object from list
    delete Network.instance.networkObjects[key]
    logger.info(key, ' removed from simulation')
  })*/
}

export async function handleConnectToWorld(socket, data, callback, userId: UserId, user, avatarDetail): Promise<any> {
  const transport = Network.instance.transport as any
  if (!Engine.sceneLoaded && transport.app.isChannelInstance !== true) {
    await new Promise<void>((resolve) => {
      EngineEvents.instance.once(EngineEvents.EVENTS.SCENE_LOADED, resolve)
    })
  }

  console.log('Connect to world from ' + userId)
  // console.log("Avatar detail is", avatarDetail);
  disconnectClientIfConnected(socket, userId)

  // Create a new client object
  // and add to the dictionary
  const world = Engine.defaultWorld
  world.clients.set(userId, {
    userId: userId,
    name: user.dataValues.name,
    avatarDetail,
    socket: socket,
    socketId: socket.id,
    lastSeenTs: Date.now(),
    joinTs: Date.now(),
    media: {},
    consumerLayers: {},
    stats: {},
    subscribedChatUpdates: [],
    dataConsumers: new Map<string, DataConsumer>(), // Key => id of data producer
    dataProducers: new Map<string, DataProducer>() // Key => label of data channel
  })

  // Return initial world state to client to set things up
  callback({
    routerRtpCapabilities: transport.routers.instance[0].rtpCapabilities
  })
}

function disconnectClientIfConnected(socket, userId: UserId): void {
  // If we are already logged in, kick the other socket
  const world = Engine.defaultWorld
  if (world.clients.has(userId) && world.clients.get(userId)!.socketId !== socket.id) {
    const client = world.clients.get(userId)!
    console.log('Client already exists, kicking the old client and disconnecting')
    client.socket?.emit(MessageTypes.Kick.toString(), 'You joined this world on another device')
    client.socket?.disconnect()
  }

  for (const eid of world.getOwnedNetworkObjects(userId)) {
    const { networkId } = getComponent(eid, NetworkObjectComponent)
    dispatchFrom(world.hostId, () => NetworkWorldAction.destroyObject({ networkId }))
  }
}

export async function handleJoinWorld(socket, data, callback, joinedUserId: UserId, user): Promise<any> {
  console.info('JoinWorld received', joinedUserId, data)
  const transport = Network.instance.transport as any
  const world = Engine.defaultWorld

  // TEMPORARY data?.spawnTransform  - just so portals work for now - will be removed in favor of gameserver-gameserver communication
  const spawnPos = data?.spawnTransform
    ? {
        position: new Vector3().copy(data.spawnTransform.position),
        rotation: new Quaternion().copy(data.spawnTransform.rotation)
      }
    : SpawnPoints.instance.getRandomSpawnPoint()

  for (const [userId, client] of world.clients) {
    dispatchFrom(world.hostId, () =>
      NetworkWorldAction.createClient({
        userId,
        name: client.name,
        avatarDetail: client.avatarDetail!
      })
    ).to(userId === joinedUserId ? 'all' : joinedUserId)
  }

  dispatchFrom(world.hostId, () =>
    NetworkWorldAction.spawnAvatar({
      userId: joinedUserId,
      parameters: { ...spawnPos }
    })
  )

  for (const eid of world.networkObjectQuery(world)) {
    const networkObject = getComponent(eid, NetworkObjectComponent)
    dispatchFrom(world.hostId, () =>
      NetworkWorldAction.spawnObject({
        ...networkObject
      })
    ).to(joinedUserId)
    if (hasComponent(eid, XRInputSourceComponent)) {
      dispatchFrom(world.hostId, () =>
        NetworkWorldAction.setXRMode({
          userId: networkObject.userId,
          enabled: true
        })
      ).to(joinedUserId)
    }
  }

  callback({
    routerRtpCapabilities: transport.routers.instance[0].rtpCapabilities
  })
}

export function handleIncomingActions(socket, message) {
  if (!message) return

  const world = Engine.defaultWorld
  const userIdMap = {} as { [socketId: string]: UserId }
  for (const [id, client] of world.clients) userIdMap[client.socketId!] = id

  const actions = /*decode(new Uint8Array(*/ message /*))*/ as Required<Action>[]
  for (const a of actions) {
    a.$from = userIdMap[socket.id]
    world.incomingActions.add(a)
  }
  // console.log('SERVER INCOMING ACTIONS', JSON.stringify(actions))
}

export async function handleIncomingMessage(socket, message): Promise<any> {
  Network.instance.incomingMessageQueueReliable.add(message)
}

export async function handleHeartbeat(socket): Promise<any> {
  const userId = getUserIdFromSocketId(socket.id)!
  // console.log('Got heartbeat from user ' + userId + ' at ' + Date.now());
  if (Engine.defaultWorld.clients.has(userId)) Engine.defaultWorld.clients.get(userId)!.lastSeenTs = Date.now()
}

export async function handleDisconnect(socket): Promise<any> {
  const world = Engine.defaultWorld
  const userId = getUserIdFromSocketId(socket.id) as UserId
  const disconnectedClient = world.clients.get(userId)
  if (disconnectedClient === undefined)
    return console.warn(
      'Disconnecting client ' + userId + ' was undefined, probably already handled from JoinWorld handshake'
    )
  //On local, new connections can come in before the old sockets are disconnected.
  //The new connection will overwrite the socketID for the user's client.
  //This will only clear transports if the client's socketId matches the socket that's disconnecting.
  if (socket.id === disconnectedClient?.socketId) {
    dispatchFrom(world.hostId, () => NetworkWorldAction.destroyClient({ userId }))

    logger.info('Disconnecting clients for user ' + userId)
    if (disconnectedClient?.instanceRecvTransport) disconnectedClient.instanceRecvTransport.close()
    if (disconnectedClient?.instanceSendTransport) disconnectedClient.instanceSendTransport.close()
    if (disconnectedClient?.channelRecvTransport) disconnectedClient.channelRecvTransport.close()
    if (disconnectedClient?.channelSendTransport) disconnectedClient.channelSendTransport.close()
    if (world.clients.has(userId)) world.clients.delete(userId)
  } else {
    console.warn("Socket didn't match for disconnecting client")
  }
}

export async function handleLeaveWorld(socket, data, callback): Promise<any> {
  const userId = getUserIdFromSocketId(socket.id)!
  if (Network.instance.transports)
    for (const [, transport] of Object.entries(Network.instance.transports))
      if ((transport as any).appData.peerId === userId) closeTransport(transport)
  if (Engine.defaultWorld.clients.has(userId)) Engine.defaultWorld.clients.delete(userId)
  logger.info('Removing ' + userId + ' from client list')
  if (callback !== undefined) callback({})
}<|MERGE_RESOLUTION|>--- conflicted
+++ resolved
@@ -129,11 +129,7 @@
   const world = Engine.defaultWorld!
   for (const [userId, client] of world.clients) {
     // Validate that user has phoned home recently
-<<<<<<< HEAD
-    if (Date.now() - client.lastSeenTs > 30000) {
-=======
     if (process.env.NODE_ENV !== 'development' && Date.now() - client.lastSeenTs > 30000) {
->>>>>>> f48de6ad
       console.log('Removing client ', userId, ' due to inactivity')
       if (!client) return console.warn('Client is not in client list')
 
