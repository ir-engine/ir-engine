import os from 'os';
import { MediaStreamSystem } from "@xrengine/engine/src/networking/systems/MediaStreamSystem";
import { Network } from "@xrengine/engine/src/networking//classes/Network";
import { MessageTypes } from "@xrengine/engine/src/networking/enums/MessageTypes";
import getNearbyUsers from "@xrengine/engine/src/networking/functions/getNearbyUsers";
import { WebRtcTransportParams } from "@xrengine/server-core/src/types/WebRtcTransportParams";
import { createWorker } from 'mediasoup';
import { DataProducer, DataConsumer, DataConsumerOptions, DataProducerOptions, Producer, Router, RtpCodecCapability, Transport, WebRtcTransport } from "mediasoup/lib/types";
import SocketIO from "socket.io";
import logger from "@xrengine/server-core/src/logger";
import { localConfig, sctpParameters } from '@xrengine/server-core/src/config';
import { getUserIdFromSocketId } from "./NetworkFunctions";
import config from "@xrengine/server-core/src/appconfig";

const toArrayBuffer = (buf): any => {
    var ab = new ArrayBuffer(buf.length);
    var view = new Uint8Array(ab);
    for (var i = 0; i < buf.length; ++i) {
        view[i] = buf[i];
    }
    return ab;
};

let networkTransport: any;
export async function startWebRTC(): Promise<void> {
    networkTransport = Network.instance.transport as any;
    logger.info("Starting WebRTC Server");
    // Initialize roomstate
    const cores = os.cpus();
    networkTransport.routers = { instance: [] };
    for (let i = 0; i < cores.length; i++) {
        const newWorker = await createWorker({
            logLevel: 'debug',
            rtcMinPort: localConfig.mediasoup.worker.rtcMinPort,
            rtcMaxPort: localConfig.mediasoup.worker.rtcMaxPort,
            // dtlsCertificateFile: serverConfig.server.certPath,
            // dtlsPrivateKeyFile: serverConfig.server.keyPath,
            logTags: ['sctp']
        });

        newWorker.on("died", () => {
            console.error("mediasoup worker died (this should never happen)");
            process.exit(1);
        });

        logger.info("Created Mediasoup worker");

        const mediaCodecs = localConfig.mediasoup.router.mediaCodecs as RtpCodecCapability[];
        const newRouter = await newWorker.createRouter({ mediaCodecs });
        networkTransport.routers.instance.push(newRouter);
        logger.info("Worker created router");
        networkTransport.workers.push(newWorker);
    }
}

export const sendNewProducer = (socket: SocketIO.Socket, channelType: string, channelId?: string) => async (
    producer: Producer
): Promise<void> => {
    networkTransport = Network.instance.transport as any;
    const userId = getUserIdFromSocketId(socket.id);
    const selfClient = Network.instance.clients[userId];
    if (selfClient?.socketId != null) {
        const nearbyUsers = getNearbyUsers(userId);
        const nearbyUserIds = nearbyUsers.map(user => user.id);
        Object.entries(Network.instance.clients).forEach(([name, value]) => {
            if (name === userId || (channelType === 'instance' && nearbyUserIds.includes(name) === false) || value.media == null || value.socketId == null)
                return;
            logger.info(`Sending media for ${name}`);
            Object.entries(value.media).map(([subName, subValue]) => {
                if (channelType === 'instance' ? 'instance' === (subValue as any).channelType : (subValue as any).channelType === channelType && (subValue as any).channelId === channelId)
                    selfClient.socket.emit(MessageTypes.WebRTCCreateProducer.toString(), value.userId, subName, producer.id, channelType, channelId);
            });
        });
    }
};
// Create consumer for each client!
export const sendCurrentProducers = async (socket: SocketIO.Socket, channelType: string, channelId?: string): Promise<void> => {
    networkTransport = Network.instance.transport as any;
    const userId = getUserIdFromSocketId(socket.id);
    const selfClient = Network.instance.clients[userId];
    if (selfClient?.socketId != null) {
        const nearbyUsers = getNearbyUsers(userId);
        const nearbyUserIds = nearbyUsers.map(user => user.id);
        Object.entries(Network.instance.clients).forEach(([name, value]) => {
            if (name === userId || (channelType === 'instance' && nearbyUserIds.includes(name) === false) || value.media == null || value.socketId == null)
                return;
            Object.entries(value.media).map(([subName, subValue]) => {
                if ((subValue as any).channelType === channelType && (subValue as any).channelId === channelId)
                    selfClient.socket.emit(MessageTypes.WebRTCCreateProducer.toString(), value.userId, subName, (subValue as any).producerId, channelType, channelId);
            });
        });
    }
};

export const handleConsumeDataEvent = (socket: SocketIO.Socket) => async (
    dataProducer: DataProducer
): Promise<void> => {
    networkTransport = Network.instance.transport as any;

    const userId = getUserIdFromSocketId(socket.id);
    logger.info('Data Consumer being created on server by client: ' + userId);
    if (Network.instance.clients[userId] == null) return;

    const newTransport: Transport = Network.instance.clients[userId].instanceRecvTransport;
    const outgoingDataProducer = networkTransport.outgoingDataProducer;

    if (newTransport != null) {
        try {
            const dataConsumer = await newTransport.consumeData({
                dataProducerId: outgoingDataProducer.id,
                appData: {peerId: userId, transportId: newTransport.id},
            });

            dataConsumer.on('producerclose', () => {
                dataConsumer.close();
                Network.instance.clients[userId].dataConsumers.delete(
                    dataProducer.id
                );
            });

            logger.info('Setting data consumer to room state');
            Network.instance.clients[userId].dataConsumers.set(
                dataProducer.id,
                dataConsumer
            );

            const dataProducerOut = Network.instance.clients[userId].dataProducers.get('instance');
            // Data consumers are all consuming the single producer that outputs from the server's message queue
            socket.emit(MessageTypes.WebRTCConsumeData.toString(), {
                dataProducerId: dataProducerOut.id,
                sctpStreamParameters: dataConsumer.sctpStreamParameters,
                label: dataConsumer.label,
                id: dataConsumer.id,
                appData: dataConsumer.appData,
                protocol: 'raw',
            } as DataConsumerOptions);
        } catch(err) {
            console.log('Consume data error', err);
            console.log('Transport that could not be consumed', newTransport);
            socket.emit(MessageTypes.WebRTCConsumeData.toString(), { error: 'transport did not exist' });
        }
    } else socket.emit(MessageTypes.WebRTCConsumeData.toString(), { error: 'transport did not exist' });
};

export async function closeTransport(transport): Promise<void> {
    logger.info("closing transport " + transport.id, transport.appData);
    // our producer and consumer event handlers will take care of
    // calling closeProducer() and closeConsumer() on all the producers
    // and consumers associated with this transport
    if (transport && typeof transport.close === 'function') {
        await transport.close();
        delete Network.instance.transports[transport.id];
    }
}
export async function closeProducer(producer): Promise<void> {
    logger.info("closing producer " + producer.id, producer.appData);
    await producer.close();

    if(MediaStreamSystem.instance) MediaStreamSystem.instance.producers = MediaStreamSystem.instance?.producers.filter(p => p.id !== producer.id);

    if (Network.instance.clients[producer.appData.peerId]) delete Network.instance.clients[producer.appData.peerId].media[producer.appData.mediaTag];
}

export async function closeProducerAndAllPipeProducers(producer): Promise<void> {
    if (producer != null) {
        console.log("closing producer and all pipe producer " + producer.id, producer.appData);

        // remove this producer from our roomState.producers list
        if(MediaStreamSystem.instance) MediaStreamSystem.instance.producers = MediaStreamSystem.instance?.producers.filter(p => p.id !== producer.id);

        // finally, close the original producer
        await producer.close();

        // remove this producer from our roomState.producers list
        if(MediaStreamSystem.instance) MediaStreamSystem.instance.producers = MediaStreamSystem.instance?.producers.filter(p => p.id !== producer.id);
        if(MediaStreamSystem.instance) MediaStreamSystem.instance.consumers = MediaStreamSystem.instance?.consumers.filter(c => !(c.appData.mediaTag === producer.appData.mediaTag && c._internal.producerId === producer.id));

        // remove this track's info from our roomState...mediaTag bookkeeping
        delete Network.instance.clients[producer.appData.peerId]?.media[producer.appData.mediaTag];
    }
}

export async function closeConsumer(consumer): Promise<void> {
    logger.info("closing consumer", consumer.id);
    await consumer.close();

    if(MediaStreamSystem.instance) MediaStreamSystem.instance.consumers = MediaStreamSystem.instance?.consumers.filter(c => c.id !== consumer.id);
    Object.entries(Network.instance.clients).forEach(([, value]) => {
        value.socket.emit(MessageTypes.WebRTCCloseConsumer.toString(), consumer.id);
    });

    delete Network.instance.clients[consumer.appData.peerId]?.consumerLayers[consumer.id];
}

export async function createWebRtcTransport({ peerId, direction, sctpCapabilities, channelType, channelId }: WebRtcTransportParams): Promise<WebRtcTransport> {
    networkTransport = Network.instance.transport as any;
    const { listenIps, initialAvailableOutgoingBitrate } = localConfig.mediasoup.webRtcTransport;
    const mediaCodecs = localConfig.mediasoup.router.mediaCodecs as RtpCodecCapability[];
    if (channelType !== 'instance') {
        if (networkTransport.routers[`${channelType}:${channelId}`] == null) {
            networkTransport.routers[`${channelType}:${channelId}`] = [];
            await Promise.all(networkTransport.workers.map(async worker => {
                const newRouter = await worker.createRouter({mediaCodecs});
                networkTransport.routers[`${channelType}:${channelId}`].push(newRouter);
                return Promise.resolve();
            }));
        }
        logger.info("Worker created router for channel " + `${channelType}:${channelId}`);
    }

    const routerList = channelType === 'instance' ? networkTransport.routers.instance : networkTransport.routers[`${channelType}:${channelId}`];
    const sortedRouterList = routerList.sort((a, b) => a._transports.size - b._transports.size);
    const newTransport = await sortedRouterList[0].createWebRtcTransport({
        listenIps: listenIps,
        enableUdp: true,
        enableTcp: false,
        preferUdp: true,
        enableSctp: true,
        numSctpStreams: sctpCapabilities.numStreams,
        initialAvailableOutgoingBitrate: initialAvailableOutgoingBitrate,
        appData: { peerId, channelType, channelId, clientDirection: direction }
    });

    logger.info('New transport to return:');
    logger.info(newTransport);
    return newTransport;
}

export async function createInternalDataConsumer(dataProducer: DataProducer, userId: string): Promise<DataConsumer> {
    networkTransport = Network.instance.transport as any;
    try {
        const consumer = await networkTransport.outgoingDataTransport.consumeData({
            dataProducerId: dataProducer.id,
            appData: {peerId: userId, transportId: networkTransport.outgoingDataTransport.id},
            maxPacketLifeTime: dataProducer.sctpStreamParameters.maxPacketLifeTime,
            maxRetransmits: dataProducer.sctpStreamParameters.maxRetransmits,
            ordered: false,
        });
        consumer.on('message', (message) => {
            Network.instance.incomingMessageQueueUnreliable.add(toArrayBuffer(message));
        });
        return consumer;
    } catch(err) {
        console.log('Error creating internal data consumer', err);
        console.log('dataProducer that caused error', dataProducer);
        return null;
    }
}

export async function handleWebRtcTransportCreate(socket, data: WebRtcTransportParams, callback): Promise<any> {
    networkTransport = Network.instance.transport as any;
    const userId = getUserIdFromSocketId(socket.id);
    const { direction, peerId, sctpCapabilities, channelType, channelId } = Object.assign(data, { peerId: userId });

    const existingTransports = Network.instance.transports.filter(t => t.appData.peerId === peerId && t.appData.direction === direction && (channelType === 'instance' ? t.appData.channelType === 'instance' : t.appData.channelType === channelType && t.appData.channelId === channelId));
    await Promise.all(existingTransports.map(t => closeTransport(t)));
    const newTransport: WebRtcTransport = await createWebRtcTransport(
        { peerId, direction, sctpCapabilities, channelType, channelId }
    );

    // transport.transport = transport;

    await newTransport.setMaxIncomingBitrate(localConfig.mediasoup.webRtcTransport.maxIncomingBitrate);

    Network.instance.transports[newTransport.id] = newTransport;

    // Distinguish between send and create transport of each client w.r.t producer and consumer (data or mediastream)
    if (direction === 'recv') {
        if (channelType === 'instance' && Network.instance.clients[userId] != null) Network.instance.clients[userId].instanceRecvTransport = newTransport;
        else if (channelType !== 'instance' && channelId != null) Network.instance.clients[userId].channelRecvTransport = newTransport;
    } else if (direction === 'send') {
        if (channelType === 'instance' && Network.instance.clients[userId] != null) Network.instance.clients[userId].instanceSendTransport = newTransport;
        else if (channelType !== 'instance' && channelId != null && Network.instance.clients[userId] != null) Network.instance.clients[userId].channelSendTransport = newTransport;
    }

    const { id, iceParameters, iceCandidates, dtlsParameters } = newTransport;

    if (config.kubernetes.enabled) {
        const serverResult = await (networkTransport.app as any).k8AgonesClient.get('gameservers');
        const thisGs = serverResult.items.find(server => server.metadata.name === networkTransport.gameServer.objectMeta.name);
        iceCandidates.forEach((candidate) => {
            candidate.port = thisGs.spec?.ports?.find((portMapping) => portMapping.containerPort === candidate.port).hostPort;
        });
    }
    const clientTransportOptions = {
        id,
        sctpParameters: {
            ...sctpParameters,
            OS: sctpCapabilities.numStreams.OS,
            MIS: sctpCapabilities.numStreams.MIS
        },
        iceParameters,
        iceCandidates,
        dtlsParameters
    };

    newTransport.observer.on('dtlsstatechange', (dtlsState) => {
        if (dtlsState === 'closed') closeTransport(newTransport);
    });
    // Create data consumers for other clients if the current client transport receives data producer on it
    newTransport.observer.on('newdataproducer', handleConsumeDataEvent(socket));
    newTransport.observer.on('newproducer', sendNewProducer(socket, channelType, channelId));
    // console.log('Callback from transportCreate with options:');
    // console.log(clientTransportOptions);
    callback({ transportOptions: clientTransportOptions });
}

export async function handleWebRtcProduceData(socket, data, callback): Promise<any> {
    networkTransport = Network.instance.transport as any;    
    const userId = getUserIdFromSocketId(socket.id);
    if(!userId) {
      console.log('userId could not be found for socketId' + socket.id);
      return;
    }
    if (!data.label) throw ({ error: 'data producer label i.e. channel name is not provided!' });
    if(!Network.instance.clients[userId]) throw('client not found for userId' + userId);
    const { transportId, sctpStreamParameters, label, protocol, appData } = data;
    logger.info(`Data channel label: ${label} -- user id: ` + userId);
    logger.info("Data producer params", data);
    const transport: any = Network.instance.transports[transportId];
    const options: DataProducerOptions = {
        label,
        protocol,
        sctpStreamParameters,
        appData: { ...(appData || {}), peerID: userId, transportId }
    };
    if (transport != null) {
        const dataProducer = await transport.produceData(options);
        networkTransport.dataProducers.push(dataProducer);
        logger.info(`user ${userId} producing data`);
        Network.instance.clients[userId].dataProducers.set(label, dataProducer);

        const currentRouter = networkTransport.routers.instance.find(router => router._internal.routerId === (transport as any)._internal.routerId);

        await Promise.all(networkTransport.routers.instance.map(async router => {
            if (router._internal.routerId !== (transport as any)._internal.routerId) return currentRouter.pipeToRouter({
                dataProducerId: dataProducer.id,
                router: router
            });
            else return Promise.resolve();
        }));

        // if our associated transport closes, close ourself, too
        dataProducer.on("transportclose", () => {
            networkTransport.dataProducers.splice(networkTransport.dataProducers.indexOf(dataProducer), 1);
            logger.info("data producer's transport closed: " + dataProducer.id);
            dataProducer.close();
            Network.instance.clients[userId].dataProducers.delete(label);
        });
        const internalConsumer = await createInternalDataConsumer(dataProducer, userId);
        if (internalConsumer) {
            Network.instance.clients[userId].dataConsumers.set(label, internalConsumer);
            // transport.handleConsumeDataEvent(socket);
            logger.info("transport.handleConsumeDataEvent(socket);");
            // Possibly do stuff with appData here
            logger.info("Sending dataproducer id to client:" + dataProducer.id);
            return callback({id: dataProducer.id});
        } else return callback({ error: 'invalid data producer' });
    } else return callback({ error: 'invalid transport' });
}

export async function handleWebRtcTransportClose(socket, data, callback): Promise<any> {
    networkTransport = Network.instance.transport as any;
    const { transportId } = data;
    const transport = Network.instance.transports[transportId];
    if (transport != null) await closeTransport(transport).catch(err => logger.error(err));
    callback({ closed: true });
}

export async function handleWebRtcTransportConnect(socket, data, callback): Promise<any> {
    const { transportId, dtlsParameters } = data,
        transport = Network.instance.transports[transportId];
    if (transport != null) {
        await transport.connect({dtlsParameters}).catch(err => {
            logger.error(err);
            callback({connected: false});
            return;
        });
        callback({connected: true});
    } else callback({ error: 'invalid transport' });
}

export async function handleWebRtcCloseProducer(socket, data, callback): Promise<any> {
    const { producerId } = data, producer = MediaStreamSystem.instance?.producers.find(p => p.id === producerId);
    await closeProducerAndAllPipeProducers(producer).catch(err => logger.error(err));
    callback({ closed: true });
}

export async function handleWebRtcSendTrack(socket, data, callback): Promise<any> {
    const userId = getUserIdFromSocketId(socket.id);
    const { transportId, kind, rtpParameters, paused = false, appData } =
        data, transport:any = Network.instance.transports[transportId] as Transport;

    if (transport == null) return callback({ error: 'Invalid transport ID' });

    const producer = await transport.produce({
        kind,
        rtpParameters,
        paused,
        appData: { ...appData, peerId: userId, transportId }
    });

    const routers = appData.channelType === 'instance' ? networkTransport.routers.instance : networkTransport.routers[`${appData.channelType}:${appData.channelId}`];
    const currentRouter = routers.find(router => router._internal.routerId === (transport as any)._internal.routerId);

<<<<<<< HEAD
    await Promise.all(routers.map(async (router: any) => {
        if (router._internal.routerId !== transport._internal.routerId) return currentRouter.pipeToRouter({ producerId: producer.id, router: router });
=======
    await Promise.all(routers.map(async (router: Router) => {
        if ((router as any)._internal.routerId !== (transport as any)._internal.routerId) return currentRouter.pipeToRouter({ producerId: producer.id, router: router });
>>>>>>> 18e28f1e
        else return Promise.resolve();
    }));

    producer.on("transportclose", () => closeProducerAndAllPipeProducers(producer));

    if(!MediaStreamSystem.instance?.producers) console.warn("Media stream producers is undefined");
    MediaStreamSystem.instance?.producers?.push(producer);

    if (userId != null && Network.instance.clients[userId] != null) {
        Network.instance.clients[userId].media[appData.mediaTag] = {
            paused,
            producerId: producer.id,
            globalMute: false,
            encodings: rtpParameters.encodings,
            channelType: appData.channelType,
            channelId: appData.channelId
        };
    }

    Object.keys(Network.instance.clients).forEach((key) => {
        const client = Network.instance.clients[key];
        if (client.userId !== userId)
            client.socket.emit(MessageTypes.WebRTCCreateProducer.toString(), userId, appData.mediaTag, producer.id, appData.channelType, appData.channelId);
    });
    callback({ id: producer.id });
}

export async function handleWebRtcReceiveTrack(socket, data, callback): Promise<any> {
    networkTransport = Network.instance.transport as any;
    const userId = getUserIdFromSocketId(socket.id);
    const { mediaPeerId, mediaTag, rtpCapabilities, channelType, channelId } = data;
    const producer = MediaStreamSystem.instance.producers.find(
        p => p._appData.mediaTag === mediaTag && p._appData.peerId === mediaPeerId && (channelType === 'instance' ? p._appData.channelType === channelType : p._appData.channelType === channelType && p._appData.channelId === channelId)
    );
    const router = channelType === 'instance' ? networkTransport.routers.instance[0] : networkTransport.routers[`${channelType}:${channelId}`][0];
    if (producer == null || !router.canConsume({ producerId: producer.id, rtpCapabilities })) {
        const msg = `client cannot consume ${mediaPeerId}:${mediaTag}`;
        console.error(`recv-track: ${userId} ${msg}`);
        return callback({ error: msg });
    }

    const transport = Object.values(Network.instance.transports).find(
        t => (t as any)._appData.peerId === userId && (t as any)._appData.clientDirection === "recv" && (channelType === 'instance' ? (t as any)._appData.channelType === channelType : (t as any)._appData.channelType === channelType && (t as any)._appData.channelId === channelId) && (t as any).closed === false
    );

    if (transport != null) {
        try {
            const consumer = await (transport as any).consume({
                producerId: producer.id,
                rtpCapabilities,
                paused: true, // see note above about always starting paused
                appData: {peerId: userId, mediaPeerId, mediaTag, channelType: channelType, channelId: channelId}
            });

            // we need both 'transportclose' and 'producerclose' event handlers,
            // to make sure we close and clean up consumers in all circumstances
            consumer.on("transportclose", () => {
                logger.info(`consumer's transport closed`);
                logger.info(consumer.id);
                closeConsumer(consumer);
            });
            consumer.on("producerclose", () => {
                logger.info(`consumer's producer closed`);
                logger.info(consumer.id);
                closeConsumer(consumer);
            });
            consumer.on('producerpause', () => {
                if (consumer && typeof consumer.pause === 'function')
                Network.instance.mediasoupOperationQueue.add({
                    object: consumer,
                    action: 'pause'
                });
                socket.emit(MessageTypes.WebRTCPauseConsumer.toString(), consumer.id);
            });
            consumer.on('producerresume', () => {
                if (consumer && typeof consumer.resume === 'function')
                Network.instance.mediasoupOperationQueue.add({
                    object: consumer,
                    action: 'resume'
                });
                socket.emit(MessageTypes.WebRTCResumeConsumer.toString(), consumer.id);
            });

            // stick this consumer in our list of consumers to keep track of
            MediaStreamSystem.instance?.consumers.push(consumer);

            if (Network.instance.clients[userId] != null) Network.instance.clients[userId].consumerLayers[consumer.id] = {
                currentLayer: null,
                clientSelectedLayer: null
            };

            // update above data structure when layer changes.
            consumer.on("layerschange", layers => {
                if (Network.instance.clients[userId] && Network.instance.clients[userId].consumerLayers[consumer.id])
                    Network.instance.clients[userId].consumerLayers[consumer.id].currentLayer = layers && layers.spatialLayer;
            });

            callback({
                producerId: producer.id,
                id: consumer.id,
                kind: consumer.kind,
                rtpParameters: consumer.rtpParameters,
                type: consumer.type,
                producerPaused: consumer.producerPaused
            });
        } catch(err) {
            console.log('Consume error', err);
            console.log('Transport that could not be consumed', transport);
            callback({ error: 'Transport to consume no longer exists' });
        }
    } else {
        callback({
            id: null
        });
    }
}

export async function handleWebRtcPauseConsumer(socket, data, callback): Promise<any> {
    const { consumerId } = data,
        consumer = MediaStreamSystem.instance?.consumers.find(c => c.id === consumerId);
    if (consumer != null) {
        Network.instance.mediasoupOperationQueue.add({
            object: consumer,
            action: 'pause'
        });
    }
    callback({ paused: true });
}

export async function handleWebRtcResumeConsumer(socket, data, callback): Promise<any> {
    const { consumerId } = data,
        consumer = MediaStreamSystem.instance?.consumers.find(c => c.id === consumerId);
    if (consumer != null) {
        Network.instance.mediasoupOperationQueue.add({
            object: consumer,
            action: 'resume'
        });
    }
    callback({ resumed: true });
}

export async function handleWebRtcCloseConsumer(socket, data, callback): Promise<any> {
    const { consumerId } = data,
        consumer = MediaStreamSystem.instance?.consumers.find(c => c.id === consumerId);
    logger.info(`Close Consumer handler: ${consumerId}`);
    if (consumer != null) await closeConsumer(consumer);
    callback({ closed: true });
}

export async function handleWebRtcConsumerSetLayers(socket, data, callback): Promise<any> {
    const { consumerId, spatialLayer } = data,
        consumer = MediaStreamSystem.instance?.consumers.find(c => c.id === consumerId);
    logger.info("consumer-set-layers: ", spatialLayer, consumer.appData);
    await consumer.setPreferredLayers({ spatialLayer });
    callback({ layersSet: true });
}

export async function handleWebRtcResumeProducer(socket, data, callback): Promise<any> {
    const userId = getUserIdFromSocketId(socket.id);
    const { producerId } = data,
        producer = MediaStreamSystem.instance?.producers.find(p => p.id === producerId);
    logger.info("resume-producer", producer?.appData);
    if (producer != null) {
        Network.instance.mediasoupOperationQueue.add({
            object: producer,
            action: 'resume'
        });
        // await producer.resume();
        if (userId != null && Network.instance.clients[userId] != null) {
            Network.instance.clients[userId].media[producer.appData.mediaTag].paused = false;
            Network.instance.clients[userId].media[producer.appData.mediaTag].globalMute = false;
            const hostClient = Object.entries(Network.instance.clients).find(([, client]) => {
                return client.media[producer.appData.mediaTag]?.producerId === producerId;
            });
            hostClient[1].socket.emit(MessageTypes.WebRTCResumeProducer.toString(), producer.id);
        }
    }
    callback({ resumed: true });
}

export async function handleWebRtcPauseProducer(socket, data, callback): Promise<any> {
    const userId = getUserIdFromSocketId(socket.id);
    const { producerId, globalMute } = data,
        producer = MediaStreamSystem.instance?.producers.find(p => p.id === producerId);
    if (producer != null) {
        Network.instance.mediasoupOperationQueue.add({
            object: producer,
            action: 'pause'
        });
        if (userId != null && Network.instance.clients[userId] != null && Network.instance.clients[userId].media[producer.appData.mediaTag] != null) {
            Network.instance.clients[userId].media[producer.appData.mediaTag].paused = true;
            Network.instance.clients[userId].media[producer.appData.mediaTag].globalMute = globalMute || false;
            if (globalMute === true) {
                const hostClient = Object.entries(Network.instance.clients).find(([, client]) => {
                    return client.media[producer.appData.mediaTag]?.producerId === producerId;
                });
                hostClient[1].socket.emit(MessageTypes.WebRTCPauseProducer.toString(), producer.id, true);
            }
        }
    }
    callback({ paused: true });
}

export async function handleWebRtcRequestCurrentProducers(socket, data, callback): Promise<any> {
    const { channelType, channelId } = data;

    await sendCurrentProducers(socket, channelType, channelId);
    callback({requested: true});
}

export async function handleWebRtcInitializeRouter(socket, data, callback): Promise<any> {
    const { channelType, channelId } = data;
    if (channelType !== 'instance') {
        const mediaCodecs = localConfig.mediasoup.router.mediaCodecs as RtpCodecCapability[];
        const networkTransport = Network.instance.transport as any;
        if (networkTransport.routers[`${channelType}:${channelId}`] == null) {
            console.log('Making new routers for channel');
            networkTransport.routers[`${channelType}:${channelId}`] = [];
            await Promise.all(networkTransport.workers.map(async worker => {
                const newRouter = await worker.createRouter({mediaCodecs});
                networkTransport.routers[`${channelType}:${channelId}`].push(newRouter);
                return Promise.resolve();
            }));
        }
    }
    callback({initialized: true});
}<|MERGE_RESOLUTION|>--- conflicted
+++ resolved
@@ -403,13 +403,8 @@
     const routers = appData.channelType === 'instance' ? networkTransport.routers.instance : networkTransport.routers[`${appData.channelType}:${appData.channelId}`];
     const currentRouter = routers.find(router => router._internal.routerId === (transport as any)._internal.routerId);
 
-<<<<<<< HEAD
-    await Promise.all(routers.map(async (router: any) => {
-        if (router._internal.routerId !== transport._internal.routerId) return currentRouter.pipeToRouter({ producerId: producer.id, router: router });
-=======
     await Promise.all(routers.map(async (router: Router) => {
         if ((router as any)._internal.routerId !== (transport as any)._internal.routerId) return currentRouter.pipeToRouter({ producerId: producer.id, router: router });
->>>>>>> 18e28f1e
         else return Promise.resolve();
     }));
 
