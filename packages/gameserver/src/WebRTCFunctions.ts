--- conflicted
+++ resolved
@@ -436,7 +436,7 @@
   const { transportId, sctpStreamParameters, label, protocol, appData } = data
   logger.info(`Data channel label: "${label}", userId "${userId}".`)
   logger.info('Data producer params: %o', data)
-  const transport: any = network.mediasoupTransports[transportId]
+  const transport = network.mediasoupTransports[transportId]
   const options: DataProducerOptions = {
     label,
     protocol,
@@ -452,23 +452,13 @@
       if (world.clients.has(userId)) {
         world.clients.get(userId)!.dataProducers!.set(label, dataProducer)
 
-<<<<<<< HEAD
         const currentRouter = network.routers.instance.find(
-          (router) => router.id === (transport as any).internal.routerId
+          (router) => router.id === (transport as any)?.internal.routerId
         )!
 
         await Promise.all(
           network.routers.instance.map(async (router) => {
-            if (router.id !== (transport as any).internal.routerId) {
-=======
-        const currentRouter = networkTransport.routers.instance.find(
-          (router) => router.id === (transport as any)?.internal.routerId
-        )!
-
-        await Promise.all(
-          networkTransport.routers.instance.map(async (router) => {
             if (router.id !== (transport as any)?.internal.routerId) {
->>>>>>> 524bfa6f
               return currentRouter.pipeToRouter({
                 dataProducerId: dataProducer.id,
                 router: router
@@ -576,13 +566,8 @@
       appData: newProducerAppData
     })
 
-<<<<<<< HEAD
     const routers = network.routers[`${appData.channelType}:${appData.channelId}`]
-    const currentRouter = routers.find((router) => router.id === (transport as any).internal.routerId)!
-=======
-    const routers = networkTransport.routers[`${appData.channelType}:${appData.channelId}`]
     const currentRouter = routers.find((router) => router.id === (transport as any)?.internal.routerId)!
->>>>>>> 524bfa6f
 
     await Promise.all(
       routers.map(async (router: Router) => {
@@ -661,13 +646,8 @@
       (t as any).closed === false
   )!
   // @todo: the 'any' cast here is because WebRtcTransport.internal is protected - we should see if this is the proper accessor
-<<<<<<< HEAD
   const router = network.routers[`${channelType}:${channelId}`].find(
-    (router) => router.id === (transport as any).internal.routerId
-=======
-  const router = networkTransport.routers[`${channelType}:${channelId}`].find(
     (router) => router.id === (transport as any)?.internal.routerId
->>>>>>> 524bfa6f
   )
   if (!producer || !router || !router.canConsume({ producerId: producer.id, rtpCapabilities })) {
     const msg = `Client cannot consume ${mediaPeerId}:${mediaTag}, ${producer}`
