// Patch XHR for FileLoader in threejs
import { XMLHttpRequest } from 'xmlhttprequest'
import Worker from 'web-worker'
import path from 'path'
import { initializeEngine } from '@xrengine/engine/src/initializeEngine'
import { NetworkSchema } from '@xrengine/engine/src/networking/interfaces/NetworkSchema'
import config from '@xrengine/server-core/src/appconfig'
import { SocketWebRTCServerTransport } from './SocketWebRTCServerTransport'
import { EngineSystemPresets, InitializeOptions } from '@xrengine/engine/src/initializationOptions'
import { EquippableSystem } from '../../engine/src/interaction/systems/EquippableSystem'
import { SystemUpdateType } from '../../engine/src/ecs/functions/SystemUpdateType'
import { GolfSystem } from '@xrengine/client/src/pages/golf/GolfSystem'
;(globalThis as any).XMLHttpRequest = XMLHttpRequest
;(globalThis as any).self = globalThis

const currentPath = (process.platform === 'win32' ? 'file:///' : '') + path.dirname(__filename)

export class WebRTCGameServer {
  static instance: WebRTCGameServer = new WebRTCGameServer()

  static options: InitializeOptions = {
    type: EngineSystemPresets.SERVER,
    networking: {
      schema: {
        transport: SocketWebRTCServerTransport
      } as NetworkSchema
    },
    publicPath: config.client.url,
    physics: {
<<<<<<< HEAD
      physxWorker: () => {
        return new Worker(currentPath + '/physx/loadPhysXNode.ts')
      }
    },
    systems: [
      // TODO: we need to register this here still as this is not currently set up to work in deploy
      {
        type: SystemUpdateType.Fixed,
        system: GolfSystem,
        after: EquippableSystem
      }
=======
      physxWorker: () => new Worker(currentPath + '/physx/loadPhysXNode.ts')
    },
    systems: [
      // TODO: we need to register this here still as this is not currently set up to work in deploy
      // {
      //   type: SystemUpdateType.Fixed,
      //   system: GolfSystem,
      //   after: EquippableSystem
      // }
>>>>>>> 8930e565
    ]
  }

  initialize(app: any) {
    ;(WebRTCGameServer.options.networking as any).app = app
    return initializeEngine(WebRTCGameServer.options)
  }
}<|MERGE_RESOLUTION|>--- conflicted
+++ resolved
@@ -27,19 +27,6 @@
     },
     publicPath: config.client.url,
     physics: {
-<<<<<<< HEAD
-      physxWorker: () => {
-        return new Worker(currentPath + '/physx/loadPhysXNode.ts')
-      }
-    },
-    systems: [
-      // TODO: we need to register this here still as this is not currently set up to work in deploy
-      {
-        type: SystemUpdateType.Fixed,
-        system: GolfSystem,
-        after: EquippableSystem
-      }
-=======
       physxWorker: () => new Worker(currentPath + '/physx/loadPhysXNode.ts')
     },
     systems: [
@@ -49,7 +36,6 @@
       //   system: GolfSystem,
       //   after: EquippableSystem
       // }
->>>>>>> 8930e565
     ]
   }
 
