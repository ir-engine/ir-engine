--- conflicted
+++ resolved
@@ -7,7 +7,6 @@
 import logger from '@xrengine/server-core/src/logger'
 import { decode } from 'jsonwebtoken'
 import { EngineEvents } from '@xrengine/engine/src/ecs/classes/EngineEvents'
-import path from 'path'
 import { processLocationChange } from '@xrengine/engine/src/ecs/functions/EngineFunctions'
 import { getPortalByEntityId } from '@xrengine/server-core/src/entities/component/portal.controller'
 import { setRemoteLocationDetail } from '@xrengine/engine/src/scene/functions/createPortal'
@@ -28,7 +27,11 @@
     service = regexResult[1]
     serviceId = regexResult[2]
   }
-  const result = await app.service(service).get(serviceId)
+  const sceneData = (await app.service(service).get(serviceId)) as SceneData
+  const packs = await getPacksFromSceneData(sceneData, false)
+
+  await initializeServerEngine(packs.systems)
+  console.log('Initialized new gameserver instance')
 
   let entitiesLeft = -1
   let lastEntitiesLeft = -1
@@ -41,7 +44,7 @@
 
   console.log('Loading scene...')
 
-  await WorldScene.load(result, (left) => {
+  await WorldScene.load(sceneData, (left) => {
     entitiesLeft = left
   })
 
@@ -168,56 +171,7 @@
               } as any
               await createNewInstance(app, newInstance, locationId, channelId, agonesSDK)
               if (sceneId != null && !Engine.sceneLoaded && !WorldScene.isLoading) {
-<<<<<<< HEAD
-                let service, serviceId
-                const projectRegex = /\/([A-Za-z0-9]+)\/([a-f0-9-]+)$/
-                const projectResult = await app.service('project').get(sceneId)
-                // console.log("Project result is: ", projectResult);
-                const projectUrl = projectResult.project_url
-                const regexResult = projectUrl.match(projectRegex)
-                if (regexResult) {
-                  service = regexResult[1]
-                  serviceId = regexResult[2]
-                }
-                const sceneData = (await app.service(service).get(serviceId)) as SceneData
-                const packs = await getPacksFromSceneData(sceneData, false)
-
-                await initializeServerEngine(packs.systems)
-                console.log('Initialized new gameserver instance')
-
-                let entitiesLeft = -1
-                let lastEntitiesLeft = -1
-                const loadingInterval = setInterval(() => {
-                  if (entitiesLeft >= 0 && lastEntitiesLeft !== entitiesLeft) {
-                    lastEntitiesLeft = entitiesLeft
-                    console.log(entitiesLeft + ' entites left...')
-                  }
-                }, 1000)
-
-                console.log('Loading scene...')
-                await WorldScene.load(sceneData, (left) => {
-                  entitiesLeft = left
-                })
-
-                console.log('Scene loaded!')
-                clearInterval(loadingInterval)
-                EngineEvents.instance.dispatchEvent({
-                  type: EngineEvents.EVENTS.ENABLE_SCENE,
-                  renderer: true,
-                  physics: true
-                })
-
-                const portals = getAllComponentsOfType(PortalComponent)
-                await Promise.all(
-                  portals.map(async (portal: ReturnType<typeof PortalComponent.get>): Promise<void> => {
-                    return getPortalByEntityId(app, portal.linkedPortalId).then((res) => {
-                      if (res) setRemoteLocationDetail(portal, res.data.spawnPosition, res.data.spawnRotation)
-                    })
-                  })
-                )
-=======
                 await loadScene(app, sceneId)
->>>>>>> e22e2577
               }
             } else {
               try {
