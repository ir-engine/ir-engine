--- conflicted
+++ resolved
@@ -190,12 +190,8 @@
                         const userId = identityProvider.userId;
                         const user = await app.service('user').get(userId);
                         logger.info('Socket disconnect from ' + userId);
-<<<<<<< HEAD
+                        console.log('Socket disconnect from ' + userId);
                         const instanceId = !config.kubernetes.enabled ? (connection as any).instanceId : (app as any).instance?.id;
-=======
-                        console.log('Socket disconnect from ' + userId);
-                        const instanceId = process.env.KUBERNETES !== 'true' ? (connection as any).instanceId : (app as any).instance?.id;
->>>>>>> 82cfc870
                         let instance;
                         try {
                             instance = ((app as any).instance && instanceId != null) ? await app.service('instance').get(instanceId) : {};
