--- conflicted
+++ resolved
@@ -474,13 +474,9 @@
 
         if (instanceId != null && instance != null) {
           const activeClients = Engine.currentWorld.clients
-<<<<<<< HEAD
-          const activeUsers = new Map([...activeClients].filter(([, v]) => v.name !== Engine.userId))
-=======
           const activeUsers = new Map(
             [...activeClients].filter(([, v]) => v.userId !== Engine.userId && v.userId !== user.id)
           )
->>>>>>> 5b1527d6
           const activeUsersCount = activeUsers.size
           try {
             await app.service('instance').patch(instanceId, {
