<<<<<<< HEAD
// import _ from 'lodash';
// import { BufferGeometry, Mesh, Scene } from 'three';
// import { acceleratedRaycast, computeBoundsTree } from "three-mesh-bvh";
// import { CharacterControllerSystem } from '@xrengine/engine/src/character/CharacterControllerSystem';
// import { Timer } from '@xrengine/engine/src/common/functions/Timer';
// import { DefaultInitializationOptions, InitializeOptions } from '@xrengine/engine/src/DefaultInitializationOptions';
// import { Engine } from '@xrengine/engine/src/ecs/classes/Engine';
// import { execute } from "@xrengine/engine/src/ecs/functions/EngineFunctions";
// import { registerSystem } from '@xrengine/engine/src/ecs/functions/SystemFunctions';
// import { SystemUpdateType } from "@xrengine/engine/src/ecs/functions/SystemUpdateType";
// import { Network } from '@xrengine/engine/src/networking/classes/Network';
// import { MediaStreamSystem } from '@xrengine/engine/src/networking/systems/MediaStreamSystem';
// import { ServerNetworkIncomingSystem } from '@xrengine/engine/src/networking/systems/ServerNetworkIncomingSystem';
// import { ServerNetworkOutgoingSystem } from '@xrengine/engine/src/networking/systems/ServerNetworkOutgoingSystem';
// import { PhysXInstance } from "three-physx";
// import { PhysicsSystem } from '@xrengine/engine/src/physics/systems/PhysicsSystem';
// import { ServerSpawnSystem } from '@xrengine/engine/src/scene/systems/ServerSpawnSystem';
// import { StateSystem } from '@xrengine/engine/src/state/systems/StateSystem';
// import { GameManagerSystem } from '@xrengine/engine/src/game/systems/GameManagerSystem';
// import { TransformSystem } from '@xrengine/engine/src/transform/systems/TransformSystem';
// import Worker from 'web-worker';
// import path from 'path';
// import { now } from '@xrengine/engine/src/common/functions/now';
// import { EngineEvents } from '@xrengine/engine/src/ecs/classes/EngineEvents';
// import { AnimationManager } from '@xrengine/engine/src/character/AnimationManager';
// import { InteractiveSystem } from '@xrengine/engine/src/interaction/systems/InteractiveSystem';
// // import { PositionalAudioSystem } from './audio/systems/PositionalAudioSystem';

// const isWindows = process.platform === "win32";

// Mesh.prototype.raycast = acceleratedRaycast;
// BufferGeometry.prototype["computeBoundsTree"] = computeBoundsTree;

// export const initializeEngineServer = async (initOptions: InitializeOptions = DefaultInitializationOptions): Promise<void> => {
//   const options = _.defaultsDeep({}, initOptions, DefaultInitializationOptions);

//   const { networking, publicPath, physicsWorldConfig } = options;

//   Engine.scene = new Scene();
//   Engine.publicPath = publicPath;
//   Network.instance = new Network();

//   EngineEvents.instance.once(EngineEvents.EVENTS.JOINED_WORLD, () => {
//     EngineEvents.instance.dispatchEvent({ type: EngineEvents.EVENTS.ENABLE_SCENE, renderer: true, physics: true });
//   });

//   Engine.lastTime = now() / 1000;

//   const networkSystemOptions = { schema: networking.schema, app: networking.app };

//   // NETWORK
//   registerSystem(ServerNetworkIncomingSystem, { ...networkSystemOptions, priority: 1 }); // first
//   registerSystem(ServerNetworkOutgoingSystem, { ...networkSystemOptions, priority: 100 }); // last
//   registerSystem(MediaStreamSystem, { priority: 3 });

//   new AnimationManager();

//   const currentPath = (isWindows ? 'file:///' : '') + path.dirname(__filename);
//   const worker = new Worker(currentPath + "/physx/loadPhysXNode.ts");
//   Engine.workers.push(worker);
  
//   await Promise.all([
//     // AnimationManager.instance.getDefaultModel(),
//     // AnimationManager.instance.getAnimations(),
//   ]);

//   // LOGIC - Input
//   registerSystem(CharacterControllerSystem, { priority: 4 });

//   // LOGIC - Scene
//   registerSystem(InteractiveSystem, { priority: 5 });
//   registerSystem(GameManagerSystem, { priority: 6 });
//   registerSystem(TransformSystem, { priority: 7 });
//   registerSystem(PhysicsSystem, { worker, physicsWorldConfig, priority: 8 });

//     // LOGIC - Miscellaneous
//   registerSystem(ServerSpawnSystem, { priority: 9 });

//   await Promise.all(Engine.systems.map((system) => { 
//     return new Promise<void>(async (resolve) => { await system.initialize(); system.initialized = true; resolve(); }); 
//   }));

//   Engine.engineTimer = Timer({
//     networkUpdate: (delta: number, elapsedTime: number) => execute(delta, elapsedTime, SystemUpdateType.Network),
//     fixedUpdate: (delta: number, elapsedTime: number) => execute(delta, elapsedTime, SystemUpdateType.Fixed),
//     update: (delta, elapsedTime) => execute(delta, elapsedTime, SystemUpdateType.Free)
//   }, Engine.physicsFrameRate, Engine.networkFramerate);

//   Engine.engineTimer.start();

//   Engine.isInitialized = true;
//   EngineEvents.instance.dispatchEvent({ type: EngineEvents.EVENTS.INITIALIZED_ENGINE });
// };
=======
import _ from 'lodash';
import { BufferGeometry, Mesh, Scene } from 'three';
import { acceleratedRaycast, computeBoundsTree } from "three-mesh-bvh";
import { CharacterControllerSystem } from '@xrengine/engine/src/character/CharacterControllerSystem';
import { Timer } from '@xrengine/engine/src/common/functions/Timer';
import { DefaultInitializationOptions, InitializeOptions } from '@xrengine/engine/src/DefaultInitializationOptions';
import { Engine } from '@xrengine/engine/src/ecs/classes/Engine';
import { execute } from "@xrengine/engine/src/ecs/functions/EngineFunctions";
import { registerSystem } from '@xrengine/engine/src/ecs/functions/SystemFunctions';
import { SystemUpdateType } from "@xrengine/engine/src/ecs/functions/SystemUpdateType";
import { Network } from '@xrengine/engine/src/networking/classes/Network';
import { MediaStreamSystem } from '@xrengine/engine/src/networking/systems/MediaStreamSystem';
import { ServerNetworkIncomingSystem } from '@xrengine/engine/src/networking/systems/ServerNetworkIncomingSystem';
import { ServerNetworkOutgoingSystem } from '@xrengine/engine/src/networking/systems/ServerNetworkOutgoingSystem';
import { PhysXInstance } from "three-physx";
import { PhysicsSystem } from '@xrengine/engine/src/physics/systems/PhysicsSystem';
import { ServerSpawnSystem } from '@xrengine/engine/src/scene/systems/ServerSpawnSystem';
import { StateSystem } from '@xrengine/engine/src/state/systems/StateSystem';
import { GameManagerSystem } from '@xrengine/engine/src/game/systems/GameManagerSystem';
import { TransformSystem } from '@xrengine/engine/src/transform/systems/TransformSystem';
import Worker from 'web-worker';
import path from 'path';
import { now } from '@xrengine/engine/src/common/functions/now';
import { EngineEvents } from '@xrengine/engine/src/ecs/classes/EngineEvents';
import { AnimationManager } from '@xrengine/engine/src/character/AnimationManager';
import { InteractiveSystem } from '@xrengine/engine/src/interaction/systems/InteractiveSystem';
// import { PositionalAudioSystem } from './audio/systems/PositionalAudioSystem';

const isWindows = process.platform === "win32";

Mesh.prototype.raycast = acceleratedRaycast;
BufferGeometry.prototype["computeBoundsTree"] = computeBoundsTree;

export const initializeEngineServer = async (initOptions: InitializeOptions = DefaultInitializationOptions): Promise<void> => {
  const options = _.defaultsDeep({}, initOptions, DefaultInitializationOptions);

  const { networking, publicPath, physicsWorldConfig } = options;

  Engine.scene = new Scene();
  Engine.publicPath = publicPath;
  Network.instance = new Network();

  EngineEvents.instance.once(EngineEvents.EVENTS.JOINED_WORLD, () => {
    EngineEvents.instance.dispatchEvent({ type: EngineEvents.EVENTS.ENABLE_SCENE, renderer: true, physics: true });
  });

  Engine.lastTime = now() / 1000;

  const networkSystemOptions = { schema: networking.schema, app: networking.app };

  // NETWORK
  registerSystem(ServerNetworkIncomingSystem, { ...networkSystemOptions, priority: 1 }); // first
  registerSystem(ServerNetworkOutgoingSystem, { ...networkSystemOptions, priority: 100 }); // last
  registerSystem(MediaStreamSystem, { priority: 3 });

  const currentPath = (isWindows ? 'file:///' : '') + path.dirname(__filename);
  const worker = new Worker(currentPath + "/physx/loadPhysXNode.ts");
  Engine.workers.push(worker);

  // LOGIC - Input
  registerSystem(CharacterControllerSystem, { priority: 4 });

  // LOGIC - Scene
  registerSystem(InteractiveSystem, { priority: 5 });
  registerSystem(GameManagerSystem, { priority: 6 });
  registerSystem(TransformSystem, { priority: 7 });
  registerSystem(PhysicsSystem, { worker, physicsWorldConfig, priority: 8 });

    // LOGIC - Miscellaneous
  registerSystem(ServerSpawnSystem, { priority: 9 });

  await Promise.all(Engine.systems.map((system) => { 
    return new Promise<void>(async (resolve) => { await system.initialize(); system.initialized = true; resolve(); }); 
  }));

  Engine.engineTimer = Timer({
    networkUpdate: (delta: number, elapsedTime: number) => execute(delta, elapsedTime, SystemUpdateType.Network),
    fixedUpdate: (delta: number, elapsedTime: number) => execute(delta, elapsedTime, SystemUpdateType.Fixed),
    update: (delta, elapsedTime) => execute(delta, elapsedTime, SystemUpdateType.Free)
  }, Engine.physicsFrameRate, Engine.networkFramerate);

  Engine.engineTimer.start();

  Engine.isInitialized = true;
  EngineEvents.instance.dispatchEvent({ type: EngineEvents.EVENTS.INITIALIZED_ENGINE });
};
>>>>>>> 0cd25c70
<|MERGE_RESOLUTION|>--- conflicted
+++ resolved
@@ -1,4 +1,3 @@
-<<<<<<< HEAD
 // import _ from 'lodash';
 // import { BufferGeometry, Mesh, Scene } from 'three';
 // import { acceleratedRaycast, computeBoundsTree } from "three-mesh-bvh";
@@ -54,16 +53,9 @@
 //   registerSystem(ServerNetworkOutgoingSystem, { ...networkSystemOptions, priority: 100 }); // last
 //   registerSystem(MediaStreamSystem, { priority: 3 });
 
-//   new AnimationManager();
-
 //   const currentPath = (isWindows ? 'file:///' : '') + path.dirname(__filename);
 //   const worker = new Worker(currentPath + "/physx/loadPhysXNode.ts");
 //   Engine.workers.push(worker);
-  
-//   await Promise.all([
-//     // AnimationManager.instance.getDefaultModel(),
-//     // AnimationManager.instance.getAnimations(),
-//   ]);
 
 //   // LOGIC - Input
 //   registerSystem(CharacterControllerSystem, { priority: 4 });
@@ -91,92 +83,4 @@
 
 //   Engine.isInitialized = true;
 //   EngineEvents.instance.dispatchEvent({ type: EngineEvents.EVENTS.INITIALIZED_ENGINE });
-// };
-=======
-import _ from 'lodash';
-import { BufferGeometry, Mesh, Scene } from 'three';
-import { acceleratedRaycast, computeBoundsTree } from "three-mesh-bvh";
-import { CharacterControllerSystem } from '@xrengine/engine/src/character/CharacterControllerSystem';
-import { Timer } from '@xrengine/engine/src/common/functions/Timer';
-import { DefaultInitializationOptions, InitializeOptions } from '@xrengine/engine/src/DefaultInitializationOptions';
-import { Engine } from '@xrengine/engine/src/ecs/classes/Engine';
-import { execute } from "@xrengine/engine/src/ecs/functions/EngineFunctions";
-import { registerSystem } from '@xrengine/engine/src/ecs/functions/SystemFunctions';
-import { SystemUpdateType } from "@xrengine/engine/src/ecs/functions/SystemUpdateType";
-import { Network } from '@xrengine/engine/src/networking/classes/Network';
-import { MediaStreamSystem } from '@xrengine/engine/src/networking/systems/MediaStreamSystem';
-import { ServerNetworkIncomingSystem } from '@xrengine/engine/src/networking/systems/ServerNetworkIncomingSystem';
-import { ServerNetworkOutgoingSystem } from '@xrengine/engine/src/networking/systems/ServerNetworkOutgoingSystem';
-import { PhysXInstance } from "three-physx";
-import { PhysicsSystem } from '@xrengine/engine/src/physics/systems/PhysicsSystem';
-import { ServerSpawnSystem } from '@xrengine/engine/src/scene/systems/ServerSpawnSystem';
-import { StateSystem } from '@xrengine/engine/src/state/systems/StateSystem';
-import { GameManagerSystem } from '@xrengine/engine/src/game/systems/GameManagerSystem';
-import { TransformSystem } from '@xrengine/engine/src/transform/systems/TransformSystem';
-import Worker from 'web-worker';
-import path from 'path';
-import { now } from '@xrengine/engine/src/common/functions/now';
-import { EngineEvents } from '@xrengine/engine/src/ecs/classes/EngineEvents';
-import { AnimationManager } from '@xrengine/engine/src/character/AnimationManager';
-import { InteractiveSystem } from '@xrengine/engine/src/interaction/systems/InteractiveSystem';
-// import { PositionalAudioSystem } from './audio/systems/PositionalAudioSystem';
-
-const isWindows = process.platform === "win32";
-
-Mesh.prototype.raycast = acceleratedRaycast;
-BufferGeometry.prototype["computeBoundsTree"] = computeBoundsTree;
-
-export const initializeEngineServer = async (initOptions: InitializeOptions = DefaultInitializationOptions): Promise<void> => {
-  const options = _.defaultsDeep({}, initOptions, DefaultInitializationOptions);
-
-  const { networking, publicPath, physicsWorldConfig } = options;
-
-  Engine.scene = new Scene();
-  Engine.publicPath = publicPath;
-  Network.instance = new Network();
-
-  EngineEvents.instance.once(EngineEvents.EVENTS.JOINED_WORLD, () => {
-    EngineEvents.instance.dispatchEvent({ type: EngineEvents.EVENTS.ENABLE_SCENE, renderer: true, physics: true });
-  });
-
-  Engine.lastTime = now() / 1000;
-
-  const networkSystemOptions = { schema: networking.schema, app: networking.app };
-
-  // NETWORK
-  registerSystem(ServerNetworkIncomingSystem, { ...networkSystemOptions, priority: 1 }); // first
-  registerSystem(ServerNetworkOutgoingSystem, { ...networkSystemOptions, priority: 100 }); // last
-  registerSystem(MediaStreamSystem, { priority: 3 });
-
-  const currentPath = (isWindows ? 'file:///' : '') + path.dirname(__filename);
-  const worker = new Worker(currentPath + "/physx/loadPhysXNode.ts");
-  Engine.workers.push(worker);
-
-  // LOGIC - Input
-  registerSystem(CharacterControllerSystem, { priority: 4 });
-
-  // LOGIC - Scene
-  registerSystem(InteractiveSystem, { priority: 5 });
-  registerSystem(GameManagerSystem, { priority: 6 });
-  registerSystem(TransformSystem, { priority: 7 });
-  registerSystem(PhysicsSystem, { worker, physicsWorldConfig, priority: 8 });
-
-    // LOGIC - Miscellaneous
-  registerSystem(ServerSpawnSystem, { priority: 9 });
-
-  await Promise.all(Engine.systems.map((system) => { 
-    return new Promise<void>(async (resolve) => { await system.initialize(); system.initialized = true; resolve(); }); 
-  }));
-
-  Engine.engineTimer = Timer({
-    networkUpdate: (delta: number, elapsedTime: number) => execute(delta, elapsedTime, SystemUpdateType.Network),
-    fixedUpdate: (delta: number, elapsedTime: number) => execute(delta, elapsedTime, SystemUpdateType.Fixed),
-    update: (delta, elapsedTime) => execute(delta, elapsedTime, SystemUpdateType.Free)
-  }, Engine.physicsFrameRate, Engine.networkFramerate);
-
-  Engine.engineTimer.start();
-
-  Engine.isInitialized = true;
-  EngineEvents.instance.dispatchEvent({ type: EngineEvents.EVENTS.INITIALIZED_ENGINE });
-};
->>>>>>> 0cd25c70
+// };