/*
CPAL-1.0 License

The contents of this file are subject to the Common Public Attribution License
Version 1.0. (the "License"); you may not use this file except in compliance
with the License. You may obtain a copy of the License at
https://github.com/ir-engine/ir-engine/blob/dev/LICENSE.
The License is based on the Mozilla Public License Version 1.1, but Sections 14
and 15 have been added to cover use of software over a computer network and 
provide for limited attribution for the Original Developer. In addition, 
Exhibit A has been modified to be consistent with Exhibit B.

Software distributed under the License is distributed on an "AS IS" basis,
WITHOUT WARRANTY OF ANY KIND, either express or implied. See the License for the
specific language governing rights and limitations under the License.

The Original Code is Infinite Reality Engine.

The Original Developer is the Initial Developer. The Initial Developer of the
Original Code is the Infinite Reality Engine team.

All portions of the code written by the Infinite Reality Engine team are Copyright © 2021-2023 
Infinite Reality Engine. All Rights Reserved.
*/

/** Functions to provide engine level functionalities. */

<<<<<<< HEAD
import logger from '@ir-engine/common/src/logger'
=======
>>>>>>> b99a7f40
import { getMutableState, getState, HyperFlux } from '@ir-engine/hyperflux'

import { ECSState } from './ECSState'
import { executeSystem, SystemDefinitions, SystemUUID } from './SystemFunctions'
import {
  AnimationSystemGroup,
  DefaultSystemPipeline,
  InputSystemGroup,
  PresentationSystemGroup,
  SimulationSystemGroup
} from './SystemGroups'
import { nowMilliseconds } from './Timer'

const TimerConfig = {
  MAX_DELTA_SECONDS: 1 / 10
}

/**
 * Execute systems on this world
 *
 * @param elapsedTime the current frame time in milliseconds (DOMHighResTimeStamp) relative to performance.timeOrigin
 */
export const executeSystems = (elapsedTime: number) => {
  const ecsState = getMutableState(ECSState)
  ecsState.frameTime.set(performance.timeOrigin + elapsedTime)

  const start = nowMilliseconds()
  const incomingActions = [...HyperFlux.store.actions.incoming]

  const elapsedSeconds = elapsedTime / 1000
  ecsState.deltaSeconds.set(
    Math.max(0.001, Math.min(TimerConfig.MAX_DELTA_SECONDS, elapsedSeconds - ecsState.elapsedSeconds.value))
  )
  ecsState.elapsedSeconds.set(elapsedSeconds)

  executeSystem(InputSystemGroup)
  executeFixedSystem(SimulationSystemGroup)
  executeSystem(AnimationSystemGroup)
  executeSystem(PresentationSystemGroup)

  const end = nowMilliseconds()
  const duration = end - start
  if (duration > 150) {
    HyperFlux.store
      .logger('ecs:execute')
      .warn(`Long frame execution detected. Duration: ${duration}. \n Incoming actions: %o`, incomingActions)
  }
  ecsState.lastSystemExecutionDuration.set(duration)
}

/**
 * System for running simulation logic with fixed time intervals
 */
export const executeFixedSystem = (systemUUID: SystemUUID) => {
  const start = nowMilliseconds()
  let timeUsed = 0

  const ecsState = getMutableState(ECSState)
  const { frameTime, simulationTime, simulationTimestep } = getState(ECSState)

  let simulationDelay = frameTime - simulationTime

  const maxMilliseconds = 8

  // If the difference between simulationTime and frameTime becomes too large,
  // we should simply skip ahead.
  const maxSimulationDelay = 5000 // 5 seconds

  if (simulationDelay < simulationTimestep) {
    ecsState.simulationTime.set(Math.floor(frameTime / simulationTimestep) * simulationTimestep)
    // simulation time is already up-to-date with frame time, so do nothing
    return
  }

  let timeout = timeUsed > maxMilliseconds
  // let updatesLimitReached = false

  while (simulationDelay > simulationTimestep && !timeout) {
    // && !updatesLimitReached) {
    ecsState.simulationTime.set((t) => Math.floor((t + simulationTimestep) / simulationTimestep) * simulationTimestep)

    executeSystem(systemUUID)

    simulationDelay -= simulationTimestep
    timeUsed = nowMilliseconds() - start
    timeout = timeUsed > maxMilliseconds

    if (simulationDelay >= maxSimulationDelay) {
      // fast-forward if the simulation is too far behind
      ecsState.simulationTime.set((t) => Math.floor(frameTime / simulationTimestep) * simulationTimestep)
      break
    }
  }
}

export const getDAG = (systemUUIDs = DefaultSystemPipeline, depth = 0) => {
  for (const systemUUID of systemUUIDs) {
    const system = SystemDefinitions.get(systemUUID)
    if (!system) return

    for (const preSystem of system.preSystems) {
      getDAG([preSystem], depth + 1)
    }
    console.log('-'.repeat(depth), system.uuid.split('.').pop())
    for (const subSystem of system.subSystems) {
      getDAG([subSystem], depth + 1)
    }
    for (const postSystem of system.postSystems) {
      getDAG([postSystem], depth + 1)
    }
  }
}<|MERGE_RESOLUTION|>--- conflicted
+++ resolved
@@ -25,10 +25,6 @@
 
 /** Functions to provide engine level functionalities. */
 
-<<<<<<< HEAD
-import logger from '@ir-engine/common/src/logger'
-=======
->>>>>>> b99a7f40
 import { getMutableState, getState, HyperFlux } from '@ir-engine/hyperflux'
 
 import { ECSState } from './ECSState'
