/*
CPAL-1.0 License

The contents of this file are subject to the Common Public Attribution License
Version 1.0. (the "License"); you may not use this file except in compliance
with the License. You may obtain a copy of the License at
https://github.com/ir-engine/ir-engine/blob/dev/LICENSE.
The License is based on the Mozilla Public License Version 1.1, but Sections 14
and 15 have been added to cover use of software over a computer network and 
provide for limited attribution for the Original Developer. In addition, 
Exhibit A has been modified to be consistent with Exhibit B.

Software distributed under the License is distributed on an "AS IS" basis,
WITHOUT WARRANTY OF ANY KIND, either express or implied. See the License for the
specific language governing rights and limitations under the License.

The Original Code is Infinite Reality Engine.

The Original Developer is the Initial Developer. The Initial Developer of the
Original Code is the Infinite Reality Engine team.

All portions of the code written by the Infinite Reality Engine team are Copyright © 2021-2023 
Infinite Reality Engine. All Rights Reserved.
*/

<<<<<<< HEAD
import { OpaqueType } from '@ir-engine/common/src/interfaces/OpaqueType'
import { matches, Validator } from '@ir-engine/hyperflux'
=======
import { matches, OpaqueType, Validator } from '@ir-engine/hyperflux'
>>>>>>> b99a7f40

export type Entity = OpaqueType<'entity'> & number
export type EntityUUID = OpaqueType<'EntityUUID'> & string

export const UndefinedEntity = 0 as Entity

export const matchesEntity = matches.number as Validator<unknown, Entity>
export const matchesEntityUUID = matches.string as Validator<unknown, EntityUUID><|MERGE_RESOLUTION|>--- conflicted
+++ resolved
@@ -23,12 +23,7 @@
 Infinite Reality Engine. All Rights Reserved.
 */
 
-<<<<<<< HEAD
-import { OpaqueType } from '@ir-engine/common/src/interfaces/OpaqueType'
-import { matches, Validator } from '@ir-engine/hyperflux'
-=======
 import { matches, OpaqueType, Validator } from '@ir-engine/hyperflux'
->>>>>>> b99a7f40
 
 export type Entity = OpaqueType<'entity'> & number
 export type EntityUUID = OpaqueType<'EntityUUID'> & string
