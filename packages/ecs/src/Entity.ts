/*
CPAL-1.0 License

The contents of this file are subject to the Common Public Attribution License
Version 1.0. (the "License"); you may not use this file except in compliance
with the License. You may obtain a copy of the License at
https://github.com/ir-engine/ir-engine/blob/dev/LICENSE.
The License is based on the Mozilla Public License Version 1.1, but Sections 14
and 15 have been added to cover use of software over a computer network and 
provide for limited attribution for the Original Developer. In addition, 
Exhibit A has been modified to be consistent with Exhibit B.

Software distributed under the License is distributed on an "AS IS" basis,
WITHOUT WARRANTY OF ANY KIND, either express or implied. See the License for the
specific language governing rights and limitations under the License.

The Original Code is Infinite Reality Engine.

The Original Developer is the Initial Developer. The Initial Developer of the
Original Code is the Infinite Reality Engine team.

All portions of the code written by the Infinite Reality Engine team are Copyright © 2021-2023 
Infinite Reality Engine. All Rights Reserved.
*/

<<<<<<< HEAD
import { OpaqueType } from '@ir-engine/common'
import { matches, Validator } from '@ir-engine/hyperflux'
=======
import { matches, OpaqueType, Validator } from '@ir-engine/hyperflux'
>>>>>>> 15eb6ace

export type Entity = OpaqueType<'entity'> & number
export type EntityUUID = OpaqueType<'EntityUUID'> & string

export const UndefinedEntity = 0 as Entity

export const matchesEntity = matches.number as Validator<unknown, Entity>
export const matchesEntityUUID = matches.string as Validator<unknown, EntityUUID><|MERGE_RESOLUTION|>--- conflicted
+++ resolved
@@ -23,12 +23,7 @@
 Infinite Reality Engine. All Rights Reserved.
 */
 
-<<<<<<< HEAD
-import { OpaqueType } from '@ir-engine/common'
-import { matches, Validator } from '@ir-engine/hyperflux'
-=======
 import { matches, OpaqueType, Validator } from '@ir-engine/hyperflux'
->>>>>>> 15eb6ace
 
 export type Entity = OpaqueType<'entity'> & number
 export type EntityUUID = OpaqueType<'EntityUUID'> & string
