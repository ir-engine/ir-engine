/*
CPAL-1.0 License

The contents of this file are subject to the Common Public Attribution License
Version 1.0. (the "License"); you may not use this file except in compliance
with the License. You may obtain a copy of the License at
https://github.com/ir-engine/ir-engine/blob/dev/LICENSE.
The License is based on the Mozilla Public License Version 1.1, but Sections 14
and 15 have been added to cover use of software over a computer network and 
provide for limited attribution for the Original Developer. In addition, 
Exhibit A has been modified to be consistent with Exhibit B.

Software distributed under the License is distributed on an "AS IS" basis,
WITHOUT WARRANTY OF ANY KIND, either express or implied. See the License for the
specific language governing rights and limitations under the License.

The Original Code is Infinite Reality Engine.

The Original Developer is the Initial Developer. The Initial Developer of the
Original Code is the Infinite Reality Engine team.

All portions of the code written by the Infinite Reality Engine team are Copyright © 2021-2023 
Infinite Reality Engine. All Rights Reserved.
*/

import * as bitECS from 'bitecs'
import React, { ErrorInfo, FC, memo, Suspense, useLayoutEffect, useMemo } from 'react'

<<<<<<< HEAD
import { useForceUpdate } from '@ir-engine/common/src/utils/useForceUpdate'
import { getState, HyperFlux, startReactor, useImmediateEffect } from '@ir-engine/hyperflux'
=======
import { getState, HyperFlux, startReactor, useForceUpdate, useImmediateEffect } from '@ir-engine/hyperflux'
>>>>>>> b99a7f40

import { Component, useOptionalComponent } from './ComponentFunctions'
import { Entity } from './Entity'
import { EntityContext } from './EntityFunctions'
import { defineSystem } from './SystemFunctions'
import { PresentationSystemGroup } from './SystemGroups'
import { SystemState } from './SystemState'

export function defineQuery(components: (bitECS.Component | bitECS.QueryModifier)[]) {
  const query = bitECS.defineQuery(components) as bitECS.Query
  const enterQuery = bitECS.enterQuery(query)
  const exitQuery = bitECS.exitQuery(query)

  const wrappedQuery = () => {
    return query(HyperFlux.store) as Entity[]
  }
  wrappedQuery.enter = () => {
    return enterQuery(HyperFlux.store) as Entity[]
  }
  wrappedQuery.exit = () => {
    return exitQuery(HyperFlux.store) as Entity[]
  }

  wrappedQuery._query = query
  wrappedQuery._enterQuery = enterQuery
  wrappedQuery._exitQuery = exitQuery
  return wrappedQuery
}

export function removeQuery(query: ReturnType<typeof defineQuery>) {
  bitECS.removeQuery(HyperFlux.store, query._query)
  bitECS.removeQuery(HyperFlux.store, query._enterQuery)
  bitECS.removeQuery(HyperFlux.store, query._exitQuery)
}

export type QueryComponents = (Component<any> | bitECS.QueryModifier | bitECS.Component)[]

export const ReactiveQuerySystem = defineSystem({
  uuid: 'ee.hyperflux.ReactiveQuerySystem',
  insert: { after: PresentationSystemGroup },
  execute: () => {
    for (const { query, forceUpdate } of getState(SystemState).reactiveQueryStates) {
      const entitiesAdded = query.enter().length
      const entitiesRemoved = query.exit().length
      if (entitiesAdded || entitiesRemoved) forceUpdate()
    }
  }
})

/**
 * Use a query in a reactive context (a React component)
 * - "components" argument must not change
 */
export function useQuery(components: QueryComponents) {
  const query = defineQuery(components)
  const eids = query()
  removeQuery(query)

  const forceUpdate = useForceUpdate()

  // Use a layout effect to ensure that `queryResult`
  // is deleted from the `reactiveQueryStates` map immediately when the current
  // component is unmounted, before any other code attempts to set it
  // (component state can't be modified after a component is unmounted)
  useLayoutEffect(() => {
    const query = defineQuery(components)
    const queryState = { query, forceUpdate, components }
    getState(SystemState).reactiveQueryStates.add(queryState)
    return () => {
      removeQuery(query)
      getState(SystemState).reactiveQueryStates.delete(queryState)
    }
  }, [])

  // create an effect that forces an update when any components in the query change
  // use an immediate effect to ensure that the reactor is initialized even if this component becomes suspended during this render
  useImmediateEffect(() => {
    function UseQueryEntityReactor({ entity }: { entity: Entity }) {
      return (
        <>
          {components.map((C) => {
            const Component = ('isComponent' in C ? C : (C as any)()[0]) as Component
            return (
              <UseQueryComponentReactor
                entity={entity}
                key={Component.name}
                Component={Component}
              ></UseQueryComponentReactor>
            )
          })}
        </>
      )
    }

    function UseQueryComponentReactor(props: { entity: Entity; Component: Component }) {
      useOptionalComponent(props.entity, props.Component)
      forceUpdate()
      return null
    }

    const root = startReactor(function UseQueryReactor() {
      return (
        <>
          {eids.map((entity) => (
            <UseQueryEntityReactor key={entity} entity={entity}></UseQueryEntityReactor>
          ))}
        </>
      )
    })

    return () => {
      root.stop()
    }
  }, [JSON.stringify(eids)])

  return eids
}

export type Query = ReturnType<typeof defineQuery>

const QuerySubReactor = memo((props: { entity: Entity; ChildEntityReactor: FC; props?: any }) => {
  return (
    <>
      <QueryReactorErrorBoundary>
        <Suspense fallback={null}>
          <EntityContext.Provider value={props.entity}>
            <props.ChildEntityReactor {...props.props} />
          </EntityContext.Provider>
        </Suspense>
      </QueryReactorErrorBoundary>
    </>
  )
})

export const QueryReactor = memo((props: { Components: QueryComponents; ChildEntityReactor: FC; props?: any }) => {
  const entities = useQuery(props.Components)
  const MemoChildEntityReactor = useMemo(() => memo(props.ChildEntityReactor), [props.ChildEntityReactor])
  return (
    <>
      {entities.map((entity) => (
        <QuerySubReactor key={entity} entity={entity} ChildEntityReactor={MemoChildEntityReactor} props={props.props} />
      ))}
    </>
  )
})

interface ErrorState {
  error: Error | null
}

class QueryReactorErrorBoundary extends React.Component<any, ErrorState> {
  public state: ErrorState = {
    error: null
  }

  public static getDerivedStateFromError(error: Error): ErrorState {
    // Update state so the next render will show the fallback UI.
    return { error }
  }

  public componentDidCatch(error: Error, errorInfo: ErrorInfo) {
    console.error('Uncaught error:', error, errorInfo)
  }

  public render() {
    return this.state.error ? null : this.props.children
  }
}<|MERGE_RESOLUTION|>--- conflicted
+++ resolved
@@ -26,12 +26,7 @@
 import * as bitECS from 'bitecs'
 import React, { ErrorInfo, FC, memo, Suspense, useLayoutEffect, useMemo } from 'react'
 
-<<<<<<< HEAD
-import { useForceUpdate } from '@ir-engine/common/src/utils/useForceUpdate'
-import { getState, HyperFlux, startReactor, useImmediateEffect } from '@ir-engine/hyperflux'
-=======
 import { getState, HyperFlux, startReactor, useForceUpdate, useImmediateEffect } from '@ir-engine/hyperflux'
->>>>>>> b99a7f40
 
 import { Component, useOptionalComponent } from './ComponentFunctions'
 import { Entity } from './Entity'
