--- conflicted
+++ resolved
@@ -26,12 +26,7 @@
 import * as bitECS from 'bitecs'
 import React, { ErrorInfo, FC, memo, Suspense, useLayoutEffect, useMemo } from 'react'
 
-<<<<<<< HEAD
-import { useForceUpdate } from '@ir-engine/common'
-import { getState, HyperFlux, startReactor, useImmediateEffect } from '@ir-engine/hyperflux'
-=======
 import { getState, HyperFlux, startReactor, useForceUpdate, useImmediateEffect } from '@ir-engine/hyperflux'
->>>>>>> 15eb6ace
 
 import { Component, useOptionalComponent } from './ComponentFunctions'
 import { Entity } from './Entity'
