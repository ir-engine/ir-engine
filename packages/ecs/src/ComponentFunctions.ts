/*
CPAL-1.0 License

The contents of this file are subject to the Common Public Attribution License
Version 1.0. (the "License"); you may not use this file except in compliance
with the License. You may obtain a copy of the License at
https://github.com/EtherealEngine/etherealengine/blob/dev/LICENSE.
The License is based on the Mozilla Public License Version 1.1, but Sections 14
and 15 have been added to cover use of software over a computer network and 
provide for limited attribution for the Original Developer. In addition, 
Exhibit A has been modified to be consistent with Exhibit B.

Software distributed under the License is distributed on an "AS IS" basis,
WITHOUT WARRANTY OF ANY KIND, either express or implied. See the License for the
specific language governing rights and limitations under the License.

The Original Code is Ethereal Engine.

The Original Developer is the Initial Developer. The Initial Developer of the
Original Code is the Ethereal Engine team.

All portions of the code written by the Ethereal Engine team are Copyright © 2021-2023 
Ethereal Engine. All Rights Reserved.
*/

/**
 * @fileoverview
 * @todo Write the `fileoverview` for `ComponentFunctions.ts`
 */
import * as bitECS from 'bitecs'
// tslint:disable:ordered-imports
import type from 'react/experimental'
import React, { startTransition, use } from 'react'

import config from '@etherealengine/common/src/config'
import { DeepReadonly } from '@etherealengine/common/src/DeepReadonly'
import { HookableFunction } from '@etherealengine/common/src/utils/createHookableFunction'
import { getNestedObject } from '@etherealengine/common/src/utils/getNestedProperty'
import { HyperFlux, ReactorRoot, startReactor } from '@etherealengine/hyperflux'
import {
  hookstate,
  NO_PROXY,
  NO_PROXY_STEALTH,
  none,
  State,
  useHookstate
} from '@etherealengine/hyperflux/functions/StateFunctions'

import { Entity, UndefinedEntity } from './Entity'
import { EntityContext } from './EntityFunctions'
import { useExecute } from './SystemFunctions'
import { PresentationSystemGroup } from './SystemGroups'
import { defineQuery } from './QueryFunctions'

/**
 * @description
 * Initial Max amount of entries that buffers for a Component type will contain.
 * - `100_000` for 'test' client environment
 * - `5_000` otherwise
 */
export const INITIAL_COMPONENT_SIZE =
  config.client.appEnv === 'test' ? 100000 : 5000 /** @todo set to 0 after next bitECS update */
bitECS.setDefaultSize(INITIAL_COMPONENT_SIZE) // Send the INITIAL_COMPONENT_SIZE value to bitECS as its DefaultSize

export const ComponentMap = new Map<string, Component<any, any, any>>()
export const ComponentJSONIDMap = new Map<string, Component<any, any, any>>() // <jsonID, Component>
globalThis.ComponentMap = ComponentMap
globalThis.ComponentJSONIDMap = ComponentJSONIDMap

//::::: Helper and Validation generic types ::::://
/** @private Type that will become a [Typescript.Partial](https://www.typescriptlang.org/docs/handbook/utility-types.html#partialtype) if T is extending an object, but will be just T otherwise. */
type PartialIfObject<T> = T extends object ? Partial<T> : T
/** @private Type used to validate that the type returned by {@link Component.onInit} is not a {@link State} object. */
type OnInitValidateNotState<T> = T extends State<any, object | unknown> ? 'onInit must not return a State object' : T
/** @private Just a dummy string literal union */
type SomeStringLiteral = 'a' | 'b' | 'c'
/** @private Type that will be a `string` when T is an extension of `string`, but will be a dummy string union otherwise. */
type StringLiteral<T> = string extends T ? SomeStringLiteral : string

/**
 * @description
 * Data used to create a Component with {@link defineComponent}.
 * @why
 * This type exists so that some of the properties of {@link Component}s are optional when defining them, but required during normal use.
 * See [Typescript.Partial](https://www.typescriptlang.org/docs/handbook/utility-types.html#partialtype) for a reference of what Partials are.
 */
export interface ComponentPartial<
  ComponentType = any,
  Schema extends bitECS.ISchema = Record<string, any>,
  JSON = ComponentType,
  SetJSON = PartialIfObject<DeepReadonly<JSON>>,
  ErrorTypes = never
> {
  /** @description Human readable label for the component. Displayed in the editor and debugging tools. */
  name: string
  /** @description Internal ID used to reference this component in JSON data. */
  jsonID?: string
  /** @description A Component's Schema is the shape of its runtime data. */
  schema?: Schema
  /**
   * @description Called once when the component is added to an entity (ie: initialized).
   * @param this `@internal` The component partial itself.
   * @param entity The {@link Entity} to which this Component is being assigned.
   * @returns The schema (aka shape) of the component's runtime data.
   */
  onInit?: (this: SoAComponentType<Schema>, entity: Entity) => ComponentType & OnInitValidateNotState<ComponentType>
  /**
   * @description
   * Serializer function called when the component is saved to a snapshot or scene file.
   * Its logic must convert the component's runtime data into a JSON object.
   * @param entity The {@link Entity} to which this Component is assigned.
   * @param component The Component's global data (aka {@link State}).
   */
  toJSON?: (entity: Entity, component: State<ComponentType>) => JSON
  /**
   * @description
   * Called when the component's data is updated via the {@link setComponent} function.
   * This is where deserialization logic should happen.
   * @param entity The {@link Entity} to which this Component is assigned.
   * @param component The Component's global data (aka {@link State}).
   * @param json The JSON object that contains this component's serialized data.
   */
  onSet?: (entity: Entity, component: State<ComponentType>, json?: SetJSON) => void
  /** @todo Explain ComponentPartial.onRemove(...) */
  onRemove?: (entity: Entity, component: State<ComponentType>) => void | Promise<void>
  /**
   * @description
   * An array of strings that represent the possible async tasks that the component can perform.
   */
  resources?: Array<keyof ComponentType>
  /**
   * @summary Defines the {@link React.FC} async logic of the {@link Component} type.
   * @notes Any side-effects that depend on the component's data should be defined here.
   * @description
   * {@link React}'s `Function Component` of the resulting ECS {@link Component} type.
   * `@todo` Explain what reactive is in this context
   * `@todo` Explain this function
   */
  reactor?: React.FC
  /**
   * @todo Explain ComponentPartial.errors[]
   */
  errors?: ErrorTypes[]
}

/**
 * @description
 * Defines the shape that all Engine's ECS Components will have.
 *
 * See {@link ComponentType} for the `type` version of this interface.
 * See {@link ComponentPartial} to find the data required to define a new Component with {@link defineComponent}.
 */
export interface Component<
  ComponentType = any,
  Schema extends bitECS.ISchema = Record<string, any>,
  JSON = ComponentType,
  SetJSON = PartialIfObject<DeepReadonly<JSON>>,
  ErrorTypes = string
> {
  isComponent: true
  name: string
  jsonID?: string
  schema?: Schema
  onInit: (this: SoAComponentType<Schema>, entity: Entity) => ComponentType & OnInitValidateNotState<ComponentType>
  toJSON: (entity: Entity, component: State<ComponentType>) => JSON
  onSet: (entity: Entity, component: State<ComponentType>, json?: SetJSON) => void
  onRemove: (entity: Entity, component: State<ComponentType>) => void
  resources?: Array<keyof ComponentType>
  pendingResources: State<Array<keyof ComponentType>>
  reactor?: HookableFunction<React.FC>
  reactorMap: Map<Entity, ReactorRoot>
  stateMap: Record<Entity, State<ComponentType> | undefined>
  errors: ErrorTypes[]
}

/** @todo Describe this type */
export type SoAComponentType<S extends bitECS.ISchema> = bitECS.ComponentType<S>
/** @description Generic `type` for all Engine's ECS {@link Component}s. All of its fields are required to not be `null`. */
export type ComponentType<C extends Component> = NonNullable<C['stateMap'][Entity]>['value']
/** @description Generic `type` for {@link Component}s, that takes the shape of the type returned by the its serialization function {@link Component.toJSON}. */
export type SerializedComponentType<C extends Component> = ReturnType<C['toJSON']>
/** @description Generic `type` for {@link Component}s, that takes the shape of the type returned by its {@link Component.onSet} function. */
export type SetComponentType<C extends Component> = Parameters<C['onSet']>[2]
/** @description Generic `type` for {@link Component}s, that takes the shape of the type used by its {@link Component.errors} field. */
export type ComponentErrorsType<C extends Component> =
  C['errors'][number] /** @todo What is C[...][number] doing here? */

/**
 * @description
 * Defines a new Component type.
 * Takes a {@link ComponentPartial}, fills in all of the missing information, and returns a complete {@link Component} type containing all of the required fields.
 * @param def Parameters required to initialize a Component, as seen at {@link ComponentPartial}
 * @returns A new fully setup Component type, with all data and callbacks required for it to be used by the engine.
 * @example
 * ```ts
 * export const MyComponent = defineComponent({
 *   name: 'MyComponent',
 *   schema: {
 *     id: Types.ui32
 *   },
 *   onInit: (entity) => {
 *     return {
 *       myProp: 'My Value'
 *     }
 *   },
 *   toJSON: (entity, component) => {
 *     return {
 *       myProp: component.myProp.value
 *     }
 *   },
 *   onSet: (entity, component, json) => {
 *     if (typeof json?.myProp === 'string') component.myProp.set(json.myProp)
 *   },
 *   onRemove: (entity, component) => {},
 *   reactor: undefined,
 *   errors: []
 * })
 * ```
 */
export const defineComponent = <
  ComponentType = true,
  Schema extends bitECS.ISchema = Record<string, any>,
  JSON = ComponentType,
  ComponentExtras = unknown,
  SetJSON = PartialIfObject<DeepReadonly<JSON>>,
  Error extends StringLiteral<Error> = ''
>(
  def: ComponentPartial<ComponentType, Schema, JSON, SetJSON, Error> & ComponentExtras
) => {
  const Component = (def.schema ? bitECS.defineComponent(def.schema, INITIAL_COMPONENT_SIZE) : {}) as ComponentExtras &
    SoAComponentType<Schema> &
    Component<ComponentType, Schema, JSON, SetJSON, Error>
  Component.isComponent = true
  Component.onInit = (entity) => true as any
  Component.onSet = (entity, component, json) => {}
  Component.onRemove = () => {}
  Component.toJSON = (entity, component) => null!
  Component.resources = []
  Component.pendingResources = hookstate([])
  Component.errors = []
  Object.assign(Component, def)
  if (Component.reactor) Object.defineProperty(Component.reactor, 'name', { value: `Internal${Component.name}Reactor` })
  Component.reactorMap = new Map()
  // We have to create an stateful existence map in order to reactively track which entities have a given component.
  // Unfortunately, we can't simply use a single shared state because hookstate will (incorrectly) invalidate other nested states when a single component
  // instance is added/removed, so each component instance has to be isolated from the others.
  Component.stateMap = {}
  if (Component.jsonID) {
    ComponentJSONIDMap.set(Component.jsonID, Component)
    console.log(`Registered component ${Component.name} with jsonID ${Component.jsonID}`)
  }
  ComponentMap.set(Component.name, Component)

  return Component as typeof Component & { _TYPE: ComponentType }

  // const ExternalComponentReactor = (props: SetJSON) => {
  //   const entity = useEntityContext()

  //   useLayoutEffect(() => {
  //     setComponent(entity, Component, props)
  //     return () => {
  //       removeComponent(entity, Component)
  //     }
  //   }, [props])

  //   return null
  // }
  // Object.setPrototypeOf(ExternalComponentReactor, Component)
  // Object.defineProperty(ExternalComponentReactor, 'name', { value: `${Component.name}Reactor` })

  // return ExternalComponentReactor as typeof Component & { _TYPE: ComponentType } & typeof ExternalComponentReactor
}

export const getOptionalMutableComponent = <ComponentType>(
  entity: Entity,
  component: Component<ComponentType, Record<string, any>, unknown>
): State<ComponentType> | undefined => {
  if (!component.stateMap[entity]) component.stateMap[entity] = hookstate(none) as State<ComponentType>
  const componentState = component.stateMap[entity]!
  return componentState.promised ? undefined : componentState
}

export const getMutableComponent = <ComponentType>(
  entity: Entity,
  component: Component<ComponentType, Record<string, any>, unknown>
): State<ComponentType> => {
  const componentState = getOptionalMutableComponent(entity, component)
  if (!componentState || componentState.promised) {
    console.warn(
      `[getMutableComponent]: entity ${entity} does not have ${component.name}. This will be an error in the future. Use getOptionalMutableComponent if there is uncertainty over whether or not an entity has the specified component.`
    )
    return undefined as any
  }
  return componentState
}

export const getOptionalComponent = <ComponentType>(
  entity: Entity,
  component: Component<ComponentType, Record<string, any>, unknown>
): ComponentType | undefined => {
  const componentState = component.stateMap[entity]!
  return componentState?.promised ? undefined : (componentState?.get(NO_PROXY_STEALTH) as ComponentType | undefined)
}

export const getComponent = <ComponentType>(
  entity: Entity,
  component: Component<ComponentType, Record<string, any>, unknown>
): ComponentType => {
  const componentState = component.stateMap[entity]!
  if (!componentState || componentState.promised) {
    console.warn(
      `[getComponent]: entity ${entity} does not have ${component.name}. This will be an error in the future. Use getOptionalComponent if there is uncertainty over whether or not an entity has the specified component.`
    )
    return undefined as any
  }
  return componentState.get(NO_PROXY_STEALTH) as ComponentType
}

/**
 * @description
 * Assigns the given component to the given entity, and returns the component.
 * @notes
 * - If the component already exists, it will be overwritten.
 * - Unlike calling {@link removeComponent} followed by {@link addComponent}, the entry queue will not be rerun.
 *
 * @param entity The entity to which the Component will be attached.
 * @param Component The Component that will be attached.
 * @param args `@todo` Explain what `setComponent(   args)` is
 * @returns The component that was attached.
 */
export const setComponent = <C extends Component>(
  entity: Entity,
  Component: C,
  args: SetComponentType<C> | undefined = undefined
) => {
  if (!entity) {
    throw new Error('[setComponent]: entity is undefined')
  }
  if (!bitECS.entityExists(HyperFlux.store, entity)) {
    throw new Error('[setComponent]: entity does not exist')
  }
  const componentExists = hasComponent(entity, Component)
  if (!componentExists) {
    const value = Component.onInit(entity)

    if (!Component.stateMap[entity]) {
      Component.stateMap[entity] = hookstate(value)
    } else {
      Component.stateMap[entity]!.set(value)
    }

    bitECS.addComponent(HyperFlux.store, Component, entity, false) // don't clear data on-add
  }
<<<<<<< HEAD
  if (Component.resources)
    for (const key of Component.resources) {
      if (args && !!args[key]) {
        Component.pendingResources.merge([key])
      }
    }
  // startTransition(() => {
=======

>>>>>>> e6d5afd1
  Component.onSet(entity, Component.stateMap[entity]!, args as Readonly<SerializedComponentType<C>>)

  if (!componentExists && Component.reactor && !Component.reactorMap.has(entity)) {
    const root = startReactor(() => {
      return React.createElement(EntityContext.Provider, { value: entity }, React.createElement(Component.reactor!, {}))
    }) as ReactorRoot
    root['entity'] = entity
    root['component'] = Component.name
    Component.reactorMap.set(entity, root)
    return
  }

  const root = Component.reactorMap.get(entity)
  root?.run()
<<<<<<< HEAD
  // })
=======
>>>>>>> e6d5afd1
}

/**
 * @experimental
 * @description `@todo` Explain how `updateComponent` works.
 */
export const updateComponent = <C extends Component>(
  entity: Entity,
  Component: C,
  props: Partial<SerializedComponentType<C>>
) => {
  if (typeof props === 'undefined') return

  const comp = getMutableComponent(entity, Component)
  if (!comp) {
    throw new Error('[updateComponent]: component does not exist ' + Component.name)
  }

  startTransition(() => {
    if (typeof props !== 'object') {
      // component has top level value (eg NameComponent)
      comp.set(props)
    } else {
      for (const propertyName of Object.keys(props as any)) {
        const value = props[propertyName]
        const { result, finalProp } = getNestedObject(comp, propertyName)
        if (
          typeof value !== 'undefined' &&
          typeof result[finalProp] === 'object' &&
          typeof result[finalProp].set === 'function'
        ) {
          result[finalProp].set(value)
        } else {
          result[finalProp] = value
        }
      }
    }
    const root = Component.reactorMap.get(entity)
    if (!root?.isRunning) root?.run()
  })
}

export const hasComponent = <C extends Component>(entity: Entity, component: C) => {
  if (!component) throw new Error('[hasComponent]: component is undefined')
  if (!entity) return false
  return bitECS.hasComponent(HyperFlux.store, component, entity)
}

export const removeComponent = <C extends Component>(entity: Entity, component: C) => {
  if (!hasComponent(entity, component)) return
  component.onRemove(entity, component.stateMap[entity]!)
  bitECS.removeComponent(HyperFlux.store, component, entity, false)
  const root = component.reactorMap.get(entity)
  component.reactorMap.delete(entity)
  if (root?.isRunning) root.stop()
  /** clear state data after reactor stops, to ensure hookstate is still referenceable */
  component.stateMap[entity]?.set(none)
}

/**
 * @description
 * Initializes a temporary Component of the same type that the given Component, using its {@link Component.onInit} function, and returns its serialized JSON data.
 * @notes The temporary Component won't be inserted into the ECS system, and its data will be GC'ed at the end of this function.
 * @param component The desired Component.
 * @returns JSON object containing the requested data.
 */
export const componentJsonDefaults = <C extends Component>(component: C) => {
  const initial = component.onInit(UndefinedEntity)
  const pseudoState: Record<string, { value: any; get: () => any }> = {}
  for (const key of Object.keys(initial)) {
    pseudoState[key] = {
      value: initial[key],
      get: () => initial[key]
    }
  }
  return component.toJSON(UndefinedEntity, pseudoState as any)
}

/**
 * @description Returns a array of all {@link Component}s associated with the given {@link Entity}.
 * @param entity The desired Entity.
 * @returns An array containing all of the Entity's associated components.
 */
export const getAllComponents = (entity: Entity): Component[] => {
  if (!bitECS.entityExists(HyperFlux.store, entity)) return []
  return bitECS.getEntityComponents(HyperFlux.store, entity) as Component[]
}

export const useAllComponents = (entity: Entity) => {
  const result = useHookstate([] as Component[])

  useExecute(
    () => {
      const components = getAllComponents(entity)
      /** @todo we need a better strategy than relying on lengths */
      if (components.length !== result.length) result.set(components)
    },
    { after: PresentationSystemGroup }
  )

  return result.get(NO_PROXY) // for some reason .value does not work
}

/**
 * @description Returns an {@link Object} containing the data of all {@link Component}s of the given {@link Entity}.
 * @param entity The desired Entity.
 * @returns An {@link Object} where each component of the given {@link Entity} has its own field.
 */
export const getAllComponentData = (entity: Entity): { [name: string]: ComponentType<any> } => {
  return Object.fromEntries(getAllComponents(entity).map((C) => [C.name, getComponent(entity, C)]))
}

export const removeAllComponents = (entity: Entity) => {
  try {
    for (const component of bitECS.getEntityComponents(HyperFlux.store, entity)) {
      removeComponent(entity, component as Component)
    }
  } catch (_) {
    // entity does not exist
  }
}

export const serializeComponent = <C extends Component<any, any, any>>(entity: Entity, Component: C) => {
  const component = getMutableComponent(entity, Component)
  return JSON.parse(JSON.stringify(Component.toJSON(entity, component))) as ReturnType<C['toJSON']>
}

// use seems to be unavailable in the server environment
function _use(promise) {
  if (promise.status === 'fulfilled') {
    return promise.value
  } else if (promise.status === 'rejected') {
    throw promise.reason
  } else if (promise.status === 'pending') {
    throw promise
  } else {
    promise.status = 'pending'
    promise.then(
      (result) => {
        promise.status = 'fulfilled'
        promise.value = result
      },
      (reason) => {
        promise.status = 'rejected'
        promise.reason = reason
      }
    )
    throw promise
  }
}

/**
 * Use a component in a reactive context (a React component)
 */
export function useComponent<C extends Component<any>>(entity: Entity, Component: C) {
  if (!Component.stateMap[entity]) Component.stateMap[entity] = hookstate(none)
  const componentState = Component.stateMap[entity]!
  // use() will suspend the component (by throwing a promise) and resume when the promise is resolved
  if (componentState.promise) {
    ;(use ?? _use)(componentState.promise)
  }
  return useHookstate(componentState) as any as State<ComponentType<C>> // todo fix any cast
}

/**
 * Use a component in a reactive context (a React component)
 */
export function useOptionalComponent<C extends Component<any>>(entity: Entity, Component: C) {
  if (!Component.stateMap[entity]) Component.stateMap[entity] = hookstate(none)
  const component = useHookstate(Component.stateMap[entity]) as any as State<ComponentType<C>> // todo fix any cast
  return component.promised ? undefined : component
}

export const getComponentCountOfType = <C extends Component>(component: C): number => {
  const query = defineQuery([component])
  const length = query().length
  bitECS.removeQuery(HyperFlux.store, query._query)
  return length
}

export const getAllComponentsOfType = <C extends Component<any>>(component: C): ComponentType<C>[] => {
  const query = defineQuery([component])
  const entities = query()
  bitECS.removeQuery(HyperFlux.store, query._query)
  return entities.map((e) => {
    return getComponent(e, component)!
  })
}

export const resolveComponentResource = async <C extends Component>(
  entity: Entity,
  component: C,
  resource: keyof Component<C>
) => {
  const comp = getMutableComponent(entity, component) as State<Component<C>>
  if (!comp) return
  const pendingResource = comp.pendingResources.value[resource]
  if (pendingResource) {
    comp.pendingResources[resource].set(none)
  }
}<|MERGE_RESOLUTION|>--- conflicted
+++ resolved
@@ -351,17 +351,14 @@
 
     bitECS.addComponent(HyperFlux.store, Component, entity, false) // don't clear data on-add
   }
-<<<<<<< HEAD
+
   if (Component.resources)
     for (const key of Component.resources) {
       if (args && !!args[key]) {
         Component.pendingResources.merge([key])
       }
     }
-  // startTransition(() => {
-=======
-
->>>>>>> e6d5afd1
+
   Component.onSet(entity, Component.stateMap[entity]!, args as Readonly<SerializedComponentType<C>>)
 
   if (!componentExists && Component.reactor && !Component.reactorMap.has(entity)) {
@@ -376,10 +373,6 @@
 
   const root = Component.reactorMap.get(entity)
   root?.run()
-<<<<<<< HEAD
-  // })
-=======
->>>>>>> e6d5afd1
 }
 
 /**
