/*
CPAL-1.0 License

The contents of this file are subject to the Common Public Attribution License
Version 1.0. (the "License"); you may not use this file except in compliance
with the License. You may obtain a copy of the License at
https://github.com/EtherealEngine/etherealengine/blob/dev/LICENSE.
The License is based on the Mozilla Public License Version 1.1, but Sections 14
and 15 have been added to cover use of software over a computer network and 
provide for limited attribution for the Original Developer. In addition, 
Exhibit A has been modified to be consistent with Exhibit B.

Software distributed under the License is distributed on an "AS IS" basis,
WITHOUT WARRANTY OF ANY KIND, either express or implied. See the License for the
specific language governing rights and limitations under the License.

The Original Code is Ethereal Engine.

The Original Developer is the Initial Developer. The Initial Developer of the
Original Code is the Ethereal Engine team.

All portions of the code written by the Ethereal Engine team are Copyright © 2021-2023 
Ethereal Engine. All Rights Reserved.
*/

/**
 * @fileoverview
 * @todo Write the `fileoverview` for `ComponentFunctions.ts`
 */
import * as bitECS from 'bitecs'
import React, { startTransition, use } from 'react'
// tslint:disable:ordered-imports
import type from 'react/experimental'

import config from '@etherealengine/common/src/config'
import { DeepReadonly } from '@etherealengine/common/src/DeepReadonly'
import { HookableFunction } from '@etherealengine/common/src/utils/createHookableFunction'
import { getNestedObject } from '@etherealengine/common/src/utils/getNestedProperty'
import { HyperFlux, ReactorRoot, startReactor } from '@etherealengine/hyperflux'
import {
  hookstate,
  InferStateValueType,
  NO_PROXY,
  NO_PROXY_STEALTH,
  none,
  State,
  useHookstate
} from '@etherealengine/hyperflux/functions/StateFunctions'

import { Entity, UndefinedEntity } from './Entity'
import { EntityContext } from './EntityFunctions'
import { defineQuery } from './QueryFunctions'
import { useExecute } from './SystemFunctions'
import { PresentationSystemGroup } from './SystemGroups'

/**
 * @description
 * Initial Max amount of entries that buffers for a Component type will contain.
 * - `100_000` for 'test' client environment
 * - `5_000` otherwise
 */
export const INITIAL_COMPONENT_SIZE =
  config.client.appEnv === 'test' ? 100000 : 5000 /** @todo set to 0 after next bitECS update */
bitECS.setDefaultSize(INITIAL_COMPONENT_SIZE) // Send the INITIAL_COMPONENT_SIZE value to bitECS as its DefaultSize

export const ComponentMap = new Map<string, Component<any, any, any>>()
export const ComponentJSONIDMap = new Map<string, Component<any, any, any>>() // <jsonID, Component>
globalThis.ComponentMap = ComponentMap
globalThis.ComponentJSONIDMap = ComponentJSONIDMap

//::::: Helper and Validation generic types ::::://
/** @private Type that will become a [Typescript.Partial](https://www.typescriptlang.org/docs/handbook/utility-types.html#partialtype) if T is extending an object, but will be just T otherwise. */
type PartialIfObject<T> = T extends object ? Partial<T> : T
/** @private Type used to validate that the type returned by {@link Component.onInit} is not a {@link State} object. */
type OnInitValidateNotState<T> = T extends State<any, object | unknown> ? 'onInit must not return a State object' : T
/** @private Just a dummy string literal union */
type SomeStringLiteral = 'a' | 'b' | 'c'
/** @private Type that will be a `string` when T is an extension of `string`, but will be a dummy string union otherwise. */
type StringLiteral<T> = string extends T ? SomeStringLiteral : string

/**
 * @description
 * Data used to create a Component with {@link defineComponent}.
 * @why
 * This type exists so that some of the properties of {@link Component}s are optional when defining them, but required during normal use.
 * See [Typescript.Partial](https://www.typescriptlang.org/docs/handbook/utility-types.html#partialtype) for a reference of what Partials are.
 */
export interface ComponentPartial<
  ComponentType = any,
  Schema extends bitECS.ISchema = Record<string, never>,
  JSON = ComponentType,
  SetJSON = PartialIfObject<DeepReadonly<JSON>>,
  ErrorTypes = never
> {
  /** @description Human readable label for the component. Displayed in the editor and debugging tools. */
  name: string
  /** @description Internal ID used to reference this component in JSON data. */
  jsonID?: string
  /** @description A Component's Schema is the shape of its runtime data. */
  schema?: Schema
  /**
   * @description Called once when the component is added to an entity (ie: initialized).
   * @param this `@internal` The component partial itself.
   * @param entity The {@link Entity} to which this Component is being assigned.
   * @returns The schema (aka shape) of the component's runtime data.
   */
  onInit?: (this: SoAComponentType<Schema>, entity: Entity) => ComponentType & OnInitValidateNotState<ComponentType>
  /**
   * @description
   * Serializer function called when the component is saved to a snapshot or scene file.
   * Its logic must convert the component's runtime data into a JSON object.
   * @param entity The {@link Entity} to which this Component is assigned.
   * @param component The Component's global data (aka {@link State}).
   */
  toJSON?: (entity: Entity, component: State<ComponentType>) => JSON
  /**
   * @description
   * Called when the component's data is updated via the {@link setComponent} function.
   * This is where deserialization logic should happen.
   * @param entity The {@link Entity} to which this Component is assigned.
   * @param component The Component's global data (aka {@link State}).
   * @param json The JSON object that contains this component's serialized data.
   */
  onSet?: (entity: Entity, component: State<ComponentType>, json?: SetJSON) => void
  /** @todo Explain ComponentPartial.onRemove(...) */
  onRemove?: (entity: Entity, component: State<ComponentType>) => void | Promise<void>
  /**
   * @summary Defines the {@link React.FC} async logic of the {@link Component} type.
   * @notes Any side-effects that depend on the component's data should be defined here.
   * @description
   * {@link React}'s `Function Component` of the resulting ECS {@link Component} type.
   * `@todo` Explain what reactive is in this context
   * `@todo` Explain this function
   */
  reactor?: React.FC
  /**
   * @todo Explain ComponentPartial.errors[]
   */
  errors?: ErrorTypes[]
}

/**
 * @description
 * Defines the shape that all Engine's ECS Components will have.
 *
 * See {@link ComponentType} for the `type` version of this interface.
 * See {@link ComponentPartial} to find the data required to define a new Component with {@link defineComponent}.
 */
export interface Component<
  ComponentType = any,
  Schema extends bitECS.ISchema = Record<string, any>,
  JSON = ComponentType,
  SetJSON = PartialIfObject<DeepReadonly<JSON>>,
  ErrorTypes = string
> {
  isComponent: true
  name: string
  jsonID?: string
  schema?: Schema
  onInit: (this: SoAComponentType<Schema>, entity: Entity) => ComponentType & OnInitValidateNotState<ComponentType>
  toJSON: (entity: Entity, component: State<ComponentType>) => JSON
  onSet: (entity: Entity, component: State<ComponentType>, json?: SetJSON) => void
  onRemove: (entity: Entity, component: State<ComponentType>) => void
  reactor?: HookableFunction<React.FC>
  reactorMap: Map<Entity, ReactorRoot>
  stateMap: Record<Entity, State<ComponentType> | undefined>
  errors: ErrorTypes[]
}

/** @todo Describe this type */
export type SoAComponentType<S extends bitECS.ISchema> = bitECS.ComponentType<S>
/** @description Generic `type` for all Engine's ECS {@link Component}s. All of its fields are required to not be `null`. */
export type ComponentType<C extends Component> = InferStateValueType<NonNullable<C['stateMap'][Entity]>>
/** @description Generic `type` for {@link Component}s, that takes the shape of the type returned by the its serialization function {@link Component.toJSON}. */
export type SerializedComponentType<C extends Component> = ReturnType<C['toJSON']>
/** @description Generic `type` for {@link Component}s, that takes the shape of the type returned by its {@link Component.onSet} function. */
export type SetComponentType<C extends Component> = Parameters<C['onSet']>[2]
/** @description Generic `type` for {@link Component}s, that takes the shape of the type used by its {@link Component.errors} field. */
export type ComponentErrorsType<C extends Component> =
  C['errors'][number] /** @todo What is C[...][number] doing here? */

/**
 * @description
 * Defines a new Component type.
 * Takes a {@link ComponentPartial}, fills in all of the missing information, and returns a complete {@link Component} type containing all of the required fields.
 * @param def Parameters required to initialize a Component, as seen at {@link ComponentPartial}
 * @returns A new fully setup Component type, with all data and callbacks required for it to be used by the engine.
 * @example
 * ```ts
 * export const MyComponent = defineComponent({
 *   name: 'MyComponent',
 *   schema: {
 *     id: Types.ui32
 *   },
 *   onInit: (entity) => {
 *     return {
 *       myProp: 'My Value'
 *     }
 *   },
 *   toJSON: (entity, component) => {
 *     return {
 *       myProp: component.myProp.value
 *     }
 *   },
 *   onSet: (entity, component, json) => {
 *     if (typeof json?.myProp === 'string') component.myProp.set(json.myProp)
 *   },
 *   onRemove: (entity, component) => {},
 *   reactor: undefined,
 *   errors: []
 * })
 * ```
 */
export const defineComponent = <
  ComponentType = true,
  Schema extends bitECS.ISchema = Record<string, never>,
  JSON = ComponentType,
  ComponentExtras = Record<string, any>,
  SetJSON = PartialIfObject<DeepReadonly<JSON>>,
  Error extends StringLiteral<Error> = ''
>(
  def: ComponentPartial<ComponentType, Schema, JSON, SetJSON, Error> & ComponentExtras
) => {
  const Component = (
    def.schema ? bitECS.defineComponent(def.schema, INITIAL_COMPONENT_SIZE) : {}
  ) as SoAComponentType<Schema> & Component<ComponentType, Schema, JSON, SetJSON, Error>
  Component.isComponent = true
  Component.onInit = (entity) => true as any
  Component.onSet = (entity, component, json) => {}
  Component.onRemove = () => {}
  Component.toJSON = (entity, component) => null!

  Component.errors = []
  Object.assign(Component, def)
  if (Component.reactor) Object.defineProperty(Component.reactor, 'name', { value: `Internal${Component.name}Reactor` })
  Component.reactorMap = new Map()
  // We have to create an stateful existence map in order to reactively track which entities have a given component.
  // Unfortunately, we can't simply use a single shared state because hookstate will (incorrectly) invalidate other nested states when a single component
  // instance is added/removed, so each component instance has to be isolated from the others.
  Component.stateMap = {}
  if (Component.jsonID) {
    ComponentJSONIDMap.set(Component.jsonID, Component)
    console.log(`Registered component ${Component.name} with jsonID ${Component.jsonID}`)
  } else if (def.toJSON) {
    console.warn(
      `Component ${Component.name} has toJson defined, but no jsonID defined. This will cause serialization issues.`
    )
  }
  ComponentMap.set(Component.name, Component)

  return Component as typeof Component & { _TYPE: ComponentType } & ComponentExtras

  // const ExternalComponentReactor = (props: SetJSON) => {
  //   const entity = useEntityContext()

  //   useLayoutEffect(() => {
  //     setComponent(entity, Component, props)
  //     return () => {
  //       removeComponent(entity, Component)
  //     }
  //   }, [props])

  //   return null
  // }
  // Object.setPrototypeOf(ExternalComponentReactor, Component)
  // Object.defineProperty(ExternalComponentReactor, 'name', { value: `${Component.name}Reactor` })

  // return ExternalComponentReactor as typeof Component & { _TYPE: ComponentType } & typeof ExternalComponentReactor
}

export const getOptionalMutableComponent = <ComponentType>(
  entity: Entity,
  component: Component<ComponentType, Record<string, any>, unknown>
): State<ComponentType> | undefined => {
  if (!component.stateMap[entity]) component.stateMap[entity] = hookstate(none) as State<ComponentType>
  const componentState = component.stateMap[entity]!
  return componentState.promised ? undefined : componentState
}

export const getMutableComponent = <ComponentType>(
  entity: Entity,
  component: Component<ComponentType, Record<string, any>, unknown>
): State<ComponentType> => {
  const componentState = getOptionalMutableComponent(entity, component)
  if (!componentState || componentState.promised) {
    console.warn(
      `[getMutableComponent]: entity ${entity} does not have ${component.name}. This will be an error in the future. Use getOptionalMutableComponent if there is uncertainty over whether or not an entity has the specified component.`
    )
    return undefined as any
  }
  return componentState
}

export const getOptionalComponent = <ComponentType>(
  entity: Entity,
  component: Component<ComponentType, Record<string, any>, unknown>
): ComponentType | undefined => {
  const componentState = component.stateMap[entity]!
  return componentState?.promised ? undefined : (componentState?.get(NO_PROXY_STEALTH) as ComponentType | undefined)
}

export const getComponent = <ComponentType>(
  entity: Entity,
  component: Component<ComponentType, Record<string, any>, unknown>
): ComponentType => {
  const componentState = component.stateMap[entity]!
  if (!componentState || componentState.promised) {
    console.warn(
      `[getComponent]: entity ${entity} does not have ${component.name}. This will be an error in the future. Use getOptionalComponent if there is uncertainty over whether or not an entity has the specified component.`
    )
    return undefined as any
  }
  return componentState.get(NO_PROXY_STEALTH) as ComponentType
}

/**
 * @description
 * Assigns the given component to the given entity, and returns the component.
 * @notes
 * - If the component already exists, it will be overwritten.
 * - Unlike calling {@link removeComponent} followed by {@link addComponent}, the entry queue will not be rerun.
 *
 * @param entity The entity to which the Component will be attached.
 * @param Component The Component that will be attached.
 * @param args `@todo` Explain what `setComponent(   args)` is
 * @returns The component that was attached.
 */
export const setComponent = <C extends Component>(
  entity: Entity,
  Component: C,
  args: SetComponentType<C> | undefined = undefined
) => {
  if (!entity) {
    throw new Error('[setComponent]: entity is undefined')
  }
  if (!bitECS.entityExists(HyperFlux.store, entity)) {
    throw new Error('[setComponent]: entity does not exist')
  }
  const componentExists = hasComponent(entity, Component)
  if (!componentExists) {
    const value = Component.onInit(entity)

    if (!Component.stateMap[entity]) {
      Component.stateMap[entity] = hookstate(value)
    } else {
      Component.stateMap[entity]!.set(value)
    }

    bitECS.addComponent(HyperFlux.store, Component, entity, false) // don't clear data on-add
  }

  Component.onSet(entity, Component.stateMap[entity]!, args as Readonly<SerializedComponentType<C>>)

  if (!componentExists && Component.reactor && !Component.reactorMap.has(entity)) {
    const root = startReactor(() => {
      return React.createElement(EntityContext.Provider, { value: entity }, React.createElement(Component.reactor!, {}))
    }) as ReactorRoot
    root['entity'] = entity
    root['component'] = Component.name
    Component.reactorMap.set(entity, root)
    return getComponent(entity, Component) as ComponentType<C>
  }

  const root = Component.reactorMap.get(entity)
  root?.run()
  return getComponent(entity, Component) as ComponentType<C>
}

/**
 * @experimental
 * @description `@todo` Explain how `updateComponent` works.
 */
export const updateComponent = <C extends Component>(
  entity: Entity,
  Component: C,
  props: Partial<SerializedComponentType<C>>
) => {
  if (typeof props === 'undefined') return

  const comp = getMutableComponent(entity, Component)
  if (!comp) {
    throw new Error('[updateComponent]: component does not exist ' + Component.name)
  }

  startTransition(() => {
    if (typeof props !== 'object') {
      // component has top level value (eg NameComponent)
      comp.set(props)
    } else {
      for (const propertyName of Object.keys(props as any)) {
        const value = props[propertyName]
        const { result, finalProp } = getNestedObject(comp, propertyName)
        if (
          typeof value !== 'undefined' &&
          typeof result[finalProp] === 'object' &&
          typeof result[finalProp].set === 'function'
        ) {
          result[finalProp].set(value)
        } else {
          result[finalProp] = value
        }
      }
    }
    const root = Component.reactorMap.get(entity)
    if (!root?.isRunning) root?.run()
  })
}

export const hasComponent = <C extends Component>(entity: Entity, component: C) => {
  if (!component) throw new Error('[hasComponent]: component is undefined')
  if (!entity) return false
  return bitECS.hasComponent(HyperFlux.store, component, entity)
}

export const removeComponent = <C extends Component>(entity: Entity, component: C) => {
  if (!hasComponent(entity, component)) return
  component.onRemove(entity, component.stateMap[entity]!)
  bitECS.removeComponent(HyperFlux.store, component, entity, false)
  const root = component.reactorMap.get(entity)
  component.reactorMap.delete(entity)
  if (root?.isRunning) root.stop()
  /** clear state data after reactor stops, to ensure hookstate is still referenceable */
  component.stateMap[entity]?.set(none)
}

/**
 * @description
 * Initializes a temporary Component of the same type that the given Component, using its {@link Component.onInit} function, and returns its serialized JSON data.
 * @notes The temporary Component won't be inserted into the ECS system, and its data will be GC'ed at the end of this function.
 * @param component The desired Component.
 * @returns JSON object containing the requested data.
 */
export const componentJsonDefaults = <C extends Component>(component: C) => {
  const initial = component.onInit(UndefinedEntity)
  const pseudoState: Record<string, { value: any; get: () => any }> = {}
  for (const key of Object.keys(initial)) {
    pseudoState[key] = {
      value: initial[key],
      get: () => initial[key]
    }
  }
  return component.toJSON(UndefinedEntity, pseudoState as any)
}

/**
 * @description Returns a array of all {@link Component}s associated with the given {@link Entity}.
 * @param entity The desired Entity.
 * @returns An array containing all of the Entity's associated components.
 */
export const getAllComponents = (entity: Entity): Component[] => {
  if (!bitECS.entityExists(HyperFlux.store, entity)) return []
  return bitECS.getEntityComponents(HyperFlux.store, entity) as Component[]
}

<<<<<<< HEAD
export const useAllComponents = (entity: Entity) => {
  const init = () => [...getAllComponents(entity)] as Component[]
  const result = useHookstate(init)

  useExecute(
    () => {
      const components = getAllComponents(entity)
      /** @todo we need a better strategy than relying on lengths */
      if (components.length !== result.length) result.set(components)
    },
    { after: PresentationSystemGroup }
  )

  return result.get(NO_PROXY) // for some reason .value does not work
}

=======
>>>>>>> a1a6682a
/**
 * @description Returns an {@link Object} containing the data of all {@link Component}s of the given {@link Entity}.
 * @param entity The desired Entity.
 * @returns An {@link Object} where each component of the given {@link Entity} has its own field.
 */
export const getAllComponentData = (entity: Entity): { [name: string]: ComponentType<any> } => {
  return Object.fromEntries(getAllComponents(entity).map((C) => [C.name, getComponent(entity, C)]))
}

export const removeAllComponents = (entity: Entity) => {
  try {
    for (const component of bitECS.getEntityComponents(HyperFlux.store, entity)) {
      try {
        removeComponent(entity, component as Component)
      } catch (e) {
        console.error(e)
      }
    }
  } catch (e) {
    console.error(e)
  }
}

export const serializeComponent = <C extends Component<any, any, any>>(entity: Entity, Component: C) => {
  const component = getMutableComponent(entity, Component)
  return JSON.parse(JSON.stringify(Component.toJSON(entity, component))) as ReturnType<C['toJSON']>
}

// use seems to be unavailable in the server environment
function _use(promise) {
  if (promise.status === 'fulfilled') {
    return promise.value
  } else if (promise.status === 'rejected') {
    throw promise.reason
  } else if (promise.status === 'pending') {
    throw promise
  } else {
    promise.status = 'pending'
    promise.then(
      (result) => {
        promise.status = 'fulfilled'
        promise.value = result
      },
      (reason) => {
        promise.status = 'rejected'
        promise.reason = reason
      }
    )
    throw promise
  }
}

/**
 * Use a component in a reactive context (a React component)
 */
export function useComponent<C extends Component<any>>(entity: Entity, Component: C) {
  if (!Component.stateMap[entity]) Component.stateMap[entity] = hookstate(none)
  const componentState = Component.stateMap[entity]!
  // use() will suspend the component (by throwing a promise) and resume when the promise is resolved
  if (componentState.promise) {
    ;(use ?? _use)(componentState.promise)
  }
  return useHookstate(componentState) as any as State<ComponentType<C>> // todo fix any cast
}

/**
 * Use a component in a reactive context (a React component)
 */
export function useOptionalComponent<C extends Component<any>>(entity: Entity, Component: C) {
  if (!Component.stateMap[entity]) Component.stateMap[entity] = hookstate(none)
  const component = useHookstate(Component.stateMap[entity]) as any as State<ComponentType<C>> // todo fix any cast
  return component.promised ? undefined : component
}

export const getComponentCountOfType = <C extends Component>(component: C): number => {
  const query = defineQuery([component])
  const length = query().length
  bitECS.removeQuery(HyperFlux.store, query._query)
  return length
}

export const getAllComponentsOfType = <C extends Component<any>>(component: C): ComponentType<C>[] => {
  const query = defineQuery([component])
  const entities = query()
  bitECS.removeQuery(HyperFlux.store, query._query)
  return entities.map((e) => {
    return getComponent(e, component)!
  })
}<|MERGE_RESOLUTION|>--- conflicted
+++ resolved
@@ -452,25 +452,6 @@
   return bitECS.getEntityComponents(HyperFlux.store, entity) as Component[]
 }
 
-<<<<<<< HEAD
-export const useAllComponents = (entity: Entity) => {
-  const init = () => [...getAllComponents(entity)] as Component[]
-  const result = useHookstate(init)
-
-  useExecute(
-    () => {
-      const components = getAllComponents(entity)
-      /** @todo we need a better strategy than relying on lengths */
-      if (components.length !== result.length) result.set(components)
-    },
-    { after: PresentationSystemGroup }
-  )
-
-  return result.get(NO_PROXY) // for some reason .value does not work
-}
-
-=======
->>>>>>> a1a6682a
 /**
  * @description Returns an {@link Object} containing the data of all {@link Component}s of the given {@link Entity}.
  * @param entity The desired Entity.
