/*
CPAL-1.0 License

The contents of this file are subject to the Common Public Attribution License
Version 1.0. (the "License"); you may not use this file except in compliance
with the License. You may obtain a copy of the License at
https://github.com/ir-engine/ir-engine/blob/dev/LICENSE.
The License is based on the Mozilla Public License Version 1.1, but Sections 14
and 15 have been added to cover use of software over a computer network and 
provide for limited attribution for the Original Developer. In addition, 
Exhibit A has been modified to be consistent with Exhibit B.

Software distributed under the License is distributed on an "AS IS" basis,
WITHOUT WARRANTY OF ANY KIND, either express or implied. See the License for the
specific language governing rights and limitations under the License.

The Original Code is Infinite Reality Engine.

The Original Developer is the Initial Developer. The Initial Developer of the
Original Code is the Infinite Reality Engine team.

All portions of the code written by the Infinite Reality Engine team are Copyright © 2021-2023 
Infinite Reality Engine. All Rights Reserved.
*/

/**
 * @fileoverview
 * @todo Write the `fileoverview` for `ComponentFunctions.ts`
 */
import * as bitECS from 'bitecs'
import React, { startTransition, use } from 'react'
// tslint:disable:ordered-imports
import type from 'react/experimental'

<<<<<<< HEAD
import { config, DeepReadonly, HookableFunction, getNestedObject } from '@ir-engine/common'
import {
  HyperFlux,
  ReactorRoot,
  startReactor,
  hookstate,
=======
import {
  DeepReadonly,
  getNestedObject,
  HyperFlux,
>>>>>>> 15eb6ace
  InferStateValueType,
  NO_PROXY_STEALTH,
  ReactorRoot,
  State,
  hookstate,
  isTest,
  none,
  startReactor,
  useHookstate
} from '@ir-engine/hyperflux'

import { Entity, UndefinedEntity } from './Entity'
import { EntityContext } from './EntityFunctions'
import { defineQuery } from './QueryFunctions'

/**
 * @description
 * Initial Max amount of entries that buffers for a Component type will contain.
 * - `100_000` for 'test' client environment
 * - `5_000` otherwise
 */
export const INITIAL_COMPONENT_SIZE = isTest ? 100000 : 5000 /** @todo set to 0 after next bitECS update */
bitECS.setDefaultSize(INITIAL_COMPONENT_SIZE) // Send the INITIAL_COMPONENT_SIZE value to bitECS as its DefaultSize

export const ComponentMap = new Map<string, Component<any, any, any>>()
export const ComponentJSONIDMap = new Map<string, Component<any, any, any>>() // <jsonID, Component>
globalThis.ComponentMap = ComponentMap
globalThis.ComponentJSONIDMap = ComponentJSONIDMap

//::::: Helper and Validation generic types ::::://
/** @private Type that will become a [Typescript.Partial](https://www.typescriptlang.org/docs/handbook/utility-types.html#partialtype) if T is extending an object, but will be just T otherwise. */
type PartialIfObject<T> = T extends object ? Partial<T> : T
/** @private Type used to validate that the type returned by {@link Component.onInit} is not a {@link State} object. */
type OnInitValidateNotState<T> = T extends State<any, object | unknown> ? 'onInit must not return a State object' : T
/** @private Just a dummy string literal union */
type SomeStringLiteral = 'a' | 'b' | 'c'
/** @private Type that will be a `string` when T is an extension of `string`, but will be a dummy string union otherwise. */
type StringLiteral<T> = string extends T ? SomeStringLiteral : string

/**
 * @description
 * Data used to create a Component with {@link defineComponent}.
 * @why
 * This type exists so that some of the properties of {@link Component}s are optional when defining them, but required during normal use.
 * See [Typescript.Partial](https://www.typescriptlang.org/docs/handbook/utility-types.html#partialtype) for a reference of what Partials are.
 */
export interface ComponentPartial<
  ComponentType = any,
  Schema extends bitECS.ISchema = Record<string, never>,
  JSON = ComponentType,
  SetJSON = PartialIfObject<DeepReadonly<JSON>>,
  ErrorTypes = never
> {
  /** @description Human readable label for the component. Displayed in the editor and debugging tools. */
  name: string
  /** @description Internal ID used to reference this component in JSON data. */
  jsonID?: string
  /** @description A Component's Schema is the shape of its runtime data. */
  schema?: Schema
  /**
   * @description Called once when the component is added to an entity (ie: initialized).
   * @param this `@internal` The component partial itself.
   * @param entity The {@link Entity} to which this Component is being assigned.
   * @returns The schema (aka shape) of the component's runtime data.
   */
  onInit?: (this: SoAComponentType<Schema>, entity: Entity) => ComponentType & OnInitValidateNotState<ComponentType>
  /**
   * @description
   * Serializer function called when the component is saved to a snapshot or scene file.
   * Its logic must convert the component's runtime data into a JSON object.
   * @param entity The {@link Entity} to which this Component is assigned.
   * @param component The Component's global data (aka {@link State}).
   */
  toJSON?: (entity: Entity, component: State<ComponentType>) => JSON
  /**
   * @description
   * Called when the component's data is updated via the {@link setComponent} function.
   * This is where deserialization logic should happen.
   * @param entity The {@link Entity} to which this Component is assigned.
   * @param component The Component's global data (aka {@link State}).
   * @param json The JSON object that contains this component's serialized data.
   */
  onSet?: (entity: Entity, component: State<ComponentType>, json?: SetJSON) => void
  /** @todo Explain ComponentPartial.onRemove(...) */
  onRemove?: (entity: Entity, component: State<ComponentType>) => void | Promise<void>
  /**
   * @summary Defines the {@link React.FC} async logic of the {@link Component} type.
   * @notes Any side-effects that depend on the component's data should be defined here.
   * @description
   * {@link React}'s `Function Component` of the resulting ECS {@link Component} type.
   * `@todo` Explain what reactive is in this context
   * `@todo` Explain this function
   */
  reactor?: any // previously <React.FC> breaks types
  /**
   * @todo Explain ComponentPartial.errors[]
   */
  errors?: ErrorTypes[]
}

/**
 * @description
 * Defines the shape that all Engine's ECS Components will have.
 *
 * See {@link ComponentType} for the `type` version of this interface.
 * See {@link ComponentPartial} to find the data required to define a new Component with {@link defineComponent}.
 */
export interface Component<
  ComponentType = any,
  Schema extends bitECS.ISchema = Record<string, any>,
  JSON = ComponentType,
  SetJSON = PartialIfObject<DeepReadonly<JSON>>,
  ErrorTypes = string
> {
  isComponent: true
  name: string
  jsonID?: string
  schema?: Schema
  onInit: (this: SoAComponentType<Schema>, entity: Entity) => ComponentType & OnInitValidateNotState<ComponentType>
  toJSON: (entity: Entity, component: State<ComponentType>) => JSON
  onSet: (entity: Entity, component: State<ComponentType>, json?: SetJSON) => void
  onRemove: (entity: Entity, component: State<ComponentType>) => void
  reactor?: any
  reactorMap: Map<Entity, ReactorRoot>
  stateMap: Record<Entity, State<ComponentType> | undefined>
  errors: ErrorTypes[]
}

/** @todo Describe this type */
export type SoAComponentType<S extends bitECS.ISchema> = bitECS.ComponentType<S>
/** @description Generic `type` for all Engine's ECS {@link Component}s. All of its fields are required to not be `null`. */
export type ComponentType<C extends Component> = InferStateValueType<NonNullable<C['stateMap'][Entity]>>
/** @description Generic `type` for {@link Component}s, that takes the shape of the type returned by the its serialization function {@link Component.toJSON}. */
export type SerializedComponentType<C extends Component> = ReturnType<C['toJSON']>
/** @description Generic `type` for {@link Component}s, that takes the shape of the type returned by its {@link Component.onSet} function. */
export type SetComponentType<C extends Component> = Parameters<C['onSet']>[2]
/** @description Generic `type` for {@link Component}s, that takes the shape of the type used by its {@link Component.errors} field. */
export type ComponentErrorsType<C extends Component> =
  C['errors'][number] /** @todo What is C[...][number] doing here? */

/**
 * @description
 * Defines a new Component type.
 * Takes a {@link ComponentPartial}, fills in all of the missing information, and returns a complete {@link Component} type containing all of the required fields.
 * @param def Parameters required to initialize a Component, as seen at {@link ComponentPartial}
 * @returns A new fully setup Component type, with all data and callbacks required for it to be used by the engine.
 * @example
 * ```ts
 * export const MyComponent = defineComponent({
 *   name: 'MyComponent',
 *   schema: {
 *     id: Types.ui32
 *   },
 *   onInit: (entity) => {
 *     return {
 *       myProp: 'My Value'
 *     }
 *   },
 *   toJSON: (entity, component) => {
 *     return {
 *       myProp: component.myProp.value
 *     }
 *   },
 *   onSet: (entity, component, json) => {
 *     if (typeof json?.myProp === 'string') component.myProp.set(json.myProp)
 *   },
 *   onRemove: (entity, component) => {},
 *   reactor: undefined,
 *   errors: []
 * })
 * ```
 */
export const defineComponent = <
  ComponentType = true,
  Schema extends bitECS.ISchema = Record<string, never>,
  JSON = ComponentType,
  ComponentExtras = Record<string, any>,
  SetJSON = PartialIfObject<DeepReadonly<JSON>>,
  Error extends StringLiteral<Error> = ''
>(
  def: ComponentPartial<ComponentType, Schema, JSON, SetJSON, Error> & ComponentExtras
) => {
  const Component = (
    def.schema ? bitECS.defineComponent(def.schema, INITIAL_COMPONENT_SIZE) : {}
  ) as SoAComponentType<Schema> & Component<ComponentType, Schema, JSON, SetJSON, Error>
  Component.isComponent = true
  Component.onInit = (entity) => true as any
  Component.onSet = (entity, component, json) => {}
  Component.onRemove = () => {}
  Component.toJSON = (entity, component) => null!

  Component.errors = []
  Object.assign(Component, def)
  if (Component.reactor) Object.defineProperty(Component.reactor, 'name', { value: `Internal${Component.name}Reactor` })
  Component.reactorMap = new Map()
  // We have to create an stateful existence map in order to reactively track which entities have a given component.
  // Unfortunately, we can't simply use a single shared state because hookstate will (incorrectly) invalidate other nested states when a single component
  // instance is added/removed, so each component instance has to be isolated from the others.
  Component.stateMap = {}
  if (Component.jsonID) {
    ComponentJSONIDMap.set(Component.jsonID, Component)
    console.log(`Registered component ${Component.name} with jsonID ${Component.jsonID}`)
  } else if (def.toJSON) {
    console.warn(
      `Component ${Component.name} has toJson defined, but no jsonID defined. This will cause serialization issues.`
    )
  }
  ComponentMap.set(Component.name, Component)

  return Component as typeof Component & { _TYPE: ComponentType } & ComponentExtras

  // const ExternalComponentReactor = (props: SetJSON) => {
  //   const entity = useEntityContext()

  //   useLayoutEffect(() => {
  //     setComponent(entity, Component, props)
  //     return () => {
  //       removeComponent(entity, Component)
  //     }
  //   }, [props])

  //   return null
  // }
  // Object.setPrototypeOf(ExternalComponentReactor, Component)
  // Object.defineProperty(ExternalComponentReactor, 'name', { value: `${Component.name}Reactor` })

  // return ExternalComponentReactor as typeof Component & { _TYPE: ComponentType } & typeof ExternalComponentReactor
}

export const getOptionalMutableComponent = <ComponentType>(
  entity: Entity,
  component: Component<ComponentType, Record<string, any>, unknown>
): State<ComponentType> | undefined => {
  if (!component.stateMap[entity]) component.stateMap[entity] = hookstate(none) as State<ComponentType>
  const componentState = component.stateMap[entity]!
  return componentState.promised ? undefined : componentState
}

export const getMutableComponent = <ComponentType>(
  entity: Entity,
  component: Component<ComponentType, Record<string, any>, unknown>
): State<ComponentType> => {
  const componentState = getOptionalMutableComponent(entity, component)
  if (!componentState || componentState.promised) {
    console.warn(
      `[getMutableComponent]: entity ${entity} does not have ${component.name}. This will be an error in the future. Use getOptionalMutableComponent if there is uncertainty over whether or not an entity has the specified component.`
    )
    return undefined as any
  }
  return componentState
}

export const getOptionalComponent = <ComponentType>(
  entity: Entity,
  component: Component<ComponentType, Record<string, any>, unknown>
): ComponentType | undefined => {
  const componentState = component.stateMap[entity]!
  return componentState?.promised ? undefined : (componentState?.get(NO_PROXY_STEALTH) as ComponentType | undefined)
}

export const getComponent = <ComponentType>(
  entity: Entity,
  component: Component<ComponentType, Record<string, any>, unknown>
): ComponentType => {
  if (!bitECS.hasComponent(HyperFlux.store, component, entity)) {
    console.warn(
      `[getComponent]: entity ${entity} does not have ${component.name}. This will be an error in the future. Use getOptionalComponent if there is uncertainty over whether or not an entity has the specified component.`
    )
    return undefined as any
  }
  const componentState = component.stateMap[entity]!
  return componentState.get(NO_PROXY_STEALTH) as ComponentType
}

/**
 * @description
 * Assigns the given component to the given entity, and returns the component.
 * @notes
 * - If the component already exists, it will be overwritten.
 * - Unlike calling {@link removeComponent} followed by {@link addComponent}, the entry queue will not be rerun.
 *
 * @param entity The entity to which the Component will be attached.
 * @param Component The Component that will be attached.
 * @param args `@todo` Explain what `setComponent(   args)` is
 * @returns The component that was attached.
 */
export const setComponent = <C extends Component>(
  entity: Entity,
  Component: C,
  args: SetComponentType<C> | undefined = undefined
) => {
  if (!entity) {
    throw new Error('[setComponent]: entity is undefined')
  }
  if (!bitECS.entityExists(HyperFlux.store, entity)) {
    throw new Error('[setComponent]: entity does not exist')
  }
  const componentExists = hasComponent(entity, Component)
  if (!componentExists) {
    const value = Component.onInit(entity)

    if (!Component.stateMap[entity]) {
      Component.stateMap[entity] = hookstate(value)
    } else {
      Component.stateMap[entity]!.set(value)
    }

    bitECS.addComponent(HyperFlux.store, Component, entity, false) // don't clear data on-add
  }

  Component.onSet(entity, Component.stateMap[entity]!, args as Readonly<SerializedComponentType<C>>)

  if (!componentExists && Component.reactor && !Component.reactorMap.has(entity)) {
    const root = startReactor(() => {
      return React.createElement(EntityContext.Provider, { value: entity }, React.createElement(Component.reactor!, {}))
    }) as ReactorRoot
    root['entity'] = entity
    root['component'] = Component.name
    Component.reactorMap.set(entity, root)
    return getComponent(entity, Component) as ComponentType<C>
  }

  const root = Component.reactorMap.get(entity)
  root?.run()
  return getComponent(entity, Component) as ComponentType<C>
}

/**
 * @experimental
 * @description `@todo` Explain how `updateComponent` works.
 */
export const updateComponent = <C extends Component>(
  entity: Entity,
  Component: C,
  props: Partial<SerializedComponentType<C>>
) => {
  if (typeof props === 'undefined') return

  const comp = getMutableComponent(entity, Component)
  if (!comp) {
    throw new Error('[updateComponent]: component does not exist ' + Component.name)
  }

  startTransition(() => {
    if (typeof props !== 'object') {
      // component has top level value (eg NameComponent)
      comp.set(props)
    } else {
      for (const propertyName of Object.keys(props as any)) {
        const value = props[propertyName]
        const { result, finalProp } = getNestedObject(comp, propertyName)
        if (
          typeof value !== 'undefined' &&
          typeof result[finalProp] === 'object' &&
          typeof result[finalProp].set === 'function'
        ) {
          result[finalProp].set(value)
        } else {
          result[finalProp] = value
        }
      }
    }
    const root = Component.reactorMap.get(entity)
    if (!root?.isRunning) root?.run()
  })
}

export const hasComponent = <C extends Component>(entity: Entity, component: C) => {
  if (!component) throw new Error('[hasComponent]: component is undefined')
  if (!entity) return false
  return bitECS.hasComponent(HyperFlux.store, component, entity)
}

/**
 * Returns true if the entity has all the specified components, false if it is missing any
 * @param entity
 * @param components
 */
export function hasComponents(entity: Entity, components: ComponentType<any>[]): boolean {
  if (!components) throw new Error('[hasComponent]: component is undefined')
  if (components.length < 1 || !entity) return false

  for (const component of components) {
    if (!hasComponent(entity, component)) return false
  }
  return true
}

export const removeComponent = <C extends Component>(entity: Entity, component: C) => {
  if (!hasComponent(entity, component)) return
  component.onRemove(entity, component.stateMap[entity]!)
  bitECS.removeComponent(HyperFlux.store, component, entity, false)
  const root = component.reactorMap.get(entity)
  component.reactorMap.delete(entity)
  if (root?.isRunning) root.stop()
  /** clear state data after reactor stops, to ensure hookstate is still referenceable */
  component.stateMap[entity]?.set(none)
}

/**
 * @description
 * Initializes a temporary Component of the same type that the given Component, using its {@link Component.onInit} function, and returns its serialized JSON data.
 * @notes The temporary Component won't be inserted into the ECS system, and its data will be GC'ed at the end of this function.
 * @param component The desired Component.
 * @returns JSON object containing the requested data.
 */
export const componentJsonDefaults = <C extends Component>(component: C) => {
  const initial = component.onInit(UndefinedEntity)
  const pseudoState: Record<string, { value: any; get: () => any }> = {}
  for (const key of Object.keys(initial)) {
    pseudoState[key] = {
      value: initial[key],
      get: () => initial[key]
    }
  }
  return component.toJSON(UndefinedEntity, pseudoState as any)
}

/**
 * @description Returns a array of all {@link Component}s associated with the given {@link Entity}.
 * @param entity The desired Entity.
 * @returns An array containing all of the Entity's associated components.
 */
export const getAllComponents = (entity: Entity): Component[] => {
  if (!bitECS.entityExists(HyperFlux.store, entity)) return []
  return bitECS.getEntityComponents(HyperFlux.store, entity) as Component[]
}

/**
 * @description Returns an {@link Object} containing the data of all {@link Component}s of the given {@link Entity}.
 * @param entity The desired Entity.
 * @returns An {@link Object} where each component of the given {@link Entity} has its own field.
 */
export const getAllComponentData = (entity: Entity): { [name: string]: ComponentType<any> } => {
  return Object.fromEntries(getAllComponents(entity).map((C) => [C.name, getComponent(entity, C)]))
}

export const removeAllComponents = (entity: Entity) => {
  try {
    for (const component of bitECS.getEntityComponents(HyperFlux.store, entity)) {
      try {
        removeComponent(entity, component as Component)
      } catch (e) {
        console.error(e)
      }
    }
  } catch (e) {
    console.error(e)
  }
}

export const serializeComponent = <C extends Component<any, any, any>>(entity: Entity, Component: C) => {
  const component = getMutableComponent(entity, Component)
  return JSON.parse(JSON.stringify(Component.toJSON(entity, component))) as ReturnType<C['toJSON']>
}

// use seems to be unavailable in the server environment
export function _use(promise) {
  if (promise.status === 'fulfilled') {
    return promise.value
  } else if (promise.status === 'rejected') {
    throw promise.reason
  } else if (promise.status === 'pending') {
    throw promise
  } else {
    promise.status = 'pending'
    promise.then(
      (result) => {
        promise.status = 'fulfilled'
        promise.value = result
      },
      (reason) => {
        promise.status = 'rejected'
        promise.reason = reason
      }
    )
    throw promise
  }
}

/**
 * Use a component in a reactive context (a React component)
 */
export function useComponent<C extends Component<any>>(entity: Entity, Component: C) {
  if (entity === UndefinedEntity) throw new Error('InvalidUsage: useComponent called with UndefinedEntity')
  if (!Component.stateMap[entity]) Component.stateMap[entity] = hookstate(none)
  const componentState = Component.stateMap[entity]!
  // use() will suspend the component (by throwing a promise) and resume when the promise is resolved
  if (componentState.promise) {
    ;(use ?? _use)(componentState.promise)
  }
  return useHookstate(componentState) as any as State<ComponentType<C>> // todo fix any cast
}

/**
 * Use a component in a reactive context (a React component)
 */
export function useOptionalComponent<C extends Component<any>>(entity: Entity, Component: C) {
  if (!Component.stateMap[entity]) Component.stateMap[entity] = hookstate(none)
  const component = useHookstate(Component.stateMap[entity]) as any as State<ComponentType<C>> // todo fix any cast
  return component.promised ? undefined : component
}

export const getComponentCountOfType = <C extends Component>(component: C): number => {
  const query = defineQuery([component])
  const length = query().length
  bitECS.removeQuery(HyperFlux.store, query._query)
  return length
}

export const getAllComponentsOfType = <C extends Component<any>>(component: C): ComponentType<C>[] => {
  const query = defineQuery([component])
  const entities = query()
  bitECS.removeQuery(HyperFlux.store, query._query)
  return entities.map((e) => {
    return getComponent(e, component)!
  })
}<|MERGE_RESOLUTION|>--- conflicted
+++ resolved
@@ -32,19 +32,10 @@
 // tslint:disable:ordered-imports
 import type from 'react/experimental'
 
-<<<<<<< HEAD
-import { config, DeepReadonly, HookableFunction, getNestedObject } from '@ir-engine/common'
 import {
   HyperFlux,
-  ReactorRoot,
-  startReactor,
-  hookstate,
-=======
-import {
   DeepReadonly,
   getNestedObject,
-  HyperFlux,
->>>>>>> 15eb6ace
   InferStateValueType,
   NO_PROXY_STEALTH,
   ReactorRoot,
