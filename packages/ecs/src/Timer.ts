/*
CPAL-1.0 License

The contents of this file are subject to the Common Public Attribution License
Version 1.0. (the "License"); you may not use this file except in compliance
with the License. You may obtain a copy of the License at
https://github.com/ir-engine/ir-engine/blob/dev/LICENSE.
The License is based on the Mozilla Public License Version 1.1, but Sections 14
and 15 have been added to cover use of software over a computer network and 
provide for limited attribution for the Original Developer. In addition, 
Exhibit A has been modified to be consistent with Exhibit B.

Software distributed under the License is distributed on an "AS IS" basis,
WITHOUT WARRANTY OF ANY KIND, either express or implied. See the License for the
specific language governing rights and limitations under the License.

The Original Code is Infinite Reality Engine.

The Original Developer is the Initial Developer. The Initial Developer of the
Original Code is the Infinite Reality Engine team.

All portions of the code written by the Infinite Reality Engine team are Copyright © 2021-2023 
Infinite Reality Engine. All Rights Reserved.
*/

<<<<<<< HEAD
import { isClient } from '@ir-engine/common/src/utils/getEnvironment'
=======
import { isClient } from '@ir-engine/hyperflux'
>>>>>>> b99a7f40

const performance: Performance = isClient ? window.performance : require('perf_hooks').performance

/**
 * return current time of the system.
 */
export const nowMilliseconds = performance.now.bind(performance)

/**
 * @param elapsedTime The elapsed time in seconds
 */
type TimerUpdateCallback = (elapsedTime: number, xrFrame: XRFrame | null) => any

const TPS_REPORTS_ENABLED = false
const TPS_REPORT_INTERVAL_MS = 10000

/**
 * @returns callback function to call after running what you want to profile
 */
export function profile(): () => number {
  const now = nowMilliseconds()
  return (): number => {
    return nowMilliseconds() - now
  }
}

export function Timer(update: TimerUpdateCallback, serverTickRate = 60) {
  const animation = 'requestAnimationFrame' in self ? createAnimationLoop() : createServerLoop(serverTickRate)

  animation.setContext(self)

  let debugTick = 0

  const newEngineTicks = {
    fixed: 0,
    net: 0,
    update: 0,
    render: 0
  }
  const newEngineTimeSpent = {
    fixed: 0,
    net: 0,
    update: 0,
    render: 0
  }

  let timerStartTime = 0
  let tpsPrevTime = 0
  let tpsPrevTicks = 0
  let nextTpsReportTime = 0
  let timerRuns = 0
  let prevTimerRuns = 0

  function onFrame(time: number, xrFrame: XRFrame | null) {
    timerRuns += 1
    const itsTpsReportTime = TPS_REPORT_INTERVAL_MS && nextTpsReportTime <= time
    if (TPS_REPORTS_ENABLED && itsTpsReportTime) {
      tpsPrintReport(time)
    }

    tpsSubMeasureStart('update')
    update(time, xrFrame)
    tpsSubMeasureEnd('update')
  }

  const tpsMeasureStartData = new Map<string, { time: number; ticks: number }>()
  function tpsSubMeasureStart(name) {
    let measureData: { time: number; ticks: number }
    if (tpsMeasureStartData.has(name)) {
      measureData = tpsMeasureStartData.get(name)!
    } else {
      measureData = { time: 0, ticks: 0 }
      tpsMeasureStartData.set(name, measureData)
    }
    measureData.ticks = debugTick
    measureData.time = nowMilliseconds()
  }
  function tpsSubMeasureEnd(name) {
    const measureData = tpsMeasureStartData.get(name)!
    newEngineTicks[name] += debugTick - measureData.ticks
    newEngineTimeSpent[name] += nowMilliseconds() - measureData.time
  }

  function tpsReset() {
    tpsPrevTicks = debugTick
    timerStartTime = nowMilliseconds()
    tpsPrevTime = nowMilliseconds()
    nextTpsReportTime = nowMilliseconds() + TPS_REPORT_INTERVAL_MS
  }

  function tpsPrintReport(time: number): void {
    const seconds = (time - tpsPrevTime) / 1000
    const newTicks = debugTick - tpsPrevTicks
    const tps = newTicks / seconds

    console.log('Timer - tick:', debugTick, ' (+', newTicks, '), seconds', seconds.toFixed(1), ' tps:', tps.toFixed(1))
    console.log(((time - timerStartTime) / timerRuns).toFixed(3), 'ms per onFrame')

    console.log(
      'Timer - fixed:',
      newEngineTicks.fixed,
      ', tps:',
      (newEngineTicks.fixed / seconds).toFixed(1),
      ' ms per tick:',
      newEngineTimeSpent.fixed / newEngineTicks.fixed
    )
    console.log(
      'Timer - net  :',
      newEngineTicks.net,
      ', tps:',
      (newEngineTicks.net / seconds).toFixed(1),
      ' ms per tick:',
      newEngineTimeSpent.net / newEngineTicks.net
    )
    console.log(
      'Timer - other:',
      newEngineTicks.update,
      ', tps:',
      (newEngineTicks.update / seconds).toFixed(1),
      ' ms per tick:',
      newEngineTimeSpent.update / newEngineTicks.update
    )
    console.log('Timer runs: +', timerRuns - prevTimerRuns)
    console.log('==================================================')

    tpsPrevTime = time
    nextTpsReportTime = time + TPS_REPORT_INTERVAL_MS
    tpsPrevTicks = debugTick
    newEngineTicks.fixed = 0
    newEngineTicks.net = 0
    newEngineTicks.update = 0
    newEngineTicks.render = 0

    newEngineTimeSpent.fixed = 0
    newEngineTimeSpent.net = 0
    newEngineTimeSpent.update = 0
    newEngineTimeSpent.render = 0

    prevTimerRuns = timerRuns
  }

  function start() {
    animation.setAnimationLoop(onFrame)
    animation.start()
    tpsReset()
  }

  function stop() {
    animation.setAnimationLoop(null)
    animation.stop()
  }

  function clear() {
    stop()
  }

  return {
    animation,
    start: start,
    stop: stop,
    clear: clear
  }
}

interface Option {
  delta_log?: boolean
  dif_log?: boolean
  logs: boolean
  time_fn?: () => number
}

export class ServerLoop {
  _update: (delta: number) => void
  _lastFrameTime: number
  _running: boolean
  _step: number
  _deltas: Array<number>
  constructor(
    update = () => {},
    public _times: number = 10,
    public _option?: Option
  ) {
    this._update = update
    this._running = false
    this._step = 1000 / this._times
    this._lastFrameTime = this._time()
    this._deltas = Array<number>()
  }
  _nano() {
    const hrtime = process.hrtime()
    return +hrtime[0] * 1e9 + +hrtime[1]
  }
  _ConvertSecondsToNano(sec: number): number {
    return sec * 1e9
  }
  _ConvertNanoToSeconds(nano: number): number {
    return nano * (1 / 1e9)
  }
  _ConvertNanoToMs(nano: number): number {
    return this._ConvertNanoToSeconds(nano) * 1000
  }
  _ConvertMsToNano(ms: number): number {
    return ms * 1e6
  }
  now_ms(): number {
    return this._ConvertNanoToMs(this._time())
  }
  _time(): number {
    return this._option?.time_fn?.() ?? this._nano()
  }
  start(): ServerLoop {
    this._running = true
    this._lastFrameTime = this._time()
    this._deltas = Array<number>()
    const expectedLength = this._ConvertMsToNano(this._step)
    const _interval = Math.max(Math.floor(this._step - 1), 16)
    const jitterThreshold = 3 // ms
    const maxDeltaLength = Math.ceil(((1 / this._step) * 1000) / 2) + 1
    // eslint-disable-next-line @typescript-eslint/no-this-alias
    const _this = this // changes to _this will also happen on this

    let _target = this._time()

    function _tick() {
      if (!_this._running) return

      const now = _this._time()
      const delta = now - _this._lastFrameTime

      if (now <= _target) {
        // we dont need to simulate yet!!
        return setImmediate(_tick)
      }

      // average out the delta!!
      if (_this._deltas.length >= maxDeltaLength) {
        _this._deltas.shift()
      }
      _this._deltas.push(delta)

      const averageDelta = _this._deltas.reduce((a, b) => a + b, 0) / (_this._deltas.length || 1)

      // shift some values !!!
      _this._lastFrameTime = now
      _target = now + expectedLength

      if (_this._ConvertNanoToMs(Math.abs(expectedLength - averageDelta)) >= jitterThreshold) {
        // lets shift the target !!!! :D

        if (_this._option?.logs || _this._option?.dif_log) {
          console.log(_this._ConvertNanoToMs(expectedLength - averageDelta))
        }

        _target += expectedLength - averageDelta
      }

      // run the update !!
      _this._update(_this._ConvertNanoToMs(delta) / 1000) // (delta in seconds)

      if (_this._option?.logs || _this._option?.delta_log) {
        console.log(`${_this._ConvertNanoToMs(delta)} ms`)
      }

      const remaining = _target - _this._time()
      if (remaining > expectedLength) {
        // this shouldnt happen!
        return setTimeout(_tick, _interval)
      } else {
        // to make it very precise, runs next event loop !!
        return setImmediate(_tick)
      }
    }

    setTimeout(_tick, _interval)

    return this
  }
  stop(): ServerLoop {
    this._running = false
    return this
  }
}

export function createServerLoop(serverTickRate: number) {
  let serverLoop = null as null | ServerLoop
  let onFrame = null as null | ((time: number, frame: XRFrame) => void)
  return {
    start: function () {
      const _update = () => {
        if (onFrame) onFrame(nowMilliseconds(), null!)
      }
      serverLoop = new ServerLoop(_update, serverTickRate).start()
    },
    stop: function () {
      serverLoop?.stop()
    },
    setAnimationLoop: function (callback) {
      onFrame = callback
    },
    setContext: function () {
      // do nothing
    }
  }
}

export function createAnimationLoop() {
  let context = null as any
  let isAnimating = false
  let animationLoop = null as null | ((time: number, frame: XRFrame) => void)
  let requestId = null

  function onAnimationFrame(time, frame) {
    requestId = context.requestAnimationFrame(onAnimationFrame)
    animationLoop!(time, frame)
  }

  return {
    start: function () {
      if (isAnimating === true) return
      if (animationLoop === null) return

      requestId = context.requestAnimationFrame(onAnimationFrame)

      isAnimating = true
    },

    stop: function () {
      context.cancelAnimationFrame(requestId)

      isAnimating = false
    },

    setAnimationLoop: function (callback) {
      animationLoop = callback
    },

    setContext: function (value) {
      context = value
    }
  }
}<|MERGE_RESOLUTION|>--- conflicted
+++ resolved
@@ -23,11 +23,7 @@
 Infinite Reality Engine. All Rights Reserved.
 */
 
-<<<<<<< HEAD
-import { isClient } from '@ir-engine/common/src/utils/getEnvironment'
-=======
 import { isClient } from '@ir-engine/hyperflux'
->>>>>>> b99a7f40
 
 const performance: Performance = isClient ? window.performance : require('perf_hooks').performance
 
