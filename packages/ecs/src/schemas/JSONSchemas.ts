/*
CPAL-1.0 License

The contents of this file are subject to the Common Public Attribution License
Version 1.0. (the "License"); you may not use this file except in compliance
with the License. You may obtain a copy of the License at
https://github.com/ir-engine/ir-engine/blob/dev/LICENSE.
The License is based on the Mozilla Public License Version 1.1, but Sections 14
and 15 have been added to cover use of software over a computer network and 
provide for limited attribution for the Original Developer. In addition, 
Exhibit A has been modified to be consistent with Exhibit B.

Software distributed under the License is distributed on an "AS IS" basis,
WITHOUT WARRANTY OF ANY KIND, either express or implied. See the License for the
specific language governing rights and limitations under the License.

The Original Code is Infinite Reality Engine.

The Original Developer is the Initial Developer. The Initial Developer of the
Original Code is the Infinite Reality Engine team.

All portions of the code written by the Infinite Reality Engine team are Copyright © 2021-2023 
Infinite Reality Engine. All Rights Reserved.
*/
import { UserID } from '@ir-engine/hyperflux'
import { Color, ColorRepresentation, Matrix4, Quaternion, Vector2, Vector3 } from 'three'
import { Entity, EntityUUID, UndefinedEntity } from '../Entity'
import {
  Kind,
  Options,
  Schema,
  TArraySchema,
  TBoolSchema,
  TClassSchema,
  TEnumSchema,
  TFuncSchema,
  TLiteralSchema,
  TLiteralValue,
  TNonSerializedSchema,
  TNullSchema,
  TNumberSchema,
  TObjectSchema,
  TPartialSchema,
  TProperties,
  TRecordSchema,
  TRequiredSchema,
  TStringSchema,
  TTupleSchema,
  TTypedSchema,
  TUndefinedSchema,
  TUnionSchema,
  TVoidSchema
} from './JSONSchemaTypes'

const buildOptions = (init: any | undefined, options?: Options) => {
  const opt =
    init !== undefined
      ? {
          default: init,
          ...options
        }
      : options
  return opt
}

const isColorObj = (color?: ColorRepresentation): color is Color => {
  return color !== undefined && (color as Color).r !== undefined
}

export const S = {
  /** Schema that infers as a null */
  Null: (options?: TNullSchema['options']) =>
    ({
      [Kind]: 'Null',
      options: options
    }) as TNullSchema,

  /** Schema that infers as a undefined */
  Undefined: (options?: TUndefinedSchema['options']) =>
    ({
      [Kind]: 'Undefined',
      options: options
    }) as TUndefinedSchema,

  /** Schema that infers as a void for use with S.Func as a return schema */
  Void: (options?: TVoidSchema['options']) =>
    ({
      [Kind]: 'Void',
      options: options
    }) as TVoidSchema,

  /** Schema that infers as a number, defaults to 0 */
  Number: (init?: number, options?: TNumberSchema['options']) =>
    ({
      [Kind]: 'Number',
      options: buildOptions(init ?? 0, options)
    }) as TNumberSchema,

  /** Schema that infers as a boolean, defaults to false */
  Bool: (init?: boolean, options?: TBoolSchema['options']) =>
    ({
      [Kind]: 'Bool',
      options: buildOptions(init ?? false, options)
    }) as TBoolSchema,

  /** Schema that infers as a string, defaults to '' */
  String: (init?: string, options?: TStringSchema['options']) =>
    ({
      [Kind]: 'String',
      options: buildOptions(init ?? '', options)
    }) as TStringSchema,

  /**
   * Schema that infers as a enum,requires that the enum to infer as be passed in
   */
  Enum: <T extends Record<string, string | number>>(
    item: T,
    init?: string | number,
    options?: TEnumSchema<T>['options']
  ) =>
    ({
      [Kind]: 'Enum',
      options: buildOptions(init, options),
      properties: item
    }) as TEnumSchema<T>,

  /**
   * Schema that infers as a literal value
   * S.Literal('test') -> 'test'
   */
  Literal: <T extends TLiteralValue>(item: T, init?: T, options?: TLiteralSchema<T>['options']) =>
    ({
      [Kind]: 'Literal',
      options: buildOptions(init, options),
      properties: item
    }) as TLiteralSchema<T>,

  /**
   * Schema that infers as an object type of the properties provided
   * S.Object({ test: S.Number() }) -> { test: number }
   */
  Object: <T extends TProperties, Initial>(properties: T, init?: Initial, options?: TObjectSchema<T>['options']) =>
    ({
      [Kind]: 'Object',
      options: buildOptions(init, options),
      properties: properties
    }) as TObjectSchema<T>,

  /**
   * Schema that infers as a record type of key and value schemas passed in
   * S.Record(S.String(), S.Number()) -> Record<string, number>
   */
  Record: <K extends Schema, V extends Schema, Initial>(
    key: K,
    value: V,
    init?: Initial,
    options?: TRecordSchema<K, V>['options']
  ) =>
    ({
      [Kind]: 'Record',
      options: buildOptions(init, options),
      properties: { key, value }
    }) as TRecordSchema<K, V>,

  /**
   * Schema that infers as a Partial type of the schema passed in
   * S.Partial(S.Vec3()) -> Partial<Vector3>
   */
  Partial: <T extends Schema, Initial>(item: T, init?: Initial, options?: TPartialSchema<T>['options']) =>
    ({
      [Kind]: 'Partial',
      options: buildOptions(init, options),
      properties: item
    }) as TPartialSchema<T>,

  /**
   * Schema that infers as an array type of the schema passed in
   * S.Array(S.Number()) -> number[]
   */
  Array: <T extends Schema, Initial extends any[]>(item: T, init?: Initial, options?: TArraySchema<T>['options']) =>
    ({
      [Kind]: 'Array',
      options: buildOptions(init ?? [], options),
      properties: item
    }) as TArraySchema<T>,

  /**
   * Schema that infers as an tuple type of the schema passed in
   * S.Tuple([S.Number(), S.Number()]) -> [number, number]
   */
<<<<<<< HEAD
  Tuple: <T extends Schema[], Initial extends any[]>(items: [...T], init?: Initial, options?: Options) =>
=======
  Tuple: <T extends Schema[], Initial extends any[]>(
    items: [...T],
    init?: Initial,
    options?: TTupleSchema<T>['options']
  ) =>
>>>>>>> 0df11ea3
    ({
      [Kind]: 'Tuple',
      options: buildOptions(init ?? [], options),
      properties: items
    }) as TTupleSchema<T>,

  /**
   * Schema that infers as a union type of the schemas provided
   * It will serialize as the first schema in the array that matches the value's shape
   * */
  Union: <T extends Schema[], Initial>(schemas: [...T], init?: Initial, options?: TUnionSchema<T>['options']) =>
    ({
      [Kind]: 'Union',
      options: buildOptions(init, options),
      properties: schemas
    }) as TUnionSchema<T>,

  /** Schema that infers as a literal union (ie. 'key' | 'value') */
  LiteralUnion: <T extends TLiteralValue>(
    items: T[],
    init?: T,
    options?: TUnionSchema<TLiteralSchema<T>[]>['options']
  ) => S.Union([...items.map((lit) => S.Literal(lit))], init, options),

  /**
   * Schema that infers as the return type of the function passed in, not serialized
   */
  Class: <T extends TProperties, Class>(init: () => Class, options?: TClassSchema<T, Class>['options']) =>
    ({
      [Kind]: 'Class',
      options: {
        default: init
      },
      properties: {}
    }) as TClassSchema<T, Class>,

  /**
   * Schema that infers as the return type of the function passed in
   * if properties are passed in, those values will be serialized, otherwise it will not be serialized
   * Can provide a serializer function that can be used for custom serialization
   */
  SerializedClass: <T extends TProperties, Class>(
    init: () => Class,
    items: T,
    options?: TClassSchema<T, Class>['options']
  ) =>
    ({
      [Kind]: 'Class',
      options: {
        ...options,
        default: init
      },
      properties: items
    }) as TClassSchema<T, Class>,

  /**
   *
   * Schema of a function type, is not serializable
   *
   * @param parameters array of schemas to infer the type of the parameters
   * @param returns schema to infer the return type of the function
   * @param init initial value
   * @param options schema option
   * @returns
   */
  Func: <Params extends Schema[], Return extends Schema, Initial extends (...params: any[]) => any>(
    parameters: [...Params],
    returns: Return,
    init?: Initial,
    options?: TFuncSchema<Params, Return>['options']
  ) =>
    ({
      [Kind]: 'Func',
      options: buildOptions(() => init, options),
      properties: { params: parameters, return: returns }
    }) as TFuncSchema<Params, Return>,

  Call: <Initial extends (...params: any[]) => any>(
    init?: Initial,
    options?: TFuncSchema<Schema[], TVoidSchema>['options']
  ) => S.Func([], S.Void(), init, options),

  /**
   * Schemas wrapped in this schema may be null and will default to null if not default value is provided
   */
  Nullable: <T extends Schema, Initial>(
    schema: T,
    init?: Initial,
    options?: TUnionSchema<[T, TNullSchema]>['options']
  ) => S.Union([schema, S.Null()], init ?? null, options),

  /**
   * Schemas wrapped in this schema are optional values that can be undefined
   */
  Optional: <T extends Schema, Initial>(
    schema: T,
    init?: Initial,
    options?: TUnionSchema<[T, TUndefinedSchema]>['options']
  ) => S.Union([schema, S.Undefined()], init ?? null, options),

  /**
   *
   * Schemas wrapped in this schema are required to be provided when a component is set or will throw an error
   *
   * Throws error
   * S.Object({ test: S.Required(S.Number(0)) })
   * setComponent(entity, Component, {})
   *
   * No error thrown
   * S.Object({ test: S.Required(S.Number(0)) })
   * setComponent(entity, Component, {test: 0})
   *
   */
  Required: <T extends Schema, Initial>(schema: T, init?: Initial, options?: TRequiredSchema<T>['options']) =>
    ({
      [Kind]: 'Required',
      options: buildOptions(init, options),
      properties: schema
    }) as TRequiredSchema<T>,

  /**
   *
   * Schemas wrapped in this schema will be ignored during serialization
   *
   * S.Object({ test: S.Number(0) }) serializes to { test: 0 }
   * S.Object({ test: S.NonSerialized(S.Number(0)) }) serializes to {}
   * S.NonSerialized(S.Object({ test: S.Number(0) })) serializes to null
   *
   */
  NonSerialized: <T extends Schema, Initial>(schema: T, init?: Initial, options?: TNonSerializedSchema<T>['options']) =>
    ({
      [Kind]: 'NonSerialized',
      options: buildOptions(init, options),
      properties: schema
    }) as TNonSerializedSchema<T>,

  /** EntityUUID type schema helper, defaults to UndefinedEntity */
  Entity: (def?: Entity) => S.Number(def ?? UndefinedEntity, { $id: 'Entity' }) as unknown as TTypedSchema<Entity>,

  /** EntityUUID type schema helper, defaults to '' */
  EntityUUID: (options?: TTypedSchema<EntityUUID>['options']) =>
    S.String('', { id: 'EntityUUID' }) as unknown as TTypedSchema<EntityUUID>,

  /** UserID type schema helper, defaults to '' */
  UserID: (options?: TTypedSchema<UserID>['options']) =>
    S.String('', { id: 'UserUUID' }) as unknown as TTypedSchema<UserID>,

  /** Vector3 type schema helper, defaults to { x: 0, y: 0, z: 0 } */
  Vec3: (init = { x: 0, y: 0, z: 0 }, options?: Options<Vector3>) =>
    S.SerializedClass(
      () => new Vector3(init.x, init.y, init.z),
      {
        x: S.Number(),
        y: S.Number(),
        z: S.Number()
      },
      {
        deserialize: (curr, value) => curr.copy(value),
        ...options,
        id: 'Vec3'
      }
    ),

  /** Vector2 type schema helper, defaults to { x: 0, y: 0 } */
  Vec2: (init = { x: 0, y: 0 }, options?: Options<Vector2>) =>
    S.SerializedClass(
      () => new Vector2(init.x, init.y),
      {
        x: S.Number(),
        y: S.Number()
      },
      {
        deserialize: (curr, value) => curr.copy(value),
        ...options,
        id: 'Vec2'
      }
    ),

  /** Quaternion type schema helper, defaults to { x: 0, y: 0, z: 0, w: 1 } */
  Quaternion: (init = { x: 0, y: 0, z: 0, w: 1 }, options?: Options<Quaternion>) =>
    S.SerializedClass(
      () => new Quaternion(init.x, init.y, init.z, init.w),
      {
        x: S.Number(),
        y: S.Number(),
        z: S.Number(),
        w: S.Number()
      },
      {
        deserialize: (curr, value) => curr.copy(value),
        ...options,
        id: 'Quaternion'
      }
    ),

  /** Matrix4 type schema helper, defaults to idenity matrix */
  Mat4: (init = [1, 0, 0, 0, 0, 1, 0, 0, 0, 0, 1, 0, 0, 0, 0, 1], options?: Options<Matrix4>) =>
    S.SerializedClass(
      () => new Matrix4().fromArray(init),
      {
        elements: S.Array(S.Number(), undefined, {
          maxItems: 16,
          minItems: 16
        })
      },
      {
        deserialize: (curr, value) => curr.copy(value),
        ...options,
        id: 'Mat4'
      }
    ),

  /**
   *
   * Schema representing a color
   * Can be a Color object, string or number, but will always serialize as a number
   *
   * @param init default color representation
   * @param options schema options
   * @returns
   */
  Color: (init?: ColorRepresentation, options?: Options<ColorRepresentation>) =>
    S.SerializedClass<TProperties, ColorRepresentation>(
      () => (isColorObj(init) ? new Color(init.r, init.g, init.b) : new Color(init)),
      {
        r: S.Number(),
        g: S.Number(),
        b: S.Number()
      },
      {
        deserialize: (curr, value) => (curr instanceof Color ? curr.set(value) : new Color(value)),
        serialize: (value) => (value instanceof Color ? value.getHex() : new Color(value).getHex()),
        ...options,
        id: 'Color'
      }
    ),

  /**
   *
   * Creates a schema object that infers to the generic type provided
   * Only the properties that are passed in on the props object will be serialized, if none are provided the value will not be serialized
   *
   * @param init the default value or function returning the default value, if it is a value it will go through a structuredClone so it must not be a non-cloneable value (ie. DOM Node)
   * @param props the properties you want to be serialized for the type
   * @param options schema options
   * @returns
   */
  Type: <T>(init?: T, props?: TProperties, options?: TTypedSchema<T>['options']) =>
    S.SerializedClass(init as () => any, props ?? {}, options ?? {}) as unknown as TTypedSchema<T>,

  /**
   * Create a schema object that infers as an any type, the value is serialized
   */
  Any: () =>
    ({
      [Kind]: 'Any'
    }) as TTypedSchema<any>
}<|MERGE_RESOLUTION|>--- conflicted
+++ resolved
@@ -188,15 +188,11 @@
    * Schema that infers as an tuple type of the schema passed in
    * S.Tuple([S.Number(), S.Number()]) -> [number, number]
    */
-<<<<<<< HEAD
-  Tuple: <T extends Schema[], Initial extends any[]>(items: [...T], init?: Initial, options?: Options) =>
-=======
   Tuple: <T extends Schema[], Initial extends any[]>(
     items: [...T],
     init?: Initial,
     options?: TTupleSchema<T>['options']
   ) =>
->>>>>>> 0df11ea3
     ({
       [Kind]: 'Tuple',
       options: buildOptions(init ?? [], options),
