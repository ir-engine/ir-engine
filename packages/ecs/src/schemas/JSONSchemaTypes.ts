--- conflicted
+++ resolved
@@ -170,10 +170,7 @@
   [Kind]: 'Tuple'
   static: TupleStatic<T>
   properties: T
-<<<<<<< HEAD
-=======
-  options?: Options<this['static']>
->>>>>>> 0df11ea3
+  options?: Options<this['static']>
 }
 
 type UnionStatic<T extends Schema[]> = {
