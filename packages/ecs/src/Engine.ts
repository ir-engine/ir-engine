--- conflicted
+++ resolved
@@ -28,19 +28,11 @@
 import { getAllEntities } from 'bitecs'
 import { Cache } from 'three'
 
-<<<<<<< HEAD
-import type { ServiceTypes } from '@etherealengine/common/declarations'
-import type { UserID } from '@etherealengine/common/src/schemas'
-import * as Hyperflux from '@etherealengine/hyperflux'
-import { createHyperStore, getState, NO_PROXY_STEALTH, ReactorReconciler } from '@etherealengine/hyperflux'
-import { disposeStore, HyperFlux, HyperStore } from '@etherealengine/hyperflux/src/StoreFunctions'
-=======
 import type { ServiceTypes } from '@ir-engine/common/declarations'
 import type { UserID } from '@ir-engine/common/src/schema.type.module'
 import * as Hyperflux from '@ir-engine/hyperflux'
 import { createHyperStore, getState, NO_PROXY_STEALTH, ReactorReconciler } from '@ir-engine/hyperflux'
 import { disposeStore, HyperFlux, HyperStore } from '@ir-engine/hyperflux/functions/StoreFunctions'
->>>>>>> 296a846c
 
 import { ECSState } from './ECSState'
 import { Entity } from './Entity'
