--- conflicted
+++ resolved
@@ -26,18 +26,6 @@
 import * as bitECS from 'bitecs'
 import { getAllEntities } from 'bitecs'
 
-<<<<<<< HEAD
-import type { ServiceTypes, UserID } from '@ir-engine/common'
-import * as Hyperflux from '@ir-engine/hyperflux'
-import {
-  HyperFlux,
-  HyperStore,
-  NO_PROXY_STEALTH,
-  ReactorReconciler,
-  createHyperStore,
-  disposeStore,
-  getState
-=======
 import * as Hyperflux from '@ir-engine/hyperflux'
 import {
   createHyperStore,
@@ -47,7 +35,6 @@
   HyperStore,
   NO_PROXY_STEALTH,
   ReactorReconciler
->>>>>>> 15eb6ace
 } from '@ir-engine/hyperflux'
 
 import { ECSState } from './ECSState'
