--- conflicted
+++ resolved
@@ -28,10 +28,6 @@
 import { FC } from 'react'
 import { v4 as uuidv4 } from 'uuid'
 
-<<<<<<< HEAD
-import { OpaqueType, logger as _logger } from '@ir-engine/common'
-import { getMutableState, getState, startReactor, useImmediateEffect } from '@ir-engine/hyperflux'
-=======
 import {
   getMutableState,
   getState,
@@ -40,16 +36,10 @@
   startReactor,
   useImmediateEffect
 } from '@ir-engine/hyperflux'
->>>>>>> 15eb6ace
 
 import { SystemState } from './SystemState'
 import { nowMilliseconds } from './Timer'
 
-<<<<<<< HEAD
-const logger = _logger.child({ component: 'engine:ecs:SystemFunctions' })
-
-=======
->>>>>>> 15eb6ace
 export type SystemUUID = OpaqueType<'SystemUUID'> & string
 
 export type InsertSystem = {
