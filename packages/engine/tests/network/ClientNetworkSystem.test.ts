import { registerSystem } from "../../src/ecs/functions/SystemFunctions";
import { ClientNetworkSystem } from "../../src/networking/systems/ClientNetworkSystem";
import { NetworkSchema } from "../../src/networking/interfaces/NetworkSchema";
import { DefaultNetworkSchema, PrefabType } from "../../src/templates/networking/DefaultNetworkSchema";
import { NetworkTransport } from "../../src/networking/interfaces/NetworkTransport";
import { Network } from "../../src/networking/components/Network";
import { PacketReadyWorldState, WorldStateInterface } from "../../src/networking/interfaces/WorldState";
import { execute } from "../../src/ecs/functions/EngineFunctions";
import { SystemUpdateType } from "../../src/ecs/functions/SystemUpdateType";
import { Engine } from "../../src/ecs/classes/Engine";
import { Quaternion, Scene, Vector3 } from "three";
import { PhysicsSystem } from "../../src/physics/systems/PhysicsSystem";
import * as initializeNetworkObjectModule from "../../src/networking/functions/initializeNetworkObject";
import { NetworkObject } from "../../src/networking/components/NetworkObject";
import { TransformComponent } from "../../src/transform/components/TransformComponent";
import { getComponent, hasComponent } from "../../src/ecs/functions/EntityFunctions";
import { CharacterComponent } from "../../src/templates/character/components/CharacterComponent";
import { LocalInputReceiver } from "../../src/input/components/LocalInputReceiver";
import { WorldStateModel } from "../../src/networking/schema/worldStateSchema";
import { addSnapshot, createSnapshot } from "../../src/networking/functions/NetworkInterpolationFunctions";

const initializeNetworkObject = jest.spyOn(initializeNetworkObjectModule, 'initializeNetworkObject');

class TestTransport implements NetworkTransport {
  isServer = false;

  handleKick(socket: any) {
  }

  initialize(address?: string, port?: number, opts?: Object): void | Promise<void> {
    return undefined;
  }

  sendData(data: any): void {
  }

  sendReliableData(data: any): void {
  }

}

beforeAll(() => {
  const networkSchema: NetworkSchema = {
    ...DefaultNetworkSchema,
    transport: TestTransport,
  };
  //
  // const InitializationOptions = {
  //   ...DefaultInitializationOptions,
  //   networking: {
  //     schema: networkSchema,
  //   }
  // };
  new Network();

  Engine.scene = new Scene();

  registerSystem(ClientNetworkSystem, { schema: networkSchema });
  registerSystem(PhysicsSystem);
});

test("create", () => {
  // TODO: mock initializeNetworkObject

<<<<<<< HEAD
  const message: PacketReadyWorldState = {
    snapshot: {
      time: BigInt( 0 ),
      id: '1',
      state: []
    },
=======
  const message: WorldStateInterface = {
    snapshot: undefined,
>>>>>>> 48689f40
    clientsConnected: [],
    clientsDisconnected: [],
    createObjects: [],
    destroyObjects: [],
    inputs: [],
    states: [],
    tick: BigInt(0),
    transforms: []
  };

  const createMessage = {
    networkId: 3,
    ownerId: "oid",
    prefabType: PrefabType.Player,
    x: 1, y: 2, z: 3,
    qX: 4, qY: 5, qZ: 6, qW: 7
  };
  message.createObjects.push(createMessage);

  const expected = {
    position: new Vector3(createMessage.x,createMessage.y,createMessage.z),
    rotation: new Quaternion(createMessage.qX,createMessage.qY,createMessage.qZ, createMessage.qW)
  };

  // WorldStateInterface
  Network.instance.incomingMessageQueue.add(WorldStateModel.toBuffer(message));
  execute(0, 1 / Engine.physicsFrameRate, SystemUpdateType.Fixed);

  expect(initializeNetworkObject.mock.calls.length).toBe(1);

  const newNetworkObject = initializeNetworkObject.mock.results[0].value as NetworkObject;
  expect(newNetworkObject.networkId).toBe(createMessage.networkId);
  expect(newNetworkObject.ownerId).toBe(createMessage.ownerId);

  const entity = newNetworkObject.entity;
  const transform = getComponent(entity, TransformComponent);
  expect(transform.rotation).toMatchObject(expected.rotation);
  expect(transform.position).toMatchObject(expected.position);

  expect(hasComponent(entity, CharacterComponent)).toBeTruthy();
  // expect(hasComponent(entity, LocalInputReceiver)).toBeTruthy();
});<|MERGE_RESOLUTION|>--- conflicted
+++ resolved
@@ -62,17 +62,12 @@
 test("create", () => {
   // TODO: mock initializeNetworkObject
 
-<<<<<<< HEAD
   const message: PacketReadyWorldState = {
     snapshot: {
       time: BigInt( 0 ),
       id: '1',
       state: []
     },
-=======
-  const message: WorldStateInterface = {
-    snapshot: undefined,
->>>>>>> 48689f40
     clientsConnected: [],
     clientsDisconnected: [],
     createObjects: [],
