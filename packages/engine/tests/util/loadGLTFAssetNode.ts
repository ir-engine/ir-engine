import appRootPath from 'app-root-path'
import fs from 'fs'
import path from 'path'

import { createGLTFLoader } from '../../src/assets/functions/createGLTFLoader'
import { GLTF } from '../../src/assets/loaders/gltf/GLTFLoader'
<<<<<<< HEAD
import '../../src/patchEngineNode.ts'
=======
>>>>>>> 4361a885

const toArrayBuffer = (buf) => {
  const arrayBuffer = new ArrayBuffer(buf.length)
  const view = new Uint8Array(arrayBuffer)
  for (let i = 0; i < buf.length; ++i) {
    view[i] = buf[i]
  }
  return arrayBuffer
}

export const loadGLTFAssetNode = async (assetPath: string): Promise<GLTF> => {
  const assetPathAbsolute = path.join(appRootPath.path, assetPath)
  const loader = createGLTFLoader(true)
  const modelBuffer = toArrayBuffer(await fs.promises.readFile(assetPathAbsolute))
  return new Promise((resolve, reject) => loader.parse(modelBuffer, './', resolve, reject))
}<|MERGE_RESOLUTION|>--- conflicted
+++ resolved
@@ -4,10 +4,6 @@
 
 import { createGLTFLoader } from '../../src/assets/functions/createGLTFLoader'
 import { GLTF } from '../../src/assets/loaders/gltf/GLTFLoader'
-<<<<<<< HEAD
-import '../../src/patchEngineNode.ts'
-=======
->>>>>>> 4361a885
 
 const toArrayBuffer = (buf) => {
   const arrayBuffer = new ArrayBuffer(buf.length)
