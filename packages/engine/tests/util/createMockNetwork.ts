/*
CPAL-1.0 License

The contents of this file are subject to the Common Public Attribution License
Version 1.0. (the "License"); you may not use this file except in compliance
with the License. You may obtain a copy of the License at
https://github.com/EtherealEngine/etherealengine/blob/dev/LICENSE.
The License is based on the Mozilla Public License Version 1.1, but Sections 14
and 15 have been added to cover use of software over a computer network and 
provide for limited attribution for the Original Developer. In addition, 
Exhibit A has been modified to be consistent with Exhibit B.

Software distributed under the License is distributed on an "AS IS" basis,
WITHOUT WARRANTY OF ANY KIND, either express or implied. See the License for the
specific language governing rights and limitations under the License.

The Original Code is Ethereal Engine.

The Original Developer is the Initial Developer. The Initial Developer of the
Original Code is the Ethereal Engine team.

All portions of the code written by the Ethereal Engine team are Copyright © 2021-2023 
Ethereal Engine. All Rights Reserved.
*/

import { UserID } from '@etherealengine/engine/src/schemas/user/user.schema'
import { getMutableState } from '@etherealengine/hyperflux'

import { createNetwork, NetworkTopics } from '../../src/networking/classes/Network'
import { addNetwork, NetworkState } from '../../src/networking/NetworkState'

export const createMockNetwork = (networkType = NetworkTopics.world) => {
<<<<<<< HEAD
  if (networkType === NetworkTopics.world) getMutableState(NetworkState).hostIds.world.set(networkType as any as UserId)
  else getMutableState(NetworkState).hostIds.media.set(networkType as any as UserId)
  addNetwork(createNetwork(networkType, networkType as any as UserId, networkType))
=======
  if (networkType === NetworkTopics.world) getMutableState(NetworkState).hostIds.world.set(networkType as any as UserID)
  else getMutableState(NetworkState).hostIds.media.set(networkType as any as UserID)
  addNetwork(createNetwork(networkType as any as UserID, networkType))
>>>>>>> 4f9ff3f7
}<|MERGE_RESOLUTION|>--- conflicted
+++ resolved
@@ -30,13 +30,7 @@
 import { addNetwork, NetworkState } from '../../src/networking/NetworkState'
 
 export const createMockNetwork = (networkType = NetworkTopics.world) => {
-<<<<<<< HEAD
-  if (networkType === NetworkTopics.world) getMutableState(NetworkState).hostIds.world.set(networkType as any as UserId)
-  else getMutableState(NetworkState).hostIds.media.set(networkType as any as UserId)
-  addNetwork(createNetwork(networkType, networkType as any as UserId, networkType))
-=======
   if (networkType === NetworkTopics.world) getMutableState(NetworkState).hostIds.world.set(networkType as any as UserID)
   else getMutableState(NetworkState).hostIds.media.set(networkType as any as UserID)
-  addNetwork(createNetwork(networkType as any as UserID, networkType))
->>>>>>> 4f9ff3f7
+  addNetwork(createNetwork(networkType, networkType as any as UserID, networkType))
 }