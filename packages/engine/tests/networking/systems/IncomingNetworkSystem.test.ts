import assert, { strictEqual } from 'assert'
import { NetworkId } from '@xrengine/common/src/interfaces/NetworkId'
import { UserId } from '@xrengine/common/src/interfaces/UserId'
import { createWorld } from '../../../src/ecs/classes/World'
import { addComponent } from '../../../src/ecs/functions/ComponentFunctions'
import { createEntity } from '../../../src/ecs/functions/EntityFunctions'
import { Network } from '../../../src/networking/classes/Network'
import { NetworkObjectComponent } from '../../../src/networking/components/NetworkObjectComponent'
import IncomingNetworkSystem from '../../../src/networking/systems/IncomingNetworkSystem'
import { Quaternion, Vector3 } from 'three'
import { TransformComponent } from '../../../src/transform/components/TransformComponent'
import { VelocityComponent } from '../../../src/physics/components/VelocityComponent'
import { TestNetwork } from '../TestNetwork'
import { Engine } from '../../../src/ecs/classes/Engine'
import { WorldStateInterface, WorldStateModel } from '../../../src/networking/schema/networkSchema'
import ActionDispatchSystem from '../../../src/ecs/functions/ActionDispatchSystem'
import { createDataWriter } from '../../../src/networking/serialization/AoS/DataWriter'

describe('IncomingNetworkSystem Integration Tests', async () => {
  let world

  beforeEach(() => {
    /* hoist */
<<<<<<< HEAD
		Network.instance = new TestNetwork()
		world = createWorld()
		world.userIndexToUserId = new Map()
		Engine.currentWorld = world
		Engine.isInitialized = true
	})

	it.skip('should apply pose state to an entity from World.incomingMessageQueueUnreliable', async () => {
		/* mock */
=======
    Network.instance = new TestNetwork()
    world = createWorld()
    Engine.currentWorld = world
    Engine.isInitialized = true
  })

  it('should apply pose state to an entity from World.incomingMessageQueueUnreliable', async () => {
    /* mock */
>>>>>>> e6ebc130

    // make this engine user the host (world.isHosting === true)
    Engine.userId = world.hostId
    Engine.hasJoinedWorld = true
<<<<<<< HEAD
		
		// mock entity to apply incoming unreliable updates to
		const entity = createEntity()
		const transform = addComponent(entity, TransformComponent, {
			position: new Vector3(),
			rotation: new Quaternion(),
			scale: new Vector3(),
		})
		const velocity = addComponent(entity, VelocityComponent, {
			velocity: new Vector3()
		})
		const networkObject = addComponent(entity, NetworkObjectComponent, {
			ownerId: '0' as UserId,
			ownerIndex: 0,
			networkId: 0 as NetworkId,
			prefab: '',
			parameters: {},
		})

		world.userIndexToUserId.set(0, '0' as UserId)

		// mock incoming server data
		const newPosition = new Vector3(1,2,3)
		const newRotation = new Quaternion(1,2,3,4)
		
		const newWorldState: WorldStateInterface = {
			tick: 0,
			time: Date.now(),
			pose: [
				{
					ownerId: '0' as UserId,
					networkId: 0 as NetworkId,
					position: newPosition.toArray(),
					rotation: newRotation.toArray(),
					linearVelocity: [],
					angularVelocity: [],
				}
			],
			controllerPose: [],
      		handsPose: []
		}

		const buffer = WorldStateModel.toBuffer(newWorldState)

		// const serialize = createDataWriter()
		// const buffer = serialize(world, [entity])
		
		// todo: Network.instance should ideally be passed into the system as a parameter dependency,
		// instead of an import dependency , but this works for now
		Network.instance.incomingMessageQueueUnreliable.add(buffer)
		Network.instance.incomingMessageQueueUnreliableIDs.add(Engine.userId)
		
		/* run */
		const incomingNetworkSystem = await IncomingNetworkSystem(world)
		
		incomingNetworkSystem()
		
		/* assert */
		assert(transform.position.equals(newPosition))
	})
=======

    // mock entity to apply incoming unreliable updates to
    const entity = createEntity()
    const transform = addComponent(entity, TransformComponent, {
      position: new Vector3(),
      rotation: new Quaternion(),
      scale: new Vector3()
    })
    const velocity = addComponent(entity, VelocityComponent, {
      velocity: new Vector3()
    })
    const networkObject = addComponent(entity, NetworkObjectComponent, {
      ownerId: '0' as UserId,
      networkId: 0 as NetworkId,
      prefab: '',
      parameters: {}
    })

    // mock incoming server data
    const newPosition = new Vector3(1, 2, 3)
    const newRotation = new Quaternion(1, 2, 3, 4)

    const newWorldState: WorldStateInterface = {
      tick: 0,
      time: Date.now(),
      pose: [
        {
          ownerId: '0' as UserId,
          networkId: 0 as NetworkId,
          position: newPosition.toArray(),
          rotation: newRotation.toArray(),
          linearVelocity: [],
          angularVelocity: []
        }
      ],
      controllerPose: [],
      handsPose: []
    }

    const buffer = WorldStateModel.toBuffer(newWorldState)

    // todo: Network.instance should ideally be passed into the system as a parameter dependency,
    // instead of an import dependency , but this works for now
    Network.instance.incomingMessageQueueUnreliable.add(buffer)
    Network.instance.incomingMessageQueueUnreliableIDs.add(Engine.userId)

    /* run */
    const incomingNetworkSystem = await IncomingNetworkSystem(world)

    incomingNetworkSystem()

    /* assert */
    assert(transform.position.equals(newPosition))
  })
>>>>>>> e6ebc130
})<|MERGE_RESOLUTION|>--- conflicted
+++ resolved
@@ -21,92 +21,19 @@
 
   beforeEach(() => {
     /* hoist */
-<<<<<<< HEAD
-		Network.instance = new TestNetwork()
-		world = createWorld()
-		world.userIndexToUserId = new Map()
-		Engine.currentWorld = world
-		Engine.isInitialized = true
-	})
-
-	it.skip('should apply pose state to an entity from World.incomingMessageQueueUnreliable', async () => {
-		/* mock */
-=======
     Network.instance = new TestNetwork()
     world = createWorld()
+    world.userIndexToUserId = new Map()
     Engine.currentWorld = world
     Engine.isInitialized = true
   })
 
-  it('should apply pose state to an entity from World.incomingMessageQueueUnreliable', async () => {
+  it.skip('should apply pose state to an entity from World.incomingMessageQueueUnreliable', async () => {
     /* mock */
->>>>>>> e6ebc130
 
     // make this engine user the host (world.isHosting === true)
     Engine.userId = world.hostId
     Engine.hasJoinedWorld = true
-<<<<<<< HEAD
-		
-		// mock entity to apply incoming unreliable updates to
-		const entity = createEntity()
-		const transform = addComponent(entity, TransformComponent, {
-			position: new Vector3(),
-			rotation: new Quaternion(),
-			scale: new Vector3(),
-		})
-		const velocity = addComponent(entity, VelocityComponent, {
-			velocity: new Vector3()
-		})
-		const networkObject = addComponent(entity, NetworkObjectComponent, {
-			ownerId: '0' as UserId,
-			ownerIndex: 0,
-			networkId: 0 as NetworkId,
-			prefab: '',
-			parameters: {},
-		})
-
-		world.userIndexToUserId.set(0, '0' as UserId)
-
-		// mock incoming server data
-		const newPosition = new Vector3(1,2,3)
-		const newRotation = new Quaternion(1,2,3,4)
-		
-		const newWorldState: WorldStateInterface = {
-			tick: 0,
-			time: Date.now(),
-			pose: [
-				{
-					ownerId: '0' as UserId,
-					networkId: 0 as NetworkId,
-					position: newPosition.toArray(),
-					rotation: newRotation.toArray(),
-					linearVelocity: [],
-					angularVelocity: [],
-				}
-			],
-			controllerPose: [],
-      		handsPose: []
-		}
-
-		const buffer = WorldStateModel.toBuffer(newWorldState)
-
-		// const serialize = createDataWriter()
-		// const buffer = serialize(world, [entity])
-		
-		// todo: Network.instance should ideally be passed into the system as a parameter dependency,
-		// instead of an import dependency , but this works for now
-		Network.instance.incomingMessageQueueUnreliable.add(buffer)
-		Network.instance.incomingMessageQueueUnreliableIDs.add(Engine.userId)
-		
-		/* run */
-		const incomingNetworkSystem = await IncomingNetworkSystem(world)
-		
-		incomingNetworkSystem()
-		
-		/* assert */
-		assert(transform.position.equals(newPosition))
-	})
-=======
 
     // mock entity to apply incoming unreliable updates to
     const entity = createEntity()
@@ -120,10 +47,13 @@
     })
     const networkObject = addComponent(entity, NetworkObjectComponent, {
       ownerId: '0' as UserId,
+      ownerIndex: 0,
       networkId: 0 as NetworkId,
       prefab: '',
       parameters: {}
     })
+
+    world.userIndexToUserId.set(0, '0' as UserId)
 
     // mock incoming server data
     const newPosition = new Vector3(1, 2, 3)
@@ -148,6 +78,9 @@
 
     const buffer = WorldStateModel.toBuffer(newWorldState)
 
+    // const serialize = createDataWriter()
+    // const buffer = serialize(world, [entity])
+
     // todo: Network.instance should ideally be passed into the system as a parameter dependency,
     // instead of an import dependency , but this works for now
     Network.instance.incomingMessageQueueUnreliable.add(buffer)
@@ -161,5 +94,4 @@
     /* assert */
     assert(transform.position.equals(newPosition))
   })
->>>>>>> e6ebc130
 })