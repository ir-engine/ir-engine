import assert, { strictEqual } from 'assert'
import { Engine } from '../../../src/ecs/classes/Engine'
import { Network } from '../../../src/networking/classes/Network'
import OutgoingNetworkSystem, {
  queueEntityTransform,
  queueUnchangedPosesClient,
  queueUnchangedPosesServer
} from '../../../src/networking/systems/OutgoingNetworkSystem'
import { createWorld } from '../../../src/ecs/classes/World'
import { UserId } from '@xrengine/common/src/interfaces/UserId'
import { createEntity } from '../../../src/ecs/functions/EntityFunctions'
import { addComponent } from '../../../src/ecs/functions/ComponentFunctions'
import { TransformComponent } from '../../../src/transform/components/TransformComponent'
import { Quaternion, Vector3 } from 'three'
import { NetworkObjectComponent } from '../../../src/networking/components/NetworkObjectComponent'
import { NetworkId } from '@xrengine/common/src/interfaces/NetworkId'
import { TestNetwork } from '../TestNetwork'
import { WorldStateModel } from '../../../src/networking/schema/networkSchema'
import { TestNetworkTransport, TestNetworkTransportHandler } from '../TestNetworkTransport'

describe('OutgoingNetworkSystem Integration Tests', async () => {
  let world

  beforeEach(() => {
    /* hoist */
    Network.instance = new TestNetwork()
    Network.instance.transportHandler = new TestNetworkTransportHandler()
    world = createWorld()
    Engine.currentWorld = world
    Engine.isInitialized = true
  })

  it.skip('should serialize and send poses', async () => {
    /* mock */
    // make this engine user the host (world.isHosting === true)
    Engine.userId = world.hostId
    Engine.hasJoinedWorld = true

    world.clients.set(Engine.userId, {
      userId: Engine.userId,
      name: Engine.userId,
      subscribedChatUpdates: []
    })

    const entity = createEntity()
    const transform = addComponent(entity, TransformComponent, {
      position: new Vector3(1, 2, 3),
      rotation: new Quaternion(),
      scale: new Vector3()
    })
    const networkObject = addComponent(entity, NetworkObjectComponent, {
      // the host is the owner
<<<<<<< HEAD
			ownerId: Engine.userId as UserId,
      ownerIndex: 0,
			networkId: 0 as NetworkId,
			prefab: '',
			parameters: {},
		})
=======
      ownerId: Engine.userId as UserId,
      networkId: 0 as NetworkId,
      prefab: '',
      parameters: {}
    })
>>>>>>> e6ebc130

    /* run */
    // todo: passing world into the constructor makes the system stateful
    // ideally we want stateless systems
    const outgoingNetworkSystem = await OutgoingNetworkSystem(world)

    outgoingNetworkSystem()

    /* assert */
    const datum = (Network.instance.transportHandler.getWorldTransport() as TestNetworkTransport).getSentData()
    strictEqual(datum.length, 1)

    const data0 = WorldStateModel.fromBuffer(datum[0])
    strictEqual(data0.pose[0].position[0], 1)
    strictEqual(data0.pose[0].position[1], 2)
    strictEqual(data0.pose[0].position[2], 3)
  })
})<|MERGE_RESOLUTION|>--- conflicted
+++ resolved
@@ -50,20 +50,12 @@
     })
     const networkObject = addComponent(entity, NetworkObjectComponent, {
       // the host is the owner
-<<<<<<< HEAD
-			ownerId: Engine.userId as UserId,
+      ownerId: Engine.userId as UserId,
       ownerIndex: 0,
-			networkId: 0 as NetworkId,
-			prefab: '',
-			parameters: {},
-		})
-=======
-      ownerId: Engine.userId as UserId,
       networkId: 0 as NetworkId,
       prefab: '',
       parameters: {}
     })
->>>>>>> e6ebc130
 
     /* run */
     // todo: passing world into the constructor makes the system stateful
