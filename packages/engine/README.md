--- conflicted
+++ resolved
@@ -1,384 +1,2 @@
-<<<<<<< HEAD
-# Armada Engine
-A data driven game engine, built on three.js
-
-## Quickstart
-```
-git clone https://github.com/XRFoundation/XREngine
-cd armada
-yarn install
-cp .env.https .env
-
-// This will build the library and examples, and launch a server on https://127.0.0.1:8080
-// NOTE: ONLY works with HTTPS right now, http://127.0.0.1:8080 will not work
-yarn run dev
-
-// To run the server, open another terminal window and run
-yarn run dev-server
-```
-
-### What is a behavior?
-A behavior is nothing more than a function that follows a specific interface.
-The interface for a behavior looks like this
-```typescript
-interface Behavior {
-  (entity: Entity, args?: any, delta?: number, entityOut?: Entity, time?: number): void
-}
-```
-### What does a behavior look like?
-A behavior that follows this interface looks like this:
-```typescript
-const handleMouseMovement: Behavior = (entity: Entity, args: { event: MouseEvent }): void => {
-  input = getComponent(entity, Input) as Input
-  _value[0] = (args.event.clientX / window.innerWidth) * 2 - 1
-  _value[1] = (args.event.clientY / window.innerHeight) * -2 + 1
-  // Set type to TWOD (two-dimensional axis) and value to a normalized -1, 1 on X and Y
-  input.data.set(input.schema.mouseInputMap.axes["mousePosition"], {
-    type: InputType.TWODIM,
-    value: _value
-  })
-}
-```
-## Systems, with regard to behaviors
-Systems in Armada hold very little game logic. Instead, systems are fundamentally concerned with ordering and execution of behaviors, most of which can be expressed as a static function. Behaviors are impure by nature-- they are always concerned with reading data from components and applying transformations on it. Systems process maps, which can be expressed as JSON, JS objects and eventually as node graphs with as node editor.
-
-Behaviors contain all of the game logic. In this way a user can completely modify and build their own application from Armada by building and mapping behaviors.
-
-**The takeaway here is this:**
-1. One system should be in charge the entire concern -- input system, physics system, networking system, etc.
-2. Systems are concerned with the order and execution of behaviors
-3. Behaviors are functions that transform data on components attached to entities
-
-### How do systems process behaviors?
-Let's take a look at the input system to see what's going on. To simplify, we'll just pick out the part that cares about button input:
-
-```typescript
-// this is called in execute() every frame
-    this.queryResults.inputs.results.forEach(entity => handleInput(entity, args: { delta }))
-
-// where the magic happens
-export const handleInput: Behavior = (entity: Entity, delta: number): void => {
-  getComponent(entity, Input).data.forEach((value: InputValue<NumericalType>, key: InputAlias) => {
-    // If the input is a button
-    if (value.type === InputType.BUTTON) { 
-    // If the input exists on the input map (otherwise ignore it)
-      if (input.schema.inputButtonBehaviors[key] && input.schema.inputButtonBehaviors[key][value.value as number]) { 
-        // If the lifecycle hasn't been set or just started (so we don't keep spamming repeatedly)
-        if (value.lifecycleState === undefined || value.lifecycleState === LifecycleValue.STARTED) {
-          // Set the value of the input to continued to debounce
-          input.data.set(key, {
-            type: value.type,
-            value: value.value as Binary,
-            lifecycleState: LifecycleValue.CONTINUED
-          })
-          // Call the behavior with args
-          input.schema.inputButtonBehaviors[key][value.value as number].behavior(
-            entity,
-            input.schema.inputButtonBehaviors[key][value.value as number].args,
-            delta
-          )
-        }
-      }
-    }
-      // More code for axes, etc...
-  }
-}
-```
-Note that when an Input component is added to an entity, we bind a DOM event to that InputComponent (so a user could theoretically control multiple inputs), and we unbind when the component is destroyed. The code for that is also in the system:
-
-```typescript
-      // Bind DOM events to event behavior
-      Object.keys(this._inputComponent.schema.eventBindings)?.forEach((key: string) => {
-        document.addEventListener(key, e => {
-          this._inputComponent.schema.eventBindings[key].behavior(entity, { event: e, ...this._inputComponent.schema.eventBindings[key].args })
-        })
-```
-
-#### How did our system know to bind an DOM event (key press, mouse move, button push, etc) to a specific behavior?
-When we construct our Input component, we pass an InputSchema to it which contains everything the system needs to know about how to respond to input. This input schema follows an interface, which you can find at **src/input/interfaces/InputSchema**. You can construct your own input schema, and we advise using the DefaultInputSchema template as a guide (found in **src/input/defaults/DefaultInputSchema**)
-
-Here are the event bindings from DefaultInputSchema that tell the InputSystem how to bind the DOM event to the behavior:
-```typescript
-  eventBindings: {
-    // Keys
-    ["keyup"]: {
-      behavior: handleKey,
-      args: {
-        value: BinaryValue.OFF
-      }
-    },
-    ["keydown"]: {
-      behavior: handleKey,
-      args: {
-        value: BinaryValue.ON
-      }
-    }
-  }
-```
-The handleKey behavior does what it says on the box. You can find the source code at **src/input/DesktopInputBehaviors**.
-
-## Behavior Components
-The behavior pattern has a matching component pattern which accepts a schema and a data map. The schema 
-
-## How to add a new behavior
-A behavior is just a function that implements the Behavior interface. You can find the Behavior interface itself at **src/common/interfaces/Behavior**.
-
-Let's make a behavior.
-```typescript
-export const myBehavior: Behavior = (entity: Entity, args: { myArgs }): void => {
-  const myComponent = getComponent(entity, MyComponent)
-  myComponent.value = myArgs.someArg
-}
-```
-That's really all there is to the behavior part. Now we can add it do a schema. As each behavior-oriented system has it's own schema, you should consult the interface as well as the default implementations for each type.
-Again, we will focus on the input system, and bind an event:
-```typescript
-  eventBindings: {
-    // DOM event triggers when right-click is pressed or long-press to open contextual menu
-    ["contextmenu"]: {
-      behavior: myBehavior
-      // args are optional, if we wanted this behavior to be reusable we can pass an arg
-      args: "contextmenu"
-    }
-  }
-```
-So every time someone tries to open the context menu on your site (i.e. right-click) your behavior is triggered.
-This same pattern can be extended to states, network messages, and potentially even fireworks and cars.
-
-### Singleton Behaviors
-A SingletonBehavior can be constructed that maps data from one entity to others, but this is rare -- in this case the behavior interface accepts an entityIn and entityOut. See the argument overloads to the Behavior interface. More often, though, you'll set your singleton components to be accessible globally so you only need to worry about the entityIn argument as the entity which the data transformation is being applied to.
-
-### Note: Schema are Mutable
-One of the benefits of using a schema system is that the values are not hardcoded, so you can easily remap the values. This enables flexibility such as allowing a user to redefine their input map and bind a key to another action. You can add behaviors to your schema or modify the mappings after initialization.
-
-### State and State Groups
-A lot of things in games and spatial applications can be represented by **state**. The concept for BECS came from trying to tackle some of the issues that many ECS systems have with managing state, especially grouped and overlapping states. The idea of using a schema to map transformation data is borrowed from the idea of State Tables and State Diagrams.
-
-States define what something currently is. For example, the character could be jumping -- in which case you are likely to find the "jumping" state attached to the actor. Concretely, there is a jump() behavior mapped to the DefaultStateSchema.
-```typescript
-const jump: Behavior = (entity: Entity): void => {
-  // Add the state to the entity (setState is also a behavior)
-  setState(entity, { state: DefaultStateTypes.JUMPING })
-  actor = getComponent(entity, AvatarComponent)
-  // Set actor's jump time to 0 -- jump will end when t increments to jump length
-  actor.jump.t = 0
-}
-```
-This function adds a state to the State component's .data field. States can trigger a behavior on entry or exit -- these are knows as "transitions" in finite state machine design. States can also execute logic every frame while active. We control this just like input, by defining our mapping on the StateSchema and initialization our State component with it.
-Concretely, this is what the jumping state mapping in the DefaultStateSchema looks like:
-```typescript
-    [DefaultStateTypes.JUMPING]: { group: DefaultStateGroups.MOVEMENT_MODIFIERS, onUpdate: { behavior: jumpingBehavior } },
-```
-Jumping doesn't currently have entry or exit transitions, but does perform the jumping behavior every time the State system executes.
-The jumping state is removed by the jumping behavior when the actor's jump time exceeds the jump duration. In a more complex scenario, the user's jumping state might get removed by landing back on ground or transitioning to another state, otherwise the jumping state would transition into falling. In this case, however, when jumping is over, we remove the state.
-```typescript
-export const jumping: Behavior = (entity: Entity, args, delta: number): void => {
-  transform = getComponent(entity, TransformComponent)
-  actor = getComponent(entity, AvatarComponent)
-  actor.jump.t += delta
-  if (actor.jump.t < actor.jump.duration) {
-    transform.velocity[1] = transform.velocity[1] + Math.cos((actor.jump.t / actor.jump.duration) * Math.PI)
-    console.log("Jumping: " + actor.jump.t)
-    return
-  }
-  removeState(entity, { state: DefaultStateTypes.JUMPING })
-  console.log("Jumped")
-}
-```
-
-### State Groups
-Typically you will want to group states together as they are related, transition into each other and are often mutually exclusive. For example, you will want to know that if your character jumps, the crouching state will be overriden and removed until the character stops jumping (unless you're making a crouch jump game, more power to you!) By defining state groups, we can relate states to each other.
-You can find the interface that defines state groups in the StateSchema at **src/state/defaults/interfaces/DefaultStateSchema**
-```typescript
-  groups: {
-    [DefaultStateGroups.MOVEMENT]: {
-      exclusive: true,
-      default: DefaultStateTypes.IDLE,
-      states: [DefaultStateTypes.IDLE, DefaultStateTypes.MOVING]
-    },
-    [DefaultStateGroups.MOVEMENT_MODIFIERS]: {
-      exclusive: true,
-      states: [DefaultStateTypes.CROUCHING, DefaultStateTypes.SPRINTING, DefaultStateTypes.JUMPING]
-    }
-  },
-  ...
-  ```
-The DefaultStateSchema defines two groups, MOVEMENT and MOVEMENT_MODIFIERS. Both are exclusive, so any time a state is added it will transition over the existing state unless blocked. For example:
-```typescript
-  states: {
-...
-    [DefaultStateTypes.JUMPING]: { group: DefaultStateGroups.MOVEMENT_MODIFIERS, onUpdate: { behavior: jumpingBehavior } },
-    [DefaultStateTypes.CROUCHING]: { group: DefaultStateGroups.MOVEMENT_MODIFIERS, blockedBy: DefaultStateTypes.JUMPING },
-...  }
-  ```
-In the DefaultStateSchema example, CROUCHING is **blockedBy** JUMPING, so the character can't crouch mid-air.
-The job of the state system is to ensure that these rules are respected and that changes in state have the appropriate side effects on other states.
-
-### How to add a state and state group
-Let's say we wanted to make a hunger system for our a monster in our game that the player must feed. So we will define a state group
-```typescript
-const StateGroups = {
-  HUNGER: 0 // value should be unique but can be anything, numbers are easy to send over the network
-}
-```
-Now we will define a StateSchema
-```typescript
-const MyStateSchema: StateSchema = {
-  groups: {
-    [StateGroups.HUNGER]: {
-      exclusive: true,
-      default: "FULL",
-      states: ["FULL", "HUNGRY", "STARVING" ]
-    },
-  },
-  states: {
-    ["FULL"]: { group: StateGroups.HUNGER, onUpdate: { behavior: hungerBehavior, args: { type: "FULL" } } },
-    ["HUNGRY"]: { group: StateGroups.HUNGER, onUpdate: { behavior: hungerBehavior, args: { type: "HUNGRY" } } },
-    ["STARVING"]: { group: StateGroups.HUNGER, onUpdate: { behavior: hungerBehavior, args: { type: "STARVING"} } },
-  }
-}
-
-```
-The states are mutually exclusive, and while they all execute the same behavior, they pass a different argument. We can assume the hungerBehavior decreases some "fullness" value on a component, and issues different warnings to the player based on the current type.
-You can then use this state elsewhere, for example you could program your movement behavior to check if the entity is hungry and slow movement speed on "hungry" or "starving".
-
-#### Other systems can map to state
-Behaviors allow us to make data transformations on a component, or between components. For example, when we press the "w" key, that issues the action "forward", which adds the state "moving" and removes the "idle" state if it's currently in the state queue.
-
-
-## So what system should I put something in?
-If the player presses, touches, shakes or rotates something with their head, this should be managed by the InputSystem.
-If you want something to happen every frame when a component is attached, consider adding it as a **Subscription**.
-If you want something to happen when ____ is _____, that should probably be framed as a State, especially if it interacts or transitions to other states.
-
-### What if I wanted to do a "classic" system and integrate Armada?
-Yes! Great! Each system in Armada has it's own initialization call, so you can add your own systems and order them however you like. Mix and match!
-
-!!!! How networking works
-!!!! Unreliable vs reliable messaging
-
-#### Defaults are overridable
-All of the defaults have been provided so that the library works out of the box, and to give you an example of best practice. However, every default is designed to be overriden. Create your own defaults and pass them in when you construct your Behavior Components.
-
-#### You can have multiple of each schema type
-Consider making one schema for each type of entity you plan on creating. All of the monsters in your game can probably be constructed from a shared schema. Schema are passed by reference, so if you alter the schema on a component make sure that it's not being referenced by other components, or be prepared to handle the side effects.
-
-#### On singleton components - a design note
-Some systems -- for example, the network system -- use a singleton component to store data. Singleton components can be initialized by the system they are attached to, and should set a static reference to themselves on creation so that they are accessible everywhere without a getComponent query.
-You can store data, especially temp variables, on systems, if they rarely change, are only changed onAdded/onRemoved, and typically are a singleton. It is always better to query for all of the entities that match the component pattern over keeping and updating a list on the system.
-
-### Networking
-Networking is currently under development. Our default Transport uses socket.io and Mediasoup acting as an SFU to handing voice and video, as well as unreliable messaging over data channels.
-
-## TODO:
-We haven't finished these parts:
-Prefab definition and creation
-Switching from player to car
-!!!! Adding a message type
-!!!! Sending a message
-!!!! Linking message type to behavior map
-
-# How to use
-```javascript
-import { World } from '../ecs/classes/World'
-import { initializeInput } from '@xrengine/engine'
-
-const world = new World()
-
-const options = {
-  debug: true
-}
-
-initializeInput(world, options)
-
-execute()
-```
-
-You can override the input mappings per device
-Input mappings map device input to abstract, cross-platform input
-
-```javascript
-      import { initializeInputSystems } from "../dist/engine.module.js"
-
-      const Input = {
-        SCREENXY: 0
-      }
-
-      const Actions = {
-        PRIMARY: 0,
-        SECONDARY: 0,
-        FORWARD: 2,
-        BACKWARD: 3,
-        LEFT: 6,
-        RIGHT: 7
-      }
-
-      const inputSchema = {
-        mouse: {
-          input: {
-            0: Actions.PRIMARY
-          },
-          input: {
-            mousePosition: Input.SCREENXY
-          }
-        },
-        keyboard: {
-          input: {
-            w: Actions.FORWARD,
-            a: Actions.LEFT,
-            s: Actions.RIGHT,
-            d: Actions.BACKWARD
-          }
-        },
-        actionMap: {
-          [Actions.FORWARD]: { opposes: [Actions.BACKWARD] },
-          [Actions.BACKWARD]: { opposes: [Actions.FORWARD] },
-          [Actions.LEFT]: { opposes: [Actions.RIGHT] },
-          [Actions.RIGHT]: { opposes: [Actions.LEFT] }
-        }
-      }
-
-      // Test input
-      const inputOptions = {
-        mouse: true,
-        keyboard: true,
-        touchscreen: true,
-        gamepad: true,
-        debug: true
-      }
-
-      const world = new World()
-      initializeInputSystems(world, inputOptions, inputSchema)
-```
-
-# To Build
-```
-npm run build
-```
-This will open up the rollup dev server on port 10001
-You can see input in the console
-
-# Troubleshooting
-## Errors on npm install
-### ‘MSBuild’ is not recognized as an internal or external command, operable program or batch file (on mediasoup installation) and MSB5011: Parent project GUID not found in "mediasoup-worker" project dependency section.
-One of our dependencies requires Python2 and Visual Studio >= 2015 for installation (build of worker binaries) 
-```
-node version >= v8.6.0
-python version 2
-python version 3 will be supported once GYP project fixes this issue
-Visual Studio >= 2015
-```
-Append the path of MSBuild.exe folder to the Windows PATH environment variable (e.g. `“C:\Program Files (x86)\MSBuild\14.0\Bin”`).
-Create a new Windows environment variable `GYP_MSVS_VERSION` with the version of Visual Studio as value (e.g. “2017” for Visual Studio 2017).
-
-More recent instructions could be here: https://mediasoup.org/documentation/v3/mediasoup/installation/#windows
-
-## Build - Bad character escape sequence (utf-8-validate)
-add `"utf-8-validate"` to externals in server section in file `rollup.config.js`
-## Run dev-server - path.resolve is not a function
-add `"path"` to externals in server section in file `rollup.config.js`
-and rebuild server
-=======
 # Engine
-A data driven game engine, built on three.js
->>>>>>> e8af90f3
+A data driven game engine, built on three.js