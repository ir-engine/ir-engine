{
  "compilerOptions": {
    "experimentalDecorators": true,
    "module": "esnext",
    "lib": ["DOM", "DOM.Iterable", "ESNext"],
    "declaration": true,
    "noImplicitAny": false,
    "target": "ESNext",
    "moduleResolution": "node",
    "sourceMap": true,
    "allowSyntheticDefaultImports": true,
    "esModuleInterop": true,
    "resolveJsonModule": true,
    "allowJs": false,
    "noImplicitThis": false,
    "skipLibCheck": true,
    "outDir": "dist",
    "rootDir": "src",
    "types": ["node", "jest", "vite/client"],
    "typeRoots": [
      "node_modules/@types",
    ],
    "jsx": "react"
  },

<<<<<<< HEAD
  "include": ["./src/**/*.ts", "./src/**/*.tsx"],
  "exclude": ["**/*.d.ts", "node_modules", "dist", "tsconfig.json", "tests/", "../../node_modules"]
=======
  "include": ["src/**/*.ts", "src/**/*.tsx"],
  "exclude": ["src/**/*.d.ts", "node_modules", "dist", "tsconfig.json", "tests/"]
>>>>>>> e8ed5519
}<|MERGE_RESOLUTION|>--- conflicted
+++ resolved
@@ -23,11 +23,6 @@
     "jsx": "react"
   },
 
-<<<<<<< HEAD
-  "include": ["./src/**/*.ts", "./src/**/*.tsx"],
-  "exclude": ["**/*.d.ts", "node_modules", "dist", "tsconfig.json", "tests/", "../../node_modules"]
-=======
   "include": ["src/**/*.ts", "src/**/*.tsx"],
   "exclude": ["src/**/*.d.ts", "node_modules", "dist", "tsconfig.json", "tests/"]
->>>>>>> e8ed5519
 }