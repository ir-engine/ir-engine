{
  "author": {
    "name": "XR3ngine",
    "email": "shawmakesmagic@gmail.com",
    "url": "http://github.com/xr3ngine"
  },
  "bugs": {
    "url": "https://github.com/xr3ngine/xr3ngine/issues"
  },
  "name": "@xr3ngine/engine",
  "publishConfig": {
    "access": "public"
  },
  "description": "A declarative way to build 3D/VR/AR/XR apps that scale. Built with tooling web developers will love, using conventions that game developers and creative coders will find straightforward familiar.",
  "homepage": "https://github.com/xr3ngine/xr3ngine#readme",
  "license": "MIT",
  "main": "index.ts",
  "module": "dist/engine.js",
  "types": "dist/engine/index.d.ts",
  "repository": {
    "type": "git",
    "url": "git+https://github.com/xr3ngine/xr3ngine.git"
  },
  "scripts": {
    "lint": "eslint --fix --quiet --ext .ts src/",
    "dev": "vite",
    "build": "tsc && vite build",
    "build-publish": "rimraf dist && ctix entrypoint ./src && cross-env NODE_ENV=production rollup -c",
    "test": "jest",
    "validate": "yarn run lint && yarn run test",
    "generate-doc": "node_modules/.bin/typedoc"
  },
  "version": "0.2.14",
  "peerDependencies": {
    "@typescript-eslint/eslint-plugin": "^4.6.0",
    "@typescript-eslint/parser": "^4.4.1",
    "three": "^0.127.0"
  },
  "dependencies": {
    "@pixiv/three-vrm": "^0.6.0",
    "@tensorflow/tfjs-core": "^3.3.0",
    "@tensorflow/tfjs-node": "^3.3.0",
    "@types/jest": "^26.0.22",
    "@types/node": "^14.14.37",
    "browserfs": "^1.4.3",
    "cannon-es": "^0.17.0",
    "cannon-es-debugger": "^0.1.0",
    "canvas": "^2.7.0",
    "cross-blob": "^2.0.0",
    "cross-fetch": "^3.0.6",
    "ctix": "^0.3.1",
    "draco3d": "^1.4.1",
    "draco3dgltf": "^1.4.1",
    "hls.js": "^1.0.0",
    "mousetrap": "^1.6.5",
    "socket.io": "2.4.1",
    "superbuffer": "^1.0.1",
    "three": "^0.127.0",
    "three-gltf-exporter": "^0.0.1",
    "three-mesh-bvh": "^0.3.7",
    "three-stdlib": "^1.2.1",
    "three-to-cannon": "^3.0.2",
    "@tweenjs/tween.js": "18.6.4",
    "typescript": "^4.0.3",
    "url": "^0.11.0",
    "vite": "^2.1.5"
  },
  "devDependencies": {
<<<<<<< HEAD
=======
    "@types/three": "^0.127.0",
    "semantic-release": "17.4.2",
    "semantic-release-monorepo": "7.0.4",
>>>>>>> ccab3e2f
    "@rollup/plugin-babel": "5.3.0",
    "@rollup/plugin-commonjs": "18.0.0",
    "@rollup/plugin-json": "4.1.0",
    "@rollup/plugin-node-resolve": "11.2.1",
    "@rollup/plugin-replace": "2.4.2",
    "@rollup/plugin-typescript": "8.2.1",
    "eslint": "7.24.0",
    "pre-commit": "1.2.2",
    "rollup": "2.45.2",
    "rollup-plugin-babel": "4.4.0",
    "rollup-plugin-inject-process-env": "1.3.1",
    "rollup-plugin-livereload": "2.0.0",
    "rollup-plugin-node-polyfills": "0.2.1",
    "rollup-plugin-scss": "2.6.1",
    "rollup-plugin-terser": "7.0.2",
    "semantic-release": "17.4.2",
    "semantic-release-monorepo": "7.0.4",
    "typedoc": "0.20.35"
  },
  "gitHead": "b69a8d4eb4d2b39bc013a8eba00b402b21932252"
}<|MERGE_RESOLUTION|>--- conflicted
+++ resolved
@@ -66,12 +66,7 @@
     "vite": "^2.1.5"
   },
   "devDependencies": {
-<<<<<<< HEAD
-=======
     "@types/three": "^0.127.0",
-    "semantic-release": "17.4.2",
-    "semantic-release-monorepo": "7.0.4",
->>>>>>> ccab3e2f
     "@rollup/plugin-babel": "5.3.0",
     "@rollup/plugin-commonjs": "18.0.0",
     "@rollup/plugin-json": "4.1.0",
