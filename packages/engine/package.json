--- conflicted
+++ resolved
@@ -77,11 +77,6 @@
     "volumetric": "0.2.28"
   },
   "devDependencies": {
-<<<<<<< HEAD
-    "@babel/preset-env": "7.15.0",
-    "@babel/plugin-transform-runtime": "7.15.0",
-=======
->>>>>>> c5f97696
     "@rollup/plugin-alias": "3.1.5",
     "@rollup/plugin-commonjs": "20.0.0",
     "@rollup/plugin-json": "4.1.0",
@@ -96,10 +91,6 @@
     "@types/puppeteer": "5.4.4",
     "@types/three": "0.131.0",
     "@types/yuka": "0.7.1",
-<<<<<<< HEAD
-    "babel-jest": "27.0.6",
-=======
->>>>>>> c5f97696
     "create-ts-index": "1.13.6",
     "cross-env": "7.0.3",
     "esbuild": "0.12.21",
