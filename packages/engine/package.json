--- conflicted
+++ resolved
@@ -62,26 +62,8 @@
     "url": "^0.11.0"
   },
   "devDependencies": {
-<<<<<<< HEAD
     "semantic-release": "^17.4.2",
     "semantic-release-monorepo": "^7.0.4",
-    "@rollup/plugin-babel": "^5.0.4",
-    "@rollup/plugin-commonjs": "^18.0.0",
-    "@rollup/plugin-json": "^4.1.0",
-    "@rollup/plugin-node-resolve": "^11.2.1",
-    "@rollup/plugin-replace": "^2.4.2",
-    "eslint": "^7.7.0",
-    "pre-commit": "^1.2.2",
-    "rollup": "^2.44.0",
-    "rollup-plugin-babel": "^4.4.0",
-    "rollup-plugin-inject-process-env": "^1.3.0",
-    "rollup-plugin-livereload": "^2.0.0",
-    "rollup-plugin-node-polyfills": "^0.2.1",
-    "rollup-plugin-scss": "^2.6.1",
-    "rollup-plugin-terser": "^7.0.2",
-    "rollup-plugin-typescript2": "^0.30.0",
-    "typedoc": "^0.20.16"
-=======
     "@rollup/plugin-babel": "5.3.0",
     "@rollup/plugin-commonjs": "18.0.0",
     "@rollup/plugin-json": "4.1.0",
@@ -98,7 +80,6 @@
     "rollup-plugin-terser": "7.0.2",
     "rollup-plugin-typescript2": "0.30.0",
     "typedoc": "0.20.35"
->>>>>>> 91ce8414
   },
   "gitHead": "b69a8d4eb4d2b39bc013a8eba00b402b21932252"
 }