--- conflicted
+++ resolved
@@ -77,13 +77,8 @@
     "volumetric": "0.2.28"
   },
   "devDependencies": {
-<<<<<<< HEAD
-    "@babel/plugin-transform-runtime": "7.15.0",
-    "@babel/preset-env": "7.15.0",
-=======
     "@rollup/plugin-alias": "3.1.5",
     "@rollup/plugin-commonjs": "20.0.0",
->>>>>>> 322d0757
     "@rollup/plugin-json": "4.1.0",
     "@rollup/plugin-node-resolve": "13.0.4",
     "@rollup/plugin-replace": "3.0.0",
