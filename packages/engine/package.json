--- conflicted
+++ resolved
@@ -30,20 +30,13 @@
   "version": "1.1.3",
   "dependencies": {
     "@dimforge/rapier3d-compat": "0.11.1",
-    "@etherealengine/common": "^1.1.2",
-    "@etherealengine/hyperflux": "^1.1.2",
+    "@etherealengine/common": "^1.1.3",
+    "@etherealengine/hyperflux": "^1.1.3",
     "@etherealengine/volumetric": "1.0.11",
-    "@etherealengine/xrui": "^1.1.2",
+    "@etherealengine/xrui": "^1.1.3",
     "@pixiv/three-vrm": "^1.0.0-beta.8",
     "@tweenjs/tween.js": "^18.6.4",
     "@vladmandic/face-api": "^1.6.1",
-<<<<<<< HEAD
-=======
-    "@xrengine/common": "^1.1.3",
-    "@xrengine/hyperflux": "^1.1.3",
-    "@xrengine/xrui": "^1.1.3",
-    "@xrfoundation/volumetric": "1.0.11",
->>>>>>> 29f0fa96
     "behave-graph": "^0.9.10",
     "bitecs": "git://github.com/NateTheGreatt/bitECS.git#056c637e05327aab8e355ebf25e9ff202b67e495",
     "comlink": "4.3.1",
