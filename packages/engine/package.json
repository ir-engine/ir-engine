{
  "name": "@etherealengine/engine",
  "author": {
    "name": "Ethereal Engine Collective",
    "email": "hello@etherealengine.org",
    "url": "http://github.com/etherealengine"
  },
  "bugs": {
    "url": "https://github.com/etherealengine/etherealengine/issues"
  },
  "publishConfig": {
    "access": "public"
  },
  "description": "A declarative way to build 3D/VR/AR/XR apps that scale. Built with tooling web developers will love, using conventions that game developers and creative coders will find straightforward familiar.",
  "homepage": "https://github.com/etherealengine/etherealengine#readme",
  "license": "CPAL",
  "main": "lib/engine.umd.js",
  "module": "lib/engine.es.js",
  "types": "lib/index.d.ts",
  "repository": {
    "type": "git",
    "url": "git+https://github.com/etherealengine/etherealengine.git"
  },
  "scripts": {
    "check-errors": "tsc --noemit",
    "test": "mocha --config .mocharc.js",
    "build:worker": "esbuild src/assets/loaders/ktx2/KTX2Worker.ts --bundle --format=esm --outfile=src/assets/loaders/ktx2/KTX2Worker.bundle.js --loader:.wasm=binary",
    "validate": "npm run test",
    "generate-doc": "node_modules/.bin/typedoc"
  },
  "version": "1.4.0",
  "dependencies": {
    "@dimforge/rapier3d-compat": "0.11.1",
    "@etherealengine/common": "^1.4.0",
    "@etherealengine/hyperflux": "^1.4.0",
    "@etherealengine/volumetric": "^1.1.2",
    "@etherealengine/xrui": "^1.4.0",
    "@gltf-transform/core": "3.4.2",
    "@gltf-transform/extensions": "3.4.2",
    "@gltf-transform/functions": "3.4.2",
    "@hookstate/subscribable": "^4.0.0",
    "@mediapipe/holistic": "^0.5.1675471629",
    "@pixiv/three-vrm": "^1.0.9",
    "@tweenjs/tween.js": "^18.6.4",
    "alea": "1.0.1",
    "behave-graph": "^0.9.10",
    "bitecs": "git://github.com/NateTheGreatt/bitECS.git#056c637e05327aab8e355ebf25e9ff202b67e495",
    "comlink": "4.4.1",
    "cross-env": "7.0.3",
    "cross-fetch": "^3.1.5",
    "draco3dgltf": "^1.5.6",
    "fflate": "0.7.4",
    "hls.js": "^1.3.5",
    "js-sha3": "^0.8.0",
    "lodash": "4.17.21",
    "noisejs": "2.1.0",
    "postprocessing": "^6.30.1",
    "react": "18.2.0",
    "react-dom": "18.2.0",
    "realism-effects": "1.0.17",
    "screen-space-reflections": "^2.5.0",
    "sharp": "^0.31.3",
    "simplex-noise": "^4.0.1",
    "three": "0.150.1",
    "three-mesh-bvh": "^0.5.23",
    "three.quarks": "0.10.2",
    "ts-matches": "5.3.0",
<<<<<<< HEAD
    "typescript": "5.0.4",
    "vite": "4.2.1",
=======
    "typescript": "5.0.2",
>>>>>>> 897f2828
    "web-worker": "1.2.0"
  },
  "devDependencies": {
    "@testing-library/react": "^14.0.0",
    "@types/mocha": "10.0.1",
    "@types/mock-require": "2.0.1",
    "@types/offscreencanvas": "2019.7.0",
    "@types/proxyquire": "^1.3.28",
    "@types/sinon": "10.0.13",
    "@types/three": "0.149.0",
    "jsdom": "21.1.1",
    "jsdom-global": "3.0.2",
    "mocha": "10.2.0",
    "mock-require": "3.0.3",
    "proxyquire": "2.1.3",
    "sinon": "15.0.2",
    "trace-unhandled": "2.0.1",
    "typedoc": "0.23.28"
  },
  "gitHead": "2313453697ca7c6b8d36b3b166b5a6445fe1c851"
}<|MERGE_RESOLUTION|>--- conflicted
+++ resolved
@@ -65,12 +65,7 @@
     "three-mesh-bvh": "^0.5.23",
     "three.quarks": "0.10.2",
     "ts-matches": "5.3.0",
-<<<<<<< HEAD
     "typescript": "5.0.4",
-    "vite": "4.2.1",
-=======
-    "typescript": "5.0.2",
->>>>>>> 897f2828
     "web-worker": "1.2.0"
   },
   "devDependencies": {
