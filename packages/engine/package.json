{
  "author": {
    "name": "XR3ngine",
    "email": "shawmakesmagic@gmail.com",
    "url": "http://github.com/xr3ngine"
  },
  "bugs": {
    "url": "https://github.com/xr3ngine/xr3ngine/issues"
  },
  "name": "@xr3ngine/engine",
  "publishConfig": {
    "access": "public"
  },
  "description": "A declarative way to build 3D/VR/AR/XR apps that scale. Built with tooling web developers will love, using conventions that game developers and creative coders will find straightforward familiar.",
  "homepage": "https://github.com/xr3ngine/xr3ngine#readme",
  "license": "MIT",
  "main": "index.ts",
  "module": "dist/engine.js",
  "types": "dist/engine/index.d.ts",
  "repository": {
    "type": "git",
    "url": "git+https://github.com/xr3ngine/xr3ngine.git"
  },
  "scripts": {
    "lint": "eslint --fix --quiet --ext .ts src/",
    "dev": "vite",
    "build": "rimraf dist && ctix entrypoint ./src && tsc && esbuild --bundle index.ts --external:cross-fetch --external:mousetrap --external:draco3dgltf --external:three-mesh-bvh --external:path --external:superbuffer --external:@pixiv/three-vrm --external:comlink --external:browserfs --external:three --external:cannon-es --outfile=dist/engine.js --define:BUILD_MODE=true --define:NODE_ENV=production --platform=neutral",
    "test": "jest",
    "validate": "yarn run lint && yarn run test",
    "generate-doc": "node_modules/.bin/typedoc"
  },
  "version": "0.2.18",
  "peerDependencies": {
    "@typescript-eslint/eslint-plugin": "^4.6.0",
    "@typescript-eslint/parser": "^4.4.1",
    "three": "^0.127.0"
  },
  "dependencies": {
    "@pixiv/three-vrm": "^0.6.0",
<<<<<<< HEAD
    "@xr3ngine/three-physx": "^0.0.4",
    "browserfs": "^1.4.3",
=======
    "@xr3ngine/common": "^0.2.18",
>>>>>>> 096488f5
    "cannon-es": "^0.17.0",
    "cross-fetch": "^3.0.6",
    "ctix": "^0.3.1",
    "draco3dgltf": "^1.4.1",
    "hls.js": "^1.0.0",
    "mousetrap": "^1.6.5",
    "socket.io": "2.4.1",
    "superbuffer": "^1.0.1",
    "three": "^0.128.0",
    "three-mesh-bvh": "^0.3.7",
    "typescript": "^4.0.3",
    "vite": "^2.1.5",
    "web-worker": "^1.0.0"
  },
  "devDependencies": {
    "@rollup/plugin-commonjs": "18.0.0",
    "@rollup/plugin-json": "4.1.0",
    "@rollup/plugin-node-resolve": "11.2.1",
    "@rollup/plugin-replace": "2.4.2",
    "@rollup/plugin-typescript": "8.2.1",
    "@types/three": "0.127.1",
    "esbuild": "0.11.15",
    "eslint": "7.25.0",
    "rollup": "2.45.2",
    "rollup-plugin-babel": "4.4.0",
    "rollup-plugin-node-polyfills": "0.2.1",
    "rollup-plugin-scss": "2.6.1",
    "typedoc": "0.20.36",
    "typescript": "^4.0.3"
  },
  "gitHead": "5ff55be1619e188226c4ac91c92a44b7ba18edf4"
}<|MERGE_RESOLUTION|>--- conflicted
+++ resolved
@@ -37,12 +37,9 @@
   },
   "dependencies": {
     "@pixiv/three-vrm": "^0.6.0",
-<<<<<<< HEAD
+    "@xr3ngine/common": "^0.2.18",
     "@xr3ngine/three-physx": "^0.0.4",
     "browserfs": "^1.4.3",
-=======
-    "@xr3ngine/common": "^0.2.18",
->>>>>>> 096488f5
     "cannon-es": "^0.17.0",
     "cross-fetch": "^3.0.6",
     "ctix": "^0.3.1",
