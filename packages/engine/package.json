--- conflicted
+++ resolved
@@ -68,12 +68,7 @@
     "simplex-noise": "^2.4.0",
     "socket.io": "4.1.3",
     "styled-components": "5.3.0",
-<<<<<<< HEAD
-    "three": "^0.130.0",
-    "three-csg-ts": "^3.1.6",
-=======
     "three": "^0.131.0",
->>>>>>> 5dd1c391
     "three-mesh-bvh": "^0.3.7",
     "three-physx": "^0.0.33",
     "twitch-m3u8": "^1.1.4",
@@ -93,16 +88,10 @@
     "@types/puppeteer": "5.4.4",
     "@types/three": "0.130.1",
     "@types/yuka": "0.7.1",
-<<<<<<< HEAD
-    "cross-env": "^7.0.3",
-    "esbuild": "0.12.16",
-    "eslint": "7.31.0",
-    "rollup": "2.54.0",
-=======
+    "cross-env": "7.0.3",
     "esbuild": "0.12.17",
     "eslint": "7.32.0",
     "rollup": "2.55.1",
->>>>>>> 5dd1c391
     "rollup-plugin-node-polyfills": "0.2.1",
     "rollup-plugin-scss": "3.0.0",
     "ts-jest": "27.0.4",
