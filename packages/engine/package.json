--- conflicted
+++ resolved
@@ -66,20 +66,13 @@
     "vite": "^2.1.5"
   },
   "devDependencies": {
-<<<<<<< HEAD
-    "@types/three": "^0.127.1",
-=======
->>>>>>> 10eb03d1
     "@rollup/plugin-babel": "5.3.0",
     "@rollup/plugin-commonjs": "18.0.0",
     "@rollup/plugin-json": "4.1.0",
     "@rollup/plugin-node-resolve": "11.2.1",
     "@rollup/plugin-replace": "2.4.2",
-<<<<<<< HEAD
     "@rollup/plugin-typescript": "8.2.1",
-=======
     "@types/three": "0.127.1",
->>>>>>> 10eb03d1
     "eslint": "7.24.0",
     "pre-commit": "1.2.2",
     "rollup": "2.45.2",
@@ -89,10 +82,6 @@
     "rollup-plugin-node-polyfills": "0.2.1",
     "rollup-plugin-scss": "2.6.1",
     "rollup-plugin-terser": "7.0.2",
-<<<<<<< HEAD
-=======
-    "rollup-plugin-typescript2": "0.30.0",
->>>>>>> 10eb03d1
     "semantic-release": "17.4.2",
     "semantic-release-monorepo": "7.0.4",
     "typedoc": "0.20.35"
