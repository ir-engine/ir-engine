import { Component } from '../../ecs/classes/Component';
import { Vector3, Quaternion } from 'three';
import { Types } from '../../ecs/types/Types';

export class TransformComponent extends Component<TransformComponent> {
  position: Vector3
  rotation: Quaternion
  velocity: Vector3

  constructor () {
    super();
    this.reset();
  }

<<<<<<< HEAD
  copy(src: { position?: Vector3; rotation?: Quaternion; velocity?: Vector3 }): this {
=======
  copy(src: { position?: Vector3, rotation?: Quaternion, velocity?: Vector3 }): this {
>>>>>>> 7ef60153
    if (src.position) {
      this.position.copy(src.position);
    }
    if (src.rotation) {
      this.rotation.copy(src.rotation);
    }
    if (src.velocity) {
      this.velocity.copy(src.velocity);
    }

    return this;
  }

  reset (): void {
    this.position = new Vector3();
    this.rotation = new Quaternion();
    this.velocity = new Vector3();
  }
}

TransformComponent.schema = {
  position: { default: new Vector3(), type: Types.Ref },
  rotation: { default: new Quaternion(), type: Types.Ref },
  velocity: { default: new Vector3(), type: Types.Ref }
};<|MERGE_RESOLUTION|>--- conflicted
+++ resolved
@@ -12,11 +12,7 @@
     this.reset();
   }
 
-<<<<<<< HEAD
-  copy(src: { position?: Vector3; rotation?: Quaternion; velocity?: Vector3 }): this {
-=======
   copy(src: { position?: Vector3, rotation?: Quaternion, velocity?: Vector3 }): this {
->>>>>>> 7ef60153
     if (src.position) {
       this.position.copy(src.position);
     }
