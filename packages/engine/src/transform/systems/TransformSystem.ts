import { defineQuery, defineSystem, System } from '../../ecs/bitecs'
import { Euler, Quaternion } from 'three'
import { ECSWorld } from '../../ecs/classes/World'
import { getComponent, hasComponent, removeComponent } from '../../ecs/functions/EntityFunctions'
import { Object3DComponent } from '../../scene/components/Object3DComponent'
import { CopyTransformComponent } from '../components/CopyTransformComponent'
import { DesiredTransformComponent } from '../components/DesiredTransformComponent'
import { TransformChildComponent } from '../components/TransformChildComponent'
import { TransformComponent } from '../components/TransformComponent'
import { TransformParentComponent } from '../components/TransformParentComponent'
import { TweenComponent } from '../components/TweenComponent'

const MAX_IGNORED_DISTANCE = 0.001
const MAX_IGNORED_ANGLE = 0.001
const euler1YXZ = new Euler()
euler1YXZ.order = 'YXZ'
const euler2YXZ = new Euler()
euler2YXZ.order = 'YXZ'

export const TransformSystem = async (): Promise<System> => {
  const parentQuery = defineQuery([TransformParentComponent, TransformComponent])
  const childQuery = defineQuery([TransformChildComponent, TransformComponent])
  const copyTransformQuery = defineQuery([CopyTransformComponent])
  const desiredTransformQuery = defineQuery([DesiredTransformComponent])
  const tweenQuery = defineQuery([TweenComponent])
  const obj3dQuery = defineQuery([TransformComponent, Object3DComponent])

  return defineSystem((world: ECSWorld) => {
    const { delta } = world

    for (const entity of parentQuery(world)) {
      const parentTransform = getComponent(entity, TransformComponent)
      const parentingComponent = getComponent(entity, TransformParentComponent)
      for (const child of parentingComponent.children) {
        if (!hasComponent(child, Object3DComponent)) {
          continue
        }
        const {
          value: { position: childPosition, quaternion: childQuaternion }
        } = getComponent(child, Object3DComponent)
        const childTransformComponent = getComponent(child, TransformComponent)
        // reset to "local"
        if (childTransformComponent) {
          childPosition.copy(childTransformComponent.position)
          childQuaternion.copy(childTransformComponent.rotation)
        } else {
          childPosition.setScalar(0)
          childQuaternion.set(0, 0, 0, 0)
        }
        // add parent
        childPosition.add(parentTransform.position)
        childQuaternion.multiply(parentTransform.rotation)
      }
    }

    for (const entity of childQuery(world)) {
      const childComponent = getComponent(entity, TransformChildComponent)
      const parent = childComponent.parent
      const parentTransform = getComponent(parent, TransformComponent)
      const childTransformComponent = getComponent(entity, TransformComponent)
      if (childTransformComponent && parentTransform) {
        childTransformComponent.position.setScalar(0).add(parentTransform.position).add(childComponent.offsetPosition)
        childTransformComponent.rotation
          .set(0, 0, 0, 1)
          .multiply(parentTransform.rotation)
          .multiply(childComponent.offsetQuaternion)
      }
    }

    for (const entity of copyTransformQuery(world)) {
      const inputEntity = getComponent(entity, CopyTransformComponent)?.input
      const outputTransform = getComponent(entity, TransformComponent)
      const inputTransform = getComponent(inputEntity, TransformComponent)

      if (!inputTransform || !outputTransform) {
        // wait for both transforms to appear?
        continue
      }

      outputTransform.position.copy(inputTransform.position)
      outputTransform.rotation.copy(inputTransform.rotation)

      removeComponent(entity, CopyTransformComponent)
    }

    for (const entity of desiredTransformQuery(world)) {
      const desiredTransform = getComponent(entity, DesiredTransformComponent)

<<<<<<< HEAD
      const mutableTransform = getComponent(entity, TransformComponent)
      mutableTransform.position.lerp(desiredTransform.position, desiredTransform.positionRate * delta)

      // store rotation before interpolation
      euler1YXZ.setFromQuaternion(mutableTransform.rotation)
      // lerp to desired rotation

      mutableTransform.rotation.slerp(desiredTransform.rotation, desiredTransform.rotationRate * delta)
      euler2YXZ.setFromQuaternion(mutableTransform.rotation)
      // use axis locks - yes this is correct, the axis order is weird because quaternions
      if (desiredTransform.lockRotationAxis[0]) {
        euler2YXZ.x = euler1YXZ.x
      }
      if (desiredTransform.lockRotationAxis[2]) {
        euler2YXZ.y = euler1YXZ.y
      }
      if (desiredTransform.lockRotationAxis[1]) {
        euler2YXZ.z = euler1YXZ.z
      }
      mutableTransform.rotation.setFromEuler(euler2YXZ)
=======
        const mutableTransform = getComponent(entity, TransformComponent)
        mutableTransform.position.lerp(desiredTransform.position, desiredTransform.positionRate * delta)

          // store rotation before interpolation
          euler1YXZ.setFromQuaternion(mutableTransform.rotation)
          // lerp to desired rotation

         mutableTransform.rotation.slerp(desiredTransform.rotation, desiredTransform.rotationRate * delta)
          euler2YXZ.setFromQuaternion(mutableTransform.rotation)
          // use axis locks - yes this is correct, the axis order is weird because quaternions
          if (desiredTransform.lockRotationAxis[0]) {
            euler2YXZ.x = euler1YXZ.x
          }
          if (desiredTransform.lockRotationAxis[2]) {
            euler2YXZ.y = euler1YXZ.y
          }
          if (desiredTransform.lockRotationAxis[1]) {
            euler2YXZ.z = euler1YXZ.z
          }
          mutableTransform.rotation.setFromEuler(euler2YXZ)
>>>>>>> c5e4145a
    }

    for (const entity of tweenQuery(world)) {
      const tween = getComponent(entity, TweenComponent)
      tween.tween.update()
    }

    for (const entity of obj3dQuery(world)) {
      const transform = getComponent(entity, TransformComponent)
      const object3DComponent = getComponent(entity, Object3DComponent)

      if (!object3DComponent.value) {
        console.warn('object3D component on entity', entity, ' is undefined')
        continue
      }

      object3DComponent.value.position.copy(transform.position)
      object3DComponent.value.quaternion.copy(transform.rotation)
      object3DComponent.value.scale.copy(transform.scale)
      object3DComponent.value.updateMatrixWorld()
    }
    return world
  })
}<|MERGE_RESOLUTION|>--- conflicted
+++ resolved
@@ -10,8 +10,6 @@
 import { TransformParentComponent } from '../components/TransformParentComponent'
 import { TweenComponent } from '../components/TweenComponent'
 
-const MAX_IGNORED_DISTANCE = 0.001
-const MAX_IGNORED_ANGLE = 0.001
 const euler1YXZ = new Euler()
 euler1YXZ.order = 'YXZ'
 const euler2YXZ = new Euler()
@@ -86,7 +84,6 @@
     for (const entity of desiredTransformQuery(world)) {
       const desiredTransform = getComponent(entity, DesiredTransformComponent)
 
-<<<<<<< HEAD
       const mutableTransform = getComponent(entity, TransformComponent)
       mutableTransform.position.lerp(desiredTransform.position, desiredTransform.positionRate * delta)
 
@@ -107,28 +104,6 @@
         euler2YXZ.z = euler1YXZ.z
       }
       mutableTransform.rotation.setFromEuler(euler2YXZ)
-=======
-        const mutableTransform = getComponent(entity, TransformComponent)
-        mutableTransform.position.lerp(desiredTransform.position, desiredTransform.positionRate * delta)
-
-          // store rotation before interpolation
-          euler1YXZ.setFromQuaternion(mutableTransform.rotation)
-          // lerp to desired rotation
-
-         mutableTransform.rotation.slerp(desiredTransform.rotation, desiredTransform.rotationRate * delta)
-          euler2YXZ.setFromQuaternion(mutableTransform.rotation)
-          // use axis locks - yes this is correct, the axis order is weird because quaternions
-          if (desiredTransform.lockRotationAxis[0]) {
-            euler2YXZ.x = euler1YXZ.x
-          }
-          if (desiredTransform.lockRotationAxis[2]) {
-            euler2YXZ.y = euler1YXZ.y
-          }
-          if (desiredTransform.lockRotationAxis[1]) {
-            euler2YXZ.z = euler1YXZ.z
-          }
-          mutableTransform.rotation.setFromEuler(euler2YXZ)
->>>>>>> c5e4145a
     }
 
     for (const entity of tweenQuery(world)) {
