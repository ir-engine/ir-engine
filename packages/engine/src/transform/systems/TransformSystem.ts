<<<<<<< HEAD
import { Box3, Mesh, Object3D } from 'three'
=======
import { Quaternion, Vector3 } from 'three'

import logger from '@xrengine/common/src/logger'
>>>>>>> f1a1a9c9
import { insertionSort } from '@xrengine/common/src/utils/insertionSort'
import { getState } from '@xrengine/hyperflux'
import { proxifyQuaternion, proxifyVector3 } from '../../common/proxies/three'
import { Engine } from '../../ecs/classes/Engine'
import { EngineState } from '../../ecs/classes/EngineState'
import { Entity } from '../../ecs/classes/Entity'
import { World } from '../../ecs/classes/World'
<<<<<<< HEAD
import { defineQuery, getComponent, hasComponent, removeComponent } from '../../ecs/functions/ComponentFunctions'
import { BoundingBoxComponent } from '../../interaction/components/BoundingBoxComponent'
import { BoundingBoxDynamicTagComponent } from '../../interaction/components/BoundingBoxDynamicTagComponent'
=======
import { defineQuery, getComponent, hasComponent } from '../../ecs/functions/ComponentFunctions'
import { NetworkObjectOwnedTag } from '../../networking/components/NetworkObjectOwnedTag'
import { RigidBodyComponent } from '../../physics/components/RigidBodyComponent'
import { RigidBodyDynamicTagComponent } from '../../physics/components/RigidBodyDynamicTagComponent'
import { VelocityComponent } from '../../physics/components/VelocityComponent'
>>>>>>> f1a1a9c9
import { Object3DComponent } from '../../scene/components/Object3DComponent'
import { SpawnPointComponent } from '../../scene/components/SpawnPointComponent'
import { ComputedTransformComponent } from '../components/ComputedTransformComponent'
import { TransformComponent } from '../components/TransformComponent'

const scratchVector3 = new Vector3()
const scratchQuaternion = new Quaternion()

const ownedDynamicRigidBodyQuery = defineQuery([
  RigidBodyComponent,
  RigidBodyDynamicTagComponent,
  NetworkObjectOwnedTag,
  TransformComponent,
  VelocityComponent
])
const transformObjectQuery = defineQuery([TransformComponent, Object3DComponent])
const transformQuery = defineQuery([TransformComponent])
const spawnPointQuery = defineQuery([SpawnPointComponent])

const updateTransformFromBody = (world: World, entity: Entity) => {
  const { body, previousPosition, previousRotation, previousLinearVelocity, previousAngularVelocity } = getComponent(
    entity,
    RigidBodyComponent
  )
  const { position, rotation } = getComponent(entity, TransformComponent)
  const { linear, angular } = getComponent(entity, VelocityComponent)
  /*
  Interpolate the remaining time after the fixed pipeline is complete.
  See https://gafferongames.com/post/fix_your_timestep/#the-final-touch
  */
  const accumulator = world.elapsedSeconds - world.fixedElapsedSeconds
  const alpha = accumulator / getState(EngineState).deltaSeconds.value
  position.copy(previousPosition).lerp(scratchVector3.copy(body.translation() as Vector3), alpha)
  rotation.copy(previousRotation).slerp(scratchQuaternion.copy(body.rotation() as Quaternion), alpha)
  linear.copy(previousLinearVelocity).lerp(scratchVector3.copy(body.linvel() as Vector3), alpha)
  angular.copy(previousAngularVelocity).lerp(scratchVector3.copy(body.angvel() as Vector3), alpha)
}

export default async function TransformSystem(world: World) {
<<<<<<< HEAD
  const parentQuery = defineQuery([TransformParentComponent, TransformComponent])
  const childQuery = defineQuery([TransformChildComponent, TransformComponent])
  const copyTransformQuery = defineQuery([CopyTransformComponent])
  const transformObjectQuery = defineQuery([TransformComponent, Object3DComponent])
  const spawnPointQuery = defineQuery([SpawnPointComponent])
  const boundingBoxQuery = defineQuery([
    TransformComponent,
    BoundingBoxComponent,
    BoundingBoxDynamicTagComponent,
    Object3DComponent
  ])

  const aabb = new Box3()

  return () => {
    const { transformOffsetsNeedSorting } = getState(EngineState)
    const offsetTransformEntities = transformOffsetQuery(world)
=======
  const computedReferenceDepths = new Map<Entity, number>()
>>>>>>> f1a1a9c9

  const visitedReferenceEntities = new Set<Entity>()

  const updateComputedReferenceDepth = (entity: Entity) => {
    const computedTransform = getComponent(entity, ComputedTransformComponent)

    visitedReferenceEntities.clear()
    let depth = 0
    if (computedTransform) {
      let reference = computedTransform.referenceEntity
      while (reference) {
        visitedReferenceEntities.add(reference)
        depth++
        const referenceComputedTransform = getComponent(reference, ComputedTransformComponent)
        reference = referenceComputedTransform?.referenceEntity
        if (visitedReferenceEntities.has(reference)) {
          logger.warn(`Cyclic reference detected in computed transform for entity ${entity}`)
          break
        }
      }
    }

    computedReferenceDepths.set(entity, depth)
  }

  const compareReferenceDepth = (a: Entity, b: Entity) => {
    const aDepth = computedReferenceDepths.get(a)!
    const bDepth = computedReferenceDepths.get(b)!
    return aDepth - bDepth
  }

  return () => {
    // proxify all object3D components w/ a transform component

    for (const entity of transformObjectQuery.enter()) {
      const transform = getComponent(entity, TransformComponent)
      const object3D = getComponent(entity, Object3DComponent).value
      if (transform && object3D) {
        object3D.matrixAutoUpdate = false
        object3D.position.copy(transform.position)
        object3D.quaternion.copy(transform.rotation)
        object3D.scale.copy(transform.scale)
        proxifyVector3(TransformComponent.position, entity, world.dirtyTransforms, object3D.position)
        proxifyQuaternion(TransformComponent.rotation, entity, world.dirtyTransforms, object3D.quaternion)
        proxifyVector3(TransformComponent.scale, entity, world.dirtyTransforms, object3D.scale)
      }
    }

    // update transform components from rigid body components,
    // interpolating the remaining time after the fixed pipeline is complete.
    // we only update the transform for objects that we have authority over.

    for (const entity of ownedDynamicRigidBodyQuery()) updateTransformFromBody(world, entity)

    // if transform order is dirty, sort by reference depth

    const { transformsNeedSorting } = getState(EngineState)
    const transformEntities = transformQuery()

    if (transformsNeedSorting.value) {
      for (const entity of transformEntities) updateComputedReferenceDepth(entity)
      insertionSort(transformEntities, compareReferenceDepth) // Insertion sort is speedy O(n) for mostly sorted arrays
      transformsNeedSorting.set(false)
    }

    // update transforms in order of reference depth
    // Note: cyclic references will cause undefined behavior

    for (const entity of transformEntities) {
      const transform = getComponent(entity, TransformComponent)
      const computedTransform = getComponent(entity, ComputedTransformComponent)
      const object3D = getComponent(entity, Object3DComponent)?.value

      if (computedTransform && hasComponent(computedTransform.referenceEntity, TransformComponent)) {
        computedTransform?.computeFunction(entity, computedTransform.referenceEntity)
      }

      if (object3D) {
        if (world.dirtyTransforms.has(entity)) {
          // replace scale 0 with epsilon to prevent NaN errors
          if (transform.scale.x === 0) transform.scale.x = 1e-10
          if (transform.scale.y === 0) transform.scale.y = 1e-10
          if (transform.scale.z === 0) transform.scale.z = 1e-10
          object3D.updateMatrix()
          world.dirtyTransforms.delete(entity)
        }

        object3D.updateMatrixWorld(true)

        if (Engine.instance.isEditor) {
          // is this really necessary?
          for (let entity of spawnPointQuery()) {
            const obj3d = getComponent(entity, Object3DComponent)?.value
            if (obj3d) obj3d.userData.helperModel?.scale.set(1 / obj3d.scale.x, 1 / obj3d.scale.y, 1 / obj3d.scale.z)
          }
        }
      }
    }

    for (const entity of boundingBoxQuery()) {
      const boundingBox = getComponent(entity, BoundingBoxComponent)

      let hasBoxExpanded = false
      const object3D = getComponent(entity, Object3DComponent).value

      // expand bounding box to
      object3D.traverse((obj3d: Mesh) => {
        if (obj3d.isMesh) {
          aabb.copy(obj3d.geometry.boundingBox!)
          aabb.applyMatrix4(obj3d.matrixWorld)
          if (hasBoxExpanded) {
            boundingBox.box.union(aabb)
          } else {
            boundingBox.box.copy(aabb)
            hasBoxExpanded = true
          }
        }
      })
    }
  }
}<|MERGE_RESOLUTION|>--- conflicted
+++ resolved
@@ -1,28 +1,21 @@
-<<<<<<< HEAD
-import { Box3, Mesh, Object3D } from 'three'
-=======
-import { Quaternion, Vector3 } from 'three'
+import { Box3, Mesh, Quaternion, Vector3 } from 'three'
 
 import logger from '@xrengine/common/src/logger'
->>>>>>> f1a1a9c9
 import { insertionSort } from '@xrengine/common/src/utils/insertionSort'
 import { getState } from '@xrengine/hyperflux'
+
 import { proxifyQuaternion, proxifyVector3 } from '../../common/proxies/three'
 import { Engine } from '../../ecs/classes/Engine'
 import { EngineState } from '../../ecs/classes/EngineState'
 import { Entity } from '../../ecs/classes/Entity'
 import { World } from '../../ecs/classes/World'
-<<<<<<< HEAD
-import { defineQuery, getComponent, hasComponent, removeComponent } from '../../ecs/functions/ComponentFunctions'
+import { defineQuery, getComponent, hasComponent } from '../../ecs/functions/ComponentFunctions'
 import { BoundingBoxComponent } from '../../interaction/components/BoundingBoxComponent'
 import { BoundingBoxDynamicTagComponent } from '../../interaction/components/BoundingBoxDynamicTagComponent'
-=======
-import { defineQuery, getComponent, hasComponent } from '../../ecs/functions/ComponentFunctions'
 import { NetworkObjectOwnedTag } from '../../networking/components/NetworkObjectOwnedTag'
 import { RigidBodyComponent } from '../../physics/components/RigidBodyComponent'
 import { RigidBodyDynamicTagComponent } from '../../physics/components/RigidBodyDynamicTagComponent'
 import { VelocityComponent } from '../../physics/components/VelocityComponent'
->>>>>>> f1a1a9c9
 import { Object3DComponent } from '../../scene/components/Object3DComponent'
 import { SpawnPointComponent } from '../../scene/components/SpawnPointComponent'
 import { ComputedTransformComponent } from '../components/ComputedTransformComponent'
@@ -30,6 +23,7 @@
 
 const scratchVector3 = new Vector3()
 const scratchQuaternion = new Quaternion()
+const aabb = new Box3()
 
 const ownedDynamicRigidBodyQuery = defineQuery([
   RigidBodyComponent,
@@ -41,6 +35,12 @@
 const transformObjectQuery = defineQuery([TransformComponent, Object3DComponent])
 const transformQuery = defineQuery([TransformComponent])
 const spawnPointQuery = defineQuery([SpawnPointComponent])
+const boundingBoxQuery = defineQuery([
+  TransformComponent,
+  BoundingBoxComponent,
+  BoundingBoxDynamicTagComponent,
+  Object3DComponent
+])
 
 const updateTransformFromBody = (world: World, entity: Entity) => {
   const { body, previousPosition, previousRotation, previousLinearVelocity, previousAngularVelocity } = getComponent(
@@ -62,27 +62,7 @@
 }
 
 export default async function TransformSystem(world: World) {
-<<<<<<< HEAD
-  const parentQuery = defineQuery([TransformParentComponent, TransformComponent])
-  const childQuery = defineQuery([TransformChildComponent, TransformComponent])
-  const copyTransformQuery = defineQuery([CopyTransformComponent])
-  const transformObjectQuery = defineQuery([TransformComponent, Object3DComponent])
-  const spawnPointQuery = defineQuery([SpawnPointComponent])
-  const boundingBoxQuery = defineQuery([
-    TransformComponent,
-    BoundingBoxComponent,
-    BoundingBoxDynamicTagComponent,
-    Object3DComponent
-  ])
-
-  const aabb = new Box3()
-
-  return () => {
-    const { transformOffsetsNeedSorting } = getState(EngineState)
-    const offsetTransformEntities = transformOffsetQuery(world)
-=======
   const computedReferenceDepths = new Map<Entity, number>()
->>>>>>> f1a1a9c9
 
   const visitedReferenceEntities = new Set<Entity>()
 
@@ -188,11 +168,12 @@
       let hasBoxExpanded = false
       const object3D = getComponent(entity, Object3DComponent).value
 
-      // expand bounding box to
-      object3D.traverse((obj3d: Mesh) => {
-        if (obj3d.isMesh) {
-          aabb.copy(obj3d.geometry.boundingBox!)
-          aabb.applyMatrix4(obj3d.matrixWorld)
+      // expand bounding box
+      object3D.traverse((obj3d) => {
+        const mesh = obj3d as Mesh
+        if (mesh.isMesh) {
+          aabb.copy(mesh.geometry.boundingBox!)
+          aabb.applyMatrix4(mesh.matrixWorld)
           if (hasBoxExpanded) {
             boundingBox.box.union(aabb)
           } else {
