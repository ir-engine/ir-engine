--- conflicted
+++ resolved
@@ -290,17 +290,9 @@
     /**
      * 2 - Update avatar entity and world origin reference space
      */
-<<<<<<< HEAD
     if (localClientEntity) {
-      if (world.dirtyTransforms[localClientEntity]) {
-        computeTransformMatrix(localClientEntity, world)
-      }
-      updateWorldOrigin(localClientEntity, world)
-=======
-    if (world.localClientEntity) {
       computeTransformMatrix(world.localClientEntity, world)
       updateWorldOrigin(world.localClientEntity, world)
->>>>>>> 606878a5
     }
 
     /**
