--- conflicted
+++ resolved
@@ -1,27 +1,16 @@
 import { insertionSort } from '@xrengine/common/src/utils/insertionSort'
-<<<<<<< HEAD
-
-import { proxifyQuaternion, proxifyVector3 } from '../../common/proxies/three'
-import { Engine } from '../../ecs/classes/Engine'
-=======
 import { getState } from '@xrengine/hyperflux'
 
 import { proxifyQuaternion, proxifyVector3 } from '../../common/proxies/three'
 import { Engine } from '../../ecs/classes/Engine'
 import { EngineState } from '../../ecs/classes/EngineState'
->>>>>>> 4bc32ffb
 import { Entity } from '../../ecs/classes/Entity'
 import { World } from '../../ecs/classes/World'
 import { defineQuery, getComponent } from '../../ecs/functions/ComponentFunctions'
 import { Object3DComponent } from '../../scene/components/Object3DComponent'
 import { SpawnPointComponent } from '../../scene/components/SpawnPointComponent'
-<<<<<<< HEAD
-import { TransformOffsetComponent } from '../components/TransformChildComponent'
-import { TransformComponent } from '../components/TransformComponent'
-=======
 import { TransformComponent } from '../components/TransformComponent'
 import { TransformOffsetComponent } from '../components/TransformOffsetComponent'
->>>>>>> 4bc32ffb
 
 const transformOffsetQuery = defineQuery([TransformOffsetComponent, TransformComponent])
 const transformObjectQuery = defineQuery([TransformComponent, Object3DComponent])
@@ -30,17 +19,10 @@
 const updateOffsetDepth = (entity: Entity) => {
   const offset = getComponent(entity, TransformOffsetComponent)
   let depth = 0
-<<<<<<< HEAD
-  let parent = offset.referenceEntity
-  while (parent) {
-    depth++
-    parent = getComponent(parent, TransformOffsetComponent).referenceEntity
-=======
   let reference = offset.referenceEntity
   while (reference) {
     depth++
     reference = getComponent(reference, TransformOffsetComponent)?.referenceEntity
->>>>>>> 4bc32ffb
   }
   offset.depth = depth
 }
@@ -53,39 +35,6 @@
 
 export default async function TransformSystem(world: World) {
   return () => {
-<<<<<<< HEAD
-    const offsetTransformEntities = transformOffsetQuery(world)
-
-    for (const entity of offsetTransformEntities) updateOffsetDepth(entity)
-
-    // Insertion sort is O(n) for mostly sorted arrays
-    insertionSort(offsetTransformEntities, compareChildDepth)
-
-    for (const entity of offsetTransformEntities) {
-      const offset = getComponent(entity, TransformOffsetComponent)
-      const transform = getComponent(entity, TransformComponent)
-      const referenceTransform = getComponent(offset.referenceEntity, TransformComponent)
-      if (transform && referenceTransform) {
-        transform.position
-          .copy(offset.offsetPosition)
-          .applyQuaternion(referenceTransform.rotation)
-          .add(referenceTransform.position)
-        transform.rotation.copy(referenceTransform.rotation).multiply(offset.offsetRotation)
-      }
-    }
-
-    for (const entity of transformObjectQuery.enter()) {
-      const transform = getComponent(entity, TransformComponent)
-      const object3D = getComponent(entity, Object3DComponent).value
-      if (transform && object3D) {
-        object3D.position.copy(transform.position)
-        object3D.quaternion.copy(transform.rotation)
-        object3D.scale.copy(transform.scale)
-        proxifyVector3(TransformComponent.position, entity, object3D.position)
-        proxifyQuaternion(TransformComponent.rotation, entity, object3D.quaternion)
-        proxifyVector3(TransformComponent.scale, entity, object3D.scale)
-      }
-=======
     const { transformOffsetsNeedSorting } = getState(EngineState)
     const offsetTransformEntities = transformOffsetQuery(world)
 
@@ -119,7 +68,6 @@
         proxifyQuaternion(TransformComponent.rotation, entity, object3D.quaternion)
         proxifyVector3(TransformComponent.scale, entity, object3D.scale)
       }
->>>>>>> 4bc32ffb
     }
 
     for (const entity of transformObjectQuery(world)) {
