--- conflicted
+++ resolved
@@ -371,14 +371,6 @@
       }
     }
 
-<<<<<<< HEAD
-    /** Update skeletons - override threejs so we can take advantage of priority avatars optimization */
-    // @todo - maybe optimize this if prototype manipulation is slow
-    Skeleton.prototype.update = skeletonUpdate
-    for (const entity of world.priorityAvatarEntities) {
-      const group = getComponent(entity, GroupComponent)
-      for (const obj of group) obj.traverse(iterateSkeletons)
-=======
     /** for HMDs, only iterate priority queue entities to reduce matrix updates per frame. otherwise, this will be automatically run by threejs */
     if (isHMD) {
       Skeleton.prototype.update = skeletonUpdate
@@ -387,7 +379,6 @@
         for (const obj of group) obj.traverse(iterateSkeletons)
       }
       Skeleton.prototype.update = noop
->>>>>>> 06e0929e
     }
   }
 
