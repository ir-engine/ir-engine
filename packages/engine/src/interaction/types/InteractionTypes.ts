--- conflicted
+++ resolved
@@ -20,10 +20,7 @@
   interactionUrls?: any
   interactionModels?: any
   interactionUserData?: any
-<<<<<<< HEAD
-=======
   mediaIndex?: number
   callback?: any
->>>>>>> 7df22c74
   action?: any
 }