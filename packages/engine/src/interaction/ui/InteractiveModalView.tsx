--- conflicted
+++ resolved
@@ -12,7 +12,6 @@
   )
 }
 
-<<<<<<< HEAD
 const renderMedia = (detailState) => {
   let value = detailState.mediaIndex.value
   let entityIndex = detailState.entityIndex.value
@@ -64,10 +63,7 @@
   )
 }
 
-function createInteractiveModalState(data: InteractionData) {
-=======
 function createInteractiveModalState(data: InteractableComponentType) {
->>>>>>> de858e3c
   const totalMediaUrls: any[] = []
   if (data.interactionImages)
     for (let url of data.interactionImages) {
