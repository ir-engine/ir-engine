--- conflicted
+++ resolved
@@ -3,13 +3,6 @@
 import { Types } from "../../ecs/types/Types";
 
 export class BoundingBox extends Component<BoundingBox> {
-<<<<<<< HEAD
-  box = new Box3();
-  boxArray = [];
-  dynamic = false;
-
-=======
->>>>>>> 3ba6c746
   static schema = {
     box: { type:  Types.Ref, default: new Box3() },
     boxArray: { type: Types.Array, default: [] },
