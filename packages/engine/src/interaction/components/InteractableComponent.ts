/*
CPAL-1.0 License

The contents of this file are subject to the Common Public Attribution License
Version 1.0. (the "License"); you may not use this file except in compliance
with the License. You may obtain a copy of the License at
https://github.com/ir-engine/ir-engine/blob/dev/LICENSE.
The License is based on the Mozilla Public License Version 1.1, but Sections 14
and 15 have been added to cover use of software over a computer network and 
provide for limited attribution for the Original Developer. In addition, 
Exhibit A has been modified to be consistent with Exhibit B.

Software distributed under the License is distributed on an "AS IS" basis,
WITHOUT WARRANTY OF ANY KIND, either express or implied. See the License for the
specific language governing rights and limitations under the License.

The Original Code is Infinite Reality Engine.

The Original Developer is the Initial Developer. The Initial Developer of the
Original Code is the Infinite Reality Engine team.

All portions of the code written by the Infinite Reality Engine team are Copyright © 2021-2023 
Infinite Reality Engine. All Rights Reserved.
*/

import { MathUtils, Vector2, Vector3 } from 'three'

import {
  ECSState,
  Entity,
  getComponent,
  getMutableComponent,
  removeComponent,
  removeEntity,
  setComponent,
  UndefinedEntity,
  useEntityContext,
  UUIDComponent
} from '@ir-engine/ecs'
import {
  defineComponent,
  getOptionalComponent,
  hasComponent,
  useComponent
} from '@ir-engine/ecs/src/ComponentFunctions'
import { getState, isClient, useImmediateEffect, useMutableState } from '@ir-engine/hyperflux'
import { TransformComponent } from '@ir-engine/spatial'
import { CallbackComponent } from '@ir-engine/spatial/src/common/CallbackComponent'
import { createTransitionState } from '@ir-engine/spatial/src/common/functions/createTransitionState'
import { InputComponent, InputExecutionOrder } from '@ir-engine/spatial/src/input/components/InputComponent'
import { RigidBodyComponent } from '@ir-engine/spatial/src/physics/components/RigidBodyComponent'
import { VisibleComponent } from '@ir-engine/spatial/src/renderer/components/VisibleComponent'
import {
  BoundingBoxComponent,
  updateBoundingBox
} from '@ir-engine/spatial/src/transform/components/BoundingBoxComponents'
import { ComputedTransformComponent } from '@ir-engine/spatial/src/transform/components/ComputedTransformComponent'
import { EntityTreeComponent } from '@ir-engine/spatial/src/transform/components/EntityTree'
import { XRUIComponent } from '@ir-engine/spatial/src/xrui/components/XRUIComponent'
import { WebLayer3D } from '@ir-engine/xrui'

import { S } from '@ir-engine/ecs/src/schemas/JSONSchemas'
import { smootheLerpAlpha } from '@ir-engine/spatial/src/common/functions/MathLerpFunctions'
import { EngineState } from '@ir-engine/spatial/src/EngineState'
import { InputState } from '@ir-engine/spatial/src/input/state/InputState'
import {
  DistanceFromCameraComponent,
  DistanceFromLocalClientComponent
} from '@ir-engine/spatial/src/transform/components/DistanceComponents'
import { useXRUIState } from '@ir-engine/spatial/src/xrui/functions/useXRUIState'
import { useEffect } from 'react'
import { AvatarComponent } from '../../avatar/components/AvatarComponent'
import { createUI } from '../functions/createUI'
import { inFrustum, InteractableState, InteractableTransitions } from '../functions/interactableFunctions'
import { InteractiveModalState } from '../ui/InteractiveModalView'

/**
 * Visibility override for XRUI, none is default behavior, on or off forces that state
 *
 * NOTE - if more states are added we need to modify logic in InteractableSystem.ts for state other than "none"
 */
export enum XRUIVisibilityOverride {
  none = 0,
  on = 1,
  off = 2
}
export enum XRUIActivationType {
  proximity = 0,
  hover = 1
}

const xrDistVec3 = new Vector3()
const inputPointerPosition = new Vector2()
let inputPointerEntity = UndefinedEntity

const updateXrDistVec3 = (selfAvatarEntity: Entity) => {
  //TODO change from using rigidbody to use the transform position (+ height of avatar)
  const selfAvatarRigidBodyComponent = getComponent(selfAvatarEntity, RigidBodyComponent)
  const avatar = getComponent(selfAvatarEntity, AvatarComponent)
  xrDistVec3.copy(selfAvatarRigidBodyComponent.position)
  xrDistVec3.y += avatar.avatarHeight
}

const _center = new Vector3()
const _size = new Vector3()

export const updateInteractableUI = (entity: Entity) => {
  const selfAvatarEntity = AvatarComponent.getSelfAvatarEntity()
  const interactable = getOptionalComponent(entity, InteractableComponent)

  if (!selfAvatarEntity || !interactable || interactable.uiEntity == UndefinedEntity) return

  const xrui = getOptionalComponent(interactable.uiEntity, XRUIComponent)
  const xruiTransform = getOptionalComponent(interactable.uiEntity, TransformComponent)
  if (!xrui || !xruiTransform) return

  const boundingBox = getOptionalComponent(entity, BoundingBoxComponent)

  updateXrDistVec3(selfAvatarEntity)

  const hasVisibleComponent = hasComponent(interactable.uiEntity, VisibleComponent)
  if (hasVisibleComponent && boundingBox) {
    updateBoundingBox(entity)

    const center = boundingBox.box.getCenter(_center)
    const size = boundingBox.box.getSize(_size)
    if (!size.y) size.y = 1
    const alpha = smootheLerpAlpha(0.01, getState(ECSState).deltaSeconds)
    xruiTransform.position.x = center.x
    xruiTransform.position.z = center.z
    xruiTransform.position.y = MathUtils.lerp(xruiTransform.position.y, center.y + 0.7 * size.y, alpha)

    const cameraTransform = getComponent(getState(EngineState).viewerEntity, TransformComponent)
    xruiTransform.rotation.copy(cameraTransform.rotation)
  }

  const distance = xrDistVec3.distanceToSquared(xruiTransform.position)

  //slightly annoying to check this condition twice, but keeps distance calc on same frame
  if (hasVisibleComponent) {
    xruiTransform.scale.setScalar(MathUtils.clamp(distance * 0.01, 1, 5))
  }

  const transition = InteractableTransitions.get(entity)!
  let activateUI = false

  const inCameraFrustum = inFrustum(interactable.uiEntity)
  let hovering = false

  if (inCameraFrustum) {
    if (interactable.uiVisibilityOverride === XRUIVisibilityOverride.none) {
      if (interactable.uiActivationType === XRUIActivationType.proximity) {
        //proximity
        let thresh = interactable.activationDistance
        thresh *= thresh //squared for dist squared comparison
        activateUI = distance < thresh
      }
      if (!activateUI && (interactable.uiActivationType === XRUIActivationType.hover || interactable.clickInteract)) {
        //hover
        const input = getOptionalComponent(entity, InputComponent)
        if (input) {
          hovering = input.inputSources.length > 0
          activateUI = hovering
        }
      }
    } else {
      activateUI = interactable.uiVisibilityOverride !== XRUIVisibilityOverride.off //could be more explicit, needs to be if we add more enum options
    }
    getMutableComponent(entity, InteractableComponent).canInteract.set(activateUI)
  }

  //highlight if hovering OR if closest, otherwise turn off highlight
  const mutableInteractable = getMutableComponent(entity, InteractableComponent)
  const newHighlight = hovering || entity === getState(InteractableState).available[0]
  if (mutableInteractable.highlighted.value !== newHighlight) {
    mutableInteractable.highlighted.set(newHighlight)
  }

  if (transition.state === 'OUT' && activateUI) {
    transition.setState('IN')
    setComponent(interactable.uiEntity, VisibleComponent)
  }
  if (transition.state === 'IN' && !activateUI) {
    transition.setState('OUT')
  }
  const deltaSeconds = getState(ECSState).deltaSeconds
  transition.update(deltaSeconds, (opacity) => {
    if (opacity === 0) {
      removeComponent(interactable.uiEntity, VisibleComponent)
    }
    xrui.rootLayer.traverseLayersPreOrder((layer: WebLayer3D) => {
      const mat = layer.contentMesh.material as THREE.MeshBasicMaterial
      mat.opacity = opacity
    })
  })
}

/**
 * Adds an interactable UI to the entity if it has label text
 * @param entity
 */
const addInteractableUI = (entity: Entity) => {
  const interactable = getComponent(entity, InteractableComponent)
  if (!interactable.label || interactable.label === '' || interactable.uiEntity != UndefinedEntity) return //null or empty label = no ui

  const uiEntity = createUI(entity, interactable.label, interactable.uiInteractable).entity

  const uiTransform = getComponent(uiEntity, TransformComponent)
  const boundingBox = getOptionalComponent(entity, BoundingBoxComponent)
  if (boundingBox) {
    updateBoundingBox(entity)
    boundingBox.box.getCenter(uiTransform.position)
  }
  getMutableComponent(entity, InteractableComponent).uiEntity.set(uiEntity)
  setComponent(uiEntity, EntityTreeComponent, { parentEntity: getState(EngineState).originEntity })
  setComponent(uiEntity, ComputedTransformComponent, {
    referenceEntities: [entity, getState(EngineState).viewerEntity],
    computeFunction: () => updateInteractableUI(entity)
  })

  const transition = createTransitionState(0.25)
  transition.setState('OUT')
  InteractableTransitions.set(entity, transition)
}

const removeInteractableUI = (entity: Entity) => {
  const interactable = getComponent(entity, InteractableComponent)
  if (interactable.uiEntity == UndefinedEntity) return //null or empty label = no ui

  removeEntity(interactable.uiEntity)
  getMutableComponent(entity, InteractableComponent).uiEntity.set(UndefinedEntity)
}

export const InteractableComponent = defineComponent({
  name: 'InteractableComponent',
  jsonID: 'EE_interactable',
<<<<<<< HEAD

  schema: S.Object({
    //TODO reimpliment the frustum culling for interactables

    //TODO check if highlight works properly on init and with non clickInteract
    //TODO simplify button logic in inputUpdate

    //TODO after that is done, get rid of custom updates and add a state bool for "interactable" or "showUI"...think about best name

    //TODO canInteract for grabbed state on grabbable?
    uiInteractable: S.Bool(true),
    uiEntity: S.Entity(),
    label: S.String('E'),
    uiVisibilityOverride: S.Enum(XRUIVisibilityOverride, XRUIVisibilityOverride.none),
    uiActivationType: S.Enum(XRUIActivationType, XRUIActivationType.proximity),
    activationDistance: S.Number(2),
    clickInteract: S.Bool(false),
    highlighted: S.Bool(false),
    callbacks: S.Array(
      S.Object({
=======
  onInit: () => {
    return {
      //TODO reimpliment the frustum culling for interactables

      //TODO check if highlight works properly on init and with non clickInteract
      //TODO simplify button logic in inputUpdate

      //TODO after that is done, get rid of custom updates and add a state bool for "interactable" or "showUI"...think about best name

      //TODO canInteract for grabbed state on grabbable?
      canInteract: false,
      uiInteractable: true,
      uiEntity: UndefinedEntity,
      label: 'E',
      uiVisibilityOverride: XRUIVisibilityOverride.none as XRUIVisibilityOverride,
      uiActivationType: XRUIActivationType.proximity as XRUIActivationType,
      activationDistance: 2,
      clickInteract: false,
      highlighted: false,
      callbacks: [] as Array<{
>>>>>>> 51d91595
        /**
         * The function to call on the CallbackComponent of the targetEntity when the trigger volume is entered.
         */
        callbackID: S.Nullable(S.String()),
        /**
         * empty string represents self
         */
        target: S.Nullable(S.EntityUUID())
      })
    )
  }),

  reactor: () => {
    if (!isClient) return null
    const entity = useEntityContext()
    const interactableComponent = useComponent(entity, InteractableComponent)
    const isEditing = useMutableState(EngineState).isEditing
    const modalState = useXRUIState<InteractiveModalState>()

    useImmediateEffect(() => {
      setComponent(entity, DistanceFromCameraComponent)
      setComponent(entity, DistanceFromLocalClientComponent)
      setComponent(entity, BoundingBoxComponent)
      return () => {
        removeComponent(entity, DistanceFromCameraComponent)
        removeComponent(entity, DistanceFromLocalClientComponent)
        removeComponent(entity, BoundingBoxComponent)
        removeInteractableUI(entity)
      }
    }, [])

    InputComponent.useExecuteWithInput(
      () => {
        const buttons = InputComponent.getMergedButtons(entity)
        if (!interactableComponent.clickInteract.value && buttons.PrimaryClick?.pressed) return
        if (
          buttons.Interact?.pressed &&
          !buttons.Interact?.dragging &&
          getState(InputState).capturingEntity === UndefinedEntity
        ) {
          InputState.setCapturingEntity(entity)

          if (buttons.Interact?.up) {
            callInteractCallbacks(entity)
          }
        }
      },
      true,
      InputExecutionOrder.After
    )

    useEffect(() => {
      if (!isEditing.value) {
        addInteractableUI(entity)
      }
      return () => {
        removeInteractableUI(entity)
      }
    }, [isEditing.value])

    useEffect(() => {
      //const xrUI = getMutableComponent(interactableComponent.uiEntity, XRUIComponent)
      const msg = interactableComponent.label?.value ?? ''
      modalState.interactMessage?.set(msg)
    }, [interactableComponent.label]) //TODO just nuke the whole XRUI and recreate....
    return null
  }
})

const callInteractCallbacks = (entity: Entity) => {
  const interactable = getComponent(entity, InteractableComponent)
  for (const callback of interactable.callbacks) {
    if (callback.target && !UUIDComponent.getEntityByUUID(callback.target)) continue
    const targetEntity = callback.target ? UUIDComponent.getEntityByUUID(callback.target) : entity
    if (targetEntity && callback.callbackID) {
      const callbacks = getOptionalComponent(targetEntity, CallbackComponent)
      if (!callbacks) continue
      callbacks.get(callback.callbackID)?.(entity, targetEntity)
    }
  }
}<|MERGE_RESOLUTION|>--- conflicted
+++ resolved
@@ -234,7 +234,6 @@
 export const InteractableComponent = defineComponent({
   name: 'InteractableComponent',
   jsonID: 'EE_interactable',
-<<<<<<< HEAD
 
   schema: S.Object({
     //TODO reimpliment the frustum culling for interactables
@@ -245,6 +244,7 @@
     //TODO after that is done, get rid of custom updates and add a state bool for "interactable" or "showUI"...think about best name
 
     //TODO canInteract for grabbed state on grabbable?
+    canInteract: S.Bool(false),
     uiInteractable: S.Bool(true),
     uiEntity: S.Entity(),
     label: S.String('E'),
@@ -255,28 +255,6 @@
     highlighted: S.Bool(false),
     callbacks: S.Array(
       S.Object({
-=======
-  onInit: () => {
-    return {
-      //TODO reimpliment the frustum culling for interactables
-
-      //TODO check if highlight works properly on init and with non clickInteract
-      //TODO simplify button logic in inputUpdate
-
-      //TODO after that is done, get rid of custom updates and add a state bool for "interactable" or "showUI"...think about best name
-
-      //TODO canInteract for grabbed state on grabbable?
-      canInteract: false,
-      uiInteractable: true,
-      uiEntity: UndefinedEntity,
-      label: 'E',
-      uiVisibilityOverride: XRUIVisibilityOverride.none as XRUIVisibilityOverride,
-      uiActivationType: XRUIActivationType.proximity as XRUIActivationType,
-      activationDistance: 2,
-      clickInteract: false,
-      highlighted: false,
-      callbacks: [] as Array<{
->>>>>>> 51d91595
         /**
          * The function to call on the CallbackComponent of the targetEntity when the trigger volume is entered.
          */
