--- conflicted
+++ resolved
@@ -23,7 +23,6 @@
 Ethereal Engine. All Rights Reserved.
 */
 
-import { useEffect } from 'react'
 import { MathUtils, Vector3 } from 'three'
 import matches from 'ts-matches'
 
@@ -55,12 +54,7 @@
 import { EntityTreeComponent } from '@etherealengine/spatial/src/transform/components/EntityTree'
 import { XRUIComponent } from '@etherealengine/spatial/src/xrui/components/XRUIComponent'
 import { WebLayer3D } from '@etherealengine/xrui'
-<<<<<<< HEAD
-import { MathUtils, Vector3 } from 'three'
-import matches from 'ts-matches'
-=======
-
->>>>>>> 5e925968
+
 import { AvatarComponent } from '../../avatar/components/AvatarComponent'
 import { createUI } from '../functions/createUI'
 import { inFrustum, InteractableState, InteractableTransitions } from '../functions/interactableFunctions'
