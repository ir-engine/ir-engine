import { Behavior } from "../../common/interfaces/Behavior";
import { Entity } from "../../ecs/classes/Entity";
import { Interactive } from "../components/Interactive";
import { getComponent, hasComponent } from "../../ecs/functions/EntityFunctions";
import { Interacts } from "../components/Interacts";
import { Input } from "../../input/components/Input";
import { DefaultInput } from "../../templates/shared/DefaultInput";
import { CharacterComponent } from "../../templates/character/components/CharacterComponent";
import { LifecycleValue } from "../../common/enums/LifecycleValue";
import { Engine } from "../../ecs/classes/Engine";

/**
 *
 * @param entity the one who interacts
 * @param args
 * @param delta
 */

<<<<<<< HEAD
const startedPosition = new Map<Entity,any>();
// const touchStartedPosition = new Map<Entity,any>();
=======

const startedPosition = new Map<Entity,any>();
// const endedPosition = new Map<Entity,any>();
>>>>>>> 20a6cfad

export const  interact: Behavior = (entity: Entity, args: any, delta): void => {
  if (!hasComponent(entity, Interacts)) {
    console.error(
      'Attempted to call interact behavior, but actor does not have Interacts component'
    )
    return
  }
<<<<<<< HEAD

  const { focusedInteractive:focusedEntity } = getComponent(entity, Interacts);
  const mouseScreenPosition = getComponent(entity, Input).data.get(DefaultInput.SCREENXY);

  // if (args.touchPhaze === LifecycleValue.STARTED ){
  //   console.log(mouseScreenPosition);
  //   touchStartedPosition.set(entity,mouseScreenPosition.value)
  //   return
  // }
=======
>>>>>>> 20a6cfad
  
  const { focusedInteractive: focusedEntity } = getComponent(entity, Interacts)
  const input = getComponent(entity, Input)
  
  // console.log(args)

  const mouseScreenPosition = getComponent(entity, Input).data.get(DefaultInput.SCREENXY)
  if (args.phaze === LifecycleValue.STARTED ){
    startedPosition.set(entity,mouseScreenPosition.value)
<<<<<<< HEAD
    return
=======
    
>>>>>>> 20a6cfad
  }
    
  const startedMousePosition = startedPosition.get(entity);
<<<<<<< HEAD
  // const startedTouchPosition = touchStartedPosition.get(entity);
    
  if (startedMousePosition !== mouseScreenPosition.value){
    // mouse moved, skip interaction call
    return;
    }
    
  if (!focusedEntity) {
    // no available interactive object is focused right now
    return;
  }
=======
  
  console.log('Mouse position on START',startedMousePosition)
  console.log('Current mouse position', mouseScreenPosition.value)
 
  if (startedMousePosition == mouseScreenPosition.value) {
    if (!focusedEntity) {
      // no available interactive object is focused right now
      return
    }
>>>>>>> 20a6cfad

    if (!hasComponent(focusedEntity, Interactive)) {
      console.error(
        'Attempted to call interact behavior, but target does not have Interactive component'
      )
      return
    }

    const interactive = getComponent(focusedEntity, Interactive)
    if (interactive && typeof interactive.onInteraction === 'function') {
      interactive.onInteraction(entity, args, delta, focusedEntity)
    }
  }
}<|MERGE_RESOLUTION|>--- conflicted
+++ resolved
@@ -16,14 +16,9 @@
  * @param delta
  */
 
-<<<<<<< HEAD
-const startedPosition = new Map<Entity,any>();
-// const touchStartedPosition = new Map<Entity,any>();
-=======
 
 const startedPosition = new Map<Entity,any>();
 // const endedPosition = new Map<Entity,any>();
->>>>>>> 20a6cfad
 
 export const  interact: Behavior = (entity: Entity, args: any, delta): void => {
   if (!hasComponent(entity, Interacts)) {
@@ -32,18 +27,6 @@
     )
     return
   }
-<<<<<<< HEAD
-
-  const { focusedInteractive:focusedEntity } = getComponent(entity, Interacts);
-  const mouseScreenPosition = getComponent(entity, Input).data.get(DefaultInput.SCREENXY);
-
-  // if (args.touchPhaze === LifecycleValue.STARTED ){
-  //   console.log(mouseScreenPosition);
-  //   touchStartedPosition.set(entity,mouseScreenPosition.value)
-  //   return
-  // }
-=======
->>>>>>> 20a6cfad
   
   const { focusedInteractive: focusedEntity } = getComponent(entity, Interacts)
   const input = getComponent(entity, Input)
@@ -53,27 +36,10 @@
   const mouseScreenPosition = getComponent(entity, Input).data.get(DefaultInput.SCREENXY)
   if (args.phaze === LifecycleValue.STARTED ){
     startedPosition.set(entity,mouseScreenPosition.value)
-<<<<<<< HEAD
-    return
-=======
     
->>>>>>> 20a6cfad
   }
-    
+  
   const startedMousePosition = startedPosition.get(entity);
-<<<<<<< HEAD
-  // const startedTouchPosition = touchStartedPosition.get(entity);
-    
-  if (startedMousePosition !== mouseScreenPosition.value){
-    // mouse moved, skip interaction call
-    return;
-    }
-    
-  if (!focusedEntity) {
-    // no available interactive object is focused right now
-    return;
-  }
-=======
   
   console.log('Mouse position on START',startedMousePosition)
   console.log('Current mouse position', mouseScreenPosition.value)
@@ -83,7 +49,6 @@
       // no available interactive object is focused right now
       return
     }
->>>>>>> 20a6cfad
 
     if (!hasComponent(focusedEntity, Interactive)) {
       console.error(
