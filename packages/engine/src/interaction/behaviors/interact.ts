import { Behavior } from "../../common/interfaces/Behavior";
import { Entity } from "../../ecs/classes/Entity";
import { Interactive } from "../components/Interactive";
import { getComponent, hasComponent } from "../../ecs/functions/EntityFunctions";
import { Interacts } from "../components/Interacts";
<<<<<<< HEAD
import { Input } from "../../input/components/Input";
import { DefaultInput } from "../../templates/shared/DefaultInput";
import { CharacterComponent } from "../../templates/character/components/CharacterComponent";
import { LifecycleValue } from "../../common/enums/LifecycleValue";
import { Engine } from "../../ecs/classes/Engine";
=======
import { LifecycleValue } from "../../common/enums/LifecycleValue";
import { DefaultInput } from "../../templates/shared/DefaultInput";
import { Input } from "../../input/components/Input";
>>>>>>> 44a3afe5

/**
 *
 * @param entity the one who interacts
 * @param args
 * @param delta
 */
<<<<<<< HEAD


const startedPosition = new Map<Entity,any>();
// const endedPosition = new Map<Entity,any>();

export const  interact: Behavior = (entity: Entity, args: any, delta): void => {
=======
const startedPosition = new Map<Entity,any>();

export const interact:Behavior = (entity: Entity, args:any, delta): void => {
>>>>>>> 44a3afe5
  if (!hasComponent(entity, Interacts)) {
    console.error(
      'Attempted to call interact behavior, but actor does not have Interacts component'
    )
    return
  }
<<<<<<< HEAD
  
  const { focusedInteractive: focusedEntity } = getComponent(entity, Interacts)
  const input = getComponent(entity, Input)
  
  // console.log(args)

  const mouseScreenPosition = getComponent(entity, Input).data.get(DefaultInput.SCREENXY)
  if (args.phaze === LifecycleValue.STARTED ){
    startedPosition.set(entity,mouseScreenPosition.value)
    
=======

  const { focusedInteractive:focusedEntity } = getComponent(entity, Interacts);
  const mouseScreenPosition = getComponent(entity, Input).data.get(DefaultInput.SCREENXY);
  
  if (args.phaze === LifecycleValue.STARTED ){
    startedPosition.set(entity,mouseScreenPosition.value)
  }
  
  const startedMousePosition = startedPosition.get(entity);
  
  if (startedMousePosition !== mouseScreenPosition.value){
    // mouse moved, skip interaction call
    return;
    }
  if (!focusedEntity) {
    // no available interactive object is focused right now
    return;
>>>>>>> 44a3afe5
  }
  
  const startedMousePosition = startedPosition.get(entity);
  
  console.log('Mouse position on START',startedMousePosition)
  console.log('Current mouse position', mouseScreenPosition.value)
 
  if (startedMousePosition == mouseScreenPosition.value) {
    if (!focusedEntity) {
      // no available interactive object is focused right now
      return
    }

    if (!hasComponent(focusedEntity, Interactive)) {
      console.error(
        'Attempted to call interact behavior, but target does not have Interactive component'
      )
      return
    }

    const interactive = getComponent(focusedEntity, Interactive)
    if (interactive && typeof interactive.onInteraction === 'function') {
      interactive.onInteraction(entity, args, delta, focusedEntity)
    }
  }
<<<<<<< HEAD
}
=======

};
>>>>>>> 44a3afe5
<|MERGE_RESOLUTION|>--- conflicted
+++ resolved
@@ -3,17 +3,9 @@
 import { Interactive } from "../components/Interactive";
 import { getComponent, hasComponent } from "../../ecs/functions/EntityFunctions";
 import { Interacts } from "../components/Interacts";
-<<<<<<< HEAD
-import { Input } from "../../input/components/Input";
-import { DefaultInput } from "../../templates/shared/DefaultInput";
-import { CharacterComponent } from "../../templates/character/components/CharacterComponent";
-import { LifecycleValue } from "../../common/enums/LifecycleValue";
-import { Engine } from "../../ecs/classes/Engine";
-=======
 import { LifecycleValue } from "../../common/enums/LifecycleValue";
 import { DefaultInput } from "../../templates/shared/DefaultInput";
 import { Input } from "../../input/components/Input";
->>>>>>> 44a3afe5
 
 /**
  *
@@ -21,36 +13,13 @@
  * @param args
  * @param delta
  */
-<<<<<<< HEAD
-
-
-const startedPosition = new Map<Entity,any>();
-// const endedPosition = new Map<Entity,any>();
-
-export const  interact: Behavior = (entity: Entity, args: any, delta): void => {
-=======
 const startedPosition = new Map<Entity,any>();
 
 export const interact:Behavior = (entity: Entity, args:any, delta): void => {
->>>>>>> 44a3afe5
   if (!hasComponent(entity, Interacts)) {
-    console.error(
-      'Attempted to call interact behavior, but actor does not have Interacts component'
-    )
-    return
+    console.error('Attempted to call interact behavior, but actor does not have Interacts component');
+    return;
   }
-<<<<<<< HEAD
-  
-  const { focusedInteractive: focusedEntity } = getComponent(entity, Interacts)
-  const input = getComponent(entity, Input)
-  
-  // console.log(args)
-
-  const mouseScreenPosition = getComponent(entity, Input).data.get(DefaultInput.SCREENXY)
-  if (args.phaze === LifecycleValue.STARTED ){
-    startedPosition.set(entity,mouseScreenPosition.value)
-    
-=======
 
   const { focusedInteractive:focusedEntity } = getComponent(entity, Interacts);
   const mouseScreenPosition = getComponent(entity, Input).data.get(DefaultInput.SCREENXY);
@@ -68,35 +37,16 @@
   if (!focusedEntity) {
     // no available interactive object is focused right now
     return;
->>>>>>> 44a3afe5
   }
-  
-  const startedMousePosition = startedPosition.get(entity);
-  
-  console.log('Mouse position on START',startedMousePosition)
-  console.log('Current mouse position', mouseScreenPosition.value)
- 
-  if (startedMousePosition == mouseScreenPosition.value) {
-    if (!focusedEntity) {
-      // no available interactive object is focused right now
-      return
-    }
 
-    if (!hasComponent(focusedEntity, Interactive)) {
-      console.error(
-        'Attempted to call interact behavior, but target does not have Interactive component'
-      )
-      return
-    }
+  if (!hasComponent(focusedEntity, Interactive)) {
+    console.error('Attempted to call interact behavior, but target does not have Interactive component');
+    return;
+  }
 
-    const interactive = getComponent(focusedEntity, Interactive)
-    if (interactive && typeof interactive.onInteraction === 'function') {
-      interactive.onInteraction(entity, args, delta, focusedEntity)
-    }
+  const interactive = getComponent(focusedEntity, Interactive);
+  if (interactive && typeof interactive.onInteraction === 'function') {
+    interactive.onInteraction(entity, args, delta, focusedEntity);
   }
-<<<<<<< HEAD
-}
-=======
 
-};
->>>>>>> 44a3afe5
+};