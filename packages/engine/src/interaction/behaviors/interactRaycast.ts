import { Behavior } from "../../common/interfaces/Behavior";
import { Entity } from "../../ecs/classes/Entity";
import { InteractBehaviorArguments } from "../types";
import { getComponent, getMutableComponent, hasComponent } from "../../ecs/functions/EntityFunctions";
import { TransformComponent } from "../../transform/components/TransformComponent";
import { Object3D, Ray, Raycaster, Vector3,Vector2 } from "three";
import { Object3DComponent } from "../../common/components/Object3DComponent";
import { Interactive } from "../components/Interactive";
import { Interaction } from "../components/Interacts";
import { CharacterComponent } from "../../templates/character/components/CharacterComponent";
import { Input } from "../../input/components/Input";
import { DefaultInput } from "../../templates/shared/DefaultInput";
import { Engine } from "../../ecs/classes/Engine";

/**
 * Checks if entity can interact with any of entities listed in 'interactive' array, checking distance, guards and raycast
 * @param entity
 * @param interactive
 * @param delta
 */
export const interactRaycast: Behavior = (entity: Entity, { interactive }: InteractBehaviorArguments, delta: number): void => {
  const clientPosition = getComponent(entity, TransformComponent).position;
  // - added mouse position tracking
  const mouseScreenPosition = getComponent(entity, Input).data.get(DefaultInput.SCREENXY);
  const mouseScreen = new Vector2();
  if (mouseScreenPosition) {
    mouseScreen.x = mouseScreenPosition.value[0];
	  mouseScreen.y = mouseScreenPosition.value[1];
    }

  // TODO: this is only while we don't have InteractionPointers component, or similar data in Input
  if (!hasComponent(entity, CharacterComponent)) {
    return;
  }

  const raycastList: Array<Object3D> = interactive
    .filter(interactiveEntity => {
      // - have object 3d to raycast
      if (!hasComponent(interactiveEntity, Object3DComponent)) {
        return false;
      }

      // - distance check
      // TODO: handle parent transform!!!
      const distance = getComponent(interactiveEntity, TransformComponent).position.distanceTo(clientPosition);
      const interactive = getComponent(interactiveEntity, Interactive);

      if (distance > interactive.interactiveDistance) {
        return false;
      }

      // - onInteractionCheck is not set or passed
      return (typeof interactive.onInteractionCheck !== 'function' || interactive.onInteractionCheck(entity, interactiveEntity));
    })
    .map(entity => getComponent(entity, Object3DComponent).value );

  if (!raycastList.length) {
    return;
  }

  const character = getComponent(entity, CharacterComponent);
  if (!character.viewVector) {
    // console.warn('!character.viewVector')
    return;
  }

  const raycaster = new Raycaster();
  let object;
  // - added mouse raycaster
  const rayCamera = Engine.camera.clone();
  const rayMouse = mouseScreen;
  raycaster.setFromCamera(rayMouse,rayCamera);
  let intersections = raycaster.intersectObjects(raycastList, true );



  if (!intersections.length){
    const rayOrigin = clientPosition;
    const rayDirection = character.viewVector.clone().normalize().setY(0);
    raycaster.set(rayOrigin, rayDirection);
    intersections = raycaster.intersectObjects( raycastList, true );
  }


  if (intersections.length) {
    object = intersections[0].object;
    while (raycastList.indexOf(object)===-1 && object.parent) {
      object = object.parent;
    }
    if (raycastList.indexOf(object)===-1) {
      console.error('Raycasted sub-object not in raycast list');
      object = null;
    }
  }

  const newRayHit = object && intersections.length? intersections[0] : null;
<<<<<<< HEAD
  const interacts = getMutableComponent(entity, Interaction);
  interacts.focusedRayHit = newRayHit;
=======
  const interacts = getMutableComponent(entity, Interacts);
  interacts.BoxHitResult = newRayHit;
>>>>>>> 060e8839
  interacts.focusedInteractive = newRayHit? (object as any).entity : null;

};<|MERGE_RESOLUTION|>--- conflicted
+++ resolved
@@ -5,8 +5,8 @@
 import { TransformComponent } from "../../transform/components/TransformComponent";
 import { Object3D, Ray, Raycaster, Vector3,Vector2 } from "three";
 import { Object3DComponent } from "../../common/components/Object3DComponent";
-import { Interactive } from "../components/Interactive";
-import { Interaction } from "../components/Interacts";
+import { Interactable } from "../components/Interactable";
+import { Interactor } from "../components/Interactor";
 import { CharacterComponent } from "../../templates/character/components/CharacterComponent";
 import { Input } from "../../input/components/Input";
 import { DefaultInput } from "../../templates/shared/DefaultInput";
@@ -43,7 +43,7 @@
       // - distance check
       // TODO: handle parent transform!!!
       const distance = getComponent(interactiveEntity, TransformComponent).position.distanceTo(clientPosition);
-      const interactive = getComponent(interactiveEntity, Interactive);
+      const interactive = getComponent(interactiveEntity, Interactable);
 
       if (distance > interactive.interactiveDistance) {
         return false;
@@ -94,13 +94,8 @@
   }
 
   const newRayHit = object && intersections.length? intersections[0] : null;
-<<<<<<< HEAD
-  const interacts = getMutableComponent(entity, Interaction);
+  const interacts = getMutableComponent(entity, Interactor);
   interacts.focusedRayHit = newRayHit;
-=======
-  const interacts = getMutableComponent(entity, Interacts);
-  interacts.BoxHitResult = newRayHit;
->>>>>>> 060e8839
   interacts.focusedInteractive = newRayHit? (object as any).entity : null;
 
 };