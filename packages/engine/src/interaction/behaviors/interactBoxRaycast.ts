--- conflicted
+++ resolved
@@ -5,15 +5,11 @@
 import { getComponent, getMutableComponent, hasComponent } from "../../ecs/functions/EntityFunctions";
 
 import { Object3DComponent } from "../../common/components/Object3DComponent";
-import { Interactive } from "../components/Interactive";
+import { Interactable } from "../components/Interactable";
 import { FollowCameraComponent } from "../../camera/components/FollowCameraComponent";
-<<<<<<< HEAD
-import { Interaction } from "../components/Interacts";
-=======
-import { Interacts } from "../components/Interacts";
+import { Interactor } from "../components/Interactor";
 import { BoundingBox } from "../components/BoundingBox";
 import { TransformComponent } from "@xr3ngine/engine/src/transform/components/TransformComponent";
->>>>>>> 93754280
 import { Engine } from "../../ecs/classes/Engine";
 
 /**
@@ -37,7 +33,7 @@
       if (!hasComponent(interactiveEntity, Object3DComponent)) {
         return false;
       }
-      const interactive = getComponent(interactiveEntity, Interactive);
+      const interactive = getComponent(interactiveEntity, Interactable);
       // - onInteractionCheck is not set or passed
       return (typeof interactive.onInteractionCheck !== 'function' || interactive.onInteractionCheck(entity, interactiveEntity));
     })
@@ -97,15 +93,10 @@
 
   const selectNearest = subFocusedArray.sort((a,b) => a[2] - b[2])
 
-<<<<<<< HEAD
-  const interacts = getMutableComponent(entity, Interaction);
-  interacts.subFocusedArray = subFocusedArray;
-=======
-  const interacts = getMutableComponent(entity, Interacts);
+  const interacts = getMutableComponent(entity, Interactor);
   interacts.subFocusedArray = subFocusedArray.map(v => getComponent(v[0], Object3DComponent).value);
 
   const newBoxHit = selectNearest.length? selectNearest[0] : null;
-  interacts.focusedBoxHit = newBoxHit;
+  interacts.BoxHitResult = newBoxHit;
   interacts.focusedInteractive = newBoxHit? newBoxHit[0] : null;
->>>>>>> 93754280
 };