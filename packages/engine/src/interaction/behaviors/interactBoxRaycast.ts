import { Object3D, Ray, Raycaster, Vector3, Vector2, Mesh, Frustum, Matrix4, Box3, Scene } from "three";
import { Behavior } from "../../common/interfaces/Behavior";
import { Entity } from "../../ecs/classes/Entity";
import { InteractBehaviorArguments } from "../types";
import { getComponent, getMutableComponent, hasComponent } from "../../ecs/functions/EntityFunctions";

import { Object3DComponent } from "../../common/components/Object3DComponent";
import { Interactable } from "../components/Interactable";
import { FollowCameraComponent } from "../../camera/components/FollowCameraComponent";
import { Interactor } from "../components/Interactor";
import { BoundingBox } from "../components/BoundingBox";
import { TransformComponent } from "@xr3ngine/engine/src/transform/components/TransformComponent";
import { Engine } from "../../ecs/classes/Engine";

/**
 * Checks if entity can interact with any of entities listed in 'interactive' array, checking distance, guards and raycast
 * @param entity
 * @param interactive
 * @param delta
 */

export const interactBoxRaycast: Behavior = (entity: Entity, { interactive }:InteractBehaviorArguments, delta: number): void => {

  if (!hasComponent(entity, FollowCameraComponent)) return;
  const followCamera = getComponent(entity, FollowCameraComponent);
  if (!followCamera.raycastBoxOn) return;

  const transform = getComponent<TransformComponent>(entity, TransformComponent);

  const raycastList:Array<Entity> = interactive
    .filter(interactiveEntity => {
      // - have object 3d to raycast
      if (!hasComponent(interactiveEntity, Object3DComponent)) {
        return false;
      }
      const interactive = getComponent(interactiveEntity, Interactable);
      // - onInteractionCheck is not set or passed
      return (typeof interactive.onInteractionCheck !== 'function' || interactive.onInteractionCheck(entity, interactiveEntity));
    })

  if (!raycastList.length) {
    return;
  }

  const projectionMatrix = new Matrix4().makePerspective(
    followCamera.rx1,
    followCamera.rx2,
    followCamera.ry1,
    followCamera.ry2,
    Engine.camera.near,
    followCamera.farDistance
  );

  Engine.camera.updateMatrixWorld();
  Engine.camera.matrixWorldInverse.getInverse( Engine.camera.matrixWorld );

  const viewProjectionMatrix = new Matrix4().multiplyMatrices( projectionMatrix, Engine.camera.matrixWorldInverse );
  const frustum = new Frustum().setFromProjectionMatrix( viewProjectionMatrix );


  const subFocusedArray = raycastList.map( entityIn => {

    const boundingBox = getComponent(entityIn, BoundingBox);
    if (boundingBox.boxArray.length) {
      // TO DO: static group object
      if (boundingBox.dynamic) {

        const arr = boundingBox.boxArray.map((object3D, index) => {
          const aabb = new Box3();
          aabb.setFromObject( object3D );
          return [entityIn, frustum.intersectsBox(aabb), aabb.distanceToPoint(transform.position), index];
<<<<<<< HEAD
        }).filter( value => value[1] ).sort((a: any, b: any) => a[2] - b[2])
=======
        }).filter( value => value[1] ).sort((a: any,b: any) => a[2] - b[2])
>>>>>>> a0a47fc7

        if (arr.length) {
          return arr[0]
        } else {
          return [null, false]
        }

      }
    } else {
      if (boundingBox.dynamic) {
        const object3D = getComponent(entityIn, Object3DComponent);
        const aabb = new Box3();
        aabb.copy(boundingBox.box);
        aabb.applyMatrix4( object3D.value.matrixWorld );
        return [entityIn, frustum.intersectsBox(aabb), aabb.distanceToPoint(transform.position)];
      } else {
        return [entityIn, frustum.intersectsBox(boundingBox.box), boundingBox.box.distanceToPoint(transform.position)];
      }
    }
  }).filter( value => value[1] );

<<<<<<< HEAD
  const selectNearest = subFocusedArray.sort((a: any, b: any) => a[2] - b[2])

  const interactor = getMutableComponent(entity, Interactor);
  interactor.subFocusedArray = subFocusedArray.map((v: any) => getComponent(v[0], Object3DComponent).value);

  const newBoxHit = selectNearest.length ? selectNearest[0] : null;
  interactor.BoxHitResult = newBoxHit;
  interactor.focusedInteractive = newBoxHit ? newBoxHit[0] : null;
=======
  const selectNearest = subFocusedArray.sort((a: any,b: any) => a[2] - b[2])

  const interacts = getMutableComponent(entity, Interactor);
  interacts.subFocusedArray = subFocusedArray.map((v: any) => getComponent(v[0], Object3DComponent).value);

  const newBoxHit = selectNearest.length? selectNearest[0] : null;
  (interacts.BoxHitResult as any) = newBoxHit;
  (interacts.focusedInteractive as any) = newBoxHit? newBoxHit[0] : null;
>>>>>>> a0a47fc7
};<|MERGE_RESOLUTION|>--- conflicted
+++ resolved
@@ -19,7 +19,7 @@
  * @param delta
  */
 
-export const interactBoxRaycast: Behavior = (entity: Entity, { interactive }:InteractBehaviorArguments, delta: number): void => {
+export const interactBoxRaycast: Behavior = (entity: Entity, { interactive }: InteractBehaviorArguments, delta: number): void => {
 
   if (!hasComponent(entity, FollowCameraComponent)) return;
   const followCamera = getComponent(entity, FollowCameraComponent);
@@ -27,7 +27,7 @@
 
   const transform = getComponent<TransformComponent>(entity, TransformComponent);
 
-  const raycastList:Array<Entity> = interactive
+  const raycastList: Array<Entity> = interactive
     .filter(interactiveEntity => {
       // - have object 3d to raycast
       if (!hasComponent(interactiveEntity, Object3DComponent)) {
@@ -52,13 +52,13 @@
   );
 
   Engine.camera.updateMatrixWorld();
-  Engine.camera.matrixWorldInverse.getInverse( Engine.camera.matrixWorld );
+  Engine.camera.matrixWorldInverse.getInverse(Engine.camera.matrixWorld);
 
-  const viewProjectionMatrix = new Matrix4().multiplyMatrices( projectionMatrix, Engine.camera.matrixWorldInverse );
-  const frustum = new Frustum().setFromProjectionMatrix( viewProjectionMatrix );
+  const viewProjectionMatrix = new Matrix4().multiplyMatrices(projectionMatrix, Engine.camera.matrixWorldInverse);
+  const frustum = new Frustum().setFromProjectionMatrix(viewProjectionMatrix);
 
 
-  const subFocusedArray = raycastList.map( entityIn => {
+  const subFocusedArray = raycastList.map(entityIn => {
 
     const boundingBox = getComponent(entityIn, BoundingBox);
     if (boundingBox.boxArray.length) {
@@ -67,13 +67,9 @@
 
         const arr = boundingBox.boxArray.map((object3D, index) => {
           const aabb = new Box3();
-          aabb.setFromObject( object3D );
+          aabb.setFromObject(object3D);
           return [entityIn, frustum.intersectsBox(aabb), aabb.distanceToPoint(transform.position), index];
-<<<<<<< HEAD
-        }).filter( value => value[1] ).sort((a: any, b: any) => a[2] - b[2])
-=======
-        }).filter( value => value[1] ).sort((a: any,b: any) => a[2] - b[2])
->>>>>>> a0a47fc7
+        }).filter(value => value[1]).sort((a: any, b: any) => a[2] - b[2])
 
         if (arr.length) {
           return arr[0]
@@ -87,31 +83,20 @@
         const object3D = getComponent(entityIn, Object3DComponent);
         const aabb = new Box3();
         aabb.copy(boundingBox.box);
-        aabb.applyMatrix4( object3D.value.matrixWorld );
+        aabb.applyMatrix4(object3D.value.matrixWorld);
         return [entityIn, frustum.intersectsBox(aabb), aabb.distanceToPoint(transform.position)];
       } else {
         return [entityIn, frustum.intersectsBox(boundingBox.box), boundingBox.box.distanceToPoint(transform.position)];
       }
     }
-  }).filter( value => value[1] );
+  }).filter(value => value[1]);
 
-<<<<<<< HEAD
   const selectNearest = subFocusedArray.sort((a: any, b: any) => a[2] - b[2])
-
-  const interactor = getMutableComponent(entity, Interactor);
-  interactor.subFocusedArray = subFocusedArray.map((v: any) => getComponent(v[0], Object3DComponent).value);
-
-  const newBoxHit = selectNearest.length ? selectNearest[0] : null;
-  interactor.BoxHitResult = newBoxHit;
-  interactor.focusedInteractive = newBoxHit ? newBoxHit[0] : null;
-=======
-  const selectNearest = subFocusedArray.sort((a: any,b: any) => a[2] - b[2])
 
   const interacts = getMutableComponent(entity, Interactor);
   interacts.subFocusedArray = subFocusedArray.map((v: any) => getComponent(v[0], Object3DComponent).value);
 
-  const newBoxHit = selectNearest.length? selectNearest[0] : null;
+  const newBoxHit = selectNearest.length ? selectNearest[0] : null;
   (interacts.BoxHitResult as any) = newBoxHit;
-  (interacts.focusedInteractive as any) = newBoxHit? newBoxHit[0] : null;
->>>>>>> a0a47fc7
+  (interacts.focusedInteractive as any) = newBoxHit ? newBoxHit[0] : null;
 };