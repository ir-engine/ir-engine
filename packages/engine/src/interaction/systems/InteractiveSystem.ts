--- conflicted
+++ resolved
@@ -29,12 +29,8 @@
 import { HaveBeenInteracted } from "../../game/actions/HaveBeenInteracted";
 import { addActionComponent } from '../../game/functions/functionsActions';
 
-<<<<<<< HEAD
-export const interactServerStyle: Behavior = (entity: Entity, args: any, delta): void => {
-=======
 // but is works on client too, i will config out this
 export const interactOnServer: Behavior = (entity: Entity, args: any, delta): void => { 
->>>>>>> d1649289
   //console.warn('Behavior: interact , networkId ='+getComponent(entity, NetworkObject).networkId);
     let focusedArrays = [];
     for (let i = 0; i < Engine.entities.length; i++) {
