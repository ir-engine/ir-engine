--- conflicted
+++ resolved
@@ -13,12 +13,9 @@
 import { InteractorComponent } from '../components/InteractorComponent'
 import { SubFocusedComponent } from '../components/SubFocusedComponent'
 import { HighlightComponent } from '../../renderer/components/HighlightComponent'
-<<<<<<< HEAD
-=======
 import { XRUIComponent } from '@xrengine/engine/src/xrui/components/XRUIComponent'
 import { LocalInputTagComponent } from '../../input/components/LocalInputTagComponent'
 import { AvatarComponent } from '../../avatar/components/AvatarComponent'
->>>>>>> d5b6c97a
 
 import { interactBoxRaycast } from '../functions/interactBoxRaycast'
 import { InteractedComponent } from '../components/InteractedComponent'
@@ -27,9 +24,6 @@
 import { AudioTagComponent } from '../../audio/components/AudioTagComponent'
 import { System } from '../../ecs/classes/System'
 import { World } from '../../ecs/classes/World'
-<<<<<<< HEAD
-import { createInteractUI, showInteractUI, hideInteractUI, getInteractUI } from '../functions/interactUI'
-=======
 import {
   createInteractUI,
   showInteractUI,
@@ -38,7 +32,6 @@
   updateInteractUI,
   setUserDataInteractUI
 } from '../functions/interactUI'
->>>>>>> d5b6c97a
 
 export default async function InteractiveSystem(world: World): Promise<System> {
   const interactorsQuery = defineQuery([InteractorComponent])
@@ -47,13 +40,8 @@
   const focusQuery = defineQuery([InteractableComponent, InteractiveFocusedComponent])
   const subfocusQuery = defineQuery([InteractableComponent, SubFocusedComponent])
   const interactedQuery = defineQuery([InteractedComponent])
-<<<<<<< HEAD
-
-  console.log(interactiveQuery)
-=======
   const xrComponentQuery = defineQuery([XRUIComponent, Object3DComponent])
   const localUserQuery = defineQuery([LocalInputTagComponent, AvatarComponent])
->>>>>>> d5b6c97a
 
   return () => {
     for (const entity of interactiveQuery.enter(world)) {
