--- conflicted
+++ resolved
@@ -140,13 +140,8 @@
   const viewProjectionMatrix = new Matrix4().multiplyMatrices(projectionMatrix, Engine.camera.matrixWorldInverse);
   const frustum = new Frustum().setFromProjectionMatrix(viewProjectionMatrix);
 
-<<<<<<< HEAD
-
-  const subFocusedArray: any = raycastList.map(entityIn => {
-=======
   type raycastResult = [ Entity, boolean, number?, number? ];
   const subFocusedArray = raycastList.map((entityIn):raycastResult => {
->>>>>>> 45207418
 
     const boundingBox = getComponent(entityIn, BoundingBox);
     const interactive = getComponent(entityIn, Interactable);
