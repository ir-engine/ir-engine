import {
  Box3,
  Frustum,
  Group,
  MathUtils,
  Matrix4,
  Mesh,
  MeshBasicMaterial,
  MeshPhongMaterial,
  Object3D,
  Vector3
} from 'three'
import { FollowCameraComponent } from '../../camera/components/FollowCameraComponent'
import { isClient } from '../../common/functions/isClient'
import { vectorToScreenXYZ } from '../../common/functions/vectorToScreenXYZ'
import { Behavior } from '../../common/interfaces/Behavior'
import { Engine } from '../../ecs/classes/Engine'
import { EngineEvents } from '../../ecs/classes/EngineEvents'
import { Entity } from '../../ecs/classes/Entity'
import { System } from '../../ecs/classes/System'
import { Not } from '../../ecs/functions/ComponentFunctions'
import {
  addComponent,
  createEntity,
  getComponent,
  getMutableComponent,
  hasComponent,
  removeComponent
} from '../../ecs/functions/EntityFunctions'
import { SystemUpdateType } from '../../ecs/functions/SystemUpdateType'
import { LocalInputReceiver } from '../../input/components/LocalInputReceiver'
import { NetworkObject } from '../../networking/components/NetworkObject'
import { RigidBodyComponent } from '../../physics/components/RigidBody'
import { HighlightComponent } from '../../renderer/components/HighlightComponent'
import { Object3DComponent } from '../../scene/components/Object3DComponent'
import { CharacterComponent } from '../../character/components/CharacterComponent'
import { VehicleComponent } from '../../vehicle/components/VehicleComponent'
import { TransformComponent } from '../../transform/components/TransformComponent'
import { BoundingBoxComponent } from '../components/BoundingBox'
import { Interactable } from '../components/Interactable'
import { InteractiveFocused } from '../components/InteractiveFocused'
import { Interactor } from '../components/Interactor'
import { SubFocused } from '../components/SubFocused'
import { InteractBehaviorArguments } from '../types/InteractionTypes'
import { HasHadInteraction } from '../../game/actions/HasHadInteraction'
import { addActionComponent } from '../../game/functions/functionsActions'
import { EquipperComponent } from '../components/EquipperComponent'
import { EquippedStateUpdateSchema } from '../enums/EquippedEnums'
import { ColliderComponent } from '../../physics/components/ColliderComponent'
import { NetworkObjectUpdateType } from '../../networking/templates/NetworkObjectUpdateSchema'
import { sendClientObjectUpdate } from '../../networking/functions/sendClientObjectUpdate'
import { BodyType } from 'three-physx'
import { BinaryValue } from '../../common/enums/BinaryValue'
import { ParityValue } from '../../common/enums/ParityValue'
import {
  getInteractiveIsInReachDistance,
  interactiveReachDistance
} from '../../character/functions/getInteractiveIsInReachDistance'
import { getHandTransform } from '../../xr/functions/WebXRFunctions'
import { unequipEntity } from '../functions/equippableFunctions'
import { Network } from '../../networking/classes/Network'
import { FontManager } from '../../xrui/classes/FontManager'
import { isEntityLocalClient } from '../../networking/functions/isEntityLocalClient'
import { Sphere } from 'three'
import { TweenComponent } from '../../transform/components/TweenComponent'
import { Tween } from '@tweenjs/tween.js'
import { hideInteractText, showInteractText } from '../functions/interactText'
import { CameraComponent } from '../../camera/components/CameraComponent'
import { CameraSystem } from '../../camera/systems/CameraSystem'

const vector3 = new Vector3()
// but is works on client too, i will config out this
export const interactOnServer: Behavior = (entity: Entity, parityValue, delta): void => {
  //console.warn('Behavior: interact , networkId ='+getComponent(entity, NetworkObject).networkId);

  const equipperComponent = getComponent(entity, EquipperComponent)
  if (equipperComponent) {
    unequipEntity(entity)
    return
  }

  let focusedArrays = []
  for (let i = 0; i < Engine.entities.length; i++) {
    const isEntityInteractable = Engine.entities[i]
    if (hasComponent(isEntityInteractable, Interactable)) {
      const interactive = getComponent(isEntityInteractable, Interactable)
      const intPosition = getComponent(isEntityInteractable, TransformComponent).position
      const intRotation = getComponent(isEntityInteractable, TransformComponent).rotation
      const position = getComponent(entity, TransformComponent).position

      if (interactive.interactionPartsPosition.length > 0) {
        interactive.interactionPartsPosition.forEach((v, i) => {
          const partPosition = vector3.set(v[0], v[1], v[2]).applyQuaternion(intRotation).add(intPosition)
          if (getInteractiveIsInReachDistance(entity, intPosition, parityValue)) {
            focusedArrays.push([isEntityInteractable, position.distanceTo(partPosition), i])
          }
        })
      } else {
        if (getInteractiveIsInReachDistance(entity, intPosition, parityValue)) {
          if (typeof interactive.onInteractionCheck === 'function') {
            if (interactive.onInteractionCheck(entity, isEntityInteractable, null)) {
              focusedArrays.push([isEntityInteractable, position.distanceTo(intPosition), null])
            }
          } else {
            focusedArrays.push([isEntityInteractable, position.distanceTo(intPosition), null])
          }
        }
      }
    }
  }

  focusedArrays = focusedArrays.sort((a: any, b: any) => a[1] - b[1])
  if (focusedArrays.length < 1) return

  const interactable = getComponent(focusedArrays[0][0], Interactable)
  const interactionCheck = interactable.onInteractionCheck(entity, focusedArrays[0][0], focusedArrays[0][2])

  if (interactable.data.interactionType === 'gameobject') {
    addActionComponent(focusedArrays[0][0], HasHadInteraction, {
      args: { side: parityValue },
      entityNetworkId: getComponent(entity, NetworkObject).networkId
    })
    return
  }
  // Not Game Object
  if (interactionCheck) {
    //  console.warn('start with networkId: '+getComponent(focusedArrays[0][0], NetworkObject).networkId+' seat: '+focusedArrays[0][2]);
    interactable.onInteraction(
      entity,
      { side: parityValue, currentFocusedPart: focusedArrays[0][2] },
      delta,
      focusedArrays[0][0]
    )
  }
}

export const subFocused: Behavior = (entity: Entity, args, delta: number): void => {
  if (!hasComponent(entity, Interactable)) {
    console.error('Attempted to call interact behavior, but target does not have Interactive component')
    return
  }
  hasComponent(entity, SubFocused)
    ? addComponent(entity, HighlightComponent, { color: 0xff0000, hiddenColor: 0x0000ff })
    : removeComponent(entity, HighlightComponent)
}

const interactFocused: Behavior = (entity: Entity, args, delta: number): void => {
  if (!hasComponent(entity, Interactable)) {
    console.error('Attempted to call interact behavior, but target does not have Interactive component')
    return
  }

  const focused = hasComponent(entity, InteractiveFocused)
  const subFocused = hasComponent(entity, SubFocused)

  const interactive = getComponent(entity, Interactable)

  if (interactive && typeof interactive.onInteractionFocused === 'function') {
    const entityFocuser = focused ? getComponent(entity, InteractiveFocused).interacts : null
    interactive.onInteractionFocused(entityFocuser, { focused }, delta, entity)
  }
}

const mat4 = new Matrix4()
const projectionMatrix = new Matrix4().makePerspective(
  -0.1, // x1
  0.1, // x2
  -0.1, // y1
  0.1, // y2
  0.1, // near
  2 // far
)
const frustum = new Frustum()
const vec3 = new Vector3()

type RaycastResult = [Entity, boolean, number?, number?]

/**
 * Checks if entity can interact with any of entities listed in 'interactive' array, checking distance, guards and raycast
 * @param entity
 * @param interactive
 * @param delta
 */

const interactBoxRaycast: Behavior = (
  entity: Entity,
  { raycastList }: InteractBehaviorArguments,
  delta: number
): void => {
  const interacts = getMutableComponent(entity, Interactor)
  if (!isEntityLocalClient(entity)) {
    interacts.subFocusedArray = []
    interacts.focusedInteractive = null
    return
  }

  const transform = getComponent(entity, TransformComponent)
  const actor = getComponent(entity, CharacterComponent)

  if (!raycastList.length) {
    return
  }

  actor.frustumCamera.updateMatrixWorld()
  actor.frustumCamera.matrixWorldInverse.copy(actor.frustumCamera.matrixWorld).invert()

  mat4.multiplyMatrices(projectionMatrix, actor.frustumCamera.matrixWorldInverse)
  frustum.setFromProjectionMatrix(mat4)

  const subFocusedArray = raycastList
    .map((entityIn): RaycastResult => {
      const boundingBox = getComponent(entityIn, BoundingBoxComponent)
      const interactive = getComponent(entityIn, Interactable)
      if (boundingBox.boxArray.length) {
        // TO DO: static group object

        if (boundingBox.dynamic) {
          const arr = boundingBox.boxArray
            .map((object3D, index): RaycastResult => {
              if (interactive.onInteractionCheck(entity, entityIn, index)) {
                const aabb = new Box3()
                aabb.setFromObject(object3D)
                return [entityIn, frustum.intersectsBox(aabb), aabb.distanceToPoint(transform.position), index]
              }
              return [entityIn, false, null, index]
            })
            .filter((value) => value[1])
            .sort((a: any, b: any) => a[2] - b[2])

          if (arr.length) {
            return arr[0]
          } else {
            return [null, false]
          }
        }
      } else {
        if (boundingBox.dynamic) {
          const object3D = getComponent(entityIn, Object3DComponent)
          const aabb = new Box3()
          aabb.copy(boundingBox.box)
          aabb.applyMatrix4(object3D.value.matrixWorld)
          return [entityIn, frustum.intersectsBox(aabb), aabb.distanceToPoint(transform.position)]
        } else {
          return [entityIn, frustum.intersectsBox(boundingBox.box), boundingBox.box.distanceToPoint(transform.position)]
        }
      }
    })
    .filter((value) => value[1])

  if (!subFocusedArray.length) {
    interacts.subFocusedArray = []
    interacts.focusedInteractive = null
    return
  }

  interacts.subFocusedArray = subFocusedArray.map((v: any) => [getComponent(v[0], Object3DComponent).value, v[3]])

  const [entityInteractable, doesIntersectFrustrum, distanceToPlayer] = subFocusedArray.sort(
    (a: any, b: any) => a[2] - b[2]
  )[0]

  const interactable = getComponent(entityInteractable, Interactable)
  const distance =
    typeof interactable.data.interactionDistance !== 'undefined'
      ? interactable.data.interactionDistance
      : interactiveReachDistance

  const resultIsCloseEnough = distanceToPlayer < distance
  if (resultIsCloseEnough) {
    interacts.focusedInteractive = entityInteractable
  }
}

const upVec = new Vector3(0, 1, 0)

export class InteractiveSystem extends System {
  static EVENTS = {
    OBJECT_HOVER: 'INTERACTIVE_SYSTEM_OBJECT_HOVER',
    OBJECT_ACTIVATION: 'INTERACTIVE_SYSTEM_OBJECT_ACTIVATION'
  }

  /**
   * Elements that was in focused state on last execution
   */
  focused: Set<Entity>
  /**
   * Elements that are focused on current execution
   */
  newFocused: Set<Entity>
  previousEntity: Entity
  previousEntity2DPosition: Vector3

  interactTextEntity: Entity

  constructor() {
    super()
    this.reset()
  }

  reset(): void {
    this.previousEntity = null
    this.previousEntity2DPosition = null
    this.focused = new Set<Entity>()
    this.newFocused = new Set<Entity>()
  }

  dispose(): void {
    super.dispose()
    this.reset()

    EngineEvents.instance.removeAllListenersForEvent(InteractiveSystem.EVENTS.OBJECT_ACTIVATION)
    EngineEvents.instance.removeAllListenersForEvent(InteractiveSystem.EVENTS.OBJECT_HOVER)
  }

  async initialize() {
    super.initialize()
    if (isClient) {
      const geometry = FontManager.instance.create3dText('INTERACT', new Vector3(0.8, 1, 0.2))

      const textSize = 0.1
      const text = new Mesh(
        geometry,
        new MeshPhongMaterial({ color: 0xd4af37, emissive: 0xd4af37, emissiveIntensity: 1 })
      )
      text.scale.setScalar(textSize)

      this.interactTextEntity = createEntity()
      const textGroup = new Group().add(text)
      addComponent(this.interactTextEntity, Object3DComponent, { value: textGroup })
      const transformComponent = addComponent(this.interactTextEntity, TransformComponent)
      transformComponent.scale.setScalar(0)
      textGroup.visible = false
    }
  }

  execute(delta: number, time: number): void {
    this.newFocused.clear()
    if (isClient) {
<<<<<<< HEAD
      const canvas = Engine.renderer.domElement
      const width = canvas.width
      const height = canvas.height

      for (const entity of this.queryResults.local_user?.all) {
        const camera = Engine.camera

        const localTransform = getComponent(entity, TransformComponent)
        const localCharacter = getComponent(entity, CharacterComponent)

        const closestHoveredUser = this.queryResults.network_user.all
          ?.filter((entity) => {
            const transform = getComponent(entity, TransformComponent)
            const dir = transform.position.clone().sub(localTransform.position).normalize()
            return localCharacter.viewVector.dot(dir) > 0.7
          })
          ?.reduce((closestEntity, currentEntity) => {
            if (!closestEntity) {
              return currentEntity
            }
            const closestTransform = getComponent(closestEntity, TransformComponent)
            const currentTransform = getComponent(currentEntity, TransformComponent)

            if (
              currentTransform.position.distanceTo(localTransform.position) <
              closestTransform.position.distanceTo(localTransform.position)
            ) {
              return currentEntity
            } else {
              return closestEntity
            }
          }, null)

        if (!closestHoveredUser) {
          if (this.previousEntity) {
            EngineEvents.instance.dispatchEvent({ type: InteractiveSystem.EVENTS.USER_HOVER, focused: false })

            this.previousEntity = null
            this.previousEntity2DPosition = null
          }
          continue
        }

        const networkUserID = getComponent(closestHoveredUser, NetworkObject)?.ownerId
        const closestPosition = getComponent(closestHoveredUser, TransformComponent).position.clone()
        closestPosition.y = 2
        const point2DPosition = vectorToScreenXYZ(closestPosition, camera, width, height)

        const nameplateData = {
          userId: networkUserID,
          position: {
            x: point2DPosition.x,
            y: point2DPosition.y,
            z: point2DPosition.z
          },
          focused: true
        }

        if (!this.previousEntity2DPosition || !point2DPosition.equals(this.previousEntity2DPosition)) {
          if (closestHoveredUser !== this.previousEntity) {
            this.previousEntity = closestHoveredUser
            this.previousEntity2DPosition = point2DPosition
          } else if (localTransform.position.distanceTo(closestPosition) >= 5) {
            nameplateData.focused = false
          }
          EngineEvents.instance.dispatchEvent({ type: InteractiveSystem.EVENTS.USER_HOVER, ...nameplateData })
        }
      }

      for (const entity of this.queryResults.interactors?.all) {
=======
      this.queryResults.interactors?.all.forEach((entity) => {
>>>>>>> a760a550
        if (this.queryResults.interactive?.all.length) {
          interactBoxRaycast(entity, { raycastList: this.queryResults.boundingBox.all })
          const interacts = getComponent(entity, Interactor)
          if (interacts.focusedInteractive) {
            this.newFocused.add(interacts.focusedInteractive)
            // TODO: can someone else focus object? should we update 'interacts' entity
            if (!hasComponent(interacts.focusedInteractive, InteractiveFocused)) {
              addComponent(interacts.focusedInteractive, InteractiveFocused, { interacts: entity })
            }
          }

          // unmark all unfocused
          for (const entityInter of this.queryResults.interactive.all) {
            if (
              !hasComponent(entityInter, BoundingBoxComponent) &&
              hasComponent(entityInter, Object3DComponent) &&
              hasComponent(entityInter, TransformComponent)
            ) {
              addComponent(entityInter, BoundingBoxComponent, {
                dynamic: hasComponent(entityInter, RigidBodyComponent) || hasComponent(entityInter, VehicleComponent)
              })
            }
            if (entityInter !== interacts.focusedInteractive && hasComponent(entityInter, InteractiveFocused)) {
              removeComponent(entityInter, InteractiveFocused)
            }
            if (interacts.subFocusedArray.some((v) => v[0].entity === entityInter)) {
              if (!hasComponent(entityInter, SubFocused)) {
                addComponent(entityInter, SubFocused)
              }
            } else {
              removeComponent(entityInter, SubFocused)
            }
          }
        }
      }

      for (const entity of this.queryResults.boundingBox.added) {
        const interactive = getMutableComponent(entity, Interactable)
        const calcBoundingBox = getMutableComponent(entity, BoundingBoxComponent)

        const object3D = getMutableComponent(entity, Object3DComponent).value
        const transform = getComponent(entity, TransformComponent)

        object3D.position.copy(transform.position)
        object3D.rotation.setFromQuaternion(transform.rotation)
        if (!calcBoundingBox.dynamic) object3D.updateMatrixWorld()

        if (interactive.interactionParts.length) {
          const arr = interactive.interactionParts.map((name) => object3D.children[0].getObjectByName(name))
          calcBoundingBox.boxArray = arr
        } else {
          object3D.traverse((obj3d: Mesh) => {
            if (obj3d instanceof Mesh) {
              if (!obj3d.geometry.boundingBox) obj3d.geometry.computeBoundingBox()
              const aabb = new Box3().copy(obj3d.geometry.boundingBox)
              if (!calcBoundingBox.dynamic) aabb.applyMatrix4(obj3d.matrixWorld)
              if (!calcBoundingBox.box) {
                calcBoundingBox.box = aabb
              } else {
                calcBoundingBox.box.union(aabb)
              }
            }
          })
        }
      }

      // removal is the first because the hint must first be deleted, and then a new one appears
      for (const entity of this.queryResults.focus.removed) {
        interactFocused(entity, null, delta)
        hideInteractText(this.interactTextEntity)
      }

      for (const entity of this.queryResults.focus.added) {
        interactFocused(entity, null, delta)
        showInteractText(this.interactTextEntity, entity)
      }

      for (const entity of this.queryResults.subfocus.added) {
        subFocused(entity, null, delta)
      }
      for (const entity of this.queryResults.subfocus.removed) {
        subFocused(entity, null, delta)
      }

      this.focused.clear()
      this.newFocused.forEach((e) => this.focused.add(e))
    }

    for (const entity of this.queryResults.equippable.added) {
      const equippedEntity = getComponent(entity, EquipperComponent).equippedEntity
      // all equippables must have a collider to grab by in VR
      const collider = getComponent(equippedEntity, ColliderComponent)
      if (collider) collider.body.type = BodyType.KINEMATIC
      // send equip to clients
      if (!isClient) {
        const networkObject = getComponent(equippedEntity, NetworkObject)
        sendClientObjectUpdate(entity, NetworkObjectUpdateType.ObjectEquipped, [
          BinaryValue.TRUE,
          networkObject.networkId
        ] as EquippedStateUpdateSchema)
      }
    }

    for (const entity of this.queryResults.equippable.all) {
      const equipperComponent = getComponent(entity, EquipperComponent)
      const equippableTransform = getComponent(equipperComponent.equippedEntity, TransformComponent)
      const handTransform = getHandTransform(entity)
      const { position, rotation } = handTransform
      equippableTransform.position.copy(position)
      equippableTransform.rotation.copy(rotation)
      if (!isClient) {
        for (const userEntity of this.queryResults.network_user.added) {
          const networkObject = getComponent(equipperComponent.equippedEntity, NetworkObject)
          sendClientObjectUpdate(entity, NetworkObjectUpdateType.ObjectEquipped, [
            BinaryValue.TRUE,
            networkObject.networkId
          ] as EquippedStateUpdateSchema)
        }
      }
    }

    for (const entity of this.queryResults.equippable.removed) {
      const equipperComponent = getComponent(entity, EquipperComponent, true)
      const equippedEntity = equipperComponent.equippedEntity
      const equippedTransform = getComponent(equippedEntity, TransformComponent)
      const collider = getComponent(equippedEntity, ColliderComponent)
      if (collider) {
        collider.body.type = BodyType.DYNAMIC
        collider.body.updateTransform({
          translation: equippedTransform.position,
          rotation: equippedTransform.rotation
        })
      }
      // send unequip to clients
      if (!isClient) {
        sendClientObjectUpdate(entity, NetworkObjectUpdateType.ObjectEquipped, [
          BinaryValue.FALSE
        ] as EquippedStateUpdateSchema)
      }
    }

    // animate the interact text up and down if it's visible
    if (Network.instance.localClientEntity) {
      const interactTextObject = getComponent(this.interactTextEntity, Object3DComponent).value
      interactTextObject.children[0].position.y = Math.sin(time * 1.8) * 0.05

      const activeCameraComponent = getMutableComponent(CameraSystem.instance.activeCamera, CameraComponent)
      if (
        activeCameraComponent.followTarget &&
        hasComponent(activeCameraComponent.followTarget, FollowCameraComponent)
      ) {
        interactTextObject.children[0].setRotationFromAxisAngle(
          upVec,
          MathUtils.degToRad(getComponent(activeCameraComponent.followTarget, FollowCameraComponent).theta)
        )
      } else {
        const { x, z } = getComponent(Network.instance.localClientEntity, TransformComponent).position
        interactTextObject.lookAt(x, interactTextObject.position.y, z)
      }
    }
  }

  static queries: any = {
    interactors: { components: [Interactor] },
    interactive: { components: [Interactable] },
    boundingBox: {
      components: [BoundingBoxComponent],
      listen: {
        added: true,
        removed: true
      }
    },
    focus: {
      components: [Interactable, InteractiveFocused],
      listen: {
        added: true,
        removed: true
      }
    },
    subfocus: {
      components: [Interactable, SubFocused],
      listen: {
        added: true,
        removed: true
      }
    },
    local_user: {
      components: [LocalInputReceiver, CharacterComponent, TransformComponent],
      listen: {
        added: true,
        removed: true
      }
    },
    network_user: {
      components: [Not(LocalInputReceiver), CharacterComponent, TransformComponent],
      listen: {
        added: true,
        removed: true
      }
    },
    equippable: {
      components: [EquipperComponent],
      listen: {
        added: true,
        removed: true
      }
    }
  }
}<|MERGE_RESOLUTION|>--- conflicted
+++ resolved
@@ -336,80 +336,7 @@
   execute(delta: number, time: number): void {
     this.newFocused.clear()
     if (isClient) {
-<<<<<<< HEAD
-      const canvas = Engine.renderer.domElement
-      const width = canvas.width
-      const height = canvas.height
-
-      for (const entity of this.queryResults.local_user?.all) {
-        const camera = Engine.camera
-
-        const localTransform = getComponent(entity, TransformComponent)
-        const localCharacter = getComponent(entity, CharacterComponent)
-
-        const closestHoveredUser = this.queryResults.network_user.all
-          ?.filter((entity) => {
-            const transform = getComponent(entity, TransformComponent)
-            const dir = transform.position.clone().sub(localTransform.position).normalize()
-            return localCharacter.viewVector.dot(dir) > 0.7
-          })
-          ?.reduce((closestEntity, currentEntity) => {
-            if (!closestEntity) {
-              return currentEntity
-            }
-            const closestTransform = getComponent(closestEntity, TransformComponent)
-            const currentTransform = getComponent(currentEntity, TransformComponent)
-
-            if (
-              currentTransform.position.distanceTo(localTransform.position) <
-              closestTransform.position.distanceTo(localTransform.position)
-            ) {
-              return currentEntity
-            } else {
-              return closestEntity
-            }
-          }, null)
-
-        if (!closestHoveredUser) {
-          if (this.previousEntity) {
-            EngineEvents.instance.dispatchEvent({ type: InteractiveSystem.EVENTS.USER_HOVER, focused: false })
-
-            this.previousEntity = null
-            this.previousEntity2DPosition = null
-          }
-          continue
-        }
-
-        const networkUserID = getComponent(closestHoveredUser, NetworkObject)?.ownerId
-        const closestPosition = getComponent(closestHoveredUser, TransformComponent).position.clone()
-        closestPosition.y = 2
-        const point2DPosition = vectorToScreenXYZ(closestPosition, camera, width, height)
-
-        const nameplateData = {
-          userId: networkUserID,
-          position: {
-            x: point2DPosition.x,
-            y: point2DPosition.y,
-            z: point2DPosition.z
-          },
-          focused: true
-        }
-
-        if (!this.previousEntity2DPosition || !point2DPosition.equals(this.previousEntity2DPosition)) {
-          if (closestHoveredUser !== this.previousEntity) {
-            this.previousEntity = closestHoveredUser
-            this.previousEntity2DPosition = point2DPosition
-          } else if (localTransform.position.distanceTo(closestPosition) >= 5) {
-            nameplateData.focused = false
-          }
-          EngineEvents.instance.dispatchEvent({ type: InteractiveSystem.EVENTS.USER_HOVER, ...nameplateData })
-        }
-      }
-
-      for (const entity of this.queryResults.interactors?.all) {
-=======
       this.queryResults.interactors?.all.forEach((entity) => {
->>>>>>> a760a550
         if (this.queryResults.interactive?.all.length) {
           interactBoxRaycast(entity, { raycastList: this.queryResults.boundingBox.all })
           const interacts = getComponent(entity, Interactor)
@@ -444,7 +371,7 @@
             }
           }
         }
-      }
+      })
 
       for (const entity of this.queryResults.boundingBox.added) {
         const interactive = getMutableComponent(entity, Interactable)
