--- conflicted
+++ resolved
@@ -48,20 +48,9 @@
 import { Engine } from '../../ecs/classes/Engine'
 import { EngineState } from '../../ecs/classes/EngineState'
 import { Entity } from '../../ecs/classes/Entity'
-<<<<<<< HEAD
 import { getComponent, hasComponent, removeComponent, setComponent } from '../../ecs/functions/ComponentFunctions'
+import { entityExists } from '../../ecs/functions/EntityFunctions'
 import { defineQuery } from '../../ecs/functions/QueryFunctions'
-=======
-import {
-  defineQuery,
-  getComponent,
-  hasComponent,
-  removeComponent,
-  setComponent
-} from '../../ecs/functions/ComponentFunctions'
-import { SimulationSystemGroup } from '../../ecs/functions/EngineFunctions'
-import { entityExists } from '../../ecs/functions/EntityFunctions'
->>>>>>> 1f082314
 import { defineSystem } from '../../ecs/functions/SystemFunctions'
 import { SimulationSystemGroup } from '../../ecs/functions/SystemGroups'
 import { InputSourceComponent } from '../../input/components/InputSourceComponent'
@@ -104,7 +93,6 @@
     }
   >,
 
-<<<<<<< HEAD
   receptors: {
     onSetGrabbedObject: GrabbableNetworkAction.setGrabbedObject.receive((action) => {
       const state = getMutableState(GrabbableState)
@@ -114,29 +102,12 @@
           grabberUserId: action.grabberUserId
         })
       else state[action.entityUUID].set(none)
+    }),
+    onDestroyObject: WorldNetworkAction.destroyObject.receive((action) => {
+      const state = getMutableState(GrabbableState)
+      state[action.entityUUID].set(none)
     })
   }
-=======
-  receptors: [
-    [
-      GrabbableNetworkAction.setGrabbedObject,
-      (state, action: typeof GrabbableNetworkAction.setGrabbedObject.matches._TYPE) => {
-        if (action.grabbed)
-          state[action.entityUUID].set({
-            attachmentPoint: action.attachmentPoint ?? 'right',
-            grabberUserId: action.grabberUserId
-          })
-        else state[action.entityUUID].set(none)
-      }
-    ],
-    [
-      WorldNetworkAction.destroyObject,
-      (state, action: typeof WorldNetworkAction.destroyObject.matches._TYPE) => {
-        state[action.entityUUID].set(none)
-      }
-    ]
-  ]
->>>>>>> 1f082314
 })
 
 const GrabbableReactor = React.memo(({ entityUUID }: { entityUUID: EntityUUID }) => {
