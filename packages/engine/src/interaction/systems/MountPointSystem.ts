/*
CPAL-1.0 License

The contents of this file are subject to the Common Public Attribution License
Version 1.0. (the "License"); you may not use this file except in compliance
with the License. You may obtain a copy of the License at
https://github.com/EtherealEngine/etherealengine/blob/dev/LICENSE.
The License is based on the Mozilla Public License Version 1.1, but Sections 14
and 15 have been added to cover use of software over a computer network and 
provide for limited attribution for the Original Developer. In addition, 
Exhibit A has been modified to be consistent with Exhibit B.

Software distributed under the License is distributed on an "AS IS" basis,
WITHOUT WARRANTY OF ANY KIND, either express or implied. See the License for the
specific language governing rights and limitations under the License.

The Original Code is Ethereal Engine.

The Original Developer is the Initial Developer. The Initial Developer of the
Original Code is the Ethereal Engine team.

All portions of the code written by the Ethereal Engine team are Copyright © 2021-2023 
Ethereal Engine. All Rights Reserved.
*/

import { Box3, Quaternion, Vector3 } from 'three'

import { dispatchAction, getMutableState, getState, receiveActions, useHookstate } from '@etherealengine/hyperflux'

import { useEffect } from 'react'
import { defaultAnimationPath, optionalAnimationPath, optionalAnimations } from '../../avatar/animation/Util'
import { AvatarControllerComponent } from '../../avatar/components/AvatarControllerComponent'
import { teleportAvatar } from '../../avatar/functions/moveAvatar'
import { AvatarNetworkAction } from '../../avatar/state/AvatarNetworkActions'
import { isClient } from '../../common/functions/getEnvironment'
import { Engine } from '../../ecs/classes/Engine'
import { EngineState } from '../../ecs/classes/EngineState'
import { Entity } from '../../ecs/classes/Entity'
import {
  defineQuery,
  getComponent,
  getOptionalComponent,
  hasComponent,
  removeComponent,
  setComponent
} from '../../ecs/functions/ComponentFunctions'
import { defineSystem } from '../../ecs/functions/SystemFunctions'
import { RigidBodyComponent } from '../../physics/components/RigidBodyComponent'
import { MountPoint, MountPointComponent } from '../../scene/components/MountPointComponent'
import { SittingComponent } from '../../scene/components/SittingComponent'
import { UUIDComponent } from '../../scene/components/UUIDComponent'
import { setVisibleComponent } from '../../scene/components/VisibleComponent'

import { AvatarRigComponent } from '../../avatar/components/AvatarAnimationComponent'
import { InputSystemGroup } from '../../ecs/functions/EngineFunctions'
import { InputSourceComponent } from '../../input/components/InputSourceComponent'
import { XRStandardGamepadButton } from '../../input/state/ButtonState'
import { MotionCapturePoseComponent } from '../../mocap/MotionCapturePoseComponent'
import { MotionCaptureRigComponent } from '../../mocap/MotionCaptureRigComponent'
import { TransformComponent } from '../../transform/components/TransformComponent'
import { BoundingBoxComponent } from '../components/BoundingBoxComponents'
import { MountPointActions, MountPointState } from '../functions/MountPointActions'
import { createInteractUI } from '../functions/interactUI'
import { InteractState, InteractiveUI, addInteractableUI } from './InteractiveSystem'

/**
 * @todo refactor this into i18n and configurable
 */
const mountPointInteractMessages = {
  [MountPoint.seat]: 'Press E to Sit'
}

const mountPointQuery = defineQuery([MountPointComponent])
const sittingIdleQuery = defineQuery([SittingComponent])

const execute = () => {
  receiveActions(MountPointState)

  if (getState(EngineState).isEditor) return

  const unmountEntity = (entity: Entity) => {
    if (!hasComponent(entity, SittingComponent)) return
    const rigidBody = getComponent(entity, RigidBodyComponent)

    dispatchAction(
      AvatarNetworkAction.setAnimationState({
        filePath: defaultAnimationPath + optionalAnimations.seated + '.fbx',
        clipName: optionalAnimations.seated,
        needsSkip: true,
        entityUUID: getComponent(entity, UUIDComponent)
      })
    )

    const sittingComponent = getComponent(entity, SittingComponent)

    AvatarControllerComponent.releaseMovement(Engine.instance.localClientEntity, sittingComponent.mountPointEntity)
    dispatchAction(
      MountPointActions.mountInteraction({
        mounted: false,
        mountedEntity: getComponent(entity, UUIDComponent),
        targetMount: getComponent(sittingComponent.mountPointEntity, UUIDComponent)
      })
    )
    const mountTransform = getComponent(sittingComponent.mountPointEntity, TransformComponent)
    const mountComponent = getComponent(sittingComponent.mountPointEntity, MountPointComponent)
    //we use teleport avatar only when rigidbody is not enabled, otherwise translation is called on rigidbody
    const dismountPoint = new Vector3().copy(mountComponent.dismountOffset).applyMatrix4(mountTransform.matrixWorld)
    teleportAvatar(entity, dismountPoint)
    rigidBody.body.setEnabled(true)
    removeComponent(entity, SittingComponent)
  }

  const mountEntity = (avatarEntity: Entity, mountEntity: Entity) => {
    const avatarUUID = getComponent(avatarEntity, UUIDComponent)
    const mountPoint = getOptionalComponent(mountEntity, MountPointComponent)
    if (!mountPoint || mountPoint.type !== MountPoint.seat) return
    const mountPointUUID = getComponent(mountEntity, UUIDComponent)

    //check if we're already sitting or if the seat is occupied
    if (getState(MountPointState)[mountPointUUID] || hasComponent(avatarEntity, SittingComponent)) return

    setComponent(avatarEntity, SittingComponent, {
      mountPointEntity: mountEntity!
    })

    AvatarControllerComponent.captureMovement(avatarEntity, mountEntity)
    dispatchAction(
      AvatarNetworkAction.setAnimationState({
        filePath: optionalAnimationPath + optionalAnimations.seated + '.fbx',
        clipName: optionalAnimations.seated,
        loop: true,
        layer: 1,
        entityUUID: avatarUUID
      })
    )
    dispatchAction(
      MountPointActions.mountInteraction({
        mounted: true,
        mountedEntity: getComponent(avatarEntity, UUIDComponent),
        targetMount: getComponent(mountEntity, UUIDComponent)
      })
    )
  }

  for (const entity of mountPointQuery.enter()) {
    const mountPoint = getComponent(entity, MountPointComponent)
    setComponent(entity, BoundingBoxComponent, {
      box: new Box3().setFromCenterAndSize(
        getComponent(entity, TransformComponent).position,
        new Vector3(0.1, 0.1, 0.1)
      )
    })
    if (isClient) {
      addInteractableUI(entity, createInteractUI(entity, mountPointInteractMessages[mountPoint.type]))
    }
  }

  const nonCapturedInputSource = InputSourceComponent.nonCapturedInputSourceQuery()[0]
  const inputSource = getOptionalComponent(nonCapturedInputSource, InputSourceComponent)
  if (inputSource && (inputSource.buttons.KeyE?.down || inputSource.buttons[XRStandardGamepadButton.Trigger]?.down))
    mountEntity(Engine.instance.localClientEntity, getState(InteractState).available[0])

  /*Consider mocap inputs in the event we want to snap a real world seated person
    to a mount point, to maintain physical continuity
  */
  const mocapInputSource = getOptionalComponent(Engine.instance.localClientEntity, MotionCapturePoseComponent)
  if (mocapInputSource) {
    if (mocapInputSource.sitting?.begun)
      mountEntity(Engine.instance.localClientEntity, getState(InteractState).available[0])
    if (mocapInputSource.standing?.begun) unmountEntity(Engine.instance.localClientEntity)
  }

  for (const entity of sittingIdleQuery()) {
    const controller = getComponent(entity, AvatarControllerComponent)
    if (controller.gamepadLocalInput.lengthSq() > 0.01) {
      unmountEntity(entity)
      continue
    }
    const mountTransform = getComponent(getComponent(entity, SittingComponent).mountPointEntity, TransformComponent)
<<<<<<< HEAD
    mountTransform.matrixWorld.decompose(vec3_0, quat, vec3_1)
    const avatar = getComponent(entity, AvatarComponent)
    setComponent(entity, TransformComponent, { rotation: quat })
    vec3_0.y -= avatar.avatarHalfHeight * 0.5
    teleportAvatar(entity, vec3_0)
=======
    const rig = getComponent(entity, AvatarRigComponent)
    _vec.copy(mountTransform.position).y -= rig.normalizedRig.hips.node.position.y - 0.25
    setComponent(entity, TransformComponent, { rotation: mountTransform.rotation, position: _vec })
>>>>>>> 89dc5330

    if (!hasComponent(entity, MotionCaptureRigComponent)) continue

    //Force mocapped avatar to always face the mount point's rotation
    //const hipsQaut = new Quaternion(
    //  MotionCaptureRigComponent.rig.hips.x[entity],
    //  MotionCaptureRigComponent.rig.hips.y[entity],
    //  MotionCaptureRigComponent.rig.hips.z[entity],
    //  MotionCaptureRigComponent.rig.hips.w[entity]
    //)
    //avatarTransform.rotation.copy(mountTransform.rotation).multiply(hipsQaut.invert())
  }
}

const vec3_0 = new Vector3()
const quat = new Quaternion()
const vec3_1 = new Vector3()

const reactor = () => {
  const mountedEntities = useHookstate(getMutableState(MountPointState))
  useEffect(() => {
    //temporary logic for setting visibility of hints until interactive system is refactored
    for (const mountEntity of mountPointQuery()) {
      setVisibleComponent(
        InteractiveUI.get(mountEntity)!.xrui.entity!,
        !mountedEntities[getComponent(mountEntity, UUIDComponent)].value
      )
    }
  }, [mountedEntities])

  return null
}

export const MountPointSystem = defineSystem({
  uuid: 'ee.engine.MountPointSystem',
  insert: { before: InputSystemGroup },
  execute,
  reactor
})<|MERGE_RESOLUTION|>--- conflicted
+++ resolved
@@ -177,17 +177,11 @@
       continue
     }
     const mountTransform = getComponent(getComponent(entity, SittingComponent).mountPointEntity, TransformComponent)
-<<<<<<< HEAD
+
     mountTransform.matrixWorld.decompose(vec3_0, quat, vec3_1)
-    const avatar = getComponent(entity, AvatarComponent)
-    setComponent(entity, TransformComponent, { rotation: quat })
-    vec3_0.y -= avatar.avatarHalfHeight * 0.5
-    teleportAvatar(entity, vec3_0)
-=======
     const rig = getComponent(entity, AvatarRigComponent)
-    _vec.copy(mountTransform.position).y -= rig.normalizedRig.hips.node.position.y - 0.25
-    setComponent(entity, TransformComponent, { rotation: mountTransform.rotation, position: _vec })
->>>>>>> 89dc5330
+    vec3_0.y -= rig.normalizedRig.hips.node.position.y - 0.25
+    setComponent(entity, TransformComponent, { rotation: mountTransform.rotation, position: vec3_0 })
 
     if (!hasComponent(entity, MotionCaptureRigComponent)) continue
 
