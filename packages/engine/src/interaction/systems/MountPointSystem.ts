--- conflicted
+++ resolved
@@ -84,7 +84,7 @@
 
   const unmountEntity = (entity: Entity) => {
     const rigidBody = getComponent(entity, RigidBodyComponent)
-    getComponent(Engine.instance.localClientEntity, AvatarControllerComponent).movementEnabled = true
+
     dispatchAction(
       AvatarNetworkAction.setAnimationState({
         filePath: defaultAnimationPath + animationStates.seated + '.fbx',
@@ -96,6 +96,7 @@
 
     const sittingComponent = getComponent(entity, SittingComponent)
 
+    AvatarControllerComponent.releaseMovement(Engine.instance.localClientEntity, sittingComponent.mountPointEntity)
     dispatchAction(
       MountPointActions.mountInteraction({
         mounted: false,
@@ -178,40 +179,7 @@
 
   for (const entity of sittingIdleQuery()) {
     const controller = getComponent(entity, AvatarControllerComponent)
-<<<<<<< HEAD
     if (controller.gamepadLocalInput.lengthSq() > 0.01) unmountEntity(entity)
-=======
-    if (controller.gamepadLocalInput.lengthSq() > 0.01) {
-      const rigidBody = getComponent(entity, RigidBodyComponent)
-
-      dispatchAction(
-        AvatarNetworkAction.setAnimationState({
-          filePath: defaultAnimationPath + animationStates.seated + '.fbx',
-          clipName: animationStates.seated,
-          needsSkip: true,
-          entityUUID: getComponent(entity, UUIDComponent)
-        })
-      )
-
-      const sittingComponent = getComponent(entity, SittingComponent)
-
-      AvatarControllerComponent.releaseMovement(Engine.instance.localClientEntity, sittingComponent.mountPointEntity)
-      dispatchAction(
-        MountPointActions.mountInteraction({
-          mounted: false,
-          mountedEntity: getComponent(entity, UUIDComponent),
-          targetMount: getComponent(sittingComponent.mountPointEntity, UUIDComponent)
-        })
-      )
-      const mountTransform = getComponent(sittingComponent.mountPointEntity, TransformComponent)
-      const mountComponent = getComponent(sittingComponent.mountPointEntity, MountPointComponent)
-      //we use teleport avatar only when rigidbody is not enabled, otherwise translation is called on rigidbody
-      const dismountPoint = new Vector3().copy(mountComponent.dismountOffset).applyMatrix4(mountTransform.matrix)
-      teleportAvatar(entity, dismountPoint)
-      rigidBody.body.setEnabled(true)
-      removeComponent(entity, SittingComponent)
-    }
->>>>>>> f983d042
   }
 }
 
@@ -221,7 +189,7 @@
     //temporary logic for setting visibility of hints until interactive system is refactored
     for (const mountEntity of mountPointQuery()) {
       setVisibleComponent(
-        InteractiveUI.get(mountEntity)?.xrui.entity!,
+        InteractiveUI.get(mountEntity)!.xrui.entity!,
         !mountedEntities[getComponent(mountEntity, UUIDComponent)].value
       )
     }
@@ -234,22 +202,5 @@
   uuid: 'ee.engine.MountPointSystem',
   insert: { before: AvatarMovementSystem },
   execute,
-<<<<<<< HEAD
-  reactor: () => {
-    const mountedEntities = useHookstate(getMutableState(MountPointState))
-    useEffect(() => {
-      //temporary logic for setting visibility of hints until interactive system is refactored
-      for (const mountEntity of mountPointQuery()) {
-        setVisibleComponent(
-          InteractiveUI.get(mountEntity)!.xrui.entity!,
-          !mountedEntities[getComponent(mountEntity, UUIDComponent)].value
-        )
-      }
-    }, [mountedEntities])
-
-    return null
-  }
-=======
   reactor
->>>>>>> f983d042
 })