/*
CPAL-1.0 License

The contents of this file are subject to the Common Public Attribution License
Version 1.0. (the "License"); you may not use this file except in compliance
with the License. You may obtain a copy of the License at
https://github.com/EtherealEngine/etherealengine/blob/dev/LICENSE.
The License is based on the Mozilla Public License Version 1.1, but Sections 14
and 15 have been added to cover use of software over a computer network and 
provide for limited attribution for the Original Developer. In addition, 
Exhibit A has been modified to be consistent with Exhibit B.

Software distributed under the License is distributed on an "AS IS" basis,
WITHOUT WARRANTY OF ANY KIND, either express or implied. See the License for the
specific language governing rights and limitations under the License.

The Original Code is Ethereal Engine.

The Original Developer is the Initial Developer. The Initial Developer of the
Original Code is the Ethereal Engine team.

All portions of the code written by the Ethereal Engine team are Copyright © 2021-2023 
Ethereal Engine. All Rights Reserved.
*/

import { Not } from 'bitecs'
import { MathUtils, Vector3 } from 'three'

import { WebLayer3D } from '@etherealengine/xrui'

import {
  getMutableComponent,
  hasComponent,
  InputSystemGroup,
  removeComponent,
  UndefinedEntity,
  UUIDComponent
} from '@etherealengine/ecs'
import { getComponent, getOptionalComponent, setComponent } from '@etherealengine/ecs/src/ComponentFunctions'
import { ECSState } from '@etherealengine/ecs/src/ECSState'
import { Engine } from '@etherealengine/ecs/src/Engine'
import { Entity } from '@etherealengine/ecs/src/Entity'
import { defineQuery } from '@etherealengine/ecs/src/QueryFunctions'
import { defineSystem } from '@etherealengine/ecs/src/SystemFunctions'
import { getState } from '@etherealengine/hyperflux'
import { CallbackComponent } from '@etherealengine/spatial/src/common/CallbackComponent'
import { EngineState } from '@etherealengine/spatial/src/EngineState'
import { InputComponent } from '@etherealengine/spatial/src/input/components/InputComponent'
import { InputPointerComponent } from '@etherealengine/spatial/src/input/components/InputPointerComponent'
import { InputSourceComponent } from '@etherealengine/spatial/src/input/components/InputSourceComponent'
import { XRStandardGamepadButton } from '@etherealengine/spatial/src/input/state/ButtonState'
import { InputState } from '@etherealengine/spatial/src/input/state/InputState'
import { RigidBodyComponent } from '@etherealengine/spatial/src/physics/components/RigidBodyComponent'
import { HighlightComponent } from '@etherealengine/spatial/src/renderer/components/HighlightComponent'
import { VisibleComponent } from '@etherealengine/spatial/src/renderer/components/VisibleComponent'
import { BoundingBoxComponent } from '@etherealengine/spatial/src/transform/components/BoundingBoxComponents'
import { DistanceFromCameraComponent } from '@etherealengine/spatial/src/transform/components/DistanceComponents'
import { TransformComponent } from '@etherealengine/spatial/src/transform/components/TransformComponent'
import { TransformSystem } from '@etherealengine/spatial/src/transform/systems/TransformSystem'
import { XRUIComponent } from '@etherealengine/spatial/src/xrui/components/XRUIComponent'
import { AvatarComponent } from '../../avatar/components/AvatarComponent'
import { InteractableComponent, XRUIActivationType, XRUIVisibilityOverride } from '../components/InteractableComponent'
import {
  gatherAvailableInteractables,
  inFrustum,
  InteractableState,
  InteractableTransitions
} from '../functions/interactableFunctions'

//TODO get rid of the query.exit and put it in component as unmount useEffect return
//TODO get rid of this map eventually and store on the component instead

const xrDistVec3 = new Vector3()

const updateXrDistVec3 = (selfAvatarEntity: Entity) => {
  //TODO change from using rigidbody to use the transform position (+ height of avatar)
  const selfAvatarRigidBodyComponent = getComponent(selfAvatarEntity, RigidBodyComponent)
  const avatar = getComponent(selfAvatarEntity, AvatarComponent)
  xrDistVec3.copy(selfAvatarRigidBodyComponent.position)
  xrDistVec3.y += avatar.avatarHeight
}

export const onInteractableUpdate = (entity: Entity) => {
  const selfAvatarEntity = AvatarComponent.getSelfAvatarEntity()
  const interactable = getComponent(entity, InteractableComponent)
<<<<<<< HEAD

  if (!selfAvatarEntity || !interactable || interactable.uiEntity == UndefinedEntity) return

  const xrui = getComponent(interactable.uiEntity, XRUIComponent)
  const xruiTransform = getComponent(interactable.uiEntity, TransformComponent)
=======
  const xrui = getOptionalComponent(interactable.uiEntity, XRUIComponent)
  const xruiTransform = getOptionalComponent(interactable.uiEntity, TransformComponent)
  if (!xrui || !xruiTransform) return

>>>>>>> cf8ff048
  const boundingBox = getOptionalComponent(entity, BoundingBoxComponent)

  updateXrDistVec3(selfAvatarEntity)

  const hasVisibleComponent = hasComponent(interactable.uiEntity, VisibleComponent)
  if (hasVisibleComponent) {
    TransformComponent.getWorldPosition(entity, xruiTransform.position)

    //open to changing default height, 0.5 seems too small an offset (on default geo cube the xrui is half inside the cube if offset it just 0.5 from position)
    xruiTransform.position.y += boundingBox ? 0.5 + boundingBox.box.max.y : 1

    const cameraTransform = getComponent(Engine.instance.cameraEntity, TransformComponent)
    xruiTransform.rotation.copy(cameraTransform.rotation)

    xruiTransform.scale.set(1, 1, 1)
  }

  const distance = xrDistVec3.distanceToSquared(xruiTransform.position)

  //slightly annoying to check this condition twice, but keeps distance calc on same frame
  if (hasVisibleComponent) {
    xruiTransform.scale.addScalar(MathUtils.clamp(distance * 0.01, 1, 5))
  }

  const transition = InteractableTransitions.get(entity)!
  let activateUI = false

  const inCameraFrustum = inFrustum(entity)
  let hovering = false

  if (inCameraFrustum) {
    if (interactable.uiVisibilityOverride === XRUIVisibilityOverride.none) {
      if (interactable.uiActivationType === XRUIActivationType.proximity) {
        //proximity
        let thresh = interactable.activationDistance
        thresh *= thresh //squared for dist squared comparison
        activateUI = distance < thresh
      } else if (interactable.uiActivationType === XRUIActivationType.hover || interactable.clickInteract) {
        //hover
        const input = getOptionalComponent(entity, InputComponent)
        if (input) {
          hovering = input.inputSources.length > 0
          activateUI = hovering
        }
      }
    } else {
      activateUI = interactable.uiVisibilityOverride !== XRUIVisibilityOverride.off //could be more explicit, needs to be if we add more enum options
    }
  }

  //highlight if hovering OR if closest, otherwise turn off highlight
  const mutableInteractable = getMutableComponent(entity, InteractableComponent)
  mutableInteractable.highlighted.set(hovering || entity === getState(InteractableState).available[0])

  if (transition.state === 'OUT' && activateUI) {
    transition.setState('IN')
    setComponent(interactable.uiEntity, VisibleComponent)
  }
  if (transition.state === 'IN' && !activateUI) {
    transition.setState('OUT')
  }
  const deltaSeconds = getState(ECSState).deltaSeconds
  transition.update(deltaSeconds, (opacity) => {
    if (opacity === 0) {
      removeComponent(interactable.uiEntity, VisibleComponent)
    }
    xrui.rootLayer.traverseLayersPreOrder((layer: WebLayer3D) => {
      const mat = layer.contentMesh.material as THREE.MeshBasicMaterial
      mat.opacity = opacity
    })
  })
}

const interactableQuery = defineQuery([InteractableComponent, Not(AvatarComponent), DistanceFromCameraComponent])
const hoverInputInteractablesQuery = defineQuery([InteractableComponent, InputComponent])

let gatherAvailableInteractablesTimer = 0

const execute = () => {
  gatherAvailableInteractablesTimer += getState(ECSState).deltaSeconds
  // update every 0.1 seconds
  if (gatherAvailableInteractablesTimer > 0.1) gatherAvailableInteractablesTimer = 0

  for (const entity of interactableQuery.exit()) {
    if (InteractableTransitions.has(entity)) InteractableTransitions.delete(entity)
    if (hasComponent(entity, HighlightComponent)) removeComponent(entity, HighlightComponent)
  }

  const interactables = interactableQuery()

  if (gatherAvailableInteractablesTimer === 0) {
    gatherAvailableInteractables(interactables)
  }

  for (const entity of interactables) {
    onInteractableUpdate(entity)
  }
}

export const InteractableSystem = defineSystem({
  uuid: 'ee.engine.InteractableSystem',
  insert: { before: TransformSystem },
  execute
})

const executeInput = () => {
  if (getState(EngineState).isEditing) return

  const inputPointerEntity = InputPointerComponent.getPointerForCanvas(Engine.instance.viewerEntity)
  if (!inputPointerEntity) return

  const buttons = InputSourceComponent.getMergedButtons()

  const nonCapturedInputSource = InputSourceComponent.nonCapturedInputSources()
  for (const entity of nonCapturedInputSource) {
    const inputSource = getComponent(entity, InputSourceComponent)
    if (buttons.KeyE?.down || inputSource.buttons[XRStandardGamepadButton.Trigger]?.down) {
      interactWithClosestInteractable()
    }
  }

  for (const entity of hoverInputInteractablesQuery()) {
    const capturingEntity = getState(InputState).capturingEntity
    const inputComponent = getComponent(entity, InputComponent)
    const inputSourceEntity = inputComponent?.inputSources[0]

    if (inputSourceEntity) {
      const inputSource = getOptionalComponent(inputSourceEntity, InputSourceComponent)
      if (capturingEntity !== UndefinedEntity) {
        // return

        const clickButtons = inputSource?.buttons
        clicking = !!clickButtons //clicking on our boundingbox this frame

        //TODO firing play on video each click, but for some reason only plays first time
        //TODO refactor this, changing the execute timing is the only thing that makes this logic work, otherwise timings are different
        //between PrimaryClick.up and capturingEntity being undefined or not
        if (clicking && clickButtons) {
          if (
            clickButtons.PrimaryClick?.touched /*&& clickButtons.PrimaryClick.up*/ ||
            clickButtons[XRStandardGamepadButton.Trigger]?.down
          ) {
            clickInteract(entity)
          }
        }
      }
    }

    if (clicking && !inputSourceEntity && capturingEntity === UndefinedEntity) {
      clicking = false
    }
  }
}
//TODO only activate the one interactable closest to the camera center and within range or hovered
//TODO look into the design language (opacity, font size, etc) to differentiate between UI on and targeted for activation

let clicking = false

const clickInteract = (entity: Entity) => {
  const interactable = getComponent(entity, InteractableComponent)
  for (const callback of interactable.callbacks) {
    if (callback.target && !UUIDComponent.getEntityByUUID(callback.target)) continue
    const targetEntity = callback.target ? UUIDComponent.getEntityByUUID(callback.target) : entity
    if (targetEntity && callback.callbackID) {
      const callbacks = getOptionalComponent(targetEntity, CallbackComponent)
      if (!callbacks) continue
      callbacks.get(callback.callbackID)?.(entity, targetEntity)
    }
  }
}

const interactWithClosestInteractable = () => {
  const interactableEntity = getState(InteractableState).available[0]
  if (interactableEntity) {
    const interactable = getOptionalComponent(interactableEntity, InteractableComponent)
    if (interactable) {
      for (const callback of interactable.callbacks) {
        if (callback.target && !UUIDComponent.getEntityByUUID(callback.target)) continue
        const targetEntity = callback.target ? UUIDComponent.getEntityByUUID(callback.target) : interactableEntity
        if (targetEntity && callback.callbackID) {
          const callbacks = getOptionalComponent(targetEntity, CallbackComponent)
          if (!callbacks) continue
          callbacks.get(callback.callbackID)?.(interactableEntity, targetEntity)
        }
      }
    }
  }
}

export const InteractableInputSystem = defineSystem({
  uuid: 'ee.engine.InteractableInputSystem',
  insert: { after: InputSystemGroup },
  execute: executeInput
})<|MERGE_RESOLUTION|>--- conflicted
+++ resolved
@@ -83,18 +83,13 @@
 export const onInteractableUpdate = (entity: Entity) => {
   const selfAvatarEntity = AvatarComponent.getSelfAvatarEntity()
   const interactable = getComponent(entity, InteractableComponent)
-<<<<<<< HEAD
 
   if (!selfAvatarEntity || !interactable || interactable.uiEntity == UndefinedEntity) return
 
-  const xrui = getComponent(interactable.uiEntity, XRUIComponent)
-  const xruiTransform = getComponent(interactable.uiEntity, TransformComponent)
-=======
   const xrui = getOptionalComponent(interactable.uiEntity, XRUIComponent)
   const xruiTransform = getOptionalComponent(interactable.uiEntity, TransformComponent)
   if (!xrui || !xruiTransform) return
 
->>>>>>> cf8ff048
   const boundingBox = getOptionalComponent(entity, BoundingBoxComponent)
 
   updateXrDistVec3(selfAvatarEntity)
