--- conflicted
+++ resolved
@@ -1,11 +1,8 @@
 import { getComponent } from '../../ecs/functions/ComponentFunctions'
 import { TransformComponent } from '../../transform/components/TransformComponent'
 import { isClient } from '../../common/functions/isClient'
-<<<<<<< HEAD
-=======
 import { ParticleEmitterMesh } from './ParticleEmitterMesh'
 import { Entity } from '../../ecs/classes/Entity'
->>>>>>> 3e0c6912
 
 export const DEG2RAD = 0.0174533
 
@@ -45,14 +42,8 @@
   }
 `
 
-<<<<<<< HEAD
-export const applyTransform = (entity, emitter): void => {
-  if (!isClient) return
-  const mesh = emitter.particleEmitterMesh
-=======
 export const applyTransform = (entity: Entity, mesh: ParticleEmitterMesh): void => {
   if (!isClient) return
->>>>>>> 3e0c6912
   if (mesh) {
     const transform = getComponent(entity, TransformComponent)
     mesh.position.set(transform.position.x, transform.position.y, transform.position.z)
