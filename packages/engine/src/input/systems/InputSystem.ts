--- conflicted
+++ resolved
@@ -6,10 +6,8 @@
 import { WebXRSession } from '../components/WebXRSession';
 import { CharacterInputSchema } from '../../templates/character/CharacterInputSchema';
 import { initVR } from '../functions/WebXRFunctions';
-<<<<<<< HEAD
 import { getMutableComponent, getComponent, hasComponent } from '../../ecs/functions/EntityFunctions';
-=======
-import { getMutableComponent, getComponent } from '../../ecs/functions/EntityFunctions';
+
 /**
  * Input System
  * 
@@ -18,7 +16,6 @@
  * @property {Number} secondControllerId set value 1
  * @property {} boundListeners set of values without keys
  */
->>>>>>> be8a5d09
 
 export class InputSystem extends System {
   readonly mainControllerId //= 0
@@ -30,21 +27,20 @@
   readonly useWebXR
   readonly onVRSupportRequested
 
-<<<<<<< HEAD
   constructor (attributes:any) {
     super(attributes);
     this.useWebXR = attributes.useWebXR;
     this.onVRSupportRequested = attributes.onVRSupportRequested;
-=======
-  constructor() {
-    super();
->>>>>>> be8a5d09
     this.mainControllerId = 0;
     this.secondControllerId = 1;
     this.boundListeners = new Set();
   }
-
-<<<<<<< HEAD
+  
+  /**
+   * Initialization Virtual Reality
+   * 
+   * @param onVRSupportRequested 
+   */
   init ({ useWebXR: boolean, onVRSupportRequested:any }): void {
     if (this.useWebXR) {
       if (this.onVRSupportRequested) {
@@ -56,17 +52,6 @@
   dispose(): void {
     // disposeVR();
     this._inputComponent = null
-=======
-  /**
-   * Initialization Virtual Reality
-   * 
-   * @param onVRSupportRequested 
-   */
-  init(onVRSupportRequested): void {
-    if (onVRSupportRequested) {
-      initVR(onVRSupportRequested);
-    } else initVR();
->>>>>>> be8a5d09
   }
 
   /**
@@ -77,15 +62,9 @@
     // Handle XR input
     if (this.queryResults.xrRenderer.all.length > 0) {
       const webXRRenderer = getMutableComponent(this.queryResults.xrRenderer.all[0], WebXRRenderer);
-<<<<<<< HEAD
-
+      // Called when WebXRSession component is added to entity
       this.queryResults.xrSession.added?.forEach(entity => initializeSession(entity, { webXRRenderer }));
-
-=======
-      // Called when WebXRSession component is added to entity
-      this.queryResults.xrSession.added.forEach(entity => initializeSession(entity, { webXRRenderer }));
       // Called every frame on all WebXRSession components
->>>>>>> be8a5d09
       this.queryResults.xrSession.all.forEach(entity => processSession(entity));
     }
 
