--- conflicted
+++ resolved
@@ -1,12 +1,9 @@
-<<<<<<< HEAD
-=======
 import _ from "lodash";
 import { AssetLoaderState } from "../../assets/components/AssetLoaderState";
 import { LifecycleValue } from "../../common/enums/LifecycleValue";
 import { isClient } from "../../common/functions/isClient";
 import { DomEventBehaviorValue } from "../../common/interfaces/DomEventBehaviorValue";
 import { NumericalType } from "../../common/types/NumericalTypes";
->>>>>>> 83a94440
 import { Engine } from "../../ecs/classes/Engine";
 import { Entity } from "../../ecs/classes/Entity";
 import { System } from '../../ecs/classes/System';
@@ -25,23 +22,12 @@
 import { LocalInputReceiver } from "../components/LocalInputReceiver";
 import { WebXRRenderer } from '../components/WebXRRenderer';
 import { WebXRSession } from '../components/WebXRSession';
-<<<<<<< HEAD
 import { XRControllersComponent } from '../components/XRControllersComponent';
-import { ListenerBindingData } from "../interfaces/ListenerBindingData";
-import { LocalInputReceiver } from "../components/LocalInputReceiver";
-=======
 import { InputType } from "../enums/InputType";
 import { initVR } from '../functions/WebXRFunctions';
->>>>>>> 83a94440
 import { InputValue } from "../interfaces/InputValue";
 import { ListenerBindingData } from "../interfaces/ListenerBindingData";
 import { InputAlias } from "../types/InputAlias";
-<<<<<<< HEAD
-import { handleInputPurge } from "../behaviors/handleInputPurge";
-import { DomEventBehaviorValue } from "../../common/interfaces/DomEventBehaviorValue";
-
-=======
->>>>>>> 83a94440
 /**
  * Input System
  *
@@ -62,73 +48,46 @@
   private readonly boundListeners //= new Set()
   private entityListeners: Map<Entity, Array<ListenerBindingData>>
 
-<<<<<<< HEAD
   constructor () {
-    super();
-    this.mainControllerId = 0;
-    this.secondControllerId = 1;
-    this.boundListeners = new Set();
-    this.entityListeners = new Map();
-=======
-  constructor({ useWebXR, onVRSupportRequested }) {
     super();
     // Client only
     if (isClient) {
-      console.log("Initing on client")
-      this.useWebXR = useWebXR;
-      this.onVRSupportRequested = onVRSupportRequested;
       this.mainControllerId = 0;
       this.secondControllerId = 1;
       this.boundListeners = new Set();
       this.entityListeners = new Map();
-
-      if (this.useWebXR) {
-        if (this.onVRSupportRequested) {
-          initVR(this.onVRSupportRequested);
-        } else initVR();
-      }
     }
->>>>>>> 83a94440
   }
 
   dispose(): void {
     // disposeVR();
   }
 
-<<<<<<< HEAD
-  public execute(delta: number): void {
+  /**
+ *
+ * @param {Number} delta Time since last frame
+ */
+  public execute = (isClient ? this.clientExecute : this.serverExecute);
+
+  public clientExecute(delta: number): void {
     // Handle XR input
     this.queryResults.controllersComponent.added?.forEach(entity => addPhysics(entity));
     this.queryResults.controllersComponent.all?.forEach(entity => {
       const xRControllers = getComponent(entity, XRControllersComponent)
-    	if(xRControllers.physicsBody1 !== null && xRControllers.physicsBody2 !== null && this.mainControllerId) {
+      if(xRControllers.physicsBody1 !== null && xRControllers.physicsBody2 !== null && this.mainControllerId) {
         this.mainControllerId = xRControllers.physicsBody1;
         this.secondControllerId = xRControllers.physicsBody2;
       }
-      updatePhysics(entity)
+      //updatePhysics(entity)
     });
     this.queryResults.controllersComponent.removed?.forEach(entity => removePhysics(entity, { controllerPhysicalBody1: this.mainControllerId, controllerPhysicalBody2:  this.secondControllerId });
     // Called every frame on all input components
     this.queryResults.inputs.all.forEach(entity => {
       if (!hasComponent(entity, Input)) {
         return;
-=======
-  /**
- *
- * @param {Number} delta Time since last frame
- */
-  public execute = (isClient ? this.clientExecute : this.serverExecute);
-
-  public clientExecute(delta: number): void {
-    // Handle XR input
-    if (this.queryResults.xrRenderer.all.length > 0) {
-      console.log("XR RENDERING");
-      const webXRRenderer = getMutableComponent(this.queryResults.xrRenderer.all[0], WebXRRenderer);
-      // Called when WebXRSession component is added to entity
-      this.queryResults.xrSession.added?.forEach(entity => initializeSession(entity, { webXRRenderer }));
-      // Called every frame on all WebXRSession components
-      this.queryResults.xrSession.all?.forEach(entity => processSession(entity));
-    }
+      }
+      handleInput(entity, { }, delta);
+    });
 
     // Apply input for local user input onto client
     this.queryResults.localClientInput.all?.forEach(entity => {
@@ -158,7 +117,7 @@
         axes1d: {},
         axes2d: {}
       };
-      
+
       // Add all values in input component to schema
       for (const [key, value] of input.data.entries()) {
 
@@ -182,7 +141,6 @@
           default:
             console.error("Input type has no network handler (maybe we should add one?)");
         }
->>>>>>> 83a94440
       }
 
       // Convert to a message buffer
@@ -277,7 +235,7 @@
   public serverExecute(delta: number): void {
     // handle client input, apply to local objects and add to world state snapshot
     handleUpdatesFromClients();
-    
+
     // Called when input component is added to entity
     this.queryResults.inputOnServer.added?.forEach(entity => {
       // Get component reference
