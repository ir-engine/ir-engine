--- conflicted
+++ resolved
@@ -59,7 +59,7 @@
     ClientInputSchema.onAdded.forEach(behavior => {
       behavior.behavior();
     });
-  
+
     Object.keys(ClientInputSchema.eventBindings)?.forEach((eventName: string) => {
       ClientInputSchema.eventBindings[eventName].forEach((behaviorEntry: DomEventBehaviorValue) => {
         // const domParentElement:EventTarget = document;
@@ -114,7 +114,7 @@
    * @param {Number} delta Time since last frame
    */
 
-  public execute(delta: number): void { 
+  public execute(delta: number): void {
     handleGamepads();
 
     Engine.inputState.forEach((value: InputValue<NumericalType>, key: InputAlias) => {
@@ -122,81 +122,6 @@
         return;
       }
 
-<<<<<<< HEAD
-
-      //  sendSwitchInputs ? console.warn('switchInputs'):'';
-      //cleanupInput(entity);
-      // If input is the same as last frame, return
-      // if (_.isEqual(input.data, input.lastData))
-      //   return;
-
-      // Repopulate lastData
-      input.lastData.clear();
-      input.data.forEach((value, key) => input.lastData.set(key, value));
-
-      const inputSnapshot = Vault.instance?.get()
-      if (inputSnapshot === undefined) {
-        input.data.forEach((value: InputValue<NumericalType>, key: InputAlias) => {
-          if (value.type === InputType.BUTTON) {
-            if (value.lifecycleState === LifecycleValue.ENDED) {
-              input.data.delete(key);
-            }
-          }
-        });
-        return;
-      }
-
-      // Create a schema for input to send
-      const inputs: NetworkClientInputInterface = {
-        networkId: Network.instance.localAvatarNetworkId,
-        buttons: [],
-        axes1d: [],
-        axes2d: [],
-        viewVector: {
-          x: 0, y: 0, z: 0
-        },
-        axes6DOF: [],
-        snapShotTime: inputSnapshot.time - Network.instance.timeSnaphotCorrection ?? 0,
-        switchInputs: sendSwitchInputs ? this.switchId : 0
-      };
-
-      //console.warn(inputs.snapShotTime);
-      // Add all values in input component to schema
-      input.data.forEach((value: any, key) => {
-        if (value.type === InputType.BUTTON)
-          inputs.buttons.push({ input: key, value: value.value, lifecycleState: value.lifecycleState });
-        else if (value.type === InputType.ONEDIM) // && value.lifecycleState !== LifecycleValue.UNCHANGED
-          inputs.axes1d.push({ input: key, value: value.value, lifecycleState: value.lifecycleState });
-        else if (value.type === InputType.TWODIM) //  && value.lifecycleState !== LifecycleValue.UNCHANGED
-          inputs.axes2d.push({ input: key, value: value.value, lifecycleState: value.lifecycleState }); // : LifecycleValue.ENDED
-        else if (value.type === InputType.SIXDOF){ //  && value.lifecycleState !== LifecycleValue.UNCHANGED
-          inputs.axes6DOF.push({
-            input: key,
-            x: value.value.x,
-            y: value.value.y,
-            z: value.value.z,
-            qX: value.value.qX,
-            qY: value.value.qX,
-            qZ: value.value.qZ,
-            qW: value.value.qW
-          });
-          console.log("*********** Pushing 6DOF input from client input system")
-        }
-        });
-
-
-
-// TODO: Add
-
-      const actor = getMutableComponent(entity, CharacterComponent);
-      if (actor) {
-        const isWalking = (input.data.get(BaseInput.WALK)?.value) === BinaryValue.ON;
-        actor.moveSpeed = isWalking ? WALK_SPEED : RUN_SPEED;
-
-        inputs.viewVector.x = actor.viewVector.x;
-        inputs.viewVector.y = actor.viewVector.y;
-        inputs.viewVector.z = actor.viewVector.z;
-=======
       if (value.type === InputType.BUTTON) {
         const prevValue = Engine.prevInputState.get(key);
         if (
@@ -208,7 +133,6 @@
           Engine.inputState.set(key, value);
         }
         return;
->>>>>>> 0d7e0117
       }
 
       if (value.lifecycleState === LifecycleValue.ENDED) {
