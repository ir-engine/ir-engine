import { isClient } from "../../common/functions/isClient";
import { DomEventBehaviorValue } from "../../common/interfaces/DomEventBehaviorValue";
import { NumericalType } from "../../common/types/NumericalTypes";
import { Engine } from "../../ecs/classes/Engine";
import { Entity } from "../../ecs/classes/Entity";
import { System } from '../../ecs/classes/System';
import { Not } from "../../ecs/functions/ComponentFunctions";
import { getComponent } from '../../ecs/functions/EntityFunctions';
import { SystemUpdateType } from "../../ecs/functions/SystemUpdateType";
import { Client } from "../../networking/components/Client";
import { Network } from "../../networking/components/Network";
import { NetworkObject } from "../../networking/components/NetworkObject";
import { NetworkInputInterface } from "../../networking/interfaces/WorldState";
import { ClientInputModel } from '../../networking/schema/clientInputSchema';
import { CharacterComponent } from "../../templates/character/components/CharacterComponent";
import { cleanupInput } from '../behaviors/cleanupInput';
import { handleGamepads } from "../behaviors/GamepadInputBehaviors";
import { handleInputOnLocalClient } from '../behaviors/handleInputOnLocalClient';
import { handleInputPurge } from "../behaviors/handleInputPurge";
<<<<<<< HEAD
=======
import { handleGamepadConnected, handleGamepads } from "../behaviors/GamepadInputBehaviors";
import { startFaceTracking, stopFaceTracking, startLipsyncTracking } from "../behaviors/WebcamInputBehaviors";
import { MediaStreamComponent } from '../../networking/components/MediaStreamComponent';

>>>>>>> 523d1858
//import { initializeSession, processSession } from '../behaviors/WebXRInputBehaviors';
import { addPhysics, removeWebXRPhysics, updateWebXRPhysics } from '../behaviors/WebXRControllersBehaviors';
import { Input } from '../components/Input';
import { LocalInputReceiver } from "../components/LocalInputReceiver";
import { WebXRSession } from '../components/WebXRSession';
import { XRControllersComponent } from '../components/XRControllersComponent';
import { InputType } from "../enums/InputType";
import { InputValue } from "../interfaces/InputValue";
import { InputAlias } from "../types/InputAlias";


/**
 * Input System
 *
 * Property with prefix readonly makes a property as read-only in the class
 * @property {Number} mainControllerId set value 0
 * @property {Number} secondControllerId set value 1
 * @property {} boundListeners set of values without keys
 */

function supportsPassive(): boolean {
  let supportsPassiveValue = false;
  try {
    const opts = Object.defineProperty({}, 'passive', {
      get: function() {
        supportsPassiveValue = true;
      }
    });
    window.addEventListener("testPassive", null, opts);
    window.removeEventListener("testPassive", null, opts);
  } catch (error) {}
  return supportsPassiveValue;
}

interface ListenerBindingData {
  domElement: any;
  eventName: string;
  listener: Function;
}

export class InputSystem extends System {
  updateType = SystemUpdateType.Fixed;
  // Temp/ref variables
<<<<<<< HEAD
  private _inputComponent: Input;
=======
  private _inputComponent: Input
  private localUserMediaStream: MediaStream = null;
>>>>>>> 523d1858

  // Client only variables
  public mainControllerId; //= 0
  public secondControllerId; //= 1
  private readonly boundListeners; //= new Set()
  private entityListeners: Map<Entity, Array<ListenerBindingData>>;

  constructor() {
    super();
    // Client only
    if (isClient) {
      this.mainControllerId = 0;
      this.secondControllerId = 1;
      this.boundListeners = new Set();
      this.entityListeners = new Map();
    }
  }

  dispose(): void {
    // disposeVR();
  }

  /**
   *
   * @param {Number} delta Time since last frame
   */

  public execute(delta: number): void {
    // Handle XR input
    this.queryResults.controllersComponent.added?.forEach(entity => addPhysics(entity));
    this.queryResults.controllersComponent.all?.forEach(entity => {
      const xRControllers = getComponent(entity, XRControllersComponent);
      if (xRControllers.physicsBody1 !== null && xRControllers.physicsBody2 !== null && this.mainControllerId) {
        this.mainControllerId = xRControllers.physicsBody1;
        this.secondControllerId = xRControllers.physicsBody2;
      }
      updateWebXRPhysics(entity);
    });
    this.queryResults.controllersComponent.removed?.forEach(entity => removeWebXRPhysics(entity, {
      controllerPhysicalBody1: this.mainControllerId,
      controllerPhysicalBody2: this.secondControllerId
    }));

    // Apply input for local user input onto client
    this.queryResults.localClientInput.all?.forEach(entity => {
      // Apply input to local client
      handleGamepads(entity);
<<<<<<< HEAD
      handleInputOnLocalClient(entity, { isServer: false }, delta);
=======
      if (this.localUserMediaStream === null) {
        // check to start video tracking
        if (MediaStreamComponent.instance.mediaStream) {
          startFaceTracking(entity);
          this.localUserMediaStream = MediaStreamComponent.instance.mediaStream;
        }
      } else {
        // check if we need to change face tracking video src
        if (MediaStreamComponent.instance.mediaStream) {
          if (this.localUserMediaStream !== MediaStreamComponent.instance.mediaStream) {
            // stream is changed
          //... do update video src ...
          }
        } else {
        //... user media stream is null - stop facetracking?
          stopFaceTracking();
        }
        this.localUserMediaStream = MediaStreamComponent.instance.mediaStream;
      }

      // startFaceTracking(entity);
      // startLipsyncTracking(entity);

      handleInputOnClient(entity, {isLocal:true, isServer: false}, delta);
>>>>>>> 523d1858
      const networkId = getComponent(entity, NetworkObject)?.networkId;
      // Client sends input and *only* input to the server (for now)
      // console.log("Handling input for entity ", entity.id);
      const input = getComponent(entity, Input);

      // If input is the same as last frame, return
      // if (_.isEqual(input.data, input.lastData))
      //   return;

      // Repopulate lastData
      input.lastData.clear();
      input.data.forEach((value, key) => input.lastData.set(key, value));

      // Create a schema for input to send
      const inputs: NetworkInputInterface = {
        networkId: networkId,
        buttons: [],
        axes1d: [],
        axes2d: [],
        viewVector: {
          x: 0, y: 0, z: 0
        }
      };

      // Add all values in input component to schema
      input.data.forEach((value, key) => {
        if (value.type === InputType.BUTTON)
          inputs.buttons.push({ input: key, value: value.value, lifecycleState: value.lifecycleState });
        else if (value.type === InputType.ONEDIM) // && value.lifecycleState !== LifecycleValue.UNCHANGED
          inputs.axes1d.push({ input: key, value: value.value, lifecycleState: value.lifecycleState });
        else if (value.type === InputType.TWODIM) //  && value.lifecycleState !== LifecycleValue.UNCHANGED
          inputs.axes2d.push({ input: key, value: value.value, lifecycleState: value.lifecycleState });
      });

      const actor = getComponent<CharacterComponent>(entity, CharacterComponent);
      inputs.viewVector.x = actor.viewVector.x;
      inputs.viewVector.y = actor.viewVector.y;
      inputs.viewVector.z = actor.viewVector.z;

      if (Network.instance.packetCompression) {
        Network.instance.transport.sendReliableData(ClientInputModel.toBuffer(inputs));
      } else {
        Network.instance.transport.sendReliableData(inputs);
      }

      //  const buffer = clientInputModel.toBuffer(inputs)
      //    const inputDebbug = clientInputModel.fromBuffer(buffer)
//     console.warn(inputDebbug);
      //  console.warn(JSON.stringify(inputs).length) // 241
      //    console.warn(message.byteLength) // 56
      // Use default channel

      cleanupInput(entity);

    });

    // Called when input component is added to entity
    this.queryResults.localClientInput.added?.forEach(entity => {
      // Get component reference
      this._inputComponent = getComponent(entity, Input);
      if (this._inputComponent === undefined)
        return console.warn("Tried to execute on a newly added input component, but it was undefined");
      // Call all behaviors in "onAdded" of input map
      this._inputComponent.schema.onAdded.forEach(behavior => {
        behavior.behavior(entity, { ...behavior.args });
      });
      // Bind DOM events to event behavior
      const listenersDataArray: ListenerBindingData[] = [];
      this.entityListeners.set(entity, listenersDataArray);
      Object.keys(this._inputComponent.schema.eventBindings)?.forEach((eventName: string) => {
        this._inputComponent.schema.eventBindings[eventName].forEach((behaviorEntry: DomEventBehaviorValue) => {
          // const domParentElement:EventTarget = document;
          let domParentElement: EventTarget = Engine.viewportElement ?? document;
          if (behaviorEntry.element) {
            switch (behaviorEntry.element) {
              case "window":
                domParentElement = window;
                break;
              case "document":
                domParentElement = document;
                break;
              case "viewport":
              default:
                domParentElement = Engine.viewportElement;
            }
          }

          const domElement = (behaviorEntry.selector && domParentElement instanceof Element) ? domParentElement.querySelector(behaviorEntry.selector) : domParentElement;
          //console.log('InputSystem addEventListener:', eventName, domElement, ' (', behaviorEntry.element, behaviorEntry.selector, ')');

          if (domElement) {
            const listener = (event: Event) => behaviorEntry.behavior(entity, { event, ...behaviorEntry.args });
            if (behaviorEntry.passive && supportsPassive()) {
              domElement.addEventListener(eventName, listener, { passive: behaviorEntry.passive });
            } else {
              domElement.addEventListener(eventName, listener);
            }

            listenersDataArray.push({
              domElement,
              eventName,
              listener
            });
            return [domElement, eventName, listener];
          } else {
            console.warn('DOM Element not found:', domElement);
            return false;
          }
        });
      });
    });

    // Called when input component is removed from entity
    this.queryResults.localClientInput.removed.forEach(entity => {
      // Get component reference
      this._inputComponent = getComponent(entity, Input);
      if (this._inputComponent === undefined)
        return console.warn("Tried to execute on a newly added input component, but it was undefined");
      if (this._inputComponent.data.size) {
        this._inputComponent.data.forEach((value: InputValue<NumericalType>, key: InputAlias) => {
          handleInputPurge(entity);
        });
      }

      // Call all behaviors in "onRemoved" of input map
      this._inputComponent.schema.onRemoved.forEach(behavior => {
        behavior.behavior(entity, behavior.args);
      });
      // Unbind events from DOM
      this.entityListeners.get(entity).forEach(listenerData => listenerData.domElement?.removeEventListener(listenerData.eventName, listenerData.listener));

      const bound = this.boundListeners[entity.id];
      if (bound) {
        for (const [selector, eventName, listener] of bound) {
          const domElement = selector ? document.querySelector(selector) : document;
          domElement?.removeEventListener(eventName, listener);
        }
        delete this.boundListeners[entity.id];
      }

      this.entityListeners.delete(entity);
    });


    // Called when input component is added to entity
    this.queryResults.networkClientInput.added?.forEach(entity => {
      // Get component reference
      this._inputComponent = getComponent(entity, Input);

      if (this._inputComponent === undefined)
        return console.warn("Tried to execute on a newly added input component, but it was undefined");
      // Call all behaviors in "onAdded" of input map
      this._inputComponent.schema.onAdded?.forEach(behavior => {
        console.log("Added behaviors");
        console.log(behavior.behavior);
        behavior.behavior(entity, { ...behavior.args });
      });
    });


    // Called when input component is removed from entity
    this.queryResults.networkClientInput.removed?.forEach(entity => {
      // Get component reference
      this._inputComponent = getComponent(entity, Input);

      // Call all behaviors in "onRemoved" of input map
      this._inputComponent?.schema?.onRemoved?.forEach(behavior => {
        behavior.behavior(entity, behavior.args);
      });
    });
  }
}

/**
 * Queries must have components attribute which defines the list of components
 */
InputSystem.queries = {
  networkClientInput: {
    components: [NetworkObject, Input, Client, Not(LocalInputReceiver)],
    listen: {
      added: true,
      removed: true
    }
  },
  localClientInput: {
    components: [Input, Client, LocalInputReceiver],
    listen: {
      added: true,
      removed: true
    }
  },
  xrSession: { components: [WebXRSession], listen: { added: true } },
  controllersComponent: { components: [XRControllersComponent], listen: { added: true, removed: true } }
};<|MERGE_RESOLUTION|>--- conflicted
+++ resolved
@@ -14,16 +14,12 @@
 import { ClientInputModel } from '../../networking/schema/clientInputSchema';
 import { CharacterComponent } from "../../templates/character/components/CharacterComponent";
 import { cleanupInput } from '../behaviors/cleanupInput';
-import { handleGamepads } from "../behaviors/GamepadInputBehaviors";
 import { handleInputOnLocalClient } from '../behaviors/handleInputOnLocalClient';
 import { handleInputPurge } from "../behaviors/handleInputPurge";
-<<<<<<< HEAD
-=======
 import { handleGamepadConnected, handleGamepads } from "../behaviors/GamepadInputBehaviors";
 import { startFaceTracking, stopFaceTracking, startLipsyncTracking } from "../behaviors/WebcamInputBehaviors";
 import { MediaStreamComponent } from '../../networking/components/MediaStreamComponent';
 
->>>>>>> 523d1858
 //import { initializeSession, processSession } from '../behaviors/WebXRInputBehaviors';
 import { addPhysics, removeWebXRPhysics, updateWebXRPhysics } from '../behaviors/WebXRControllersBehaviors';
 import { Input } from '../components/Input';
@@ -67,12 +63,8 @@
 export class InputSystem extends System {
   updateType = SystemUpdateType.Fixed;
   // Temp/ref variables
-<<<<<<< HEAD
-  private _inputComponent: Input;
-=======
   private _inputComponent: Input
   private localUserMediaStream: MediaStream = null;
->>>>>>> 523d1858
 
   // Client only variables
   public mainControllerId; //= 0
@@ -120,9 +112,6 @@
     this.queryResults.localClientInput.all?.forEach(entity => {
       // Apply input to local client
       handleGamepads(entity);
-<<<<<<< HEAD
-      handleInputOnLocalClient(entity, { isServer: false }, delta);
-=======
       if (this.localUserMediaStream === null) {
         // check to start video tracking
         if (MediaStreamComponent.instance.mediaStream) {
@@ -146,8 +135,7 @@
       // startFaceTracking(entity);
       // startLipsyncTracking(entity);
 
-      handleInputOnClient(entity, {isLocal:true, isServer: false}, delta);
->>>>>>> 523d1858
+      handleInputOnLocalClient(entity, {isLocal:true, isServer: false}, delta);
       const networkId = getComponent(entity, NetworkObject)?.networkId;
       // Client sends input and *only* input to the server (for now)
       // console.log("Handling input for entity ", entity.id);
