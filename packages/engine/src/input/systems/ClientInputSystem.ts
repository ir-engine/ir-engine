import { isClient } from "../../common/functions/isClient";
import { DomEventBehaviorValue } from "../../common/interfaces/DomEventBehaviorValue";
import { NumericalType } from "../../common/types/NumericalTypes";
import { Engine } from "../../ecs/classes/Engine";
import { Entity } from "../../ecs/classes/Entity";
import { System } from '../../ecs/classes/System';
import { Not } from "../../ecs/functions/ComponentFunctions";
import { getComponent } from '../../ecs/functions/EntityFunctions';
import { SystemUpdateType } from "../../ecs/functions/SystemUpdateType";
import { Client } from "../../networking/components/Client";
import { Network } from "../../networking/components/Network";
import { NetworkObject } from "../../networking/components/NetworkObject";
import { NetworkInputInterface } from "../../networking/interfaces/WorldState";
import { ClientInputModel } from '../../networking/schema/clientInputSchema';
import { CharacterComponent } from "../../templates/character/components/CharacterComponent";
import { cleanupInput } from '../behaviors/cleanupInput';
import { handleInputOnLocalClient } from '../behaviors/handleInputOnLocalClient';
import { handleInputPurge } from "../behaviors/handleInputPurge";
import { handleGamepadConnected, handleGamepads } from "../behaviors/GamepadInputBehaviors";
import { startFaceTracking, stopFaceTracking, startLipsyncTracking } from "../behaviors/WebcamInputBehaviors";
import { MediaStreamComponent } from '../../networking/components/MediaStreamComponent';
//import { initializeSession, processSession } from '../behaviors/WebXRInputBehaviors';
import { addPhysics, removeWebXRPhysics, updateWebXRPhysics } from '../behaviors/WebXRControllersBehaviors';
import { Input } from '../components/Input';
import { LocalInputReceiver } from "../components/LocalInputReceiver";
import { WebXRSession } from '../components/WebXRSession';
import { XRControllersComponent } from '../components/XRControllersComponent';
import { InputType } from "../enums/InputType";
import { InputValue } from "../interfaces/InputValue";
import { InputAlias } from "../types/InputAlias";
<<<<<<< HEAD
import { Vault } from '../../networking/components/Vault';
import { createSnapshot } from '../../networking/functions/NetworkInterpolationFunctions';
import { ClientInputModel } from '../../networking/schema/clientInputSchema';

import supportsPassive from "../../common/functions/supportsPassive";
import { BehaviorComponent } from '../../common/components/BehaviorComponent';
import { NetworkInputInterface } from "../../networking/interfaces/WorldState";
=======

>>>>>>> 38c4a047

/**
 * Input System
 *
 * Property with prefix readonly makes a property as read-only in the class
 * @property {Number} mainControllerId set value 0
 * @property {Number} secondControllerId set value 1
 * @property {} boundListeners set of values without keys
 */

function supportsPassive(): boolean {
  let supportsPassiveValue = false;
  try {
    const opts = Object.defineProperty({}, 'passive', {
      get: function() {
        supportsPassiveValue = true;
      }
    });
    window.addEventListener("testPassive", null, opts);
    window.removeEventListener("testPassive", null, opts);
  } catch (error) {}
  return supportsPassiveValue;
}

interface ListenerBindingData {
  domElement: any;
  eventName: string;
  listener: Function;
}

export class InputSystem extends System {
  updateType = SystemUpdateType.Fixed;
  // Temp/ref variables
  private _inputComponent: Input;
  private localUserMediaStream: MediaStream = null;

  // Client only variables
  public mainControllerId; //= 0
  public secondControllerId; //= 1
  private readonly boundListeners; //= new Set()
  private entityListeners: Map<Entity, Array<ListenerBindingData>>;

  constructor() {
    super();
    // Client only
    if (isClient) {
      this.mainControllerId = 0;
      this.secondControllerId = 1;
      this.boundListeners = new Set();
      this.entityListeners = new Map();
    }
  }

  dispose(): void {
    // disposeVR();
  }

  /**
   *
   * @param {Number} delta Time since last frame
   */

  public execute(delta: number): void {
    // Handle XR input
    this.queryResults.controllersComponent.added?.forEach(entity => addPhysics(entity));
    this.queryResults.controllersComponent.all?.forEach(entity => {
      const xRControllers = getComponent(entity, XRControllersComponent);
      if (xRControllers.physicsBody1 !== null && xRControllers.physicsBody2 !== null && this.mainControllerId) {
        this.mainControllerId = xRControllers.physicsBody1;
        this.secondControllerId = xRControllers.physicsBody2;
      }
      updateWebXRPhysics(entity);
    });
    this.queryResults.controllersComponent.removed?.forEach(entity => removeWebXRPhysics(entity, {
      controllerPhysicalBody1: this.mainControllerId,
      controllerPhysicalBody2: this.secondControllerId
    }));

    // Apply input for local user input onto client
    this.queryResults.localClientInput.all?.forEach(entity => {
      // Apply input to local client
      handleGamepads(entity);
      handleInputOnClient(entity, { isLocal: true, isServer: false }, delta);

      // apply face tracking
      if (this.localUserMediaStream === null) {
        // check to start video tracking
        if (MediaStreamComponent.instance.mediaStream) {
          console.log('start facetracking');
          startFaceTracking(entity);
          this.localUserMediaStream = MediaStreamComponent.instance.mediaStream;
        }
      } else {
        // check if we need to change face tracking video src
        if (MediaStreamComponent.instance.mediaStream) {
          if (this.localUserMediaStream !== MediaStreamComponent.instance.mediaStream) {
            // stream is changed
            // TODO: do update video src ...
            console.log('change facetracking src');
          }
        } else {
          //... user media stream is null - stop facetracking?
          console.log('stop facetracking');
          stopFaceTracking();
        }
        this.localUserMediaStream = MediaStreamComponent.instance.mediaStream;
      }

<<<<<<< HEAD
=======
      // startFaceTracking(entity);
      // startLipsyncTracking(entity);

      handleInputOnLocalClient(entity, {isLocal:true, isServer: false}, delta);
>>>>>>> 38c4a047
      const networkId = getComponent(entity, NetworkObject)?.networkId;
      // Client sends input and *only* input to the server (for now)
      // console.log("Handling input for entity ", entity.id);
      const input = getComponent(entity, Input);

      // If input is the same as last frame, return
      // if (_.isEqual(input.data, input.lastData))
      //   return;

      // Repopulate lastData
      input.lastData.clear();
      input.data.forEach((value, key) => input.lastData.set(key, value));

      // Create a schema for input to send
      const inputs: NetworkInputInterface = {
        networkId: networkId,
        buttons: [],
        axes1d: [],
        axes2d: [],
        viewVector: {
          x: 0, y: 0, z: 0
        }
      };

      // Add all values in input component to schema
      input.data.forEach((value, key) => {
        if (value.type === InputType.BUTTON)
          inputs.buttons.push({ input: key, value: value.value, lifecycleState: value.lifecycleState });
        else if (value.type === InputType.ONEDIM) // && value.lifecycleState !== LifecycleValue.UNCHANGED
          inputs.axes1d.push({ input: key, value: value.value, lifecycleState: value.lifecycleState });
        else if (value.type === InputType.TWODIM) //  && value.lifecycleState !== LifecycleValue.UNCHANGED
          inputs.axes2d.push({ input: key, value: value.value, lifecycleState: value.lifecycleState });
      });

      const actor = getComponent<CharacterComponent>(entity, CharacterComponent);
      inputs.viewVector.x = actor.viewVector.x;
      inputs.viewVector.y = actor.viewVector.y;
      inputs.viewVector.z = actor.viewVector.z;

      if (Network.instance.packetCompression) {
        Network.instance.transport.sendReliableData(ClientInputModel.toBuffer(inputs));
      } else {
        Network.instance.transport.sendReliableData(inputs);
      }

      //  const buffer = clientInputModel.toBuffer(inputs)
      //    const inputDebbug = clientInputModel.fromBuffer(buffer)
//     console.warn(inputDebbug);
      //  console.warn(JSON.stringify(inputs).length) // 241
      //    console.warn(message.byteLength) // 56
      // Use default channel

      cleanupInput(entity);

    });

    // Called when input component is added to entity
    this.queryResults.localClientInput.added?.forEach(entity => {
      // Get component reference
      this._inputComponent = getComponent(entity, Input);
      if (this._inputComponent === undefined)
        return console.warn("Tried to execute on a newly added input component, but it was undefined");
      // Call all behaviors in "onAdded" of input map
      this._inputComponent.schema.onAdded.forEach(behavior => {
        behavior.behavior(entity, { ...behavior.args });
      });
      // Bind DOM events to event behavior
      const listenersDataArray: ListenerBindingData[] = [];
      this.entityListeners.set(entity, listenersDataArray);
      Object.keys(this._inputComponent.schema.eventBindings)?.forEach((eventName: string) => {
        this._inputComponent.schema.eventBindings[eventName].forEach((behaviorEntry: DomEventBehaviorValue) => {
          // const domParentElement:EventTarget = document;
          let domParentElement: EventTarget = Engine.viewportElement ?? document;
          if (behaviorEntry.element) {
            switch (behaviorEntry.element) {
              case "window":
                domParentElement = window;
                break;
              case "document":
                domParentElement = document;
                break;
              case "viewport":
              default:
                domParentElement = Engine.viewportElement;
            }
          }

          const domElement = (behaviorEntry.selector && domParentElement instanceof Element) ? domParentElement.querySelector(behaviorEntry.selector) : domParentElement;
          //console.log('InputSystem addEventListener:', eventName, domElement, ' (', behaviorEntry.element, behaviorEntry.selector, ')');

          if (domElement) {
            const listener = (event: Event) => behaviorEntry.behavior(entity, { event, ...behaviorEntry.args });
            if (behaviorEntry.passive && supportsPassive()) {
              domElement.addEventListener(eventName, listener, { passive: behaviorEntry.passive });
            } else {
              domElement.addEventListener(eventName, listener);
            }

            listenersDataArray.push({
              domElement,
              eventName,
              listener
            });
            return [domElement, eventName, listener];
          } else {
            console.warn('DOM Element not found:', domElement);
            return false;
          }
        });
      });
    });

    // Called when input component is removed from entity
    this.queryResults.localClientInput.removed.forEach(entity => {
      // Get component reference
      this._inputComponent = getComponent(entity, Input);
      if (this._inputComponent === undefined)
        return console.warn("Tried to execute on a newly added input component, but it was undefined");
      if (this._inputComponent.data.size) {
        this._inputComponent.data.forEach((value: InputValue<NumericalType>, key: InputAlias) => {
          handleInputPurge(entity);
        });
      }

      // Call all behaviors in "onRemoved" of input map
      this._inputComponent.schema.onRemoved.forEach(behavior => {
        behavior.behavior(entity, behavior.args);
      });
      // Unbind events from DOM
      this.entityListeners.get(entity).forEach(listenerData => listenerData.domElement?.removeEventListener(listenerData.eventName, listenerData.listener));

      const bound = this.boundListeners[entity.id];
      if (bound) {
        for (const [selector, eventName, listener] of bound) {
          const domElement = selector ? document.querySelector(selector) : document;
          domElement?.removeEventListener(eventName, listener);
        }
        delete this.boundListeners[entity.id];
      }

      this.entityListeners.delete(entity);
    });


    // Called when input component is added to entity
    this.queryResults.networkClientInput.added?.forEach(entity => {
      // Get component reference
      this._inputComponent = getComponent(entity, Input);

      if (this._inputComponent === undefined)
        return console.warn("Tried to execute on a newly added input component, but it was undefined");
      // Call all behaviors in "onAdded" of input map
      this._inputComponent.schema.onAdded?.forEach(behavior => {
        console.log("Added behaviors");
        console.log(behavior.behavior);
        behavior.behavior(entity, { ...behavior.args });
      });
    });


    // Called when input component is removed from entity
    this.queryResults.networkClientInput.removed?.forEach(entity => {
      // Get component reference
      this._inputComponent = getComponent(entity, Input);

      // Call all behaviors in "onRemoved" of input map
      this._inputComponent?.schema?.onRemoved?.forEach(behavior => {
        behavior.behavior(entity, behavior.args);
      });
    });
  }
}

/**
 * Queries must have components attribute which defines the list of components
 */
InputSystem.queries = {
  networkClientInput: {
    components: [NetworkObject, Input, Client, Not(LocalInputReceiver)],
    listen: {
      added: true,
      removed: true
    }
  },
  localClientInput: {
    components: [Input, Client, LocalInputReceiver],
    listen: {
      added: true,
      removed: true
    }
  },
  xrSession: { components: [WebXRSession], listen: { added: true } },
  controllersComponent: { components: [XRControllersComponent], listen: { added: true, removed: true } }
};<|MERGE_RESOLUTION|>--- conflicted
+++ resolved
@@ -28,17 +28,7 @@
 import { InputType } from "../enums/InputType";
 import { InputValue } from "../interfaces/InputValue";
 import { InputAlias } from "../types/InputAlias";
-<<<<<<< HEAD
-import { Vault } from '../../networking/components/Vault';
-import { createSnapshot } from '../../networking/functions/NetworkInterpolationFunctions';
-import { ClientInputModel } from '../../networking/schema/clientInputSchema';
-
-import supportsPassive from "../../common/functions/supportsPassive";
-import { BehaviorComponent } from '../../common/components/BehaviorComponent';
-import { NetworkInputInterface } from "../../networking/interfaces/WorldState";
-=======
-
->>>>>>> 38c4a047
+
 
 /**
  * Input System
@@ -121,7 +111,6 @@
     this.queryResults.localClientInput.all?.forEach(entity => {
       // Apply input to local client
       handleGamepads(entity);
-      handleInputOnClient(entity, { isLocal: true, isServer: false }, delta);
 
       // apply face tracking
       if (this.localUserMediaStream === null) {
@@ -147,13 +136,10 @@
         this.localUserMediaStream = MediaStreamComponent.instance.mediaStream;
       }
 
-<<<<<<< HEAD
-=======
       // startFaceTracking(entity);
       // startLipsyncTracking(entity);
 
       handleInputOnLocalClient(entity, {isLocal:true, isServer: false}, delta);
->>>>>>> 38c4a047
       const networkId = getComponent(entity, NetworkObject)?.networkId;
       // Client sends input and *only* input to the server (for now)
       // console.log("Handling input for entity ", entity.id);
