import { DomEventBehaviorValue } from "../../common/interfaces/DomEventBehaviorValue";
import { Engine } from "../../ecs/classes/Engine";
import { ClientInputSchema } from "../schema/ClientInputSchema";
import { System, SystemAttributes } from '../../ecs/classes/System';
import { SystemUpdateType } from "../../ecs/functions/SystemUpdateType";
import { handleGamepads } from "../behaviors/GamepadInputBehaviors";
import { InputType } from "../enums/InputType";
import { InputValue } from "../interfaces/InputValue";
import { NumericalType } from "../../common/types/NumericalTypes";
import { LifecycleValue } from "../../common/enums/LifecycleValue";
import { InputAlias } from "../types/InputAlias";
import { EngineEvents } from "../../ecs/classes/EngineEvents";

const supportsPassive = (): boolean => {
  let supportsPassiveValue = false;
  try {
    const opts = Object.defineProperty({}, 'passive', {
      get: function () {
        supportsPassiveValue = true;
      }
    });
    window.addEventListener("testPassive", null, opts);
    window.removeEventListener("testPassive", null, opts);
  } catch (error) { }
  return supportsPassiveValue;
}

// for future api stuff, we should replace ClientInputSchema with a user given option & default to ClientInputSchema

interface ListenerBindingData {
  domElement: any;
  eventName: string;
  listener: Function;
}

/**
 * Input System
 *
 * Property with prefix readonly makes a property as read-only in the class
 * @property {Number} mainControllerId set value 0
 * @property {Number} secondControllerId set value 1
 */

export class ClientInputSystem extends System {

  static EVENTS = {
    ENABLE_INPUT: 'CLIENT_INPUT_SYSTEM_ENABLE_INPUT',
    PROCESS_INPUT: 'CLIENT_INPUT_SYSTEM_PROCESS_EVENT',
  }
<<<<<<< HEAD
  // TODO: Do we want this to be a free system? I don't think so.
  // Choosing to merge the Fixed option for now since HydraFire solved input bugs with it.
  // updateType = SystemUpdateType.Free;
  public static timeOutToClearPressedKeys = 1.2;
  updateType = SystemUpdateType.Fixed;
=======
  public timeOutToClearPressedKeys = 1.2;
  //updateType = SystemUpdateType.Fixed;
  updateType = SystemUpdateType.Free;
>>>>>>> 0b6af268
  needSend = false;
  switchId = 1;
  boundListeners: ListenerBindingData[] = [];
  static mouseInputEnabled = true;
  static keyboardInputEnabled = true;

  constructor(attributes?: SystemAttributes) {
    super(attributes);
    ClientInputSchema.onAdded.forEach(behavior => {
      behavior.behavior();
    });

    EngineEvents.instance.addEventListener(ClientInputSystem.EVENTS.ENABLE_INPUT, ({ keyboard, mouse }) => {
      if(typeof keyboard !== 'undefined') ClientInputSystem.keyboardInputEnabled = keyboard;
      if(typeof mouse !== 'undefined') ClientInputSystem.mouseInputEnabled = mouse;
    })


    Object.keys(ClientInputSchema.eventBindings)?.forEach((eventName: string) => {
      ClientInputSchema.eventBindings[eventName].forEach((behaviorEntry: DomEventBehaviorValue) => {
        // const domParentElement:EventTarget = document;
        let domParentElement: EventTarget = Engine.viewportElement ?? (document as any);
        if (behaviorEntry.element) {
          switch (behaviorEntry.element) {
            case "window":
              domParentElement = (window as any);
              break;
            case "document":
              domParentElement = (document as any);
              break;
            case "viewport": default:
              domParentElement = Engine.viewportElement;
              break;
          }
        }
        const domElement = domParentElement;
        if (domElement) {
          const listener = (event: Event) => behaviorEntry.behavior({ event, ...behaviorEntry.args });
          if (behaviorEntry.passive && supportsPassive()) {
            domElement.addEventListener(eventName, listener, { passive: behaviorEntry.passive });
          } else {
            domElement.addEventListener(eventName, listener);
          }
          this.boundListeners.push({
            domElement,
            eventName,
            listener
          });
          return [domElement, eventName, listener];
        } else {
          console.warn('DOM Element not found:', domElement);
          return false;
        }
      })
    })
  }

  dispose(): void {
    // disposeVR();
    ClientInputSchema.onRemoved.forEach(behavior => {
      behavior.behavior();
    });
    this.boundListeners.forEach(({ domElement, eventName, listener }) => {
      domElement.removeEventListener(eventName, listener);
    })
  }

  /**
   *
   * @param {Number} delta Time since last frame
   */

  public execute(delta: number): void {
    handleGamepads();
    const newState = new Map();
    ClientInputSystem.timeOutToClearPressedKeys -= delta;
    Engine.inputState.forEach((value: InputValue<NumericalType>, key: InputAlias) => {
      if (!Engine.prevInputState.has(key)) {
        return;
      }

      if (value.type === InputType.BUTTON) {
        const prevValue = Engine.prevInputState.get(key);
        // auto ENDED when event not continue
        if (
          prevValue.lifecycleState === LifecycleValue.STARTED &&
          value.lifecycleState === LifecycleValue.STARTED
        ) {
          // auto-switch to CONTINUED
          value.lifecycleState = LifecycleValue.CONTINUED;
          Engine.inputState.set(key, value);
          return;
        }

        if ((value.lifecycleState === LifecycleValue.UNCHANGED || value.lifecycleState === LifecycleValue.CHANGED) && ClientInputSystem.timeOutToClearPressedKeys < 0) {
          value.lifecycleState = LifecycleValue.ENDED;
          value.value = 0;
          Engine.inputState.set(key, value);
        }
      }

      if (value.lifecycleState === LifecycleValue.ENDED) {
        // ENDED here is a special case, like mouse position on mouse down
        return;
      }

      value.lifecycleState = JSON.stringify(value.value) === JSON.stringify(Engine.prevInputState.get(key).value)
        ? LifecycleValue.UNCHANGED
        : LifecycleValue.CHANGED;
      Engine.inputState.set(key, value);
    });

    // deep copy
    Engine.inputState.forEach((value: InputValue<NumericalType>, key: InputAlias) => {
      if(!(value.lifecycleState === LifecycleValue.UNCHANGED && Engine.prevInputState.get(key)?.lifecycleState === LifecycleValue.UNCHANGED)) {
        newState.set(key, { type: value.type, value: value.value, lifecycleState: value.lifecycleState });
      }
    });

    EngineEvents.instance.dispatchEvent({ type: ClientInputSystem.EVENTS.PROCESS_INPUT, data: newState });

    Engine.prevInputState.clear();
    Engine.inputState.forEach((value: InputValue<NumericalType>, key: InputAlias) => {
      Engine.prevInputState.set(key, value);
      if (value.lifecycleState === LifecycleValue.ENDED) {
        Engine.inputState.delete(key);
      }
    });
  }
}<|MERGE_RESOLUTION|>--- conflicted
+++ resolved
@@ -47,17 +47,9 @@
     ENABLE_INPUT: 'CLIENT_INPUT_SYSTEM_ENABLE_INPUT',
     PROCESS_INPUT: 'CLIENT_INPUT_SYSTEM_PROCESS_EVENT',
   }
-<<<<<<< HEAD
-  // TODO: Do we want this to be a free system? I don't think so.
-  // Choosing to merge the Fixed option for now since HydraFire solved input bugs with it.
-  // updateType = SystemUpdateType.Free;
   public static timeOutToClearPressedKeys = 1.2;
-  updateType = SystemUpdateType.Fixed;
-=======
-  public timeOutToClearPressedKeys = 1.2;
   //updateType = SystemUpdateType.Fixed;
   updateType = SystemUpdateType.Free;
->>>>>>> 0b6af268
   needSend = false;
   switchId = 1;
   boundListeners: ListenerBindingData[] = [];
