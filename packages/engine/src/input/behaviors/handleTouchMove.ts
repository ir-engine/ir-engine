import { Behavior } from '../../common/interfaces/Behavior';
import { Entity } from '../../ecs/classes/Entity';
import { TouchInputs } from "../enums/TouchInputs";
import { InputType } from "../enums/InputType";
import { LifecycleValue } from "../../common/enums/LifecycleValue";
import { getComponent } from "../../ecs/functions/EntityFunctions";
import { Input } from "../components/Input";
import { normalizeMouseCoordinates } from '../../common/functions/normalizeMouseCoordinates';

/**
 * Touch move
 * 
 * @param {Entity} entity The entity
 * @param args is argument object
 */
export const handleTouchMove: Behavior = (entity: Entity, args: { event: TouchEvent }): void => {
  const input = getComponent(entity, Input);
  const normalizedPosition = normalizeMouseCoordinates(args.event.touches[0].clientX, args.event.touches[0].clientY, window.innerWidth, window.innerHeight);
  const touchPosition: [number, number] = [normalizedPosition.x, normalizedPosition.y];
  const mappedPositionInput = input.schema.touchInputMap?.axes[TouchInputs.Touch1Position];

  if (!mappedPositionInput) {
    return;
  }

  const hasData = input.data.has(mappedPositionInput);
  const previousPositionValue = input.data.get(mappedPositionInput)?.value;

  input.data.set(mappedPositionInput, {
    type: InputType.TWODIM,
    value: touchPosition,
    lifecycleState: hasData? LifecycleValue.CHANGED : LifecycleValue.STARTED
  });

  const movementStart = args.event.type === 'touchstart';
  const mappedMovementInput = input.schema.touchInputMap?.axes[TouchInputs.Touch1Movement];
  if (!mappedMovementInput) {
    return;
  }

  const touchMovement: [number, number] = [ 0,0 ];
  if (!movementStart && previousPositionValue) {
    // const touchPositionPrevInput = input.prevData.get(mappedPositionInput);
    // touchMovement[0] = touchPosition[0] - touchPositionPrevInput.value[0];
    // touchMovement[1] = touchPosition[1] - touchPositionPrevInput.value[1];
    touchMovement[0] = touchPosition[0] - previousPositionValue[0];
    touchMovement[1] = touchPosition[1] - previousPositionValue[1];
  }
<<<<<<< HEAD
  // console.log(s);
=======

  input.data.set(mappedMovementInput, {
    type: InputType.TWODIM,
    value: touchMovement,
    lifecycleState: input.data.has(mappedMovementInput)? LifecycleValue.CHANGED : LifecycleValue.STARTED
  });
>>>>>>> adce8d02
};<|MERGE_RESOLUTION|>--- conflicted
+++ resolved
@@ -46,14 +46,10 @@
     touchMovement[0] = touchPosition[0] - previousPositionValue[0];
     touchMovement[1] = touchPosition[1] - previousPositionValue[1];
   }
-<<<<<<< HEAD
-  // console.log(s);
-=======
 
   input.data.set(mappedMovementInput, {
     type: InputType.TWODIM,
     value: touchMovement,
     lifecycleState: input.data.has(mappedMovementInput)? LifecycleValue.CHANGED : LifecycleValue.STARTED
   });
->>>>>>> adce8d02
 };