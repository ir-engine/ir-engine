--- conflicted
+++ resolved
@@ -7,10 +7,7 @@
 import { InputValue } from '../interfaces/InputValue';
 import { InputAlias } from '../types/InputAlias';
 import { getMutableComponent } from '../../ecs/functions/EntityFunctions';
-<<<<<<< HEAD
 import { BinaryValue } from '../../common/enums/BinaryValue';
-let input: Input;
-=======
 let input: Input
 
 /**
@@ -19,7 +16,6 @@
  * @param {Entity} entity The entity
  * @param {Number} delta Time since last frame
  */
->>>>>>> be8a5d09
 export const handleInput: Behavior = (entity: Entity, delta: number): void => {
   // Get immutable reference to Input and check if the button is defined -- ignore undefined buttons
   input = getMutableComponent(entity, Input);
