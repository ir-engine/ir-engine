import { LifecycleValue } from '../../common/enums/LifecycleValue';
import { Behavior } from '../../common/interfaces/Behavior';
import { BinaryType, NumericalType } from '../../common/types/NumericalTypes';
import { Entity } from '../../ecs/classes/Entity';
import { Input } from '../components/Input';
import { InputType } from '../enums/InputType';
import { InputValue } from '../interfaces/InputValue';
import { InputAlias } from '../types/InputAlias';
import { getMutableComponent } from '../../ecs/functions/EntityFunctions';
import { BinaryValue } from '../../common/enums/BinaryValue';
let input: Input

/**
 * Handle Input
 * 
 * @param {Entity} entity The entity
 * @param args
 * @param {Number} delta Time since last frame
 */
export const handleInput: Behavior = (entity: Entity, args: {}, delta: number): void => {
  // Get immutable reference to Input and check if the button is defined -- ignore undefined buttons
  input = getMutableComponent(entity, Input);
  console.log("Handling input data: ")
  console.log(input.data)
  input.data.forEach((value: InputValue<NumericalType>, key: InputAlias) => {
    // If the input is a button
    if (value.type === InputType.BUTTON) {
      // If the input exists on the input map (otherwise ignore it)
      if (input.schema.inputButtonBehaviors[key] && input.schema.inputButtonBehaviors[key][value.value] !== undefined) {
        // If the button is pressed
        if(value.value === BinaryValue.ON) {
        // If the lifecycle hasn't been set or just started (so we don't keep spamming repeatedly)
        if (value.lifecycleState === undefined) value.lifecycleState = LifecycleValue.STARTED
        if(value.lifecycleState === LifecycleValue.STARTED) {
          // Set the value of the input to continued to debounce
          input.data.set(key, {
            type: value.type,
            value: value.value as BinaryType,
            lifecycleState: LifecycleValue.CONTINUED
          });
          input.schema.inputButtonBehaviors[key][value.value as number].started?.forEach(element =>
            element.behavior(entity, element.args, delta)
          );
        } else if (value.lifecycleState === LifecycleValue.CONTINUED) {
          // If the lifecycle equal continued
          input.schema.inputButtonBehaviors[key][value.value as number].continued?.forEach(element =>
            element.behavior(entity, element.args, delta)
          );
        }
      } else {
<<<<<<< HEAD
        console.log("Deleting button ", key)
        console.log(input.schema.inputButtonBehaviors[key])
        input.schema.inputButtonBehaviors[key][value.value as number].forEach(element =>
=======
        input.schema.inputButtonBehaviors[key][value.value as number]?.forEach(element =>
>>>>>>> f643fe44
          element.behavior(entity, element.args, delta)
        );
        input.data.delete(key)
      }
      } else {
        if (value.lifecycleState === LifecycleValue.CONTINUED) {
          // delete button state if it's not used in schema and continues
          input.data.delete(key)
        } else {
          // mark button state as happened once
          input.data.set(key, {
            type: value.type,
            value: value.value as BinaryType,
            lifecycleState: LifecycleValue.CONTINUED
          });
        }
      }
    } else if (
      value.type === InputType.ONEDIM ||
      value.type === InputType.TWODIM ||
      value.type === InputType.THREEDIM
    ) {
      if (input.schema.inputAxisBehaviors[key]) {
        // If lifecycle hasn't been set, init it
        if (value.lifecycleState === undefined) {
          // Set the value to continued to debounce
          input.data.set(key, {
            type: value.type,
            value: value.value as BinaryType,
            lifecycleState: LifecycleValue.CONTINUED
          });
          input.schema.inputAxisBehaviors[key].forEach(element =>
            element.behavior(entity, element.args, delta)
          );
        }
        // Evaluate if the number is the same as last time, send the delta 
        else {
          
        }
      }
    } else {
      console.error('handleInput called with an invalid input type');
    }
  });
};<|MERGE_RESOLUTION|>--- conflicted
+++ resolved
@@ -48,13 +48,7 @@
           );
         }
       } else {
-<<<<<<< HEAD
-        console.log("Deleting button ", key)
-        console.log(input.schema.inputButtonBehaviors[key])
         input.schema.inputButtonBehaviors[key][value.value as number].forEach(element =>
-=======
-        input.schema.inputButtonBehaviors[key][value.value as number]?.forEach(element =>
->>>>>>> f643fe44
           element.behavior(entity, element.args, delta)
         );
         input.data.delete(key)
