--- conflicted
+++ resolved
@@ -48,13 +48,7 @@
           );
         }
       } else {
-<<<<<<< HEAD
-        console.log("Deleting button ", key)
-        console.log(input.schema.inputButtonBehaviors[key])
         input.schema.inputButtonBehaviors[key][value.value as number].forEach(element =>
-=======
-        input.schema.inputButtonBehaviors[key][value.value as number]?.forEach(element =>
->>>>>>> e44d4f2b
           element.behavior(entity, element.args, delta)
         );
         input.data.delete(key)
