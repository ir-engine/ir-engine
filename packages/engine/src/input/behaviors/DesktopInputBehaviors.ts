import { BinaryValue } from '../../common/enums/BinaryValue';
import { Behavior } from '../../common/interfaces/Behavior';
import { BinaryType } from '../../common/types/NumericalTypes';
import { Entity } from '../../ecs/classes/Entity';
import { InputType } from '../enums/InputType';
import { Input } from '../components/Input';
import { getComponent, getMutableComponent } from '../../ecs/functions/EntityFunctions';

/**
 * Local reference to input component
 */
let input: Input;
const _value: [number, number] = [0, 0];

/**
 * System behavior called whenever the mouse pressed
 * 
 * @param {Entity} entity The entity
 * @param args is argument object. Events that occur due to the user interacting with a pointing device (such as a mouse).
 */
export const handleMouseMovement: Behavior = (entity: Entity, args: { event: MouseEvent }): void => {
  input = getComponent(entity, Input);
  _value[0] = (args.event.clientX / window.innerWidth) * 2 - 1;
  _value[1] = (args.event.clientY / window.innerHeight) * -2 + 1;
  // Set type to TWOD (two-dimensional axis) and value to a normalized -1, 1 on X and Y
  input.data.set(input.schema.mouseInputMap.axes.mousePosition, {
    type: InputType.TWOD,
    value: _value
  });
};

<<<<<<< HEAD
// System behavior called when a mouse button is fired
export const handleMouseButton: Behavior = (entity: Entity, args: { event: MouseEvent, value: BinaryType }): void => {
=======
/**
 * System behavior called when a mouse button is fired
 * 
 * @param {Entity} entity The entity
 * @param args is argument object with event and value properties. Value set 0 | 1
 */
export const handleMouseButton: Behavior = (entity: Entity, args: { event: MouseEvent, value: Binary }): void => {
>>>>>>> d98b5155
  // Get immutable reference to Input and check if the button is defined -- ignore undefined buttons
  input = getMutableComponent(entity, Input);
  if (input.schema.mouseInputMap.buttons[args.event.button] === undefined) return;
  // Set type to BUTTON (up/down discrete state) and value to up or down, as called by the DOM mouse events
  if (args.value === BinaryValue.ON) {
    // Set type to BUTTON and value to up or down
    input.data.set(input.schema.mouseInputMap.buttons[args.event.button], {
      type: InputType.BUTTON,
      value: args.value
    });
    const mousePosition: [number, number] = [0, 0];
    mousePosition[0] = (args.event.clientX / window.innerWidth) * 2 - 1;
    mousePosition[1] = (args.event.clientY / window.innerHeight) * -2 + 1;
    // Set type to TWOD (two dimensional) and value with x: -1, 1 and y: -1, 1
    input.data.set(input.schema.mouseInputMap.axes.mouseClickDownPosition, {
      type: InputType.TWOD,
      value: mousePosition
    });
  } else {
    // Removed mouse input data
    input.data.delete(input.schema.mouseInputMap.buttons[args.event.button]);
    input.data.delete(input.schema.mouseInputMap.axes.mouseClickDownPosition);
    input.data.delete(input.schema.mouseInputMap.axes.mouseClickDownTransformRotation);
  }
};

<<<<<<< HEAD
// System behavior called when a keyboard key is pressed
export function handleKey (entity: Entity, args: { event: KeyboardEvent, value: BinaryType }): any {
=======
/**
 * System behavior called when a keyboard key is pressed
 * 
 * @param {Entity} entity The entity
 * @param args is argument object 
 */
export function handleKey(entity: Entity, args: { event: KeyboardEvent, value: Binary }): any {
>>>>>>> d98b5155
  // Get immutable reference to Input and check if the button is defined -- ignore undefined keys
  input = getComponent(entity, Input);
  if (input.schema.keyboardInputMap[args.event.key] === undefined) return;
  // If the key is in the map but it's in the same state as now, let's skip it (debounce)
  if (
    input.data.has(input.schema.keyboardInputMap[args.event.key]) &&
    input.data.get(input.schema.keyboardInputMap[args.event.key]).value === args.value
  ) { return; }
  // Set type to BUTTON (up/down discrete state) and value to up or down, depending on what the value is set to
  if (args.value === BinaryValue.ON) {
    input.data.set(input.schema.keyboardInputMap[args.event.key], {
      type: InputType.BUTTON,
      value: args.value
    });
  } else {
    // Removed buttons property from mouseInputMap and set 
    input.data.delete(input.schema.mouseInputMap.buttons[args.event.key]);
    input.data.set(input.schema.keyboardInputMap[args.event.key], {
      type: InputType.BUTTON,
      value: args.value
    });
  }
}<|MERGE_RESOLUTION|>--- conflicted
+++ resolved
@@ -29,18 +29,13 @@
   });
 };
 
-<<<<<<< HEAD
-// System behavior called when a mouse button is fired
-export const handleMouseButton: Behavior = (entity: Entity, args: { event: MouseEvent, value: BinaryType }): void => {
-=======
 /**
  * System behavior called when a mouse button is fired
  * 
  * @param {Entity} entity The entity
  * @param args is argument object with event and value properties. Value set 0 | 1
  */
-export const handleMouseButton: Behavior = (entity: Entity, args: { event: MouseEvent, value: Binary }): void => {
->>>>>>> d98b5155
+export const handleMouseButton: Behavior = (entity: Entity, args: { event: MouseEvent, value: BinaryType }): void => {
   // Get immutable reference to Input and check if the button is defined -- ignore undefined buttons
   input = getMutableComponent(entity, Input);
   if (input.schema.mouseInputMap.buttons[args.event.button] === undefined) return;
@@ -67,18 +62,13 @@
   }
 };
 
-<<<<<<< HEAD
-// System behavior called when a keyboard key is pressed
-export function handleKey (entity: Entity, args: { event: KeyboardEvent, value: BinaryType }): any {
-=======
 /**
  * System behavior called when a keyboard key is pressed
  * 
  * @param {Entity} entity The entity
  * @param args is argument object 
  */
-export function handleKey(entity: Entity, args: { event: KeyboardEvent, value: Binary }): any {
->>>>>>> d98b5155
+export function handleKey(entity: Entity, args: { event: KeyboardEvent, value: BinaryType }): any {
   // Get immutable reference to Input and check if the button is defined -- ignore undefined keys
   input = getComponent(entity, Input);
   if (input.schema.keyboardInputMap[args.event.key] === undefined) return;
