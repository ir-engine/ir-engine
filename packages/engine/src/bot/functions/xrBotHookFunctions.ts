// === SETUP WEBXR === //
import { Quaternion, Vector3 } from 'three'

import { Engine } from '../../ecs/classes/Engine'
import { EngineEvents } from '../../ecs/classes/EngineEvents'
import { EngineActions } from '../../ecs/classes/EngineService'
import { getComponent } from '../../ecs/functions/ComponentFunctions'
import { useWorld } from '../../ecs/functions/SystemHooks'
import { dispatchLocal } from '../../networking/functions/dispatchFrom'
<<<<<<< HEAD
import { accessEngineState, EngineActions } from '../../ecs/classes/EngineService'
=======
import { XRInputSourceComponent } from '../../xr/components/XRInputSourceComponent'
>>>>>>> 62721b9e

export async function overrideXR() {
  // inject the webxr polyfill from the webxr emulator source - this is a script added by the bot
  // globalThis.WebXRPolyfillInjection()

  const { XREngineWebXRPolyfill } = await import('../webxr-emulator/CustomWebXRPolyfill')
  new XREngineWebXRPolyfill()
  // override session supported request, it hangs indefinitely for some reason
  ;(navigator as any).xr.isSessionSupported = () => {
    return true
  }

  const deviceDefinition = {
    id: 'Oculus Quest',
    name: 'Oculus Quest',
    modes: ['inline', 'immersive-vr'],
    headset: {
      hasPosition: true,
      hasRotation: true
    },
    controllers: [
      {
        id: 'Oculus Touch (Right)',
        buttonNum: 7,
        primaryButtonIndex: 0,
        primarySqueezeButtonIndex: 1,
        hasPosition: true,
        hasRotation: true,
        hasSqueezeButton: true,
        isComplex: true
      },
      {
        id: 'Oculus Touch (Left)',
        buttonNum: 7,
        primaryButtonIndex: 0,
        primarySqueezeButtonIndex: 1,
        hasPosition: true,
        hasRotation: true,
        hasSqueezeButton: true,
        isComplex: true
      }
    ]
  }

  // send our device info to the polyfill API so it knows our capabilities
  EngineEvents.instance.dispatchEvent({
    type: 'webxr-device-init',
    detail: { stereoEffect: false, deviceDefinition }
  })
}

export async function xrSupported() {
  return await (navigator as any).xr.isSessionSupported('immersive-vr')
}

export function xrInitialized() {
  return Boolean(Engine.xrSession)
}

export function startXR() {
  dispatchLocal(EngineActions.xrStart() as any)
  EngineEvents.instance.dispatchEvent({
    type: 'webxr-pose',
    detail: {
      position: [0, 1.6, 0],
      quaternion: [0, 0, 0, 1]
    }
  })
  EngineEvents.instance.dispatchEvent({
    type: 'webxr-input-pose',
    detail: {
      objectName: 'rightController',
      position: [0.5, 1.5, -1],
      quaternion: [0, 0, 0, 1]
    }
  })
  EngineEvents.instance.dispatchEvent({
    type: 'webxr-input-pose',
    detail: {
      objectName: 'leftController',
      position: [-0.5, 1.5, -1],
      quaternion: [0, 0, 0, 1]
    }
  })
}

/**
 * @param {object} args
 * @param {boolean} args.pressed
 * @param {string} args.objectName
 * @param {number} args.buttonIndex
 * @returns {function}
 */
export function pressControllerButton(args) {
  EngineEvents.instance.dispatchEvent({ type: 'webxr-input-button', detail: args })
  // )
}

/**
 * @param {object} args
 * @param {boolean} args.value
 * @param {string} args.objectName
 * @param {number} args.axesIndex
 * @returns {function}
 */
export function moveControllerStick(args) {
  EngineEvents.instance.dispatchEvent({ type: 'webxr-input-axes', detail: args })
  // )
}

// is in world space, so subtract player pos from it
export function getXRInputPosition() {
  const xrInputs = getComponent(useWorld().localClientEntity, XRInputSourceComponent)
  const hmd = xrInputs.head.position.toArray().concat(xrInputs.head.quaternion.toArray())
  const left = xrInputs.controllerLeft.position.toArray().concat(xrInputs.controllerLeft.quaternion.toArray())
  const right = xrInputs.controllerRight.position.toArray().concat(xrInputs.controllerRight.quaternion.toArray())
  return {
    headInputValue: hmd,
    leftControllerInputValue: left,
    rightControllerInputValue: right
  }
}

type InputSource = 'head' | 'leftController' | 'rightController'

const headPosition = new Vector3(0, 1.6, 0)
const headRotation = new Quaternion()
const leftControllerPosition = new Vector3(-0.5, 1.5, -1)
const leftControllerRotation = new Quaternion()
const rightControllerPosition = new Vector3(0.5, 1.5, -1)
const rightControllerRotation = new Quaternion()

export const getInputSourcePosition = (inputSource: InputSource) => {
  switch (inputSource) {
    case 'head':
      return headPosition
    case 'leftController':
      return leftControllerPosition
    case 'rightController':
      return rightControllerPosition
  }
}
export const getInputSourceRotation = (inputSource: InputSource) => {
  switch (inputSource) {
    case 'head':
      return headRotation
    case 'leftController':
      return leftControllerRotation
    case 'rightController':
      return rightControllerRotation
  }
}

const tweens: any[] = []

export const sendXRInputData = () => {
  tweens.forEach((call) => call())
  EngineEvents.instance.dispatchEvent({
    type: 'webxr-pose',
    detail: {
      position: headPosition.toArray(),
      quaternion: headRotation.toArray()
    }
  })
  // )
  EngineEvents.instance.dispatchEvent({
    type: 'webxr-input-pose',
    detail: {
      objectName: 'leftController',
      position: leftControllerPosition.toArray(),
      quaternion: leftControllerRotation.toArray()
    }
  })
  // )
  EngineEvents.instance.dispatchEvent({
    type: 'webxr-input-pose',
    detail: {
      objectName: 'rightController',
      position: rightControllerPosition.toArray(),
      quaternion: rightControllerRotation.toArray()
    }
  })
  // )
}

export type InputSourceTweenProps = {
  objectName: InputSource
  time: number // in frames
  positionFrom: Vector3
  positionTo: Vector3
  quaternionFrom: Quaternion
  quaternionTo: Quaternion
  callback: () => void
}

export function tweenXRInputSource(args: InputSourceTweenProps) {
  let counter = 0
  const vec3 = getInputSourcePosition(args.objectName)
  const quat = getInputSourceRotation(args.objectName)
  const tweenFunction = () => {
    vec3.lerpVectors(args.positionFrom, args.positionTo, counter / args.time)
    quat.slerpQuaternions(args.quaternionFrom, args.quaternionTo, counter / args.time)
    if (counter >= args.time) {
      tweens.splice(tweens.indexOf(tweenFunction))
      args.callback()
    }
    counter++
  }
  tweens.push(tweenFunction)
}

/**
 * @param {object} args
 * @param {array} args.position
 * @param {array} args.rotation
 */
export function updateHead(args: { position?: number[]; rotation?: number[] }) {
  args.position && headPosition.fromArray(args.position)
  args.rotation && headRotation.fromArray(args.rotation)
}

/**
 * @param {object} args
 * @param {array} args.position
 * @param {array} args.rotation
 * @param {string} args.objectName
 * @returns {function}
 */
export function updateController(args: { objectName: string; position: number[]; rotation: number[] }) {
  if (args.objectName === 'leftController') {
    leftControllerPosition.fromArray(args.position)
    leftControllerRotation.fromArray(args.rotation)
  } else {
    rightControllerPosition.fromArray(args.position)
    rightControllerRotation.fromArray(args.rotation)
  }
}

export async function simulateXR() {
  // await loadScript(Engine.publicPath + '/scripts/webxr-polyfill.js')
  await overrideXR()
  await xrSupported()
  Engine.isBot = true
  await startXR()
}<|MERGE_RESOLUTION|>--- conflicted
+++ resolved
@@ -7,11 +7,7 @@
 import { getComponent } from '../../ecs/functions/ComponentFunctions'
 import { useWorld } from '../../ecs/functions/SystemHooks'
 import { dispatchLocal } from '../../networking/functions/dispatchFrom'
-<<<<<<< HEAD
-import { accessEngineState, EngineActions } from '../../ecs/classes/EngineService'
-=======
 import { XRInputSourceComponent } from '../../xr/components/XRInputSourceComponent'
->>>>>>> 62721b9e
 
 export async function overrideXR() {
   // inject the webxr polyfill from the webxr emulator source - this is a script added by the bot
