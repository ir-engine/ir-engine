import { isDev } from '@xrengine/common/src/utils/isDev'

import { AvatarInputSchema } from '../../avatar/AvatarInputSchema'
import { Engine } from '../../ecs/classes/Engine'
import { World } from '../../ecs/classes/World'
<<<<<<< HEAD
import { sendXRInputData, simulateXR } from '../functions/xrBotHookFunctions'
=======
import { EngineRenderer } from '../../renderer/WebGLRendererSystem'
import { sendXRInputData } from '../functions/xrBotHookFunctions'
>>>>>>> 8c936fcf

export default async function BotHookSystem(world: World) {
  if (isDev) {
    const setupBotKey = 'setupBotKey'
    AvatarInputSchema.inputMap.set('Semicolon', setupBotKey)
    AvatarInputSchema.behaviorMap.set(setupBotKey, () => {
      if (!Engine.xrSession) simulateXR()
    })
  }

  return () => {
    if (Engine.instance.isBot && Boolean(EngineRenderer.instance.xrSession)) {
      sendXRInputData()
    }
  }
}<|MERGE_RESOLUTION|>--- conflicted
+++ resolved
@@ -3,19 +3,15 @@
 import { AvatarInputSchema } from '../../avatar/AvatarInputSchema'
 import { Engine } from '../../ecs/classes/Engine'
 import { World } from '../../ecs/classes/World'
-<<<<<<< HEAD
+import { EngineRenderer } from '../../renderer/WebGLRendererSystem'
 import { sendXRInputData, simulateXR } from '../functions/xrBotHookFunctions'
-=======
-import { EngineRenderer } from '../../renderer/WebGLRendererSystem'
-import { sendXRInputData } from '../functions/xrBotHookFunctions'
->>>>>>> 8c936fcf
 
 export default async function BotHookSystem(world: World) {
   if (isDev) {
     const setupBotKey = 'setupBotKey'
     AvatarInputSchema.inputMap.set('Semicolon', setupBotKey)
     AvatarInputSchema.behaviorMap.set(setupBotKey, () => {
-      if (!Engine.xrSession) simulateXR()
+      if (!EngineRenderer.instance.xrSession) simulateXR()
     })
   }
 
