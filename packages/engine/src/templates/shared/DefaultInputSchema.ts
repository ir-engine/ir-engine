--- conflicted
+++ resolved
@@ -14,16 +14,6 @@
   handleOnScreenGamepadMovement
 } from "../../input/behaviors/handleOnScreenJoystick";
 import { disableScroll, enableScroll } from "../../common/functions/enableDisableScrolling";
-<<<<<<< HEAD
-=======
-import { Vector2 } from "three";
-import { getComponent } from "../../ecs/functions/EntityFunctions";
-import { Input } from "../../input/components/Input";
-import isNullOrUndefined from "../../common/functions/isNullOrUndefined";
-
-const startPosition = new Vector2(0,0);
-const accumulatedMoveDifference = new Vector2(0,0);
->>>>>>> 76289160
 
 export const DefaultInputSchema: InputSchema = {
   inputAxisBehaviors: {},
@@ -69,20 +59,6 @@
         args: {
           value: BinaryValue.ON
         }
-<<<<<<< HEAD
-=======
-      },
-      {
-        behavior: (entity) => {
-          const input = getComponent(entity, Input);
-          const posData = input.data.get(DefaultInput.SCREENXY);
-          if(isNullOrUndefined(posData)) return console.warn("Position data for mouse is undefined");
-          const pos = posData.value
-          startPosition.set(pos[0], pos[1]);
-          accumulatedMoveDifference.set(0,0);
-          console.log('MOUSE MOVE START');
-        }
->>>>>>> 76289160
       }
     ],
     wheel: [
@@ -96,28 +72,13 @@
     // Touch
     touchstart: [
       {
-        behavior: handleTouchMove
+        behavior: handleTouchMove,
       },
       {
         behavior: handleTouch,
         args: {
           value: BinaryValue.ON
         }
-      },
-      {
-        behavior: handleTouchMove,
-<<<<<<< HEAD
-=======
-      },
-      {
-        behavior: (entity) => {
-          const input = getComponent(entity, Input);
-          const pos = input.data.get(DefaultInput.SCREENXY).value;
-          startPosition.set(pos[0], pos[1]);
-          accumulatedMoveDifference.set(0,0);
-          console.log('TOUCH MOVE START');
-        }
->>>>>>> 76289160
       }
     ],
     touchend: [
