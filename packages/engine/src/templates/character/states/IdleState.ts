import { StateSchemaValue } from '../../../state/interfaces/StateSchema';
import { CharacterComponent } from '../components/CharacterComponent';
import { setActorAnimation } from "../behaviors/setActorAnimation";
import { initializeCharacterState } from "../behaviors/initializeCharacterState";
import { updateCharacterState } from "../behaviors/updateCharacterState";
import { CharacterStateGroups } from '../CharacterStateGroups';
import { setFallingState } from "../behaviors/setFallingState";
import { setArcadeVelocityTarget } from '../behaviors/setArcadeVelocityTarget';
import { triggerActionIfMovementHasChanged } from '../behaviors/triggerActionIfMovementHasChanged';
import { findVehicle } from '../functions/findVehicle';
import { getComponent } from '../../../ecs/functions/EntityFunctions';
import { Input } from '../../../input/components/Input';
import { isMoving } from '../functions/isMoving';
import { addState } from '../../../state/behaviors/StateBehaviors';
import { CharacterStateTypes } from '../CharacterStateTypes';
import { setAppropriateStartWalkState } from '../behaviors/setStartWalkState';
import { Entity } from '../../../ecs/classes/Entity';
import { DefaultInput } from "../../shared/DefaultInput";
import { BinaryValue } from "../../../common/enums/BinaryValue";

// Idle Behavior
export const IdleState: StateSchemaValue = {
  group: CharacterStateGroups.MOVEMENT,
  componentProperties: [{
    component: CharacterComponent,
    properties: {
      ['velocitySimulator.damping']: 0.6,
      ['velocitySimulator.mass']: 10
    }
  }],
  onEntry: [
    {
      behavior: setArcadeVelocityTarget,
      args: { x: 0, y: 0, z: 0 }
    },
    {
      behavior: initializeCharacterState
    },
    {
      behavior: setActorAnimation,
      args: {
        name: 'idle6',
        transitionDuration: 1
      }
    }
  ],
  onUpdate: [
    {
      behavior: updateCharacterState,
      args: {
        setCameraRelativeOrientationTarget: true
      }
    },
    {
      behavior: triggerActionIfMovementHasChanged,
      args: {
        action: (entity:Entity): void => {
          // Default behavior for all states
          findVehicle(entity);
          const input = getComponent(entity, Input);

          // Check if we're trying to jump
          if (input.data.has(DefaultInput.JUMP) && input.data.get(DefaultInput.JUMP).value === BinaryValue.ON) {
            return addState(entity, {state: CharacterStateTypes.JUMP_IDLE});
          }

          if (input.data.has(DefaultInput.SPRINT)) {

            if (input.data.has(DefaultInput.FORWARD)) {
              return addState(entity, { state: CharacterStateTypes.SPRINT })
            } else if (input.data.has(DefaultInput.LEFT)) {
              return addState(entity, { state: CharacterStateTypes.SPRINT_LEFT })
            } else if (input.data.has(DefaultInput.RIGHT)) {
              return addState(entity, { state: CharacterStateTypes.SPRINT_RIGHT })
            } else if (input.data.has(DefaultInput.BACKWARD)) {
              return addState(entity, { state: CharacterStateTypes.SPRINT_BACKWARD })
            }
          }

          // If we're not moving, don't worry about the rest of this action
          if (!isMoving(entity)) return;

          // If our character is moving or being moved, go to walk state
<<<<<<< HEAD
    //      if (getComponent(entity, CharacterComponent).velocity.length() > 0.5)
  //          return addState(entity, { state: CharacterStateTypes.WALK_START_FORWARD })
=======
          if (getComponent(entity, CharacterComponent).velocity.length() > 0.5)
            return addState(entity, { state: CharacterStateTypes.WALK });
>>>>>>> 2f5f0e04

          // Otherwise set the appropriate walk state
          setAppropriateStartWalkState(entity);
        }
      }
    },
     {
      behavior: setFallingState
    }
  ]
};<|MERGE_RESOLUTION|>--- conflicted
+++ resolved
@@ -81,13 +81,8 @@
           if (!isMoving(entity)) return;
 
           // If our character is moving or being moved, go to walk state
-<<<<<<< HEAD
     //      if (getComponent(entity, CharacterComponent).velocity.length() > 0.5)
-  //          return addState(entity, { state: CharacterStateTypes.WALK_START_FORWARD })
-=======
-          if (getComponent(entity, CharacterComponent).velocity.length() > 0.5)
-            return addState(entity, { state: CharacterStateTypes.WALK });
->>>>>>> 2f5f0e04
+  //          return addState(entity, { state: CharacterStateTypes.WALK_START_FORWARD });
 
           // Otherwise set the appropriate walk state
           setAppropriateStartWalkState(entity);
