import { StateSchemaValue } from '../../../state/interfaces/StateSchema';
import { CharacterComponent } from '../components/CharacterComponent';
import { setActorAnimation } from "../behaviors/setActorAnimation";
import { setFallingState } from "../behaviors/setFallingState";
import { initializeCharacterState } from "../behaviors/initializeCharacterState";
import { updateCharacterState } from "../behaviors/updateCharacterState";
import { CharacterStateGroups } from '../CharacterStateGroups';
import { onAnimationEnded } from '../behaviors/onAnimationEnded';
import { WalkState } from './WalkState';
import { CharacterStateTypes } from '../CharacterStateTypes';
import { triggerActionIfMovementHasChanged } from '../behaviors/triggerActionIfMovementHasChanged';
import { findVehicle } from '../functions/findVehicle';
import { getComponent } from '../../../ecs/functions/EntityFunctions';
import { Input } from '../../../input/components/Input';
import { DefaultInput } from '../../shared/DefaultInput';
import { addState } from '../../../state/behaviors/StateBehaviors';
import { isMoving } from '../functions/isMoving';
import { setIdleState } from '../behaviors/setIdleState';

export const StartWalkLeftState: StateSchemaValue = {
  group: CharacterStateGroups.MOVEMENT,
  componentProperties: [{
    component: CharacterComponent,
    properties: {
      ['canEnterVehicles']: true,
      ['rotationSimulator.mass']: 20,
      ['rotationSimulator.damping']: 0.7,
      ['moveSpeed']: 4
    }
  }],
  onEntry: [
    {
      behavior: initializeCharacterState
    },
    {
      behavior: setActorAnimation,
      args: {
        name: 'walk_left',
        transitionDuration: 1
      }
    }
  ],
  onUpdate: [
    {
      behavior: updateCharacterState,
      args: {
        setCameraRelativeOrientationTarget: true
      }
    },
    {
      behavior: triggerActionIfMovementHasChanged,
      args: {
        action: (entity) => {
          // Default behavior for all states
          findVehicle(entity);
          const input = getComponent(entity, Input);


          if (input.data.has(DefaultInput.FORWARD)) {
            addState(entity, { state: CharacterStateTypes.WALK_START_FORWARD});
          } else if (input.data.has(DefaultInput.BACKWARD)) {
<<<<<<< HEAD
            addState(entity, { state: CharacterStateTypes.WALK_START_BACKWARD })
=======
            addState(entity, { state: CharacterStateTypes.WALK_START_BACK_RIGHT });
>>>>>>> 96509295
          } else if (input.data.has(DefaultInput.RIGHT)) {
            addState(entity, { state: CharacterStateTypes.WALK_START_RIGHT});
          }


          // Check if we're trying to jump
          if (input.data.has(DefaultInput.JUMP))
            return addState(entity, { state: CharacterStateTypes.JUMP_RUNNING });
          // Check if we stopped moving


          if (input.data.has(DefaultInput.SPRINT))
<<<<<<< HEAD
            return addState(entity, { state: CharacterStateTypes.SPRINT_LEFT })
=======
            return addState(entity, { state: CharacterStateTypes.SPRINT });
>>>>>>> 96509295

          if (!isMoving(entity)) {
            setIdleState(entity);
          }
        }
      }
    },
    {
      behavior: setFallingState
    },
    /*
    {
      behavior: onAnimationEnded,
      args: {
        transitionToState: CharacterStateTypes.WALK
      }
    }
    */
  ]
};<|MERGE_RESOLUTION|>--- conflicted
+++ resolved
@@ -59,11 +59,7 @@
           if (input.data.has(DefaultInput.FORWARD)) {
             addState(entity, { state: CharacterStateTypes.WALK_START_FORWARD});
           } else if (input.data.has(DefaultInput.BACKWARD)) {
-<<<<<<< HEAD
-            addState(entity, { state: CharacterStateTypes.WALK_START_BACKWARD })
-=======
-            addState(entity, { state: CharacterStateTypes.WALK_START_BACK_RIGHT });
->>>>>>> 96509295
+            addState(entity, { state: CharacterStateTypes.WALK_START_BACKWARD });
           } else if (input.data.has(DefaultInput.RIGHT)) {
             addState(entity, { state: CharacterStateTypes.WALK_START_RIGHT});
           }
@@ -76,11 +72,7 @@
 
 
           if (input.data.has(DefaultInput.SPRINT))
-<<<<<<< HEAD
-            return addState(entity, { state: CharacterStateTypes.SPRINT_LEFT })
-=======
-            return addState(entity, { state: CharacterStateTypes.SPRINT });
->>>>>>> 96509295
+            return addState(entity, { state: CharacterStateTypes.SPRINT_LEFT });
 
           if (!isMoving(entity)) {
             setIdleState(entity);
