import { StateSchemaValue } from '../../../state/interfaces/StateSchema';
import { setFallingState } from "../behaviors/setFallingState";
import { initializeCharacterState } from "../behaviors/initializeCharacterState";
import { onAnimationEnded } from '../behaviors/onAnimationEnded';
import { setActorAnimation } from "../behaviors/setActorAnimation";
import { setArcadeVelocityTarget } from '../behaviors/setArcadeVelocityTarget';
import { CharacterStateGroups } from '../CharacterStateGroups';
import { CharacterStateTypes } from '../CharacterStateTypes';
import { triggerActionIfMovementHasChanged } from '../behaviors/triggerActionIfMovementHasChanged';
import { getComponent } from '../../../ecs/functions/EntityFunctions';
import { Input } from '../../../input/components/Input';
import { findVehicle } from '../functions/findVehicle';
import { DefaultInput } from '../../shared/DefaultInput';
import { addState } from '../../../state/behaviors/StateBehaviors';
import { isMoving } from '../functions/isMoving';
import { setAppropriateStartWalkState } from '../behaviors/setStartWalkState';
import { CharacterComponent } from '../components/CharacterComponent';
import { updateCharacterState } from "../behaviors/updateCharacterState";

export const EndWalkState: StateSchemaValue = {
  group: CharacterStateGroups.MOVEMENT,
  onEntry: [
    {
      behavior: setArcadeVelocityTarget,
      args: { x: 0, y: 0, z: 0 }
    },
      {
        behavior: initializeCharacterState
      },
      {
        behavior: setActorAnimation,
        args: {
          name: 'idle6',
          transitionDuration: 1
        }
      }
    ],
  onUpdate: [
    {
      behavior: updateCharacterState,
      args: {
        setCameraRelativeOrientationTarget: true
      }
    },
    {
      behavior: onAnimationEnded,
      args: {
        transitionToState: CharacterStateTypes.IDLE
      }
    },
    {
      behavior: triggerActionIfMovementHasChanged,
      args: {
        action: (entity) => {
          const input = getComponent(entity, Input);
          // Default behavior for all states
          findVehicle(entity);

          // Check if we're trying to jump
          if (input.data.has(DefaultInput.JUMP))
            return addState(entity, { state: CharacterStateTypes.JUMP_IDLE });

<<<<<<< HEAD

          if (input.data.has(DefaultInput.SPRINT)) {

            if (input.data.has(DefaultInput.FORWARD)) {
              return addState(entity, { state: CharacterStateTypes.SPRINT })
            } else if (input.data.has(DefaultInput.LEFT)) {
              return addState(entity, { state: CharacterStateTypes.SPRINT_LEFT })
            } else if (input.data.has(DefaultInput.RIGHT)) {
              return addState(entity, { state: CharacterStateTypes.SPRINT_RIGHT })
            } else if (input.data.has(DefaultInput.BACKWARD)) {
              return addState(entity, { state: CharacterStateTypes.SPRINT_BACKWARD })
            }
          }

          // If we're not moving, don't worry about the rest of this action
        //  if (!isMoving(entity)) return
=======
          // If we're not moving, don't worry about the rest of this action
          if (!isMoving(entity)) return;

          if (input.data.has(DefaultInput.SPRINT))
            return addState(entity, { state: CharacterStateTypes.SPRINT });

          if (getComponent(entity, CharacterComponent).velocity.length() > 0.5)
            return addState(entity, { state: CharacterStateTypes.WALK });
>>>>>>> 96509295

          setAppropriateStartWalkState(entity);

        }
      }
    },
    {
      behavior: setFallingState
    }
  ]
};<|MERGE_RESOLUTION|>--- conflicted
+++ resolved
@@ -60,33 +60,22 @@
           if (input.data.has(DefaultInput.JUMP))
             return addState(entity, { state: CharacterStateTypes.JUMP_IDLE });
 
-<<<<<<< HEAD
 
           if (input.data.has(DefaultInput.SPRINT)) {
 
             if (input.data.has(DefaultInput.FORWARD)) {
-              return addState(entity, { state: CharacterStateTypes.SPRINT })
+              return addState(entity, { state: CharacterStateTypes.SPRINT });
             } else if (input.data.has(DefaultInput.LEFT)) {
-              return addState(entity, { state: CharacterStateTypes.SPRINT_LEFT })
+              return addState(entity, { state: CharacterStateTypes.SPRINT_LEFT });
             } else if (input.data.has(DefaultInput.RIGHT)) {
-              return addState(entity, { state: CharacterStateTypes.SPRINT_RIGHT })
+              return addState(entity, { state: CharacterStateTypes.SPRINT_RIGHT });
             } else if (input.data.has(DefaultInput.BACKWARD)) {
-              return addState(entity, { state: CharacterStateTypes.SPRINT_BACKWARD })
+              return addState(entity, { state: CharacterStateTypes.SPRINT_BACKWARD });
             }
           }
 
           // If we're not moving, don't worry about the rest of this action
-        //  if (!isMoving(entity)) return
-=======
-          // If we're not moving, don't worry about the rest of this action
-          if (!isMoving(entity)) return;
-
-          if (input.data.has(DefaultInput.SPRINT))
-            return addState(entity, { state: CharacterStateTypes.SPRINT });
-
-          if (getComponent(entity, CharacterComponent).velocity.length() > 0.5)
-            return addState(entity, { state: CharacterStateTypes.WALK });
->>>>>>> 96509295
+        //  if (!isMoving(entity)) return;
 
           setAppropriateStartWalkState(entity);
 
