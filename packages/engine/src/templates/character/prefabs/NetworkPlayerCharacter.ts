import { isClient } from '../../../common/functions/isClient';
import { Entity } from '../../../ecs/classes/Entity';
import { Behavior } from "../../../common/interfaces/Behavior";
import { addObject3DComponent } from "../../../scene/behaviors/addObject3DComponent";
import { initializeNetworkObject } from '../../../networking/functions/initializeNetworkObject'
import { Network } from '../../../networking/classes/Network';
import { AnimationClip, AnimationMixer, BoxGeometry, Group, Material, Mesh, MeshLambertMaterial, Object3D, Quaternion, Skeleton, SkeletonHelper, SkinnedMesh, Vector3 } from "three";
import { AssetLoader } from "../../../assets/classes/AssetLoader";
import { PositionalAudioComponent } from '../../../audio/components/PositionalAudioComponent';
import { FollowCameraComponent } from '../../../camera/components/FollowCameraComponent';
import { CameraModes } from '../../../camera/types/CameraModes';
import { addComponent, getComponent, getMutableComponent, hasComponent } from "../../../ecs/functions/EntityFunctions";
import { Input } from '../../../input/components/Input';
import { LocalInputReceiver } from '../../../input/components/LocalInputReceiver';
import { Interactor } from '../../../interaction/components/Interactor';
import { NetworkPrefab } from '../../../networking/interfaces/NetworkPrefab';
import { RelativeSpringSimulator } from "../../../physics/classes/SpringSimulator";
import { VectorSpringSimulator } from "../../../physics/classes/VectorSpringSimulator";
import { ControllerColliderComponent } from "../../../physics/components/ControllerColliderComponent";
import { InterpolationComponent } from "../../../physics/components/InterpolationComponent";
import { PhysicsSystem } from "../../../physics/systems/PhysicsSystem";
import { createShadow } from "../../../scene/behaviors/createShadow";
import TeleportToSpawnPoint from '../../../scene/components/TeleportToSpawnPoint';
import { TransformComponent } from '../../../transform/components/TransformComponent';
import { CharacterInputSchema } from '../CharacterInputSchema';
import { CharacterComponent } from '../components/CharacterComponent';
import { NamePlateComponent } from '../components/NamePlateComponent';
import { getLoader } from "../../../assets/functions/LoadGLTF";
import { DEFAULT_AVATAR_ID } from "@xr3ngine/common/src/constants/AvatarConstants";
import { Engine } from "../../../ecs/classes/Engine";
import { PrefabType } from "../../networking/PrefabType";
import { initializeMovingState } from "../animations/MovingAnimations";
import { IKComponent } from '../components/IKComponent';
import { initiateIK } from "../../../xr/functions/IKFunctions";
import { AnimationComponent } from "../components/AnimationComponent";
import { CollisionGroups } from '../../../physics/enums/CollisionGroups';
import { InterpolationInterface } from '../../../physics/interfaces/InterpolationInterface';
import { characterCorrectionBehavior } from '../behaviors/characterCorrectionBehavior';
import { characterInterpolationBehavior } from '../behaviors/characterInterpolationBehavior';
import { Controller, getGeometry } from 'three-physx';
import { SkeletonUtils } from '../../../assets/threejs-various/SkeletonUtils.js';
import { standardizeSkeletion } from '../functions/standardizeSkeleton';

export class AnimationManager {
	static instance: AnimationManager = new AnimationManager();

	_animations: AnimationClip[];
  _defaultModel: Group;
  _defaultSkeleton: SkinnedMesh;

	getAnimations(): Promise<AnimationClip[]> {
		return new Promise(resolve => {
			if (!isClient) {
				resolve([]);
				return;
			}
      if(this._animations) {
        resolve(this._animations);
        return;
      }
			getLoader().load(Engine.publicPath + '/models/avatars/AvatarAnimations.glb', gltf => {
        gltf.scene.traverse((child) => {
          if(child.type === "SkinnedMesh" && !this._defaultSkeleton) {
            this._defaultSkeleton = child;
          }
        })

        //standardizeSkeletion(this._defaultSkeleton);
        this._animations = gltf.animations;
				this._animations?.forEach(clip => {
					// TODO: make list of morph targets names
					clip.tracks = clip.tracks.filter(track => !track.name.match(/^CC_Base_/));
           //console.log(clip)
				});
				resolve(this._animations);
			});
		});
	}
	getDefaultModel(): Promise<Group> {
		return new Promise(resolve => {
      if(this._defaultModel) {
        resolve(this._defaultModel);
        return;
      }
			getLoader().load(Engine.publicPath + '/models/avatars/Default.glb', gltf => {
        console.log('default model loaded')
        this._defaultModel = gltf.scene;
        this._defaultModel.traverse((obj: Mesh) => {
          if(obj.material) {
            (obj.material as Material).transparent = true;
            (obj.material as Material).opacity = 0.5;
          }
        })
        resolve(this._defaultModel);
      });
		});
	}


  retargetBones():Promise<any>{
    console.log("Retargeting Stuff");
    return;
  }
}

export const loadDefaultActorAvatar: Behavior = (entity) => {
  const actor = getMutableComponent<CharacterComponent>(entity, CharacterComponent);
  AnimationManager.instance._defaultModel?.children?.forEach(child => actor.modelContainer.add(child));
  actor.mixer = new AnimationMixer(actor.modelContainer.children[0]);
  if(hasComponent(entity, IKComponent)) {
    initiateIK(entity)
  }
}

export const loadActorAvatar: Behavior = (entity) => {
  console.log("Loading Actor Avatar")

	const avatarURL = getComponent(entity, CharacterComponent)?.avatarURL;
	if (avatarURL) {
		loadActorAvatarFromURL(entity, avatarURL);
	}
};

export const loadActorAvatarFromURL: Behavior = (entity, avatarURL) => {
	const tmpGroup = new Group();
  console.log("Loading Actor Avatar")

	createShadow(entity, { objArgs: { castShadow: true, receiveShadow: true } })

	AssetLoader.load({
		url: avatarURL,
		entity,
		castShadow: true,
		receiveShadow: true,
		parent: tmpGroup,
	}, () => {
		const actor = getMutableComponent<CharacterComponent>(entity, CharacterComponent);
		const controller = getMutableComponent<ControllerColliderComponent>(entity, ControllerColliderComponent);
    if(!actor) return

    actor.mixer && actor.mixer.stopAllAction();
    // forget that we have any animation playing
    actor.currentAnimationAction = [];
    
    // clear current avatar mesh
    ([...actor.modelContainer.children])
      .forEach(child => actor.modelContainer.remove(child));

    //This is for animation retargetting
    let targetSkeleton;
    tmpGroup.traverse((child) => {
      if(child.type === "SkinnedMesh") {
        if(!targetSkeleton)
        targetSkeleton = child;
      }
    })

    // standardizeSkeletion(targetSkeleton);


		tmpGroup.children.forEach(child => actor.modelContainer.add(child));
<<<<<<< HEAD
    console.log("Loading Actor from the Url")
    console.log(actor.modelContainer)
=======
    const geom = getGeometry(actor.modelContainer);
    geom.computeBoundingBox()
    const modelHeight = geom.boundingBox.max.y - geom.boundingBox.min.y;
    controller.controller.resize(modelHeight - (controller.radius * 2));
>>>>>>> 82cfc870
		actor.mixer = new AnimationMixer(actor.modelContainer.children[0]);
		if (hasComponent(entity, IKComponent)) {
			initiateIK(entity)
		}
	});
};

const initializeCharacter: Behavior = (entity): void => {
	console.warn("Initializing character");



	if (!hasComponent(entity, CharacterComponent as any)){
		console.warn("Character does not have a character component, adding");
		addComponent(entity, CharacterComponent as any);
	} else {
		// console.warn("Character already had a character component, not adding, but we should handle")
	}

	const actor = getMutableComponent<CharacterComponent>(entity, CharacterComponent as any);
	actor.mixer?.stopAllAction();

	// forget that we have any animation playing
	actor.currentAnimationAction = [];

	// clear current avatar mesh
	if(actor.modelContainer !== undefined)
	  ([ ...actor.modelContainer.children ])
		.forEach(child => actor.modelContainer.remove(child));
	// const stateComponent = getComponent(entity, State);
	// trigger all states to restart?
	// stateComponent.data.forEach(data => data.lifecycleState = LifecycleValue.STARTED);

	// The visuals group is centered for easy actor tilting
	actor.tiltContainer = new Group();
	actor.tiltContainer.name = 'Actor (tiltContainer)'+entity.id;

	// // Model container is used to reliably ground the actor, as animation can alter the position of the model itself
	actor.modelContainer = new Group();
	actor.modelContainer.name = 'Actor (modelContainer)'+entity.id;
	actor.modelContainer.position.y = -actor.rayCastLength;
	actor.tiltContainer.add(actor.modelContainer);

	// by default all asset childs are moved into entity object3dComponent, which is tiltContainer
	// we should keep it clean till asset loaded and all it's content moved into modelContainer
	addObject3DComponent(entity, { obj3d: actor.tiltContainer });

	if(isClient){
    AnimationManager.instance.getAnimations().then(() => {
      actor.animations = AnimationManager.instance._animations;
    })
	}

	actor.velocitySimulator = new VectorSpringSimulator(60, actor.defaultVelocitySimulatorMass, actor.defaultVelocitySimulatorDamping);
	actor.moveVectorSmooth = new VectorSpringSimulator(60, actor.defaultVelocitySimulatorMass, actor.defaultVelocitySimulatorDamping);
	actor.animationVectorSimulator = new VectorSpringSimulator(60, actor.defaultVelocitySimulatorMass, actor.defaultVelocitySimulatorDamping);
	actor.rotationSimulator = new RelativeSpringSimulator(60, actor.defaultRotationSimulatorMass, actor.defaultRotationSimulatorDamping);

	if(actor.viewVector == null) actor.viewVector = new Vector3();

	const transform = getComponent(entity, TransformComponent);

	// Physics
	// Player Capsule
	addComponent(entity, ControllerColliderComponent, {
		mass: actor.actorMass,
		position: transform.position,
		height: actor.actorHeight,
		radius: actor.capsuleRadius,
		segments: actor.capsuleSegments,
		friction: actor.capsuleFriction
	});

	actor.actorCapsule = getMutableComponent<ControllerColliderComponent>(entity, ControllerColliderComponent);

	// Physics pre/post step callback bindings
	// States
	// setState(entity, { state: CharacterAnimations.DEFAULT });
	actor.initialized = true;

  addComponent(entity, AnimationComponent);

  const collider = getMutableComponent<ControllerColliderComponent>(entity, ControllerColliderComponent);
  collider.controller = PhysicsSystem.instance.createController(new Controller({
    isCapsule: true,
    collisionLayer: CollisionGroups.Characters,
    collisionMask: CollisionGroups.All,//CollisionGroups.Default | CollisionGroups.Characters | CollisionGroups.Car | CollisionGroups.TrimeshColliders,
    position: {
      x: transform.position.x,
      y: transform.position.y + 1,
      z: transform.position.z
    },
    material: {
      dynamicFriction: collider.friction,
    }
  }));
  // collider.controller.updateTransform({ translation: { x: transform.position.x, y: transform.position.y, z: transform.position.z }})

  initializeMovingState(entity)

	// };
};

export function createNetworkPlayer( args:{ ownerId: string | number, networkId?: number, entity?: Entity } ) {
	/*
  let position = null;
  let rotation = null;
  if (typeof obj.x === 'number' || typeof obj.y === 'number' || typeof obj.z === 'number' ) {
      position = new Vector3(obj.x, obj.y, obj.z);
  }
  if (typeof obj.qX === 'number' || typeof obj.qY === 'number' || typeof obj.qZ === 'number' || typeof obj.qW === 'number') {
      rotation = new Quaternion(obj.qX, obj.qY, obj.qZ, obj.qW);
  }
	*/
  const networkComponent = initializeNetworkObject({
    ownerId: String(args.ownerId),
    networkId: args.networkId,
    prefabType: PrefabType.Player,
	  override: {
	      localClientComponents: [],
	      networkComponents: [
	        {
	          type: TransformComponent,
	          data: {
	            position: new Vector3(),
	            rotation: new Quaternion()
	          }
	        },
	        {
	          type: CharacterComponent,
	          data: Network.instance.clients[args.ownerId].avatarDetail ?? {},
	        }
	      ],
	      serverComponents: []
	    }
		}
  );
	return networkComponent;
}

export const characterInterpolationSchema: InterpolationInterface = {
  interpolationBehavior: characterInterpolationBehavior,
  serverCorrectionBehavior: characterCorrectionBehavior
}


// Prefab is a pattern for creating an entity and component collection as a prototype
export const NetworkPlayerCharacter: NetworkPrefab = {
  // These will be created for all players on the network
  networkComponents: [
    // ActorComponent has values like movement speed, deceleration, jump height, etc
    { type: CharacterComponent, data: { avatarId: DEFAULT_AVATAR_ID || 'Allison' }}, // TODO: add to environment
    // Transform system applies values from transform component to three.js object (position, rotation, etc)
    { type: TransformComponent },
    // Local player input mapped to behaviors in the input map
    { type: Input, data: { schema: CharacterInputSchema } },
    { type: NamePlateComponent },
    { type: PositionalAudioComponent }
  ],
  // These are only created for the local player who owns this prefab
  localClientComponents: [
    { type: LocalInputReceiver },
    { type: FollowCameraComponent, data: { distance: 3, mode: CameraModes.ThirdPerson } },
    { type: Interactor }
  ],
	clientComponents: [
		// Its component is a pass to Interpolation for Other Players and Serrver Correction for Your Local Player
		{ type: InterpolationComponent, data: { schema: characterInterpolationSchema } }
	],
  serverComponents: [
    { type: TeleportToSpawnPoint },
  ],
  onAfterCreate: [
    {
      behavior: initializeCharacter,
      networked: true
    },
    {
      behavior: loadDefaultActorAvatar,
      networked: true
    },
    {
      behavior: loadActorAvatar,
      networked: true
    }

  ],
  onBeforeDestroy: [

  ]
};<|MERGE_RESOLUTION|>--- conflicted
+++ resolved
@@ -4,7 +4,7 @@
 import { addObject3DComponent } from "../../../scene/behaviors/addObject3DComponent";
 import { initializeNetworkObject } from '../../../networking/functions/initializeNetworkObject'
 import { Network } from '../../../networking/classes/Network';
-import { AnimationClip, AnimationMixer, BoxGeometry, Group, Material, Mesh, MeshLambertMaterial, Object3D, Quaternion, Skeleton, SkeletonHelper, SkinnedMesh, Vector3 } from "three";
+import { AnimationClip, AnimationMixer, BoxGeometry, Group, Material, Mesh, MeshLambertMaterial, Object3D, Quaternion, Skeleton, SkeletonHelper, Vector3 } from "three";
 import { AssetLoader } from "../../../assets/classes/AssetLoader";
 import { PositionalAudioComponent } from '../../../audio/components/PositionalAudioComponent';
 import { FollowCameraComponent } from '../../../camera/components/FollowCameraComponent';
@@ -46,7 +46,7 @@
 
 	_animations: AnimationClip[];
   _defaultModel: Group;
-  _defaultSkeleton: SkinnedMesh;
+  _defaultSkeleton: Object3D;
 
 	getAnimations(): Promise<AnimationClip[]> {
 		return new Promise(resolve => {
@@ -58,19 +58,18 @@
         resolve(this._animations);
         return;
       }
-			getLoader().load(Engine.publicPath + '/models/avatars/AvatarAnimations.glb', gltf => {
+			getLoader().load(Engine.publicPath + '/models/avatars/Animations.glb', gltf => {
         gltf.scene.traverse((child) => {
           if(child.type === "SkinnedMesh" && !this._defaultSkeleton) {
             this._defaultSkeleton = child;
           }
         })
 
-        //standardizeSkeletion(this._defaultSkeleton);
-        this._animations = gltf.animations;
+				this._animations = gltf.animations;
 				this._animations?.forEach(clip => {
 					// TODO: make list of morph targets names
 					clip.tracks = clip.tracks.filter(track => !track.name.match(/^CC_Base_/));
-           //console.log(clip)
+          // console.log(clip)
 				});
 				resolve(this._animations);
 			});
@@ -95,12 +94,6 @@
       });
 		});
 	}
-
-
-  retargetBones():Promise<any>{
-    console.log("Retargeting Stuff");
-    return;
-  }
 }
 
 export const loadDefaultActorAvatar: Behavior = (entity) => {
@@ -113,8 +106,6 @@
 }
 
 export const loadActorAvatar: Behavior = (entity) => {
-  console.log("Loading Actor Avatar")
-
 	const avatarURL = getComponent(entity, CharacterComponent)?.avatarURL;
 	if (avatarURL) {
 		loadActorAvatarFromURL(entity, avatarURL);
@@ -123,8 +114,6 @@
 
 export const loadActorAvatarFromURL: Behavior = (entity, avatarURL) => {
 	const tmpGroup = new Group();
-  console.log("Loading Actor Avatar")
-
 	createShadow(entity, { objArgs: { castShadow: true, receiveShadow: true } })
 
 	AssetLoader.load({
@@ -146,28 +135,27 @@
     ([...actor.modelContainer.children])
       .forEach(child => actor.modelContainer.remove(child));
 
-    //This is for animation retargetting
-    let targetSkeleton;
-    tmpGroup.traverse((child) => {
-      if(child.type === "SkinnedMesh") {
-        if(!targetSkeleton)
-        targetSkeleton = child;
-      }
-    })
+    // This is for snimation retargetting
+
+    // let targetSkeleton;
+    // tmpGroup.traverse((child) => {
+    //   if(child.type === "SkinnedMesh") {
+    //     if(!targetSkeleton)
+    //     targetSkeleton = child;
+    //   }
+    // })
 
     // standardizeSkeletion(targetSkeleton);
-
-
+    // const sourceSkeleton = AnimationManager.instance._defaultSkeleton;
+    // console.log('targetSkeleton', targetSkeleton)
+    // console.log('sourceSkeleton', sourceSkeleton)
+    // SkeletonUtils.retarget(targetSkeleton, sourceSkeleton);
+    
 		tmpGroup.children.forEach(child => actor.modelContainer.add(child));
-<<<<<<< HEAD
-    console.log("Loading Actor from the Url")
-    console.log(actor.modelContainer)
-=======
     const geom = getGeometry(actor.modelContainer);
     geom.computeBoundingBox()
     const modelHeight = geom.boundingBox.max.y - geom.boundingBox.min.y;
     controller.controller.resize(modelHeight - (controller.radius * 2));
->>>>>>> 82cfc870
 		actor.mixer = new AnimationMixer(actor.modelContainer.children[0]);
 		if (hasComponent(entity, IKComponent)) {
 			initiateIK(entity)
@@ -176,10 +164,7 @@
 };
 
 const initializeCharacter: Behavior = (entity): void => {
-	console.warn("Initializing character");
-
-
-
+	// console.warn("Initializing character for ", entity);
 	if (!hasComponent(entity, CharacterComponent as any)){
 		console.warn("Character does not have a character component, adding");
 		addComponent(entity, CharacterComponent as any);
