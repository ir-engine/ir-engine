--- conflicted
+++ resolved
@@ -20,11 +20,7 @@
     this.tiltContainer = null;
   }
 
-<<<<<<< HEAD
-  public movementEnabled: boolean = false;
-=======
   public movementEnabled = false;
->>>>>>> 404972f8
 	public initialized = false;
   public state = 0;
 
