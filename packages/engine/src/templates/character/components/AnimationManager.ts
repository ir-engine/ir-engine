// Default component, holds data about what behaviors our actor has.

import { Component } from '../../../ecs/classes/Component';
import { AnimationClip } from 'three';

import GLTFLoader from 'three-gltf-loader';
import { isBrowser } from "../../../common/functions/isBrowser";
import { Types } from '../../../ecs/types/Types';

export class AnimationManager extends Component<AnimationManager> {
	static instance: AnimationManager
	public initialized = false

	_animations: AnimationClip[] = []
<<<<<<< HEAD
	public getAnimations(): Promise<AnimationClip[]> {
=======
	getAnimations(): Promise<AnimationClip[]> {
>>>>>>> 7ef60153
		return new Promise(resolve => {
			if (!isBrowser) {
				resolve([]);
				return;
			}

			new GLTFLoader().load('models/avatars/Animation_NoRootMotion.glb', gltf => {
					this._animations = gltf.animations;
					this._animations.forEach(clip => {
						// TODO: make list of morph targets names
						clip.tracks = clip.tracks.filter(track => !track.name.match(/^CC_Base_/));
					});
					resolve(this._animations);
				}
			);
		});
	}

	constructor () {
		super();

		AnimationManager.instance = this;

		this.getAnimations();
	}
}

// DO TO
new AnimationManager();

AnimationManager.schema = {
	animations: { type: Types.Array, default: [] }
};<|MERGE_RESOLUTION|>--- conflicted
+++ resolved
@@ -12,11 +12,7 @@
 	public initialized = false
 
 	_animations: AnimationClip[] = []
-<<<<<<< HEAD
-	public getAnimations(): Promise<AnimationClip[]> {
-=======
 	getAnimations(): Promise<AnimationClip[]> {
->>>>>>> 7ef60153
 		return new Promise(resolve => {
 			if (!isBrowser) {
 				resolve([]);
