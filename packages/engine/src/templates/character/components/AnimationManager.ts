--- conflicted
+++ resolved
@@ -19,12 +19,7 @@
 				return;
 			}
 
-<<<<<<< HEAD
-
-			new GLTFLoader().load('models/avatars/Animation.glb', gltf => {
-=======
 			new GLTFLoader().load('/models/avatars/Animation.glb', gltf => {
->>>>>>> 83a94440
 					this._animations = gltf.animations;
 					this._animations.forEach(clip => {
 						// TODO: make list of morph targets names
