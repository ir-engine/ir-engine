--- conflicted
+++ resolved
@@ -13,152 +13,11 @@
 import { setLocalMovementDirection } from "./behaviors/setLocalMovementDirection";
 import { changeCameraDistanceByDelta } from "../../camera/behaviors/changeCameraDistanceByDelta";
 import { LifecycleValue } from "../../common/enums/LifecycleValue";
-<<<<<<< HEAD
 import { TouchInputs } from "../../input/enums/TouchInputs";
-
-export const CharacterInputSchema: InputSchema = {
-  // When an Input component is added, the system will call this array of behaviors
-  onAdded: [
-    {
-      behavior: disableScroll
-    }
-  ],
-  // When an Input component is removed, the system will call this array of behaviors
-  onRemoved: [
-    {
-      behavior: enableScroll
-    }
-  ],
-  // When the input component is added or removed, the system will bind/unbind these events to the DOM
-  eventBindings: {
-    // Mouse
-    contextmenu: [
-      {
-        behavior: preventDefault
-      }
-    ],
-    mousemove: [
-      {
-        behavior: handleMouseMovement
-      }
-    ],
-    mouseup: [
-      {
-        behavior: handleMouseButton,
-        args: {
-          value: BinaryValue.OFF
-        }
-      }
-    ],
-    mousedown: [
-      {
-        behavior: handleMouseButton,
-        args: {
-          value: BinaryValue.ON
-        }
-      }
-    ],
-    wheel: [
-      {
-        behavior: handleMouseWheel,
-        args: {
-          value: DefaultInput.CAMERA_SCROLL
-        }
-      }
-    ],
-
-    // Touch
-    touchstart: [
-      {
-        behavior: handleTouch,
-        args: {
-          value: BinaryValue.ON
-        },
-        
-      }      
-      // {
-      //     behavior: interact,
-      //     args: {}
-      // }
-    ],
-    touchend: [
-      {
-        behavior: handleTouch,
-        args: {
-          value: BinaryValue.OFF
-        }
-      }
-    ],
-    touchcancel: [
-      {
-        behavior: handleTouch,
-        args: {
-          value: BinaryValue.OFF
-        }
-      }
-    ],
-    touchmove: [
-      {
-        behavior: handleTouchMove
-      }
-    ],
-    // Keys
-    keyup: [
-      {
-        behavior: handleKey,
-        args: {
-          value: BinaryValue.OFF
-        }
-      }
-    ],
-    keydown: [
-      {
-        behavior: handleKey,
-        args: {
-          value: BinaryValue.ON
-        }
-      }
-    ],
-    // Gamepad
-    gamepadconnected: [
-      {
-        behavior: handleGamepadConnected
-      }
-    ],
-    gamepaddisconnected: [
-      {
-        behavior: handleGamepadDisconnected
-      }
-    ],
-    // mobile onscreen gamepad
-    stickmove: [
-      {
-        behavior: handleOnScreenGamepadMovement
-      }
-    ],
-    mobilegamepadbuttondown: [
-      {
-        behavior: handleOnScreenGamepadButton,
-        args: {
-          value: BinaryValue.ON
-        }
-      }
-    ],
-    mobilegamepadbuttonup: [
-      {
-        behavior: handleOnScreenGamepadButton,
-        args: {
-          value: BinaryValue.OFF
-        }
-      }
-    ]
-  },
-=======
 import { DefaultInputSchema } from "../shared/DefaultInputSchema";
 
 export const CharacterInputSchema: InputSchema = {
   ...DefaultInputSchema,
->>>>>>> 59162e1c
   // Map mouse buttons to abstract input
   mouseInputMap: {
     buttons: {
