--- conflicted
+++ resolved
@@ -18,7 +18,7 @@
 import { Interactable } from '../../interaction/components/Interactable';
 import { Interactor } from '../../interaction/components/Interactor';
 import { Object3DComponent } from '../../scene/components/Object3DComponent';
-import { interactServerStyle } from '../../interaction/systems/InteractiveSystem';
+import { interactOnServer } from '../../interaction/systems/InteractiveSystem';
 import { CharacterComponent } from "./components/CharacterComponent";
 import { isServer } from "../../common/functions/isServer";
 import { VehicleComponent } from '../vehicle/components/VehicleComponent';
@@ -46,17 +46,12 @@
     return;
   }
 
-<<<<<<< HEAD
-  interactServerStyle(entity) //TODO: figure out all this cases
-
-=======
   interactOnServer(entity); //TODO: figure out all this cases
 
   if (isServer) {
     //TODO: all this function needs to re-think
     return;
   }
->>>>>>> d1649289
 
 
   if (!hasComponent(entity, Interactor)) {
