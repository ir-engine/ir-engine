--- conflicted
+++ resolved
@@ -14,13 +14,10 @@
 import { jumpStart } from "./behaviors/jumpStart";
 import { move } from './behaviors/move';
 import { rotateAround } from './behaviors/rotate';
-<<<<<<< HEAD
 import { cameraPointerLock } from "@xr3ngine/engine/src/camera/behaviors/cameraPointerLock";
 import { getInCar } from '@xr3ngine/engine/src/physics/behaviors/getInCarBehavior';
+import { setArcadeVelocityTarget } from './behaviors/setArcadeVelocityTarget';
 
-=======
-import { setArcadeVelocityTarget } from './behaviors/setArcadeVelocityTarget';
->>>>>>> 6ee0cb67
 
 export const CharacterInputSchema: InputSchema = {
   // When an Input component is added, the system will call this array of behaviors
