--- conflicted
+++ resolved
@@ -16,154 +16,7 @@
 import { DefaultInputSchema } from "../shared/DefaultInputSchema";
 
 export const CharacterInputSchema: InputSchema = {
-<<<<<<< HEAD
-  // When an Input component is added, the system will call this array of behaviors
-  onAdded: [
-    {
-      behavior: disableScroll
-    }
-  ],
-  // When an Input component is removed, the system will call this array of behaviors
-  onRemoved: [
-    {
-      behavior: enableScroll
-    }
-  ],
-  // When the input component is added or removed, the system will bind/unbind these events to the DOM
-  eventBindings: {
-    // Mouse
-    contextmenu: [
-      {
-        behavior: preventDefault
-      }
-    ],
-    mousemove: [
-      {
-        behavior: handleMouseMovement
-      }
-    ],
-    mouseup: [
-      {
-        behavior: handleMouseButton,
-        args: {
-          value: BinaryValue.OFF
-        }
-      }
-    ],
-    mousedown: [
-      {
-        behavior: handleMouseButton,
-        args: {
-          value: BinaryValue.ON
-        }
-      }
-    ],
-    wheel: [
-      {
-        behavior: handleMouseWheel,
-        args: {
-          value: DefaultInput.CAMERA_SCROLL
-        }
-      }
-    ],
-
-    // Touch
-    touchstart: [
-      {
-        behavior: handleTouch,
-        args: {
-          value: BinaryValue.ON
-        },
-        
-      },
-      {
-        behavior: interact,
-        args: {
-          touchPhaze:LifecycleValue.STARTED         
-        }
-      }
-    ],
-    touchend: [
-      {
-        behavior: handleTouch,
-        args: {
-          value: BinaryValue.OFF
-        }
-      },
-      {
-        behavior: interact,
-        args: {
-          touchPhaze:LifecycleValue.ENDED         
-        }
-      }
-    ],
-    touchcancel: [
-      {
-        behavior: handleTouch,
-        args: {
-          value: BinaryValue.OFF
-        }
-      }
-    ],
-    touchmove: [
-      {
-        behavior: handleTouchMove
-      }
-    ],
-    // Keys
-    keyup: [
-      {
-        behavior: handleKey,
-        args: {
-          value: BinaryValue.OFF
-        }
-      }
-    ],
-    keydown: [
-      {
-        behavior: handleKey,
-        args: {
-          value: BinaryValue.ON
-        }
-      }
-    ],
-    // Gamepad
-    gamepadconnected: [
-      {
-        behavior: handleGamepadConnected
-      }
-    ],
-    gamepaddisconnected: [
-      {
-        behavior: handleGamepadDisconnected
-      }
-    ],
-    // mobile onscreen gamepad
-    stickmove: [
-      {
-        behavior: handleOnScreenGamepadMovement
-      }
-    ],
-    mobilegamepadbuttondown: [
-      {
-        behavior: handleOnScreenGamepadButton,
-        args: {
-          value: BinaryValue.ON
-        }
-      }
-    ],
-    mobilegamepadbuttonup: [
-      {
-        behavior: handleOnScreenGamepadButton,
-        args: {
-          value: BinaryValue.OFF
-        }
-      }
-    ]
-  },
-=======
   ...DefaultInputSchema,
->>>>>>> 20a6cfad
   // Map mouse buttons to abstract input
   mouseInputMap: {
     buttons: {
