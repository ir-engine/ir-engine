import { cameraPointerLock } from "@xr3ngine/engine/src/camera/behaviors/cameraPointerLock";
import { switchCameraMode } from "@xr3ngine/engine/src/camera/behaviors/switchCameraMode";
import { Thumbsticks } from '../../common/enums/Thumbsticks';
import { GamepadButtons } from '../../input/enums/GamepadButtons';
import { MouseInput } from '../../input/enums/MouseInput';
import { InputRelationship } from '../../input/interfaces/InputRelationship';
import { InputSchema } from '../../input/interfaces/InputSchema';
import { DefaultInput } from '../shared/DefaultInput';
import { updateCharacterState } from "./behaviors/updateCharacterState";
import { interact } from "../../interaction/behaviors/interact";
import { moveByInputAxis } from "./behaviors/move";
import { InputType } from "../../input/enums/InputType";
import { setLocalMovementDirection } from "./behaviors/setLocalMovementDirection";
import { changeCameraDistanceByDelta } from "../../camera/behaviors/changeCameraDistanceByDelta";
import { LifecycleValue } from "../../common/enums/LifecycleValue";
import { TouchInputs } from "../../input/enums/TouchInputs";
import { DefaultInputSchema } from "../shared/DefaultInputSchema";
import { lookByInputAxis } from "./behaviors/lookByInputAxis";
import { CameraInput } from '../../input/enums/CameraInput';
import { setCharacterExpression } from './behaviors/setCharacterExpression';

export const CharacterInputSchema: InputSchema = {
  ...DefaultInputSchema,
  // Map mouse buttons to abstract input
  mouseInputMap: {
    buttons: {
      [MouseInput.LeftButton]: DefaultInput.PRIMARY,
    //  [MouseInput.LeftButton]: DefaultInput.INTERACT,
      [MouseInput.RightButton]: DefaultInput.SECONDARY,
      [MouseInput.MiddleButton]: DefaultInput.INTERACT
    },
    axes: {
      [MouseInput.MouseMovement]: DefaultInput.MOUSE_MOVEMENT,
      [MouseInput.MousePosition]: DefaultInput.SCREENXY,
      [MouseInput.MouseClickDownPosition]: DefaultInput.SCREENXY_START,
      [MouseInput.MouseClickDownTransformRotation]: DefaultInput.ROTATION_START,
      [MouseInput.MouseClickDownMovement]: DefaultInput.LOOKTURN_PLAYERONE,
      [MouseInput.MouseScroll]: DefaultInput.CAMERA_SCROLL
    }
  },
  // Map touch buttons to abstract input
  touchInputMap: {
    buttons: {
      [TouchInputs.Touch]: DefaultInput.INTERACT,
    },
    axes: {
      [TouchInputs.Touch1Position]: DefaultInput.SCREENXY,
      [TouchInputs.Touch1Movement]: DefaultInput.LOOKTURN_PLAYERONE,
      [TouchInputs.Scale]: DefaultInput.CAMERA_SCROLL,
    }
  },
  // Map gamepad buttons to abstract input
  gamepadInputMap: {
    buttons: {
      [GamepadButtons.A]: DefaultInput.INTERACT,
      [GamepadButtons.B]: DefaultInput.JUMP,
      // [GamepadButtons.B]: DefaultInput.CROUCH, // B - back
      // [GamepadButtons.X]: DefaultInput.SPRINT, // X - secondary input
      // [GamepadButtons.Y]: DefaultInput.INTERACT, // Y - tertiary input
      // 4: DefaultInput.DEFAULT, // LB
      // 5: DefaultInput.DEFAULT, // RB
      // 6: DefaultInput.DEFAULT, // LT
      // 7: DefaultInput.DEFAULT, // RT
      // 8: DefaultInput.DEFAULT, // Back
      // 9: DefaultInput.DEFAULT, // Start
      // 10: DefaultInput.DEFAULT, // LStick
      // 11: DefaultInput.DEFAULT, // RStick
      [GamepadButtons.DPad1]: DefaultInput.FORWARD, // DPAD 1
      [GamepadButtons.DPad2]: DefaultInput.BACKWARD, // DPAD 2
      [GamepadButtons.DPad3]: DefaultInput.LEFT, // DPAD 3
      [GamepadButtons.DPad4]: DefaultInput.RIGHT // DPAD 4
    },
    axes: {
      [Thumbsticks.Left]: DefaultInput.MOVEMENT_PLAYERONE,
      [Thumbsticks.Right]: DefaultInput.GAMEPAD_STICK_RIGHT
    }
  },
  // Map keyboard buttons to abstract input
  keyboardInputMap: {
    w: DefaultInput.FORWARD,
    a: DefaultInput.LEFT,
    s: DefaultInput.BACKWARD,
    d: DefaultInput.RIGHT,
    e: DefaultInput.INTERACT,
    ' ': DefaultInput.JUMP,
    shift: DefaultInput.SPRINT,
    p: DefaultInput.POINTER_LOCK,
    v: DefaultInput.SWITCH_CAMERA
  },
  cameraInputMap: {
    [CameraInput.Happy]: DefaultInput.FACE_EXPRESSION_HAPPY,
    [CameraInput.Sad]: DefaultInput.FACE_EXPRESSION_SAD
  },
  // Map how inputs relate to each other
  inputRelationships: {
    [DefaultInput.FORWARD]: { opposes: [DefaultInput.BACKWARD] } as InputRelationship,
    [DefaultInput.BACKWARD]: { opposes: [DefaultInput.FORWARD] } as InputRelationship,
    [DefaultInput.LEFT]: { opposes: [DefaultInput.RIGHT] } as InputRelationship,
    [DefaultInput.RIGHT]: { opposes: [DefaultInput.LEFT] } as InputRelationship,
    [DefaultInput.JUMP]: {} as InputRelationship
  },
  // "Button behaviors" are called when button input is called (i.e. not axis input)
  inputButtonBehaviors: {
    [DefaultInput.POINTER_LOCK]: {
        started: [
          {
            behavior: cameraPointerLock,
            args: {}
          }
        ]
    },
    [DefaultInput.SWITCH_CAMERA]: {
        started: [
          {
            behavior: switchCameraMode,
            args: {}
          }
        ]
    },
    [DefaultInput.INTERACT]: {
      started: [
        {
          behavior: interact,
          args: {
            phaze:LifecycleValue.STARTED
          }
        }
      ],
      ended: [
        {
          behavior: interact,
          args: {
            phaze:LifecycleValue.ENDED
          }
        }
      ]
    },
    [DefaultInput.JUMP]: {
        started: [
          {
            behavior: updateCharacterState,
            args: {}
          }
        ],
      ended: [
        {
          behavior: updateCharacterState,
          args: {}
        }
      ]
    },
    [DefaultInput.SPRINT]: {
        started: [
          {
            behavior: updateCharacterState,
            args: {}
          }
        ],
      ended: [
        {
          behavior: updateCharacterState,
          args: {}
        }
      ]
    },
    [DefaultInput.FORWARD]: {
        started: [
          {
            behavior: setLocalMovementDirection,
            args: {
              z: 1
            }
          }
        ],
        continued: [
          {
            behavior: setLocalMovementDirection,
            args: {
              z: 1
            }
          }
        ],
      ended: [
        {
          behavior: setLocalMovementDirection,
          args: {
            z: 0
          }
        },
        {
          behavior: updateCharacterState,
          args: {}
        }
      ]
    },
    [DefaultInput.BACKWARD]: {
        started: [
          {
            behavior: setLocalMovementDirection,
            args: {
              z: -1
            }
          }
        ],
        continued: [
          {
            behavior: setLocalMovementDirection,
            args: {
              z: -1
            }
          }
        ],
      ended: [
        {
          behavior: setLocalMovementDirection,
          args: {
            z: 0
          }
        },
        {
          behavior: updateCharacterState,
          args: {}
        }
      ]
    },
    [DefaultInput.LEFT]: {
        started: [
          {
            behavior: setLocalMovementDirection,
            args: {
              x: 1
            }
          }
        ],
        continued: [
          {
            behavior: setLocalMovementDirection,
            args: {
              x: 1
            }
          }
        ],
      ended: [
        {
          behavior: setLocalMovementDirection,
          args: {
            x: 0
          }
        },
        {
          behavior: updateCharacterState,
          args: {}
        }
      ]
    },
    [DefaultInput.RIGHT]: {
        started: [
          {
            behavior: setLocalMovementDirection,
            args: {
              x: -1
            }
          }
        ],
        continued: [
          {
            behavior: setLocalMovementDirection,
            args: {
              x: -1
            }
          }
        ],
      ended: [
        {
          behavior: setLocalMovementDirection,
          args: {
            x: 0
          }
        },
        {
          behavior: updateCharacterState,
          args: {}
        }
      ]
    }
  },
  // Axis behaviors are called by continuous input and map to a scalar, vec2 or vec3
  inputAxisBehaviors: {
<<<<<<< HEAD
    [DefaultInput.FACE_EXPRESSION]: {
      started: [
        {
          behavior: setCharacterExpression,
=======
    [DefaultInput.FACE_EXPRESSION_HAPPY]: {
      started: [
        {
          behavior: setCharacterExpression,
          args: {
            input: DefaultInput.FACE_EXPRESSION_HAPPY
          }
        }
      ],
      changed: [
        {
          behavior: setCharacterExpression,
          args: {
            input: DefaultInput.FACE_EXPRESSION_HAPPY
          }
        }
      ]
    },
    [DefaultInput.FACE_EXPRESSION_SAD]: {
      started: [
        {
          behavior: setCharacterExpression,
          args: {
            input: DefaultInput.FACE_EXPRESSION_SAD
          }
>>>>>>> b64a45da
        }
      ],
      changed: [
        {
          behavior: setCharacterExpression,
<<<<<<< HEAD
=======
          args: {
            input: DefaultInput.FACE_EXPRESSION_SAD
          }
>>>>>>> b64a45da
        }
      ]
    },
    [DefaultInput.CAMERA_SCROLL]: {
      started: [
        {
          behavior: changeCameraDistanceByDelta,
          args: {
            input: DefaultInput.CAMERA_SCROLL,
            inputType: InputType.ONEDIM
          }
        }
      ],
      changed: [
        {
          behavior: changeCameraDistanceByDelta,
          args: {
            input: DefaultInput.CAMERA_SCROLL,
            inputType: InputType.ONEDIM
          }
        }
      ]
    },
    [DefaultInput.MOVEMENT_PLAYERONE]: {
      started: [
        {
          behavior: moveByInputAxis,
          args: {
            input: DefaultInput.MOVEMENT_PLAYERONE,
            inputType: InputType.TWODIM
          }
        }
      ],
      changed: [
        {
          behavior: moveByInputAxis,
          args: {
            input: DefaultInput.MOVEMENT_PLAYERONE,
            inputType: InputType.TWODIM
          }
        },
        {
          behavior: updateCharacterState,
          args: {
            setCameraRelativeOrientationTarget: true
          }
        }
      ]
    },
    [DefaultInput.GAMEPAD_STICK_RIGHT]: {
      started: [
        {
          behavior: lookByInputAxis,
          args: {
            input: DefaultInput.GAMEPAD_STICK_RIGHT,
            output: DefaultInput.LOOKTURN_PLAYERONE,
            multiplier: 0.1,
            inputType: InputType.TWODIM
          }
        }
      ],
      changed: [
        {
          behavior: lookByInputAxis,
          args: {
            input: DefaultInput.GAMEPAD_STICK_RIGHT,
            output: DefaultInput.LOOKTURN_PLAYERONE,
            multiplier: 0.1,
            inputType: InputType.TWODIM
          }
        }
      ],
      unchanged: [
        {
          behavior: lookByInputAxis,
          args: {
            input: DefaultInput.GAMEPAD_STICK_RIGHT,
            output: DefaultInput.LOOKTURN_PLAYERONE,
            multiplier: 0.1,
            inputType: InputType.TWODIM
          }
        }
      ]
    }
  }
};<|MERGE_RESOLUTION|>--- conflicted
+++ resolved
@@ -286,49 +286,39 @@
   },
   // Axis behaviors are called by continuous input and map to a scalar, vec2 or vec3
   inputAxisBehaviors: {
-<<<<<<< HEAD
-    [DefaultInput.FACE_EXPRESSION]: {
+    [DefaultInput.FACE_EXPRESSION_HAPPY]: {
       started: [
         {
           behavior: setCharacterExpression,
-=======
-    [DefaultInput.FACE_EXPRESSION_HAPPY]: {
-      started: [
+          args: {
+            input: DefaultInput.FACE_EXPRESSION_HAPPY
+          }
+        }
+      ],
+      changed: [
         {
           behavior: setCharacterExpression,
           args: {
             input: DefaultInput.FACE_EXPRESSION_HAPPY
           }
         }
+      ]
+    },
+    [DefaultInput.FACE_EXPRESSION_SAD]: {
+      started: [
+        {
+          behavior: setCharacterExpression,
+          args: {
+            input: DefaultInput.FACE_EXPRESSION_SAD
+          }
+        }
       ],
       changed: [
         {
           behavior: setCharacterExpression,
           args: {
-            input: DefaultInput.FACE_EXPRESSION_HAPPY
-          }
-        }
-      ]
-    },
-    [DefaultInput.FACE_EXPRESSION_SAD]: {
-      started: [
-        {
-          behavior: setCharacterExpression,
-          args: {
             input: DefaultInput.FACE_EXPRESSION_SAD
           }
->>>>>>> b64a45da
-        }
-      ],
-      changed: [
-        {
-          behavior: setCharacterExpression,
-<<<<<<< HEAD
-=======
-          args: {
-            input: DefaultInput.FACE_EXPRESSION_SAD
-          }
->>>>>>> b64a45da
         }
       ]
     },
