--- conflicted
+++ resolved
@@ -33,18 +33,6 @@
   // Check current inputs
 
   const inputType = args.inputType;
-<<<<<<< HEAD
-  // outputSpeed = actor.acceleration * (time.delta);
-  // if (inputType === InputType.TWODIM) {
-  //   inputValue = args.value as Vector2;
-  //   transform.velocity = transform.velocity // + inputValue[0] * outputSpeed;
-  // } else if (inputType === InputType.THREED) {
-  //   inputValue = args.value as Vector3;
-  //   transform.velocity = transform.velocity // transform.velocity+ inputValue[0] * outputSpeed;
-  // } else {
-  //   console.error('Movement is only available for 2D and 3D inputs');
-  // }
-=======
   outputSpeed.copy( actor.acceleration ).multiplyScalar(time.delta);
 
   if (inputType === InputType.TWOD) {
@@ -57,5 +45,4 @@
   }
 
   transform.velocity.add( inputValue.multiply(outputSpeed) );
->>>>>>> 513d6dc4
 };