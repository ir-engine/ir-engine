--- conflicted
+++ resolved
@@ -8,11 +8,8 @@
 import { addMeshCollider } from "@xr3ngine/engine/src/physics/behaviors/addMeshCollider";
 import { addMeshRigidBody } from "@xr3ngine/engine/src/physics/behaviors/addMeshRigidBody";
 import { attachCamera } from "@xr3ngine/engine/src/camera/behaviors/attachCamera";
-<<<<<<< HEAD
-=======
 import { Interactable } from "../../../interaction/components/Interactable";
 import { onInteraction, onInteractionHover } from "../../interactive/functions/commonInteractive";
->>>>>>> cd23ab2e
 
 const boxGeometry = new BoxBufferGeometry(0.3, 0.3, 0.3);
 const boxMaterial = new MeshPhongMaterial({ color: new Color(0.813410553336143494, 0.81341053336143494, 0.80206481294706464) });
@@ -21,13 +18,9 @@
 
 export const rigidBodyBox: Prefab = {
     components: [
-<<<<<<< HEAD
       { type: TransformComponent, data: { position: [0.8, 1,-0.8]} },
       { type: ColliderComponent, data: { type: 'box', scale: [0.3, 0.3, 0.3], mass: 10 }},
-      { type: RigidBody }
-=======
-      { type: TransformComponent, data: { position: [-3, 1,-3]} },
-      { type: ColliderComponent, data: { type: 'box', scale: [1, 1, 1], mass: 10 }},
+      { type: RigidBody },
 
       { type: Interactable, data: {
           onInteraction: onInteraction,
@@ -56,7 +49,6 @@
           }
         }
       }
->>>>>>> cd23ab2e
     ],
     onAfterCreate: [
         // add a 3d object
