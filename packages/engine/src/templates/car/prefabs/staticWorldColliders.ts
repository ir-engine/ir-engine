import { BoxBufferGeometry, Mesh } from "three";
import { Prefab } from "@xr3ngine/engine/src/common/interfaces/Prefab";
import { addObject3DComponent } from "@xr3ngine/engine/src/common/behaviors/Object3DBehaviors";
import { addMeshCollider } from "@xr3ngine/engine/src/physics/behaviors/addMeshCollider";
import { TransformComponent } from "@xr3ngine/engine/src/transform/components/TransformComponent";

const scale = [100, 0.1, 100]


const floor = new BoxBufferGeometry(scale[0], scale[1], scale[2]);

export const staticWorldColliders: Prefab = {
    components: [
      { type: TransformComponent, data: { position: [ 0, 0, 0 ]  } }
    ],
    onCreate: [
        // add a 3d object
        // {
        //     behavior: addObject3DComponent,
        //     args: {
        //         obj3d: Mesh,
        //         obj3dArgs: floor
        //     }
        // },
        {
            behavior: addMeshCollider,
            args: {
<<<<<<< HEAD
               type: 'box', scale: [100, 0.1, 100], mass: 0
=======
               type: 'box', scale: [scale[0], scale[1], scale[2]], mass: 0
>>>>>>> a8a17b9c
            }
        }
    ]
};<|MERGE_RESOLUTION|>--- conflicted
+++ resolved
@@ -25,11 +25,7 @@
         {
             behavior: addMeshCollider,
             args: {
-<<<<<<< HEAD
-               type: 'box', scale: [100, 0.1, 100], mass: 0
-=======
                type: 'box', scale: [scale[0], scale[1], scale[2]], mass: 0
->>>>>>> a8a17b9c
             }
         }
     ]
