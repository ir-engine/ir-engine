import { isClient } from './isClient';
import { now } from "./now";
import { Engine } from "@xr3ngine/engine/src/ecs/classes/Engine";

type TimerUpdateCallback = (delta: number, elapsedTime?: number) => any;

const TPS_REPORTS_ENABLED = false;
const TPS_REPORT_INTERVAL_MS = 10000;

export function Timer (
  callbacks: { update?: TimerUpdateCallback; fixedUpdate?: TimerUpdateCallback; networkUpdate?: TimerUpdateCallback; render?: Function },
  fixedFrameRate?: number, networkTickRate?: number
): { start: Function; stop: Function } {
  const fixedRate = fixedFrameRate || 60;
  const networkRate = networkTickRate || 20;

  let last = 0;
  let accumulated = 0;
  let delta = 0;
  let frameId;
  let elapsedTime = 0;
  let interval = 1 / 120;

  const newEngineTicks = {
    fixed: 0,
    net: 0,
    update: 0,
    render: 0
  };
  const newEngineTimeSpent = {
    fixed: 0,
    net: 0,
    update: 0,
    render: 0
  };

  let timerStartTime = 0;
  let tpsPrevTime = 0;
  let tpsPrevTicks = 0;
  let nextTpsReportTime = 0;
  let timerRuns = 0;
  let prevTimerRuns = 0;

  function render(time) {
    if (Engine.xrSession) {
      if (last !== null) {
        delta = (time - last) / 1000;
        accumulated = accumulated + delta;

        if (fixedRunner) {
          fixedRunner.run(delta);
        }

        if (networkRunner) {
          networkRunner.run(delta);
        }

        if (callbacks.update) callbacks.update(delta, accumulated);
      }
      last = time;
  		Engine.renderer.render( Engine.scene, Engine.camera );
    } else {
      Engine.renderer.setAnimationLoop( null );
      start();
    }
	}

  const fixedRunner = callbacks.fixedUpdate? new FixedStepsRunner(fixedRate, callbacks.fixedUpdate) : null;
  const networkRunner = callbacks.fixedUpdate? new FixedStepsRunner(networkRate, callbacks.networkUpdate) : null;

  const updateFunction = (isClient ? requestAnimationFrame : requestAnimationFrameOnServer);

  function onFrame (time) {
    timerRuns+=1;
    const itsTpsReportTime = TPS_REPORT_INTERVAL_MS && nextTpsReportTime <= time;
    if (TPS_REPORTS_ENABLED && itsTpsReportTime) {
      tpsPrintReport(time);
    }

    if (Engine.xrSession) {
      stop();
      Engine.renderer.setAnimationLoop( render );
      //  frameId = Engine.xrSession.requestAnimationFrame(toXR)
    } else {
      frameId = updateFunction(onFrame);

      if (last !== null) {
        delta = (time - last) / 1000;
        accumulated = accumulated + delta;
        elapsedTime += delta;

<<<<<<< HEAD
        if (elapsedTime > interval) {
          if (fixedRunner) {
            fixedRunner.run(delta);
          }

          if (networkRunner) {
            networkRunner.run(delta);
          }

          if (callbacks.update) callbacks.update(delta, accumulated);

          elapsedTime = elapsedTime % interval;
=======
        if (fixedRunner) {
          tpsSubMeasureStart('fixed');
          fixedRunner.run(delta);
          tpsSubMeasureEnd('fixed');
        }

        if (networkRunner) {
          tpsSubMeasureStart('net');
          networkRunner.run(delta);
          tpsSubMeasureEnd('net');
        }

        if (callbacks.update) {
          tpsSubMeasureStart('update');
          callbacks.update(delta, accumulated);
          tpsSubMeasureEnd('update');
>>>>>>> de611a81
        }
      }
      last = time;
      if (callbacks.render) {
        tpsSubMeasureStart('render');
        callbacks.render();
        tpsSubMeasureEnd('render');
      }
    }
  }

  const tpsMeasureStartData = new Map<string, { time: number, ticks: number }>();
  function tpsSubMeasureStart(name) {
    let measureData:{ time: number, ticks: number };
    if (tpsMeasureStartData.has(name)) {
      measureData = tpsMeasureStartData.get(name);
    } else {
      measureData = { time: 0, ticks: 0 };
      tpsMeasureStartData.set(name, measureData);
    }
    measureData.ticks = Engine.tick;
    measureData.time = now();
  }
  function tpsSubMeasureEnd(name) {
    const measureData = tpsMeasureStartData.get(name);
    newEngineTicks[name] += Engine.tick - measureData.ticks;
    newEngineTimeSpent[name] += now() - measureData.time;
  }

  function tpsReset() {
    tpsPrevTicks = Engine.tick;
    timerStartTime = now();
    tpsPrevTime = now();
    nextTpsReportTime = now() + TPS_REPORT_INTERVAL_MS;
  }

  function tpsPrintReport(time:number): void {
    const seconds = (time -  tpsPrevTime)/1000;
    const newTicks = Engine.tick - tpsPrevTicks;
    const tps = newTicks / seconds;

    console.log('Timer - tick:', Engine.tick, ' (+', newTicks,'), seconds', seconds.toFixed(1), ' tps:', tps.toFixed(1));
    console.log(((time - timerStartTime)/timerRuns).toFixed(3), 'ms per onFrame');

    console.log('Timer - fixed:', newEngineTicks.fixed, ', tps:', (newEngineTicks.fixed / seconds).toFixed(1), " ms per tick:", (newEngineTimeSpent.fixed / newEngineTicks.fixed));
    console.log('Timer - net  :', newEngineTicks.net, ', tps:', (newEngineTicks.net / seconds).toFixed(1), " ms per tick:", (newEngineTimeSpent.net / newEngineTicks.net));
    console.log('Timer - other:', newEngineTicks.update, ', tps:', (newEngineTicks.update / seconds).toFixed(1), " ms per tick:", (newEngineTimeSpent.update / newEngineTicks.update));
    console.log('Timer runs: +', timerRuns - prevTimerRuns);

    tpsPrevTime = time;
    nextTpsReportTime = time + TPS_REPORT_INTERVAL_MS;
    tpsPrevTicks = Engine.tick;
    newEngineTicks.fixed = 0;
    newEngineTicks.net = 0;
    newEngineTicks.update = 0;
    newEngineTicks.render = 0;

    newEngineTimeSpent.fixed = 0;
    newEngineTimeSpent.net = 0;
    newEngineTimeSpent.update = 0;
    newEngineTimeSpent.render = 0;

    prevTimerRuns = timerRuns;
  }

/*
  function toXR (timestamp, xrFrame) {
    if (Engine.xrSession) {
      Engine.xrSession.requestAnimationFrame(toXR)
      onFrameXR(timestamp, xrFrame, callbacks)
    } else {
      xrFrame.session.end();
      frameId = defaultAnimationFrame(onFrame)
    }
  }
*/
  function start () {
    last = null;
    frameId = updateFunction(onFrame);
    tpsReset();
  }

  function stop () {
    cancelAnimationFrame(frameId);
  }

  return {
    start: start,
    stop: stop
  };
}
function requestAnimationFrameOnServer(f) {
  setImmediate(() => f(Date.now()));
}

export class FixedStepsRunner {
  timestep: number
  limit: number
  updatesLimit: number

  readonly subsequentErrorsLimit = 10
  readonly subsequentErrorsResetLimit = 1000
  private subsequentErrorsShown = 0
  private shownErrorPreviously = false
  private accumulator = 0
  readonly callback: (time: number) => void

  constructor(updatesPerSecond: number, callback: (time: number) => void) {
    this.timestep = 1 / updatesPerSecond;
    this.limit = this.timestep * 1000;
    this.updatesLimit = updatesPerSecond;
    this.callback = callback;
  }

  canRun(delta: number): boolean {
    return (this.accumulator + delta) > this.timestep;
  }

  run(delta: number): void {
    const start = now();
    let timeUsed = 0;
    let updatesCount = 0;

    this.accumulator += delta;

    let accumulatorDepleted = this.accumulator < this.timestep;
    let timeout = timeUsed > this.limit;
    let updatesLimitReached = updatesCount > this.updatesLimit;
    while (!accumulatorDepleted && !timeout && !updatesLimitReached) {
      this.callback(this.accumulator);

      this.accumulator -= this.timestep;
      ++updatesCount;

      timeUsed = now() - start;
      accumulatorDepleted = this.accumulator < this.timestep;
      timeout = timeUsed > this.limit;
      updatesLimitReached = updatesCount >= this.updatesLimit;
    }

    if (!accumulatorDepleted) {
      if (this.subsequentErrorsShown <= this.subsequentErrorsLimit) {
        // console.error('Fixed timesteps SKIPPED time used ', timeUsed, 'ms (of ', this.limit, 'ms), made ', updatesCount, 'updates. skipped ', Math.floor(this.accumulator / this.timestep))
        // console.log('accumulatorDepleted', accumulatorDepleted, 'timeout', timeout, 'updatesLimitReached', updatesLimitReached)
      } else {
        if (this.subsequentErrorsShown > this.subsequentErrorsResetLimit) {
          console.error('FixedTimestep', this.subsequentErrorsResetLimit, ' subsequent errors catched');
          this.subsequentErrorsShown = this.subsequentErrorsLimit - 1;
        }
      }

      if (this.shownErrorPreviously) {
        this.subsequentErrorsShown++;
      }
      this.shownErrorPreviously = true;

      this.accumulator = this.accumulator % this.timestep;
    } else {
      this.subsequentErrorsShown = 0;
      this.shownErrorPreviously = false;
    }
  }
}

export function createFixedTimestep(updatesPerSecond: number, callback: (time: number) => void): (delta: number) => void {
  const timestep = 1 / updatesPerSecond;
  const limit = timestep * 1000;
  const updatesLimit = updatesPerSecond;

  const subsequentErorrsLimit = 10;
  const subsequentErorrsResetLimit = 1000;
  let subsequentErorrsShown = 0;
  let shownErrorPreviously = false;
  let accumulator = 0;

  return delta => {
    const start = now();
    let timeUsed = 0;
    let updatesCount = 0;

    accumulator += delta;

    let accumulatorDepleted = accumulator < timestep;
    let timeout = timeUsed > limit;
    let updatesLimitReached = updatesCount > updatesLimit;
    while (!accumulatorDepleted && !timeout && !updatesLimitReached) {
      callback(accumulator);

      accumulator -= timestep;
      ++updatesCount;

      timeUsed = now() - start;
      accumulatorDepleted = accumulator < timestep;
      timeout = timeUsed > limit;
      updatesLimitReached = updatesCount >= updatesLimit;
    }

    if (!accumulatorDepleted) {
      if (subsequentErorrsShown <= subsequentErorrsLimit) {
        // console.error('Fixed timesteps SKIPPED time used ', timeUsed, 'ms (of ', limit, 'ms), made ', updatesCount, 'updates. skipped ', Math.floor(accumulator / timestep));
        // console.log('accumulatorDepleted', accumulatorDepleted, 'timeout', timeout, 'updatesLimitReached', updatesLimitReached);
      } else {
        if (subsequentErorrsShown > subsequentErorrsResetLimit) {
          // console.error('FixedTimestep', subsequentErorrsResetLimit, ' subsequent errors catched');
          subsequentErorrsShown = subsequentErorrsLimit - 1;
        }
      }

      if (shownErrorPreviously) {
        subsequentErorrsShown++;
      }
      shownErrorPreviously = true;

      accumulator = accumulator % timestep;
    } else {
      subsequentErorrsShown = 0;
      shownErrorPreviously = false;
    }
  };
}<|MERGE_RESOLUTION|>--- conflicted
+++ resolved
@@ -89,20 +89,6 @@
         accumulated = accumulated + delta;
         elapsedTime += delta;
 
-<<<<<<< HEAD
-        if (elapsedTime > interval) {
-          if (fixedRunner) {
-            fixedRunner.run(delta);
-          }
-
-          if (networkRunner) {
-            networkRunner.run(delta);
-          }
-
-          if (callbacks.update) callbacks.update(delta, accumulated);
-
-          elapsedTime = elapsedTime % interval;
-=======
         if (fixedRunner) {
           tpsSubMeasureStart('fixed');
           fixedRunner.run(delta);
@@ -119,7 +105,6 @@
           tpsSubMeasureStart('update');
           callbacks.update(delta, accumulated);
           tpsSubMeasureEnd('update');
->>>>>>> de611a81
         }
       }
       last = time;
