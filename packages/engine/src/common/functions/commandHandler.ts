--- conflicted
+++ resolved
@@ -227,17 +227,17 @@
 
       return true
     }
-<<<<<<< HEAD
     case 'getChatHistory': {
       if (isServer) return false
 
       handleGetChatHistoryCommand()
-=======
+      
+      return true
+    }
     case 'listAllusers': {
       if (isServer) return false
 
       handleListAllUsersCommand(userId)
->>>>>>> 5bc2c979
 
       return true
     }
@@ -436,7 +436,7 @@
     createFollowComponent(eid, targetEid)
   }
 }
-<<<<<<< HEAD
+
 function handleGetChatHistoryCommand() {
   const chatState = globalThis.store.getState().get('chat')
   const channelState = chatState.get('channels')
@@ -465,7 +465,8 @@
   } else {
     console.warn("Couldn't get chat state")
   }
-=======
+}
+
 function handleListAllUsersCommand(userId) {
   console.log('listallusers, local id: ' + userId)
   if (userId === undefined) return
@@ -474,7 +475,6 @@
   if (players === undefined) return
 
   console.log('players|' + players)
->>>>>>> 5bc2c979
 }
 
 function runAnimation(eid: any, emote: string, emoteParams: any) {
