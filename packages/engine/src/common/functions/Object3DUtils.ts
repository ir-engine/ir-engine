<<<<<<< HEAD
import { Mesh, Object3D, Quaternion, Vector3 } from 'three'
=======
import { Matrix4, Object3D, Quaternion, Vector3 } from 'three'

const _v1 = new Vector3()
const _m1 = new Matrix4()
>>>>>>> 06d42075

const _pos = new Vector3()
const _scale = new Vector3()
const _quat = new Quaternion()

// A set of Object3D helper functions
export class Object3DUtils {
  /**
   * Updates world matrix of an object and its parents
   * limited by specified levels
   * @param {Object3D} object
   * @param {number} level
   * @returns
   */
  static updateParentsMatrixWorld(object: Object3D | null | undefined, level: number): void {
    if (level > 0) Object3DUtils.updateParentsMatrixWorld(object?.parent, level - 1)

    if (!object) return

    object.updateMatrix()
    object.matrixWorldNeedsUpdate = false

    if (!object.parent) {
      object.matrixWorld.copy(object.matrix)
    } else {
      object.matrixWorld.multiplyMatrices(object.parent.matrixWorld, object.matrix)
    }
  }

  /**
   * Extracts the quaternion part of the object's matrixWorld.
   * Does not update the matrix chain
   * @param {Object3D} object
   * @param {Quaternion} outQuaternion
   */
  static getWorldQuaternion(object: Object3D, outQuaternion: Quaternion): Quaternion {
    const te = object.matrixWorld.elements

    let sx = _v1.set(te[0], te[1], te[2]).length()
    const sy = _v1.set(te[4], te[5], te[6]).length()
    const sz = _v1.set(te[8], te[9], te[10]).length()

    // if determine is negative, we need to invert one scale
    const det = object.matrixWorld.determinant()
    if (det < 0) sx = -sx

    // scale the rotation part
    _m1.copy(object.matrixWorld)

    const invSX = 1 / sx
    const invSY = 1 / sy
    const invSZ = 1 / sz

    _m1.elements[0] *= invSX
    _m1.elements[1] *= invSX
    _m1.elements[2] *= invSX

    _m1.elements[4] *= invSY
    _m1.elements[5] *= invSY
    _m1.elements[6] *= invSY

    _m1.elements[8] *= invSZ
    _m1.elements[9] *= invSZ
    _m1.elements[10] *= invSZ

    outQuaternion.setFromRotationMatrix(_m1)

    return outQuaternion
  }

  /**
   * Extracts the scale part of the object's matrixWorld.
   * Does not update the matrix chain
   * @param {Object3D} object
   * @param {Quaternion} outQuaternion
   */
  static getWorldScale(object: Object3D, outVector: Vector3): Vector3 {
    const te = object.matrixWorld.elements

    let sx = _v1.set(te[0], te[1], te[2]).length()
    const sy = _v1.set(te[4], te[5], te[6]).length()
    const sz = _v1.set(te[8], te[9], te[10]).length()

    // if determine is negative, we need to invert one scale
    const det = object.matrixWorld.determinant()
    if (det < 0) sx = -sx

    outVector.x = sx
    outVector.y = sy
    outVector.z = sz

    return outVector
  }

  /**
   * Extracts the position part of the object's matrixWorld.
   * Does not update the matrix chain
   * @param {Object3D} object
   * @param {Vector3} outPosition
   */
  static getWorldPosition(object: Object3D, outPosition: Vector3): Vector3 {
    outPosition.x = object.matrixWorld.elements[12]
    outPosition.y = object.matrixWorld.elements[13]
    outPosition.z = object.matrixWorld.elements[14]
    return outPosition
  }

  /**
   * Premultiplies a world-space quaternion with object's quaternion
   * @param {Object3D} object
   * @param {Quaternion} quaternion
   */
  static premultiplyWorldQuaternion(object: Object3D, quaternion: Quaternion) {
    Object3DUtils.getWorldQuaternion(object, object.quaternion)
    object.quaternion.premultiply(quaternion)
    Object3DUtils.worldQuaternionToLocal(object.quaternion, object.parent)
  }

  /**
   * Converts a world-space quaternion to local-space
   * @param {Quaternion} quaternion
   * @param {Object3D} parent
   */
  static worldQuaternionToLocal(quaternion: Quaternion, parent: Object3D | null): Quaternion {
    if (!parent) return quaternion
    const parentQuatInverse = Object3DUtils.getWorldQuaternion(parent, _quat).invert()
    quaternion.premultiply(parentQuatInverse)
    return quaternion
  }

  /**
   * Object3D traverse function with abort ability
   * @param object
   * @param callback
   * @returns
   */
  static traverse(object: Object3D, callback) {
    if (!object) return false

    if (callback(object)) return true
    const children = object.children

    for (let i = 0, l = children.length; i < l; i++) {
      if (Object3DUtils.traverse(children[i], callback)) return true
    }
  }

  /**
   * Finds the topmost object in the Object3D hierarchy
   * @param object
   * @returns
   */
  static findRoot(object: Object3D) {
    if (!object) return null
    let node = object
    while (node.parent) {
      node = node.parent
    }
    return node
  }

  static findMesh(root: Object3D): Mesh | null {
    let result: Object3D | null = null
    Object3DUtils.traverse(root, (child: Object3D) => {
      if ((child as any).isMesh) {
        result = child
        return true
      }
    })
    return result
  }
}<|MERGE_RESOLUTION|>--- conflicted
+++ resolved
@@ -1,11 +1,8 @@
-<<<<<<< HEAD
-import { Mesh, Object3D, Quaternion, Vector3 } from 'three'
-=======
-import { Matrix4, Object3D, Quaternion, Vector3 } from 'three'
+
+import { Matrix4, Mesh, Object3D, Quaternion, Vector3 } from 'three'
 
 const _v1 = new Vector3()
 const _m1 = new Matrix4()
->>>>>>> 06d42075
 
 const _pos = new Vector3()
 const _scale = new Vector3()
