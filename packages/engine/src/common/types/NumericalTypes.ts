--- conflicted
+++ resolved
@@ -1,21 +1,12 @@
-<<<<<<< HEAD
 import * as THREE from "three"
-
-export type Binary = 0 | 1
-export type Scalar = number
-export type Vector2 = THREE.Vector2 | [number, number]
-export type Vector3 = THREE.Vector3 | [number, number, number]
-export type Vector4 = THREE.Vector4 | [number, number, number, number]
-=======
 import { default as vec2, default as vec3, vec4, mat3, mat4 } from 'gl-matrix';
 
 export type Binary = 0 | 1
 export type Scalar = number
-export type Vector2 = vec2.vec2
-export type Vector3 = vec3.vec3
-export type Vector4 = vec4
+export type Vector2 = THREE.Vector2 | [number, number] |  vec2.vec2
+export type Vector3 = THREE.Vector3 | [number, number, number] | vec3.vec3
+export type Vector4 = THREE.Vector4 | [number, number, number, number] | vec4
 export type Matrix3 = mat3
 export type Matrix4 = mat4
->>>>>>> 5813808b
 
 export type NumericalType = Binary | Scalar | Vector2 | Vector3 | Vector4 | Matrix3 | Matrix4