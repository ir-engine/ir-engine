import { Quaternion, Vector3 } from 'three'
import { Controller, ControllerHitEvent, RaycastQuery, SceneQueryType } from 'three-physx'
import { isClient } from '../common/functions/isClient'
import { EngineEvents } from '../ecs/classes/EngineEvents'
import { System, SystemAttributes } from '../ecs/classes/System'
import { Not } from '../ecs/functions/ComponentFunctions'
import {
  getMutableComponent,
  getComponent,
  getRemovedComponent,
  getEntityByID,
  removeComponent,
  addComponent,
  hasComponent
} from '../ecs/functions/EntityFunctions'
import { SystemUpdateType } from '../ecs/functions/SystemUpdateType'
import { LocalInputReceiver } from '../input/components/LocalInputReceiver'
import { characterMoveBehavior } from './behaviors/characterMoveBehavior'
import { ControllerColliderComponent } from './components/ControllerColliderComponent'
import { InterpolationComponent } from '../physics/components/InterpolationComponent'
import { CollisionGroups, DefaultCollisionMask } from '../physics/enums/CollisionGroups'
import { PhysicsSystem } from '../physics/systems/PhysicsSystem'
import { TransformComponent } from '../transform/components/TransformComponent'
import { AnimationComponent } from './components/AnimationComponent'
import { CharacterComponent } from './components/CharacterComponent'
import { loadActorAvatar } from './prefabs/NetworkPlayerCharacter'
import { Engine } from '../ecs/classes/Engine'
import { XRInputSourceComponent } from './components/XRInputSourceComponent'
import { Network } from '../networking/classes/Network'
import { detectUserInPortal } from './functions/detectUserInPortal'
import { ServerSpawnSystem } from '../scene/systems/ServerSpawnSystem'
import { sendClientObjectUpdate } from '../networking/functions/sendClientObjectUpdate'
import { NetworkObjectUpdateType } from '../networking/templates/NetworkObjectUpdateSchema'
import { updatePlayerRotationFromViewVector } from './functions/updatePlayerRotationFromViewVector'
import { Object3DComponent } from '../scene/components/Object3DComponent'
import { FollowCameraComponent } from '../camera/components/FollowCameraComponent'
import { CameraSystem } from '../camera/systems/CameraSystem'
import { DesiredTransformComponent } from '../transform/components/DesiredTransformComponent'
import { CharacterAnimationGraph } from './animations/CharacterAnimationGraph'
import { CharacterStates } from './animations/Util'
import { isEntityLocalClient } from '../networking/functions/isEntityLocalClient'

const forwardVector = new Vector3(0, 0, 1)
const prevControllerColliderPosition = new Vector3()
const vector3 = new Vector3()
const quat = new Quaternion()
const quat2 = new Quaternion()
const rotate180onY = new Quaternion().setFromAxisAngle(new Vector3(0, 1, 0), Math.PI)

export class CharacterControllerSystem extends System {
  // Entity
  static EVENTS = {
    LOAD_AVATAR: 'CHARCACTER_SYSTEM_LOAD_AVATAR'
  }

  updateType = SystemUpdateType.Fixed
  constructor(attributes: SystemAttributes = {}) {
    super(attributes)

    EngineEvents.instance.addEventListener(
      CharacterControllerSystem.EVENTS.LOAD_AVATAR,
      ({ entityID, avatarId, avatarURL }) => {
        const entity = getEntityByID(entityID)
        const characterAvatar = getMutableComponent(entity, CharacterComponent)
        if (characterAvatar != null) {
          characterAvatar.avatarId = avatarId
          characterAvatar.avatarURL = avatarURL
        }
        loadActorAvatar(entity)
      }
    )
  }

  /** Removes resize listener. */
  dispose(): void {
    super.dispose()
    EngineEvents.instance.removeAllListenersForEvent(CharacterControllerSystem.EVENTS.LOAD_AVATAR)
  }

  /**
   * Executes the system. Called each frame by default from the Engine.
   * @param delta Time since last frame.
   */
  execute(delta: number): void {
    this.queryResults.controller.added?.forEach((entity) => {
      const playerCollider = getMutableComponent(entity, ControllerColliderComponent)
      const actor = getMutableComponent(entity, CharacterComponent)
      const transform = getComponent(entity, TransformComponent)

      playerCollider.controller = PhysicsSystem.instance.createController(
        new Controller({
          isCapsule: true,
          collisionLayer: CollisionGroups.Characters,
          collisionMask: DefaultCollisionMask,
          height: playerCollider.capsuleHeight,
          contactOffset: playerCollider.contactOffset,
          stepOffset: 0.25,
          slopeLimit: 0,
          radius: playerCollider.capsuleRadius,
          position: {
            x: transform.position.x,
            y: transform.position.y + actor.actorHalfHeight,
            z: transform.position.z
          },
          material: {
            dynamicFriction: playerCollider.friction
          }
        })
      )

      playerCollider.raycastQuery = PhysicsSystem.instance.addRaycastQuery(
        new RaycastQuery({
          type: SceneQueryType.Closest,
          origin: new Vector3(0, actor.actorHalfHeight, 0),
          direction: new Vector3(0, -1, 0),
          maxDistance: actor.actorHalfHeight + 0.05,
          collisionMask: DefaultCollisionMask | CollisionGroups.Portal
        })
      )
    })

    this.queryResults.controller.removed?.forEach((entity) => {
      const collider = getRemovedComponent<ControllerColliderComponent>(entity, ControllerColliderComponent)
      if (collider) {
        PhysicsSystem.instance.removeController(collider.controller)
        PhysicsSystem.instance.removeRaycastQuery(collider.raycastQuery)
      }

      const actor = getMutableComponent(entity, CharacterComponent)
      if (actor) {
        actor.isGrounded = false
      }
    })

    this.queryResults.controller.all?.forEach((entity) => {
      const collider = getMutableComponent<ControllerColliderComponent>(entity, ControllerColliderComponent)

      // iterate on all collisions since the last update
      collider.controller.controllerCollisionEvents?.forEach((event: ControllerHitEvent) => {})

      if (!isClient || (entity && entity === Network.instance.localClientEntity)) detectUserInPortal(entity)

      const actor = getMutableComponent<CharacterComponent>(entity, CharacterComponent)

      if (!actor.movementEnabled) return

      const transform = getComponent<TransformComponent>(entity, TransformComponent as any)

      // reset if vals are invalid
      if (isNaN(collider.controller.transform.translation.x)) {
        console.warn('WARNING: Character physics data reporting NaN', collider.controller.transform.translation)
        collider.controller.updateTransform({
          translation: { x: 0, y: 10, z: 0 },
          rotation: { x: 0, y: 0, z: 0, w: 1 }
        })
      }

      // TODO: implement scene lower bounds parameter
      if (!isClient && collider.controller.transform.translation.y < -10) {
        const { position, rotation } = ServerSpawnSystem.instance.getRandomSpawnPoint()
        const pos = position.clone()
        pos.y += actor.actorHalfHeight
        console.log('player has fallen through the floor, teleporting them to', position)
        collider.controller.updateTransform({
          translation: pos,
          rotation
        })
        sendClientObjectUpdate(entity, NetworkObjectUpdateType.ForceTransformUpdate, [
          position.x,
          position.y,
          position.z,
          rotation.x,
          rotation.y,
          rotation.z,
          rotation.w
        ])
      }

      transform.position.set(
        collider.controller.transform.translation.x,
        collider.controller.transform.translation.y - actor.actorHalfHeight,
        collider.controller.transform.translation.z
      )

      collider.raycastQuery.origin.copy(transform.position).y += actor.actorHalfHeight
      collider.closestHit = collider.raycastQuery.hits[0]
      actor.isGrounded = collider.raycastQuery.hits.length > 0 || collider.controller.collisions.down
    })

    // PhysicsMove LocalCharacter and Update velocity vector for Animations
    this.queryResults.localCharacter.all?.forEach((entity) => {
      const controllerCollider = getComponent<ControllerColliderComponent>(entity, ControllerColliderComponent)
      const transform = getComponent<TransformComponent>(entity, TransformComponent)
      const actor = getMutableComponent<CharacterComponent>(entity, CharacterComponent)
      const animationComponent = getMutableComponent(entity, AnimationComponent)
      if (!controllerCollider.controller || !actor.movementEnabled) return

      const x = controllerCollider.controller.transform.translation.x - prevControllerColliderPosition.x
      const y = controllerCollider.controller.transform.translation.y - prevControllerColliderPosition.y
      const z = controllerCollider.controller.transform.translation.z - prevControllerColliderPosition.z

      prevControllerColliderPosition.set(
        controllerCollider.controller.transform.translation.x,
        controllerCollider.controller.transform.translation.y,
        controllerCollider.controller.transform.translation.z
      )
      if (isNaN(x)) {
        animationComponent.animationVelocity.set(0, 0, 0)
      }
      quat.copy(transform.rotation).invert()
      animationComponent.animationVelocity.set(x, y, z).applyQuaternion(quat)

      characterMoveBehavior(entity, delta)

      const xrInputSourceComponent = getComponent(entity, XRInputSourceComponent)
      if (hasComponent(entity, FollowCameraComponent)) {
        const camTransform = getComponent(CameraSystem.instance.activeCamera, DesiredTransformComponent)
        if (camTransform) {
          actor.viewVector.set(0, 0, -1).applyQuaternion(camTransform.rotation)
        }
      } else if (xrInputSourceComponent) {
        actor.viewVector.set(0, 0, 1).applyQuaternion(transform.rotation)
      }
    })

    // PhysicsMove Characters On Server
    // its beacose we need physicsMove on server and for localCharacter, not for all character
    this.queryResults.characterOnServer.all?.forEach((entity) => {
      updatePlayerRotationFromViewVector(entity)
      characterMoveBehavior(entity, delta)
    })

    // temporarily disable animations on Oculus until we have buffer animation system / GPU animations
    this.queryResults.animationCharacter.added?.forEach((entity) => {
      if (!isClient) return
      const animationComponent = getMutableComponent(entity, AnimationComponent)
      animationComponent.animationGraph = new CharacterAnimationGraph()
      animationComponent.currentState = animationComponent.animationGraph.states[CharacterStates.IDLE]
      animationComponent.currentState.mount(animationComponent, {})
      animationComponent.prevVelocity = new Vector3()
      animationComponent.prevDistanceFromGround = 0
      if (!animationComponent.currentState) animationComponent.currentState.mount(animationComponent, {})
    })

    this.queryResults.animation.all?.forEach((entity) => {
      if (!isClient) return
      const animationComponent = getMutableComponent(entity, AnimationComponent)
<<<<<<< HEAD

      if (!animationComponent.mixer) return

=======
>>>>>>> 1c8f8ab8
      const modifiedDelta = delta * animationComponent.animationSpeed
      animationComponent.mixer.update(modifiedDelta)
    })

    this.queryResults.animationCharacter.all?.forEach((entity) => {
      if (!isClient) return

      const actor = getMutableComponent(entity, CharacterComponent)
      const animationComponent = getMutableComponent(entity, AnimationComponent)

<<<<<<< HEAD
      if (!animationComponent.mixer) return

=======
>>>>>>> 1c8f8ab8
      const deltaTime = delta * animationComponent.animationSpeed

      if (!animationComponent.onlyUpdateMixerTime) {
        animationComponent.animationGraph.render(actor, animationComponent, deltaTime)
      }

      const prevStateWeight = animationComponent.animationGraph.unmountPrevState(animationComponent, deltaTime)
      animationComponent.animationGraph.renderIdleWeight(animationComponent, prevStateWeight)
    })

    this.queryResults.ikAvatar.added?.forEach((entity) => {
      const xrInputSourceComponent = getMutableComponent(entity, XRInputSourceComponent)
      const actor = getMutableComponent(entity, CharacterComponent)
      const object3DComponent = getComponent(entity, Object3DComponent)

      xrInputSourceComponent.controllerGroup.add(
        xrInputSourceComponent.controllerLeft,
        xrInputSourceComponent.controllerGripLeft,
        xrInputSourceComponent.controllerRight,
        xrInputSourceComponent.controllerGripRight
      )

      xrInputSourceComponent.controllerGroup.applyQuaternion(rotate180onY)
      object3DComponent.value.add(xrInputSourceComponent.controllerGroup, xrInputSourceComponent.head)

      if (isEntityLocalClient(entity)) {
        // TODO: Temporarily make rig invisible until rig is fixed
        actor?.modelContainer?.traverse((child) => {
          if (child.visible) {
            child.visible = false
          }
        })
      }
    })

    this.queryResults.ikAvatar.all?.forEach((entity) => {
      if (!isEntityLocalClient(entity)) return
      const xrInputSourceComponent = getMutableComponent(entity, XRInputSourceComponent)
      const transform = getComponent<TransformComponent>(entity, TransformComponent)

      quat.copy(transform.rotation).invert()
      quat2.copy(Engine.camera.quaternion).premultiply(quat)
      xrInputSourceComponent.head.quaternion.copy(quat2)

      vector3.subVectors(Engine.camera.position, transform.position)
      vector3.applyQuaternion(quat)
      xrInputSourceComponent.head.position.copy(vector3)
    })

    this.queryResults.ikAvatar.removed?.forEach((entity) => {
      const actor = getMutableComponent(entity, CharacterComponent)

      if (isEntityLocalClient(entity))
        // TODO: Temporarily make rig invisible until rig is fixed
        actor?.modelContainer?.traverse((child) => {
          if (child.visible) {
            child.visible = true
          }
        })
    })
  }
}

CharacterControllerSystem.queries = {
  localCharacter: {
    components: [LocalInputReceiver, ControllerColliderComponent, CharacterComponent],
    listen: {
      added: true,
      removed: true
    }
  },
  character: {
    components: [CharacterComponent],
    listen: {
      added: true,
      removed: true
    }
  },
  controller: {
    components: [ControllerColliderComponent],
    listen: {
      added: true,
      removed: true
    }
  },
  characterOnServer: {
    components: [Not(LocalInputReceiver), Not(InterpolationComponent), CharacterComponent, ControllerColliderComponent],
    listen: {
      added: true,
      removed: true
    }
  },
  animation: {
    components: [AnimationComponent],
    listen: {
      added: true,
      removed: true
    }
  },
  animationCharacter: {
    components: [AnimationComponent, CharacterComponent],
    listen: {
      added: true,
      removed: true
    }
  },
  ikAvatar: {
    components: [CharacterComponent, XRInputSourceComponent],
    listen: {
      added: true,
      removed: true
    }
  }
}<|MERGE_RESOLUTION|>--- conflicted
+++ resolved
@@ -245,12 +245,6 @@
     this.queryResults.animation.all?.forEach((entity) => {
       if (!isClient) return
       const animationComponent = getMutableComponent(entity, AnimationComponent)
-<<<<<<< HEAD
-
-      if (!animationComponent.mixer) return
-
-=======
->>>>>>> 1c8f8ab8
       const modifiedDelta = delta * animationComponent.animationSpeed
       animationComponent.mixer.update(modifiedDelta)
     })
@@ -261,11 +255,6 @@
       const actor = getMutableComponent(entity, CharacterComponent)
       const animationComponent = getMutableComponent(entity, AnimationComponent)
 
-<<<<<<< HEAD
-      if (!animationComponent.mixer) return
-
-=======
->>>>>>> 1c8f8ab8
       const deltaTime = delta * animationComponent.animationSpeed
 
       if (!animationComponent.onlyUpdateMixerTime) {
