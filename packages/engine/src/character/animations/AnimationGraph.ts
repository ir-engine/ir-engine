--- conflicted
+++ resolved
@@ -108,55 +108,9 @@
       animationComponent.mixer.addEventListener('finished', transitionEvent)
     }
 
-<<<<<<< HEAD
-    /**
-     * An animation state check for state transition, previous state unmount and running default state for idle weight for the velocity based animations.
-     * This method will not run the animation it will just handle the transition, weight change and unmounting of the animation.
-     * Animations will be handled by Three js library's animation manager.
-     * @param actor Character compoenent which holds character details
-     * @param animationComponent Animation component which holds animation details
-     * @param delta Time since last frame
-     */
-    render = (actor: CharacterComponent, animationComponent: AnimationComponent, delta: number): void => {
-        if (!animationComponent.currentState) return;
-
-        // Calculate movement fo the actor for this frame
-		const movement = calculateMovement(actor, animationComponent, delta, this.EPSILON);
-
-        // Check whether the velocity of the player is changed or not since last frame
-        const isChanged = !animationComponent.prevVelocity.equals(movement.velocity) || animationComponent.prevDistanceFromGround !== movement.distanceFromGround;
-
-        // If velocity is not changed then no updated and transition will happen
-        if (!isChanged) return;
-
-        if (actor.isJumping) {
-            if (animationComponent.currentState.name !== CharacterStates.JUMP) {
-                animationComponent.animationGraph.transitionState(animationComponent, CharacterStates.JUMP, {});
-            }
-        } else {
-            let newState = '';
-            if (movement.velocity.length() > this.EPSILON / 3) {
-                newState = actor.isWalking ? CharacterStates.WALK : CharacterStates.RUN;
-            } else {
-                newState = CharacterStates.IDLE
-            }
-
-            // If new state is different than current state then transit other wise update the current state
-            if (animationComponent.currentState.name !== newState) {
-                animationComponent.animationGraph.transitionState(animationComponent, newState, { movement });
-            } else {
-                animationComponent.currentState.update({ movement });
-            }
-        }
-
-        // Set velocity as prev velocity
-        animationComponent.prevVelocity.copy(movement.velocity);
-        animationComponent.prevDistanceFromGround = movement.distanceFromGround;
-=======
     // Pause transition if current state requires
     if (animationComponent.currentState.pauseTransitionDuration) {
       this.pauseTransitionFor(animationComponent.currentState.pauseTransitionDuration)
->>>>>>> 258ca9ad
     }
 
     this.updateNetwork(animationComponent, newState, params)
@@ -170,32 +124,41 @@
    * @param animationComponent Animation component which holds animation details
    * @param delta Time since last frame
    */
-  render = (actor: CharacterComponent, animationComponent: AnimationComponent, delta: number): void => {
+   render = (actor: CharacterComponent, animationComponent: AnimationComponent, delta: number): void => {
+    if (!animationComponent.currentState) return;
+
     // Calculate movement fo the actor for this frame
-    const movement = calculateMovement(actor, animationComponent, delta, this.EPSILON)
+    const movement = calculateMovement(actor, animationComponent, delta, this.EPSILON);
 
     // Check whether the velocity of the player is changed or not since last frame
-    const isChanged = !animationComponent.prevVelocity.equals(movement.velocity)
+    const isChanged = !animationComponent.prevVelocity.equals(movement.velocity) || animationComponent.prevDistanceFromGround !== movement.distanceFromGround;
 
     // If velocity is not changed then no updated and transition will happen
-    if (isChanged) {
-      let newState = ''
+    if (!isChanged) return;
+
+    if (actor.isJumping) {
+      if (animationComponent.currentState.name !== CharacterStates.JUMP) {
+        animationComponent.animationGraph.transitionState(animationComponent, CharacterStates.JUMP, {});
+      }
+    } else {
+      let newState = '';
       if (movement.velocity.length() > this.EPSILON / 3) {
-        newState = actor.isWalking ? CharacterStates.WALK : CharacterStates.RUN
+        newState = actor.isWalking ? CharacterStates.WALK : CharacterStates.RUN;
       } else {
         newState = CharacterStates.IDLE
       }
 
       // If new state is different than current state then transit other wise update the current state
       if (animationComponent.currentState.name !== newState) {
-        animationComponent.animationGraph.transitionState(animationComponent, newState, { movement })
+        animationComponent.animationGraph.transitionState(animationComponent, newState, { movement });
       } else {
-        animationComponent.currentState.update({ movement })
-      }
-
-      // Set velocity as prev velocity
-      animationComponent.prevVelocity.copy(movement.velocity)
-    }
+        animationComponent.currentState.update({ movement });
+      }
+    }
+
+    // Set velocity as prev velocity
+    animationComponent.prevVelocity.copy(movement.velocity);
+    animationComponent.prevDistanceFromGround = movement.distanceFromGround;
   }
 
   /**
