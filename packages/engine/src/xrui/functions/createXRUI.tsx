import { WebContainer3D, WebLayerManager } from '@etherealjs/web-layer/three'
<<<<<<< HEAD
import { State } from '@speigg/hookstate'
=======
import { State } from '@hookstate/core'
>>>>>>> ea1d59d5
import React from 'react'
import { Object3D, Vector3 } from 'three'

<<<<<<< HEAD
import { createObjectPool } from '../../common/functions/ObjectPool'
import { Engine } from '../../ecs/classes/Engine'
=======
>>>>>>> ea1d59d5
import { Entity } from '../../ecs/classes/Entity'
import { addComponent, getComponent, hasComponent } from '../../ecs/functions/ComponentFunctions'
import { createEntity } from '../../ecs/functions/EntityFunctions'
import { Object3DComponent } from '../../scene/components/Object3DComponent'
import { VisibleComponent } from '../../scene/components/VisibleComponent'
import { ObjectLayers } from '../../scene/constants/ObjectLayers'
import { setObjectLayers } from '../../scene/functions/setObjectLayers'
import { XRUIComponent } from '../components/XRUIComponent'
import { XRUIStateContext } from '../XRUIStateContext'

let Ethereal: typeof import('@etherealjs/web-layer/three')
let ReactDOM: typeof import('react-dom')

export async function loadXRUIDeps() {
  ;[Ethereal, ReactDOM] = await Promise.all([import('@etherealjs/web-layer/three'), import('react-dom')])
}

function createWebContainer<S extends State<any> | null>(
  UI: React.FC,
  state: S,
  options: import('@etherealjs/web-layer/three').WebContainer3DOptions
) {
  const containerElement = document.createElement('div')
  containerElement.style.position = 'fixed'
  containerElement.id = 'xrui-' + UI.name

  ReactDOM.render(
    //@ts-ignore
    <XRUIStateContext.Provider value={state}>
      <UI />
    </XRUIStateContext.Provider>,
    containerElement
  )

  options.autoRefresh = options.autoRefresh ?? true
  return new Ethereal.WebContainer3D(containerElement, options)
}

export function createXRUI<S extends State<any> | null>(UIFunc: React.FC, state = null as S): XRUI<S> {
  const entity = createEntity()

  const container = createWebContainer(UIFunc, state, {
    manager: WebLayerManager.instance
  })

  container.raycaster.layers.enableAll()

  addComponent(entity, Object3DComponent, { value: container })
  setObjectLayers(container, ObjectLayers.UI)
  addComponent(entity, XRUIComponent, { container: container })
  addComponent(entity, VisibleComponent, true)

  return { entity, state, container }
}

export interface XRUI<S> {
  entity: Entity
  state: S
<<<<<<< HEAD
  container: Promise<WebContainer3D>
}

export function createXRUIPool(
  create: (entity: Entity) => () => ReturnType<typeof createXRUI>,
  onShown: (entity: Entity, xrui: ReturnType<typeof createXRUI>) => void,
  onHidden: (entity: Entity, xrui: ReturnType<typeof createXRUI>) => void,
  count = 3
) {
  const object3Ds = [] as Object3D[]
  let closestObjects = [] as Array<Object3D>
  let displayedObjects = [] as Array<Object3D>

  const xruiObjectPool = createObjectPool<ReturnType<typeof createXRUI>>()
  const xruiCreateMap = new Map<Object3D, Entity>()

  const vec3 = new Vector3()

  const update = () => {
    // calculate distance
    for (const obj of object3Ds) {
      obj.getWorldPosition(vec3)
      const distanceToCamera = Engine.instance.currentWorld.camera.position.distanceTo(vec3)
      obj.userData.distance = distanceToCamera
    }

    // sort based on distance
    object3Ds.sort((a, b) => a.userData.distance - b.userData.distance)
    const removeList = [] as Object3D[]
    closestObjects = object3Ds.slice(0, count)

    // find objects no longer in distance
    for (const obj of displayedObjects) {
      if (
        !closestObjects.find((n) => n === obj)
        //  || obj.userData.distance > args.maxDistance // TODO
      )
        removeList.push(obj)
    }

    // hide objects no longer in distance
    for (const obj of removeList) {
      displayedObjects.splice(displayedObjects.indexOf(obj), 1)
      xruiObjectPool.recycle(obj.userData.xrui)
      const { container } = getComponent(obj.userData.xrui.entity, XRUIComponent)
      onHidden(xruiCreateMap.get(obj)!, obj.userData.xrui)
      container.userData.node = undefined
      obj.userData.xrui = undefined
    }

    // add closests objects not in the pool to the pool
    for (const obj of closestObjects) {
      if (!obj.userData.xrui) {
        const entity = xruiCreateMap.get(obj)!
        const xrui = xruiObjectPool.use(create(entity))
        obj.userData.xrui = xrui
        if (hasComponent(xrui.entity, XRUIComponent)) {
          const { container } = getComponent(xrui.entity, XRUIComponent)
          container.userData.node = obj
          onShown(entity, obj.userData.xrui)
        }
        displayedObjects.push(obj)
      }
    }
    WebLayerManager.instance.serializeQueue.sort((a, b) => {
      const aNode = WebLayerManager.instance.layersByElement.get(a.layer.element)?.userData.node
      const bNode = WebLayerManager.instance.layersByElement.get(b.layer.element)?.userData.node
      if (!aNode || !bNode) return 0
      return aNode - bNode
    })
  }

  const addObject = (entity: Entity) => {
    const obj = getComponent(entity, Object3DComponent).value
    object3Ds.push(obj)
    xruiCreateMap.set(obj, entity)
  }

  const removeObject = (obj: Object3D) => {
    object3Ds.splice(object3Ds.indexOf(obj), 1)
    xruiCreateMap.delete(obj)
  }

  return {
    update,
    addObject,
    removeObject
  }
=======
  container: WebContainer3D
>>>>>>> ea1d59d5
}<|MERGE_RESOLUTION|>--- conflicted
+++ resolved
@@ -1,17 +1,10 @@
 import { WebContainer3D, WebLayerManager } from '@etherealjs/web-layer/three'
-<<<<<<< HEAD
-import { State } from '@speigg/hookstate'
-=======
 import { State } from '@hookstate/core'
->>>>>>> ea1d59d5
 import React from 'react'
 import { Object3D, Vector3 } from 'three'
 
-<<<<<<< HEAD
 import { createObjectPool } from '../../common/functions/ObjectPool'
 import { Engine } from '../../ecs/classes/Engine'
-=======
->>>>>>> ea1d59d5
 import { Entity } from '../../ecs/classes/Entity'
 import { addComponent, getComponent, hasComponent } from '../../ecs/functions/ComponentFunctions'
 import { createEntity } from '../../ecs/functions/EntityFunctions'
@@ -70,8 +63,7 @@
 export interface XRUI<S> {
   entity: Entity
   state: S
-<<<<<<< HEAD
-  container: Promise<WebContainer3D>
+  container: WebContainer3D
 }
 
 export function createXRUIPool(
@@ -159,7 +151,4 @@
     addObject,
     removeObject
   }
-=======
-  container: WebContainer3D
->>>>>>> ea1d59d5
 }