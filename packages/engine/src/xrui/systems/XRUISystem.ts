--- conflicted
+++ resolved
@@ -1,5 +1,5 @@
 import { WebContainer3D } from '@etherealjs/web-layer/three'
-import { Color } from 'three'
+import { Color, Object3D, Ray } from 'three'
 
 import { LifecycleValue } from '../../common/enums/LifecycleValue'
 import { Engine } from '../../ecs/classes/Engine'
@@ -129,17 +129,20 @@
     }
 
     const xrFrame = Engine.instance.xrFrame
-<<<<<<< HEAD
     const pointerEntities = pointerQuery()
 
+    /** Update the objects to use for intersection tests */
     if (xrFrame && xrui.interactionRays[0] === world.pointerScreenRaycaster.ray)
-      xrui.interactionRays = pointerEntities
-        .filter((entity) => entity !== world.cameraEntity)
-        .map((entity) => getComponent(entity, XRPointerComponent).pointer)
+      xrui.interactionRays = (
+        pointerEntities
+          .filter((entity) => entity !== world.cameraEntity)
+          .map((entity) => getComponent(entity, XRPointerComponent).pointer) as (Object3D | Ray)[]
+      ).concat(world.pointerScreenRaycaster.ray)
 
     if (!xrFrame && xrui.interactionRays[0] !== world.pointerScreenRaycaster.ray)
       xrui.interactionRays = [world.pointerScreenRaycaster.ray]
 
+    /** do intersection tests */
     for (const source of world.inputSources) {
       const controllerEntity = xrInputSourcesMap.get(source)!
       const controller = getComponent(controllerEntity, XRPointerComponent).pointer
@@ -148,46 +151,14 @@
         const GrabInput = source.handedness === 'left' ? BaseInput.GRAB_LEFT : BaseInput.GRAB_RIGHT
         updateControllerRayInteraction(controller)
         if (input?.data?.has(GrabInput)) updateClickEventsForController(controller, input.data.get(GrabInput)!)
-=======
-    const xrManager = EngineRenderer.instance.xrManager
-
-    if (xrFrame) {
-      const localXRInput = localXRInputQuery().length
-
-      if (localXRInput && xrui.interactionRays[0] === world.pointerScreenRaycaster.ray) {
-        xrui.interactionRays = [...xrFrame.session.inputSources].map((source, idx) => xrManager.getController(idx))
-        xrui.interactionRays.push(world.pointerScreenRaycaster.ray)
-      }
-
-      if (!localXRInput && xrui.interactionRays[0] !== world.pointerScreenRaycaster.ray)
-        xrui.interactionRays = [world.pointerScreenRaycaster.ray]
-
-      if (xrInputSourceComponent) {
-        for (const [idx, source] of xrFrame.session.inputSources.entries()) {
-          if (source.targetRayMode === 'tracked-pointer') {
-            const controller =
-              source.handedness === 'left'
-                ? xrInputSourceComponent.controllerLeft
-                : xrInputSourceComponent.controllerRight
-            const GrabInput = source.handedness === 'left' ? BaseInput.GRAB_LEFT : BaseInput.GRAB_RIGHT
-            updateControllerRayInteraction(controller)
-            if (input?.data?.has(GrabInput))
-              updateClickEventsForController(xrInputSourceComponent.controllerLeft, input.data.get(GrabInput)!)
-          }
-
-          if (source.targetRayMode === 'screen' || source.targetRayMode === 'gaze') {
-            const targetRayPose = xrFrame.getPose(source.targetRaySpace, xrManager.getReferenceSpace()!)
-            if (input?.data?.has(BaseInput.PRIMARY))
-              updateClickEventsForController(xrInputSourceComponent.controllerLeft, input.data.get(BaseInput.PRIMARY)!)
-          }
-        }
->>>>>>> 57e607b9
       }
 
       if (source.targetRayMode === 'screen' || source.targetRayMode === 'gaze')
         if (input?.data?.has(BaseInput.PRIMARY))
           updateClickEventsForController(controller, input.data.get(BaseInput.PRIMARY)!)
     }
+
+    /** only update visible XRUI */
 
     for (const entity of visibleXruiQuery()) {
       const xrui = getComponent(entity, XRUIComponent)
@@ -200,9 +171,9 @@
   }
 
   const cleanup = async () => {
-    canvas.removeEventListener('click', redirectDOMEvent)
-    canvas.removeEventListener('contextmenu', redirectDOMEvent)
-    canvas.removeEventListener('dblclick', redirectDOMEvent)
+    document.body.removeEventListener('click', redirectDOMEvent)
+    document.body.removeEventListener('contextmenu', redirectDOMEvent)
+    document.body.removeEventListener('dblclick', redirectDOMEvent)
     removeQuery(world, xruiQuery)
     removeQuery(world, visibleXruiQuery)
     removeQuery(world, pointerQuery)
