--- conflicted
+++ resolved
@@ -1,14 +1,9 @@
-import { PhysXConfig } from 'three-physx'
 import { AvatarInputSchema } from './avatar/AvatarInputSchema'
 import { DefaultNetworkSchema } from './networking/templates/DefaultNetworkSchema'
 import { InputSchema } from './input/interfaces/InputSchema'
 import { NetworkSchema } from './networking/interfaces/NetworkSchema'
-<<<<<<< HEAD
-import { SystemInitializeType } from './ecs/functions/SystemFunctions'
-=======
 import { PhysXConfig } from 'three-physx'
 import { SystemInjectionType } from './ecs/functions/SystemFunctions'
->>>>>>> 4593f2ed
 
 export enum EngineSystemPresets {
   CLIENT,
