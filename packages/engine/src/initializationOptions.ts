--- conflicted
+++ resolved
@@ -11,24 +11,6 @@
   SERVER
 }
 
-<<<<<<< HEAD
-export type SystemInitializeType<S extends System, A> =
-  | {
-      system: SystemConstructor<S, A>
-      args?: A
-      before: SystemConstructor<System, any>
-    }
-  | {
-      system: SystemConstructor<S, A>
-      args?: A
-      after: SystemConstructor<System, any>
-    }
-  | {
-      remove: SystemConstructor<S, A>
-    }
-
-=======
->>>>>>> 2ba532b5
 export type InitializeOptions = {
   type?: EngineSystemPresets
   input?: {
