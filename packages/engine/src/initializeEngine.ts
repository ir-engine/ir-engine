--- conflicted
+++ resolved
@@ -4,19 +4,8 @@
 import { AudioListener } from './audio/StereoAudioListener'
 import { acceleratedRaycast, computeBoundsTree, disposeBoundsTree } from 'three-mesh-bvh'
 import { loadDRACODecoder } from './assets/loaders/gltf/NodeDracoLoader'
-<<<<<<< HEAD
-import { AudioSystem } from './audio/systems/AudioSystem'
-import { PositionalAudioSystem } from './audio/systems/PositionalAudioSystem'
-import { AnimationSystem } from './avatar/AnimationSystem'
-import { AvatarControllerSystem } from './avatar/AvatarControllerSystem'
-import { ClientAvatarSpawnSystem } from './avatar/ClientAvatarSpawnSystem'
-import { ServerAvatarSpawnSystem, SpawnPoints } from './avatar/ServerAvatarSpawnSystem'
-import { BotHookFunctions, BotHookSystem } from './bot/functions/botHookFunctions'
-import { CameraSystem } from './camera/systems/CameraSystem'
-=======
 import { SpawnPoints } from './avatar/ServerAvatarSpawnSystem'
 import { BotHookFunctions } from './bot/functions/botHookFunctions'
->>>>>>> 2ecc5e74
 import { Timer } from './common/functions/Timer'
 import { Engine } from './ecs/classes/Engine'
 import { EngineEvents } from './ecs/classes/EngineEvents'
@@ -26,29 +15,8 @@
 import { DefaultInitializationOptions, EngineSystemPresets, InitializeOptions } from './initializationOptions'
 import { addClientInputListeners, removeClientInputListeners } from './input/functions/clientInputListeners'
 import { Network } from './networking/classes/Network'
-<<<<<<< HEAD
-import { NetworkActionDispatchSystem } from './networking/systems/NetworkActionDispatchSystem'
-import { MediaStreamSystem } from './networking/systems/MediaStreamSystem'
-import { ParticleSystem } from './particles/systems/ParticleSystem'
-import { InterpolationSystem } from './physics/systems/InterpolationSystem'
-import { PhysicsSystem } from './physics/systems/PhysicsSystem'
-=======
->>>>>>> 2ecc5e74
 import { configCanvasElement } from './renderer/functions/canvas'
 import { FontManager } from './xrui/classes/FontManager'
-<<<<<<< HEAD
-import { XRUISystem } from './xrui/systems/XRUISystem'
-import { AvatarLoadingSystem } from './avatar/AvatarLoadingSystem'
-import { MapUpdateSystem } from './map/MapUpdateSystem'
-import { NamedEntitiesSystem } from './scene/systems/NamedEntitiesSystem'
-import { OutgoingNetworkSystem } from './networking/systems/OutgoingNetworkSystem'
-import { IncomingNetworkSystem } from './networking/systems/IncomingNetworkSystem'
-import { ProximitySystem } from './proximityChecker/systems/ProximitySystem'
-import { FollowSystem } from './navigation/systems/FollowSystem'
-import { FixedPipelineSystem } from './ecs/functions/FixedPipelineSystem'
-import { AvatarSystem } from './avatar/AvatarSystem'
-=======
->>>>>>> 2ecc5e74
 
 // @ts-ignore
 Quaternion.prototype.toJSON = function () {
@@ -152,13 +120,6 @@
   await registerServerSystems(options)
 }
 
-<<<<<<< HEAD
-const registerClientSystems = (options: Required<InitializeOptions>, canvas: HTMLCanvasElement) => {
-  // Network Systems
-  !Engine.offlineMode && registerSystem(SystemUpdateType.Free, IncomingNetworkSystem)
-
-  registerSystem(SystemUpdateType.Free, FixedPipelineSystem, { updatesPerSecond: 60 })
-=======
 const registerClientSystems = async (options: Required<InitializeOptions>, canvas: HTMLCanvasElement) => {
   if (options.scene.disabled) {
     registerSystem(SystemUpdateType.Free, import('./networking/systems/IncomingNetworkSystem'))
@@ -168,7 +129,6 @@
 
   // Network (Incoming)
   registerSystem(SystemUpdateType.Free, import('./networking/systems/IncomingNetworkSystem'))
->>>>>>> 2ecc5e74
 
   // Input
   registerSystem(SystemUpdateType.Free, import('./input/systems/ClientInputSystem'))
@@ -176,54 +136,6 @@
   registerSystem(SystemUpdateType.Free, import('./camera/systems/CameraSystem'))
   registerSystem(SystemUpdateType.Free, import('./navigation/systems/AutopilotSystem'))
 
-<<<<<<< HEAD
-  // Input Systems
-  registerSystem(SystemUpdateType.Fixed, BotHookSystem)
-  registerSystem(SystemUpdateType.Fixed, ClientInputSystem)
-  registerSystem(SystemUpdateType.Fixed, AutopilotSystem)
-
-  // Maps & Navigation
-  registerSystem(SystemUpdateType.Fixed, MapUpdateSystem)
-  registerSystem(SystemUpdateType.Fixed, ProximitySystem)
-  registerSystem(SystemUpdateType.Fixed, FollowSystem)
-
-  // Avatar Systems
-  registerSystem(SystemUpdateType.Fixed, InterpolationSystem)
-  registerSystem(SystemUpdateType.Fixed, ClientAvatarSpawnSystem)
-  registerSystem(SystemUpdateType.Fixed, AvatarSystem)
-  registerSystem(SystemUpdateType.Fixed, AvatarControllerSystem)
-
-  // Scene Systems
-  registerSystem(SystemUpdateType.Fixed, EquippableSystem)
-  registerSystem(SystemUpdateType.Fixed, SceneObjectSystem)
-  registerSystem(SystemUpdateType.Fixed, NamedEntitiesSystem)
-  registerSystem(SystemUpdateType.Fixed, TransformSystem)
-  registerSystem(SystemUpdateType.Fixed, PhysicsSystem, {
-    simulationEnabled: options.physics.simulationEnabled
-  })
-  registerSystem(SystemUpdateType.Fixed, NetworkActionDispatchSystem)
-
-  // Camera & UI systems
-  registerSystem(SystemUpdateType.Free, MediaStreamSystem)
-  registerSystem(SystemUpdateType.Free, XRSystem)
-  registerSystem(SystemUpdateType.Free, CameraSystem)
-  registerSystem(SystemUpdateType.Free, XRUISystem)
-  registerSystem(SystemUpdateType.Free, InteractiveSystem)
-
-  // Audio Systems
-  registerSystem(SystemUpdateType.Free, AudioSystem)
-  registerSystem(SystemUpdateType.Free, PositionalAudioSystem)
-
-  // Animation Systems
-  registerSystem(SystemUpdateType.Free, AvatarLoadingSystem)
-  registerSystem(SystemUpdateType.Free, AnimationSystem)
-  registerSystem(SystemUpdateType.Free, ParticleSystem)
-  registerSystem(SystemUpdateType.Free, DebugHelpersSystem)
-  registerSystem(SystemUpdateType.Free, HighlightSystem)
-  registerSystem(SystemUpdateType.Free, WebGLRendererSystem, { canvas, enabled: !options.renderer.disabled })
-
-  !Engine.offlineMode && registerSystem(SystemUpdateType.Free, OutgoingNetworkSystem)
-=======
   // UPDATE INJECTION POINT
   registerSystemWithArgs(SystemUpdateType.Free, import('./ecs/functions/InjectedPipelineSystem'), {
     injectionPoint: InjectionPoint.UPDATE
@@ -307,7 +219,6 @@
 
   // Network (Outgoing)
   registerSystem(SystemUpdateType.Free, import('./networking/systems/OutgoingNetworkSystem'))
->>>>>>> 2ecc5e74
 }
 
 const registerEditorSystems = async (options: Required<InitializeOptions>) => {
@@ -323,10 +234,6 @@
   registerSystem(SystemUpdateType.Fixed, import('./debug/systems/DebugHelpersSystem'))
 }
 
-<<<<<<< HEAD
-const registerServerSystems = (options: Required<InitializeOptions>) => {
-  registerSystem(SystemUpdateType.Free, FixedPipelineSystem, { updatesPerSecond: 60 })
-=======
 const registerServerSystems = async (options: Required<InitializeOptions>) => {
   registerSystem(SystemUpdateType.Free, import('./networking/systems/IncomingNetworkSystem'))
 
@@ -337,7 +244,6 @@
   registerSystemWithArgs(SystemUpdateType.Free, import('./ecs/functions/InjectedPipelineSystem'), {
     injectionPoint: InjectionPoint.UPDATE
   })
->>>>>>> 2ecc5e74
 
   // Network Incoming Systems
   registerSystem(SystemUpdateType.Fixed, import('./networking/systems/MediaStreamSystem'))
@@ -347,15 +253,11 @@
   })
 
   // Input Systems
-<<<<<<< HEAD
-  registerSystem(SystemUpdateType.Fixed, AvatarSystem)
-=======
   registerSystem(SystemUpdateType.Fixed, import('./avatar/AvatarSystem'))
 
   registerSystemWithArgs(SystemUpdateType.Fixed, import('./ecs/functions/InjectedPipelineSystem'), {
     injectionPoint: InjectionPoint.FIXED
   })
->>>>>>> 2ecc5e74
 
   // Scene Systems
   registerSystem(SystemUpdateType.Fixed, import('./scene/systems/NamedEntitiesSystem'))
@@ -380,24 +282,15 @@
   })
 
   // Network Outgoing Systems
-<<<<<<< HEAD
-  registerSystem(SystemUpdateType.Fixed, NetworkActionDispatchSystem)
-  registerSystem(SystemUpdateType.Fixed, OutgoingNetworkSystem)
-=======
   registerSystem(SystemUpdateType.Free, import('./networking/systems/OutgoingNetworkSystem'))
->>>>>>> 2ecc5e74
 }
 
 export const initializeEngine = async (initOptions: InitializeOptions = {}): Promise<void> => {
   console.log('initializeEngine', initOptions)
   const options: Required<InitializeOptions> = _.defaultsDeep({}, initOptions, DefaultInitializationOptions)
-<<<<<<< HEAD
-  const sceneWorld = new World()
-=======
   const sceneWorld = createWorld()
   Engine.currentWorld = sceneWorld
   console.log('Created world', sceneWorld)
->>>>>>> 2ecc5e74
 
   Engine.initOptions = options
   Engine.offlineMode = typeof options.networking.schema.transport === 'undefined'
@@ -438,15 +331,6 @@
     injectSystem(sceneWorld, init)
   })
 
-<<<<<<< HEAD
-  sceneWorld.logicPipeline = await createPipeline(SystemUpdateType.Fixed)
-  sceneWorld.framePipeline = await createPipeline(SystemUpdateType.Free)
-
-  Engine.worlds.push(sceneWorld)
-
-  const executePipeline = (delta, elapsedTime) => {
-    for (const world of Engine.worlds) {
-=======
   console.log('sceneWorld initing systems')
   await sceneWorld.initSystems()
   console.log('all systems inited!')
@@ -454,20 +338,12 @@
   const executeWorlds = (delta, elapsedTime) => {
     for (const world of Engine.worlds) {
       Engine.currentWorld = world
->>>>>>> 2ecc5e74
       world.execute(delta, elapsedTime)
     }
     Engine.currentWorld = null
   }
 
-<<<<<<< HEAD
-  // TODO: support multiple worlds
-  // TODO: wrap timer in the world or the world in the timer, abstract all this away into a function call
-
-  Engine.engineTimer = Timer(executePipeline, Engine.physicsFrameRate)
-=======
   Engine.engineTimer = Timer(executeWorlds)
->>>>>>> 2ecc5e74
 
   // Engine type specific post configuration work
   if (options.type === EngineSystemPresets.CLIENT) {
