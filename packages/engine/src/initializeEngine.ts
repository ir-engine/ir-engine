import { detect, detectOS } from 'detect-browser'
import _ from 'lodash'
import { BufferGeometry, Euler, Mesh, PerspectiveCamera, Quaternion, Scene } from 'three'
import { AudioListener } from './audio/StereoAudioListener'
//@ts-ignore
import { acceleratedRaycast, computeBoundsTree, disposeBoundsTree } from 'three-mesh-bvh'
import { loadDRACODecoder } from './assets/loaders/gltf/NodeDracoLoader'
import { BotHookFunctions } from './bot/functions/botHookFunctions'
import { Timer } from './common/functions/Timer'
import { Engine } from './ecs/classes/Engine'
import { EngineEvents } from './ecs/classes/EngineEvents'
import { reset } from './ecs/functions/EngineFunctions'
import { registerSystem, registerSystemWithArgs } from './ecs/functions/SystemFunctions'
import { SystemUpdateType } from './ecs/functions/SystemUpdateType'
import { DefaultInitializationOptions, EngineSystemPresets, InitializeOptions } from './initializationOptions'
import { addClientInputListeners, removeClientInputListeners } from './input/functions/clientInputListeners'
import { Network } from './networking/classes/Network'
import { FontManager } from './xrui/classes/FontManager'
import { createWorld } from './ecs/classes/World'
import { UserId } from '@xrengine/common/src/interfaces/UserId'
import { ObjectLayers } from './scene/constants/ObjectLayers'
import { EngineActions, receptors } from './ecs/classes/EngineService'
import { dispatchLocal } from './networking/functions/dispatchFrom'

// @ts-ignore
Quaternion.prototype.toJSON = function () {
  return { x: this._x, y: this._y, z: this._z, w: this._w }
}

// @ts-ignore
Euler.prototype.toJSON = function () {
  return { x: this._x, y: this._y, z: this._z, order: this._order }
}

Mesh.prototype.raycast = acceleratedRaycast
BufferGeometry.prototype['disposeBoundsTree'] = disposeBoundsTree
BufferGeometry.prototype['computeBoundsTree'] = computeBoundsTree

const configureClient = async (options: Required<InitializeOptions>) => {
  // https://bugs.chromium.org/p/chromium/issues/detail?id=1106389
  Engine.audioListener = new AudioListener()

  Engine.scene = new Scene()
  EngineEvents.instance.once(EngineEvents.EVENTS.JOINED_WORLD, () => {
    const canvas = document.createElement('canvas')
    const gl = canvas.getContext('webgl')!
    const debugInfo = gl.getExtension('WEBGL_debug_renderer_info')!
    const renderer = gl.getParameter(debugInfo.UNMASKED_RENDERER_WEBGL)
    const enableRenderer = !/SwiftShader/.test(renderer)
    canvas.remove()
    if (!enableRenderer)
      dispatchLocal(
        EngineActions.browserNotSupported(
          'Your brower does not support webgl,or it disable webgl,Please enable webgl'
        ) as any
      )
    dispatchLocal(EngineActions.enableScene({ renderer: enableRenderer, physics: true }) as any)
    Engine.hasJoinedWorld = true
  })

  const canvas = document.querySelector('canvas')!

  if (options.scene.disabled !== true) {
    Engine.camera = new PerspectiveCamera(60, window.innerWidth / window.innerHeight, 0.1, 10000)
    Engine.camera.layers.set(ObjectLayers.Render)
    Engine.scene.add(Engine.camera)
    Engine.camera.add(Engine.audioListener)
    addClientInputListeners(canvas)
  }

  globalThis.botHooks = BotHookFunctions
  globalThis.Engine = Engine
  globalThis.EngineEvents = EngineEvents
  globalThis.Network = Network

  await Promise.all([FontManager.instance.getDefaultFont(), registerClientSystems(options, canvas)])
}

const configureEditor = async (options: Required<InitializeOptions>) => {
  Engine.camera = new PerspectiveCamera(60, window.innerWidth / window.innerHeight, 0.1, 10000)
  Engine.camera.layers.enable(ObjectLayers.Scene)
  Engine.camera.name = 'Camera'

  await registerEditorSystems(options)
}

const configureServer = async (options: Required<InitializeOptions>, isMediaServer = false) => {
  Engine.scene = new Scene()

  // Had to add this to make mocha tests pass
  Network.instance ||= new Network()
  Network.instance.isInitialized = true

  EngineEvents.instance.once(EngineEvents.EVENTS.JOINED_WORLD, () => {
    console.log('joined world')
    dispatchLocal(EngineActions.enableScene({ renderer: true, physics: true }) as any)
    Engine.hasJoinedWorld = true
  })

  if (!isMediaServer) {
    await loadDRACODecoder()

    await registerServerSystems(options)
  } else {
    await registerMediaServerSystems(options)
  }
}

// todo - expose this as a default and overridable pipeline

const registerClientSystems = async (options: Required<InitializeOptions>, canvas: HTMLCanvasElement) => {
  if (options.scene.disabled) {
    registerSystem(SystemUpdateType.UPDATE, import('./networking/systems/IncomingNetworkSystem'))
    registerSystem(SystemUpdateType.UPDATE, import('./networking/systems/OutgoingNetworkSystem'))
    return
  }

  // Input
  registerSystem(SystemUpdateType.UPDATE, import('./xr/systems/XRSystem'))
  registerSystem(SystemUpdateType.UPDATE, import('./input/systems/ClientInputSystem'))
  registerSystem(SystemUpdateType.UPDATE, import('./navigation/systems/AutopilotSystem'))
  // Avatar IKRig
  registerSystem(SystemUpdateType.UPDATE, import('./ikrig/systems/SkeletonRigSystem'))

  // UPDATE injection point

  /**
   *
   *  Begin FIXED Systems
   *
   */

  // Network (Incoming)
  registerSystem(SystemUpdateType.FIXED_EARLY, import('./networking/systems/IncomingNetworkSystem'))

  // FIXED_EARLY injection point

  // Bot
  registerSystem(SystemUpdateType.FIXED, import('./bot/systems/BotHookSystem'))

  // Maps
  registerSystem(SystemUpdateType.FIXED, import('./map/MapUpdateSystem'))

  // Avatar Systems
  registerSystem(SystemUpdateType.FIXED, import('./avatar/AvatarSpawnSystem'))
  registerSystem(SystemUpdateType.FIXED, import('./avatar/AvatarSystem'))
  registerSystem(SystemUpdateType.FIXED, import('./avatar/AvatarControllerSystem'))

  // FIXED injection point

  // Scene Systems
  registerSystem(SystemUpdateType.FIXED_LATE, import('./interaction/systems/EquippableSystem'))
  registerSystem(SystemUpdateType.FIXED_LATE, import('./scene/systems/SceneObjectSystem'))
  registerSystem(SystemUpdateType.FIXED_LATE, import('./scene/systems/NamedEntitiesSystem'))
  registerSystem(SystemUpdateType.FIXED_LATE, import('./transform/systems/TransformSystem'))
  registerSystem(SystemUpdateType.FIXED_LATE, import('./scene/systems/TriggerSystem'))
  registerSystemWithArgs(SystemUpdateType.FIXED_LATE, import('./physics/systems/PhysicsSystem'), {
    simulationEnabled: options.physics.simulationEnabled
  })

  // Network (Outgoing)
  registerSystem(SystemUpdateType.FIXED_LATE, import('./networking/systems/OutgoingNetworkSystem'))

  // FIXED_LATE injection point

  /**
   *
   *  End FIXED Systems
   *
   */

  registerSystemWithArgs(SystemUpdateType.PRE_RENDER, import('./ecs/functions/FixedPipelineSystem'), {
    tickRate: 60
  })

  // Camera & UI systems
  registerSystem(SystemUpdateType.PRE_RENDER, import('./networking/systems/MediaStreamSystem'))
  registerSystem(SystemUpdateType.PRE_RENDER, import('./xrui/systems/XRUISystem'))
  registerSystem(SystemUpdateType.PRE_RENDER, import('./interaction/systems/InteractiveSystem'))
  registerSystem(SystemUpdateType.PRE_RENDER, import('./camera/systems/CameraSystem'))

  // Audio Systems
  registerSystem(SystemUpdateType.PRE_RENDER, import('./audio/systems/AudioSystem'))
  registerSystem(SystemUpdateType.PRE_RENDER, import('./audio/systems/PositionalAudioSystem'))

  // Animation Systems
  registerSystem(SystemUpdateType.PRE_RENDER, import('./avatar/AvatarLoadingSystem'))
  registerSystem(SystemUpdateType.PRE_RENDER, import('./avatar/AnimationSystem'))

  //Rendered Update
  registerSystem(SystemUpdateType.PRE_RENDER, import('./scene/systems/RendererUpdateSystem'))

  // Animation Systems
  registerSystem(SystemUpdateType.PRE_RENDER, import('./particles/systems/ParticleSystem'))
  registerSystem(SystemUpdateType.PRE_RENDER, import('./debug/systems/DebugHelpersSystem'))
  registerSystem(SystemUpdateType.PRE_RENDER, import('./renderer/HighlightSystem'))

  // PRE_RENDER injection point

  registerSystemWithArgs(SystemUpdateType.POST_RENDER, import('./renderer/WebGLRendererSystem'), {
    canvas,
    enabled: !options.renderer.disabled
  })

  // POST_RENDER injection point
}

const registerEditorSystems = async (options: Required<InitializeOptions>) => {
  registerSystemWithArgs(SystemUpdateType.UPDATE, import('./ecs/functions/FixedPipelineSystem'), { tickRate: 60 })

  // Scene Systems
  // registerSystem(SystemUpdateType.FIXED, import('./scene/systems/NamedEntitiesSystem'))
  // registerSystem(SystemUpdateType.FIXED, import('./transform/systems/TransformSystem'))
  // registerSystemWithArgs(SystemUpdateType.FIXED, import('./physics/systems/PhysicsSystem'), {
  //   simulationEnabled: options.physics.simulationEnabled
  // })
  // Miscellaneous Systems
  // registerSystem(SystemUpdateType.FIXED, import('./particles/systems/ParticleSystem'))
  // registerSystem(SystemUpdateType.FIXED, import('./debug/systems/DebugHelpersSystem'))
}

const registerServerSystems = async (options: Required<InitializeOptions>) => {
  registerSystemWithArgs(SystemUpdateType.UPDATE, import('./ecs/functions/FixedPipelineSystem'), {
    tickRate: 60
  })
  // Network Incoming Systems
  registerSystem(SystemUpdateType.FIXED_EARLY, import('./networking/systems/IncomingNetworkSystem'))

  // Input Systems
  registerSystem(SystemUpdateType.FIXED, import('./avatar/AvatarSystem'))
  registerSystem(SystemUpdateType.FIXED, import('./avatar/AvatarSpawnSystem'))
  registerSystem(SystemUpdateType.FIXED, import('./interaction/systems/EquippableSystem'))
  registerSystem(SystemUpdateType.FIXED_LATE, import('./scene/systems/SceneObjectSystem'))

  // Scene Systems
  registerSystem(SystemUpdateType.FIXED_LATE, import('./scene/systems/NamedEntitiesSystem'))
  registerSystem(SystemUpdateType.FIXED_LATE, import('./transform/systems/TransformSystem'))
  registerSystem(SystemUpdateType.FIXED_LATE, import('./scene/systems/TriggerSystem'))
  registerSystemWithArgs(SystemUpdateType.FIXED_LATE, import('./physics/systems/PhysicsSystem'), {
    simulationEnabled: options.physics.simulationEnabled
  })

  // Network Outgoing Systems
  registerSystem(SystemUpdateType.FIXED_LATE, import('./networking/systems/OutgoingNetworkSystem'))
}

const registerMediaServerSystems = async (options: Required<InitializeOptions>) => {
  registerSystem(SystemUpdateType.UPDATE, import('./networking/systems/MediaStreamSystem'))
}

export const initializeEngine = async (initOptions: InitializeOptions = {}): Promise<void> => {
  const options: Required<InitializeOptions> = _.defaultsDeep({}, initOptions, DefaultInitializationOptions)
  const sceneWorld = createWorld()

  Engine.currentWorld = sceneWorld
  Engine.publicPath = options.publicPath

  Engine.currentWorld.receptors.push(...receptors())
  // Browser state set
  if (options.type !== EngineSystemPresets.SERVER && globalThis.navigator && globalThis.window) {
    const browser = detect()
    const os = detectOS(navigator.userAgent)

    // Add iOS and safari flag to window object -- To use it for creating an iOS compatible WebGLRenderer for example
    ;(window as any).iOS =
      os === 'iOS' ||
      /iPad|iPhone|iPod/.test(navigator.platform) ||
      (navigator.platform === 'MacIntel' && navigator.maxTouchPoints > 1)
    ;(window as any).safariWebBrowser = browser?.name === 'safari'

    Engine.isHMD = /Oculus/i.test(navigator.userAgent) // TODO: more HMDs;
    Engine.xrSupported = await (navigator as any).xr?.isSessionSupported('immersive-vr')
  }

  // Config Engine based on passed type
  if (options.type === EngineSystemPresets.CLIENT) {
    await configureClient(options)
  } else if (options.type === EngineSystemPresets.EDITOR) {
    await configureEditor(options)
  } else if (options.type === EngineSystemPresets.SERVER) {
    await configureServer(options)
  } else if (options.type === EngineSystemPresets.MEDIA) {
    await configureServer(options, true)
  }

  for (const system of initOptions.systems || []) {
    registerSystemWithArgs(system.type, system.systemModulePromise, system.args, system.sceneSystem)
  }

  await sceneWorld.physics.createScene()

  await sceneWorld.initSystems()

  const executeWorlds = (delta, elapsedTime) => {
    for (const world of Engine.worlds) {
      world.execute(delta, elapsedTime)
    }
  }

  Engine.engineTimer = Timer(executeWorlds)

  // Engine type specific post configuration work
  Engine.engineTimer.start()

  if (options.type === EngineSystemPresets.CLIENT) {
    EngineEvents.instance.once(EngineEvents.EVENTS.CONNECT, ({ id }) => {
      Network.instance.isInitialized = true
      Engine.userId = id
    })
  } else if (options.type === EngineSystemPresets.SERVER) {
    Engine.userId = 'server' as UserId
<<<<<<< HEAD
=======
    Engine.currentWorld.clients.set('server' as UserId, { name: 'server' } as any)
    Engine.engineTimer.start()
>>>>>>> 84f196d5
  } else if (options.type === EngineSystemPresets.MEDIA) {
    Engine.userId = 'mediaserver' as UserId
  } else if (options.type === EngineSystemPresets.EDITOR) {
    Engine.userId = 'editor' as UserId
  }

  // Mark engine initialized
  Engine.isInitialized = true
  dispatchLocal(EngineActions.initializeEngine(true) as any)
}

export const shutdownEngine = async () => {
  removeClientInputListeners()

  Engine.engineTimer?.clear()
  Engine.engineTimer = null!

  await reset()
}<|MERGE_RESOLUTION|>--- conflicted
+++ resolved
@@ -309,11 +309,7 @@
     })
   } else if (options.type === EngineSystemPresets.SERVER) {
     Engine.userId = 'server' as UserId
-<<<<<<< HEAD
-=======
     Engine.currentWorld.clients.set('server' as UserId, { name: 'server' } as any)
-    Engine.engineTimer.start()
->>>>>>> 84f196d5
   } else if (options.type === EngineSystemPresets.MEDIA) {
     Engine.userId = 'mediaserver' as UserId
   } else if (options.type === EngineSystemPresets.EDITOR) {
