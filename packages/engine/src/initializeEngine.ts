import { detect, detectOS } from 'detect-browser'
import _ from 'lodash'
import { BufferGeometry, Euler, Mesh, PerspectiveCamera, Quaternion, Scene } from 'three'
import { AudioListener } from './audio/StereoAudioListener'
<<<<<<< HEAD
// @ts-ignore
=======
//@ts-ignore
>>>>>>> 70b1974b
import { acceleratedRaycast, computeBoundsTree, disposeBoundsTree } from 'three-mesh-bvh'
import { loadDRACODecoder } from './assets/loaders/gltf/NodeDracoLoader'
import { SpawnPoints } from './avatar/ServerAvatarSpawnSystem'
import { BotHookFunctions } from './bot/functions/botHookFunctions'
import { Timer } from './common/functions/Timer'
import { Engine } from './ecs/classes/Engine'
import { EngineEvents } from './ecs/classes/EngineEvents'
import { reset } from './ecs/functions/EngineFunctions'
import { registerInjectedSystems, registerSystem, registerSystemWithArgs } from './ecs/functions/SystemFunctions'
import { SystemUpdateType } from './ecs/functions/SystemUpdateType'
import { DefaultInitializationOptions, EngineSystemPresets, InitializeOptions } from './initializationOptions'
import { addClientInputListeners, removeClientInputListeners } from './input/functions/clientInputListeners'
import { Network } from './networking/classes/Network'
import { configCanvasElement } from './renderer/functions/canvas'
import { FontManager } from './xrui/classes/FontManager'
import { createWorld } from './ecs/classes/World'
import { UserId } from '@xrengine/common/src/interfaces/UserId'

// @ts-ignore
Quaternion.prototype.toJSON = function () {
  return { x: this._x, y: this._y, z: this._z, w: this._w }
}

// @ts-ignore
Euler.prototype.toJSON = function () {
  return { x: this._x, y: this._y, z: this._z, order: this._order }
}

Mesh.prototype.raycast = acceleratedRaycast
BufferGeometry.prototype['disposeBoundsTree'] = disposeBoundsTree
BufferGeometry.prototype['computeBoundsTree'] = computeBoundsTree

const configureClient = async (options: Required<InitializeOptions>) => {
  const canvas = configCanvasElement(options.renderer.canvasId!)

  // https://bugs.chromium.org/p/chromium/issues/detail?id=1106389
  Engine.audioListener = new AudioListener()

  Engine.scene = new Scene()
  EngineEvents.instance.once(EngineEvents.EVENTS.JOINED_WORLD, () => {
    const canvas = document.createElement('canvas')
    const gl = canvas.getContext('webgl')!
    const debugInfo = gl.getExtension('WEBGL_debug_renderer_info')!
    const renderer = gl.getParameter(debugInfo.UNMASKED_RENDERER_WEBGL)
    const enableRenderer = !/SwiftShader/.test(renderer)
    canvas.remove()
    EngineEvents.instance.dispatchEvent({
      type: EngineEvents.EVENTS.ENABLE_SCENE,
      renderer: enableRenderer,
      physics: true
    })
    Engine.hasJoinedWorld = true
  })

  if (options.scene.disabled !== true) {
    Engine.camera = new PerspectiveCamera(60, window.innerWidth / window.innerHeight, 0.1, 10000)
    Engine.camera.layers.enableAll()
    Engine.scene.add(Engine.camera)
    Engine.camera.add(Engine.audioListener)
    addClientInputListeners(canvas)
  }

  Network.instance = new Network()

  const { schema } = options.networking

  if (schema) {
    Network.instance.schema = schema
    if (schema.transport) Network.instance.transport = new schema.transport()
  }

  await FontManager.instance.getDefaultFont()

  globalThis.botHooks = BotHookFunctions
  globalThis.Engine = Engine
  globalThis.EngineEvents = EngineEvents
  globalThis.Network = Network

  await registerClientSystems(options, canvas)
}

const configureEditor = async (options: Required<InitializeOptions>) => {
  Engine.scene = new Scene()

  Engine.camera = new PerspectiveCamera(60, window.innerWidth / window.innerHeight, 0.1, 10000)
  Engine.camera.layers.enableAll()
  Engine.scene.add(Engine.camera)

  await registerEditorSystems(options)
}

const configureServer = async (options: Required<InitializeOptions>) => {
  Engine.scene = new Scene()
  Network.instance = new Network()

  const { schema, app } = options.networking
  Network.instance.schema = schema
  Network.instance.transport = new schema.transport(app)

  if (
    process.env.SERVER_MODE !== undefined &&
    (process.env.SERVER_MODE === 'realtime' || process.env.SERVER_MODE === 'local')
  ) {
    Network.instance.transport.initialize()
    Network.instance.isInitialized = true
  }

  EngineEvents.instance.once(EngineEvents.EVENTS.JOINED_WORLD, () => {
    console.log('joined world')
    EngineEvents.instance.dispatchEvent({ type: EngineEvents.EVENTS.ENABLE_SCENE, renderer: true, physics: true })
    Engine.hasJoinedWorld = true
  })

  await loadDRACODecoder()

  new SpawnPoints()

  await registerServerSystems(options)
}

// todo - expose this as a default and overridable pipeline

const registerClientSystems = async (options: Required<InitializeOptions>, canvas: HTMLCanvasElement) => {
  if (options.scene.disabled) {
    registerSystem(SystemUpdateType.UPDATE, import('./networking/systems/IncomingNetworkSystem'))
    registerSystem(SystemUpdateType.UPDATE, import('./networking/systems/OutgoingNetworkSystem'))
    return
  }

  // Input
  registerSystem(SystemUpdateType.UPDATE, import('./xr/systems/XRSystem'))
  registerSystem(SystemUpdateType.UPDATE, import('./input/systems/ClientInputSystem'))
  registerSystem(SystemUpdateType.UPDATE, import('./camera/systems/CameraSystem'))
  registerSystem(SystemUpdateType.UPDATE, import('./navigation/systems/AutopilotSystem'))

  registerInjectedSystems(SystemUpdateType.UPDATE, options.systems)

  registerSystemWithArgs(SystemUpdateType.UPDATE, import('./ecs/functions/FixedPipelineSystem'), {
    updatesPerSecond: 60
  })

  /**
   *
   *  Begin FIXED Systems
   *
   */

  // Network (Incoming)
  registerSystem(SystemUpdateType.FIXED_EARLY, import('./networking/systems/IncomingNetworkSystem'))

  registerInjectedSystems(SystemUpdateType.FIXED_EARLY, options.systems)

  // Bot
  registerSystem(SystemUpdateType.FIXED, import('./bot/systems/BotHookSystem'))

  // Maps
  registerSystem(SystemUpdateType.FIXED, import('./map/MapUpdateSystem'))

  // Navigation
  registerSystem(SystemUpdateType.FIXED, import('./navigation/systems/FollowSystem'))
  registerSystem(SystemUpdateType.FIXED, import('./navigation/systems/AfkCheckSystem'))

  // Avatar Systems
  registerSystem(SystemUpdateType.FIXED, import('./physics/systems/InterpolationSystem'))
  registerSystem(SystemUpdateType.FIXED, import('./avatar/ClientAvatarSpawnSystem'))
  registerSystem(SystemUpdateType.FIXED, import('./avatar/AvatarSystem'))
  registerSystem(SystemUpdateType.FIXED, import('./avatar/AvatarControllerSystem'))
  // Avatar IKRig
  registerSystem(SystemUpdateType.FIXED, import('./ikrig/systems/IKRigSystem'))

  registerInjectedSystems(SystemUpdateType.FIXED, options.systems)

  // Scene Systems
  registerSystem(SystemUpdateType.FIXED_LATE, import('./interaction/systems/EquippableSystem'))
  registerSystem(SystemUpdateType.FIXED_LATE, import('./scene/systems/SceneObjectSystem'))
  registerSystem(SystemUpdateType.FIXED_LATE, import('./scene/systems/NamedEntitiesSystem'))
  registerSystem(SystemUpdateType.FIXED_LATE, import('./transform/systems/TransformSystem'))
  registerSystemWithArgs(SystemUpdateType.FIXED_LATE, import('./physics/systems/PhysicsSystem'), {
    simulationEnabled: options.physics.simulationEnabled
  })

  registerInjectedSystems(SystemUpdateType.FIXED_LATE, options.systems)

  // Network (Outgoing)
  registerSystem(SystemUpdateType.FIXED_LATE, import('./networking/systems/OutgoingNetworkSystem'))

  /**
   *
   *  End FIXED Systems
   *
   */

  // Camera & UI systems
  registerSystem(SystemUpdateType.PRE_RENDER, import('./networking/systems/MediaStreamSystem'))
  registerSystem(SystemUpdateType.PRE_RENDER, import('./xrui/systems/XRUISystem'))
  registerSystem(SystemUpdateType.PRE_RENDER, import('./interaction/systems/InteractiveSystem'))

  // Audio Systems
  registerSystem(SystemUpdateType.PRE_RENDER, import('./audio/systems/AudioSystem'))
  registerSystem(SystemUpdateType.PRE_RENDER, import('./audio/systems/PositionalAudioSystem'))

  // Animation Systems
  registerSystem(SystemUpdateType.PRE_RENDER, import('./avatar/AvatarLoadingSystem'))
  registerSystem(SystemUpdateType.PRE_RENDER, import('./avatar/AnimationSystem'))
  registerSystem(SystemUpdateType.PRE_RENDER, import('./particles/systems/ParticleSystem'))
  registerSystem(SystemUpdateType.PRE_RENDER, import('./debug/systems/DebugHelpersSystem'))
  registerSystem(SystemUpdateType.PRE_RENDER, import('./renderer/HighlightSystem'))

  registerInjectedSystems(SystemUpdateType.PRE_RENDER, options.systems)

  registerSystemWithArgs(SystemUpdateType.PRE_RENDER, import('./renderer/WebGLRendererSystem'), {
    canvas,
    enabled: !options.renderer.disabled
  })

  registerInjectedSystems(SystemUpdateType.POST_RENDER, options.systems)
}

const registerEditorSystems = async (options: Required<InitializeOptions>) => {
  // Scene Systems
  registerSystem(SystemUpdateType.FIXED, import('./scene/systems/NamedEntitiesSystem'))
  registerSystem(SystemUpdateType.FIXED, import('./transform/systems/TransformSystem'))
  registerSystemWithArgs(SystemUpdateType.FIXED, import('./physics/systems/PhysicsSystem'), {
    simulationEnabled: options.physics.simulationEnabled
  })

  // Miscellaneous Systems
  registerSystem(SystemUpdateType.FIXED, import('./particles/systems/ParticleSystem'))
  registerSystem(SystemUpdateType.FIXED, import('./debug/systems/DebugHelpersSystem'))
}

const registerServerSystems = async (options: Required<InitializeOptions>) => {
  registerSystemWithArgs(SystemUpdateType.UPDATE, import('./ecs/functions/FixedPipelineSystem'), {
    updatesPerSecond: 60
  })

  registerInjectedSystems(SystemUpdateType.UPDATE, options.systems)

  // Network Incoming Systems
  registerSystem(SystemUpdateType.FIXED_EARLY, import('./networking/systems/IncomingNetworkSystem'))
  registerSystem(SystemUpdateType.FIXED_EARLY, import('./networking/systems/MediaStreamSystem'))

  registerInjectedSystems(SystemUpdateType.FIXED_EARLY, options.systems)

  // Input Systems
  registerSystem(SystemUpdateType.FIXED, import('./avatar/AvatarSystem'))
  registerSystem(SystemUpdateType.FIXED, import('./avatar/ServerAvatarSpawnSystem'))

  registerInjectedSystems(SystemUpdateType.FIXED, options.systems)

  // Scene Systems
  registerSystem(SystemUpdateType.FIXED_LATE, import('./scene/systems/NamedEntitiesSystem'))
  registerSystem(SystemUpdateType.FIXED_LATE, import('./transform/systems/TransformSystem'))
  registerSystemWithArgs(SystemUpdateType.FIXED_LATE, import('./physics/systems/PhysicsSystem'), {
    simulationEnabled: options.physics.simulationEnabled
  })

  registerInjectedSystems(SystemUpdateType.FIXED_LATE, options.systems)

  // Network Outgoing Systems
  registerSystem(SystemUpdateType.FIXED_LATE, import('./networking/systems/OutgoingNetworkSystem'))

  registerInjectedSystems(SystemUpdateType.PRE_RENDER, options.systems)
  registerInjectedSystems(SystemUpdateType.POST_RENDER, options.systems)
}

export const initializeEngine = async (initOptions: InitializeOptions = {}): Promise<void> => {
  const options: Required<InitializeOptions> = _.defaultsDeep({}, initOptions, DefaultInitializationOptions)
  const sceneWorld = createWorld()
  Engine.currentWorld = sceneWorld

  Engine.initOptions = options
  Engine.offlineMode = typeof options.networking.schema.transport === 'undefined'
  Engine.publicPath = options.publicPath

  // Browser state set
  if (options.type !== EngineSystemPresets.SERVER && navigator && window) {
    const browser = detect()
    const os = detectOS(navigator.userAgent)

    // Add iOS and safari flag to window object -- To use it for creating an iOS compatible WebGLRenderer for example
    ;(window as any).iOS =
      os === 'iOS' ||
      /iPad|iPhone|iPod/.test(navigator.platform) ||
      (navigator.platform === 'MacIntel' && navigator.maxTouchPoints > 1)
    ;(window as any).safariWebBrowser = browser?.name === 'safari'

    Engine.isHMD = /Oculus/i.test(navigator.userAgent) // TODO: more HMDs;
    Engine.xrSupported = await (navigator as any).xr?.isSessionSupported('immersive-vr')
  }

  // Config Engine based on passed type
  if (options.type === EngineSystemPresets.CLIENT) {
    await configureClient(options)
  } else if (options.type === EngineSystemPresets.EDITOR) {
    await configureEditor(options)
  } else if (options.type === EngineSystemPresets.SERVER) {
    await configureServer(options)
  }

  await sceneWorld.physics.createScene()

  await sceneWorld.initSystems()

  const executeWorlds = (delta, elapsedTime) => {
    for (const world of Engine.worlds) {
      Engine.currentWorld = world
      world.execute(delta, elapsedTime)
    }
    Engine.currentWorld = null
  }

  Engine.engineTimer = Timer(executeWorlds)

  // Engine type specific post configuration work
  if (options.type === EngineSystemPresets.CLIENT) {
    EngineEvents.instance.once(EngineEvents.EVENTS.SCENE_LOADED, () => {
      Engine.engineTimer.start()
    })
    const onUserEngage = () => {
      Engine.hasEngaged = true
      EngineEvents.instance.dispatchEvent({ type: EngineEvents.EVENTS.USER_ENGAGE })
      ;['click', 'touchstart', 'touchend', 'pointerdown'].forEach((type) => {
        window.addEventListener(type, onUserEngage)
      })
    }
    ;['click', 'touchstart', 'touchend', 'pointerdown'].forEach((type) => {
      window.addEventListener(type, onUserEngage)
    })

    EngineEvents.instance.once(EngineEvents.EVENTS.CONNECT, ({ id }) => {
      Network.instance.isInitialized = true
      Engine.userId = id
    })
  } else if (options.type === EngineSystemPresets.SERVER) {
    Engine.userId = 'server' as UserId
    Engine.engineTimer.start()
  }

  // Mark engine initialized
  Engine.isInitialized = true
  EngineEvents.instance.dispatchEvent({ type: EngineEvents.EVENTS.INITIALIZED_ENGINE })
}

export const shutdownEngine = async () => {
  if (Engine.initOptions?.type === EngineSystemPresets.CLIENT) {
    removeClientInputListeners()
  }

  Engine.engineTimer?.clear()
  Engine.engineTimer = null!

  await reset()
}<|MERGE_RESOLUTION|>--- conflicted
+++ resolved
@@ -2,11 +2,7 @@
 import _ from 'lodash'
 import { BufferGeometry, Euler, Mesh, PerspectiveCamera, Quaternion, Scene } from 'three'
 import { AudioListener } from './audio/StereoAudioListener'
-<<<<<<< HEAD
-// @ts-ignore
-=======
 //@ts-ignore
->>>>>>> 70b1974b
 import { acceleratedRaycast, computeBoundsTree, disposeBoundsTree } from 'three-mesh-bvh'
 import { loadDRACODecoder } from './assets/loaders/gltf/NodeDracoLoader'
 import { SpawnPoints } from './avatar/ServerAvatarSpawnSystem'
