--- conflicted
+++ resolved
@@ -216,6 +216,24 @@
   registerSystem(SystemUpdateType.FIXED_LATE, import('./scene/systems/SceneObjectSystem'))
   registerSystem(SystemUpdateType.FIXED_LATE, import('./transform/systems/TransformSystem'))
 
+  if (options.systems) {
+    options.systems.forEach((system) => {
+      if (system.args) {
+        registerSystemWithArgs(system.type, system.systemModulePromise, system.args, system.sceneSystem)
+      } else {
+        registerSystem(system.type, system.systemModulePromise, system.sceneSystem)
+      }
+    })
+  }
+
+  registerSystem(SystemUpdateType.PRE_RENDER, import('./scene/systems/RenderSettingSystem'))
+  registerSystem(SystemUpdateType.PRE_RENDER, import('./scene/systems/SkySystem'))
+  registerSystem(SystemUpdateType.PRE_RENDER, import('./scene/systems/EnvmapSystem'))
+  registerSystem(SystemUpdateType.PRE_RENDER, import('./scene/systems/FogSystem'))
+  registerSystem(SystemUpdateType.PRE_RENDER, import('./scene/systems/LightSystem'))
+  registerSystem(SystemUpdateType.PRE_RENDER, import('./scene/systems/GroundPlanSystem'))
+  registerSystem(SystemUpdateType.PRE_RENDER, import('./scene/systems/ShadowSystem'))
+
   // Scene Systems
   // registerSystem(SystemUpdateType.FIXED, import('./scene/systems/NamedEntitiesSystem'))
   // registerSystemWithArgs(SystemUpdateType.FIXED, import('./physics/systems/PhysicsSystem'), {
@@ -332,11 +350,8 @@
     Engine.engineTimer.start()
   } else if (options.type === EngineSystemPresets.EDITOR) {
     Engine.userId = 'editor' as UserId
-<<<<<<< HEAD
     Engine.isEditor = true
-=======
-    Engine.engineTimer.start()
->>>>>>> 4ef2f818
+    // Engine timer should not start here for eidtor since we load scene after selecting.
   }
 
   // Mark engine initialized
