--- conflicted
+++ resolved
@@ -110,28 +110,11 @@
   Engine.camera = new PerspectiveCamera(60, window.innerWidth / window.innerHeight, 0.1, 10000)
   Engine.camera.layers.enableAll()
   Engine.scene.add(Engine.camera)
-<<<<<<< HEAD
-=======
-
-  // let physicsWorker;
-
-  /** @todo fix bundling */
-  // if((window as any).safariWebBrowser) {
-  // eslint-disable-next-line prefer-const
-  // physicsWorker = new Worker(options.physxWorkerPath);
-  // } else {
-  //     // @ts-ignore
-  //     const { default: PhysXWorker } = await import('./physics/functions/loadPhysX.ts?worker');
-  //     physicsWorker = new PhysXWorker();
-  // }
-
-  Engine.workers.push(options.physics.physxWorker)
 
   new FontManager()
   new AnimationManager()
   AnimationManager.instance.getAnimations()
 
->>>>>>> ba4fd36c
   registerEditorSystems(options)
 }
 
