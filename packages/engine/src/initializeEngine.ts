--- conflicted
+++ resolved
@@ -6,10 +6,7 @@
 
 import { getGLTFLoader } from './assets/classes/AssetLoader'
 import { initializeKTX2Loader } from './assets/functions/createGLTFLoader'
-<<<<<<< HEAD
 import { AudioEffectPlayer } from './audio/systems/MediaSystem'
-=======
->>>>>>> 0c104aef
 import { isClient } from './common/functions/isClient'
 import { Timer } from './common/functions/Timer'
 import { Engine } from './ecs/classes/Engine'
