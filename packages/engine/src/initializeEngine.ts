--- conflicted
+++ resolved
@@ -99,20 +99,7 @@
 
   const { schema } = options.networking
   Network.instance.schema = schema
-<<<<<<< HEAD
   Network.instance.isInitialized = true
-=======
-  Network.instance.transport = new schema.transport(app)
-
-  if (
-    process.env.SERVER_MODE !== undefined &&
-    (process.env.SERVER_MODE === 'realtime' || process.env.SERVER_MODE === 'local')
-  ) {
-    Network.instance.transport.initialize()
-    EngineEvents.instance.dispatchEvent({ type: EngineEvents.EVENTS.CONNECT })
-    Network.instance.isInitialized = true
-  }
->>>>>>> e22e2577
 
   EngineEvents.instance.once(EngineEvents.EVENTS.JOINED_WORLD, () => {
     console.log('joined world')
