import { detect, detectOS } from 'detect-browser'
import _ from 'lodash'

import { BotUserAgent } from '@xrengine/common/src/constants/BotUserAgent'
import { addActionReceptor, dispatchAction, getState } from '@xrengine/hyperflux'

import { getGLTFLoader } from './assets/classes/AssetLoader'
import { initializeKTX2Loader } from './assets/functions/createGLTFLoader'
import { AudioEffectPlayer } from './audio/systems/MediaSystem'
import { isClient } from './common/functions/isClient'
import { Timer } from './common/functions/Timer'
import { Engine } from './ecs/classes/Engine'
import { EngineActions, EngineEventReceptor, EngineState } from './ecs/classes/EngineState'
import { createWorld, destroyWorld } from './ecs/classes/World'
import FixedPipelineSystem from './ecs/functions/FixedPipelineSystem'
import { initSystems, initSystemSync, SystemModuleType } from './ecs/functions/SystemFunctions'
import { SystemUpdateType } from './ecs/functions/SystemUpdateType'
import { matchActionOnce } from './networking/functions/matchActionOnce'
import IncomingActionSystem from './networking/systems/IncomingActionSystem'
import OutgoingActionSystem from './networking/systems/OutgoingActionSystem'
import { EngineRenderer } from './renderer/WebGLRendererSystem'
import { ObjectLayers } from './scene/constants/ObjectLayers'
import { FontManager } from './xrui/classes/FontManager'

/**
 * Creates a new instance of the engine and engine renderer. This initializes all properties and state for the engine,
 * adds action receptors and creates a new world.
 * @returns {Engine}
 */
export const createEngine = () => {
  if (Engine.instance?.currentWorld) {
    destroyWorld(Engine.instance.currentWorld)
  }
  Engine.instance = new Engine()
  createWorld()
  EngineRenderer.instance = new EngineRenderer()
  addActionReceptor(EngineEventReceptor)
  Engine.instance.engineTimer = Timer(executeWorlds, Engine.instance.tickRate)
}

export const setupEngineActionSystems = () => {
  const world = Engine.instance.currentWorld
  initSystemSync(world, {
    type: SystemUpdateType.UPDATE,
    systemFunction: FixedPipelineSystem
  })
  initSystemSync(world, {
    type: SystemUpdateType.FIXED_EARLY,
    systemFunction: IncomingActionSystem
  })
  initSystemSync(world, {
    type: SystemUpdateType.FIXED_LATE,
    systemFunction: OutgoingActionSystem
  })
}

/**
 * initializeBrowser
 *
 * initializes everything for the browser context
 */
export const initializeBrowser = () => {
  const audioContext = new (globalThis.AudioContext || globalThis.webkitAudioContext)()
  audioContext.resume()
  Engine.instance.audioContext = audioContext
  Engine.instance.publicPath = location.origin
  Engine.instance.cameraGainNode = audioContext.createGain()
  Engine.instance.cameraGainNode.connect(audioContext.destination)
  const world = Engine.instance.currentWorld
  world.camera.layers.disableAll()
  world.camera.layers.enable(ObjectLayers.Scene)
  world.camera.layers.enable(ObjectLayers.Avatar)
  world.camera.layers.enable(ObjectLayers.UI)

  Engine.instance.isBot = navigator.userAgent === BotUserAgent

  const browser = detect()
  const os = detectOS(navigator.userAgent)

  // Add iOS and safari flag to window object -- To use it for creating an iOS compatible WebGLRenderer for example
  ;(window as any).iOS =
    os === 'iOS' ||
    /iPad|iPhone|iPod/.test(navigator.platform) ||
    (navigator.platform === 'MacIntel' && navigator.maxTouchPoints > 1)
  ;(window as any).safariWebBrowser = browser?.name === 'safari'

  Engine.instance.isHMD = /Oculus/i.test(navigator.userAgent) // TODO: more HMDs;

  setupInitialClickListener()

  // maybe needs to be awaited?
  FontManager.instance.getDefaultFont()

  matchActionOnce(EngineActions.connect.matches, (action: any) => {
    Engine.instance.userId = action.id
  })
  EngineRenderer.instance.initialize()
  Engine.instance.engineTimer.start()
}

const setupInitialClickListener = () => {
  const initialClickListener = () => {
    dispatchAction(EngineActions.setUserHasInteracted({}))
    window.removeEventListener('click', initialClickListener)
    window.removeEventListener('touchend', initialClickListener)
  }
  window.addEventListener('click', initialClickListener)
  window.addEventListener('touchend', initialClickListener)
}

/**
 * initializeNode
 *
 * initializes everything for the node context
 */
export const initializeNode = () => {
  Engine.instance.engineTimer.start()
}

const executeWorlds = (elapsedTime) => {
  const engineState = getState(EngineState)
  engineState.frameTime.set(elapsedTime)
  for (const world of Engine.instance.worlds) {
    world.execute(elapsedTime)
  }
}

export const initializeMediaServerSystems = async () => {
  dispatchAction(EngineActions.initializeEngine({ initialised: true }))
}

export const initializeCoreSystems = async (injectedSystems?: SystemModuleType<any>[]) => {
  const systemsToLoad: SystemModuleType<any>[] = []
  systemsToLoad.push(
    {
      uuid: 'xre.engine.TransformSystem',
      type: SystemUpdateType.UPDATE_LATE,
      systemLoader: () => import('./transform/systems/TransformSystem')
    },
    {
      uuid: 'xre.engine.SceneObjectSystem',
      type: SystemUpdateType.FIXED_LATE,
      systemLoader: () => import('./scene/systems/SceneObjectSystem')
    },
    {
      uuid: 'xre.engine.SceneLoadingSystem',
      type: SystemUpdateType.FIXED_LATE,
      systemLoader: () => import('./scene/systems/SceneLoadingSystem')
    },
    {
      uuid: 'xre.engine.SceneObjectUpdateSystem',
      type: SystemUpdateType.FIXED_LATE,
      systemLoader: () => import('./scene/systems/SceneObjectUpdateSystem')
    },
    {
      uuid: 'xre.engine.LightSystem',
      type: SystemUpdateType.FIXED_LATE,
      systemLoader: () => import('./scene/systems/LightSystem')
    },
    {
      uuid: 'xre.engine.AssetSystem',
      type: SystemUpdateType.FIXED_LATE,
      systemLoader: () => import('./scene/systems/AssetSystem')
    },
    {
      uuid: 'xre.engine.LoadVolumeSystem',
      type: SystemUpdateType.FIXED_LATE,
      systemLoader: () => import('./scene/systems/LoadVolumeSystem')
    }
  )

  if (isClient) {
    systemsToLoad.push(
      {
        uuid: 'xre.engine.CameraSystem',
        type: SystemUpdateType.UPDATE,
        systemLoader: () => import('./camera/systems/CameraSystem')
      },
      {
        uuid: 'xre.engine.XRSystem',
        type: SystemUpdateType.UPDATE_EARLY,
        systemLoader: () => import('./xr/XRSystem')
      },
      {
        uuid: 'xre.engine.ClientInputSystem',
        type: SystemUpdateType.UPDATE_EARLY,
        systemLoader: () => import('./input/systems/ClientInputSystem')
      },
      {
        uuid: 'xre.engine.XRUISystem',
        type: SystemUpdateType.UPDATE,
        systemLoader: () => import('./xrui/systems/XRUISystem')
      },
      {
        uuid: 'xre.engine.SceneObjectDynamicLoadSystem',
        type: SystemUpdateType.FIXED_LATE,
        systemLoader: () => import('./scene/systems/SceneObjectDynamicLoadSystem')
      },
      {
        uuid: 'xre.engine.MaterialOverrideSystem',
        type: SystemUpdateType.FIXED_LATE,
        systemLoader: () => import('./scene/systems/MaterialOverrideSystem')
      },
      {
        uuid: 'xre.engine.InstancingSystem',
        type: SystemUpdateType.FIXED_LATE,
        systemLoader: () => import('./scene/systems/InstancingSystem')
      },
      {
        uuid: 'xre.engine.WebGLRendererSystem',
        type: SystemUpdateType.RENDER,
        systemLoader: () => import('./renderer/WebGLRendererSystem')
      }
    )
  }

  const world = Engine.instance.currentWorld
  await initSystems(world, systemsToLoad)

  // load injected systems which may rely on core systems
  if (injectedSystems) await initSystems(world, injectedSystems)

  dispatchAction(EngineActions.initializeEngine({ initialised: true }))
}

/**
 * everything needed for rendering 3d scenes
 */

export const initializeSceneSystems = async () => {
  const world = Engine.instance.currentWorld

  const systemsToLoad: SystemModuleType<any>[] = []

  systemsToLoad.push(
    {
      uuid: 'xre.engine.AvatarSpawnSystem',
      type: SystemUpdateType.FIXED,
      systemLoader: () => import('./avatar/AvatarSpawnSystem')
    },
    {
      uuid: 'xre.engine.AvatarSystem',
      type: SystemUpdateType.FIXED,
      systemLoader: () => import('./avatar/AvatarSystem')
    },
    /** @todo fix equippable implementation */
    // {
    //   uuid: 'xre.engine.EquippableSystem',
    //   type: SystemUpdateType.FIXED_LATE,
    //   systemLoader: () => import('./interaction/systems/EquippableSystem')
    // },
    {
      uuid: 'xre.engine.PhysicsSystem',
      type: SystemUpdateType.FIXED_LATE,
      systemLoader: () => import('./physics/systems/PhysicsSystem')
    },
    {
      uuid: 'xre.engine.TriggerSystem',
      type: SystemUpdateType.FIXED_LATE,
<<<<<<< HEAD
      systemModulePromise: import('./scene/systems/TriggerSystem')
    },
    {
      type: SystemUpdateType.PRE_RENDER,
      systemModulePromise: import('./audio/systems/MediaSystem')
=======
      systemLoader: () => import('./scene/systems/TriggerSystem')
>>>>>>> 32f2a984
    }
  )
  if (isClient) {
    systemsToLoad.push(
      {
        uuid: 'xre.engine.AutopilotSystem',
        type: SystemUpdateType.UPDATE,
        systemLoader: () => import('./navigation/systems/AutopilotSystem')
      },
      {
        uuid: 'xre.engine.HyperspacePortalSystem',
        type: SystemUpdateType.UPDATE,
        systemLoader: () => import('./scene/systems/HyperspacePortalSystem')
      },
      {
        uuid: 'xre.engine.AvatarTeleportSystem',
        type: SystemUpdateType.FIXED,
        systemLoader: () => import('./avatar/AvatarTeleportSystem')
      },
      {
        uuid: 'xre.engine.AvatarControllerSystem',
        type: SystemUpdateType.FIXED,
        systemLoader: () => import('./avatar/AvatarControllerSystem')
      },
      {
        uuid: 'xre.engine.InteractiveSystem',
        type: SystemUpdateType.UPDATE_LATE,
        systemLoader: () => import('./interaction/systems/InteractiveSystem')
      },
      {
        uuid: 'xre.engine.MountPointSystem',
        type: SystemUpdateType.PRE_RENDER,
        systemLoader: () => import('./interaction/systems/MountPointSystem')
      },
      {
        uuid: 'xre.engine.AudioSystem',
        type: SystemUpdateType.PRE_RENDER,
<<<<<<< HEAD
        systemModulePromise: import('./audio/systems/PositionalAudioSystem')
=======
        systemLoader: () => import('./audio/systems/AudioSystem')
      },
      {
        uuid: 'xre.engine.PositionalAudioSystem',
        type: SystemUpdateType.PRE_RENDER,
        systemLoader: () => import('./audio/systems/PositionalAudioSystem')
>>>>>>> 32f2a984
      },
      {
        uuid: 'xre.engine.MediaControlSystem',
        type: SystemUpdateType.PRE_RENDER,
        systemLoader: () => import('./interaction/systems/MediaControlSystem')
      },
      {
        uuid: 'xre.engine.AvatarLoadingSystem',
        type: SystemUpdateType.PRE_RENDER,
        systemLoader: () => import('./avatar/AvatarLoadingSystem')
      },
      {
        uuid: 'xre.engine.AnimationSystem',
        type: SystemUpdateType.PRE_RENDER,
        systemLoader: () => import('./avatar/AnimationSystem')
      },
      {
        uuid: 'xre.engine.RendererUpdateSystem',
        type: SystemUpdateType.PRE_RENDER,
        systemLoader: () => import('./scene/systems/RendererUpdateSystem')
      },
      {
        uuid: 'xre.engine.ParticleSystem',
        type: SystemUpdateType.PRE_RENDER,
        systemLoader: () => import('./scene/systems/ParticleSystem')
      },
      {
        uuid: 'xre.engine.DebugHelpersSystem',
        type: SystemUpdateType.PRE_RENDER,
        systemLoader: () => import('./debug/systems/DebugHelpersSystem')
      },
      {
        uuid: 'xre.engine.HighlightSystem',
        type: SystemUpdateType.PRE_RENDER,
        systemLoader: () => import('./renderer/HighlightSystem')
      },
      {
        uuid: 'xre.engine.EntityNodeEventSystem',
        type: SystemUpdateType.PRE_RENDER,
        systemLoader: () => import('./scene/systems/EntityNodeEventSystem')
      }
    )

    // todo: figure out the race condition that is stopping us from moving this to SceneObjectSystem
    initializeKTX2Loader(getGLTFLoader())
  }

  await initSystems(world, systemsToLoad)
}

export const initializeRealtimeSystems = async (media = true, pose = true) => {
  const systemsToLoad: SystemModuleType<any>[] = []

  systemsToLoad.push({
    uuid: 'xre.engine.WorldNetworkActionSystem',
    type: SystemUpdateType.FIXED_EARLY,
    systemLoader: () => import('./networking/systems/WorldNetworkActionSystem')
  })

  if (media) {
    systemsToLoad.push({
      uuid: 'xre.engine.MediaStreamSystem',
      type: SystemUpdateType.UPDATE,
      systemLoader: () => import('./networking/systems/MediaStreamSystem')
    })
  }

  if (pose) {
    systemsToLoad.push(
      {
        uuid: 'xre.engine.IncomingNetworkSystem',
        type: SystemUpdateType.FIXED_EARLY,
        systemLoader: () => import('./networking/systems/IncomingNetworkSystem')
      },
      {
        uuid: 'xre.engine.OutgoingNetworkSystem',
        type: SystemUpdateType.FIXED_LATE,
        systemLoader: () => import('./networking/systems/OutgoingNetworkSystem')
      }
    )
  }

  await initSystems(Engine.instance.currentWorld, systemsToLoad)
}<|MERGE_RESOLUTION|>--- conflicted
+++ resolved
@@ -6,7 +6,6 @@
 
 import { getGLTFLoader } from './assets/classes/AssetLoader'
 import { initializeKTX2Loader } from './assets/functions/createGLTFLoader'
-import { AudioEffectPlayer } from './audio/systems/MediaSystem'
 import { isClient } from './common/functions/isClient'
 import { Timer } from './common/functions/Timer'
 import { Engine } from './ecs/classes/Engine'
@@ -257,15 +256,12 @@
     {
       uuid: 'xre.engine.TriggerSystem',
       type: SystemUpdateType.FIXED_LATE,
-<<<<<<< HEAD
-      systemModulePromise: import('./scene/systems/TriggerSystem')
-    },
-    {
+      systemLoader: () => import('./scene/systems/TriggerSystem')
+    },
+    {
+      uuid: 'xre.engine.MediaSystem',
       type: SystemUpdateType.PRE_RENDER,
-      systemModulePromise: import('./audio/systems/MediaSystem')
-=======
-      systemLoader: () => import('./scene/systems/TriggerSystem')
->>>>>>> 32f2a984
+      systemLoader: () => import('./audio/systems/MediaSystem')
     }
   )
   if (isClient) {
@@ -301,18 +297,9 @@
         systemLoader: () => import('./interaction/systems/MountPointSystem')
       },
       {
-        uuid: 'xre.engine.AudioSystem',
-        type: SystemUpdateType.PRE_RENDER,
-<<<<<<< HEAD
-        systemModulePromise: import('./audio/systems/PositionalAudioSystem')
-=======
-        systemLoader: () => import('./audio/systems/AudioSystem')
-      },
-      {
         uuid: 'xre.engine.PositionalAudioSystem',
         type: SystemUpdateType.PRE_RENDER,
         systemLoader: () => import('./audio/systems/PositionalAudioSystem')
->>>>>>> 32f2a984
       },
       {
         uuid: 'xre.engine.MediaControlSystem',
