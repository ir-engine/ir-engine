--- conflicted
+++ resolved
@@ -3,11 +3,7 @@
 import { NumericalType } from '../../common/types/NumericalTypes';
 import { Entity } from '../../ecs/classes/Entity';
 import { System } from '../../ecs/classes/System';
-<<<<<<< HEAD
-import { getComponent, getMutableComponent } from '../../ecs/functions/EntityFunctions';
-=======
-import { getComponent, hasComponent } from '../../ecs/functions/EntityFunctions';
->>>>>>> origin/Engine.reset
+import { getComponent, getMutableComponent, hasComponent } from '../../ecs/functions/EntityFunctions';
 import { addState } from '../behaviors/StateBehaviors';
 import { State } from '../components/State';
 import { StateValue } from '../interfaces/StateValue';
@@ -46,15 +42,11 @@
     });
 
     this.queryResults.state.all?.forEach(entity => {
-<<<<<<< HEAD
-      callBehaviors(entity, null, delta);
-=======
       if (!hasComponent(entity, State)) {
         return
       }
-      this.callBehaviors(entity, { phase: 'onUpdate' }, delta);
-      this.callBehaviors(entity, { phase: 'onLateUpdate' }, delta);
->>>>>>> origin/Engine.reset
+      callBehaviors(entity, { phase: 'onUpdate' }, delta);
+      callBehaviors(entity, { phase: 'onLateUpdate' }, delta);
     });
   }
 }
