--- conflicted
+++ resolved
@@ -24,14 +24,7 @@
 import SpawnPointComponent from "../components/SpawnPointComponent";
 import WalkableTagComponent from '../components/Walkable';
 import { LoadingSchema } from '../interfaces/LoadingSchema';
-<<<<<<< HEAD
-import { createCommonInteractive } from "../behaviors/createCommonInteractive";
-import { getComponent, getMutableComponent } from "../../ecs/functions/EntityFunctions";
-import { createTransformComponent } from "../behaviors/createTransformComponent";
 import { createParticleEmitter } from '../../particles/functions/particleHelpers';
-import { isClient } from "../../common/functions/isClient";
-=======
->>>>>>> 5416ca18
 
 export const SceneObjectLoadingSchema: LoadingSchema = {
   'ambient-light': {
@@ -368,15 +361,14 @@
         behavior: createTriggerVolume
       }
     ]
-<<<<<<< HEAD
-  },
-  'link': {
-    behaviors: [
-      {
-        behavior: createLink
-      }
-    ]
-  },
+  },
+  // 'link': {
+  //   behaviors: [
+  //     {
+  //       behavior: createLink
+  //     }
+  //   ]
+  // },
   'particle-emitter': {
     behaviors: [
       {
@@ -384,7 +376,5 @@
         values: ['ageRandomness', 'angularVelocity', 'colorCurve', 'endColor', 'endOpacity', 'endSize', 'endVelocity', 'lifetime', 'lifetimeRandomness', 'middleColor', 'middleOpacity', 'particleCount', 'sizeCurve', 'sizeRandomness', 'src', 'startColor', 'startOpacity', 'startSize', 'startVelocity', 'velocityCurve']
       }
     ],
-=======
->>>>>>> 5416ca18
   }
 };