<<<<<<< HEAD
import {
  Color,
  CompressedTexture,
  CubeTexture,
  CubeTextureLoader,
  DataTexture,
  PMREMGenerator,
  Texture,
  TextureLoader
} from 'three'
=======
/*
CPAL-1.0 License

The contents of this file are subject to the Common Public Attribution License
Version 1.0. (the "License"); you may not use this file except in compliance
with the License. You may obtain a copy of the License at
https://github.com/EtherealEngine/etherealengine/blob/dev/LICENSE.
The License is based on the Mozilla Public License Version 1.1, but Sections 14
and 15 have been added to cover use of software over a computer network and 
provide for limited attribution for the Original Developer. In addition, 
Exhibit A has been modified to be consistent with Exhibit B.

Software distributed under the License is distributed on an "AS IS" basis,
WITHOUT WARRANTY OF ANY KIND, either express or implied. See the License for the
specific language governing rights and limitations under the License.

The Original Code is Ethereal Engine.

The Original Developer is the Initial Developer. The Initial Developer of the
Original Code is the Ethereal Engine team.

All portions of the code written by the Ethereal Engine team are Copyright © 2021-2023 
Ethereal Engine. All Rights Reserved.
*/

import { CompressedTexture, CubeTexture, CubeTextureLoader, PMREMGenerator, Texture, TextureLoader } from 'three'
>>>>>>> 0c2167ea

import { AssetLoader } from '../../assets/classes/AssetLoader'
import { DDSLoader } from '../../assets/loaders/dds/DDSLoader'
import { EngineRenderer } from '../../renderer/WebGLRendererSystem'

export const textureLoader = new TextureLoader()

let pmremGenerator: PMREMGenerator

export const getPmremGenerator = (): PMREMGenerator => {
  if (!pmremGenerator) pmremGenerator = new PMREMGenerator(EngineRenderer.instance.renderer)
  return pmremGenerator
}

export const getRGBArray = (color: Color): Uint8Array => {
  const resolution = 64 // Min value required
  const size = resolution * resolution
  const data = new Uint8Array(4 * size)

  for (let i = 0; i < size; i++) {
    const stride = i * 4
    data[stride] = Math.floor(color.r * 255)
    data[stride + 1] = Math.floor(color.g * 255)
    data[stride + 2] = Math.floor(color.b * 255)
    data[stride + 3] = 255
  }

  return data
}

export const loadCubeMapTexture = (
  path: string,
  onLoad: (texture: CubeTexture) => void,
  onProgress?: (event: ProgressEvent<EventTarget>) => void,
  onError?: (event: ErrorEvent) => void
): void => {
  const negx = '/negx.jpg'
  const negy = '/negy.jpg'
  const negz = '/negz.jpg'
  const posx = '/posx.jpg'
  const posy = '/posy.jpg'
  const posz = '/posz.jpg'
  if (path[path.length - 1] === '/') path = path.slice(0, path.length - 1)
  const cubeTextureLoader = new CubeTextureLoader()
  cubeTextureLoader.setPath(path).load(
    [posx, negx, posy, negy, posz, negz],
    (texture) => {
      onLoad(texture)
      texture.dispose()
    },
    (res) => {
      if (onProgress) onProgress(res)
    },
    (error) => {
      if (onError) onError(error)
    }
  )
}

export const loadDDSTexture = (
  path: string,
  onLoad: (texture: CompressedTexture) => void,
  onProgress?: (event: ProgressEvent<EventTarget>) => void,
  onError?: (event: ErrorEvent) => void
): void => {
  const ddsTextureLoader = new DDSLoader()
  ddsTextureLoader.load(
    path,
    (texture) => {
      onLoad(texture)
      texture.dispose()
    },
    (res) => {
      if (onProgress) onProgress(res)
    },
    (error) => {
      if (onError) onError(error)
    }
  )
}<|MERGE_RESOLUTION|>--- conflicted
+++ resolved
@@ -1,15 +1,3 @@
-<<<<<<< HEAD
-import {
-  Color,
-  CompressedTexture,
-  CubeTexture,
-  CubeTextureLoader,
-  DataTexture,
-  PMREMGenerator,
-  Texture,
-  TextureLoader
-} from 'three'
-=======
 /*
 CPAL-1.0 License
 
@@ -35,8 +23,7 @@
 Ethereal Engine. All Rights Reserved.
 */
 
-import { CompressedTexture, CubeTexture, CubeTextureLoader, PMREMGenerator, Texture, TextureLoader } from 'three'
->>>>>>> 0c2167ea
+import { Color, CompressedTexture, CubeTexture, CubeTextureLoader, PMREMGenerator, TextureLoader } from 'three'
 
 import { AssetLoader } from '../../assets/classes/AssetLoader'
 import { DDSLoader } from '../../assets/loaders/dds/DDSLoader'
