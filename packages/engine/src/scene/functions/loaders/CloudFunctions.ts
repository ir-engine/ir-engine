import { Color, Vector2, Vector3 } from 'three'

import { ComponentJson } from '@xrengine/common/src/interfaces/SceneInterface'

import {
  ComponentDeserializeFunction,
  ComponentSerializeFunction,
  ComponentUpdateFunction
} from '../../../common/constants/PrefabFunctionType'
import { isClient } from '../../../common/functions/isClient'
import { Engine } from '../../../ecs/classes/Engine'
import { Entity } from '../../../ecs/classes/Entity'
import { addComponent, getComponent } from '../../../ecs/functions/ComponentFunctions'
import { Clouds } from '../../classes/Clouds'
import { CloudComponent, CloudComponentType } from '../../components/CloudComponent'
import { EntityNodeComponent } from '../../components/EntityNodeComponent'
import { Object3DComponent } from '../../components/Object3DComponent'
import { UpdatableComponent } from '../../components/UpdatableComponent'
import { addError, removeError } from '../ErrorFunctions'

export const SCENE_COMPONENT_CLOUD = 'cloud'
export const SCENE_COMPONENT_CLOUD_DEFAULT_VALUES = {
  texture: '/clouds/cloud.png',
  worldScale: { x: 1000, y: 150, z: 1000 },
  dimensions: { x: 8, y: 4, z: 8 },
  noiseZoom: { x: 7, y: 11, z: 7 },
  noiseOffset: { x: 0, y: 4000, z: 3137 },
  spriteScaleRange: { x: 50, y: 100 },
  fogColor: 0x4584b4,
  fogRange: { x: -100, y: 3000 }
}

export const deserializeCloud: ComponentDeserializeFunction = (
  entity: Entity,
  json: ComponentJson<CloudComponentType>
) => {
  if (!isClient) return

  const obj3d = new Clouds(entity)
  obj3d.userData.disableOutline = true
  const props = parseCloudProperties(json.props)

  addComponent(entity, Object3DComponent, { value: obj3d })
  addComponent(entity, CloudComponent, props)
  addComponent(entity, UpdatableComponent, {})

<<<<<<< HEAD
  if (Engine.instance.isEditor) {
    getComponent(entity, EntityNodeComponent)?.components.push(SCENE_COMPONENT_CLOUD)

    obj3d.userData.disableOutline = true
  }
=======
  getComponent(entity, EntityNodeComponent)?.components.push(SCENE_COMPONENT_CLOUD)
>>>>>>> 2c9ade69

  updateCloud(entity, props)
}

export const updateCloud: ComponentUpdateFunction = (entity: Entity, properties: CloudComponentType) => {
  const obj3d = getComponent(entity, Object3DComponent).value as Clouds
  const component = getComponent(entity, CloudComponent)

  if (properties.texture) {
    obj3d.texture = component.texture
  }

  if (typeof properties.worldScale !== 'undefined') obj3d.worldScale = component.worldScale
  if (typeof properties.dimensions !== 'undefined') obj3d.dimensions = component.dimensions
  if (typeof properties.noiseZoom !== 'undefined') obj3d.noiseZoom = component.noiseZoom
  if (typeof properties.noiseOffset !== 'undefined') obj3d.noiseOffset = component.noiseOffset
  if (typeof properties.spriteScaleRange !== 'undefined') obj3d.spriteScaleRange = component.spriteScaleRange
  if (typeof properties.fogRange !== 'undefined') obj3d.fogRange = component.fogRange
  if (typeof properties.fogColor !== 'undefined') obj3d.fogColor = component.fogColor
}

export const serializeCloud: ComponentSerializeFunction = (entity) => {
  const component = getComponent(entity, CloudComponent) as CloudComponentType
  if (!component) return

  return {
    name: SCENE_COMPONENT_CLOUD,
    props: {
      texture: component.texture,
      worldScale: component.worldScale,
      dimensions: component.dimensions,
      noiseZoom: component.noiseZoom,
      noiseOffset: component.noiseOffset,
      spriteScaleRange: component.spriteScaleRange,
      fogColor: component.fogColor?.getHex(),
      fogRange: component.fogRange
    }
  }
}

export const parseCloudProperties = (props: any): CloudComponentType => {
  const result = {
    texture: props.texture ?? SCENE_COMPONENT_CLOUD_DEFAULT_VALUES.texture,
    fogColor: new Color(props.fogColor ?? SCENE_COMPONENT_CLOUD_DEFAULT_VALUES.fogColor)
  } as CloudComponentType

  let tempV3 = props.worldScale ?? SCENE_COMPONENT_CLOUD_DEFAULT_VALUES.worldScale
  result.worldScale = new Vector3(tempV3.x, tempV3.y, tempV3.z)

  tempV3 = props.dimensions ?? SCENE_COMPONENT_CLOUD_DEFAULT_VALUES.dimensions
  result.dimensions = new Vector3(tempV3.x, tempV3.y, tempV3.z)

  tempV3 = props.noiseZoom ?? SCENE_COMPONENT_CLOUD_DEFAULT_VALUES.noiseZoom
  result.noiseZoom = new Vector3(tempV3.x, tempV3.y, tempV3.z)

  tempV3 = props.noiseOffset ?? SCENE_COMPONENT_CLOUD_DEFAULT_VALUES.noiseOffset
  result.noiseOffset = new Vector3(tempV3.x, tempV3.y, tempV3.z)

  let tempV2 = props.spriteScaleRange ?? SCENE_COMPONENT_CLOUD_DEFAULT_VALUES.spriteScaleRange
  result.spriteScaleRange = new Vector2(tempV2.x, tempV2.y)

  tempV2 = props.fogRange ?? SCENE_COMPONENT_CLOUD_DEFAULT_VALUES.fogRange
  result.fogRange = new Vector2(tempV2.x, tempV2.y)

  return result
}<|MERGE_RESOLUTION|>--- conflicted
+++ resolved
@@ -44,15 +44,7 @@
   addComponent(entity, CloudComponent, props)
   addComponent(entity, UpdatableComponent, {})
 
-<<<<<<< HEAD
-  if (Engine.instance.isEditor) {
-    getComponent(entity, EntityNodeComponent)?.components.push(SCENE_COMPONENT_CLOUD)
-
-    obj3d.userData.disableOutline = true
-  }
-=======
   getComponent(entity, EntityNodeComponent)?.components.push(SCENE_COMPONENT_CLOUD)
->>>>>>> 2c9ade69
 
   updateCloud(entity, props)
 }
