import assert from 'assert'
import proxyquire from 'proxyquire'
import { Object3D, Quaternion, Vector3 } from 'three'

import { ComponentJson } from '@xrengine/common/src/interfaces/SceneInterface'

import { createEngine, Engine } from '../../../ecs/classes/Engine'
import { Entity } from '../../../ecs/classes/Entity'
import { addComponent, getComponent } from '../../../ecs/functions/ComponentFunctions'
import { createEntity } from '../../../ecs/functions/EntityFunctions'
import { ColliderComponent } from '../../../physics/components/ColliderComponent'
import { CollisionComponent } from '../../../physics/components/CollisionComponent'
import { CollisionGroups, DefaultCollisionMask } from '../../../physics/enums/CollisionGroups'
import { TransformComponent } from '../../../transform/components/TransformComponent'
import { EntityNodeComponent } from '../../components/EntityNodeComponent'
import { Object3DComponent } from '../../components/Object3DComponent'
import { SCENE_COMPONENT_BOX_COLLIDER, SCENE_COMPONENT_BOX_COLLIDER_DEFAULT_VALUES } from './BoxColliderFunctions'

let transform2 = {
  translation: new Vector3(Math.random(), Math.random(), Math.random()),
  rotation: new Quaternion(Math.random(), Math.random(), Math.random(), Math.random())
}

describe('BoxColliderFunctions', () => {
  let entity: Entity
  let body: any
  let boxcolliderFunctions = proxyquire('./BoxColliderFunctions', {
    '../../../physics/functions/createCollider': { createBody: () => body },
    '../../../physics/classes/Physics': {
      setTriggerShape: () => {},
      isTriggerShape: () => sceneComponentData.isTrigger
    }
  })

  beforeEach(async () => {
    const world = createEngine().currentWorld
    entity = createEntity()
    addComponent(entity, TransformComponent, {
      position: new Vector3(Math.random(), Math.random(), Math.random()),
      rotation: new Quaternion(Math.random(), Math.random(), Math.random(), Math.random()),
      scale: new Vector3(Math.random(), Math.random(), Math.random())
    })
    await Engine.instance.currentWorld.physics.createScene({ verbose: true })

    world.physics = {
      createShape: () => ({ shape: 'box' }),
      getRigidbodyShapes: () => [{}]
    } as any

    body = {
      getGlobalPose: () => transform2,
      setGlobalPose: (t: any) => (transform2 = t),
      _debugNeedsUpdate: false
    }
  })

  afterEach(() => {
    Engine.instance.currentWorld = null!
    delete (globalThis as any).PhysX
  })

  const sceneComponentData = {
    isTrigger: true,
    removeMesh: true,
    collisionLayer: DefaultCollisionMask,
    collisionMask: CollisionGroups.Avatars
  }

  const sceneComponent: ComponentJson = {
    name: SCENE_COMPONENT_BOX_COLLIDER,
    props: sceneComponentData
  }

  describe('deserializeBoxCollider()', () => {
    it('creates ColliderComponent and CollisionComponent', () => {
      boxcolliderFunctions.deserializeBoxCollider(entity, sceneComponent)

      const collider = getComponent(entity, ColliderComponent)
      const collision = getComponent(entity, CollisionComponent)

      assert(collider && collider.body === body, 'ColliderComponent is not created')
      assert(collision && collision.collisions.length <= 0, 'CollisionComponent is not created')
    })

    it('will include this component into EntityNodeComponent', () => {
      addComponent(entity, EntityNodeComponent, { components: [] })

<<<<<<< HEAD
        const parent = new Object3D()
        const obj3d = new Object3D()
        parent.add(obj3d)

        addComponent(entity, Object3DComponent, { value: obj3d })

        sceneComponentData.removeMesh = true
        boxcolliderFunctions.deserializeBoxCollider(entity, sceneComponent)

        const entityNodeComponent = getComponent(entity, EntityNodeComponent)
        assert(!entityNodeComponent.components.includes(SCENE_COMPONENT_BOX_COLLIDER))
        assert(!getComponent(entity, Object3DComponent)?.value)
        assert(!parent.children.includes(obj3d))
      })

      it('creates BoxCollider in Editor', () => {
        Engine.instance.isEditor = true

        addComponent(entity, EntityNodeComponent, { components: [] })

        boxcolliderFunctions.deserializeBoxCollider(entity, sceneComponent)
=======
      boxcolliderFunctions.deserializeBoxCollider(entity, sceneComponent)
>>>>>>> 2c9ade69

      const entityNodeComponent = getComponent(entity, EntityNodeComponent)
      assert(entityNodeComponent.components.includes(SCENE_COMPONENT_BOX_COLLIDER))
    })

<<<<<<< HEAD
        assert(getComponent(entity, Object3DComponent)?.value)
        Engine.instance.isEditor = false
      })
=======
    it('creates Object3d Component', () => {
      boxcolliderFunctions.deserializeBoxCollider(entity, sceneComponent)
      assert(getComponent(entity, Object3DComponent)?.value)
>>>>>>> 2c9ade69
    })
  })

  describe('updateBoxCollider()', () => {
    it('should not update collider body', () => {
      boxcolliderFunctions.deserializeBoxCollider(entity, sceneComponent)
      boxcolliderFunctions.updateBoxCollider(entity, { isTrigger: true })

      const collider = getComponent(entity, ColliderComponent)
      const transform = getComponent(entity, TransformComponent)
      assert.deepEqual(collider.body.getGlobalPose(), { translation: transform.position, rotation: transform.rotation })
      assert(collider.body._debugNeedsUpdate)
    })
  })

  describe('serializeBoxCollider()', () => {
    it('should properly serialize boxcollider', () => {
      boxcolliderFunctions.deserializeBoxCollider(entity, sceneComponent)
      assert.deepEqual(boxcolliderFunctions.serializeBoxCollider(entity), {
        ...sceneComponent,
        props: { isTrigger: sceneComponentData.isTrigger }
      })
    })

    it('should return undefine if there is no boxcollider component', () => {
      assert(boxcolliderFunctions.serializeBoxCollider(entity) === undefined)
    })
  })

  describe('parseBoxColliderProperties()', () => {
    it('should use default component values', () => {
      const componentData = boxcolliderFunctions.parseBoxColliderProperties({})
      assert.deepEqual(componentData, SCENE_COMPONENT_BOX_COLLIDER_DEFAULT_VALUES)
    })

    it('should use passed values', () => {
      const componentData = boxcolliderFunctions.parseBoxColliderProperties({ ...sceneComponentData })
      assert.deepEqual(componentData, sceneComponentData)
    })
  })
})<|MERGE_RESOLUTION|>--- conflicted
+++ resolved
@@ -85,45 +85,15 @@
     it('will include this component into EntityNodeComponent', () => {
       addComponent(entity, EntityNodeComponent, { components: [] })
 
-<<<<<<< HEAD
-        const parent = new Object3D()
-        const obj3d = new Object3D()
-        parent.add(obj3d)
-
-        addComponent(entity, Object3DComponent, { value: obj3d })
-
-        sceneComponentData.removeMesh = true
-        boxcolliderFunctions.deserializeBoxCollider(entity, sceneComponent)
-
-        const entityNodeComponent = getComponent(entity, EntityNodeComponent)
-        assert(!entityNodeComponent.components.includes(SCENE_COMPONENT_BOX_COLLIDER))
-        assert(!getComponent(entity, Object3DComponent)?.value)
-        assert(!parent.children.includes(obj3d))
-      })
-
-      it('creates BoxCollider in Editor', () => {
-        Engine.instance.isEditor = true
-
-        addComponent(entity, EntityNodeComponent, { components: [] })
-
-        boxcolliderFunctions.deserializeBoxCollider(entity, sceneComponent)
-=======
       boxcolliderFunctions.deserializeBoxCollider(entity, sceneComponent)
->>>>>>> 2c9ade69
 
       const entityNodeComponent = getComponent(entity, EntityNodeComponent)
       assert(entityNodeComponent.components.includes(SCENE_COMPONENT_BOX_COLLIDER))
     })
 
-<<<<<<< HEAD
-        assert(getComponent(entity, Object3DComponent)?.value)
-        Engine.instance.isEditor = false
-      })
-=======
     it('creates Object3d Component', () => {
       boxcolliderFunctions.deserializeBoxCollider(entity, sceneComponent)
       assert(getComponent(entity, Object3DComponent)?.value)
->>>>>>> 2c9ade69
     })
   })
 
