--- conflicted
+++ resolved
@@ -58,30 +58,10 @@
     it('will include this component into EntityNodeComponent', () => {
       addComponent(entity, EntityNodeComponent, { components: [] })
 
-<<<<<<< HEAD
-        visibleFunctions.deserializeVisible(entity, sceneComponent)
-
-        const entityNodeComponent = getComponent(entity, EntityNodeComponent)
-        assert(!entityNodeComponent.components.includes(SCENE_COMPONENT_VISIBLE))
-      })
-
-      it('creates Visible in Editor', () => {
-        Engine.instance.isEditor = true
-
-        addComponent(entity, EntityNodeComponent, { components: [] })
-
-        visibleFunctions.deserializeVisible(entity, sceneComponent)
-
-        const entityNodeComponent = getComponent(entity, EntityNodeComponent)
-        assert(entityNodeComponent.components.includes(SCENE_COMPONENT_VISIBLE))
-        Engine.instance.isEditor = false
-      })
-=======
       visibleFunctions.deserializeVisible(entity, sceneComponent)
 
       const entityNodeComponent = getComponent(entity, EntityNodeComponent)
       assert(entityNodeComponent.components.includes(SCENE_COMPONENT_VISIBLE))
->>>>>>> 2c9ade69
     })
   })
 
