--- conflicted
+++ resolved
@@ -63,31 +63,10 @@
     it('will include this component into EntityNodeComponent', () => {
       addComponent(entity, EntityNodeComponent, { components: [] })
 
-<<<<<<< HEAD
-        deserializeTransform(entity, sceneComponent)
-
-        const entityNodeComponent = getComponent(entity, EntityNodeComponent)
-        assert(!entityNodeComponent.components.includes(SCENE_COMPONENT_TRANSFORM))
-      })
-
-      it('creates Transform in Editor', () => {
-        Engine.instance.isEditor = true
-
-        addComponent(entity, EntityNodeComponent, { components: [] })
-
-        deserializeTransform(entity, sceneComponent)
-
-        const entityNodeComponent = getComponent(entity, EntityNodeComponent)
-        assert(entityNodeComponent.components.includes(SCENE_COMPONENT_TRANSFORM))
-
-        Engine.instance.isEditor = false
-      })
-=======
       deserializeTransform(entity, sceneComponent)
 
       const entityNodeComponent = getComponent(entity, EntityNodeComponent)
       assert(entityNodeComponent.components.includes(SCENE_COMPONENT_TRANSFORM))
->>>>>>> 2c9ade69
     })
   })
 
