--- conflicted
+++ resolved
@@ -42,24 +42,6 @@
     target: json.props.target,
     active: true
   })
-<<<<<<< HEAD
-  if (Engine.instance.isEditor) {
-    addComponent(entity, Object3DComponent, { value: boxMesh }, Engine.instance.currentWorld)
-    getComponent(entity, EntityNodeComponent)?.components.push(SCENE_COMPONENT_TRIGGER_VOLUME)
-  }
-}
-
-export const updateTriggerVolume: ComponentUpdateFunction = (entity: Entity, prop: any) => {
-  if (Engine.instance.isEditor) {
-    const transform = getComponent(entity, TransformComponent)
-    const component = getComponent(entity, ColliderComponent)
-    const pose = component.body.getGlobalPose()
-    pose.translation = transform.position
-    pose.rotation = transform.rotation
-    component.body.setGlobalPose(pose, false)
-    component.body._debugNeedsUpdate = true
-  }
-=======
 
   getComponent(entity, EntityNodeComponent)?.components.push(SCENE_COMPONENT_TRIGGER_VOLUME)
 
@@ -74,7 +56,6 @@
   pose.rotation = transform.rotation
   component.body.setGlobalPose(pose, false)
   component.body._debugNeedsUpdate = true
->>>>>>> 2c9ade69
 }
 
 export const serializeTriggerVolume: ComponentSerializeFunction = (entity) => {
