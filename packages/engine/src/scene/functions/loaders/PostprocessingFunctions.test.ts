import assert from 'assert'
import proxyquire from 'proxyquire'

import { ComponentJson } from '@xrengine/common/src/interfaces/SceneInterface'

import { createEngine, Engine } from '../../../ecs/classes/Engine'
import { Entity } from '../../../ecs/classes/Entity'
import { World } from '../../../ecs/classes/World'
import { getComponent } from '../../../ecs/functions/ComponentFunctions'
import { addComponent } from '../../../ecs/functions/ComponentFunctions'
import { createEntity } from '../../../ecs/functions/EntityFunctions'
import { DisableTransformTagComponent } from '../../../transform/components/DisableTransformTagComponent'
import { EntityNodeComponent } from '../../components/EntityNodeComponent'
import { IgnoreRaycastTagComponent } from '../../components/IgnoreRaycastTagComponent'
import { Object3DComponent } from '../../components/Object3DComponent'
import { PostprocessingComponent } from '../../components/PostprocessingComponent'
import { defaultPostProcessingSchema } from '../../constants/PostProcessing'
import { SCENE_COMPONENT_POSTPROCESSING } from './PostprocessingFunctions'

describe('PostprocessingFunctions', () => {
  let entity: Entity
  let postprocessingFunctions = proxyquire('./PostprocessingFunctions', {
    '@xrengine/engine/src/common/functions/isClient': { isClient: true },
    '../../../renderer/functions/configureEffectComposer': { configureEffectComposer: () => {} }
  })

  beforeEach(() => {
    createEngine()
    entity = createEntity()
  })

  const sceneComponentData = {
    options: defaultPostProcessingSchema
  }

  const sceneComponent: ComponentJson = {
    name: SCENE_COMPONENT_POSTPROCESSING,
    props: sceneComponentData
  }

  describe('deserializePostprocessing()', () => {
    it('does not create Postprocessing Component while not on client side', () => {
      const _postprocessingFunctions = proxyquire('./PostprocessingFunctions', {
        '@xrengine/engine/src/common/functions/isClient': { isClient: false }
      })
      _postprocessingFunctions.deserializePostprocessing(entity, sceneComponent)

      const postprocessingComponent = getComponent(entity, PostprocessingComponent)
      assert(!postprocessingComponent)
    })

    it('creates Postprocessing Component with provided component data', () => {
      postprocessingFunctions.deserializePostprocessing(entity, sceneComponent)

      const postprocessingComponent = getComponent(entity, PostprocessingComponent)
      assert(postprocessingComponent)
      assert.deepEqual(postprocessingComponent, sceneComponentData)
    })

    it('creates Postprocessing Object3D with provided component data', () => {
      postprocessingFunctions.deserializePostprocessing(entity, sceneComponent)

      assert(getComponent(entity, Object3DComponent)?.value, 'Postprocessing is not created')
      assert(getComponent(entity, DisableTransformTagComponent))
      assert(getComponent(entity, IgnoreRaycastTagComponent))
    })

    it('will include this component into EntityNodeComponent', () => {
      addComponent(entity, EntityNodeComponent, { components: [] })

<<<<<<< HEAD
        postprocessingFunctions.deserializePostprocessing(entity, sceneComponent)

        const entityNodeComponent = getComponent(entity, EntityNodeComponent)
        assert(!entityNodeComponent.components.includes(SCENE_COMPONENT_POSTPROCESSING))
      })

      it('creates Postprocessing in Editor', () => {
        Engine.instance.isEditor = true

        addComponent(entity, EntityNodeComponent, { components: [] })

        postprocessingFunctions.deserializePostprocessing(entity, sceneComponent)

        const entityNodeComponent = getComponent(entity, EntityNodeComponent)
        assert(entityNodeComponent.components.includes(SCENE_COMPONENT_POSTPROCESSING))

        Engine.instance.isEditor = false
      })
=======
      postprocessingFunctions.deserializePostprocessing(entity, sceneComponent)

      const entityNodeComponent = getComponent(entity, EntityNodeComponent)
      assert(entityNodeComponent.components.includes(SCENE_COMPONENT_POSTPROCESSING))
>>>>>>> 2c9ade69
    })
  })

  describe('updatePostprocessing()', () => {
    it('updates postprocessing stats', () => {
      postprocessingFunctions.updatePostprocessing()
      assert(true)
    })
  })

  describe('serializePostprocessing()', () => {
    it('should properly serialize postprocessing', () => {
      postprocessingFunctions.deserializePostprocessing(entity, sceneComponent)
      assert.deepEqual(postprocessingFunctions.serializePostprocessing(entity), sceneComponent)
    })

    it('should return undefine if there is no postprocessing component', () => {
      assert(postprocessingFunctions.serializePostprocessing(entity) === undefined)
    })
  })

  describe('shouldDeserializePostprocessing()', () => {
    it('should return true if there is no ambient light component in the world', () => {
      assert(postprocessingFunctions.shouldDeserializePostprocessing())
    })

    it('should return false if there is atleast one ambient light component in the world', () => {
      postprocessingFunctions.deserializePostprocessing(entity, sceneComponent)
      assert(!postprocessingFunctions.shouldDeserializePostprocessing())
    })
  })
})<|MERGE_RESOLUTION|>--- conflicted
+++ resolved
@@ -68,31 +68,10 @@
     it('will include this component into EntityNodeComponent', () => {
       addComponent(entity, EntityNodeComponent, { components: [] })
 
-<<<<<<< HEAD
-        postprocessingFunctions.deserializePostprocessing(entity, sceneComponent)
-
-        const entityNodeComponent = getComponent(entity, EntityNodeComponent)
-        assert(!entityNodeComponent.components.includes(SCENE_COMPONENT_POSTPROCESSING))
-      })
-
-      it('creates Postprocessing in Editor', () => {
-        Engine.instance.isEditor = true
-
-        addComponent(entity, EntityNodeComponent, { components: [] })
-
-        postprocessingFunctions.deserializePostprocessing(entity, sceneComponent)
-
-        const entityNodeComponent = getComponent(entity, EntityNodeComponent)
-        assert(entityNodeComponent.components.includes(SCENE_COMPONENT_POSTPROCESSING))
-
-        Engine.instance.isEditor = false
-      })
-=======
       postprocessingFunctions.deserializePostprocessing(entity, sceneComponent)
 
       const entityNodeComponent = getComponent(entity, EntityNodeComponent)
       assert(entityNodeComponent.components.includes(SCENE_COMPONENT_POSTPROCESSING))
->>>>>>> 2c9ade69
     })
   })
 
