--- conflicted
+++ resolved
@@ -46,27 +46,9 @@
   addComponent(entity, ColliderComponent, { body })
   addComponent(entity, CollisionComponent, { collisions: [] })
 
-<<<<<<< HEAD
-  if (Engine.instance.isEditor) {
-    if (!hasComponent(entity, Object3DComponent)) addComponent(entity, Object3DComponent, { value: new Object3D() })
-    getComponent(entity, EntityNodeComponent)?.components.push(SCENE_COMPONENT_BOX_COLLIDER)
-  } else {
-    if (
-      boxColliderProps.removeMesh === 'true' ||
-      (typeof boxColliderProps.removeMesh === 'boolean' && boxColliderProps.removeMesh === true)
-    ) {
-      const obj = getComponent(entity, Object3DComponent)
-      if (obj?.value) {
-        if (obj.value.parent) obj.value.removeFromParent()
-        removeComponent(entity, Object3DComponent)
-      }
-    }
-  }
-=======
   getComponent(entity, EntityNodeComponent)?.components.push(SCENE_COMPONENT_BOX_COLLIDER)
 
   if (!hasComponent(entity, Object3DComponent)) addComponent(entity, Object3DComponent, { value: new Object3D() })
->>>>>>> 2c9ade69
 }
 
 export const updateBoxCollider: ComponentUpdateFunction = (entity: Entity, props: BoxColliderProps) => {
