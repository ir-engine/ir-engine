--- conflicted
+++ resolved
@@ -76,12 +76,7 @@
   })
 
   beforeEach(() => {
-<<<<<<< HEAD
     createEngine()
-=======
-    world = createWorld()
-    Engine.currentWorld = world
->>>>>>> 2c9ade69
     entity = createEntity()
   })
 
@@ -142,21 +137,7 @@
     it('will include this component into EntityNodeComponent', () => {
       addComponent(entity, EntityNodeComponent, { components: [] })
 
-<<<<<<< HEAD
-        audioFunctions.deserializeAudio(entity, sceneComponent)
-
-        const entityNodeComponent = getComponent(entity, EntityNodeComponent)
-        assert(!entityNodeComponent.components.includes(SCENE_COMPONENT_AUDIO))
-      })
-
-      it('creates Audio in Editor', () => {
-        Engine.instance.isEditor = true
-        addComponent(entity, EntityNodeComponent, { components: [] })
-
-        audioFunctions.deserializeAudio(entity, sceneComponent)
-=======
       audioFunctions.deserializeAudio(entity, sceneComponent)
->>>>>>> 2c9ade69
 
       const entityNodeComponent = getComponent(entity, EntityNodeComponent)
       assert(entityNodeComponent.components.includes(SCENE_COMPONENT_AUDIO))
@@ -164,10 +145,7 @@
 
     describe('Texture mesh Tests', () => {
       it('creates texture mesh for audio', () => {
-<<<<<<< HEAD
         Engine.instance.isEditor = true
-=======
->>>>>>> 2c9ade69
         audioFunctions.deserializeAudio(entity, sceneComponent)
 
         const obj3d = getComponent(entity, Object3DComponent).value
@@ -178,10 +156,7 @@
       })
 
       it('caches audio texture', () => {
-<<<<<<< HEAD
         Engine.instance.isEditor = true
-=======
->>>>>>> 2c9ade69
         const entity2 = createEntity()
 
         audioFunctions.deserializeAudio(entity, sceneComponent)
