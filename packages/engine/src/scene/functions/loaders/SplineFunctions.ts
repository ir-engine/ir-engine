--- conflicted
+++ resolved
@@ -31,12 +31,7 @@
   addComponent(entity, Object3DComponent, { value: obj3d })
   addComponent(entity, SplineComponent, props)
 
-<<<<<<< HEAD
-  if (Engine.instance.isEditor) {
-    getComponent(entity, EntityNodeComponent)?.components.push(SCENE_COMPONENT_SPLINE)
-=======
   getComponent(entity, EntityNodeComponent)?.components.push(SCENE_COMPONENT_SPLINE)
->>>>>>> 2c9ade69
 
   const helper = new Spline()
   helper.userData.isHelper = true
