import { Color, Vector2 } from 'three'

import { ComponentJson } from '@xrengine/common/src/interfaces/SceneInterface'

import {
  ComponentDeserializeFunction,
  ComponentSerializeFunction,
  ComponentUpdateFunction
} from '../../../common/constants/PrefabFunctionType'
import { isClient } from '../../../common/functions/isClient'
import { Entity } from '../../../ecs/classes/Entity'
import { addComponent, getComponent } from '../../../ecs/functions/ComponentFunctions'
import { Ocean } from '../../classes/Ocean'
import { EntityNodeComponent } from '../../components/EntityNodeComponent'
import { Object3DComponent } from '../../components/Object3DComponent'
import { OceanComponent, OceanComponentType } from '../../components/OceanComponent'
import { UpdatableComponent } from '../../components/UpdatableComponent'
import { addError, removeError } from '../ErrorFunctions'

export const SCENE_COMPONENT_OCEAN = 'ocean'
export const SCENE_COMPONENT_OCEAN_DEFAULT_VALUES = {
  normalMap: '/ocean/water_normal.tga',
  distortionMap: '/ocean/water_distortion.tga',
  envMap: '/hdr/equirectangular/texture222.jpg',
  color: 0x2876dd,
  opacityRange: { x: 0.6, y: 0.9 },
  opacityFadeDistance: 0.12,
  shallowToDeepDistance: 0.1,
  shallowWaterColor: 0x30c3dd,
  waveScale: { x: 0.25, y: 0.25 },
  waveSpeed: { x: 0.08, y: 0.0 },
  waveTiling: 12.0,
  waveDistortionTiling: 7.0,
  waveDistortionSpeed: { x: 0.08, y: 0.08 },
  shininess: 40,
  reflectivity: 0.25,
  bigWaveHeight: 0.7,
  bigWaveTiling: { x: 1.5, y: 1.5 },
  bigWaveSpeed: { x: 0.02, y: 0.0 },
  foamSpeed: { x: 0.05, y: 0.0 },
  foamTiling: 2.0,
  foamColor: 0xffffff
}

export const deserializeOcean: ComponentDeserializeFunction = (
  entity: Entity,
  json: ComponentJson<OceanComponentType>
) => {
  if (!isClient) return

  const obj3d = new Ocean(entity)
  obj3d.userData.disableOutline = true
  const props = parseOceanProperties(json.props)

  addComponent(entity, Object3DComponent, { value: obj3d })
  addComponent(entity, OceanComponent, props)
  addComponent(entity, UpdatableComponent, {})

<<<<<<< HEAD
  if (Engine.instance.isEditor) {
    getComponent(entity, EntityNodeComponent)?.components.push(SCENE_COMPONENT_OCEAN)

    obj3d.userData.disableOutline = true
  }
=======
  getComponent(entity, EntityNodeComponent)?.components.push(SCENE_COMPONENT_OCEAN)
>>>>>>> 2c9ade69

  updateOcean(entity, props)
}

export const updateOcean: ComponentUpdateFunction = (entity: Entity, properties: OceanComponentType) => {
  const obj3d = getComponent(entity, Object3DComponent).value as Ocean
  const component = getComponent(entity, OceanComponent)

  if (properties.normalMap) {
    try {
      obj3d.normalMap = component.normalMap
      removeError(entity, 'normalMapError')
    } catch (error) {
      addError(entity, 'normalMapError', error.message)
      console.error(error)
    }
  }

  if (properties.distortionMap) {
    try {
      obj3d.distortionMap = component.distortionMap
      removeError(entity, 'distortionMapError')
    } catch (error) {
      addError(entity, 'distortionMapError', error.message)
      console.error(error)
    }
  }

  if (properties.envMap) {
    try {
      obj3d.envMap = component.envMap
      removeError(entity, 'envMapError')
    } catch (error) {
      addError(entity, 'envMapError', error.message)
      console.error(error)
    }
  }

  if (typeof properties.color !== 'undefined') obj3d.color = component.color
  if (typeof properties.opacityRange !== 'undefined') obj3d.opacityRange = component.opacityRange
  if (typeof properties.opacityFadeDistance !== 'undefined') obj3d.opacityFadeDistance = component.opacityFadeDistance
  if (typeof properties.shallowToDeepDistance !== 'undefined')
    obj3d.shallowToDeepDistance = component.shallowToDeepDistance
  if (typeof properties.shallowWaterColor !== 'undefined') obj3d.shallowWaterColor = component.shallowWaterColor
  if (typeof properties.waveScale !== 'undefined') obj3d.waveScale = component.waveScale
  if (typeof properties.waveSpeed !== 'undefined') obj3d.waveSpeed = component.waveSpeed
  if (typeof properties.waveTiling !== 'undefined') obj3d.waveTiling = component.waveTiling
  if (typeof properties.waveDistortionTiling !== 'undefined')
    obj3d.waveDistortionTiling = component.waveDistortionTiling
  if (typeof properties.waveDistortionSpeed !== 'undefined') obj3d.waveDistortionSpeed = component.waveDistortionSpeed
  if (typeof properties.shininess !== 'undefined') obj3d.shininess = component.shininess
  if (typeof properties.reflectivity !== 'undefined') obj3d.reflectivity = component.reflectivity
  if (typeof properties.bigWaveHeight !== 'undefined') obj3d.bigWaveHeight = component.bigWaveHeight
  if (typeof properties.bigWaveTiling !== 'undefined') obj3d.bigWaveTiling = component.bigWaveTiling
  if (typeof properties.bigWaveSpeed !== 'undefined') obj3d.bigWaveSpeed = component.bigWaveSpeed
  if (typeof properties.foamSpeed !== 'undefined') obj3d.foamSpeed = component.foamSpeed
  if (typeof properties.foamTiling !== 'undefined') obj3d.foamTiling = component.foamTiling
  if (typeof properties.foamColor !== 'undefined') obj3d.foamColor = component.foamColor
}

export const serializeOcean: ComponentSerializeFunction = (entity) => {
  const component = getComponent(entity, OceanComponent) as OceanComponentType
  if (!component) return

  return {
    name: SCENE_COMPONENT_OCEAN,
    props: {
      normalMap: component.normalMap,
      distortionMap: component.distortionMap,
      envMap: component.envMap,
      color: component.color.getHex(),
      opacityRange: component.opacityRange,
      opacityFadeDistance: component.opacityFadeDistance,
      shallowToDeepDistance: component.shallowToDeepDistance,
      shallowWaterColor: component.shallowWaterColor.getHex(),
      waveScale: component.waveScale,
      waveSpeed: component.waveSpeed,
      waveTiling: component.waveTiling,
      waveDistortionTiling: component.waveDistortionTiling,
      waveDistortionSpeed: component.waveDistortionSpeed,
      shininess: component.shininess,
      reflectivity: component.reflectivity,
      bigWaveHeight: component.bigWaveHeight,
      bigWaveTiling: component.bigWaveTiling,
      bigWaveSpeed: component.bigWaveSpeed,
      foamSpeed: component.foamSpeed,
      foamTiling: component.foamTiling,
      foamColor: component.foamColor.getHex()
    }
  }
}

const parseOceanProperties = (props): OceanComponentType => {
  const result = {
    normalMap: props.normalMap ?? SCENE_COMPONENT_OCEAN_DEFAULT_VALUES.normalMap,
    distortionMap: props.distortionMap ?? SCENE_COMPONENT_OCEAN_DEFAULT_VALUES.distortionMap,
    envMap: props.envMap ?? SCENE_COMPONENT_OCEAN_DEFAULT_VALUES.envMap,
    color: new Color(props.color ?? SCENE_COMPONENT_OCEAN_DEFAULT_VALUES.color),
    opacityFadeDistance: props.opacityFadeDistance ?? SCENE_COMPONENT_OCEAN_DEFAULT_VALUES.opacityFadeDistance,
    shallowToDeepDistance: props.shallowToDeepDistance ?? SCENE_COMPONENT_OCEAN_DEFAULT_VALUES.shallowToDeepDistance,
    shallowWaterColor: new Color(props.shallowWaterColor ?? SCENE_COMPONENT_OCEAN_DEFAULT_VALUES.shallowWaterColor),
    waveTiling: props.waveTiling ?? SCENE_COMPONENT_OCEAN_DEFAULT_VALUES.waveTiling,
    waveDistortionTiling: props.waveDistortionTiling ?? SCENE_COMPONENT_OCEAN_DEFAULT_VALUES.waveDistortionTiling,
    shininess: props.shininess ?? SCENE_COMPONENT_OCEAN_DEFAULT_VALUES.shininess,
    reflectivity: props.reflectivity ?? SCENE_COMPONENT_OCEAN_DEFAULT_VALUES.reflectivity,
    bigWaveHeight: props.bigWaveHeight ?? SCENE_COMPONENT_OCEAN_DEFAULT_VALUES.bigWaveHeight,
    foamTiling: props.foamTiling ?? SCENE_COMPONENT_OCEAN_DEFAULT_VALUES.foamTiling,
    foamColor: new Color(props.foamColor ?? SCENE_COMPONENT_OCEAN_DEFAULT_VALUES.foamColor)
  } as OceanComponentType

  let tempV2 = props.opacityRange ?? SCENE_COMPONENT_OCEAN_DEFAULT_VALUES.opacityRange
  result.opacityRange = new Vector2(tempV2.x, tempV2.y)

  tempV2 = props.waveScale ?? SCENE_COMPONENT_OCEAN_DEFAULT_VALUES.waveScale
  result.waveScale = new Vector2(tempV2.x, tempV2.y)

  tempV2 = props.waveSpeed ?? SCENE_COMPONENT_OCEAN_DEFAULT_VALUES.waveSpeed
  result.waveSpeed = new Vector2(tempV2.x, tempV2.y)

  tempV2 = props.waveDistortionSpeed ?? SCENE_COMPONENT_OCEAN_DEFAULT_VALUES.waveDistortionSpeed
  result.waveDistortionSpeed = new Vector2(tempV2.x, tempV2.y)

  tempV2 = props.bigWaveTiling ?? SCENE_COMPONENT_OCEAN_DEFAULT_VALUES.bigWaveTiling
  result.bigWaveTiling = new Vector2(tempV2.x, tempV2.y)

  tempV2 = props.bigWaveSpeed ?? SCENE_COMPONENT_OCEAN_DEFAULT_VALUES.bigWaveSpeed
  result.bigWaveSpeed = new Vector2(tempV2.x, tempV2.y)

  tempV2 = props.foamSpeed ?? SCENE_COMPONENT_OCEAN_DEFAULT_VALUES.foamSpeed
  result.foamSpeed = new Vector2(tempV2.x, tempV2.y)

  return result
}<|MERGE_RESOLUTION|>--- conflicted
+++ resolved
@@ -56,15 +56,7 @@
   addComponent(entity, OceanComponent, props)
   addComponent(entity, UpdatableComponent, {})
 
-<<<<<<< HEAD
-  if (Engine.instance.isEditor) {
-    getComponent(entity, EntityNodeComponent)?.components.push(SCENE_COMPONENT_OCEAN)
-
-    obj3d.userData.disableOutline = true
-  }
-=======
   getComponent(entity, EntityNodeComponent)?.components.push(SCENE_COMPONENT_OCEAN)
->>>>>>> 2c9ade69
 
   updateOcean(entity, props)
 }
