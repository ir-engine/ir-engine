import assert from 'assert'
import {
  BoxGeometry,
  Material,
  Mesh,
  MeshLambertMaterial,
  MeshPhongMaterial,
  MeshStandardMaterial,
  Object3D
} from 'three'

import { ComponentJson } from '@xrengine/common/src/interfaces/SceneInterface'

import { createEngine, Engine } from '../../../ecs/classes/Engine'
import { Entity } from '../../../ecs/classes/Entity'
import { getComponent } from '../../../ecs/functions/ComponentFunctions'
import { addComponent } from '../../../ecs/functions/ComponentFunctions'
import { createEntity } from '../../../ecs/functions/EntityFunctions'
import { EngineRenderer } from '../../../renderer/WebGLRendererSystem'
import { EntityNodeComponent } from '../../components/EntityNodeComponent'
import { SimpleMaterialTagComponent } from '../../components/SimpleMaterialTagComponent'
import { SceneOptions } from '../../systems/SceneObjectSystem'
import {
  deserializeSimpleMaterial,
  SCENE_COMPONENT_SIMPLE_MATERIALS,
  serializeSimpleMaterial,
  useSimpleMaterial,
  useStandardMaterial
} from './SimpleMaterialFunctions'

SceneOptions.instance = new SceneOptions()
SceneOptions.instance.boxProjection = true

describe('SimpleMaterialFunctions', () => {
  let entity: Entity

  beforeEach(() => {
    createEngine()
    entity = createEntity()
  })

  const sceneComponentData = {
    simpleMaterials: {}
  }

  const sceneComponent: ComponentJson = {
    name: SCENE_COMPONENT_SIMPLE_MATERIALS,
    props: sceneComponentData
  }

  describe('deserializeSimpleMaterial()', () => {
    it('does not create SimpleMaterial Component if "simpleMaterials" is undefined', () => {
      deserializeSimpleMaterial(entity, { ...sceneComponent, props: {} })

      const simplematerialComponent = getComponent(entity, SimpleMaterialTagComponent)
      assert(!simplematerialComponent)
    })

    it('creates SimpleMaterial Component with provided component data', () => {
      deserializeSimpleMaterial(entity, sceneComponent)

      const simplematerialComponent = getComponent(entity, SimpleMaterialTagComponent)
      assert(simplematerialComponent)
      assert(Object.keys(simplematerialComponent).length === 0)
    })

    it('will include this component into EntityNodeComponent', () => {
      addComponent(entity, EntityNodeComponent, { components: [] })

<<<<<<< HEAD
        deserializeSimpleMaterial(entity, sceneComponent)

        const entityNodeComponent = getComponent(entity, EntityNodeComponent)
        assert(!entityNodeComponent.components.includes(SCENE_COMPONENT_SIMPLE_MATERIALS))
      })

      it('creates SimpleMaterial in Editor', () => {
        Engine.instance.isEditor = true

        addComponent(entity, EntityNodeComponent, { components: [] })

        deserializeSimpleMaterial(entity, sceneComponent)

        const entityNodeComponent = getComponent(entity, EntityNodeComponent)
        assert(entityNodeComponent.components.includes(SCENE_COMPONENT_SIMPLE_MATERIALS))

        Engine.instance.isEditor = false
      })
=======
      deserializeSimpleMaterial(entity, sceneComponent)

      const entityNodeComponent = getComponent(entity, EntityNodeComponent)
      assert(entityNodeComponent.components.includes(SCENE_COMPONENT_SIMPLE_MATERIALS))
>>>>>>> 2c9ade69
    })
  })

  describe('serializeSimpleMaterial()', () => {
    it('should properly serialize simplematerial', () => {
      deserializeSimpleMaterial(entity, sceneComponent)
      assert.deepEqual(serializeSimpleMaterial(entity), sceneComponent)
    })

    it('should return undefine if there is no simplematerial component', () => {
      assert(serializeSimpleMaterial(entity) === undefined)
    })
  })

  describe('useSimpleMaterial()', () => {
    it('replaces MeshStandardMaterial to MeshPhongMaterial', () => {
      const mat = new MeshStandardMaterial()
      const obj3d = new Mesh(new BoxGeometry(), mat)
      useSimpleMaterial(obj3d)

      assert(obj3d.material instanceof MeshPhongMaterial)
      assert(obj3d.userData.prevMaterial === mat)
    })

    it('does not replace material other than MeshStandardMaterial', () => {
      const mat = new MeshLambertMaterial()
      const obj3d = new Mesh(new BoxGeometry(), mat)
      useSimpleMaterial(obj3d)

      assert(obj3d.material instanceof MeshLambertMaterial)
    })
  })

  describe('useStandardMaterial()', () => {
    it('does nothing if there no material', () => {
      const mat = new MeshStandardMaterial()
      const obj3d = new Object3D()
      useStandardMaterial(obj3d as Mesh<any, Material>)

      assert(!obj3d.userData.material)
    })

    it('restores previous material', () => {
      const mat = new MeshStandardMaterial()
      const obj3d = new Mesh(new BoxGeometry(), new MeshPhongMaterial())
      obj3d.receiveShadow = true
      EngineRenderer.instance.csm = { setupMaterial() {} } as any
      obj3d.userData.prevMaterial = mat

      useStandardMaterial(obj3d)

      assert(obj3d.material === (mat as any))
      assert((obj3d.material as any).envMapIntensity === SceneOptions.instance.envMapIntensity)
      assert(typeof obj3d.userData.prevMaterial === 'undefined')
    })
  })
})<|MERGE_RESOLUTION|>--- conflicted
+++ resolved
@@ -67,31 +67,10 @@
     it('will include this component into EntityNodeComponent', () => {
       addComponent(entity, EntityNodeComponent, { components: [] })
 
-<<<<<<< HEAD
-        deserializeSimpleMaterial(entity, sceneComponent)
-
-        const entityNodeComponent = getComponent(entity, EntityNodeComponent)
-        assert(!entityNodeComponent.components.includes(SCENE_COMPONENT_SIMPLE_MATERIALS))
-      })
-
-      it('creates SimpleMaterial in Editor', () => {
-        Engine.instance.isEditor = true
-
-        addComponent(entity, EntityNodeComponent, { components: [] })
-
-        deserializeSimpleMaterial(entity, sceneComponent)
-
-        const entityNodeComponent = getComponent(entity, EntityNodeComponent)
-        assert(entityNodeComponent.components.includes(SCENE_COMPONENT_SIMPLE_MATERIALS))
-
-        Engine.instance.isEditor = false
-      })
-=======
       deserializeSimpleMaterial(entity, sceneComponent)
 
       const entityNodeComponent = getComponent(entity, EntityNodeComponent)
       assert(entityNodeComponent.components.includes(SCENE_COMPONENT_SIMPLE_MATERIALS))
->>>>>>> 2c9ade69
     })
   })
 
