import assert from 'assert'
import { Mesh, MeshBasicMaterial } from 'three'

import { ComponentJson } from '@xrengine/common/src/interfaces/SceneInterface'

import { createEngine, Engine } from '../../../ecs/classes/Engine'
import { Entity } from '../../../ecs/classes/Entity'
import { getComponent } from '../../../ecs/functions/ComponentFunctions'
import { addComponent } from '../../../ecs/functions/ComponentFunctions'
import { createEntity } from '../../../ecs/functions/EntityFunctions'
import { EntityNodeComponent } from '../../components/EntityNodeComponent'
import { Object3DComponent } from '../../components/Object3DComponent'
import { ShadowComponent, ShadowComponentType } from '../../components/ShadowComponent'
import { deserializeShadow, SCENE_COMPONENT_SHADOW, serializeShadow, updateShadow } from './ShadowFunctions'

describe('ShadowFunctions', () => {
  let entity: Entity

  beforeEach(() => {
    createEngine()
    entity = createEntity()
  })

  const sceneComponentData = {
    cast: true,
    receive: true
  }

  const sceneComponent: ComponentJson = {
    name: SCENE_COMPONENT_SHADOW,
    props: sceneComponentData
  }

  describe('deserializeShadow()', () => {
    it('creates Shadow Component with default component data', () => {
      deserializeShadow(entity, { ...sceneComponent, props: {} })

      const shadowComponent = getComponent(entity, ShadowComponent)
      assert(shadowComponent)
      assert(
        shadowComponent.castShadow === sceneComponentData.cast &&
          shadowComponent.receiveShadow === sceneComponentData.receive
      )
    })

    it('creates Shadow Component with provided component data', () => {
      deserializeShadow(entity, sceneComponent)

      const shadowComponent = getComponent(entity, ShadowComponent)
      assert(shadowComponent)
      assert(
        shadowComponent.castShadow === sceneComponentData.cast &&
          shadowComponent.receiveShadow === sceneComponentData.receive
      )
    })

    it('will include this component into EntityNodeComponent', () => {
      addComponent(entity, EntityNodeComponent, { components: [] })

<<<<<<< HEAD
        deserializeShadow(entity, sceneComponent)

        const entityNodeComponent = getComponent(entity, EntityNodeComponent)
        assert(!entityNodeComponent.components.includes(SCENE_COMPONENT_SHADOW))
      })

      it('creates Shadow in Editor', () => {
        Engine.instance.isEditor = true

        addComponent(entity, EntityNodeComponent, { components: [] })

        deserializeShadow(entity, sceneComponent)

        const entityNodeComponent = getComponent(entity, EntityNodeComponent)
        assert(entityNodeComponent.components.includes(SCENE_COMPONENT_SHADOW))

        Engine.instance.isEditor = false
      })
=======
      deserializeShadow(entity, sceneComponent)

      const entityNodeComponent = getComponent(entity, EntityNodeComponent)
      assert(entityNodeComponent.components.includes(SCENE_COMPONENT_SHADOW))
>>>>>>> 2c9ade69
    })
  })

  describe('updateShadow()', () => {
    let shadowComponent: ShadowComponentType
    let obj3d: Mesh
    let child: Mesh

    beforeEach(() => {
      obj3d = new Mesh()
      child = new Mesh()

      obj3d.material = new MeshBasicMaterial()
      child.material = [new MeshBasicMaterial(), new MeshBasicMaterial()]

      obj3d.add(child)

      addComponent(entity, Object3DComponent, { value: obj3d })
      deserializeShadow(entity, sceneComponent)
      shadowComponent = getComponent(entity, ShadowComponent) as ShadowComponentType
    })

    describe('Property tests for "castShadow"', () => {
      it('should update shadow properties of the object', () => {
        shadowComponent.castShadow = false
        updateShadow(entity)
        obj3d.traverse((obj) => {
          assert(obj.castShadow === shadowComponent.castShadow)
        })

        shadowComponent.castShadow = true
        updateShadow(entity)
        obj3d.traverse((obj) => {
          assert(obj.castShadow === shadowComponent.castShadow)
        })
      })
    })

    describe('Property tests for "receiveShadow"', () => {
      it('should update shadow properties of the object', () => {
        shadowComponent.receiveShadow = false
        updateShadow(entity)
        obj3d.traverse((obj) => {
          assert(obj.receiveShadow === shadowComponent.receiveShadow)
        })

        shadowComponent.receiveShadow = true
        updateShadow(entity)
        obj3d.traverse((obj) => {
          assert(obj.receiveShadow === shadowComponent.receiveShadow)
        })
      })
    })
  })

  describe('serializeShadow()', () => {
    it('should properly serialize shadow', () => {
      deserializeShadow(entity, sceneComponent)
      assert.deepEqual(serializeShadow(entity), sceneComponent)
    })

    it('should return undefine if there is no shadow component', () => {
      assert(serializeShadow(entity) === undefined)
    })
  })
})<|MERGE_RESOLUTION|>--- conflicted
+++ resolved
@@ -57,31 +57,10 @@
     it('will include this component into EntityNodeComponent', () => {
       addComponent(entity, EntityNodeComponent, { components: [] })
 
-<<<<<<< HEAD
-        deserializeShadow(entity, sceneComponent)
-
-        const entityNodeComponent = getComponent(entity, EntityNodeComponent)
-        assert(!entityNodeComponent.components.includes(SCENE_COMPONENT_SHADOW))
-      })
-
-      it('creates Shadow in Editor', () => {
-        Engine.instance.isEditor = true
-
-        addComponent(entity, EntityNodeComponent, { components: [] })
-
-        deserializeShadow(entity, sceneComponent)
-
-        const entityNodeComponent = getComponent(entity, EntityNodeComponent)
-        assert(entityNodeComponent.components.includes(SCENE_COMPONENT_SHADOW))
-
-        Engine.instance.isEditor = false
-      })
-=======
       deserializeShadow(entity, sceneComponent)
 
       const entityNodeComponent = getComponent(entity, EntityNodeComponent)
       assert(entityNodeComponent.components.includes(SCENE_COMPONENT_SHADOW))
->>>>>>> 2c9ade69
     })
   })
 
