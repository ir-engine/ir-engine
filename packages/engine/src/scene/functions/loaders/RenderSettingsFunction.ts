--- conflicted
+++ resolved
@@ -56,7 +56,6 @@
   if (typeof properties.LODs !== 'undefined' && component.LODs)
     AssetLoader.LOD_DISTANCES = { '0': component.LODs.x, '1': component.LODs.y, '2': component.LODs.z }
 
-<<<<<<< HEAD
   if (typeof properties.overrideRendererSettings !== 'undefined') {
     if (properties.overrideRendererSettings) {
       EngineRenderer.instance.renderer.toneMapping = component.toneMapping
@@ -71,12 +70,6 @@
       enableCSM()
     }
 
-=======
-  if (typeof properties.overrideRendererSettings === 'undefined' || !component.overrideRendererSettings) {
-    EngineRenderer.instance.isCSMEnabled = true
-    if (getEngineState().sceneLoaded.value) initializeCSM()
-    else matchActionOnce(Engine.instance.store, EngineActions.sceneLoaded.matches, initializeCSM)
->>>>>>> 51d813ff
     return
   }
 
@@ -96,9 +89,8 @@
   }
 }
 
-<<<<<<< HEAD
 export const updateShadowMapOnSceneLoad = (enable: boolean, shadowMapType?: number) => {
-  if (accessEngineState().sceneLoaded.value) updateShadowMap(enable, shadowMapType)
+  if (getEngineState().sceneLoaded.value) updateShadowMap(enable, shadowMapType)
   else
     matchActionOnce(Engine.instance.store, EngineActions.sceneLoaded.matches, () => {
       updateShadowMap(enable, shadowMapType)
@@ -118,21 +110,13 @@
     if (node.isLight && node.shadow) {
       node.shadow.map?.dispose()
       node.castShadow = enable
-=======
-  if (EngineRenderer.instance.renderer.shadowMap.enabled) {
-    if (component.csm) {
-      if (getEngineState().sceneLoaded.value) initializeCSM()
-      else matchActionOnce(Engine.instance.store, EngineActions.sceneLoaded.matches, initializeCSM)
-    } else {
-      disposeCSM()
->>>>>>> 51d813ff
     }
   })
 }
 
 const enableCSM = () => {
   if (!EngineRenderer.instance.csm && EngineRenderer.instance.renderer.shadowMap.enabled) {
-    if (accessEngineState().sceneLoaded.value) initializeCSM()
+    if (getEngineState().sceneLoaded.value) initializeCSM()
     else matchActionOnce(Engine.instance.store, EngineActions.sceneLoaded.matches, initializeCSM)
   }
 }
