--- conflicted
+++ resolved
@@ -140,13 +140,8 @@
     }
   }
 
-<<<<<<< HEAD
-  EngineRenderer.instance.directionalLightEntities.forEach((entity) => {
+  for (const entity of EngineRenderer.instance.directionalLightEntities) {
     const light = getComponent(entity, DirectionalLightComponent)?.light
-=======
-  for (const entity of EngineRenderer.instance.directionalLightEntities) {
-    const light = getComponent(entity, Object3DComponent)?.value
->>>>>>> 7a71d83d
     if (light) light.castShadow = getComponent(entity, DirectionalLightComponent).castShadow
   }
 
