--- conflicted
+++ resolved
@@ -73,19 +73,13 @@
     Engine.renderer.shadowMap.enabled = false
   }
 
-<<<<<<< HEAD
-  if (component.csm && Engine.renderer.shadowMap.enabled) {
-    if (accessEngineState().sceneLoaded.value) initializeCSM()
-    else receiveActionOnce(Engine.store, EngineEvents.EVENTS.SCENE_LOADED, initializeCSM)
-=======
   if (Engine.renderer.shadowMap.enabled) {
     if (component.csm) {
       if (accessEngineState().sceneLoaded.value) initializeCSM()
-      else receiveActionOnce(EngineEvents.EVENTS.SCENE_LOADED, initializeCSM)
+      else receiveActionOnce(Engine.store, EngineEvents.EVENTS.SCENE_LOADED, initializeCSM)
     } else {
       disposeCSM()
     }
->>>>>>> 66521dda
   }
 }
 
