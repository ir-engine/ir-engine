import { DracoOptions } from '@gltf-transform/functions'
import { Material, Mesh, Texture } from 'three'

<<<<<<< HEAD
import { ComponentDeserializeFunction, ComponentSerializeFunction } from '../../../common/constants/PrefabFunctionType'
import { EngineState } from '../../../ecs/classes/EngineState'
import { Entity } from '../../../ecs/classes/Entity'
import {
  addComponent,
  getComponent,
  getComponentState,
  hasComponent,
  setComponent
} from '../../../ecs/functions/ComponentFunctions'
=======
import {
  GeometryTransformParameters,
  ImageTransformParameters,
  ResourceID,
  ResourceTransforms
} from '../../../assets/classes/ModelTransform'
import { ComponentType } from '../../../ecs/functions/ComponentFunctions'
>>>>>>> 44aefe57
import { ModelComponent } from '../../components/ModelComponent'
import iterateObject3D from '../../util/iterateObject3D'

export function getModelResources(model: ComponentType<typeof ModelComponent>): ResourceTransforms {
  if (!model?.scene) return { geometries: [], images: [] }
  const geometries: GeometryTransformParameters[] = iterateObject3D(model.scene, (mesh: Mesh) => {
    if (!mesh?.isMesh || !mesh.geometry) return []
    mesh.name && (mesh.geometry.name = mesh.name)
    return [mesh.geometry]
  })
    .flatMap((x) => x)
    .map((geometry) => {
      const dracoParms: DracoOptions = {
        quantizePosition: 14,
        quantizeNormal: 10,
        quantizeTexcoord: 12,
        quantizeColor: 8,
        quantizeGeneric: 12
      }
      return {
        resourceId: geometry.uuid as ResourceID,
        enabled: true,
        parameters: {
          weld: {
            enabled: false,
            parameters: 0.0001
          },
          dracoCompression: {
            enabled: false,
            parameters: dracoParms
          }
        }
      } as GeometryTransformParameters
    })
    .filter((x, i, arr) => arr.indexOf(x) === i) // remove duplicates

  const images: ImageTransformParameters[] = iterateObject3D(model.scene, (mesh: Mesh) => {
    if (!mesh?.isMesh || !mesh.material) return []
    const textures: Texture[] = Object.entries(mesh.material)
      .filter(([, x]) => x?.isTexture)
      .map(([field, texture]) => {
        texture.name = texture.name ? texture.name : `${(mesh.material as Material).name}-${field}`
        return texture
      })
    const tmpImages: HTMLImageElement[] = textures.map((texture) => texture.image)
    const images: HTMLImageElement[] = textures
      .filter((texture, i, arr) => tmpImages.indexOf(tmpImages[i]) === i)
      .map((texture) => {
        const image = texture.image as HTMLImageElement
        image.id = texture.name
        return image
      })
    const result: ImageTransformParameters[] = images.map((image) => {
      return {
        resourceId: image.id as ResourceID,
        enabled: false,
        parameters: {
          flipY: {
            enabled: false,
            parameters: false
          },
          maxTextureSize: {
            enabled: true,
            parameters: 2048
          },
          textureFormat: {
            enabled: true,
            parameters: 'ktx2'
          },
          textureCompressionType: {
            enabled: false,
            parameters: 'etc1'
          },
          textureCompressionQuality: {
            enabled: false,
            parameters: 128
          }
        }
      } as ImageTransformParameters
    })
    return result
  })
    .flatMap((x) => x)
    .filter((x, i, arr) => arr.indexOf(x) === i) // remove duplicates
  return {
    geometries,
    images
  }
}<|MERGE_RESOLUTION|>--- conflicted
+++ resolved
@@ -1,18 +1,6 @@
 import { DracoOptions } from '@gltf-transform/functions'
 import { Material, Mesh, Texture } from 'three'
 
-<<<<<<< HEAD
-import { ComponentDeserializeFunction, ComponentSerializeFunction } from '../../../common/constants/PrefabFunctionType'
-import { EngineState } from '../../../ecs/classes/EngineState'
-import { Entity } from '../../../ecs/classes/Entity'
-import {
-  addComponent,
-  getComponent,
-  getComponentState,
-  hasComponent,
-  setComponent
-} from '../../../ecs/functions/ComponentFunctions'
-=======
 import {
   GeometryTransformParameters,
   ImageTransformParameters,
@@ -20,7 +8,6 @@
   ResourceTransforms
 } from '../../../assets/classes/ModelTransform'
 import { ComponentType } from '../../../ecs/functions/ComponentFunctions'
->>>>>>> 44aefe57
 import { ModelComponent } from '../../components/ModelComponent'
 import iterateObject3D from '../../util/iterateObject3D'
 
