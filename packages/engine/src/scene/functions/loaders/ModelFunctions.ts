--- conflicted
+++ resolved
@@ -1,14 +1,7 @@
-import { AnimationClip, Mesh, Object3D } from 'three'
-
 import { ComponentJson } from '@xrengine/common/src/interfaces/SceneInterface'
 
-<<<<<<< HEAD
 import { AssetLoader } from '../../../assets/classes/AssetLoader'
 import { GLTF } from '../../../assets/loaders/gltf/GLTFLoader'
-=======
-import { AnimationComponent } from '../../../avatar/components/AnimationComponent'
-import { LoopAnimationComponent } from '../../../avatar/components/LoopAnimationComponent'
->>>>>>> 903c79f6
 import {
   ComponentDeserializeFunction,
   ComponentSerializeFunction,
@@ -16,12 +9,7 @@
 } from '../../../common/constants/PrefabFunctionType'
 import { Engine } from '../../../ecs/classes/Engine'
 import { Entity } from '../../../ecs/classes/Entity'
-<<<<<<< HEAD
 import { addComponent, getComponent, hasComponent, removeComponent } from '../../../ecs/functions/ComponentFunctions'
-=======
-import { addComponent, getComponent } from '../../../ecs/functions/ComponentFunctions'
-import UpdateableObject3D from '../../classes/UpdateableObject3D'
->>>>>>> 903c79f6
 import { EntityNodeComponent } from '../../components/EntityNodeComponent'
 import { ModelComponent, ModelComponentType } from '../../components/ModelComponent'
 import { Object3DComponent } from '../../components/Object3DComponent'
@@ -39,20 +27,6 @@
   isDynamicObject: false
 }
 
-export const AnimatedObjectCallbacks = [
-  { label: 'None', value: 'none' },
-  { label: 'Play', value: 'play' },
-  { label: 'Pause', value: 'pause' },
-  { label: 'Stop', value: 'stop' }
-]
-
-type AnimatedObject3D = UpdateableObject3D & {
-  play()
-  pause()
-  stop()
-  callbacks()
-}
-
 export const deserializeModel: ComponentDeserializeFunction = (
   entity: Entity,
   component: ComponentJson<ModelComponentType>
@@ -61,17 +35,11 @@
   addComponent(entity, ModelComponent, props)
 
   if (Engine.isEditor) getComponent(entity, EntityNodeComponent)?.components.push(SCENE_COMPONENT_MODEL)
-<<<<<<< HEAD
-
   updateModel(entity, props)
-=======
-  registerSceneLoadPromise(updateModel(entity, props) as any as Promise<void>)
->>>>>>> 903c79f6
 }
 
 export const updateModel: ComponentUpdateFunction = (entity: Entity, properties: ModelComponentType) => {
   const component = getComponent(entity, ModelComponent)
-<<<<<<< HEAD
 
   if (properties.src) {
     try {
@@ -83,49 +51,6 @@
       addComponent(entity, Object3DComponent, { value: scene })
       // }, 100)
       parseGLTFModel(entity, component, scene)
-=======
-  const obj3d = getComponent(entity, Object3DComponent).value as AnimatedObject3D
-
-  if (properties.src) {
-    try {
-      const model = await loadGLTFModel(entity)
-
-      // TODO: move all loopable component stuff to LoopableAnimationFunctions, contingent on #5384
-
-      //add callback
-      const scene = model?.scene as any
-      scene.play = () => {
-        //TODO: LoopAnimationComponent called later than ModelFunctions, so should recall
-        const loopAnimationComponent = getComponent(entity, LoopAnimationComponent)
-        const animationComponent = getComponent(entity, AnimationComponent)
-        if (
-          loopAnimationComponent.activeClipIndex >= 0 &&
-          animationComponent.animations[loopAnimationComponent.activeClipIndex]
-        ) {
-          loopAnimationComponent.action = animationComponent.mixer.clipAction(
-            AnimationClip.findByName(
-              animationComponent.animations,
-              animationComponent.animations[loopAnimationComponent.activeClipIndex].name
-            )
-          )
-          loopAnimationComponent.action.paused = false
-          loopAnimationComponent.action.play()
-        }
-      }
-      scene.pause = () => {
-        //TODO: LoopAnimationComponent called later than ModelFunctions, so should recall
-        const loopAnimationComponent = getComponent(entity, LoopAnimationComponent)
-        if (loopAnimationComponent.action) loopAnimationComponent.action.paused = true
-      }
-      scene.stop = () => {
-        //TODO: LoopAnimationComponent called later than ModelFunctions, so should recall
-        const loopAnimationComponent = getComponent(entity, LoopAnimationComponent)
-        if (loopAnimationComponent.action) loopAnimationComponent.action.stop()
-      }
-      scene.callbacks = () => {
-        return AnimatedObjectCallbacks
-      }
->>>>>>> 903c79f6
       removeError(entity, 'srcError')
     } catch (err) {
       addError(entity, 'srcError', err.message)
