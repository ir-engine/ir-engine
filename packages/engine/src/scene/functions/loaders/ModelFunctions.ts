--- conflicted
+++ resolved
@@ -21,9 +21,5 @@
   /**
    * Add SceneAssetPendingTagComponent to tell scene loading system we should wait for this asset to load
    */
-<<<<<<< HEAD
-  setComponent(entity, SceneAssetPendingTagComponent)
-=======
   if (!getMutableState(EngineState).sceneLoaded.value) setComponent(entity, SceneAssetPendingTagComponent, true)
->>>>>>> d23fc72b
 }