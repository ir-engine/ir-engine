import { Object3D, Texture } from 'three'

import { ComponentJson } from '@xrengine/common/src/interfaces/SceneInterface'

import { AssetLoader } from '../../../assets/classes/AssetLoader'
import { GLTF } from '../../../assets/loaders/gltf/GLTFLoader'
import { ComponentDeserializeFunction, ComponentSerializeFunction } from '../../../common/constants/PrefabFunctionType'
import { isClient } from '../../../common/functions/isClient'
import { Engine } from '../../../ecs/classes/Engine'
import { Entity } from '../../../ecs/classes/Entity'
import { addComponent, getComponent, hasComponent, removeComponent } from '../../../ecs/functions/ComponentFunctions'
import { setBoundingBoxComponent } from '../../../interaction/components/BoundingBoxComponents'
import { EntityNodeComponent } from '../../components/EntityNodeComponent'
import { MaterialOverrideComponentType } from '../../components/MaterialOverrideComponent'
import { ModelComponent, ModelComponentType } from '../../components/ModelComponent'
import { Object3DComponent, Object3DWithEntity } from '../../components/Object3DComponent'
import { SimpleMaterialTagComponent } from '../../components/SimpleMaterialTagComponent'
import { ObjectLayers } from '../../constants/ObjectLayers'
import { generateMeshBVH } from '../bvhWorkerPool'
import { addError, removeError } from '../ErrorFunctions'
import { parseGLTFModel } from '../loadGLTFModel'
import { enableObjectLayer } from '../setObjectLayers'
import { initializeOverride } from './MaterialOverrideFunctions'

export const SCENE_COMPONENT_MODEL = 'gltf-model'
export const SCENE_COMPONENT_MODEL_DEFAULT_VALUE = {
  src: '',
  materialOverrides: [] as MaterialOverrideComponentType[],
  generateBVH: false,
  matrixAutoUpdate: true,
  useBasicMaterial: false,
  isUsingGPUInstancing: false
} as ModelComponentType

export const deserializeModel: ComponentDeserializeFunction = (
  entity: Entity,
  component: ComponentJson<ModelComponentType>
) => {
  const props = parseModelProperties(component.props)
  const model = addComponent(entity, ModelComponent, props)
  setBoundingBoxComponent(entity)

  getComponent(entity, EntityNodeComponent)?.components.push(SCENE_COMPONENT_MODEL)
  //add material override components
  if (isClient && model.materialOverrides.length > 0) {
    Promise.all(model.materialOverrides.map((override, i) => initializeOverride(entity, override)())).then(
      (overrides) => (model.materialOverrides = overrides)
    )
  }
  Engine.instance.currentWorld.sceneLoadingPendingAssets.add(updateModel(entity, props))
}

export const updateModel = async (entity: Entity, properties: ModelComponentType) => {
  let scene: Object3DWithEntity
  if (properties.src) {
    try {
      hasComponent(entity, Object3DComponent) && removeComponent(entity, Object3DComponent)
      switch (/\.[\d\s\w]+$/.exec(properties.src)![0]) {
        case '.glb':
        case '.gltf':
          const gltf = (await AssetLoader.loadAsync(properties.src, {
            ignoreDisposeGeometry: properties.generateBVH
          })) as GLTF
          scene = gltf.scene as any
          break
        case '.fbx':
          scene = (await AssetLoader.loadAsync(properties.src, { ignoreDisposeGeometry: properties.generateBVH })).scene
          break
        default:
          scene = new Object3D() as Object3DWithEntity
          break
      }
      addComponent(entity, Object3DComponent, { value: scene })
      parseGLTFModel(entity)
      if (properties.generateBVH) {
        scene.traverse(generateMeshBVH)
      }
      removeError(entity, 'srcError')
    } catch (err) {
      console.error(err)
      addError(entity, 'srcError', err.message)
    }
  }

  const obj3d = getComponent(entity, Object3DComponent)?.value
  if (obj3d) {
    if (typeof properties.generateBVH === 'boolean') {
      enableObjectLayer(obj3d, ObjectLayers.Camera, properties.generateBVH)
    }
  }

  if (typeof properties.useBasicMaterial === 'boolean') {
    const hasTag = hasComponent(entity, SimpleMaterialTagComponent)
    if (properties.useBasicMaterial) {
      if (!hasTag) addComponent(entity, SimpleMaterialTagComponent, true)
    } else {
      if (hasTag) removeComponent(entity, SimpleMaterialTagComponent)
    }
  }
}

export const serializeModel: ComponentSerializeFunction = (entity) => {
  const component = getComponent(entity, ModelComponent)
  if (!component) return
  const overrides = component.materialOverrides.map((_override) => {
    const override = { ..._override }
    if (override.args) {
      Object.entries(override.args)
        .filter(([k, v]) => (v as Texture)?.isTexture)
        .forEach(([k, v]) => {
          override.args[k] = (v as Texture).source.data?.src ?? ''
        })
    }
    delete override.entity
    delete override.targetEntity
    delete override.uuid
    return override
  })
  return {
    name: SCENE_COMPONENT_MODEL,
    props: {
      src: component.src,
      materialOverrides: overrides,
      generateBVH: component.generateBVH,
      matrixAutoUpdate: component.matrixAutoUpdate,
      useBasicMaterial: component.useBasicMaterial,
      isUsingGPUInstancing: component.isUsingGPUInstancing
    }
  }
}

const parseModelProperties = (props): ModelComponentType => {
  return {
<<<<<<< HEAD
    ...SCENE_COMPONENT_MODEL_DEFAULT_VALUE,
    ...props
=======
    src: props.src ?? SCENE_COMPONENT_MODEL_DEFAULT_VALUE.src,
    materialOverrides: props.materialOverrides ?? SCENE_COMPONENT_MODEL_DEFAULT_VALUE.materialOverrides,
    generateBVH: props.generateBVH ?? SCENE_COMPONENT_MODEL_DEFAULT_VALUE.generateBVH,
    matrixAutoUpdate: props.matrixAutoUpdate ?? SCENE_COMPONENT_MODEL_DEFAULT_VALUE.matrixAutoUpdate,
    useBasicMaterial: props.useBasicMaterial ?? SCENE_COMPONENT_MODEL_DEFAULT_VALUE.useBasicMaterial,
    isUsingGPUInstancing: props.isUsingGPUInstancing ?? SCENE_COMPONENT_MODEL_DEFAULT_VALUE.isUsingGPUInstancing
>>>>>>> 20d60ca2
  }
}<|MERGE_RESOLUTION|>--- conflicted
+++ resolved
@@ -131,16 +131,7 @@
 
 const parseModelProperties = (props): ModelComponentType => {
   return {
-<<<<<<< HEAD
     ...SCENE_COMPONENT_MODEL_DEFAULT_VALUE,
     ...props
-=======
-    src: props.src ?? SCENE_COMPONENT_MODEL_DEFAULT_VALUE.src,
-    materialOverrides: props.materialOverrides ?? SCENE_COMPONENT_MODEL_DEFAULT_VALUE.materialOverrides,
-    generateBVH: props.generateBVH ?? SCENE_COMPONENT_MODEL_DEFAULT_VALUE.generateBVH,
-    matrixAutoUpdate: props.matrixAutoUpdate ?? SCENE_COMPONENT_MODEL_DEFAULT_VALUE.matrixAutoUpdate,
-    useBasicMaterial: props.useBasicMaterial ?? SCENE_COMPONENT_MODEL_DEFAULT_VALUE.useBasicMaterial,
-    isUsingGPUInstancing: props.isUsingGPUInstancing ?? SCENE_COMPONENT_MODEL_DEFAULT_VALUE.isUsingGPUInstancing
->>>>>>> 20d60ca2
   }
 }