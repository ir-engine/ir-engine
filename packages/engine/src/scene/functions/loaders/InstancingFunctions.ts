import { max, min } from 'lodash'
import {
  BufferAttribute,
  BufferGeometry,
  Color,
  DoubleSide,
  InstancedBufferAttribute,
  InstancedBufferGeometry,
  InstancedMesh,
  InterleavedBufferAttribute,
  Material,
  Matrix4,
  Mesh,
  MeshStandardMaterial,
  PlaneGeometry,
  Quaternion,
  RawShaderMaterial,
  ShaderChunk,
  Texture,
  Vector2,
  Vector3
} from 'three'

import { EntityUUID } from '@etherealengine/common/src/interfaces/EntityUUID'
import { State } from '@etherealengine/hyperflux'

import { AssetLoader } from '../../../assets/classes/AssetLoader'
import { Engine } from '../../../ecs/classes/Engine'
import { Entity } from '../../../ecs/classes/Entity'
import {
  getComponent,
  getMutableComponent,
  hasComponent,
  setComponent
} from '../../../ecs/functions/ComponentFunctions'
import { formatMaterialArgs } from '../../../renderer/materials/functions/MaterialLibraryFunctions'
import { setCallback } from '../../components/CallbackComponent'
import { addObjectToGroup, removeObjectFromGroup } from '../../components/GroupComponent'
import {
  GrassProperties,
  InstancingComponent,
  MeshProperties,
  SampleMode,
  SampleProperties,
  sampleVar,
  ScatterMode,
  ScatterProperties,
  ScatterState,
  TextureRef,
  VertexProperties
} from '../../components/InstancingComponent'
import { UpdatableCallback, UpdatableComponent } from '../../components/UpdatableComponent'
import getFirstMesh from '../../util/getFirstMesh'
import obj3dFromUuid from '../../util/obj3dFromUuid'
import LogarithmicDepthBufferMaterialChunk from '../LogarithmicDepthBufferMaterialChunk'

export const GRASS_PROPERTIES_DEFAULT_VALUES: GrassProperties = {
  isGrassProperties: true,
  bladeHeight: { mu: 0.3, sigma: 0.05 },
  bladeWidth: { mu: 0.03, sigma: 0.01 },
  joints: 4,
  grassTexture: {
    src: 'https://resources-dev.etherealengine.com/assets/grass/blade_diffuse.jpg',
    texture: null
  },
  alphaMap: {
    src: 'https://resources-dev.etherealengine.com/assets/grass/blade_alpha.jpg',
    texture: null
  },
  ambientStrength: 0.5,
  diffuseStrength: 1,
  shininess: 128,
  sunColor: new Color(0.9, 0.95, 0.4)
}

export const MESH_PROPERTIES_DEFAULT_VALUES: MeshProperties = {
  isMeshProperties: true,
  instancedMesh: '' as EntityUUID
}

export const SCATTER_PROPERTIES_DEFAULT_VALUES: ScatterProperties = {
  isScatterProperties: true,
  densityMap: {
    src: 'https://resources-dev.etherealengine.com/assets/grass/perlinFbm.jpg',
    texture: null
  },
  densityMapStrength: 0.5,
  heightMap: {
    src: 'https://resources-dev.etherealengine.com/assets/grass/perlinFbm.jpg',
    texture: null
  },
  heightMapStrength: 0.5
}

export const VERTEX_PROPERTIES_DEFAULT_VALUES: VertexProperties = {
  isVertexProperties: true,
  vertexColors: false,
  densityMap: {
    src: 'https://resources-dev.etherealengine.com/assets/grass/perlinFbm.jpg',
    texture: null
  },
  densityMapStrength: 0.5,
  heightMap: {
    src: 'https://resources-dev.etherealengine.com/assets/grass/perlinFbm.jpg',
    texture: null
  },
  heightMapStrength: 0.5
}

const grassVertexSource = `
precision mediump float;
attribute vec3 position;
attribute vec3 normal;
attribute vec3 offset;
attribute vec2 uv;
attribute vec4 orient;
attribute vec2 scale;
attribute vec2 surfaceUV;
attribute float index;

uniform float time;
uniform float vHeight;
#ifdef DENSITY_MAPPED
  uniform float densityMapStrength;
  uniform sampler2D densityMap;

  varying float doClip;
#endif
#ifdef HEIGHT_MAPPED
  uniform float heightMapStrength;
  uniform sampler2D heightMap;
#endif
${ShaderChunk.logdepthbuf_pars_vertex}
${LogarithmicDepthBufferMaterialChunk}
uniform mat4 modelViewMatrix;
uniform mat4 projectionMatrix;

varying vec2 vUv;
varying vec3 vNormal;
varying vec3 vPosition;
varying float frc;
varying float idx;

const float PI = 3.1415;
const float TWO_PI = 2.0 * PI;

//https://www.geeks3d.com/20141201/how-to-rotate-a-vertex-by-a-quaternion-in-glsl/
vec3 rotateVectorByQuaternion(vec3 v, vec4 q){
return 2.0 * cross(q.xyz, v * q.w + cross(q.xyz, v)) + v;
}

float rand(float x) {
  return fract(sin(x * 10000.0) * 20000.0);
}


void main() {
#ifdef DENSITY_MAPPED
  //Sample density map
  float density = texture2D(densityMap, surfaceUV).r;
  if (rand(index) > density) {
    doClip = 1.0;
  } else {
    doClip = 0.0;
  }
#endif
//Scale vertices
vec3 vPosition = position;

//Sample height map
float height = 1.0;
#ifdef HEIGHT_MAPPED
  height = texture2D(heightMap, surfaceUV).r;
#endif
vPosition.x *= scale.x * height;
vPosition.y *= scale.y * height;
vPosition.z *= scale.x * height;
//Invert scaling for normals
vNormal = normal;
//vNormal.y /= scale.y;
frc = position.y / vHeight;
//Rotate blade around Y axis
vec4 direction = orient;
vPosition = rotateVectorByQuaternion(vPosition, direction);
vNormal = rotateVectorByQuaternion(vNormal, direction);
//UV for texture
vUv = uv;

//Wind is sine waves in time. 
float noise = 0.5 + 0.5 * sin(vPosition.x + offset.x + time);
float halfAngle = -noise * 0.1;
noise = 0.5 + 0.5 * cos(vPosition.z + offset.z + time);
halfAngle -= noise * 0.05;

direction = normalize(vec4(sin(halfAngle), 0.0, -sin(halfAngle), cos(halfAngle)));

//Rotate blade and normals according to the wind
vPosition = rotateVectorByQuaternion(vPosition, direction);
vNormal = rotateVectorByQuaternion(vNormal, direction);

//Index of instance for varying color in fragment shader
idx = index;

gl_Position = projectionMatrix * modelViewMatrix * vec4(vPosition + offset, 1.0);
${ShaderChunk.logdepthbuf_vertex}
}`

const grassFragmentSource = `
precision mediump float;

uniform vec3 cameraPosition;

//Light uniforms
uniform float ambientStrength;
uniform float diffuseStrength;
uniform float specularStrength;
uniform float shininess;
uniform vec3 sunColor;
uniform vec3 sunDirection;

//Surface uniforms
uniform sampler2D map;
uniform sampler2D alphaMap;
uniform vec3 specularColor;

varying float idx;
varying vec2 vUv;
varying vec3 vNormal;
varying vec3 vPosition;
varying float frc;

#ifdef DENSITY_MAPPED
  varying float doClip;
#endif

vec3 ACESFilm(vec3 x){
    float a = 2.51;
    float b = 0.03;
    float c = 2.43;
    float d = 0.59;
    float e = 0.14;
    return clamp((x*(a*x+b))/(x*(c*x+d)+e), 0.0, 1.0);
}

void main() {
//If clipped, don't draw
#ifdef DENSITY_MAPPED
  if(doClip > 0.0) {
    discard;
  }
#endif
//If transparent, don't draw
if(texture2D(alphaMap, vUv).r < 0.15){
    discard;
}
    vec3 viewDirection = normalize(cameraPosition - vPosition);
    vec3 normal = vNormal;

    //Flip normals when viewing reverse of the blade
    //if(dot(vNormal, viewDirection) >= 0.0){
    //    normal = normalize(vNormal);
    //}else{
    //    normal = normalize(-vNormal);
    //}

//Get color data from texture
    vec3 textureColor = pow(texture2D(map, vUv).rgb, vec3(2.2));

//Add different green tones towards root
    vec3 mixColor = idx > 0.75 ? vec3(0.2, 0.8, 0.06) : vec3(0.5, 0.8, 0.08);
textureColor = mix(0.1 * mixColor, textureColor, 0.75);

    vec3 lightTimesTexture = sunColor * textureColor;
vec3 ambient = textureColor;
    
    vec3 lightDir = normalize(sunDirection);

//How much a fragment faces the light
    float dotNormalLight = dot(normal, lightDir);
float diff = max(dotNormalLight, frc);

//Color when lit by light
vec3 diffuse = diff * lightTimesTexture;

float sky = max(dot(normal, vec3(0, 1, 0)), 0.8);
vec3 skyLight = sky * vec3(0.12, 0.29, 0.55);
vec3 col = 0.3 * skyLight * textureColor + diffuse * diffuseStrength + ambient * ambientStrength;
gl_FragColor = vec4(col, 1.0);
}`

//${ShaderChunk.logdepthbuf_fragment}
//}`

const loadTex = async (props: State<TextureRef>) => {
  const texture = (await AssetLoader.loadAsync(props.src.value)) as Texture
  props.texture.set(texture)
}

async function loadSampleTextures(props: State<ScatterProperties | VertexProperties>) {
  await Promise.all([props.densityMap, props.heightMap].map(loadTex))
}

async function loadGrassTextures(props: State<GrassProperties>) {
  await Promise.all([props.alphaMap, props.grassTexture].map(loadTex))
}

export async function stageInstancing(entity: Entity) {
  const scatter = getComponent(entity, InstancingComponent)
  const scatterState = getMutableComponent(entity, InstancingComponent)
  if (scatter.state === ScatterState.STAGING) {
    console.error('scatter component is already staging')
    return
  }
  scatterState.state.set(ScatterState.STAGING)
  const targetGeo = getFirstMesh(obj3dFromUuid(scatter.surface))!.geometry
  const normals = targetGeo.getAttribute('normal') as BufferAttribute | InterleavedBufferAttribute
  const positions = targetGeo.getAttribute('position') as BufferAttribute | InterleavedBufferAttribute
  const uvs = targetGeo.getAttribute('uv') as BufferAttribute | InterleavedBufferAttribute
  const uvBounds: any = { minU: null, maxU: null, minV: null, maxV: null }
  for (let i = 0; i < uvs.count; i += 1) {
    const u = uvs.getX(i)
    const v = uvs.getY(i)
    uvBounds.minU = uvBounds.minU != null ? min([u, uvBounds.minU]) : u
    uvBounds.minV = uvBounds.minV != null ? min([v, uvBounds.minV]) : v
    uvBounds.maxU = uvBounds.maxU != null ? max([u, uvBounds.maxU]) : u
    uvBounds.maxV = uvBounds.maxV != null ? max([v, uvBounds.maxV]) : v
  }
  const nTriangles = Math.floor((targetGeo.index?.count ?? positions.count) / 3)

  function sign(p1: Vector2, p2: Vector2, p3: Vector2) {
    return (p1.x - p3.x) * (p2.y - p3.y) - (p2.x - p3.x) * (p1.y - p3.y)
  }

  function pointInTriangle(point: Vector2, v1: Vector2, v2: Vector2, v3: Vector2) {
    const d1 = sign(point, v1, v2)
    const d2 = sign(point, v2, v3)
    const d3 = sign(point, v3, v1)
    const hasNeg = d1 < 0 || d2 < 0 || d3 < 0
    const hasPos = d1 > 0 || d2 > 0 || d3 > 0

    return !(hasNeg && hasPos)
  }

  function getUV(index) {
    return new Vector2(uvs.getX(index), uvs.getY(index))
  }

  function getPosition(index) {
    return new Vector3(positions.getX(index), positions.getY(index), positions.getZ(index))
  }

  function getNormal(index) {
    return new Vector3(normals.getX(index), normals.getY(index), normals.getZ(index))
  }

  function to3(v2: Vector2) {
    return new Vector3(v2.x, v2.y, 0)
  }

  function positionAt(uv: Vector2) {
    let triIndex = 0
    while (triIndex < nTriangles) {
      const [i1, i2, i3] = [triIndex * 3, triIndex * 3 + 1, triIndex * 3 + 2].map(
        (idx) => targetGeo.index?.getX(idx) ?? idx
      )
      const [v1, v2, v3] = [i1, i2, i3].map(getUV)
      if (pointInTriangle(uv, v1, v2, v3)) {
        //barycentric blending of positions
        const triArea =
          to3(v2.clone().sub(v1))
            .cross(to3(v3.clone().sub(v1)))
            .length() * 0.5

        const w1 =
          (to3(v2.clone().sub(uv))
            .cross(to3(v3.clone().sub(uv)))
            .length() *
            0.5) /
          triArea
        const w2 =
          (to3(v1.clone().sub(uv))
            .cross(to3(v3.clone().sub(uv)))
            .length() *
            0.5) /
          triArea
        const w3 =
          (to3(v1.clone().sub(uv))
            .cross(to3(v2.clone().sub(uv)))
            .length() *
            0.5) /
          triArea

        const [p1, p2, p3] = [i1, i2, i3].map(getPosition)
        const result = p1
          .clone()
          .multiplyScalar(w1)
          .add(p2.clone().multiplyScalar(w2))
          .add(p3.clone().multiplyScalar(w3))
        const [n1, n2, n3] = [i1, i2, i3].map(getNormal)
        const resultNormal = n1
          .clone()
          .multiplyScalar(w1)
          .add(n2.clone().multiplyScalar(w2))
          .add(n3.clone().multiplyScalar(w3))
        return [result, resultNormal]
      }
      triIndex += 1
    }
    return [null, null]
  }

  const instancedGeometry = new InstancedBufferGeometry()

  const indices: number[] = []
  const offsets: number[] = []
  const scales: number[] = []
  const orients: number[] = []
  const transforms: number[] = []
  const surfaceUVs: number[] = []
  if ([SampleMode.SCATTER, SampleMode.VERTICES].includes(scatter.sampling)) {
<<<<<<< HEAD
    await loadSampleTextures(scatterState.sampleProperties as unknown as State<SampleProperties>)
=======
    await loadSampleTextures(scatterState.sampleProperties)
>>>>>>> 1c00211a
  }

  let props = scatter.sourceProperties
  let grassGeometry: BufferGeometry
  if ((props as GrassProperties).isGrassProperties) {
    props = formatMaterialArgs(props)
    const grassProps = props as GrassProperties
    await loadGrassTextures(scatterState.sourceProperties as State<GrassProperties>)
    //samplers
    grassGeometry = new PlaneGeometry(grassProps.bladeWidth.mu, grassProps.bladeHeight.mu, 1, grassProps.joints)

    grassGeometry.translate(0, grassProps.bladeHeight.mu / 2, 0)

    const vertex = new Vector3()
    const quaternion0 = new Quaternion()
    const quaternion1 = new Quaternion()
    let x, y, z, w, angle, sinAngle

    //Rotate around Y
    angle = 0.15
    sinAngle = Math.sin(angle / 2.0)
    const rotationAxis = new Vector3(0, 1, 0)
    x = rotationAxis.x * sinAngle
    y = rotationAxis.y * sinAngle
    z = rotationAxis.z * sinAngle
    w = Math.cos(angle / 2.0)
    quaternion0.set(x, y, z, w)

    //Rotate around X
    angle = 0.05
    sinAngle = Math.sin(angle / 2.0)
    rotationAxis.set(1, 0, 0)
    x = rotationAxis.x * sinAngle
    y = rotationAxis.y * sinAngle
    z = rotationAxis.z * sinAngle
    w = Math.cos(angle / 2.0)
    quaternion1.set(x, y, z, w)

    //Combine rotations to a single quaternion
    quaternion0.multiply(quaternion1)

    //Rotate around Z
    angle = 0.1
    sinAngle = Math.sin(angle / 2.0)
    rotationAxis.set(0, 0, 1)
    x = rotationAxis.x * sinAngle
    y = rotationAxis.y * sinAngle
    z = rotationAxis.z * sinAngle
    w = Math.cos(angle / 2.0)
    quaternion1.set(x, y, z, w)

    //Combine rotations to a single quaternion
    quaternion0.multiply(quaternion1)

    const quaternion2 = new Quaternion()

    const positionAttr = grassGeometry.attributes.position as BufferAttribute | InterleavedBufferAttribute

    //Bend grass base geometry for more organic look
    for (let v = 0; v < positionAttr.array.length / 3; v += 1) {
      quaternion2.setFromAxisAngle(new Vector3(0, 1, 0), Math.PI / 2)
      vertex.x = positionAttr.array[v * 3]
      vertex.y = positionAttr.array[v * 3 + 1]
      vertex.z = positionAttr.array[v * 3 + 2]
      const frac = vertex.y / (grassProps.bladeHeight.mu + grassProps.bladeHeight.sigma)
      quaternion2.slerp(quaternion0, frac)
      vertex.applyQuaternion(quaternion2)
      positionAttr.setXYZ(v, vertex.x, vertex.y, vertex.z)
    }

    grassGeometry.computeVertexNormals()

    instancedGeometry.index = grassGeometry.index
    instancedGeometry.attributes.position = grassGeometry.attributes.position
    instancedGeometry.attributes.uv = grassGeometry.attributes.uv
    instancedGeometry.attributes.normal = grassGeometry.attributes.normal
  } else if ((props as MeshProperties).isMeshProperties) {
    const meshProps = props as MeshProperties
    const iGeo = getFirstMesh(obj3dFromUuid(meshProps.instancedMesh))!.geometry
    instancedGeometry.index = iGeo.index
    instancedGeometry.attributes.position = iGeo.attributes.position
    instancedGeometry.attributes.uv = iGeo.attributes.uv
    instancedGeometry.attributes.normal = iGeo.attributes.normal
  }

  function varyGrassScale(scale: Vector2) {
    const grassProps = props as GrassProperties
    scale.x += sampleVar(grassProps.bladeWidth)
    scale.y += sampleVar(grassProps.bladeHeight)
  }

  function stageGrassBuffers(position, orient, scale) {
    offsets.push(position.x, position.y, position.z)
    orients.push(orient.x, orient.y, orient.z, orient.w)
    varyGrassScale(scale as any)
    scales.push(scale.x, scale.y)
  }

  function stageGrassAttributes() {
    const offsetAttribute = new InstancedBufferAttribute(new Float32Array(offsets), 3)
    const scaleAttribute = new InstancedBufferAttribute(new Float32Array(scales), 2)
    const orientAttribute = new InstancedBufferAttribute(new Float32Array(orients), 4)
    const indexAttribute = new InstancedBufferAttribute(new Float32Array(indices), 1)

    instancedGeometry.setAttribute('offset', offsetAttribute)
    instancedGeometry.setAttribute('scale', scaleAttribute)
    instancedGeometry.setAttribute('orient', orientAttribute)
    instancedGeometry.setAttribute('index', indexAttribute)
  }

  function stageMeshBuffers(position, orient, scale) {
    const transform = new Matrix4()
    transform.compose(position, orient, scale)
    transforms.push(...transform.elements)
  }

  let numInstances = -1

  switch (scatter.sampling) {
    case SampleMode.SCATTER:
      numInstances = scatter.count
      for (let i = 0; i < numInstances; i += 1) {
        indices.push(i / numInstances)
        let position: Vector3 | null, normal: Vector3 | null
        let sample: Vector2
        do {
          sample = new Vector2(
            uvBounds.minU + (uvBounds.maxU - uvBounds.minU) * Math.random(),
            uvBounds.minV + (uvBounds.maxV - uvBounds.minV) * Math.random()
          )
          //sample positions from random uvs
          ;[position, normal] = positionAt(sample)
        } while (position === null)
        surfaceUVs.push(sample.x, sample.y)
        const orient = new Quaternion()
        orient.setFromUnitVectors(new Vector3(0, 1, 0), normal!)
        const scale = new Vector3(1, 1, 1)
        if ((props as GrassProperties).isGrassProperties) {
          stageGrassBuffers(position, orient, scale)
        } else if ((props as MeshProperties).isMeshProperties) {
          stageMeshBuffers(position, orient, scale)
        }
      }
      if ((props as GrassProperties).isGrassProperties) {
        stageGrassAttributes()
      }
      break
    case SampleMode.VERTICES:
      numInstances = positions.count
      for (let i = 0; i < numInstances; i += 1) {
        const surfaceUV = getUV(i)
        surfaceUVs.push(surfaceUV.x, surfaceUV.y)

        const position = getPosition(i)

        const normal = getNormal(i)
        const orient = new Quaternion()
        orient.setFromUnitVectors(new Vector3(0, 1, 0), normal)

        const scale = new Vector3(1, 1, 1)
        if ((props as GrassProperties).isGrassProperties) {
          stageGrassBuffers(position, orient, scale)
        } else if ((props as MeshProperties).isMeshProperties) {
          stageMeshBuffers(position, orient, scale)
        }
      }
      if ((props as GrassProperties).isGrassProperties) {
        stageGrassAttributes()
      }
      break
    default:
      numInstances = 0
      break
  }

  const surfaceUVAttribute = new InstancedBufferAttribute(new Float32Array(surfaceUVs), 2)

  instancedGeometry.setAttribute('surfaceUV', surfaceUVAttribute)

  let result: Mesh
  let resultMat: Material
  const sampleProps = formatMaterialArgs(scatter.sampleProperties) as SampleProperties
  const grassProps = props as GrassProperties
  let shaderMat: RawShaderMaterial

  const meshProps = props as MeshProperties
  let iMesh: Mesh
  let iMat: any
  switch (scatter.mode) {
    case ScatterMode.GRASS:
      resultMat = new RawShaderMaterial({
        uniforms: {
          time: { value: 0 },
          map: { value: grassProps.grassTexture.texture },
          vHeight: { value: grassProps.bladeHeight.mu + grassProps.bladeHeight.sigma },
          alphaMap: { value: grassProps.alphaMap.texture },
          sunDirection: { value: new Vector3(-0.35, 0, 0) },
          cameraPosition: { value: Engine.instance.camera.position },
          ambientStrength: { value: grassProps.ambientStrength },
          diffuseStrength: { value: grassProps.diffuseStrength },
          sunColor: { value: grassProps.sunColor }
        },
        vertexShader: grassVertexSource,
        fragmentShader: grassFragmentSource,
        side: DoubleSide,
        defines: {
          EPSILON: 0.00001,
          USE_LOGDEPTHBUF: ''
          //USE_LOGDEPTHBUF_EXT: ''
        }
      })
      resultMat.onBeforeCompile = (shader, renderer) => {
        console.log('onBeforeCompile', shader, renderer)
      }
      shaderMat = resultMat as RawShaderMaterial
      if (sampleProps.densityMap) {
        shaderMat.defines.DENSITY_MAPPED = ''
        shaderMat.uniforms = {
          ...shaderMat.uniforms,
          heightMap: { value: sampleProps.heightMap.texture },
          heightMapStrength: { value: sampleProps.heightMapStrength }
        }
      }
      if (sampleProps.heightMap) {
        shaderMat.defines.HEIGHT_MAPPED = ''
        shaderMat.uniforms = {
          ...shaderMat.uniforms,
          densityMap: { value: sampleProps.densityMap.texture },
          densityMapStrength: { value: sampleProps.densityMapStrength }
        }
      }
      result = new Mesh(instancedGeometry, resultMat)
      result.name = 'Grass'
      break
    case ScatterMode.MESH:
      iMesh = getFirstMesh(obj3dFromUuid(meshProps.instancedMesh))!
      iMat = iMesh.material as any
      resultMat = new MeshStandardMaterial({
        color: iMat.color,
        map: iMat.map,
        roughness: iMat.roughness,
        roughnessMap: iMat.roughnessMap,
        metalness: iMat.metalness,
        metalnessMap: iMat.metalnessMap,
        normalMap: iMat.normalMap,
        emissiveIntensity: iMat.emissiveIntensity,
        emissiveMap: iMat.emissiveMap
      })
      result = new InstancedMesh(instancedGeometry, resultMat, numInstances)
      ;(result as InstancedMesh).instanceMatrix.set(transforms)
      ;(result as InstancedMesh).instanceMatrix.needsUpdate = true
      break
    default:
      resultMat = new Material()
      result = new Mesh()
      break
  }
  addObjectToGroup(entity, result)
  const updates: ((dt: number) => void)[] = []
  switch (scatter.mode) {
    case ScatterMode.GRASS:
      updates.push((dT) => {
        ;(resultMat as RawShaderMaterial).uniforms.time.value += dT
      })
      break
  }
  if (updates.length > 0) {
    if (!hasComponent(entity, UpdatableComponent)) {
      setComponent(entity, UpdatableComponent, true)
    }
    setCallback(entity, UpdatableCallback, (dt) => updates.forEach((update) => update(dt)))
  }
  result.frustumCulled = false
  scatterState.mesh.set(result)
  scatterState.state.set(ScatterState.STAGED)
}

export function unstageInstancing(entity: Entity) {
  const comp = getMutableComponent(entity, InstancingComponent)
  if (!comp.mesh.value) return
  removeObjectFromGroup(entity, comp.mesh.value)
  comp.state.set(ScatterState.UNSTAGED)
}<|MERGE_RESOLUTION|>--- conflicted
+++ resolved
@@ -418,11 +418,7 @@
   const transforms: number[] = []
   const surfaceUVs: number[] = []
   if ([SampleMode.SCATTER, SampleMode.VERTICES].includes(scatter.sampling)) {
-<<<<<<< HEAD
-    await loadSampleTextures(scatterState.sampleProperties as unknown as State<SampleProperties>)
-=======
     await loadSampleTextures(scatterState.sampleProperties)
->>>>>>> 1c00211a
   }
 
   let props = scatter.sourceProperties
