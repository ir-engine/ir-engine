import { max, min } from 'lodash'
import {
  BufferGeometry,
  Color,
  ColorRepresentation,
  DoubleSide,
  InstancedBufferAttribute,
  InstancedBufferGeometry,
  InstancedMesh,
  Material,
  Matrix4,
  Mesh,
  MeshStandardMaterial,
  Object3D,
  PlaneGeometry,
  Quaternion,
  RawShaderMaterial,
  ShaderChunk,
  ShaderMaterial,
  Texture,
  Vector2,
  Vector3
} from 'three'
import matches from 'ts-matches'

import { EntityUUID } from '@xrengine/common/src/interfaces/EntityUUID'
import { defineAction, dispatchAction, State } from '@xrengine/hyperflux'

import { AssetLoader } from '../../../assets/classes/AssetLoader'
import { DependencyTree } from '../../../assets/classes/DependencyTree'
import { AssetClass } from '../../../assets/enum/AssetClass'
import {
  ComponentDeserializeFunction,
  ComponentSerializeFunction,
  ComponentUpdateFunction
} from '../../../common/constants/PrefabFunctionType'
import { Engine } from '../../../ecs/classes/Engine'
import { EngineActions, getEngineState } from '../../../ecs/classes/EngineState'
import { Entity } from '../../../ecs/classes/Entity'
import {
  addComponent,
  getComponent,
  getComponentState,
  getOptionalComponent,
  hasComponent,
  removeComponent,
  useComponent
} from '../../../ecs/functions/ComponentFunctions'
import { iterateEntityNode } from '../../../ecs/functions/EntityTree'
import { matchActionOnce } from '../../../networking/functions/matchActionOnce'
import { formatMaterialArgs } from '../../../renderer/materials/functions/MaterialLibraryFunctions'
import { setCallback } from '../../components/CallbackComponent'
import { addObjectToGroup, GroupComponent } from '../../components/GroupComponent'
import {
  GrassProperties,
  InstancingComponent,
  InstancingComponentType,
  InstancingStagingComponent,
  MeshProperties,
  SampleMode,
  SampleProperties,
  sampleVar,
  ScatterMode,
  ScatterProperties,
  ScatterState,
  TextureRef,
  VertexProperties
} from '../../components/InstancingComponent'
import { UpdatableCallback, UpdatableComponent } from '../../components/UpdatableComponent'
import { UUIDComponent } from '../../components/UUIDComponent'
import getFirstMesh from '../../util/getFirstMesh'
import obj3dFromUuid from '../../util/obj3dFromUuid'
import LogarithmicDepthBufferMaterialChunk from '../LogarithmicDepthBufferMaterialChunk'

export const GRASS_PROPERTIES_DEFAULT_VALUES: GrassProperties = {
  isGrassProperties: true,
  bladeHeight: { mu: 0.3, sigma: 0.05 },
  bladeWidth: { mu: 0.03, sigma: 0.01 },
  joints: 4,
  grassTexture: {
    src: 'https://resources-dev.etherealengine.com/assets/grass/blade_diffuse.jpg',
    texture: null
  },
  alphaMap: {
    src: 'https://resources-dev.etherealengine.com/assets/grass/blade_alpha.jpg',
    texture: null
  },
  ambientStrength: 0.5,
  diffuseStrength: 1,
  shininess: 128,
  sunColor: new Color(0.9, 0.95, 0.4)
}

export const MESH_PROPERTIES_DEFAULT_VALUES: MeshProperties = {
  isMeshProperties: true,
  instancedMesh: '' as EntityUUID
}

export const SCATTER_PROPERTIES_DEFAULT_VALUES: ScatterProperties = {
  isScatterProperties: true,
  densityMap: {
    src: 'https://resources-dev.etherealengine.com/assets/grass/perlinFbm.jpg',
    texture: null
  },
  densityMapStrength: 0.5,
  heightMap: {
    src: 'https://resources-dev.etherealengine.com/assets/grass/perlinFbm.jpg',
    texture: null
  },
  heightMapStrength: 0.5
}

export const VERTEX_PROPERTIES_DEFAULT_VALUES: VertexProperties = {
  isVertexProperties: true,
  vertexColors: false,
  densityMap: {
    src: 'https://resources-dev.etherealengine.com/assets/grass/perlinFbm.jpg',
    texture: null
  },
  densityMapStrength: 0.5,
  heightMap: {
    src: 'https://resources-dev.etherealengine.com/assets/grass/perlinFbm.jpg',
    texture: null
  },
  heightMapStrength: 0.5
}

export const SCENE_COMPONENT_INSTANCING = 'instancing'

const grassVertexSource = `
precision mediump float;
attribute vec3 position;
attribute vec3 normal;
attribute vec3 offset;
attribute vec2 uv;
attribute vec4 orient;
attribute vec2 scale;
attribute vec2 surfaceUV;
attribute float index;

uniform float time;
uniform float vHeight;
#ifdef DENSITY_MAPPED
  uniform float densityMapStrength;
  uniform sampler2D densityMap;

  varying float doClip;
#endif
#ifdef HEIGHT_MAPPED
  uniform float heightMapStrength;
  uniform sampler2D heightMap;
#endif
${ShaderChunk.logdepthbuf_pars_vertex}
${LogarithmicDepthBufferMaterialChunk}
uniform mat4 modelViewMatrix;
uniform mat4 projectionMatrix;

varying vec2 vUv;
varying vec3 vNormal;
varying vec3 vPosition;
varying float frc;
varying float idx;

const float PI = 3.1415;
const float TWO_PI = 2.0 * PI;

//https://www.geeks3d.com/20141201/how-to-rotate-a-vertex-by-a-quaternion-in-glsl/
vec3 rotateVectorByQuaternion(vec3 v, vec4 q){
return 2.0 * cross(q.xyz, v * q.w + cross(q.xyz, v)) + v;
}

float rand(float x) {
  return fract(sin(x * 10000.0) * 20000.0);
}


void main() {
#ifdef DENSITY_MAPPED
  //Sample density map
  float density = texture2D(densityMap, surfaceUV).r;
  if (rand(index) > density) {
    doClip = 1.0;
  } else {
    doClip = 0.0;
  }
#endif
//Scale vertices
vec3 vPosition = position;

//Sample height map
float height = 1.0;
#ifdef HEIGHT_MAPPED
  height = texture2D(heightMap, surfaceUV).r;
#endif
vPosition.x *= scale.x * height;
vPosition.y *= scale.y * height;
vPosition.z *= scale.x * height;
//Invert scaling for normals
vNormal = normal;
//vNormal.y /= scale.y;
frc = position.y / vHeight;
//Rotate blade around Y axis
vec4 direction = orient;
vPosition = rotateVectorByQuaternion(vPosition, direction);
vNormal = rotateVectorByQuaternion(vNormal, direction);
//UV for texture
vUv = uv;

//Wind is sine waves in time. 
float noise = 0.5 + 0.5 * sin(vPosition.x + offset.x + time);
float halfAngle = -noise * 0.1;
noise = 0.5 + 0.5 * cos(vPosition.z + offset.z + time);
halfAngle -= noise * 0.05;

direction = normalize(vec4(sin(halfAngle), 0.0, -sin(halfAngle), cos(halfAngle)));

//Rotate blade and normals according to the wind
vPosition = rotateVectorByQuaternion(vPosition, direction);
vNormal = rotateVectorByQuaternion(vNormal, direction);

//Index of instance for varying color in fragment shader
idx = index;

gl_Position = projectionMatrix * modelViewMatrix * vec4(vPosition + offset, 1.0);
${ShaderChunk.logdepthbuf_vertex}
}`

const grassFragmentSource = `
precision mediump float;

uniform vec3 cameraPosition;

//Light uniforms
uniform float ambientStrength;
uniform float diffuseStrength;
uniform float specularStrength;
uniform float shininess;
uniform vec3 sunColor;
uniform vec3 sunDirection;

//Surface uniforms
uniform sampler2D map;
uniform sampler2D alphaMap;
uniform vec3 specularColor;

varying float idx;
varying vec2 vUv;
varying vec3 vNormal;
varying vec3 vPosition;
varying float frc;

#ifdef DENSITY_MAPPED
  varying float doClip;
#endif

vec3 ACESFilm(vec3 x){
    float a = 2.51;
    float b = 0.03;
    float c = 2.43;
    float d = 0.59;
    float e = 0.14;
    return clamp((x*(a*x+b))/(x*(c*x+d)+e), 0.0, 1.0);
}

void main() {
//If clipped, don't draw
#ifdef DENSITY_MAPPED
  if(doClip > 0.0) {
    discard;
  }
#endif
//If transparent, don't draw
if(texture2D(alphaMap, vUv).r < 0.15){
    discard;
}
    vec3 viewDirection = normalize(cameraPosition - vPosition);
    vec3 normal = vNormal;

    //Flip normals when viewing reverse of the blade
    //if(dot(vNormal, viewDirection) >= 0.0){
    //    normal = normalize(vNormal);
    //}else{
    //    normal = normalize(-vNormal);
    //}

//Get color data from texture
    vec3 textureColor = pow(texture2D(map, vUv).rgb, vec3(2.2));

//Add different green tones towards root
    vec3 mixColor = idx > 0.75 ? vec3(0.2, 0.8, 0.06) : vec3(0.5, 0.8, 0.08);
textureColor = mix(0.1 * mixColor, textureColor, 0.75);

    vec3 lightTimesTexture = sunColor * textureColor;
vec3 ambient = textureColor;
    
    vec3 lightDir = normalize(sunDirection);

//How much a fragment faces the light
    float dotNormalLight = dot(normal, lightDir);
float diff = max(dotNormalLight, frc);

//Color when lit by light
vec3 diffuse = diff * lightTimesTexture;

float sky = max(dot(normal, vec3(0, 1, 0)), 0.8);
vec3 skyLight = sky * vec3(0.12, 0.29, 0.55);
vec3 col = 0.3 * skyLight * textureColor + diffuse * diffuseStrength + ambient * ambientStrength;
gl_FragColor = vec4(col, 1.0);
}`

//${ShaderChunk.logdepthbuf_fragment}
//}`

export class InstancingActions {
  static instancingStaged = defineAction({
    type: 'xre.scene.Instancing.INSTANCING_STAGED' as const,
    uuid: matches.string
  })
}

export const updateInstancing: ComponentUpdateFunction = (entity: Entity) => {
  if (!getOptionalComponent(entity, GroupComponent)?.[0]) {
    addObjectToGroup(entity, new Object3D())
  }
  const scatterProps = getComponent(entity, InstancingComponent)
  if (scatterProps.surface) {
    const eNode = entity
    DependencyTree.add(
      scatterProps.surface,
      new Promise<void>((resolve) => {
        matchActionOnce(
          InstancingActions.instancingStaged.matches.validate(
            (action) => action.uuid === getComponent(eNode, UUIDComponent),
            ''
          ),
          () => resolve()
        )
      })
    )
  }

  if (scatterProps.state === ScatterState.STAGED) {
    const executeStaging = () => {
      addComponent(entity, InstancingStagingComponent, {})
    }
    if (!getEngineState().sceneLoaded.value) matchActionOnce(EngineActions.sceneLoaded.matches, executeStaging)
    else executeStaging()
  }
}

const loadTex = async (props: State<TextureRef>) => {
  const texture = (await AssetLoader.loadAsync(props.src.value)) as Texture
  props.texture.set(texture)
}

async function loadSampleTextures(props: State<ScatterProperties & VertexProperties>) {
  await Promise.all([props.densityMap, props.heightMap].map(loadTex))
}

async function loadGrassTextures(props: State<GrassProperties>) {
  await Promise.all([props.alphaMap, props.grassTexture].map(loadTex))
}

export async function stageInstancing(entity: Entity, world = Engine.instance.currentWorld) {
  const scatter = getComponent(entity, InstancingComponent)
  const scatterState = getComponentState(entity, InstancingComponent)
  if (scatter.state === ScatterState.STAGING) {
    console.error('scatter component is already staging')
    return
  }
  scatterState.state.set(ScatterState.STAGING)
  const targetGeo = getFirstMesh(obj3dFromUuid(scatter.surface, world))!.geometry
  const normals = targetGeo.getAttribute('normal')
  const positions = targetGeo.getAttribute('position')
  const uvs = targetGeo.getAttribute('uv')
  const uvBounds: any = { minU: null, maxU: null, minV: null, maxV: null }
  for (let i = 0; i < uvs.count; i += 1) {
    const u = uvs.getX(i)
    const v = uvs.getY(i)
    uvBounds.minU = uvBounds.minU != null ? min([u, uvBounds.minU]) : u
    uvBounds.minV = uvBounds.minV != null ? min([v, uvBounds.minV]) : v
    uvBounds.maxU = uvBounds.maxU != null ? max([u, uvBounds.maxU]) : u
    uvBounds.maxV = uvBounds.maxV != null ? max([v, uvBounds.maxV]) : v
  }
  const nTriangles = Math.floor((targetGeo.index?.count ?? positions.count) / 3)

  function sign(p1: Vector2, p2: Vector2, p3: Vector2) {
    return (p1.x - p3.x) * (p2.y - p3.y) - (p2.x - p3.x) * (p1.y - p3.y)
  }

  function pointInTriangle(point: Vector2, v1: Vector2, v2: Vector2, v3: Vector2) {
    let d1: number, d2: number, d3: number
    let hasNeg: boolean, hasPos: boolean

    d1 = sign(point, v1, v2)
    d2 = sign(point, v2, v3)
    d3 = sign(point, v3, v1)
    hasNeg = d1 < 0 || d2 < 0 || d3 < 0
    hasPos = d1 > 0 || d2 > 0 || d3 > 0

    return !(hasNeg && hasPos)
  }

  function getUV(index) {
    return new Vector2(uvs.getX(index), uvs.getY(index))
  }

  function getPosition(index) {
    return new Vector3(positions.getX(index), positions.getY(index), positions.getZ(index))
  }

  function getNormal(index) {
    return new Vector3(normals.getX(index), normals.getY(index), normals.getZ(index))
  }

  function to3(v2: Vector2) {
    return new Vector3(v2.x, v2.y, 0)
  }

  function positionAt(uv: Vector2) {
    let triIndex = 0
    while (triIndex < nTriangles) {
      let [i1, i2, i3] = [triIndex * 3, triIndex * 3 + 1, triIndex * 3 + 2].map(
        (idx) => targetGeo.index?.getX(idx) ?? idx
      )
      let [v1, v2, v3] = [i1, i2, i3].map(getUV)
      if (pointInTriangle(uv, v1, v2, v3)) {
        //barycentric blending of positions
        const triArea =
          to3(v2.clone().sub(v1))
            .cross(to3(v3.clone().sub(v1)))
            .length() * 0.5

        const w1 =
          (to3(v2.clone().sub(uv))
            .cross(to3(v3.clone().sub(uv)))
            .length() *
            0.5) /
          triArea
        const w2 =
          (to3(v1.clone().sub(uv))
            .cross(to3(v3.clone().sub(uv)))
            .length() *
            0.5) /
          triArea
        const w3 =
          (to3(v1.clone().sub(uv))
            .cross(to3(v2.clone().sub(uv)))
            .length() *
            0.5) /
          triArea

        const [p1, p2, p3] = [i1, i2, i3].map(getPosition)
        const result = p1
          .clone()
          .multiplyScalar(w1)
          .add(p2.clone().multiplyScalar(w2))
          .add(p3.clone().multiplyScalar(w3))
        const [n1, n2, n3] = [i1, i2, i3].map(getNormal)
        const resultNormal = n1
          .clone()
          .multiplyScalar(w1)
          .add(n2.clone().multiplyScalar(w2))
          .add(n3.clone().multiplyScalar(w3))
        return [result, resultNormal]
      }
      triIndex += 1
    }
    return [null, null]
  }

  const instancedGeometry = new InstancedBufferGeometry()

  const indices: number[] = []
  const offsets: number[] = []
  const scales: number[] = []
  const orients: number[] = []
  const transforms: number[] = []
  const surfaceUVs: number[] = []
  if ([SampleMode.SCATTER, SampleMode.VERTICES].includes(scatter.sampling)) {
    await loadSampleTextures(scatterState.sampleProperties as State<SampleProperties>)
  }

  let props = scatter.sourceProperties
  let grassGeometry: BufferGeometry
  if ((props as GrassProperties).isGrassProperties) {
    props = formatMaterialArgs(props)
    const grassProps = props as GrassProperties
    await loadGrassTextures(scatterState.sourceProperties as State<GrassProperties>)
    //samplers
    grassGeometry = new PlaneGeometry(grassProps.bladeWidth.mu, grassProps.bladeHeight.mu, 1, grassProps.joints)

    grassGeometry.translate(0, grassProps.bladeHeight.mu / 2, 0)

    let vertex = new Vector3()
    let quaternion0 = new Quaternion()
    let quaternion1 = new Quaternion()
    let x, y, z, w, angle, sinAngle, rotationAxis

    //Rotate around Y
    angle = 0.15
    sinAngle = Math.sin(angle / 2.0)
    rotationAxis = new Vector3(0, 1, 0)
    x = rotationAxis.x * sinAngle
    y = rotationAxis.y * sinAngle
    z = rotationAxis.z * sinAngle
    w = Math.cos(angle / 2.0)
    quaternion0.set(x, y, z, w)

    //Rotate around X
    angle = 0.05
    sinAngle = Math.sin(angle / 2.0)
    rotationAxis.set(1, 0, 0)
    x = rotationAxis.x * sinAngle
    y = rotationAxis.y * sinAngle
    z = rotationAxis.z * sinAngle
    w = Math.cos(angle / 2.0)
    quaternion1.set(x, y, z, w)

    //Combine rotations to a single quaternion
    quaternion0.multiply(quaternion1)

    //Rotate around Z
    angle = 0.1
    sinAngle = Math.sin(angle / 2.0)
    rotationAxis.set(0, 0, 1)
    x = rotationAxis.x * sinAngle
    y = rotationAxis.y * sinAngle
    z = rotationAxis.z * sinAngle
    w = Math.cos(angle / 2.0)
    quaternion1.set(x, y, z, w)

    //Combine rotations to a single quaternion
    quaternion0.multiply(quaternion1)

    let quaternion2 = new Quaternion()

    //Bend grass base geometry for more organic look
    for (let v = 0; v < grassGeometry.attributes.position.array.length / 3; v += 1) {
      quaternion2.setFromAxisAngle(new Vector3(0, 1, 0), Math.PI / 2)
      vertex.x = grassGeometry.attributes.position.array[v * 3]
      vertex.y = grassGeometry.attributes.position.array[v * 3 + 1]
      vertex.z = grassGeometry.attributes.position.array[v * 3 + 2]
      let frac = vertex.y / (grassProps.bladeHeight.mu + grassProps.bladeHeight.sigma)
      quaternion2.slerp(quaternion0, frac)
      vertex.applyQuaternion(quaternion2)
      grassGeometry.attributes.position.setXYZ(v, vertex.x, vertex.y, vertex.z)
    }

    grassGeometry.computeVertexNormals()

    instancedGeometry.index = grassGeometry.index
    instancedGeometry.attributes.position = grassGeometry.attributes.position
    instancedGeometry.attributes.uv = grassGeometry.attributes.uv
    instancedGeometry.attributes.normal = grassGeometry.attributes.normal
  } else if ((props as MeshProperties).isMeshProperties) {
    const meshProps = props as MeshProperties
    const iGeo = getFirstMesh(obj3dFromUuid(meshProps.instancedMesh))!.geometry
    instancedGeometry.index = iGeo.index
    instancedGeometry.attributes.position = iGeo.attributes.position
    instancedGeometry.attributes.uv = iGeo.attributes.uv
    instancedGeometry.attributes.normal = iGeo.attributes.normal
  }

  function varyGrassScale(scale: Vector2) {
    const grassProps = props as GrassProperties
    scale.x += sampleVar(grassProps.bladeWidth)
    scale.y += sampleVar(grassProps.bladeHeight)
  }

  function stageGrassBuffers(position, orient, scale) {
    offsets.push(position.x, position.y, position.z)
    orients.push(orient.x, orient.y, orient.z, orient.w)
    varyGrassScale(scale as any)
    scales.push(scale.x, scale.y)
  }

  function stageGrassAttributes() {
    const offsetAttribute = new InstancedBufferAttribute(new Float32Array(offsets), 3)
    const scaleAttribute = new InstancedBufferAttribute(new Float32Array(scales), 2)
    const orientAttribute = new InstancedBufferAttribute(new Float32Array(orients), 4)
    const indexAttribute = new InstancedBufferAttribute(new Float32Array(indices), 1)

    instancedGeometry.setAttribute('offset', offsetAttribute)
    instancedGeometry.setAttribute('scale', scaleAttribute)
    instancedGeometry.setAttribute('orient', orientAttribute)
    instancedGeometry.setAttribute('index', indexAttribute)
  }

  function stageMeshBuffers(position, orient, scale) {
    const transform = new Matrix4()
    transform.compose(position, orient, scale)
    transforms.push(...transform.elements)
  }

  let numInstances = -1

  switch (scatter.sampling) {
    case SampleMode.SCATTER:
      numInstances = scatter.count
      for (let i = 0; i < numInstances; i += 1) {
        indices.push(i / numInstances)
        let position: Vector3 | null, normal: Vector3 | null
        let sample: Vector2
        do {
          sample = new Vector2(
            uvBounds.minU + (uvBounds.maxU - uvBounds.minU) * Math.random(),
            uvBounds.minV + (uvBounds.maxV - uvBounds.minV) * Math.random()
          )
          //sample positions from random uvs
          ;[position, normal] = positionAt(sample)
        } while (position === null)
        surfaceUVs.push(sample.x, sample.y)
        let orient = new Quaternion()
        orient.setFromUnitVectors(new Vector3(0, 1, 0), normal!)
        const scale = new Vector3(1, 1, 1)
        if ((props as GrassProperties).isGrassProperties) {
          stageGrassBuffers(position, orient, scale)
        } else if ((props as MeshProperties).isMeshProperties) {
          stageMeshBuffers(position, orient, scale)
        }
      }
      if ((props as GrassProperties).isGrassProperties) {
        stageGrassAttributes()
      }
      break
    case SampleMode.VERTICES:
      numInstances = positions.count
      for (let i = 0; i < numInstances; i += 1) {
        const surfaceUV = getUV(i)
        surfaceUVs.push(surfaceUV.x, surfaceUV.y)

        const position = getPosition(i)

        const normal = getNormal(i)
        const orient = new Quaternion()
        orient.setFromUnitVectors(new Vector3(0, 1, 0), normal)

        const scale = new Vector3(1, 1, 1)
        if ((props as GrassProperties).isGrassProperties) {
          stageGrassBuffers(position, orient, scale)
        } else if ((props as MeshProperties).isMeshProperties) {
          stageMeshBuffers(position, orient, scale)
        }
      }
      if ((props as GrassProperties).isGrassProperties) {
        stageGrassAttributes()
      }
      break
<<<<<<< HEAD
    case SampleMode.NODES:
      const root = UUIDComponent.entitiesByUUID[(scatter.sampleProperties as NodeProperties).root].value
      numInstances = 0
      if (root === undefined) {
        console.error('could not find root node with uuid', (scatter.sampleProperties as NodeProperties).root)
      } else {
        iterateEntityNode(
          root,
          (node) => {
            numInstances += 1
            const obj3d = obj3dFromUuid(getComponent(node, UUIDComponent), world)
            if ((props as GrassProperties).isGrassProperties) {
              stageGrassBuffers(obj3d.position, obj3d.quaternion, obj3d.scale)
            } else if ((props as MeshProperties).isMeshProperties) {
              stageMeshBuffers(obj3d.position, obj3d.quaternion, obj3d.scale)
            }
          },
          (node) => node !== root && hasComponent(node, GroupComponent)
        )
        if ((props as GrassProperties).isGrassProperties) stageGrassAttributes()
      }
      break
=======
>>>>>>> 48cad3a9
    default:
      numInstances = 0
      break
  }

  const surfaceUVAttribute = new InstancedBufferAttribute(new Float32Array(surfaceUVs), 2)

  instancedGeometry.setAttribute('surfaceUV', surfaceUVAttribute)

  let result: Mesh
  let resultMat: Material
  const sampleProps = formatMaterialArgs(scatter.sampleProperties) as SampleProperties
  switch (scatter.mode) {
    case ScatterMode.GRASS:
      const grassProps = props as GrassProperties
      resultMat = new RawShaderMaterial({
        uniforms: {
          time: { value: 0 },
          map: { value: grassProps.grassTexture.texture },
          vHeight: { value: grassProps.bladeHeight.mu + grassProps.bladeHeight.sigma },
          alphaMap: { value: grassProps.alphaMap.texture },
          sunDirection: { value: new Vector3(-0.35, 0, 0) },
          cameraPosition: { value: Engine.instance.currentWorld.camera.position },
          ambientStrength: { value: grassProps.ambientStrength },
          diffuseStrength: { value: grassProps.diffuseStrength },
          sunColor: { value: grassProps.sunColor }
        },
        vertexShader: grassVertexSource,
        fragmentShader: grassFragmentSource,
        side: DoubleSide,
        defines: {
          EPSILON: 0.00001,
          USE_LOGDEPTHBUF: ''
          //USE_LOGDEPTHBUF_EXT: ''
        }
      })
      resultMat.onBeforeCompile = (shader, renderer) => {
        console.log('onBeforeCompile', shader, renderer)
      }
      const shaderMat = resultMat as RawShaderMaterial
      if (sampleProps.densityMap) {
        shaderMat.defines.DENSITY_MAPPED = ''
        shaderMat.uniforms = {
          ...shaderMat.uniforms,
          heightMap: { value: sampleProps.heightMap.texture },
          heightMapStrength: { value: sampleProps.heightMapStrength }
        }
      }
      if (sampleProps.heightMap) {
        shaderMat.defines.HEIGHT_MAPPED = ''
        shaderMat.uniforms = {
          ...shaderMat.uniforms,
          densityMap: { value: sampleProps.densityMap.texture },
          densityMapStrength: { value: sampleProps.densityMapStrength }
        }
      }
      result = new Mesh(instancedGeometry, resultMat)
      result.name = 'Grass'
      break
    case ScatterMode.MESH:
      const meshProps = props as MeshProperties
      const iMesh = getFirstMesh(obj3dFromUuid(meshProps.instancedMesh))!
      const iMat = iMesh.material as any
      resultMat = new MeshStandardMaterial({
        color: iMat.color,
        map: iMat.map,
        roughness: iMat.roughness,
        roughnessMap: iMat.roughnessMap,
        metalness: iMat.metalness,
        metalnessMap: iMat.metalnessMap,
        normalMap: iMat.normalMap,
        emissiveIntensity: iMat.emissiveIntensity,
        emissiveMap: iMat.emissiveMap
      })
      result = new InstancedMesh(instancedGeometry, resultMat, numInstances)
      ;(result as InstancedMesh).instanceMatrix.set(transforms)
      ;(result as InstancedMesh).instanceMatrix.needsUpdate = true
      break
    default:
      resultMat = new Material()
      result = new Mesh()
      break
  }
  if (!getComponent(entity, GroupComponent)?.[0]) addObjectToGroup(entity, new Object3D())
  const obj3d = getComponent(entity, GroupComponent)[0]
  obj3d.name = `${result.name} Base`
  const updates: ((dt: number) => void)[] = []
  switch (scatter.mode) {
    case ScatterMode.GRASS:
      function move(dT: number) {
        ;(resultMat as RawShaderMaterial).uniforms.time.value += dT
      }
      updates.push(move)
      break
  }
<<<<<<< HEAD
  switch (scatter.sampling) {
    case SampleMode.NODES:
      const rootNode = UUIDComponent.entitiesByUUID[sampleProps.root].value
      function update(dt: number) {
        if (rootNode === undefined) {
          console.error('could not find root node with uuid', sampleProps.root)
        } else {
          let instanceIdx = 0
          iterateEntityNode(
            rootNode,
            (node) => {
              const obj3d = getComponent(node, GroupComponent)[0]
              ;(result as InstancedMesh).setMatrixAt(instanceIdx, obj3d.matrix)
              instanceIdx += 1
            },
            (node) => node !== rootNode && hasComponent(node, GroupComponent, world)
          )
          ;(result as InstancedMesh).instanceMatrix.needsUpdate = true
        }
      }
      updates.push(update)
      break
  }
=======
>>>>>>> 48cad3a9
  if (updates.length > 0) {
    if (!hasComponent(entity, UpdatableComponent)) {
      addComponent(entity, UpdatableComponent, true)
    }
    setCallback(entity, UpdatableCallback, (dt) => updates.forEach((update) => update(dt)))
  }
  result.frustumCulled = false
  obj3d.add(result)
<<<<<<< HEAD
  scatter.state = ScatterState.STAGED
  dispatchAction(InstancingActions.instancingStaged({ uuid: getComponent(entity, UUIDComponent) }))
=======
  scatterState.state.set(ScatterState.STAGED)
  const eNode = world.entityTree.entityNodeMap.get(entity)!
  dispatchAction(InstancingActions.instancingStaged({ uuid: eNode.uuid }))
>>>>>>> 48cad3a9
}

export function unstageInstancing(entity: Entity, world = Engine.instance.currentWorld) {
  const comp = getComponent(entity, InstancingComponent) as InstancingComponentType
  const group = getComponent(entity, GroupComponent)
  const obj3d = group.pop()
  obj3d?.removeFromParent()
  if (group.length === 0) removeComponent(entity, GroupComponent, world)
  comp.state = ScatterState.UNSTAGED
}<|MERGE_RESOLUTION|>--- conflicted
+++ resolved
@@ -647,31 +647,6 @@
         stageGrassAttributes()
       }
       break
-<<<<<<< HEAD
-    case SampleMode.NODES:
-      const root = UUIDComponent.entitiesByUUID[(scatter.sampleProperties as NodeProperties).root].value
-      numInstances = 0
-      if (root === undefined) {
-        console.error('could not find root node with uuid', (scatter.sampleProperties as NodeProperties).root)
-      } else {
-        iterateEntityNode(
-          root,
-          (node) => {
-            numInstances += 1
-            const obj3d = obj3dFromUuid(getComponent(node, UUIDComponent), world)
-            if ((props as GrassProperties).isGrassProperties) {
-              stageGrassBuffers(obj3d.position, obj3d.quaternion, obj3d.scale)
-            } else if ((props as MeshProperties).isMeshProperties) {
-              stageMeshBuffers(obj3d.position, obj3d.quaternion, obj3d.scale)
-            }
-          },
-          (node) => node !== root && hasComponent(node, GroupComponent)
-        )
-        if ((props as GrassProperties).isGrassProperties) stageGrassAttributes()
-      }
-      break
-=======
->>>>>>> 48cad3a9
     default:
       numInstances = 0
       break
@@ -767,32 +742,6 @@
       updates.push(move)
       break
   }
-<<<<<<< HEAD
-  switch (scatter.sampling) {
-    case SampleMode.NODES:
-      const rootNode = UUIDComponent.entitiesByUUID[sampleProps.root].value
-      function update(dt: number) {
-        if (rootNode === undefined) {
-          console.error('could not find root node with uuid', sampleProps.root)
-        } else {
-          let instanceIdx = 0
-          iterateEntityNode(
-            rootNode,
-            (node) => {
-              const obj3d = getComponent(node, GroupComponent)[0]
-              ;(result as InstancedMesh).setMatrixAt(instanceIdx, obj3d.matrix)
-              instanceIdx += 1
-            },
-            (node) => node !== rootNode && hasComponent(node, GroupComponent, world)
-          )
-          ;(result as InstancedMesh).instanceMatrix.needsUpdate = true
-        }
-      }
-      updates.push(update)
-      break
-  }
-=======
->>>>>>> 48cad3a9
   if (updates.length > 0) {
     if (!hasComponent(entity, UpdatableComponent)) {
       addComponent(entity, UpdatableComponent, true)
@@ -801,14 +750,8 @@
   }
   result.frustumCulled = false
   obj3d.add(result)
-<<<<<<< HEAD
-  scatter.state = ScatterState.STAGED
+  scatterState.state.set(ScatterState.STAGED)
   dispatchAction(InstancingActions.instancingStaged({ uuid: getComponent(entity, UUIDComponent) }))
-=======
-  scatterState.state.set(ScatterState.STAGED)
-  const eNode = world.entityTree.entityNodeMap.get(entity)!
-  dispatchAction(InstancingActions.instancingStaged({ uuid: eNode.uuid }))
->>>>>>> 48cad3a9
 }
 
 export function unstageInstancing(entity: Entity, world = Engine.instance.currentWorld) {
