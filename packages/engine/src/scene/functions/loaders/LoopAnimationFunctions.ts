import { AnimationClip, AnimationMixer, Group } from 'three'

import { ComponentJson } from '@xrengine/common/src/interfaces/SceneInterface'

import { AnimationManager } from '../../../avatar/AnimationManager'
import { AnimationComponent } from '../../../avatar/components/AnimationComponent'
import { LoopAnimationComponent, LoopAnimationComponentType } from '../../../avatar/components/LoopAnimationComponent'
import { setupAvatarModel } from '../../../avatar/functions/avatarFunctions'
import {
  ComponentDeserializeFunction,
  ComponentSerializeFunction,
  ComponentUpdateFunction
} from '../../../common/constants/PrefabFunctionType'
import { isClient } from '../../../common/functions/isClient'
import { Engine } from '../../../ecs/classes/Engine'
import { accessEngineState, EngineActions } from '../../../ecs/classes/EngineService'
import { Entity } from '../../../ecs/classes/Entity'
import { addComponent, getComponent } from '../../../ecs/functions/ComponentFunctions'
import { matchActionOnce } from '../../../networking/functions/matchActionOnce'
import { EntityNodeComponent } from '../../components/EntityNodeComponent'
import { Object3DComponent } from '../../components/Object3DComponent'

export const SCENE_COMPONENT_LOOP_ANIMATION = 'loop-animation'
export const SCENE_COMPONENT_LOOP_ANIMATION_DEFAULT_VALUE = {
  activeClipIndex: -1,
  hasAvatarAnimations: false
}

export const AnimatedObjectCallbacks = [
  { label: 'None', value: 'none' },
  { label: 'Play', value: 'play' },
  { label: 'Pause', value: 'pause' },
  { label: 'Stop', value: 'stop' }
]

export const deserializeLoopAnimation: ComponentDeserializeFunction = (
  entity: Entity,
  component: ComponentJson<LoopAnimationComponentType>
) => {
  if (!isClient) return
  const object3d = getComponent(entity, Object3DComponent)?.value

  const props = parseLoopAnimationProperties(component.props)
  addComponent(entity, LoopAnimationComponent, props)
  addComponent(entity, AnimationComponent, {
    animations: [],
    mixer: new AnimationMixer(object3d),
    animationSpeed: 1
  })

<<<<<<< HEAD
  if (Engine.instance.isEditor)
    getComponent(entity, EntityNodeComponent)?.components.push(SCENE_COMPONENT_LOOP_ANIMATION)
=======
  getComponent(entity, EntityNodeComponent)?.components.push(SCENE_COMPONENT_LOOP_ANIMATION)
>>>>>>> 2c9ade69

  if (accessEngineState().sceneLoaded.value) {
    updateLoopAnimation(entity)
  } else {
    matchActionOnce(Engine.instance.store, EngineActions.sceneLoaded.matches, () => {
      updateLoopAnimation(entity)
    })
  }
}

let lastModel: Group = null!

export const updateLoopAnimation: ComponentUpdateFunction = (entity: Entity): void => {
  const object3d = getComponent(entity, Object3DComponent)?.value
  if (!object3d) {
    console.warn('Tried to load animation without an Object3D Component attached! Are you sure the model has loaded?')
    return
  }

  const component = getComponent(entity, LoopAnimationComponent)
  const animationComponent = getComponent(entity, AnimationComponent)

  if (component.hasAvatarAnimations) {
    if (lastModel !== object3d) {
      lastModel = object3d as Group
      const setupLoopableAvatarModel = setupAvatarModel(entity)
      setupLoopableAvatarModel(object3d)
    }
  } else {
    animationComponent.mixer = new AnimationMixer(object3d)
  }

  animationComponent.animations = component.hasAvatarAnimations
    ? AnimationManager.instance._animations
    : object3d.animations

  if (!Engine.instance.isEditor) {
    if (component.action) component.action.stop()
    if (component.activeClipIndex >= 0) {
      component.action = animationComponent.mixer
        .clipAction(
          AnimationClip.findByName(
            animationComponent.animations,
            animationComponent.animations[component.activeClipIndex].name
          )
        )
        .play()
    }
  }

  const scene = getComponent(entity, Object3DComponent).value as any

  scene.play = () => {
    //TODO: LoopAnimationComponent called later than ModelFunctions, so should recall
    const loopAnimationComponent = getComponent(entity, LoopAnimationComponent)
    const animationComponent = getComponent(entity, AnimationComponent)
    if (
      loopAnimationComponent.activeClipIndex >= 0 &&
      animationComponent.animations[loopAnimationComponent.activeClipIndex]
    ) {
      loopAnimationComponent.action = animationComponent.mixer.clipAction(
        AnimationClip.findByName(
          animationComponent.animations,
          animationComponent.animations[loopAnimationComponent.activeClipIndex].name
        )
      )
      loopAnimationComponent.action.paused = false
      loopAnimationComponent.action.play()
    }
  }
  scene.pause = () => {
    //TODO: LoopAnimationComponent called later than ModelFunctions, so should recall
    const loopAnimationComponent = getComponent(entity, LoopAnimationComponent)
    if (loopAnimationComponent.action) loopAnimationComponent.action.paused = true
  }
  scene.stop = () => {
    //TODO: LoopAnimationComponent called later than ModelFunctions, so should recall
    const loopAnimationComponent = getComponent(entity, LoopAnimationComponent)
    if (loopAnimationComponent.action) loopAnimationComponent.action.stop()
  }
  scene.callbacks = () => {
    return AnimatedObjectCallbacks
  }
}

export const serializeLoopAnimation: ComponentSerializeFunction = (entity) => {
  const component = getComponent(entity, LoopAnimationComponent)
  if (!component) return
  return {
    name: SCENE_COMPONENT_LOOP_ANIMATION,
    props: {
      activeClipIndex: component.activeClipIndex,
      hasAvatarAnimations: component.hasAvatarAnimations
    }
  }
}

const parseLoopAnimationProperties = (props): LoopAnimationComponentType => {
  return {
    activeClipIndex: props.activeClipIndex ?? SCENE_COMPONENT_LOOP_ANIMATION_DEFAULT_VALUE.activeClipIndex,
    hasAvatarAnimations: props.hasAvatarAnimations ?? SCENE_COMPONENT_LOOP_ANIMATION_DEFAULT_VALUE.hasAvatarAnimations
  }
}<|MERGE_RESOLUTION|>--- conflicted
+++ resolved
@@ -48,12 +48,7 @@
     animationSpeed: 1
   })
 
-<<<<<<< HEAD
-  if (Engine.instance.isEditor)
-    getComponent(entity, EntityNodeComponent)?.components.push(SCENE_COMPONENT_LOOP_ANIMATION)
-=======
   getComponent(entity, EntityNodeComponent)?.components.push(SCENE_COMPONENT_LOOP_ANIMATION)
->>>>>>> 2c9ade69
 
   if (accessEngineState().sceneLoaded.value) {
     updateLoopAnimation(entity)
