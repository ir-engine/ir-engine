--- conflicted
+++ resolved
@@ -1,5 +1,5 @@
 import { ComponentJson } from '@xrengine/common/src/interfaces/SceneInterface'
-import { Mesh, MeshStandardMaterial, sRGBEncoding, LinearFilter, VideoTexture } from 'three'
+import { Mesh, MeshStandardMaterial, sRGBEncoding, LinearFilter, VideoTexture, Object3D } from 'three'
 import {
   ComponentDeserializeFunction,
   ComponentPrepareForGLTFExportFunction,
@@ -48,13 +48,7 @@
     obj3d = addComponent(entity, Object3DComponent, { value: new Object3D() }).value
   }
 
-<<<<<<< HEAD
-  console.debug
-  const obj3d = getComponent(entity, Object3DComponent).value
   const video = obj3d.userData.mesh
-=======
-  const video = new Mesh(new PlaneBufferGeometry(), new MeshBasicMaterial())
->>>>>>> 5af1792e
   video.name = VIDEO_MESH_NAME
 
   const el = document.createElement('video')
