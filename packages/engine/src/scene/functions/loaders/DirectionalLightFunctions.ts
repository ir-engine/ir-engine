import { CameraHelper, Color, DirectionalLight, Vector2 } from 'three'

import { ComponentJson } from '@xrengine/common/src/interfaces/SceneInterface'

import {
  ComponentDeserializeFunction,
  ComponentPrepareForGLTFExportFunction,
  ComponentSerializeFunction,
  ComponentUpdateFunction
} from '../../../common/constants/PrefabFunctionType'
import { Engine } from '../../../ecs/classes/Engine'
import { Entity } from '../../../ecs/classes/Entity'
import { addComponent, getComponent, hasComponent, removeComponent } from '../../../ecs/functions/ComponentFunctions'
import { EngineRenderer } from '../../../renderer/WebGLRendererSystem'
import { VisibleComponent } from '../../../scene/components/VisibleComponent'
import EditorDirectionalLightHelper from '../../classes/EditorDirectionalLightHelper'
import { DirectionalLightComponent, DirectionalLightComponentType } from '../../components/DirectionalLightComponent'
import { EntityNodeComponent } from '../../components/EntityNodeComponent'
import { Object3DComponent } from '../../components/Object3DComponent'
import { ObjectLayers } from '../../constants/ObjectLayers'
import { setObjectLayers } from '../setObjectLayers'

export const SCENE_COMPONENT_DIRECTIONAL_LIGHT = 'directional-light'
export const SCENE_COMPONENT_DIRECTIONAL_LIGHT_DEFAULT_VALUES = {
  color: '#ffffff',
  intensity: 1,
  castShadow: true,
  shadowMapResolution: [256, 256],
  shadowBias: 0,
  shadowRadius: 1,
  cameraFar: 100,
  showCameraHelper: false,
  useInCSM: false
}

export const deserializeDirectionalLight: ComponentDeserializeFunction = (
  entity: Entity,
  json: ComponentJson<DirectionalLightComponentType>
) => {
  const light = new DirectionalLight()
  const props = parseDirectionalLightProperties(json.props)
  props.light = light

  light.target.position.set(0, 0, 1)
  light.target.name = 'light-target'
  light.add(light.target)

<<<<<<< HEAD
  if (Engine.instance.isEditor) {
    const helper = new EditorDirectionalLightHelper()
    helper.visible = true
    light.add(helper)
    light.userData.helper = helper

    const cameraHelper = new CameraHelper(light.shadow.camera)
    cameraHelper.visible = false
    light.userData.cameraHelper = cameraHelper
    setObjectLayers(cameraHelper, ObjectLayers.NodeHelper)
  }
=======
  const helper = new EditorDirectionalLightHelper()
  helper.visible = true
  helper.userData.isHelper = true
  light.add(helper)
  light.userData.helper = helper

  const cameraHelper = new CameraHelper(light.shadow.camera)
  cameraHelper.visible = false
  light.userData.cameraHelper = cameraHelper
  cameraHelper.userData.isHelper = true

  setObjectLayers(helper, ObjectLayers.NodeHelper)
  setObjectLayers(cameraHelper, ObjectLayers.NodeHelper)
>>>>>>> 2c9ade69

  EngineRenderer.instance.directionalLightEntities.push(entity)
  addComponent(entity, Object3DComponent, { value: light })
  addComponent(entity, DirectionalLightComponent, props)

<<<<<<< HEAD
  if (Engine.instance.isEditor)
    getComponent(entity, EntityNodeComponent)?.components.push(SCENE_COMPONENT_DIRECTIONAL_LIGHT)
=======
  getComponent(entity, EntityNodeComponent)?.components.push(SCENE_COMPONENT_DIRECTIONAL_LIGHT)
>>>>>>> 2c9ade69

  updateDirectionalLight(entity, props)
}

export const updateDirectionalLight: ComponentUpdateFunction = (
  entity: Entity,
  properties: DirectionalLightComponentType
) => {
  const component = getComponent(entity, DirectionalLightComponent)
  const light = component.light

  if (typeof properties.color !== 'undefined') light.color.set(component.color)
  if (typeof properties.intensity !== 'undefined') light.intensity = component.intensity
  if (typeof properties.cameraFar !== 'undefined') light.shadow.camera.far = component.cameraFar
  if (typeof properties.shadowBias !== 'undefined') light.shadow.bias = component.shadowBias
  if (typeof properties.shadowRadius !== 'undefined') light.shadow.radius = component.shadowRadius
  if (typeof properties.castShadow !== 'undefined')
    light.castShadow = !EngineRenderer.instance.isCSMEnabled && component.castShadow

  if (typeof properties.shadowMapResolution !== 'undefined') {
    light.shadow.mapSize.copy(component.shadowMapResolution)
    light.shadow.map?.dispose()
    light.shadow.map = null as any

    light.shadow.camera.updateProjectionMatrix()
    light.shadow.needsUpdate = true
  }

  if (typeof properties.useInCSM !== 'undefined') {
    if (component.useInCSM) {
      if (EngineRenderer.instance.activeCSMLightEntity) {
        if (EngineRenderer.instance.activeCSMLightEntity === entity) return

        const activeCSMLight = getComponent(EngineRenderer.instance.activeCSMLightEntity, Object3DComponent)
          ?.value as DirectionalLight
        const activeCSMLightComponent = getComponent(
          EngineRenderer.instance.activeCSMLightEntity,
          DirectionalLightComponent
        )

        activeCSMLight.castShadow = !EngineRenderer.instance.isCSMEnabled && activeCSMLightComponent.castShadow
        activeCSMLightComponent.useInCSM = false

        if (!hasComponent(EngineRenderer.instance.activeCSMLightEntity, VisibleComponent)) {
          addComponent(EngineRenderer.instance.activeCSMLightEntity, VisibleComponent, {})
        }
      }

      if (EngineRenderer.instance.csm) {
        EngineRenderer.instance.csm.changeLights(light)
        light.getWorldDirection(EngineRenderer.instance.csm.lightDirection)
      }

      EngineRenderer.instance.activeCSMLightEntity = entity

      if (hasComponent(entity, VisibleComponent)) removeComponent(entity, VisibleComponent)
    } else {
      light.castShadow = !EngineRenderer.instance.isCSMEnabled && component.castShadow
      component.useInCSM = false

      if (EngineRenderer.instance.activeCSMLightEntity === entity) EngineRenderer.instance.activeCSMLightEntity = null

      if (!hasComponent(entity, VisibleComponent)) {
        addComponent(entity, VisibleComponent, {})
      }
    }
  }

<<<<<<< HEAD
  if (Engine.instance.isEditor) {
    light.userData.helper.update()
    light.userData.cameraHelper.visible = component.showCameraHelper

    if (component.showCameraHelper) {
      Engine.instance.scene.add(light.userData.cameraHelper)
    } else {
      Engine.instance.scene.remove(light.userData.cameraHelper)
    }

    light.userData.cameraHelper.update()
=======
  light.userData.helper.update()
  light.userData.cameraHelper.visible = component.showCameraHelper

  if (component.showCameraHelper) {
    Engine.scene.add(light.userData.cameraHelper)
  } else {
    Engine.scene.remove(light.userData.cameraHelper)
>>>>>>> 2c9ade69
  }

  light.userData.cameraHelper.update()
}

export const serializeDirectionalLight: ComponentSerializeFunction = (entity) => {
  const component = getComponent(entity, DirectionalLightComponent) as DirectionalLightComponentType
  if (!component) return

  return {
    name: SCENE_COMPONENT_DIRECTIONAL_LIGHT,
    props: {
      color: component.color?.getHex(),
      intensity: component.intensity,
      castShadow: component.castShadow,
      shadowMapResolution: component.shadowMapResolution?.toArray(),
      shadowBias: component.shadowBias,
      shadowRadius: component.shadowRadius,
      cameraFar: component.cameraFar,
      showCameraHelper: component.showCameraHelper,
      useInCSM: component.useInCSM
    }
  }
}

export const prepareDirectionalLightForGLTFExport: ComponentPrepareForGLTFExportFunction = (light) => {
  if (light.userData.helper) {
    if (light.userData.helper.parent) light.userData.helper.removeFromParent()
    delete light.userData.helper
  }

  if (light.userData.cameraHelper) {
    if (light.userData.cameraHelper.parent) light.userData.cameraHelper.removeFromParent()
    delete light.userData.cameraHelper
  }
}

const parseDirectionalLightProperties = (props): DirectionalLightComponentType => {
  return {
    color: new Color(props.color ?? SCENE_COMPONENT_DIRECTIONAL_LIGHT_DEFAULT_VALUES.color),
    intensity: props.intensity ?? SCENE_COMPONENT_DIRECTIONAL_LIGHT_DEFAULT_VALUES.intensity,
    castShadow: props.castShadow ?? SCENE_COMPONENT_DIRECTIONAL_LIGHT_DEFAULT_VALUES.castShadow,
    shadowBias: props.shadowBias ?? SCENE_COMPONENT_DIRECTIONAL_LIGHT_DEFAULT_VALUES.shadowBias,
    shadowRadius: props.shadowRadius ?? SCENE_COMPONENT_DIRECTIONAL_LIGHT_DEFAULT_VALUES.shadowRadius,
    shadowMapResolution: new Vector2().fromArray(
      props.shadowMapResolution ?? SCENE_COMPONENT_DIRECTIONAL_LIGHT_DEFAULT_VALUES.shadowMapResolution
    ),
    cameraFar: props.cameraFar ?? SCENE_COMPONENT_DIRECTIONAL_LIGHT_DEFAULT_VALUES.cameraFar,
    showCameraHelper: props.showCameraHelper ?? SCENE_COMPONENT_DIRECTIONAL_LIGHT_DEFAULT_VALUES.showCameraHelper,
    useInCSM: props.useInCSM ?? SCENE_COMPONENT_DIRECTIONAL_LIGHT_DEFAULT_VALUES.useInCSM
  } as DirectionalLightComponentType
}<|MERGE_RESOLUTION|>--- conflicted
+++ resolved
@@ -45,19 +45,6 @@
   light.target.name = 'light-target'
   light.add(light.target)
 
-<<<<<<< HEAD
-  if (Engine.instance.isEditor) {
-    const helper = new EditorDirectionalLightHelper()
-    helper.visible = true
-    light.add(helper)
-    light.userData.helper = helper
-
-    const cameraHelper = new CameraHelper(light.shadow.camera)
-    cameraHelper.visible = false
-    light.userData.cameraHelper = cameraHelper
-    setObjectLayers(cameraHelper, ObjectLayers.NodeHelper)
-  }
-=======
   const helper = new EditorDirectionalLightHelper()
   helper.visible = true
   helper.userData.isHelper = true
@@ -71,18 +58,12 @@
 
   setObjectLayers(helper, ObjectLayers.NodeHelper)
   setObjectLayers(cameraHelper, ObjectLayers.NodeHelper)
->>>>>>> 2c9ade69
 
   EngineRenderer.instance.directionalLightEntities.push(entity)
   addComponent(entity, Object3DComponent, { value: light })
   addComponent(entity, DirectionalLightComponent, props)
 
-<<<<<<< HEAD
-  if (Engine.instance.isEditor)
-    getComponent(entity, EntityNodeComponent)?.components.push(SCENE_COMPONENT_DIRECTIONAL_LIGHT)
-=======
   getComponent(entity, EntityNodeComponent)?.components.push(SCENE_COMPONENT_DIRECTIONAL_LIGHT)
->>>>>>> 2c9ade69
 
   updateDirectionalLight(entity, props)
 }
@@ -151,27 +132,13 @@
     }
   }
 
-<<<<<<< HEAD
-  if (Engine.instance.isEditor) {
-    light.userData.helper.update()
-    light.userData.cameraHelper.visible = component.showCameraHelper
-
-    if (component.showCameraHelper) {
-      Engine.instance.scene.add(light.userData.cameraHelper)
-    } else {
-      Engine.instance.scene.remove(light.userData.cameraHelper)
-    }
-
-    light.userData.cameraHelper.update()
-=======
   light.userData.helper.update()
   light.userData.cameraHelper.visible = component.showCameraHelper
 
   if (component.showCameraHelper) {
-    Engine.scene.add(light.userData.cameraHelper)
+    Engine.instance.scene.add(light.userData.cameraHelper)
   } else {
-    Engine.scene.remove(light.userData.cameraHelper)
->>>>>>> 2c9ade69
+    Engine.instance.scene.remove(light.userData.cameraHelper)
   }
 
   light.userData.cameraHelper.update()
