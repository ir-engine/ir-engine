--- conflicted
+++ resolved
@@ -77,33 +77,19 @@
       assert(obj3d.target.position.x === 0 && obj3d.target.position.y === -1 && obj3d.target.position.z === 0)
       assert(obj3d.children.includes(obj3d.target))
 
-<<<<<<< HEAD
-      it('creates SpotLight in Editor', () => {
-        Engine.instance.isEditor = true
-
-        addComponent(entity, EntityNodeComponent, { components: [] })
-
-        deserializeSpotLight(entity, sceneComponent)
-=======
       assert(obj3d.children.includes(obj3d.userData.ring) && obj3d.userData.ring.userData.isHelper)
       assert(obj3d.children.includes(obj3d.userData.cone) && obj3d.userData.cone.userData.isHelper)
       assert(obj3d.userData.ring.layers.isEnabled(ObjectLayers.NodeHelper))
       assert(obj3d.userData.cone.layers.isEnabled(ObjectLayers.NodeHelper))
     })
->>>>>>> 2c9ade69
 
     it('will include this component into EntityNodeComponent', () => {
       addComponent(entity, EntityNodeComponent, { components: [] })
 
       deserializeSpotLight(entity, sceneComponent)
 
-<<<<<<< HEAD
-        Engine.instance.isEditor = false
-      })
-=======
       const entityNodeComponent = getComponent(entity, EntityNodeComponent)
       assert(entityNodeComponent.components.includes(SCENE_COMPONENT_SPOT_LIGHT))
->>>>>>> 2c9ade69
     })
   })
 
@@ -328,26 +314,6 @@
         )
       })
     })
-<<<<<<< HEAD
-
-    it('should update color of helpers in editor', () => {
-      Engine.instance.isEditor = true
-      const entity = createEntity()
-      deserializeSpotLight(entity, sceneComponent)
-
-      const newColor = new Color('pink')
-      const component = getComponent(entity, SpotLightComponent)
-      component.color = newColor
-      updateSpotLight(entity, { color: newColor })
-
-      const obj3d = getComponent(entity, Object3DComponent)?.value
-
-      assert(obj3d.userData.ring.material.color.getHex() === newColor.getHex())
-      assert(obj3d.userData.cone.material.color.getHex() === newColor.getHex())
-      Engine.instance.isEditor = false
-    })
-=======
->>>>>>> 2c9ade69
   })
 
   describe('serializeSpotLight()', () => {
