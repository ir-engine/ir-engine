--- conflicted
+++ resolved
@@ -68,11 +68,7 @@
     addComponent(entity, SkyboxComponent, props)
     addComponent(entity, DisableTransformTagComponent, {})
     addComponent(entity, IgnoreRaycastTagComponent, {})
-<<<<<<< HEAD
-    if (Engine.instance.isEditor) getComponent(entity, EntityNodeComponent)?.components.push(SCENE_COMPONENT_SKYBOX)
-=======
     getComponent(entity, EntityNodeComponent)?.components.push(SCENE_COMPONENT_SKYBOX)
->>>>>>> 2c9ade69
     updateSkybox(entity)
   }
 }
