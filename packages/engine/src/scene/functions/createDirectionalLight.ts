<<<<<<< HEAD
import { CameraHelper, DirectionalLight, Vector2, Color } from 'three'
import { isClient } from '../../common/functions/isClient'
=======
import { DirectionalLight, Vector2 } from 'three'
>>>>>>> 4ef2f818
import { Engine } from '../../ecs/classes/Engine'
import { Entity } from '../../ecs/classes/Entity'
import { addComponent } from '../../ecs/functions/ComponentFunctions'
import EditorDirectionalLightHelper from '../classes/EditorDirectionalLightHelper'
import { DirectionalLightComponent } from '../components/DirectionalLightComponent'
import { Object3DComponent } from '../components/Object3DComponent'
import { SceneDataComponent } from '../functions/SceneLoading'

export const createDirectionalLight = (entity: Entity, component: SceneDataComponent) => {
<<<<<<< HEAD
  if (!isClient || !component) return

  const light = new DirectionalLight()
=======
  const mapSize = new Vector2().fromArray(component.data.shadowMapResolution)
>>>>>>> 4ef2f818

  light.target.position.set(0, 0, 1)
  light.target.name = 'light-target'
  light.add(light.target)

  if (Engine.isEditor) {
    const helper = new EditorDirectionalLightHelper()
    helper.visible = true
    light.add(helper)
    ;(light as any).helper = helper

    const cameraHelper = new CameraHelper(light.shadow.camera)
    cameraHelper.visible = false
    light.add(cameraHelper)
    ;(light as any).cameraHelper = cameraHelper
  }

  addComponent(entity, DirectionalLightComponent, {
    ...component.props,
    color: new Color(component.props.color),
    shadowMapResolution: new Vector2().fromArray(component.props.shadowMapResolution),
    dirty: true
  })

  addComponent(entity, Object3DComponent, { value: light })
}<|MERGE_RESOLUTION|>--- conflicted
+++ resolved
@@ -1,9 +1,4 @@
-<<<<<<< HEAD
 import { CameraHelper, DirectionalLight, Vector2, Color } from 'three'
-import { isClient } from '../../common/functions/isClient'
-=======
-import { DirectionalLight, Vector2 } from 'three'
->>>>>>> 4ef2f818
 import { Engine } from '../../ecs/classes/Engine'
 import { Entity } from '../../ecs/classes/Entity'
 import { addComponent } from '../../ecs/functions/ComponentFunctions'
@@ -13,13 +8,7 @@
 import { SceneDataComponent } from '../functions/SceneLoading'
 
 export const createDirectionalLight = (entity: Entity, component: SceneDataComponent) => {
-<<<<<<< HEAD
-  if (!isClient || !component) return
-
   const light = new DirectionalLight()
-=======
-  const mapSize = new Vector2().fromArray(component.data.shadowMapResolution)
->>>>>>> 4ef2f818
 
   light.target.position.set(0, 0, 1)
   light.target.name = 'light-target'
