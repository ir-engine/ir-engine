<<<<<<< HEAD
import { BufferGeometry, DoubleSide, Mesh, MeshStandardMaterial, SRGBColorSpace, Vector4, VideoTexture } from 'three'
=======
/*
CPAL-1.0 License

The contents of this file are subject to the Common Public Attribution License
Version 1.0. (the "License"); you may not use this file except in compliance
with the License. You may obtain a copy of the License at
https://github.com/EtherealEngine/etherealengine/blob/dev/LICENSE.
The License is based on the Mozilla Public License Version 1.1, but Sections 14
and 15 have been added to cover use of software over a computer network and 
provide for limited attribution for the Original Developer. In addition, 
Exhibit A has been modified to be consistent with Exhibit B.

Software distributed under the License is distributed on an "AS IS" basis,
WITHOUT WARRANTY OF ANY KIND, either express or implied. See the License for the
specific language governing rights and limitations under the License.

The Original Code is Ethereal Engine.

The Original Developer is the Initial Developer. The Initial Developer of the
Original Code is the Ethereal Engine team.

All portions of the code written by the Ethereal Engine team are Copyright © 2021-2023 
Ethereal Engine. All Rights Reserved.
*/

import { BufferGeometry, DoubleSide, Mesh, MeshStandardMaterial, sRGBEncoding, Vector4, VideoTexture } from 'three'
>>>>>>> 34d02a11

import { OBCType } from '../../common/constants/OBCTypes'
import { addOBCPlugin } from '../../common/functions/OnBeforeCompilePlugin'
import { Engine } from '../../ecs/classes/Engine'
import { defineQuery, getComponent } from '../../ecs/functions/ComponentFunctions'
import { GroupComponent } from '../components/GroupComponent'
import { ScreenshareTargetComponent } from '../components/ScreenshareTargetComponent'
import { fitTexture } from './fitTexture'

const screenshareTargetQuery = defineQuery([ScreenshareTargetComponent])

const getAspectRatioFromBufferGeometry = (mesh: Mesh<BufferGeometry>) => {
  mesh.geometry.computeBoundingBox()
  const boundingBox = mesh.geometry.boundingBox!
  const bb = boundingBox.clone().applyMatrix4(mesh.matrixWorld)
  return (bb.max.x - bb.min.x) / (bb.max.y - bb.min.y)
}

export const applyVideoToTexture = (
  video: HTMLVideoElement,
  obj: Mesh<any, any>,
  fit: 'fit' | 'fill' | 'stretch' = 'fit',
  overwrite = true
) => {
  if (!obj.material)
    obj.material = new MeshStandardMaterial({ color: 0xffffff, map: new VideoTexture(video), side: DoubleSide })

  if (!obj.material.map || overwrite) obj.material.map = new VideoTexture(video)

  obj.material.map.colorSpace = SRGBColorSpace

  const imageAspect = video.videoWidth / video.videoHeight
  const screenAspect = getAspectRatioFromBufferGeometry(obj)

  addOBCPlugin(obj.material, {
    id: OBCType.UVCLIP,
    compile: (shader) => {
      shader.fragmentShader = shader.fragmentShader.replace('void main() {', `uniform vec4 clipColor;\nvoid main() {\n`)

      const mapFragment = `#ifdef USE_MAP
        vec4 sampledDiffuseColor = texture2D( map, vUv );

        // Newly added clipping Logic /////
        if (vUv.x < 0.0 || vUv.x > 1.0 || vUv.y < 0.0 || vUv.y > 1.0) sampledDiffuseColor = clipColor;
        /////////////////////////////

        #ifdef DECODE_VIDEO_TEXTURE
          sampledDiffuseColor = vec4( mix( pow( sampledDiffuseColor.rgb * 0.9478672986 + vec3( 0.0521327014 ), vec3( 2.4 ) ), sampledDiffuseColor.rgb * 0.0773993808, vec3( lessThanEqual( sampledDiffuseColor.rgb, vec3( 0.04045 ) ) ) ), sampledDiffuseColor.w );
        #endif
        diffuseColor *= sampledDiffuseColor;
      #endif`

      shader.fragmentShader = shader.fragmentShader.replace('#include <map_fragment>', mapFragment)

      // TODO: Need to find better way to define variables
      shader.uniforms.clipColor = { value: new Vector4(0, 0, 0, 1) }
    }
  })

  fitTexture(obj.material.map, imageAspect, screenAspect, fit)
}

export const applyScreenshareToTexture = (video: HTMLVideoElement) => {
  const applyTexture = () => {
    if ((video as any).appliedTexture) return
    ;(video as any).appliedTexture = true
    if (!video.videoWidth || !video.videoHeight) return
    for (const entity of screenshareTargetQuery()) {
      const group = getComponent(entity, GroupComponent)
      for (const obj3d of group)
        obj3d.traverse((obj: Mesh<any, MeshStandardMaterial>) => {
          if (obj.material) {
            applyVideoToTexture(video, obj)
          }
        })
    }
  }
  if (!video.readyState) {
    video.onloadeddata = () => {
      applyTexture()
    }
  } else {
    applyTexture()
  }
}<|MERGE_RESOLUTION|>--- conflicted
+++ resolved
@@ -1,6 +1,3 @@
-<<<<<<< HEAD
-import { BufferGeometry, DoubleSide, Mesh, MeshStandardMaterial, SRGBColorSpace, Vector4, VideoTexture } from 'three'
-=======
 /*
 CPAL-1.0 License
 
@@ -26,12 +23,10 @@
 Ethereal Engine. All Rights Reserved.
 */
 
-import { BufferGeometry, DoubleSide, Mesh, MeshStandardMaterial, sRGBEncoding, Vector4, VideoTexture } from 'three'
->>>>>>> 34d02a11
+import { BufferGeometry, DoubleSide, Mesh, MeshStandardMaterial, SRGBColorSpace, Vector4, VideoTexture } from 'three'
 
 import { OBCType } from '../../common/constants/OBCTypes'
 import { addOBCPlugin } from '../../common/functions/OnBeforeCompilePlugin'
-import { Engine } from '../../ecs/classes/Engine'
 import { defineQuery, getComponent } from '../../ecs/functions/ComponentFunctions'
 import { GroupComponent } from '../components/GroupComponent'
 import { ScreenshareTargetComponent } from '../components/ScreenshareTargetComponent'
