--- conflicted
+++ resolved
@@ -26,21 +26,12 @@
 import { GLTF } from '@gltf-transform/core'
 import { Matrix4, Object3D } from 'three'
 
-<<<<<<< HEAD
-import config from '@ir-engine/common/src/config'
-import { sceneRelativePathIdentifier } from '@ir-engine/common/src/utils/parseSceneJSON'
-import { EntityUUID, generateEntityUUID, SerializedComponentType, UUIDComponent } from '@ir-engine/ecs'
-import { TransformComponent } from '@ir-engine/spatial'
-
-import { getCacheRegex } from '@ir-engine/common/src/regex'
-=======
 import { EntityUUID, generateEntityUUID, SerializedComponentType, UUIDComponent } from '@ir-engine/ecs'
 import { sceneRelativePathIdentifier } from '@ir-engine/engine/src/assets/functions/parseSceneJSON'
 import { TransformComponent } from '@ir-engine/spatial'
 
 import { getState } from '@ir-engine/hyperflux'
 import { DomainConfigState } from '../../assets/state/DomainConfigState'
->>>>>>> b99a7f40
 import { EntityJsonType, SceneJsonType } from '../types/SceneTypes'
 
 export const nodeToEntityJson = (node: any): EntityJsonType => {
