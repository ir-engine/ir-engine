--- conflicted
+++ resolved
@@ -5,12 +5,7 @@
 import { getComponent, getOptionalComponent, hasComponent } from '../../ecs/functions/ComponentFunctions'
 import { EntityTreeNode } from '../../ecs/functions/EntityTree'
 import { isEntityNode } from '../../ecs/functions/EntityTree'
-<<<<<<< HEAD
-import { Object3DComponent } from '../components/Object3DComponent'
-=======
-import { useWorld } from '../../ecs/functions/SystemHooks'
 import { GroupComponent } from '../components/GroupComponent'
->>>>>>> 8283b12b
 
 export const reparentObject3D = (
   node: Entity | EntityTreeNode,
