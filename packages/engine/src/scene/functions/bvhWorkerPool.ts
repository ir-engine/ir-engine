/*
CPAL-1.0 License

The contents of this file are subject to the Common Public Attribution License
Version 1.0. (the "License"); you may not use this file except in compliance
with the License. You may obtain a copy of the License at
https://github.com/ir-engine/ir-engine/blob/dev/LICENSE.
The License is based on the Mozilla Public License Version 1.1, but Sections 14
and 15 have been added to cover use of software over a computer network and 
provide for limited attribution for the Original Developer. In addition, 
Exhibit A has been modified to be consistent with Exhibit B.

Software distributed under the License is distributed on an "AS IS" basis,
WITHOUT WARRANTY OF ANY KIND, either express or implied. See the License for the
specific language governing rights and limitations under the License.

The Original Code is Infinite Reality Engine.

The Original Developer is the Initial Developer. The Initial Developer of the
Original Code is the Infinite Reality Engine team.

All portions of the code written by the Infinite Reality Engine team are Copyright © 2021-2023 
Infinite Reality Engine. All Rights Reserved.
*/

import { Box3, BufferAttribute, BufferGeometry, InstancedMesh, InterleavedBufferAttribute, Mesh } from 'three'
import { MeshBVH, SerializedBVH } from 'three-mesh-bvh'
import Worker from 'web-worker'

<<<<<<< HEAD
import { isClient } from '@ir-engine/common/src/utils/getEnvironment'
=======
import { isClient } from '@ir-engine/hyperflux'
>>>>>>> b99a7f40
import { WorkerPool } from '@ir-engine/xrui/core/WorkerPool'

const createWorker = () => {
  if (isClient) {
    // module workers currently don't work in safari and firefox
    return new Worker('/workers/generateBVHAsync.worker.js')
  } else {
    const path = require('path')
    const workerPath = path.resolve(__dirname, './generateBVHAsync.register.js')
    return new Worker(workerPath, { type: 'module' })
  }
}

const workerPool = new WorkerPool(1)
workerPool.setWorkerCreator(createWorker)

export async function generateMeshBVH(mesh: Mesh, signal: AbortSignal, options = {}) {
  if (
    !mesh.isMesh ||
    (mesh as InstancedMesh).isInstancedMesh ||
    !mesh.geometry ||
    !mesh.geometry.attributes.position ||
    mesh.geometry.boundsTree
  )
    return Promise.resolve()

  const geometry = mesh.geometry as BufferGeometry

  const index = geometry.index ? Uint32Array.from(geometry.index.array) : null
  const pos = Float32Array.from((geometry.attributes.position as BufferAttribute | InterleavedBufferAttribute).array)

  const transferrables = [pos as ArrayLike<number>]
  if (index) {
    transferrables.push(index as ArrayLike<number>)
  }

  const response = await workerPool.postMessage<BVHWorkerResponse>(
    {
      index,
      position: pos,
      options
    },
    transferrables.map((arr: any) => arr.buffer)
  )

  const { serialized, error } = response.data

  if (error) {
    return console.error(error)
  } else {
    // MeshBVH uses generated index instead of default geometry index
    geometry.setIndex(new BufferAttribute(serialized.index as any, 1))

    const bvh = MeshBVH.deserialize(serialized, geometry)
    const boundsOptions = Object.assign(
      {
        setBoundingBox: true
      },
      options
    )

    if (boundsOptions.setBoundingBox) {
      geometry.boundingBox = bvh.getBoundingBox(new Box3())
    }

    geometry.boundsTree = bvh

    return bvh
  }
}

type BVHWorkerResponse = {
  serialized: SerializedBVH
  error?: string
}<|MERGE_RESOLUTION|>--- conflicted
+++ resolved
@@ -27,11 +27,7 @@
 import { MeshBVH, SerializedBVH } from 'three-mesh-bvh'
 import Worker from 'web-worker'
 
-<<<<<<< HEAD
-import { isClient } from '@ir-engine/common/src/utils/getEnvironment'
-=======
 import { isClient } from '@ir-engine/hyperflux'
->>>>>>> b99a7f40
 import { WorkerPool } from '@ir-engine/xrui/core/WorkerPool'
 
 const createWorker = () => {
