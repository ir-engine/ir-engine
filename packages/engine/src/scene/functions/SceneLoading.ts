--- conflicted
+++ resolved
@@ -1,11 +1,8 @@
 import { MathUtils } from 'three'
 
 import { ComponentJson, EntityJson, SceneJson } from '@xrengine/common/src/interfaces/SceneInterface'
-<<<<<<< HEAD
 import { AssetType } from '@xrengine/engine/src/assets/enum/AssetType'
-=======
 import { dispatchAction } from '@xrengine/hyperflux'
->>>>>>> 4055d317
 
 import { AssetLoader } from '../../assets/classes/AssetLoader'
 import { Engine } from '../../ecs/classes/Engine'
