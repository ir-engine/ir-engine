import { Object3D, PointLight, SpotLight } from 'three'
import { isClient } from '../../common/functions/isClient'
import { Engine } from '../../ecs/classes/Engine'
import { Entity } from '../../ecs/classes/Entity'
import { addComponent, getComponent, hasComponent, removeComponent } from '../../ecs/functions/ComponentFunctions'
import { createEntity } from '../../ecs/functions/EntityFunctions'
import { InteractableComponent } from '../../interaction/components/InteractableComponent'
import { ColliderComponent } from '../../physics/components/ColliderComponent'
import { CollisionComponent } from '../../physics/components/CollisionComponent'
import { createBody, getAllShapesFromObject3D } from '../../physics/functions/createCollider'
import { TransformComponent } from '../../transform/components/TransformComponent'
import { Clouds } from '../classes/Clouds'
import Image from '../classes/Image'
import { Interior } from '../classes/Interior'
import { Ocean } from '../classes/Ocean'
import { Water } from '../classes/Water'
import { NameComponent } from '../components/NameComponent'
import { EntityNodeComponent } from '../components/EntityNodeComponent'
import { Object3DComponent } from '../components/Object3DComponent'
import { UpdatableComponent } from '../components/UpdatableComponent'
import { UserdataComponent } from '../components/UserdataComponent'
import { addObject3DComponent } from '../functions/addObject3DComponent'
<<<<<<< HEAD
import { createMap } from '../functions/createMap'
=======
>>>>>>> 3e0c6912
import { createAudio, createMediaServer, createVideo, createVolumetric } from '../functions/createMedia'
import { BoxColliderProps } from '../interfaces/BoxColliderProps'
import { SceneJson, ComponentJson, EntityJson } from '@xrengine/common/src/interfaces/SceneInterface'
import { useWorld } from '../../ecs/functions/SystemHooks'
import EntityTree, { EntityTreeNode } from '../../ecs/classes/EntityTree'
import { updateRenderSetting, resetEngineRenderer } from './loaders/RenderSettingsFunction'
import { registerDefaultSceneFunctions } from './registerSceneFunctions'
import { ScenePrefabTypes } from './registerPrefabs'
import { DisableTransformTagComponent } from '../../transform/components/DisableTransformTagComponent'
import { SceneTagComponent, SCENE_COMPONENT_SCENE_TAG } from '../components/SceneTagComponent'
import { reparentObject3D } from './ReparentFunction'
import { dispatchLocal } from '../../networking/functions/dispatchFrom'
import { EngineActions } from '../../ecs/classes/EngineService'
import { CollisionGroups, DefaultCollisionMask } from '../../physics/enums/CollisionGroups'

export const createNewEditorNode = (entity: Entity, prefabType: ScenePrefabTypes): void => {
  const world = useWorld()
<<<<<<< HEAD

  const components = world.scenePrefabRegistry.get(prefabType)
  if (!components) return console.warn(`[createNewEditorNode]: ${prefabType} is not a prefab`)

=======

  const components = world.scenePrefabRegistry.get(prefabType)
  if (!components) return console.warn(`[createNewEditorNode]: ${prefabType} is not a prefab`)

>>>>>>> 3e0c6912
  loadSceneEntity(new EntityTreeNode(entity), { name: prefabType, components })
}

/**
 * Loads a scene from scene json
 * @param sceneData
 */
export const loadSceneFromJSON = async (sceneData: SceneJson, world = useWorld()) => {
  const entityMap = {} as { [key: string]: EntityTreeNode }
  Engine.sceneLoadPromises = []

  // reset renderer settings for if we are teleporting and the new scene does not have an override
  resetEngineRenderer(true)

  world.sceneLoadingRegistry.clear()
  registerDefaultSceneFunctions(world)

  Object.keys(sceneData.entities).forEach((key) => {
    entityMap[key] = new EntityTreeNode(createEntity(), key)
    loadSceneEntity(entityMap[key], sceneData.entities[key])
  })

  // Create Entity Tree
  if (!world.entityTree) world.entityTree = new EntityTree()
  const tree = world.entityTree

  Object.keys(sceneData.entities).forEach((key) => {
    const sceneEntity = sceneData.entities[key]
    const node = entityMap[key]
    tree.addEntityNode(node, sceneEntity.parent ? entityMap[sceneEntity.parent] : undefined)
    console.log(sceneEntity.name, node)
    reparentObject3D(node, node.parentNode)
  })

  addComponent(world.entityTree.rootNode.entity, SceneTagComponent, {})
  if (Engine.isEditor) {
    getComponent(world.entityTree.rootNode.entity, EntityNodeComponent).components.push(SCENE_COMPONENT_SCENE_TAG)
  }

  await Promise.all(Engine.sceneLoadPromises)
  Engine.sceneLoaded = true

  // Configure CSM
  isClient && updateRenderSetting(world.entityTree.rootNode.entity)
  dispatchLocal(EngineActions.sceneLoaded(true) as any)
}

/**
 * Loads all the components from scene json for an entity
 * @param {EntityTreeNode} entityNode
 * @param {EntityJson} sceneEntity
 */
export const loadSceneEntity = (entityNode: EntityTreeNode, sceneEntity: EntityJson): Entity => {
  addComponent(entityNode.entity, NameComponent, { name: sceneEntity.name })
  if (Engine.isEditor) addComponent(entityNode.entity, EntityNodeComponent, { components: [] })

  sceneEntity.components.forEach((component) => {
    loadComponent(entityNode.entity, component)
  })

  if (!hasComponent(entityNode.entity, TransformComponent))
    addComponent(entityNode.entity, DisableTransformTagComponent, {})

  return entityNode.entity
}

export const loadComponent = (entity: Entity, component: ComponentJson): void => {
  // remove '-1', '-2' etc suffixes
  const name = component.name.replace(/(-\d+)|(\s)/g, '')
  const world = useWorld()

  const deserializer = world.sceneLoadingRegistry.get(name)?.deserialize
<<<<<<< HEAD

  if (deserializer) {
    deserializer(entity, component)
    return
  }

=======

  if (deserializer) {
    deserializer(entity, component)
    return
  }

>>>>>>> 3e0c6912
  switch (name) {
    case '_metadata':
      {
        addObject3DComponent(entity, new Object3D(), component.props)
        addComponent(entity, InteractableComponent, { action: '_metadata' })
        const transform = getComponent(entity, TransformComponent)

        // if (isClient && Engine.isBot) {
        const { _data } = component.props
        const { x, y, z } = transform.position
        world.worldMetadata[_data] = x + ',' + y + ',' + z
        console.log('metadata|' + x + ',' + y + ',' + z + '|' + _data)
        // }
      }
      break

    case 'userdata':
      addComponent(entity, UserdataComponent, { data: component.props })
      break
    // TODO: we can remove these entirely when we have a more composable solution than the mixin nodes
    // case 'wooCommerce':
    // case 'shopify':
    //   if (component.props && component.props.extend) {
    //     if (component.props.extendType == 'video') {
    //       // if livestream, server will send the video info to the client
    //       if (isClient) {
    //         createVideo(entity, component.props.extend)
    //       } else {
    //         createMediaServer(entity, component.props.extend)
    //       }
    //     } else if (component.props.extendType == 'image') {
    //       addObject3DComponent(entity, new Image(), component.props.extend)
    //     } else if (component.props.extendType == 'model') {
    //       Object.keys(component.props.extend).forEach((key) => {
    //         component.props[key] = component.props.extend[key]
    //       })
    //       registerSceneLoadPromise(loadGLTFModel(entity, component))
    //     }
    //   }
    //   break

    case 'interact':
      if (component.props.interactable) addComponent(entity, InteractableComponent, component.props)
<<<<<<< HEAD
      break

    case 'map':
      if (isClient) registerSceneLoadPromise(createMap(entity, component.props))
=======
      break

    case 'image':
      addObject3DComponent(entity, new Image(), component.props)
      break

    case 'video':
      // if livestream, server will send the video info to the client
      if (isClient) {
        // if(!component.props.isLivestream) {
        createVideo(entity, component.props)
        // }
        // addComponent(entity, LivestreamComponent)
        // } else if(component.props.isLivestream) {
        // @todo
        // addComponent(entity, LivestreamProxyComponent, { src: component.props.src })
      } else {
        createMediaServer(entity, component.props)
      }
      break

    case 'audio':
      if (isClient) createAudio(entity, component.props)
      else createMediaServer(entity, component.props)
>>>>>>> 3e0c6912
      break

    case 'volumetric':
      if (isClient) createVolumetric(entity, component.props)
      else createMediaServer(entity, component.props)
      break

    case 'clouds':
      isClient && addObject3DComponent(entity, new Clouds(), component.props)
      isClient && addComponent(entity, UpdatableComponent, {})
      break

    case 'ocean':
      isClient && addObject3DComponent(entity, new Ocean(), component.props)
      isClient && addComponent(entity, UpdatableComponent, {})
      break

    case 'water':
      isClient && addObject3DComponent(entity, new Water(), component.props)
      isClient && addComponent(entity, UpdatableComponent, {})
      break

    case 'interior':
      isClient && addObject3DComponent(entity, new Interior(), component.props)
      break
  }
}

export const registerSceneLoadPromise = (promise: Promise<any>) => {
  Engine.sceneLoadPromises.push(promise)
  promise.then(() => {
    Engine.sceneLoadPromises.splice(Engine.sceneLoadPromises.indexOf(promise), 1)
    dispatchLocal(EngineActions.sceneEntityLoaded(Engine.sceneLoadPromises.length) as any)
  })
}<|MERGE_RESOLUTION|>--- conflicted
+++ resolved
@@ -1,31 +1,21 @@
-import { Object3D, PointLight, SpotLight } from 'three'
+import { Object3D } from 'three'
 import { isClient } from '../../common/functions/isClient'
 import { Engine } from '../../ecs/classes/Engine'
 import { Entity } from '../../ecs/classes/Entity'
-import { addComponent, getComponent, hasComponent, removeComponent } from '../../ecs/functions/ComponentFunctions'
+import { addComponent, getComponent, hasComponent } from '../../ecs/functions/ComponentFunctions'
 import { createEntity } from '../../ecs/functions/EntityFunctions'
 import { InteractableComponent } from '../../interaction/components/InteractableComponent'
-import { ColliderComponent } from '../../physics/components/ColliderComponent'
-import { CollisionComponent } from '../../physics/components/CollisionComponent'
-import { createBody, getAllShapesFromObject3D } from '../../physics/functions/createCollider'
 import { TransformComponent } from '../../transform/components/TransformComponent'
 import { Clouds } from '../classes/Clouds'
-import Image from '../classes/Image'
 import { Interior } from '../classes/Interior'
 import { Ocean } from '../classes/Ocean'
 import { Water } from '../classes/Water'
 import { NameComponent } from '../components/NameComponent'
 import { EntityNodeComponent } from '../components/EntityNodeComponent'
-import { Object3DComponent } from '../components/Object3DComponent'
 import { UpdatableComponent } from '../components/UpdatableComponent'
 import { UserdataComponent } from '../components/UserdataComponent'
 import { addObject3DComponent } from '../functions/addObject3DComponent'
-<<<<<<< HEAD
-import { createMap } from '../functions/createMap'
-=======
->>>>>>> 3e0c6912
-import { createAudio, createMediaServer, createVideo, createVolumetric } from '../functions/createMedia'
-import { BoxColliderProps } from '../interfaces/BoxColliderProps'
+import { createMediaServer, createVolumetric } from '../functions/createMedia'
 import { SceneJson, ComponentJson, EntityJson } from '@xrengine/common/src/interfaces/SceneInterface'
 import { useWorld } from '../../ecs/functions/SystemHooks'
 import EntityTree, { EntityTreeNode } from '../../ecs/classes/EntityTree'
@@ -37,21 +27,13 @@
 import { reparentObject3D } from './ReparentFunction'
 import { dispatchLocal } from '../../networking/functions/dispatchFrom'
 import { EngineActions } from '../../ecs/classes/EngineService'
-import { CollisionGroups, DefaultCollisionMask } from '../../physics/enums/CollisionGroups'
 
 export const createNewEditorNode = (entity: Entity, prefabType: ScenePrefabTypes): void => {
   const world = useWorld()
-<<<<<<< HEAD
 
   const components = world.scenePrefabRegistry.get(prefabType)
   if (!components) return console.warn(`[createNewEditorNode]: ${prefabType} is not a prefab`)
 
-=======
-
-  const components = world.scenePrefabRegistry.get(prefabType)
-  if (!components) return console.warn(`[createNewEditorNode]: ${prefabType} is not a prefab`)
-
->>>>>>> 3e0c6912
   loadSceneEntity(new EntityTreeNode(entity), { name: prefabType, components })
 }
 
@@ -124,21 +106,12 @@
   const world = useWorld()
 
   const deserializer = world.sceneLoadingRegistry.get(name)?.deserialize
-<<<<<<< HEAD
 
   if (deserializer) {
     deserializer(entity, component)
     return
   }
 
-=======
-
-  if (deserializer) {
-    deserializer(entity, component)
-    return
-  }
-
->>>>>>> 3e0c6912
   switch (name) {
     case '_metadata':
       {
@@ -182,37 +155,10 @@
 
     case 'interact':
       if (component.props.interactable) addComponent(entity, InteractableComponent, component.props)
-<<<<<<< HEAD
       break
 
     case 'map':
       if (isClient) registerSceneLoadPromise(createMap(entity, component.props))
-=======
-      break
-
-    case 'image':
-      addObject3DComponent(entity, new Image(), component.props)
-      break
-
-    case 'video':
-      // if livestream, server will send the video info to the client
-      if (isClient) {
-        // if(!component.props.isLivestream) {
-        createVideo(entity, component.props)
-        // }
-        // addComponent(entity, LivestreamComponent)
-        // } else if(component.props.isLivestream) {
-        // @todo
-        // addComponent(entity, LivestreamProxyComponent, { src: component.props.src })
-      } else {
-        createMediaServer(entity, component.props)
-      }
-      break
-
-    case 'audio':
-      if (isClient) createAudio(entity, component.props)
-      else createMediaServer(entity, component.props)
->>>>>>> 3e0c6912
       break
 
     case 'volumetric':
