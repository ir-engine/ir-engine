import { AmbientLight, DirectionalLight, HemisphereLight, Object3D, PointLight, SpotLight } from 'three'
import { switchCameraMode } from '../../avatar/functions/switchCameraMode'
import { isClient } from '../../common/functions/isClient'
import { Engine } from '../../ecs/classes/Engine'
import { EngineEvents } from '../../ecs/classes/EngineEvents'
import { Entity } from '../../ecs/classes/Entity'
import { addComponent, createEntity, getComponent, removeComponent } from '../../ecs/functions/EntityFunctions'
import { NameComponent } from '../components/NameComponent'
import { InteractableComponent } from '../../interaction/components/InteractableComponent'
import { Network } from '../../networking/classes/Network'
import { createParticleEmitterObject } from '../../particles/functions/particleHelpers'
import { createCollider } from '../../physics/functions/createCollider'
import { EngineRenderer } from '../../renderer/WebGLRendererSystem'
import { CopyTransformComponent } from '../../transform/components/CopyTransformComponent'
import { addObject3DComponent } from '../functions/addObject3DComponent'
import { createDirectionalLight } from '../functions/createDirectionalLight'
import { createGround } from '../functions/createGround'
import { createMap } from '../functions/createMap'
import { createAudio, createMediaServer, createVideo, createVolumetric } from '../functions/createMedia'
import { createPortal } from '../functions/createPortal'
import { createSkybox } from '../functions/createSkybox'
import { createTransformComponent } from '../functions/createTransformComponent'
import { createTriggerVolume } from '../functions/createTriggerVolume'
import { configureCSM, handleRendererSettings } from '../functions/handleRendererSettings'
import { loadGLTFModel } from '../functions/loadGLTFModel'
import { loadModelAnimation } from '../functions/loadModelAnimation'
import { setCameraProperties } from '../functions/setCameraProperties'
import { setEnvMap } from '../functions/setEnvMap'
import { setFog } from '../functions/setFog'
import { Clouds } from '../classes/Clouds'
import Image from '../classes/Image'
import { Ocean } from '../classes/Ocean'
import { PositionalAudioSettingsComponent } from '../components/AudioSettingsComponent'
import { PersistTagComponent } from '../components/PersistTagComponent'
import { ScenePreviewCameraTagComponent } from '../components/ScenePreviewCamera'
import { ShadowComponent } from '../components/ShadowComponent'
import { SpawnPointComponent } from '../components/SpawnPointComponent'
import { UpdatableComponent } from '../components/UpdatableComponent'
import { VisibleComponent } from '../components/VisibleComponent'
import { WalkableTagComponent } from '../components/Walkable'
import { BoxColliderProps } from '../interfaces/BoxColliderProps'
import { SceneData } from '../interfaces/SceneData'
import { SceneDataComponent } from '../interfaces/SceneDataComponent'
<<<<<<< HEAD
import { Water } from '../classes/Water'
=======
import { TransformComponent } from '../../transform/components/TransformComponent'
import { Object3DComponent } from '../components/Object3DComponent'
import { UserdataComponent } from '../components/UserdataComponent'
>>>>>>> 0f0d7817

export enum SCENE_ASSET_TYPES {
  ENVMAP
}

export type ScenePropertyType = {
  directionalLights: DirectionalLight[]
  isCSMEnabled: boolean
}

export class WorldScene {
  loadedModels = 0
  loaders: Promise<void>[] = []
  static callbacks: any
  static isLoading = false

  constructor(private onProgress?: Function) {}

  loadScene = (scene: SceneData): Promise<void> => {
    WorldScene.callbacks = {}
    WorldScene.isLoading = true

    // reset renderer settings for if we are teleporting and the new scene does not have an override
    handleRendererSettings(null, true)

    const sceneProperty: ScenePropertyType = {
      directionalLights: [],
      isCSMEnabled: true
    }

    Object.keys(scene.entities).forEach((key) => {
      const sceneEntity = scene.entities[key]
      const entity = createEntity()

      addComponent(entity, NameComponent, { name: sceneEntity.name })

      sceneEntity.components.forEach((component) => {
        component.data.sceneEntityId = sceneEntity.entityId
        this.loadComponent(entity, component, sceneProperty)
      })
    })

    return Promise.all(this.loaders)
      .then(() => {
        WorldScene.isLoading = false
        Engine.sceneLoaded = true

        configureCSM(sceneProperty.directionalLights, !sceneProperty.isCSMEnabled)

        EngineEvents.instance.dispatchEvent({ type: EngineEvents.EVENTS.SCENE_LOADED })
      })
      .catch((err) => {
        console.error('Error while loading the scene entities =>', err)
      })
  }

  _onModelLoaded = () => {
    this.loadedModels++
    if (typeof this.onProgress === 'function') this.onProgress(this.loaders.length - this.loadedModels)
  }

  static pushAssetTypeLoadCallback = (assetType: SCENE_ASSET_TYPES, callback: () => void): void => {
    if (!WorldScene.callbacks[assetType]) WorldScene.callbacks[assetType] = []
    WorldScene.callbacks[assetType].push(callback)
  }

  static executeAssetTypeLoadCallback = (assetType: SCENE_ASSET_TYPES, ...args: any[]): void => {
    WorldScene.callbacks[assetType]?.forEach((cb) => {
      cb(...args)
    })
  }

  loadComponent = (entity: Entity, component: SceneDataComponent, sceneProperty: ScenePropertyType): void => {
    // remove '-1', '-2' etc suffixes
    const name = component.name.replace(/(-\d+)|(\s)/g, '')
    switch (name) {
      case 'mtdata':
        if (isClient && Engine.isBot) {
          const { meta_data } = component.data
          console.log('scene_metadata|' + meta_data)
        }
        break

      case '_metadata':
        {
          addObject3DComponent(entity, new Object3D(), component.data)
          addComponent(entity, InteractableComponent, { data: { action: '_metadata' } })
          const transform = getComponent(entity, TransformComponent)

          if (isClient && Engine.isBot) {
            const { _data } = component.data
            const { x, y, z } = transform.data['position']
            console.log('metadata|' + x + ',' + y + ',' + z + '|' + _data)
          }
        }
        break

      case 'userdata':
        addComponent(entity, UserdataComponent, { data: component.data })
        break

      case 'ambient-light':
        addObject3DComponent(entity, new AmbientLight(), component.data)
        break

      case 'directional-light':
        createDirectionalLight(entity, component, sceneProperty)
        break

      case 'hemisphere-light':
        addObject3DComponent(entity, new HemisphereLight(), component.data)
        break

      case 'point-light':
        addObject3DComponent(entity, new PointLight(), component.data)
        break

      case 'collidable':
        // console.warn("'Collidable' is not implemented");
        break

      case 'floor-plan':
        break

      case 'simple-materials':
        Engine.simpleMaterials = component.data.simpleMaterials
        break

      case 'gltf-model':
        loadGLTFModel(this, entity, component, sceneProperty)
        break

      case 'loop-animation':
        loadModelAnimation(entity, component)
        break

      case 'interact':
        if (component.data.interactable) addComponent(entity, InteractableComponent, { data: component.data })
        break

      case 'ground-plane':
        createGround(entity, component.data)
        break

      case 'image':
        addObject3DComponent(entity, new Image(), component.data)
        break

      case 'video':
        // if livestream, server will send the video info to the client
        if (isClient) {
          // if(!component.data.isLivestream) {
          createVideo(entity, component.data)
          // }
          // addComponent(entity, LivestreamComponent)
          // } else if(component.data.isLivestream) {
          // @todo
          // addComponent(entity, LivestreamProxyComponent, { src: component.data.src })
        } else {
          createMediaServer(entity, component.data)
        }
        break

      case 'map':
        if (isClient) this.loaders.push(createMap(entity, component.data))
        break

      case 'audio':
        if (isClient) createAudio(entity, component.data)
        else createMediaServer(entity, component.data)
        break

      case 'volumetric':
        if (isClient) createVolumetric(entity, component.data)
        else createMediaServer(entity, component.data)
        break

      case 'spot-light':
        addObject3DComponent(entity, new SpotLight(), component.data)
        break

      case 'transform':
        createTransformComponent(entity, component.data)
        break

      case 'walkable':
        addComponent(entity, WalkableTagComponent, {})
        break

      case 'fog':
        setFog(entity, component.data)
        break

      case 'skybox':
        createSkybox(entity, component.data as any)
        break

      case 'audio-settings':
        addComponent(entity, PositionalAudioSettingsComponent, component.data)
        break

      case 'renderer-settings':
        handleRendererSettings(component.data)
        sceneProperty.isCSMEnabled = component.data.csm
        break

      case 'spawn-point':
        addComponent(entity, SpawnPointComponent, {})
        break

      case 'scene-preview-camera':
        addComponent(entity, ScenePreviewCameraTagComponent, {})
        if (isClient && Engine.activeCameraEntity) {
          addComponent(Engine.activeCameraEntity, CopyTransformComponent, { input: entity })
        }
        break

      case 'shadow':
        addComponent(entity, ShadowComponent, {
          castShadow: component.data.cast,
          receiveShadow: component.data.receive
        })
        break

      case 'collider': {
        // TODO
        break
      }

      case 'box-collider': {
        const boxColliderProps: BoxColliderProps = component.data
        const transform = getComponent(entity, TransformComponent)
        createCollider(
          entity,
          {
            userData: {
              type: 'box',
              ...boxColliderProps
            }
          },
          transform.position,
          transform.rotation,
          transform.scale // convert from half extents to full extents
        )
        if (
          boxColliderProps.removeMesh === 'true' ||
          (typeof boxColliderProps.removeMesh === 'boolean' && boxColliderProps.removeMesh === true)
        ) {
          const obj = getComponent(entity, Object3DComponent)
          if (obj?.value) {
            if (obj.value.parent) obj.value.removeFromParent()
            removeComponent(entity, Object3DComponent)
          }
        }
        break
      }

      case 'trigger-volume':
        createTriggerVolume(entity, component.data)
        break

      case 'link':
        addObject3DComponent(entity, new Object3D(), component.data)
        addComponent(entity, InteractableComponent, { data: { action: 'link' } })
        break

      case 'particle-emitter':
        createParticleEmitterObject(entity, component.data)
        break

      case 'clouds':
        isClient && addObject3DComponent(entity, new Clouds(), component.data)
        isClient && addComponent(entity, UpdatableComponent, {})
        break

      case 'ocean':
        isClient && addObject3DComponent(entity, new Ocean(), component.data)
        isClient && addComponent(entity, UpdatableComponent, {})
        break

      case 'water':
        isClient && addObject3DComponent(entity, new Water(), component.data)
        isClient && addComponent(entity, UpdatableComponent, {})
        break

      case 'postprocessing':
        EngineRenderer.instance?.configurePostProcessing(component.data.options)
        break

      case 'cameraproperties':
        if (isClient) {
          EngineEvents.instance.once(EngineEvents.EVENTS.CLIENT_USER_LOADED, async () => {
            setCameraProperties(Network.instance.localClientEntity, component.data)
          })
        }
        break

      case 'envmap':
        setEnvMap(entity, component.data)
        break

      case 'persist':
        if (isClient) addComponent(entity, PersistTagComponent, {})
        break

      case 'portal':
        createPortal(entity, component.data)
        break

      /* intentionally empty - these are only for the editor */
      case 'reflectionprobestatic':
      case 'reflectionprobe':
      case 'group':
        break

      case 'visible':
        if (isClient) {
          addComponent(entity, VisibleComponent, { value: component.data.visible })
        }
        break

      /* deprecated */
      case 'mesh-collider':
        break

      case 'mdata':
        console.log('[SceneLoading]: Scene metadata not implemented')
        break

      default:
        return console.warn("Couldn't load Component", name)
    }
  }

  static load = (scene: SceneData, onProgress?: Function): Promise<void> => {
    const world = new WorldScene(onProgress)
    return world.loadScene(scene)
  }
}<|MERGE_RESOLUTION|>--- conflicted
+++ resolved
@@ -41,13 +41,10 @@
 import { BoxColliderProps } from '../interfaces/BoxColliderProps'
 import { SceneData } from '../interfaces/SceneData'
 import { SceneDataComponent } from '../interfaces/SceneDataComponent'
-<<<<<<< HEAD
 import { Water } from '../classes/Water'
-=======
 import { TransformComponent } from '../../transform/components/TransformComponent'
 import { Object3DComponent } from '../components/Object3DComponent'
 import { UserdataComponent } from '../components/UserdataComponent'
->>>>>>> 0f0d7817
 
 export enum SCENE_ASSET_TYPES {
   ENVMAP
