--- conflicted
+++ resolved
@@ -55,17 +55,10 @@
 
   Object.keys(sceneData.entities).forEach((key) => {
     const sceneEntity = sceneData.entities[key]
-<<<<<<< HEAD
-    const entity = createEntity()
-    addComponent(entity, NameComponent, { name: sceneEntity.name })
-    loadComponents(entity, key, sceneEntity)
-    sceneProgress += progressCounter
-=======
     const node = entityMap[key]
     tree.addEntityNode(node, sceneEntity.parent ? entityMap[sceneEntity.parent] : undefined)
     console.log(sceneEntity.name, node)
     reparentObject3D(node, node.parentNode)
->>>>>>> de858e3c
   })
 
   addComponent(world.entityTree.rootNode.entity, SceneTagComponent, {})
