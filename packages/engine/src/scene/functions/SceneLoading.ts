--- conflicted
+++ resolved
@@ -155,40 +155,7 @@
         break
 
       case 'directional-light':
-<<<<<<< HEAD
-        if (isClient) {
-          // console.warn('SCENE LOADING - Custom directional lights are not supported when CSM is enabled.');
-          // const direction = new Vector3(0, 0, 1).applyQuaternion(getComponent(entity, TransformComponent).rotation)
-          // setSkyDirection(direction)
-
-          const mapSize = new Vector2().fromArray(component.data.shadowMapResolution)
-
-          if (isMobile) {
-            mapSize.set(512, 512)
-          }
-
-          const args = {
-            'shadow.mapSize': mapSize,
-            'shadow.bias': component.data.shadowBias,
-            'shadow.radius': component.data.shadowRadius,
-            intensity: component.data.intensity,
-            color: component.data.color,
-            castShadow: component.data.castShadow,
-            'shadow.camera.far': component.data.cameraFar
-          }
-
-          if (sceneProperty.isCSMEnabled) {
-            const object3d = createObject3dFromArgs(entity, DirectionalLight, false, args)
-            console.log(object3d)
-            sceneProperty.directionalLights.push(object3d)
-          } else {
-            addObject3DComponent(entity, DirectionalLight, args)
-          }
-        }
-
-=======
         createDirectionalLight(entity, component, sceneProperty)
->>>>>>> 04e7cff4
         break
 
       case 'hemisphere-light':
