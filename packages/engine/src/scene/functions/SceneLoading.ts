import { DirectionalLight, Object3D } from 'three'
import { Object3DClassMap } from '../../common/constants/Object3DClassMap'
import { ComponentRegisterFunction } from '../../common/functions/ComponentRegisterFunction'
import { isClient } from '../../common/functions/isClient'
import { Engine } from '../../ecs/classes/Engine'
import { EngineEvents } from '../../ecs/classes/EngineEvents'
import { Entity } from '../../ecs/classes/Entity'
import EntityTree from '../../ecs/classes/EntityTree'
import { addComponent } from '../../ecs/functions/ComponentFunctions'
import { createEntity } from '../../ecs/functions/EntityFunctions'
import { useWorld } from '../../ecs/functions/SystemHooks'
import { NameComponent } from '../components/NameComponent'
import { Object3DComponent } from '../components/Object3DComponent'
import { configureCSM, handleRendererSettings } from '../functions/handleRendererSettings'
<<<<<<< HEAD
import { SceneData } from '../interfaces/SceneData'
=======
import { loadGLTFModel } from '../functions/loadGLTFModel'
import { loadModelAnimation } from '../functions/loadModelAnimation'
import { setCameraProperties } from '../functions/setCameraProperties'
import { setEnvMap } from '../functions/setEnvMap'
import { setFog } from '../functions/setFog'
import { BoxColliderProps } from '../interfaces/BoxColliderProps'
import { SceneData } from '@xrengine/common/src/interfaces/SceneData'
>>>>>>> 4f8d013a
import { SceneDataComponent } from '../interfaces/SceneDataComponent'
import { NetworkWorldAction } from '../../networking/functions/NetworkWorldAction'
import { useWorld } from '../../ecs/functions/SystemHooks'
import { matchActionOnce } from '../../networking/functions/matchActionOnce'

export enum SCENE_ASSET_TYPES {
  ENVMAP
}

export type SceneLoadParams = {
  directionalLights?: DirectionalLight[]
  isCSMEnabled?: boolean
  isEditor?: boolean
  generateEntityTree?: boolean
}

export class WorldScene {
  loadedModels = 0
  loaders: Promise<void>[] = []
  entityMap = {}
  static callbacks: any
  static isLoading = false

  constructor(private onProgress?: Function) {}

  loadScene = (
    scene: SceneData,
    params: SceneLoadParams = {
      generateEntityTree: false,
      directionalLights: [],
      isCSMEnabled: true,
      isEditor: false
    }
  ): Promise<void> => {
    WorldScene.callbacks = {}
    WorldScene.isLoading = true

    params.directionalLights = []
    params.isCSMEnabled = true

    // reset renderer settings for if we are teleporting and the new scene does not have an override
    configureCSM(null!, true)
    handleRendererSettings(null!, true)

    Object.keys(scene.entities).forEach((key) => {
      this.loadComponents(scene.entities[key], params)
    })

    if (params?.generateEntityTree) {
      const world = useWorld()

      if (!world.entityTree) world.entityTree = new EntityTree()

      const tree = world.entityTree
      Object.keys(scene.entities).forEach((key) => {
        const sceneEntity = scene.entities[key]
        tree.addEntity(this.entityMap[sceneEntity.entityId], this.entityMap[sceneEntity.parent])
      })
    }

    return Promise.all(this.loaders)
      .then(() => {
        WorldScene.isLoading = false
        Engine.sceneLoaded = true

        configureCSM(params.directionalLights!, !params.isCSMEnabled)

        EngineEvents.instance.dispatchEvent({ type: EngineEvents.EVENTS.SCENE_LOADED })
      })
      .catch((err) => {
        console.error('Error while loading the scene entities =>', err)
      })
  }

  _onModelLoaded = () => {
    this.loadedModels++
    if (typeof this.onProgress === 'function') this.onProgress(this.loaders.length - this.loadedModels)
  }

  static pushAssetTypeLoadCallback = (assetType: SCENE_ASSET_TYPES, callback: () => void): void => {
    if (!WorldScene.callbacks[assetType]) WorldScene.callbacks[assetType] = []
    WorldScene.callbacks[assetType].push(callback)
  }

  static executeAssetTypeLoadCallback = (assetType: SCENE_ASSET_TYPES, ...params: any[]): void => {
    WorldScene.callbacks[assetType]?.forEach((cb) => {
      cb(...params)
    })
  }

<<<<<<< HEAD
  loadComponent = (entity: Entity, component: SceneDataComponent, sceneProperty: SceneLoadParams): void => {
    if (!component.sanitizedName) {
      // remove '-1', '-2' etc suffixes
      component.sanitizedName = component.name.replace(/(-\d+)|(\s)/g, '')
    }
=======
  loadComponent = (entity: Entity, component: SceneDataComponent, sceneProperty: ScenePropertyType): void => {
    // remove '-1', '-2' etc suffixes
    const name = component.name.replace(/(-\d+)|(\s)/g, '')
    const world = useWorld()
    switch (name) {
      case 'mtdata':
        //if (isClient && Engine.isBot) {
        const { meta_data } = component.data

        world.sceneMetadata = meta_data
        console.log('scene_metadata|' + meta_data)
        //}
        break

      case '_metadata':
        {
          addObject3DComponent(entity, new Object3D(), component.data)
          addComponent(entity, InteractableComponent, { data: { action: '_metadata' } })
          const transform = getComponent(entity, TransformComponent)

          // if (isClient && Engine.isBot) {
          const { _data } = component.data
          const { x, y, z } = transform.position
          world.worldMetadata[_data] = x + ',' + y + ',' + z
          console.log('metadata|' + x + ',' + y + ',' + z + '|' + _data)
          // }
        }
        break

      case 'userdata':
        addComponent(entity, UserdataComponent, { data: component.data })
        break

      case 'ambient-light':
        addObject3DComponent(entity, new AmbientLight(), component.data)
        break

      case 'directional-light':
        createDirectionalLight(entity, component, sceneProperty)
        break

      case 'hemisphere-light':
        addObject3DComponent(entity, new HemisphereLight(), component.data)
        break

      case 'point-light':
        addObject3DComponent(entity, new PointLight(), component.data)
        break

      case 'collidable':
        // console.warn("'Collidable' is not implemented");
        break

      case 'floor-plan':
        break
>>>>>>> 4f8d013a

    if (ComponentRegisterFunction[component.sanitizedName]) {
      ComponentRegisterFunction[component.sanitizedName]({ world: Engine.defaultWorld, worldScene: this, entity, component, sceneProperty })
    } else {
      console.warn("Couldn't load Component", component.sanitizedName)
    }
  }

  loadComponents = (sceneEntity: any, sceneProperty: SceneLoadParams): void => {
    const entity = createEntity()

    this.entityMap[sceneEntity.entityId] = entity

    addComponent(entity, NameComponent, { name: sceneEntity.name })

    sceneEntity.components.forEach((component) => {
      component.data.sceneEntityId = sceneEntity.entityId

      // remove '-1', '-2' etc suffixes
      component.sanitizedName = component.name.replace(/(-\d+)|(\s)/g, '')

      if (Object3DClassMap[component.sanitizedName]) {
        let objClass = Object3DClassMap[component.sanitizedName]
        if (objClass.client || objClass.server) {
          if (isClient) addComponent(entity, Object3DComponent, { value: new objClass.client() })
          if (!isClient) addComponent(entity, Object3DComponent, { value: new objClass.server() })
        } else {
          addComponent(entity, Object3DComponent, { value: new objClass() })
        }
      }
    })

<<<<<<< HEAD
    sceneEntity.components.forEach((component) => {
      this.loadComponent(entity, component, sceneProperty)
    })
=======
      case 'trigger-volume':
        createTriggerVolume(entity, component.data)
        break

      case 'link':
        addObject3DComponent(entity, new Object3D(), component.data)
        addComponent(entity, InteractableComponent, { data: { action: 'link' } })
        break

      case 'particle-emitter':
        createParticleEmitterObject(entity, component.data)
        break

      case 'clouds':
        isClient && addObject3DComponent(entity, new Clouds(), component.data)
        isClient && addComponent(entity, UpdatableComponent, {})
        break

      case 'ocean':
        isClient && addObject3DComponent(entity, new Ocean(), component.data)
        isClient && addComponent(entity, UpdatableComponent, {})
        break

      case 'water':
        isClient && addObject3DComponent(entity, new Water(), component.data)
        isClient && addComponent(entity, UpdatableComponent, {})
        break

      case 'interior':
        isClient && addObject3DComponent(entity, new Interior(), component.data)
        break

      case 'postprocessing':
        EngineRenderer.instance?.configurePostProcessing(component.data.options)
        break

      case 'cameraproperties':
        if (isClient) {
          matchActionOnce(NetworkWorldAction.spawnAvatar.matches, (spawnAction) => {
            if (spawnAction.userId === Engine.userId) {
              setCameraProperties(Engine.defaultWorld.localClientEntity, component.data)
              return true
            }
            return false
          })
        }
        break

      case 'envmap':
        setEnvMap(entity, component.data)
        break

      case 'persist':
        if (isClient) addComponent(entity, PersistTagComponent, {})
        break

      case 'portal':
        createPortal(entity, component.data)
        break

      /* intentionally empty - these are only for the editor */
      case 'includeInCubemapBake':
      case 'cubemapbake':
      case 'group':
      case 'realitypack': // loaded prior to engine init
        break

      case 'visible':
        if (isClient) {
          addComponent(entity, VisibleComponent, { value: component.data.visible })
        }
        break

      /* deprecated */
      case 'mesh-collider':
        break

      default:
        return console.warn("Couldn't load Component", name)
    }
>>>>>>> 4f8d013a
  }

  static load = (scene: SceneData, onProgress?: Function, params?: SceneLoadParams): Promise<void> => {
    const world = new WorldScene(onProgress)
    return world.loadScene(scene, params)
  }
}<|MERGE_RESOLUTION|>--- conflicted
+++ resolved
@@ -1,4 +1,4 @@
-import { DirectionalLight, Object3D } from 'three'
+import { DirectionalLight } from 'three'
 import { Object3DClassMap } from '../../common/constants/Object3DClassMap'
 import { ComponentRegisterFunction } from '../../common/functions/ComponentRegisterFunction'
 import { isClient } from '../../common/functions/isClient'
@@ -8,25 +8,12 @@
 import EntityTree from '../../ecs/classes/EntityTree'
 import { addComponent } from '../../ecs/functions/ComponentFunctions'
 import { createEntity } from '../../ecs/functions/EntityFunctions'
-import { useWorld } from '../../ecs/functions/SystemHooks'
 import { NameComponent } from '../components/NameComponent'
 import { Object3DComponent } from '../components/Object3DComponent'
 import { configureCSM, handleRendererSettings } from '../functions/handleRendererSettings'
-<<<<<<< HEAD
-import { SceneData } from '../interfaces/SceneData'
-=======
-import { loadGLTFModel } from '../functions/loadGLTFModel'
-import { loadModelAnimation } from '../functions/loadModelAnimation'
-import { setCameraProperties } from '../functions/setCameraProperties'
-import { setEnvMap } from '../functions/setEnvMap'
-import { setFog } from '../functions/setFog'
-import { BoxColliderProps } from '../interfaces/BoxColliderProps'
 import { SceneData } from '@xrengine/common/src/interfaces/SceneData'
->>>>>>> 4f8d013a
 import { SceneDataComponent } from '../interfaces/SceneDataComponent'
-import { NetworkWorldAction } from '../../networking/functions/NetworkWorldAction'
 import { useWorld } from '../../ecs/functions/SystemHooks'
-import { matchActionOnce } from '../../networking/functions/matchActionOnce'
 
 export enum SCENE_ASSET_TYPES {
   ENVMAP
@@ -113,72 +100,14 @@
     })
   }
 
-<<<<<<< HEAD
   loadComponent = (entity: Entity, component: SceneDataComponent, sceneProperty: SceneLoadParams): void => {
     if (!component.sanitizedName) {
       // remove '-1', '-2' etc suffixes
       component.sanitizedName = component.name.replace(/(-\d+)|(\s)/g, '')
     }
-=======
-  loadComponent = (entity: Entity, component: SceneDataComponent, sceneProperty: ScenePropertyType): void => {
-    // remove '-1', '-2' etc suffixes
-    const name = component.name.replace(/(-\d+)|(\s)/g, '')
-    const world = useWorld()
-    switch (name) {
-      case 'mtdata':
-        //if (isClient && Engine.isBot) {
-        const { meta_data } = component.data
-
-        world.sceneMetadata = meta_data
-        console.log('scene_metadata|' + meta_data)
-        //}
-        break
-
-      case '_metadata':
-        {
-          addObject3DComponent(entity, new Object3D(), component.data)
-          addComponent(entity, InteractableComponent, { data: { action: '_metadata' } })
-          const transform = getComponent(entity, TransformComponent)
-
-          // if (isClient && Engine.isBot) {
-          const { _data } = component.data
-          const { x, y, z } = transform.position
-          world.worldMetadata[_data] = x + ',' + y + ',' + z
-          console.log('metadata|' + x + ',' + y + ',' + z + '|' + _data)
-          // }
-        }
-        break
-
-      case 'userdata':
-        addComponent(entity, UserdataComponent, { data: component.data })
-        break
-
-      case 'ambient-light':
-        addObject3DComponent(entity, new AmbientLight(), component.data)
-        break
-
-      case 'directional-light':
-        createDirectionalLight(entity, component, sceneProperty)
-        break
-
-      case 'hemisphere-light':
-        addObject3DComponent(entity, new HemisphereLight(), component.data)
-        break
-
-      case 'point-light':
-        addObject3DComponent(entity, new PointLight(), component.data)
-        break
-
-      case 'collidable':
-        // console.warn("'Collidable' is not implemented");
-        break
-
-      case 'floor-plan':
-        break
->>>>>>> 4f8d013a
 
     if (ComponentRegisterFunction[component.sanitizedName]) {
-      ComponentRegisterFunction[component.sanitizedName]({ world: Engine.defaultWorld, worldScene: this, entity, component, sceneProperty })
+      ComponentRegisterFunction[component.sanitizedName]({ world: useWorld(), worldScene: this, entity, component, sceneProperty })
     } else {
       console.warn("Couldn't load Component", component.sanitizedName)
     }
@@ -208,92 +137,9 @@
       }
     })
 
-<<<<<<< HEAD
     sceneEntity.components.forEach((component) => {
       this.loadComponent(entity, component, sceneProperty)
     })
-=======
-      case 'trigger-volume':
-        createTriggerVolume(entity, component.data)
-        break
-
-      case 'link':
-        addObject3DComponent(entity, new Object3D(), component.data)
-        addComponent(entity, InteractableComponent, { data: { action: 'link' } })
-        break
-
-      case 'particle-emitter':
-        createParticleEmitterObject(entity, component.data)
-        break
-
-      case 'clouds':
-        isClient && addObject3DComponent(entity, new Clouds(), component.data)
-        isClient && addComponent(entity, UpdatableComponent, {})
-        break
-
-      case 'ocean':
-        isClient && addObject3DComponent(entity, new Ocean(), component.data)
-        isClient && addComponent(entity, UpdatableComponent, {})
-        break
-
-      case 'water':
-        isClient && addObject3DComponent(entity, new Water(), component.data)
-        isClient && addComponent(entity, UpdatableComponent, {})
-        break
-
-      case 'interior':
-        isClient && addObject3DComponent(entity, new Interior(), component.data)
-        break
-
-      case 'postprocessing':
-        EngineRenderer.instance?.configurePostProcessing(component.data.options)
-        break
-
-      case 'cameraproperties':
-        if (isClient) {
-          matchActionOnce(NetworkWorldAction.spawnAvatar.matches, (spawnAction) => {
-            if (spawnAction.userId === Engine.userId) {
-              setCameraProperties(Engine.defaultWorld.localClientEntity, component.data)
-              return true
-            }
-            return false
-          })
-        }
-        break
-
-      case 'envmap':
-        setEnvMap(entity, component.data)
-        break
-
-      case 'persist':
-        if (isClient) addComponent(entity, PersistTagComponent, {})
-        break
-
-      case 'portal':
-        createPortal(entity, component.data)
-        break
-
-      /* intentionally empty - these are only for the editor */
-      case 'includeInCubemapBake':
-      case 'cubemapbake':
-      case 'group':
-      case 'realitypack': // loaded prior to engine init
-        break
-
-      case 'visible':
-        if (isClient) {
-          addComponent(entity, VisibleComponent, { value: component.data.visible })
-        }
-        break
-
-      /* deprecated */
-      case 'mesh-collider':
-        break
-
-      default:
-        return console.warn("Couldn't load Component", name)
-    }
->>>>>>> 4f8d013a
   }
 
   static load = (scene: SceneData, onProgress?: Function, params?: SceneLoadParams): Promise<void> => {
