--- conflicted
+++ resolved
@@ -1,8 +1,6 @@
 import { AnimationMixer, BufferGeometry, Mesh, Object3D, Quaternion, Vector3 } from 'three'
 import { NavMesh, Polygon } from 'yuka'
 
-import { AssetLoader } from '../../assets/classes/AssetLoader'
-import { GLTF } from '../../assets/loaders/gltf/GLTFLoader'
 import { AnimationComponent } from '../../avatar/components/AnimationComponent'
 import { parseGeometry } from '../../common/functions/parseGeometry'
 import { DebugNavMeshComponent } from '../../debug/DebugNavMeshComponent'
@@ -218,35 +216,4 @@
 
   const modelComponent = getComponent(entity, ModelComponent)
   if (modelComponent) modelComponent.parsed = true
-<<<<<<< HEAD
-=======
-}
-
-export const loadGLTFModel = (entity: Entity): Promise<GLTF | undefined> => {
-  const modelComponent = getComponent(entity, ModelComponent)
-
-  return new Promise<GLTF | undefined>((resolve, reject) => {
-    AssetLoader.load(
-      { url: modelComponent.src, instanced: modelComponent.isUsingGPUInstancing },
-      (res: GLTF) => {
-        if (res.scene instanceof Object3D) {
-          const modelComponentAsync = getComponent(entity, ModelComponent)
-          if (modelComponentAsync && modelComponentAsync.src === modelComponent.src) {
-            // TODO: refactor this
-            if (getComponent(entity, ReplaceObject3DComponent)) removeComponent(entity, ReplaceObject3DComponent)
-            addComponent(entity, ReplaceObject3DComponent, { replacement: res })
-            res.scene.animations = res.animations
-          }
-          resolve(res)
-        } else {
-          reject({ message: 'Not a valid object' })
-        }
-      },
-      null!,
-      (err) => {
-        reject(err)
-      }
-    )
-  })
->>>>>>> 903c79f6
 }