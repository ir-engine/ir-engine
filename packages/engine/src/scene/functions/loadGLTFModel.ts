<<<<<<< HEAD
import { BufferGeometry, Mesh, Object3D, Quaternion, Vector3 } from 'three'
=======
import { AnimationMixer, BufferGeometry, Mesh, Quaternion, Scene, Vector3 } from 'three'
>>>>>>> 357206a4
import { AssetLoader } from '../../assets/classes/AssetLoader'
import { EngineEvents } from '../../ecs/classes/EngineEvents'
import { Entity } from '../../ecs/classes/Entity'
import { addComponent, ComponentMap, getComponent } from '../../ecs/functions/ComponentFunctions'
import { createEntity } from '../../ecs/functions/EntityFunctions'
import { Object3DComponent } from '../components/Object3DComponent'
import { loadComponent } from '../functions/SceneLoading'
import { parseGeometry } from '../../common/functions/parseGeometry'
import { NavMesh, Polygon } from 'yuka'
import { NavMeshComponent } from '../../navigation/component/NavMeshComponent'
import { DebugNavMeshComponent } from '../../debug/DebugNavMeshComponent'
import { NameComponent } from '../components/NameComponent'
import { TransformComponent } from '../../transform/components/TransformComponent'
import { useWorld } from '../../ecs/functions/SystemHooks'
<<<<<<< HEAD
import { ModelComponent } from '../components/ModelComponent'
import { VIDEO_MESH_NAME } from '../classes/Video'
import { accessEngineState } from '../../ecs/classes/EngineService'
import { ReplaceObject3DComponent } from '../components/ReplaceObject3DComponent'
=======
import { NetworkWorldAction } from '../../networking/functions/NetworkWorldAction'
import { EngineActionType } from '../../ecs/classes/EngineService'
import { receiveActionOnce } from '../../networking/functions/matchActionOnce'
>>>>>>> 357206a4

export const createObjectEntityFromGLTF = (entity: Entity, object3d?: Object3D): void => {
  const obj3d = object3d ?? getComponent(entity, Object3DComponent).value
  const components: { [key: string]: any } = {}
  const prefabs: { [key: string]: any } = {}
  const data = Object.entries(obj3d.userData)

  for (const [key, value] of data) {
    const parts = key.split('.')
    if (parts.length > 1) {
      // TODO: deprecate xrengine
      if (parts[0] === 'realitypack' || parts[0] === 'xrengine') {
        const componentExists = ComponentMap.has(parts[1])
        const _toLoad = componentExists ? components : prefabs
        if (typeof _toLoad[parts[1]] === 'undefined') {
          _toLoad[parts[1]] = {}
        }
        if (parts.length > 2) {
          _toLoad[parts[1]][parts[2]] = value
        }
        delete obj3d.userData[key]
      }
    }
  }

  for (const [key, value] of Object.entries(components)) {
    const component = ComponentMap.get(key)
    if (typeof component === 'undefined') {
      console.warn(`Could not load component '${key}'`)
    } else {
      addComponent(entity, component, value)
    }
  }

  for (const [key, value] of Object.entries(prefabs)) {
    loadComponent(entity, {
      name: key,
      props: value
    })
  }
}

export const parseObjectComponentsFromGLTF = (entity: Entity, object3d?: Object3D): void => {
  const obj3d = object3d ?? getComponent(entity, Object3DComponent).value
  const meshesToProcess: Mesh[] = []

  obj3d.traverse((mesh: Mesh) => {
    if ('xrengine.entity' in mesh.userData || 'realitypack.entity' in mesh.userData) {
      meshesToProcess.push(mesh)
    }
  })

  if (meshesToProcess.length === 0) {
    createObjectEntityFromGLTF(entity, object3d)
    return
  }

  for (const mesh of meshesToProcess) {
    if (mesh === obj3d) {
      createObjectEntityFromGLTF(entity, object3d)
      continue
    }

    const e = createEntity()
    addComponent(e, NameComponent, {
      name: mesh.userData['xrengine.entity'] ?? mesh.userData['realitypack.entity'] ?? mesh.uuid
    })

    delete mesh.userData['xrengine.entity']
    delete mesh.userData['realitypack.entity']
    delete mesh.userData.name

    // apply root mesh's world transform to this mesh locally
    // applyTransformToMeshWorld(entity, mesh)
    addComponent(e, TransformComponent, {
      position: mesh.getWorldPosition(new Vector3()),
      rotation: mesh.getWorldQuaternion(new Quaternion()),
      scale: mesh.getWorldScale(new Vector3())
    })

    mesh.removeFromParent()
    addComponent(e, Object3DComponent, { value: mesh })

    createObjectEntityFromGLTF(e)
  }
}

<<<<<<< HEAD
export const loadNavmesh = (entity: Entity, object3d?: Object3D): void => {
  const obj3d = object3d ?? getComponent(entity, Object3DComponent).value
  let polygons = [] as Polygon[]

  obj3d.traverse((child: Mesh) => {
    child.visible = false

    if (!child.geometry || !(child.geometry instanceof BufferGeometry)) return

    const childPolygons = parseGeometry({
      position: child.geometry.attributes.position.array as number[],
      index: child.geometry.index ? (child.geometry.index.array as number[]) : []
    })
=======
  if (component.data.textureOverride) {
    // we should push this to ECS, something like a SceneObjectLoadComponent,
    // or add engine events for specific objects being added to the scene,
    // the scene load event + delay 1 second delay works for now.
    const onSceneLoaded = async () => {
      await delay(1000)
      const objToCopy = Engine.scene.children.find((obj: any) => {
        return obj.sceneEntityId === component.data.textureOverride
      })
      if (objToCopy)
        objToCopy.traverse((videoMesh: any) => {
          if (videoMesh.name === 'VideoMesh') {
            getComponent(entity, Object3DComponent)?.value?.traverse((obj: any) => {
              if (obj.material) {
                obj.material = videoMesh.material
              }
            })
          }
        })
    }
    receiveActionOnce(EngineEvents.EVENTS.SCENE_LOADED, onSceneLoaded)
  }
>>>>>>> 357206a4

    if (childPolygons.length) polygons = polygons.concat(childPolygons)
  })

  if (polygons.length) {
    const navMesh = new NavMesh()
    navMesh.fromPolygons(polygons)

    // const helper = createConvexRegionHelper(navMesh)
    // Engine.scene.add(helper)

    addComponent(entity, NavMeshComponent, {
      yukaNavMesh: navMesh,
      navTarget: obj3d
    })
    addComponent(entity, DebugNavMeshComponent, null!)
  }
}

export const overrideTexture = (entity: Entity, object3d?: Object3D, world = useWorld()): void => {
  const state = accessEngineState()

  if (state.sceneLoaded) {
    const modelComponent = getComponent(entity, ModelComponent)
    const node = world.entityTree.findNodeFromUUID(modelComponent.textureOverride)

    if (node) {
      const obj3d = object3d ?? getComponent(entity, Object3DComponent).value
      const textureObj3d = getComponent(node.entity, Object3DComponent).value

      textureObj3d.traverse((mesh: Mesh) => {
        if (mesh.name === VIDEO_MESH_NAME) {
          obj3d.traverse((obj: Mesh) => {
            if (obj.material) obj.material = mesh.material
          })
        }
      })
    }

    return
  } else {
    EngineEvents.instance.once(EngineEvents.EVENTS.SCENE_LOADED, () => {
      overrideTexture(entity, object3d, world)
    })
  }
}

export const loadGLTFModel = (entity: Entity): Promise<Object3D | undefined> => {
  const modelComponent = getComponent(entity, ModelComponent)

  return new Promise<Object3D | undefined>((resolve, reject) => {
    AssetLoader.load(
      { url: modelComponent.src, entity },
      (res) => {
        if (res.scene instanceof Object3D) {
          addComponent(entity, ReplaceObject3DComponent, { replacement: res.scene })
          resolve(res.scene)
        } else {
          reject()
        }
      },
      null!,
      (err) => {
        modelComponent.error = err.message
        reject(err)
      },
      modelComponent.isUsingGPUInstancing
    )
  })
}<|MERGE_RESOLUTION|>--- conflicted
+++ resolved
@@ -1,8 +1,4 @@
-<<<<<<< HEAD
 import { BufferGeometry, Mesh, Object3D, Quaternion, Vector3 } from 'three'
-=======
-import { AnimationMixer, BufferGeometry, Mesh, Quaternion, Scene, Vector3 } from 'three'
->>>>>>> 357206a4
 import { AssetLoader } from '../../assets/classes/AssetLoader'
 import { EngineEvents } from '../../ecs/classes/EngineEvents'
 import { Entity } from '../../ecs/classes/Entity'
@@ -17,16 +13,11 @@
 import { NameComponent } from '../components/NameComponent'
 import { TransformComponent } from '../../transform/components/TransformComponent'
 import { useWorld } from '../../ecs/functions/SystemHooks'
-<<<<<<< HEAD
 import { ModelComponent } from '../components/ModelComponent'
 import { VIDEO_MESH_NAME } from '../classes/Video'
 import { accessEngineState } from '../../ecs/classes/EngineService'
 import { ReplaceObject3DComponent } from '../components/ReplaceObject3DComponent'
-=======
-import { NetworkWorldAction } from '../../networking/functions/NetworkWorldAction'
-import { EngineActionType } from '../../ecs/classes/EngineService'
 import { receiveActionOnce } from '../../networking/functions/matchActionOnce'
->>>>>>> 357206a4
 
 export const createObjectEntityFromGLTF = (entity: Entity, object3d?: Object3D): void => {
   const obj3d = object3d ?? getComponent(entity, Object3DComponent).value
@@ -114,7 +105,6 @@
   }
 }
 
-<<<<<<< HEAD
 export const loadNavmesh = (entity: Entity, object3d?: Object3D): void => {
   const obj3d = object3d ?? getComponent(entity, Object3DComponent).value
   let polygons = [] as Polygon[]
@@ -128,30 +118,6 @@
       position: child.geometry.attributes.position.array as number[],
       index: child.geometry.index ? (child.geometry.index.array as number[]) : []
     })
-=======
-  if (component.data.textureOverride) {
-    // we should push this to ECS, something like a SceneObjectLoadComponent,
-    // or add engine events for specific objects being added to the scene,
-    // the scene load event + delay 1 second delay works for now.
-    const onSceneLoaded = async () => {
-      await delay(1000)
-      const objToCopy = Engine.scene.children.find((obj: any) => {
-        return obj.sceneEntityId === component.data.textureOverride
-      })
-      if (objToCopy)
-        objToCopy.traverse((videoMesh: any) => {
-          if (videoMesh.name === 'VideoMesh') {
-            getComponent(entity, Object3DComponent)?.value?.traverse((obj: any) => {
-              if (obj.material) {
-                obj.material = videoMesh.material
-              }
-            })
-          }
-        })
-    }
-    receiveActionOnce(EngineEvents.EVENTS.SCENE_LOADED, onSceneLoaded)
-  }
->>>>>>> 357206a4
 
     if (childPolygons.length) polygons = polygons.concat(childPolygons)
   })
@@ -193,7 +159,7 @@
 
     return
   } else {
-    EngineEvents.instance.once(EngineEvents.EVENTS.SCENE_LOADED, () => {
+    receiveActionOnce(EngineEvents.EVENTS.SCENE_LOADED, () => {
       overrideTexture(entity, object3d, world)
     })
   }
