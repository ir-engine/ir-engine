--- conflicted
+++ resolved
@@ -233,18 +233,12 @@
       { url: modelComponent.src, instanced: modelComponent.isUsingGPUInstancing },
       (res: GLTF) => {
         if (res.scene instanceof Object3D) {
-<<<<<<< HEAD
-          // TODO: refactor this
-          addComponent(entity, ReplaceObject3DComponent, { replacement: res })
-          res.scene.animations = res.animations
-=======
           const modelComponentAsync = getComponent(entity, ModelComponent)
           if (modelComponentAsync && modelComponentAsync.src === modelComponent.src) {
             // TODO: refactor this
             addComponent(entity, ReplaceObject3DComponent, { replacement: res })
             res.scene.animations = res.animations
           }
->>>>>>> 8b04e6c1
           resolve(res)
         } else {
           reject({ message: 'Not a valid object' })
