import { AnimationMixer, BufferGeometry, Mesh, Object3D, Quaternion, Vector3 } from 'three'
import { NavMesh, Polygon } from 'yuka'

import { AssetLoader } from '../../assets/classes/AssetLoader'
import { GLTF } from '../../assets/loaders/gltf/GLTFLoader'
import { AnimationComponent } from '../../avatar/components/AnimationComponent'
import { parseGeometry } from '../../common/functions/parseGeometry'
import { DebugNavMeshComponent } from '../../debug/DebugNavMeshComponent'
import { EngineEvents } from '../../ecs/classes/EngineEvents'
import { accessEngineState } from '../../ecs/classes/EngineService'
import { Entity } from '../../ecs/classes/Entity'
import { addComponent, ComponentMap, getComponent } from '../../ecs/functions/ComponentFunctions'
import { createEntity } from '../../ecs/functions/EntityFunctions'
import { useWorld } from '../../ecs/functions/SystemHooks'
import { NavMeshComponent } from '../../navigation/component/NavMeshComponent'
import { dispatchFrom } from '../../networking/functions/dispatchFrom'
import { receiveActionOnce } from '../../networking/functions/matchActionOnce'
import { NetworkWorldAction } from '../../networking/functions/NetworkWorldAction'
import { applyTransformToMeshWorld } from '../../physics/functions/parseModelColliders'
import { TransformComponent } from '../../transform/components/TransformComponent'
import { ModelComponent, ModelComponentType } from '../components/ModelComponent'
import { NameComponent } from '../components/NameComponent'
import { Object3DComponent } from '../components/Object3DComponent'
import { ReplaceObject3DComponent } from '../components/ReplaceObject3DComponent'
import { ObjectLayers } from '../constants/ObjectLayers'
import { loadComponent } from '../functions/SceneLoading'
import { VIDEO_MESH_NAME } from './loaders/VideoFunctions'
import { setObjectLayers } from './setObjectLayers'

export const createObjectEntityFromGLTF = (entity: Entity, obj3d: Object3D): void => {
  const components: { [key: string]: any } = {}
  const prefabs: { [key: string]: any } = {}
  const data = Object.entries(obj3d.userData)

  for (const [key, value] of data) {
    const parts = key.split('.')
    if (parts.length > 1) {
      // TODO: deprecate xrengine
      if (parts[0] === 'realitypack' || parts[0] === 'xrengine') {
        const componentExists = ComponentMap.has(parts[1])
        const _toLoad = componentExists ? components : prefabs
        if (typeof _toLoad[parts[1]] === 'undefined') {
          _toLoad[parts[1]] = {}
        }
        if (parts.length > 2) {
          _toLoad[parts[1]][parts[2]] = value
        }
        delete obj3d.userData[key]
      }
    }
  }

  for (const [key, value] of Object.entries(components)) {
    const component = ComponentMap.get(key)
    if (typeof component === 'undefined') {
      console.warn(`Could not load component '${key}'`)
    } else {
      addComponent(entity, component, value)
    }
  }

  for (const [key, value] of Object.entries(prefabs)) {
    loadComponent(entity, {
      name: key,
      props: value
    })
  }
}

export const parseObjectComponentsFromGLTF = (entity: Entity, object3d?: Object3D): void => {
  const obj3d = object3d ?? getComponent(entity, Object3DComponent).value
  const meshesToProcess: Mesh[] = []

  obj3d.traverse((mesh: Mesh) => {
    if ('xrengine.entity' in mesh.userData || 'realitypack.entity' in mesh.userData) {
      meshesToProcess.push(mesh)
    }
  })

  if (meshesToProcess.length === 0) {
<<<<<<< HEAD
    obj3d.traverse((obj) => createObjectEntityFromGLTF(entity, obj))
=======
    createObjectEntityFromGLTF(entity, obj3d)
>>>>>>> 9787a1c1
    return
  }

  for (const mesh of meshesToProcess) {
    if (mesh === obj3d) {
      createObjectEntityFromGLTF(entity, obj3d)
      continue
    }

    const e = createEntity()
    addComponent(e, NameComponent, {
      name: mesh.userData['xrengine.entity'] ?? mesh.userData['realitypack.entity'] ?? mesh.uuid
    })

    delete mesh.userData['xrengine.entity']
    delete mesh.userData['realitypack.entity']
    delete mesh.userData.name

    // apply root mesh's world transform to this mesh locally
    applyTransformToMeshWorld(entity, mesh)
    addComponent(e, TransformComponent, {
      position: mesh.getWorldPosition(new Vector3()),
      rotation: mesh.getWorldQuaternion(new Quaternion()),
      scale: mesh.getWorldScale(new Vector3())
    })

    mesh.removeFromParent()
    addComponent(e, Object3DComponent, { value: mesh })

    createObjectEntityFromGLTF(e, mesh)
  }
}

export const loadNavmesh = (entity: Entity, object3d?: Object3D): void => {
  const obj3d = object3d ?? getComponent(entity, Object3DComponent).value
  let polygons = [] as Polygon[]

  obj3d.traverse((child: Mesh) => {
    child.visible = false

    if (!child.geometry || !(child.geometry instanceof BufferGeometry)) return

    const childPolygons = parseGeometry({
      position: child.geometry.attributes.position.array as number[],
      index: child.geometry.index ? (child.geometry.index.array as number[]) : []
    })

    if (childPolygons.length) polygons = polygons.concat(childPolygons)
  })

  if (polygons.length) {
    const navMesh = new NavMesh()
    navMesh.fromPolygons(polygons)

    // const helper = createConvexRegionHelper(navMesh)
    // Engine.scene.add(helper)

    addComponent(entity, NavMeshComponent, {
      yukaNavMesh: navMesh,
      navTarget: obj3d
    })
    addComponent(entity, DebugNavMeshComponent, null!)
  }
}

export const overrideTexture = (entity: Entity, object3d?: Object3D, world = useWorld()): void => {
  const state = accessEngineState()

  if (state.sceneLoaded.value) {
    const modelComponent = getComponent(entity, ModelComponent)
    const node = world.entityTree.findNodeFromUUID(modelComponent.textureOverride)

    if (node) {
      const obj3d = object3d ?? getComponent(entity, Object3DComponent).value
      const textureObj3d = getComponent(node.entity, Object3DComponent).value

      textureObj3d.traverse((mesh: Mesh) => {
        if (mesh.name === VIDEO_MESH_NAME) {
          obj3d.traverse((obj: Mesh) => {
            if (obj.material) obj.material = mesh.material
          })
        }
      })
    }

    return
  } else {
    receiveActionOnce(EngineEvents.EVENTS.SCENE_LOADED, () => {
      overrideTexture(entity, object3d, world)
    })
  }
}

export const parseGLTFModel = (entity: Entity, props: ModelComponentType, obj3d: Object3D) => {
  setObjectLayers(obj3d, ObjectLayers.Scene)

  // DIRTY HACK TO LOAD NAVMESH
  if (props.src.match(/navmesh/)) {
    loadNavmesh(entity, obj3d)
  }

  // if the model has animations, we may have custom logic to initiate it. editor animations are loaded from `loop-animation` below
  if (obj3d.animations?.length) {
    // We only have to update the mixer time for this animations on each frame
    addComponent(entity, AnimationComponent, {
      mixer: new AnimationMixer(obj3d),
      animationSpeed: 1,
      animations: obj3d.animations
    })
  }

  const world = useWorld()

  if (props.textureOverride) {
    // TODO: we should push this to ECS, something like a SceneObjectLoadComponent,
    // or add engine events for specific objects being added to the scene,
    // the scene load event + delay 1 second delay works for now.
    overrideTexture(entity, obj3d, world)
  }

  if (props.isDynamicObject) {
    const node = world.entityTree.findNodeFromEid(entity)
    if (node) {
      dispatchFrom(world.hostId, () =>
        NetworkWorldAction.spawnObject({
          prefab: '',
          parameters: { sceneEntityId: node.uuid },
          ownerIndex: world.clients.get(world.hostId)!.userIndex
        })
      ).cache()
    }
  } else {
    if (props.matrixAutoUpdate === false) {
      obj3d.traverse((child) => {
        child.updateMatrixWorld(true)
        child.matrixAutoUpdate = false
      })
    }
  }

  parseObjectComponentsFromGLTF(entity, obj3d)

  const modelComponent = getComponent(entity, ModelComponent)
  if (modelComponent) modelComponent.parsed = true
}

export const loadGLTFModel = (entity: Entity): Promise<GLTF | undefined> => {
  const modelComponent = getComponent(entity, ModelComponent)

  return new Promise<GLTF | undefined>((resolve, reject) => {
    AssetLoader.load(
      { url: modelComponent.src, instanced: modelComponent.isUsingGPUInstancing },
      (res: GLTF) => {
        if (res.scene instanceof Object3D) {
          const modelComponentAsync = getComponent(entity, ModelComponent)
          if (modelComponentAsync && modelComponentAsync.src === modelComponent.src) {
            // TODO: refactor this
            addComponent(entity, ReplaceObject3DComponent, { replacement: res })
            res.scene.animations = res.animations
          }
          resolve(res)
        } else {
          reject({ message: 'Not a valid object' })
        }
      },
      null!,
      (err) => {
        reject(err)
      }
    )
  })
}<|MERGE_RESOLUTION|>--- conflicted
+++ resolved
@@ -78,11 +78,7 @@
   })
 
   if (meshesToProcess.length === 0) {
-<<<<<<< HEAD
     obj3d.traverse((obj) => createObjectEntityFromGLTF(entity, obj))
-=======
-    createObjectEntityFromGLTF(entity, obj3d)
->>>>>>> 9787a1c1
     return
   }
 
