import { AnimationMixer, BufferGeometry, MathUtils, Mesh, Object3D, Quaternion, Scene, Vector3 } from 'three'
import { AssetLoader } from '../../assets/classes/AssetLoader'
import { AnimationComponent } from '../../avatar/components/AnimationComponent'
import { Engine } from '../../ecs/classes/Engine'
import { EngineEvents } from '../../ecs/classes/EngineEvents'
import { Entity } from '../../ecs/classes/Entity'
import { addComponent, ComponentMap, getComponent, hasComponent } from '../../ecs/functions/ComponentFunctions'
import { createEntity } from '../../ecs/functions/EntityFunctions'
import { Object3DComponent } from '../components/Object3DComponent'
import { SceneDataComponent, loadComponent } from '../functions/SceneLoading'
import { parseGeometry } from '../../common/functions/parseGeometry'
import * as YUKA from 'yuka'
import { NavMeshComponent } from '../../navigation/component/NavMeshComponent'
import { delay } from '../../common/functions/delay'
import { DebugNavMeshComponent } from '../../debug/DebugNavMeshComponent'
import { NameComponent } from '../components/NameComponent'
import { TransformComponent } from '../../transform/components/TransformComponent'
import { ObjectLayers } from '../constants/ObjectLayers'
import { setObjectLayers } from './setObjectLayers'
<<<<<<< HEAD
import { createColliderForObject3D } from '../../physics/functions/createCollider'
import { CollisionGroups } from '../../physics/enums/CollisionGroups'
import { BodyType } from '../../physics/types/PhysicsTypes'
=======
import { dispatchFrom } from '../../networking/functions/dispatchFrom'
import { useWorld } from '../../ecs/functions/SystemHooks'
import { NetworkWorldAction } from '../../networking/functions/NetworkWorldAction'
>>>>>>> a6f2a320

export const parseObjectComponents = (entity: Entity, res: Mesh | Scene) => {
  const meshesToProcess: Mesh[] = []

  res.traverse((mesh: Mesh) => {
    if ('xrengine.entity' in mesh.userData || 'realitypack.entity' in mesh.userData) {
      meshesToProcess.push(mesh)
    }
  })

  for (const mesh of meshesToProcess) {
    const sceneEntityId = MathUtils.generateUUID()
    const e = createEntity()
    addComponent(e, NameComponent, { name: mesh.userData['xrengine.entity'] ?? mesh.userData['realitypack.entity'] })
    delete mesh.userData['xrengine.entity']
    delete mesh.userData['realitypack.entity']
    delete mesh.userData.name

    // apply root mesh's world transform to this mesh locally
    // applyTransformToMeshWorld(entity, mesh)
    addComponent(e, TransformComponent, {
      position: mesh.getWorldPosition(new Vector3()),
      rotation: mesh.getWorldQuaternion(new Quaternion()),
      scale: mesh.getWorldScale(new Vector3())
    })
    mesh.removeFromParent()
    addComponent(e, Object3DComponent, { value: mesh })

    const components: { [key: string]: any } = {}
    const prefabs: { [key: string]: any } = {}
    const data = Object.entries(mesh.userData)

    for (const [key, value] of data) {
      const parts = key.split('.')
      if (parts.length > 1) {
        // TODO: deprecate xrengine
        if (parts[0] === 'realitypack' || parts[0] === 'xrengine') {
          const componentExists = ComponentMap.has(parts[1])
          const _toLoad = componentExists ? components : prefabs
          if (typeof _toLoad[parts[1]] === 'undefined') {
            _toLoad[parts[1]] = {}
          }
          if (parts.length > 2) {
            _toLoad[parts[1]][parts[2]] = value
          }
          delete mesh.userData[key]
        }
      }
    }
    for (const [key, value] of Object.entries(components)) {
      const component = ComponentMap.get(key)
      if (typeof component === 'undefined') {
        console.warn(`Could not load component '${key}'`)
      } else {
        addComponent(e, component, value)
      }
    }
    for (const [key, value] of Object.entries(prefabs)) {
      const prefab = {
        name: key,
        data: value,
        sceneEntityId
      } as any as SceneDataComponent
      loadComponent(e, prefab)
    }
  }
}

export const parseGLTFModel = (entity: Entity, component: SceneDataComponent, scene: Mesh | Scene) => {
  // console.log(sceneLoader, entity, component, sceneProperty, scene)

  const world = useWorld()
  setObjectLayers(scene, ObjectLayers.Render, ObjectLayers.Scene)
  addComponent(entity, Object3DComponent, { value: scene })

  const transform = getComponent(entity, TransformComponent)
  if (transform) {
    scene.position.copy(transform.position)
    scene.quaternion.copy(transform.rotation)
    scene.scale.copy(transform.scale)
    scene.updateMatrixWorld()
  }

  // DIRTY HACK TO LOAD NAVMESH
  if (component.data.src.match(/navmesh/)) {
    console.log('generate navmesh')
    let polygons: any[] = []
    scene.traverse((child: Mesh) => {
      child.visible = false
      if (typeof child.geometry !== 'undefined' && child.geometry instanceof BufferGeometry) {
        const childPolygons = parseGeometry({
          position: child.geometry.attributes.position.array as number[],
          index: child.geometry.index?.array as number[]
        })
        if (childPolygons?.length) {
          polygons = polygons.concat(childPolygons)
        }
      }
    })
    if (polygons.length) {
      const navMesh = new YUKA.NavMesh()
      navMesh.fromPolygons(polygons)
      // const helper = createConvexRegionHelper(navMesh)
      // Engine.scene.add(helper)

      console.log('navMesh', navMesh)
      addComponent(entity, NavMeshComponent, {
        yukaNavMesh: navMesh,
        navTarget: scene
      })
      addComponent(entity, DebugNavMeshComponent, null!)
    }
  }

  // if the model has animations, we may have custom logic to initiate it. editor animations are loaded from `loop-animation` below
  if (scene.animations?.length) {
    console.log('scene.animations', scene.animations)
    // We only have to update the mixer time for this animations on each frame
    const object3d = getComponent(entity, Object3DComponent)
    const mixer = new AnimationMixer(object3d.value)

    addComponent(entity, AnimationComponent, {
      mixer,
      animationSpeed: 1,
      animations: scene.animations
    })
  }

  if (component.data.textureOverride) {
    // we should push this to ECS, something like a SceneObjectLoadComponent,
    // or add engine events for specific objects being added to the scene,
    // the scene load event + delay 1 second delay works for now.
    EngineEvents.instance.once(EngineEvents.EVENTS.SCENE_LOADED, async () => {
      await delay(1000)
      const objToCopy = Engine.scene.children.find((obj: any) => {
        return obj.sceneEntityId === component.data.textureOverride
      })
      if (objToCopy)
        objToCopy.traverse((videoMesh: any) => {
          if (videoMesh.name === 'VideoMesh') {
            getComponent(entity, Object3DComponent)?.value?.traverse((obj: any) => {
              if (obj.material) {
                obj.material = videoMesh.material
              }
            })
          }
        })
    })
  }

  if (
    component.data.isDynamicObject === false &&
    typeof component.data.matrixAutoUpdate !== 'undefined' &&
    component.data.matrixAutoUpdate === false
  ) {
    scene.traverse((child) => {
      child.updateMatrixWorld(true)
      child.matrixAutoUpdate = false
    })
  }

  if (component.data.isDynamicObject) {
<<<<<<< HEAD
    const physicsShapeOptions = {
      isTrigger: false,
      bodyType: BodyType.DYNAMIC,
      collisionLayer: CollisionGroups.Default,
      collisionMask: CollisionGroups.Default // Make separate layer? so that not collidable with avatar?
    }
    createColliderForObject3D(entity, physicsShapeOptions, true)
  }

  parseObjectComponents(entity, scene, (newEntity: Entity, newComponent: SceneDataComponent) => {
    sceneLoader.loadComponent(newEntity, newComponent, sceneProperty)
  })
=======
    ;(scene as any).sceneEntityId = component.data.sceneEntityId
    dispatchFrom(world.hostId, () =>
      NetworkWorldAction.spawnObject({
        userId: world.hostId,
        prefab: '',
        parameters: {
          sceneEntityId: component.data.sceneEntityId
        }
      })
    )
  }

  parseObjectComponents(entity, scene)
>>>>>>> a6f2a320
}

export const loadGLTFModel = (entity: Entity, component: SceneDataComponent) => {
  return new Promise<void>((resolve, reject) => {
    AssetLoader.load(
      {
        url: component.data.src,
        entity
      },
      (res) => {
        parseGLTFModel(entity, component, res.scene)
        resolve()
      },
      null!,
      (err) => {
        console.log('[SCENE-LOADING]:', err)
        reject(err)
      },
      component.data.isUsingGPUInstancing
    )
  })
}<|MERGE_RESOLUTION|>--- conflicted
+++ resolved
@@ -17,15 +17,12 @@
 import { TransformComponent } from '../../transform/components/TransformComponent'
 import { ObjectLayers } from '../constants/ObjectLayers'
 import { setObjectLayers } from './setObjectLayers'
-<<<<<<< HEAD
 import { createColliderForObject3D } from '../../physics/functions/createCollider'
 import { CollisionGroups } from '../../physics/enums/CollisionGroups'
 import { BodyType } from '../../physics/types/PhysicsTypes'
-=======
 import { dispatchFrom } from '../../networking/functions/dispatchFrom'
 import { useWorld } from '../../ecs/functions/SystemHooks'
 import { NetworkWorldAction } from '../../networking/functions/NetworkWorldAction'
->>>>>>> a6f2a320
 
 export const parseObjectComponents = (entity: Entity, res: Mesh | Scene) => {
   const meshesToProcess: Mesh[] = []
@@ -188,7 +185,6 @@
   }
 
   if (component.data.isDynamicObject) {
-<<<<<<< HEAD
     const physicsShapeOptions = {
       isTrigger: false,
       bodyType: BodyType.DYNAMIC,
@@ -198,10 +194,7 @@
     createColliderForObject3D(entity, physicsShapeOptions, true)
   }
 
-  parseObjectComponents(entity, scene, (newEntity: Entity, newComponent: SceneDataComponent) => {
-    sceneLoader.loadComponent(newEntity, newComponent, sceneProperty)
-  })
-=======
+  if (component.data.isDynamicObject) {
     ;(scene as any).sceneEntityId = component.data.sceneEntityId
     dispatchFrom(world.hostId, () =>
       NetworkWorldAction.spawnObject({
@@ -215,7 +208,6 @@
   }
 
   parseObjectComponents(entity, scene)
->>>>>>> a6f2a320
 }
 
 export const loadGLTFModel = (entity: Entity, component: SceneDataComponent) => {
