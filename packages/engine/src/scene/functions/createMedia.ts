--- conflicted
+++ resolved
@@ -2,26 +2,18 @@
 
 import { addObject3DComponent } from './addObject3DComponent'
 import { Engine } from '../../ecs/classes/Engine'
-<<<<<<< HEAD
 import { InteractableComponent, InteractableData } from '../../interaction/components/InteractableComponent'
 import { VolumetricComponent, VolumetricData, VolumetricDataProps } from '../components/VolumetricComponent'
-=======
-import { InteractableComponent } from '../../interaction/components/InteractableComponent'
-import { VolumetricComponent } from '../components/VolumetricComponent'
 import { RenderedComponent } from '../components/RenderedComponent'
->>>>>>> 4f8d013a
 import { addComponent, getComponent } from '../../ecs/functions/ComponentFunctions'
 import Video from '../classes/Video'
 import UpdateableObject3D from '../classes/UpdateableObject3D'
 import AudioSource from '../classes/AudioSource'
 import { PositionalAudioComponent } from '../../audio/components/PositionalAudioComponent'
-<<<<<<< HEAD
 import { Object3DComponent } from '../components/Object3DComponent'
 import { VideoComponent, VideoData, VideoDataProps } from '../components/VideoComponent'
 import { AudioComponent, AudioData, AudioDataProps } from '../components/AudioComponent'
-=======
 import { isClient } from '../../common/functions/isClient'
->>>>>>> 4f8d013a
 
 let DracosisPlayer = null as any
 let DracosisPlayerWorker = null as any
@@ -101,20 +93,12 @@
   }
 }
 
-<<<<<<< HEAD
 export const createVolumetric = (entity, props: VolumetricDataProps) => {
-  const container = new Object3D()
-
-  // const worker = new PlayerWorker();
-  const DracosisSequence = new DracosisPlayer({
-=======
-export const createVolumetric = (entity, props: VolumetricProps) => {
   const container = new UpdateableObject3D()
   const worker = new DracosisPlayerWorker()
   // const resourceUrl = "https://172.160.10.156:3000/static/volumetric/liam.drcs";
   const resourceUrl = props.src
   DracosisSequence = new DracosisPlayer({
->>>>>>> 4f8d013a
     scene: container,
     renderer: Engine.renderer,
     worker: worker,
@@ -127,23 +111,17 @@
     frameRate: 25
   })
 
-<<<<<<< HEAD
-  addComponent<VolumetricData, {}>(
-    entity,
-    VolumetricComponent,
-    new VolumetricData({ player: DracosisSequence, ...props })
-  )
-=======
   container.update = () => {
     if (DracosisSequence.hasPlayed) {
       DracosisSequence?.handleRender(() => {})
     }
   }
 
-  addComponent(entity, VolumetricComponent, {
-    player: DracosisSequence
-  })
->>>>>>> 4f8d013a
+  addComponent<VolumetricData, {}>(
+    entity,
+    VolumetricComponent,
+    new VolumetricData({ player: DracosisSequence, ...props })
+  )
 
   addComponent(entity, RenderedComponent, {})
 
