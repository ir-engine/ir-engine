--- conflicted
+++ resolved
@@ -107,13 +107,9 @@
   interior: 'Interior' as const,
   system: 'System' as const,
   spline: 'Spline' as const,
-<<<<<<< HEAD
   envMapbake: 'EnvMap Bake' as const,
+  instancing: 'Instancing' as const,
   fog: 'Fog' as const
-=======
-  instancing: 'Instancing' as const,
-  envMapbake: 'EnvMap Bake' as const
->>>>>>> fca111f3
 }
 
 export type ScenePrefabTypes = typeof ScenePrefabs[keyof typeof ScenePrefabs]
@@ -293,16 +289,15 @@
     { name: SCENE_COMPONENT_ENVMAP_BAKE, props: SCENE_COMPONENT_ENVMAP_BAKE_DEFAULT_VALUES }
   ])
 
-<<<<<<< HEAD
   world.scenePrefabRegistry.set(ScenePrefabs.fog, [
     { name: SCENE_COMPONENT_TRANSFORM, props: SCENE_COMPONENT_TRANSFORM_DEFAULT_VALUES },
     { name: SCENE_COMPONENT_VISIBLE, props: SCENE_COMPONENT_VISIBLE_DEFAULT_VALUES },
     { name: SCENE_COMPONENT_FOG, props: SCENE_COMPONENT_FOG_DEFAULT_VALUES }
-=======
+  ])
+
   world.scenePrefabRegistry.set(ScenePrefabs.instancing, [
     { name: SCENE_COMPONENT_TRANSFORM, props: SCENE_COMPONENT_TRANSFORM_DEFAULT_VALUES },
     { name: SCENE_COMPONENT_VISIBLE, props: SCENE_COMPONENT_VISIBLE_DEFAULT_VALUES },
     { name: SCENE_COMPONENT_INSTANCING, props: SCENE_COMPONENT_INSTANCING_DEFAULT_VALUES }
->>>>>>> fca111f3
   ])
 }