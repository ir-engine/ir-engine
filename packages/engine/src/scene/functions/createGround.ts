--- conflicted
+++ resolved
@@ -54,7 +54,6 @@
   return mesh
 }
 
-<<<<<<< HEAD
 // const generateNavMesh = function (tiles: TileFeaturesByLayer[], center: Position, scale: number): NavMesh {
 //   const builder = new NavMeshBuilder()
 //   const gBuildings = tiles
@@ -62,15 +61,13 @@
 //     .map((feature) => {
 //       return scaleAndTranslate(feature.geometry as Polygon | MultiPolygon, center, scale)
 //     })
-=======
-const generateNavMesh = function (tiles: TileFeaturesByLayer[], center: Position, scale: number): NavMesh {
-  const builder = new NavMeshBuilder()
-  const gBuildings = tiles
-    .reduce((acc, tiles) => acc.concat(tiles.building as any), [])
-    .map((feature: any) => {
-      return scaleAndTranslate(feature.geometry as Polygon | MultiPolygon, center, scale)
-    })
->>>>>>> fb113ef7
+// const generateNavMesh = function (tiles: TileFeaturesByLayer[], center: Position, scale: number): NavMesh {
+//   const builder = new NavMeshBuilder()
+//   const gBuildings = tiles
+//     .reduce((acc, tiles) => acc.concat(tiles.building as any), [])
+//     .map((feature: any) => {
+//       return scaleAndTranslate(feature.geometry as Polygon | MultiPolygon, center, scale)
+//     })
 
 //   const gGround = computeBoundingBox(gBuildings)
 //   let gBuildingNegativeSpace = [gGround.coordinates]
