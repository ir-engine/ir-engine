--- conflicted
+++ resolved
@@ -25,11 +25,7 @@
 
 import { RepeatWrapping, VideoTexture } from 'three'
 
-<<<<<<< HEAD
-import { isClient } from '@ir-engine/common/src/utils/getEnvironment'
-=======
 import { isClient } from '@ir-engine/hyperflux'
->>>>>>> b99a7f40
 
 export default function loadVideoTexture(src, onLoad = (result) => {}) {
   if (!isClient) return
