--- conflicted
+++ resolved
@@ -138,15 +138,10 @@
 
 export const removeMaterial = (entity: Entity) => {
   const name = getComponent(entity, NameComponent)
-<<<<<<< HEAD
-  const hash = hashMaterial(getComponent(entity, SourceComponent), name)
-  delete MaterialStateComponent.materialByHash[hash]
-=======
   if (hasComponent(entity, SourceComponent)) {
     const hash = hashMaterial(getComponent(entity, SourceComponent), name)
-    delete materialByHash[hash]
+    delete MaterialStateComponent.materialByHash[hash]
   }
->>>>>>> 9ff957ca
   removeEntity(entity)
 }
 
