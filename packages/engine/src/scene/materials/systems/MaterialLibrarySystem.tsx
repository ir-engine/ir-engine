/*
CPAL-1.0 License

The contents of this file are subject to the Common Public Attribution License
Version 1.0. (the "License"); you may not use this file except in compliance
with the License. You may obtain a copy of the License at
https://github.com/ir-engine/ir-engine/blob/dev/LICENSE.
The License is based on the Mozilla Public License Version 1.1, but Sections 14
and 15 have been added to cover use of software over a computer network and 
provide for limited attribution for the Original Developer. In addition, 
Exhibit A has been modified to be consistent with Exhibit B.

Software distributed under the License is distributed on an "AS IS" basis,
WITHOUT WARRANTY OF ANY KIND, either express or implied. See the License for the
specific language governing rights and limitations under the License.

The Original Code is Infinite Reality Engine.

The Original Developer is the Initial Developer. The Initial Developer of the
Original Code is the Infinite Reality Engine team.

All portions of the code written by the Infinite Reality Engine team are Copyright © 2021-2023 
Infinite Reality Engine. All Rights Reserved.
*/

import { useEffect } from 'react'

import { PresentationSystemGroup, UndefinedEntity } from '@ir-engine/ecs'
import { defineSystem } from '@ir-engine/ecs/src/SystemFunctions'
import {
  MaterialPrototypeDefinition,
  MaterialPrototypeDefinitions
} from '@ir-engine/spatial/src/renderer/materials/MaterialComponent'
import {
  createAndAssignMaterial,
  createMaterialPrototype
} from '@ir-engine/spatial/src/renderer/materials/materialFunctions'

import { MaterialStateComponent } from '@ir-engine/spatial/src/renderer/materials/MaterialComponent'
import { MeshBasicMaterial } from 'three'

const reactor = () => {
  useEffect(() => {
    MaterialPrototypeDefinitions.map((prototype: MaterialPrototypeDefinition, uuid) =>
      createMaterialPrototype(prototype)
    )
    const fallbackMaterial = new MeshBasicMaterial({ name: 'Fallback Material', color: 0xff69b4 })
    fallbackMaterial.uuid = MaterialStateComponent.fallbackMaterial
    createAndAssignMaterial(UndefinedEntity, fallbackMaterial)
  }, [])

<<<<<<< HEAD
=======
  return (
    <>
      <QueryReactor Components={[MaterialInstanceComponent]} ChildEntityReactor={MaterialInstanceReactor} />
      <QueryReactor Components={[MaterialStateComponent]} ChildEntityReactor={MaterialEntityReactor} />
      <QueryReactor Components={[MeshComponent]} ChildEntityReactor={MeshReactor} />
    </>
  )
}

const MeshReactor = () => {
  const entity = useEntityContext()
  const materialComponent = useOptionalComponent(entity, MaterialInstanceComponent)
  const meshComponent = useComponent(entity, MeshComponent)

  const createAndSourceMaterial = (material: Material) => {
    const materialEntity = createAndAssignMaterial(entity, material)
    const source = getOptionalComponent(entity, SourceComponent)
    if (source) setComponent(materialEntity, SourceComponent, source)
  }

  useEffect(() => {
    if (materialComponent) return
    const material = meshComponent.material.value as any as Material | Material[]
    if (isArray(material)) for (const mat of material as Material[]) createAndSourceMaterial(mat)
    else createAndSourceMaterial(material as Material)
  }, [])
  return null
}

const MaterialEntityReactor = () => {
  const entity = useEntityContext()
  const materialComponent = useComponent(entity, MaterialStateComponent)
  useEffect(() => {
    if (!materialComponent.instances.value!) return
    for (const sourceEntity of materialComponent.instances.value) {
      const sourceComponent = getOptionalComponent(sourceEntity, SourceComponent)
      if (!sourceComponent || !SourceComponent.entitiesBySource[sourceComponent]) return
      for (const entity of SourceComponent.entitiesBySource[getComponent(sourceEntity, SourceComponent)]) {
        const uuid = getOptionalComponent(entity, MaterialInstanceComponent)?.uuid as EntityUUID[] | undefined
        if (uuid) setMeshMaterial(entity, uuid)
      }
    }
  }, [materialComponent.material])

  useEffect(() => {
    if (materialComponent.prototypeEntity.value && !materialPrototypeMatches(entity)) updateMaterialPrototype(entity)
  }, [materialComponent.prototypeEntity])

  useEffect(() => {
    if (materialComponent.instances.value?.length === 0) removeEntity(entity)
  }, [materialComponent.instances])

  return null
}

const MaterialInstanceReactor = () => {
  const entity = useEntityContext()
  const materialComponent = useComponent(entity, MaterialInstanceComponent)
  const uuid = materialComponent.uuid
  useEffect(() => {
    if (uuid.value) setMeshMaterial(entity, uuid.value as EntityUUID[])
  }, [materialComponent.uuid])
>>>>>>> 894c373b
  return null
}

export const MaterialLibrarySystem = defineSystem({
  uuid: 'ee.engine.scene.MaterialLibrarySystem',
  insert: { after: PresentationSystemGroup },
  reactor
})<|MERGE_RESOLUTION|>--- conflicted
+++ resolved
@@ -29,14 +29,13 @@
 import { defineSystem } from '@ir-engine/ecs/src/SystemFunctions'
 import {
   MaterialPrototypeDefinition,
-  MaterialPrototypeDefinitions
+  MaterialPrototypeDefinitions,
+  MaterialStateComponent
 } from '@ir-engine/spatial/src/renderer/materials/MaterialComponent'
 import {
   createAndAssignMaterial,
   createMaterialPrototype
 } from '@ir-engine/spatial/src/renderer/materials/materialFunctions'
-
-import { MaterialStateComponent } from '@ir-engine/spatial/src/renderer/materials/MaterialComponent'
 import { MeshBasicMaterial } from 'three'
 
 const reactor = () => {
@@ -49,71 +48,6 @@
     createAndAssignMaterial(UndefinedEntity, fallbackMaterial)
   }, [])
 
-<<<<<<< HEAD
-=======
-  return (
-    <>
-      <QueryReactor Components={[MaterialInstanceComponent]} ChildEntityReactor={MaterialInstanceReactor} />
-      <QueryReactor Components={[MaterialStateComponent]} ChildEntityReactor={MaterialEntityReactor} />
-      <QueryReactor Components={[MeshComponent]} ChildEntityReactor={MeshReactor} />
-    </>
-  )
-}
-
-const MeshReactor = () => {
-  const entity = useEntityContext()
-  const materialComponent = useOptionalComponent(entity, MaterialInstanceComponent)
-  const meshComponent = useComponent(entity, MeshComponent)
-
-  const createAndSourceMaterial = (material: Material) => {
-    const materialEntity = createAndAssignMaterial(entity, material)
-    const source = getOptionalComponent(entity, SourceComponent)
-    if (source) setComponent(materialEntity, SourceComponent, source)
-  }
-
-  useEffect(() => {
-    if (materialComponent) return
-    const material = meshComponent.material.value as any as Material | Material[]
-    if (isArray(material)) for (const mat of material as Material[]) createAndSourceMaterial(mat)
-    else createAndSourceMaterial(material as Material)
-  }, [])
-  return null
-}
-
-const MaterialEntityReactor = () => {
-  const entity = useEntityContext()
-  const materialComponent = useComponent(entity, MaterialStateComponent)
-  useEffect(() => {
-    if (!materialComponent.instances.value!) return
-    for (const sourceEntity of materialComponent.instances.value) {
-      const sourceComponent = getOptionalComponent(sourceEntity, SourceComponent)
-      if (!sourceComponent || !SourceComponent.entitiesBySource[sourceComponent]) return
-      for (const entity of SourceComponent.entitiesBySource[getComponent(sourceEntity, SourceComponent)]) {
-        const uuid = getOptionalComponent(entity, MaterialInstanceComponent)?.uuid as EntityUUID[] | undefined
-        if (uuid) setMeshMaterial(entity, uuid)
-      }
-    }
-  }, [materialComponent.material])
-
-  useEffect(() => {
-    if (materialComponent.prototypeEntity.value && !materialPrototypeMatches(entity)) updateMaterialPrototype(entity)
-  }, [materialComponent.prototypeEntity])
-
-  useEffect(() => {
-    if (materialComponent.instances.value?.length === 0) removeEntity(entity)
-  }, [materialComponent.instances])
-
-  return null
-}
-
-const MaterialInstanceReactor = () => {
-  const entity = useEntityContext()
-  const materialComponent = useComponent(entity, MaterialInstanceComponent)
-  const uuid = materialComponent.uuid
-  useEffect(() => {
-    if (uuid.value) setMeshMaterial(entity, uuid.value as EntityUUID[])
-  }, [materialComponent.uuid])
->>>>>>> 894c373b
   return null
 }
 
