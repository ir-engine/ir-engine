import { Entity } from "../../ecs/classes/Entity";
import { System, SystemAttributes } from "../../ecs/classes/System";
import { getComponent, hasComponent, removeComponent } from "../../ecs/functions/EntityFunctions";
import { TransformComponent } from "../../transform/components/TransformComponent";
import SpawnPointComponent from "../components/SpawnPointComponent";
import TeleportToSpawnPoint from "../components/TeleportToSpawnPoint";
import { Engine } from "../../ecs/classes/Engine";
import { Quaternion, Vector3 } from "three";

export class ServerSpawnSystem extends System {
    spawnPoints: Entity[] = []
    lastSpawnIndex = 0;

    constructor(attributes?: SystemAttributes) {
        super(attributes);

        Engine.spawnSystem = this;
    }

    getRandomSpawnPoint(): { position: Vector3, rotation: Quaternion } {
        if (this.spawnPoints.length < 1) {
            console.warn("Couldn't spawn entity at spawn point, no spawn points available");
            return {
                position: new Vector3(),
                rotation: new Quaternion()
            };
        }

        // Get new spawn point (round robin)
        this.lastSpawnIndex = (this.lastSpawnIndex + 1) % this.spawnPoints.length;

        const spawnTransform = getComponent(this.spawnPoints[this.lastSpawnIndex], TransformComponent);
        return {
            position: spawnTransform.position.clone(),
            rotation: spawnTransform.rotation.clone(),
        };
    }

    execute(): void {
        // Keep a list of spawn points so we can send our user to one
        this.queryResults.spawnPoint.added?.forEach(entity => {
            if (!hasComponent(entity, TransformComponent))
                return console.warn("Can't add spawn point, no transform component on entity")
            this.spawnPoints.push(entity);
        });
        this.queryResults.spawnPoint.removed?.forEach(entity => {
            this.spawnPoints.splice(this.spawnPoints.indexOf(entity))
        });

<<<<<<< HEAD
        this.queryResults.toBeSpawned.all?.forEach(entity => {
            // console.log("Spawning ", entity.id);
            if (this.spawnPoints.length < 1)
                return console.warn("Couldn't spawn entity at spawn point, no spawn points available");

            // Get new spawn point (round robin)
            this.lastSpawnIndex = (this.lastSpawnIndex + 1) % this.spawnPoints.length;

            // Copy spawn transform to entity transform
            const actor = getMutableComponent(entity, CharacterComponent);
            const spawnTransform = getMutableComponent(this.spawnPoints[this.lastSpawnIndex], TransformComponent);
            actor.actorCapsule.body.position.set(
              spawnTransform.position.x,
              spawnTransform.position.y,
              spawnTransform.position.z
            );
            console.log('SpawnSystem1')
            actor.actorCapsule.body.quaternion.set(
              spawnTransform.rotation.x,
              spawnTransform.rotation.y,
              spawnTransform.rotation.z,
              spawnTransform.rotation.w
            );
            console.log('SpawnSystem2')
            
            console.log('SPAWN CONSOLE!!!',actor.actorCapsule, spawnTransform)
            // debugger;
            // Remove the component
            removeComponent(entity, TeleportToSpawnPoint);
        });
=======
//         this.queryResults.toBeSpawned.all?.forEach(entity => {
//             // console.log("Spawning ", entity.id);
//             if (this.spawnPoints.length < 1)
//                 return console.warn("Couldn't spawn entity at spawn point, no spawn points available");
//
//             // Get new spawn point (round robin)
//             this.lastSpawnIndex = (this.lastSpawnIndex + 1) % this.spawnPoints.length;
//
//             // Copy spawn transform to entity transform
//             const actor = getMutableComponent(entity, CharacterComponent);
//             const spawnTransform = getMutableComponent(this.spawnPoints[this.lastSpawnIndex], TransformComponent);
//             const body = actor.actorCapsule.body
//
//             const position = new Vec3(
//               spawnTransform.position.x,
//               spawnTransform.position.y,
//               spawnTransform.position.z
//             );
//             body.position.copy(position);
//             body.previousPosition.copy(position);
//             body.interpolatedPosition.copy(position);
//             body.initPosition.copy(position);
//
//             actor.actorCapsule.body.quaternion.set(
//               spawnTransform.rotation.x,
//               spawnTransform.rotation.y,
//               spawnTransform.rotation.z,
//               spawnTransform.rotation.w
//             );
//
//             // Remove the component
//             removeComponent(entity, TeleportToSpawnPoint);
//         });
>>>>>>> 134d8412
    }
}

ServerSpawnSystem.queries = {
    toBeSpawned: {
        components: [TeleportToSpawnPoint, TransformComponent],
        listen: {
            added: true,
            removed: true
        }
    },
    spawnPoint: {
        components: [SpawnPointComponent, TransformComponent],
        listen: {
            added: true,
            removed: true
        }
    },
};<|MERGE_RESOLUTION|>--- conflicted
+++ resolved
@@ -47,38 +47,6 @@
             this.spawnPoints.splice(this.spawnPoints.indexOf(entity))
         });
 
-<<<<<<< HEAD
-        this.queryResults.toBeSpawned.all?.forEach(entity => {
-            // console.log("Spawning ", entity.id);
-            if (this.spawnPoints.length < 1)
-                return console.warn("Couldn't spawn entity at spawn point, no spawn points available");
-
-            // Get new spawn point (round robin)
-            this.lastSpawnIndex = (this.lastSpawnIndex + 1) % this.spawnPoints.length;
-
-            // Copy spawn transform to entity transform
-            const actor = getMutableComponent(entity, CharacterComponent);
-            const spawnTransform = getMutableComponent(this.spawnPoints[this.lastSpawnIndex], TransformComponent);
-            actor.actorCapsule.body.position.set(
-              spawnTransform.position.x,
-              spawnTransform.position.y,
-              spawnTransform.position.z
-            );
-            console.log('SpawnSystem1')
-            actor.actorCapsule.body.quaternion.set(
-              spawnTransform.rotation.x,
-              spawnTransform.rotation.y,
-              spawnTransform.rotation.z,
-              spawnTransform.rotation.w
-            );
-            console.log('SpawnSystem2')
-            
-            console.log('SPAWN CONSOLE!!!',actor.actorCapsule, spawnTransform)
-            // debugger;
-            // Remove the component
-            removeComponent(entity, TeleportToSpawnPoint);
-        });
-=======
 //         this.queryResults.toBeSpawned.all?.forEach(entity => {
 //             // console.log("Spawning ", entity.id);
 //             if (this.spawnPoints.length < 1)
@@ -112,7 +80,6 @@
 //             // Remove the component
 //             removeComponent(entity, TeleportToSpawnPoint);
 //         });
->>>>>>> 134d8412
     }
 }
 
