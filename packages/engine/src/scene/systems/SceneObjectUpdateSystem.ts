--- conflicted
+++ resolved
@@ -199,13 +199,9 @@
   spline: 'Spline' as const,
   envMapbake: 'EnvMap Bake' as const,
   instancing: 'Instancing' as const,
-<<<<<<< HEAD
   fog: 'Fog' as const,
   navMesh: 'NavMesh' as const
-=======
   animationSequencer: 'Animation Sequencer' as const,
-  fog: 'Fog' as const
->>>>>>> 06d42075
 }
 
 export default async function SceneObjectUpdateSystem(world: World) {
