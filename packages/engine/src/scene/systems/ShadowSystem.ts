--- conflicted
+++ resolved
@@ -74,36 +74,12 @@
   csmGroup.name = 'CSM-group'
   Engine.instance.currentWorld.scene.add(csmGroup)
 
-<<<<<<< HEAD
-  const csmReactor = startReactor(function CSMReactor() {
-    const lightEstimator = useHookstate(xrState.isEstimatingLight)
-    const directionalLights = useQuery([DirectionalLightComponent])
-    const shadowsEnabled = useShadowsEnabled()
-
-    let activeLight: DirectionalLight | undefined
-
-    // TODO: convert light estimator to an entity to simplify all this logic
-    let activeDirectionalLightEntity = UndefinedEntity
-    if (lightEstimator.value) activeLight = xrState.lightEstimator.value!.directionalLight
-    else
-      for (const entity of directionalLights) {
-        const component = getComponent(entity, DirectionalLightComponent)
-        const visible = hasComponent(entity, VisibleComponent)
-        // TODO: source of truth for which light to use for CSM should be in renderer state, not DirectionalLightComponent
-        if (component.useInCSM && visible) {
-          activeDirectionalLightEntity = entity
-          activeLight = component.light
-          break
-        }
-      }
-=======
   const UpdateCSMFromActiveDirectionalLight = (props: {
     activeLightEntity: Entity
     activeLight?: DirectionalLight
   }) => {
     let activeLight = props.activeLight
     const activeLightEntity = props.activeLightEntity
->>>>>>> fa50aa6e
 
     // track visibility and light properties for CSM updates
     useOptionalComponent(activeLightEntity, VisibleComponent)?.value
@@ -155,7 +131,7 @@
     return null
   }
 
-  const csmReactor = startReactor(() => {
+  const csmReactor = startReactor(function CSMReactor() {
     const lightEstimator = useHookstate(xrState.isEstimatingLight)
     const directionalLights = useQuery([DirectionalLightComponent])
 
@@ -208,18 +184,12 @@
 
   let sceneObjects = Array.from(Engine.instance.currentWorld.objectLayerList[ObjectLayers.Camera] || [])
 
-<<<<<<< HEAD
-  const dropShadowReactor = startReactor(function DropShadowReactor(props) {
-    const shadowComponents = useQuery([ShadowComponent, GroupComponent])
-    const dropShadowComponents = useQuery([DropShadowComponent])
-=======
   const minRadius = 0.15
   const sphere = new Sphere()
   const box3 = new Box3()
 
-  const dropShadowReactor = startQueryReactor([ShadowComponent], function (props) {
+  const dropShadowReactor = startQueryReactor([ShadowComponent], function DropShadowReactor(props) {
     const entity = props.root.entity
->>>>>>> fa50aa6e
     const useShadows = useShadowsEnabled()
     const shadowMaterial = useHookstate(shadowState)
     const groupComponent = useOptionalComponent(entity, GroupComponent)
