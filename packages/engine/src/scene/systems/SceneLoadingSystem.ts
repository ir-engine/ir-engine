import { cloneDeep } from 'lodash'
import { MathUtils, Vector3 } from 'three'

import { ComponentJson, EntityJson, SceneData, SceneJson } from '@xrengine/common/src/interfaces/SceneInterface'
import { dispatchAction, getState } from '@xrengine/hyperflux'
import { getSystemsFromSceneData } from '@xrengine/projects/loadSystemInjection'

import { Engine } from '../../ecs/classes/Engine'
import { EngineActions, EngineState } from '../../ecs/classes/EngineState'
import { Entity } from '../../ecs/classes/Entity'
import { EntityTreeNode } from '../../ecs/classes/EntityTree'
import { World } from '../../ecs/classes/World'
import {
  addComponent,
  ComponentMap,
  defineQuery,
  getComponent,
  hasComponent,
  setComponent
} from '../../ecs/functions/ComponentFunctions'
import { unloadScene } from '../../ecs/functions/EngineFunctions'
import { createEntity, removeEntity } from '../../ecs/functions/EntityFunctions'
import {
  addEntityNodeInTree,
  createEntityNode,
  removeEntityNodeFromParent,
  traverseEntityNode
} from '../../ecs/functions/EntityTreeFunctions'
<<<<<<< HEAD
import { initSystems, SystemModuleType, unloadSystems } from '../../ecs/functions/SystemFunctions'
=======
import { initSystems, SystemModuleType } from '../../ecs/functions/SystemFunctions'
import { matchActionOnce } from '../../networking/functions/matchActionOnce'
>>>>>>> 11135743
import { SCENE_COMPONENT_TRANSFORM } from '../../transform/components/TransformComponent'
import { GLTFLoadedComponent } from '../components/GLTFLoadedComponent'
import { NameComponent } from '../components/NameComponent'
import { Object3DComponent } from '../components/Object3DComponent'
import { SceneAssetPendingTagComponent } from '../components/SceneAssetPendingTagComponent'
import { SCENE_COMPONENT_DYNAMIC_LOAD } from '../components/SceneDynamicLoadTagComponent'
import { SceneTagComponent } from '../components/SceneTagComponent'
import { VisibleComponent } from '../components/VisibleComponent'
import { ObjectLayers } from '../constants/ObjectLayers'
import { resetEngineRenderer } from '../functions/loaders/RenderSettingsFunction'
import { SceneDynamicLoadAction } from './SceneObjectDynamicLoadSystem'

export const createNewEditorNode = (entityNode: EntityTreeNode, prefabType: string): void => {
  const components = Engine.instance.currentWorld.scenePrefabRegistry.get(prefabType)
  if (!components) return console.warn(`[createNewEditorNode]: ${prefabType} is not a prefab`)

  // Clone the defualt values so that it will not be bound to newly created node
  loadSceneEntity(entityNode, { name: prefabType, components: cloneDeep(components) })
}

export const splitLazyLoadedSceneEntities = (json: SceneJson) => {
  const entityLoadQueue = {} as { [uuid: string]: EntityJson }
  const entityDynamicQueue = {} as { [uuid: string]: EntityJson }
  for (const [uuid, entity] of Object.entries(json.entities)) {
    if (entity.components.find((comp) => comp.name === SCENE_COMPONENT_DYNAMIC_LOAD)) entityDynamicQueue[uuid] = entity
    else entityLoadQueue[uuid] = entity
  }
  return {
    entityLoadQueue,
    entityDynamicQueue
  }
}

const iterateReplaceID = (data: any, idMap: Map<string, string>) => {
  const frontier = [data]
  const changes: { obj: Object; property: string; nu: string }[] = []
  while (frontier.length > 0) {
    const item = frontier.pop()
    Object.entries(item).forEach(([key, val]) => {
      if (val && typeof val === 'object') {
        frontier.push(val)
      }
      if (typeof val === 'string' && idMap.has(val)) {
        changes.push({ obj: item, property: key, nu: idMap.get(val)! })
      }
    })
  }
  for (const change of changes) {
    change.obj[change.property] = change.nu
  }
  return data
}

export const loadECSData = async (sceneData: SceneJson, assetRoot = undefined): Promise<EntityTreeNode[]> => {
  const entityMap = {} as { [key: string]: EntityTreeNode }
  const entities = Object.entries(sceneData.entities).filter(([uuid]) => uuid !== sceneData.root)
  const idMap = new Map<string, string>()
  const loadedEntities = Engine.instance.currentWorld.entityTree.uuidNodeMap

  const root = Engine.instance.currentWorld.entityTree.rootNode
  const rootId = sceneData.root

  entities.forEach(([_uuid]) => {
    //check if uuid already exists in scene
    let uuid = _uuid
    if (loadedEntities.has(uuid)) {
      uuid = MathUtils.generateUUID()
      idMap.set(_uuid, uuid)
    }
    entityMap[uuid] = createEntityNode(createEntity(), uuid)
  })
  entities.forEach(([_uuid, _data]) => {
    let uuid = _uuid
    if (idMap.has(uuid)) {
      uuid = idMap.get(uuid)!
    }
    const data = iterateReplaceID(_data, idMap)
    loadSceneEntity(entityMap[uuid], data)
  })
  const result = new Array()
  entities.forEach(([_uuid, data]) => {
    let uuid = _uuid
    if (idMap.has(uuid)) {
      uuid = idMap.get(uuid)!
    }
    const sceneEntity = data
    const node = entityMap[uuid]
    let parentId = sceneEntity.parent
    if (parentId) {
      if (idMap.has(parentId)) parentId = idMap.get(parentId)!
      if (parentId === sceneData.root) {
        sceneEntity.parent = root.uuid
        parentId = root.uuid
        result.push(node)
      }
    }
    addEntityNodeInTree(node, parentId ? (parentId === root.uuid ? root : entityMap[parentId]) : undefined)
  })
  return result
}

/**
 * Updates the scene based on serialized json data
 * @param oldSceneData
 * @param sceneData
 */
export const updateSceneFromJSON = async (sceneData: SceneData) => {
  const world = Engine.instance.currentWorld

  const sceneSystems = getSystemsFromSceneData(sceneData.project, sceneData.scene, true)
  console.log(sceneSystems, Object.values(world.pipelines).flat())
  const systemsToLoad = sceneSystems.filter(
    (systemToLoad) =>
      !Object.values(world.pipelines)
        .flat()
        .find((s) => s.uuid === systemToLoad.uuid)
  )
  const systemsToUnload = Object.values(world.pipelines).map((p) =>
    p.filter((loaded) => !sceneSystems.find((s) => s.sceneSystem && s.uuid === loaded.uuid))
  )

  /** unload old systems */
  for (const pipeline of systemsToUnload) {
    for (const system of pipeline) {
      /** @todo run cleanup hook for this system */
      const i = pipeline.indexOf(system)
      pipeline.splice(i, 1)
    }
  }
  await initSystems(world, systemsToLoad)

  const { entityLoadQueue, entityDynamicQueue } = splitLazyLoadedSceneEntities(sceneData.scene)

  /** load new non dynamic scene entities */
  const newNonDynamicEntityNodes = Object.entries(entityLoadQueue).filter(
    ([uuid]) => !world.entityTree.uuidNodeMap.has(uuid)
  )
  /** load new dynamic scene entities - these will not be in either map */
  const newUnloadedDynamicEntityNodes = Object.entries(entityDynamicQueue).filter(
    ([uuid]) =>
      !world.sceneDynamicallyUnloadedEntities.has(uuid) &&
      !Array.from(world.sceneDynamicallyLoadedEntities).find(([entity, node]) => node.uuid === uuid)
  )
  /** load changed scene entities - these will either be in the entityLoadQueue and the world, or in the entityDynamicQueue and the  */
  const changedEntityNodes = Object.entries(entityLoadQueue)
    .filter(([uuid]) => world.entityTree.uuidNodeMap.has(uuid))
    .concat(
      Object.entries(entityDynamicQueue).filter(([uuid]) =>
        Array.from(world.sceneDynamicallyLoadedEntities).find(([entity, node]) => node.uuid === uuid)
      )
    )

  /** remove old scene entities - GLTF loaded entities will be handled by their parents if removed */
  const oldLoadedEntityNodesToRemove = Array.from(world.entityTree.uuidNodeMap).filter(
    ([uuid, node]) =>
      !sceneData.scene.entities[uuid] && !getComponent(node.entity, GLTFLoadedComponent)?.includes('entity')
  )
  const oldUnloadedEntityNodesToRemove = Array.from(world.sceneDynamicallyUnloadedEntities).filter(
    ([uuid]) => !sceneData.scene.entities[uuid]
  )

  // debug
  console.log({
    data: sceneData.scene.entities,
    systemsToLoad,
    systemsToUnload,
    changedEntityNodes,
    newNonDynamicEntityNodes,
    newUnloadedDynamicEntityNodes,
    oldLoadedEntityNodesToRemove,
    oldUnloadedEntityNodesToRemove
  })

  for (const [uuid, entityJson] of newNonDynamicEntityNodes) {
    createSceneEntity(uuid, entityJson, world, sceneData)
  }

  for (const [uuid, entityJson] of newUnloadedDynamicEntityNodes) {
    addDynamicallyLoadedEntity(uuid, entityJson, world)
  }

  /** remove entites that are no longer part of the scene */
  for (const [uuid, node] of oldLoadedEntityNodesToRemove) {
    traverseEntityNode(node, (node) => removeEntity(node.entity))
    removeEntityNodeFromParent(node)
  }

  /** remove dynamic entities that are no longer part of the scene and havent been loaded */
  for (const [uuid] of oldUnloadedEntityNodesToRemove) world.sceneDynamicallyUnloadedEntities.delete(uuid)

  /** modify entities that have been changed by deserializing all the data again */
  for (const [uuid, entityJson] of changedEntityNodes) {
    const existingEntity = world.entityTree.uuidNodeMap.get(uuid)?.entity!
    for (const component of entityJson.components) {
      loadComponent(existingEntity, component, world)
    }
  }

  dispatchAction(
    EngineActions.sceneObjectUpdate({
      entities: changedEntityNodes.map(([uuid]) => world.entityTree.uuidNodeMap.get(uuid)?.entity!)
    })
  )
}

/**
 * Loads a scene from scene json, unloading the current scene if there is one already loaded
 * @param sceneData
 * @param sceneSystems an array of system modules to load
 * @param softReload a boolean to indicate if the unloading should only unload scene entities, rather than network objects
 */
export const loadSceneFromJSON = async (sceneData: SceneJson, sceneSystems: SystemModuleType<any>[]) => {
  const world = Engine.instance.currentWorld

  unloadScene(world)

  await initSystems(world, sceneSystems)

  // reset renderer settings for if we are teleporting and the new scene does not have an override
  resetEngineRenderer(true)

  const { entityLoadQueue, entityDynamicQueue } = splitLazyLoadedSceneEntities(sceneData)

  if (Engine.instance.isEditor) {
    for (const [key, val] of Object.entries(sceneData.entities)) createSceneEntity(key, val, world)
  } else {
    for (const [key, val] of Object.entries(entityDynamicQueue)) addDynamicallyLoadedEntity(key, val, world)
    for (const [key, val] of Object.entries(entityLoadQueue)) createSceneEntity(key, val, world, sceneData)
  }

  if (!sceneAssetPendingTagQuery().length) {
    dispatchAction(EngineActions.sceneLoaded({}))
  }
}

export const addDynamicallyLoadedEntity = (
  uuid: string,
  entityJson: EntityJson,
  world = Engine.instance.currentWorld
) => {
  const transform = entityJson.components.find((comp) => comp.name === SCENE_COMPONENT_TRANSFORM)
  const dynamicLoad = entityJson.components.find((comp) => comp.name === SCENE_COMPONENT_DYNAMIC_LOAD)!
  if (transform) {
    world.sceneDynamicallyUnloadedEntities.set(uuid, {
      json: entityJson,
      position: new Vector3().copy(transform.props.position),
      distance: dynamicLoad.props.distance * dynamicLoad.props.distance
    })
  } else {
    console.error('[SceneLoading]: Tried to lazily load scene object without a transform')
  }
}

/**
 * Creates a scene entity and loads the data for it
 */
export const createSceneEntity = (
  uuid: string,
  entityJson: EntityJson,
  world = Engine.instance.currentWorld,
  sceneJson?: SceneJson
) => {
  function creation() {
    const node = createEntityNode(createEntity(), uuid)
    addEntityNodeInTree(node, entityJson.parent ? world.entityTree.uuidNodeMap.get(entityJson.parent) : undefined)
    loadSceneEntity(node, entityJson)
    return node.entity
  }
  if (sceneJson === undefined || entityJson.parent === undefined) return creation()
  else {
    let hasDynamicAncestor = false
    let walker = entityJson.parent as string | undefined
    while (walker) {
      if (world.sceneDynamicallyUnloadedEntities.has(walker)) {
        hasDynamicAncestor = true
        break
      }
      walker = sceneJson.entities[walker].parent
    }
    if (hasDynamicAncestor) {
      matchActionOnce(
        SceneDynamicLoadAction.load.matches.validate((action) => action.uuid === walker, ''),
        () => {
          creation()
        }
      )
    } else return creation()
  }
}

/**
 * Loads all the components from scene json for an entity
 * @param {EntityTreeNode} entityNode
 * @param {EntityJson} sceneEntity
 */
export const loadSceneEntity = (entityNode: EntityTreeNode, sceneEntity: EntityJson): Entity => {
  addComponent(entityNode.entity, NameComponent, { name: sceneEntity.name })

  for (const component of sceneEntity.components) {
    try {
      loadComponent(entityNode.entity, component)
    } catch (e) {
      console.error(`Error loading scene entity: `, JSON.stringify(sceneEntity, null, '\t'))
      console.error(e)
    }
  }

  if (!hasComponent(entityNode.entity, VisibleComponent)) {
    const obj = getComponent(entityNode.entity, Object3DComponent)?.value
    if (obj) obj.visible = false
  }

  return entityNode.entity
}

export const loadComponent = (entity: Entity, component: ComponentJson, world = Engine.instance.currentWorld): void => {
  const sceneComponent = world.sceneLoadingRegistry.get(component.name)

  if (!sceneComponent) return

  const deserializer = sceneComponent.deserialize

  if (deserializer) {
    deserializer(entity, component.props)
  } else {
    const Component = Array.from(Engine.instance.currentWorld.sceneComponentRegistry).find(
      ([_, prefab]) => prefab === component.name
    )!
    if (!Component[0]) return console.warn('[ SceneLoading] could not find component name', Component)
    if (!ComponentMap.get(Component[0])) return console.warn('[ SceneLoading] could not find component', Component[0])

    const isTagComponent = !sceneComponent.defaultData
    setComponent(
      entity,
      ComponentMap.get(Component[0]),
      isTagComponent ? true : { ...sceneComponent.defaultData, ...component.props }
    )
  }
}

const sceneAssetPendingTagQuery = defineQuery([SceneAssetPendingTagComponent])
export default async function SceneLoadingSystem(world: World) {
  let totalPendingAssets = 0

  const onComplete = (pendingAssets: number) => {
    const promisesCompleted = totalPendingAssets - pendingAssets
    dispatchAction(
      EngineActions.sceneLoadingProgress({
        progress:
          promisesCompleted > totalPendingAssets ? 100 : Math.round((100 * promisesCompleted) / totalPendingAssets)
      })
    )
  }

  return () => {
    const pendingAssets = sceneAssetPendingTagQuery().length

    for (const entity of sceneAssetPendingTagQuery.enter()) {
      totalPendingAssets++
    }

    for (const entity of sceneAssetPendingTagQuery.exit()) {
      onComplete(pendingAssets)
      if (pendingAssets === 0) {
        totalPendingAssets = 0
        dispatchAction(EngineActions.sceneLoaded({}))
      }
    }
  }
}<|MERGE_RESOLUTION|>--- conflicted
+++ resolved
@@ -26,12 +26,8 @@
   removeEntityNodeFromParent,
   traverseEntityNode
 } from '../../ecs/functions/EntityTreeFunctions'
-<<<<<<< HEAD
 import { initSystems, SystemModuleType, unloadSystems } from '../../ecs/functions/SystemFunctions'
-=======
-import { initSystems, SystemModuleType } from '../../ecs/functions/SystemFunctions'
 import { matchActionOnce } from '../../networking/functions/matchActionOnce'
->>>>>>> 11135743
 import { SCENE_COMPONENT_TRANSFORM } from '../../transform/components/TransformComponent'
 import { GLTFLoadedComponent } from '../components/GLTFLoadedComponent'
 import { NameComponent } from '../components/NameComponent'
@@ -206,7 +202,7 @@
   })
 
   for (const [uuid, entityJson] of newNonDynamicEntityNodes) {
-    createSceneEntity(uuid, entityJson, world, sceneData)
+    createSceneEntity(uuid, entityJson, world, sceneData.scene)
   }
 
   for (const [uuid, entityJson] of newUnloadedDynamicEntityNodes) {
