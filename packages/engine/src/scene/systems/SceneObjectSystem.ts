import { Material, Mesh, Vector3 } from 'three'
import { ObjectLayers } from '../constants/ObjectLayers'
import { Engine } from '../../ecs/classes/Engine'
import { defineQuery, getComponent, removeComponent } from '../../ecs/functions/ComponentFunctions'
import { Object3DComponent, Object3DWithEntity } from '../components/Object3DComponent'
import { PersistTagComponent } from '../components/PersistTagComponent'
import { ShadowComponent } from '../components/ShadowComponent'
import { VisibleComponent } from '../components/VisibleComponent'
import { UpdatableComponent } from '../components/UpdatableComponent'
import { Updatable } from '../interfaces/Updatable'
import { World } from '../../ecs/classes/World'
import { generateMeshBVH } from '../functions/bvhWorkerPool'
import { SimpleMaterialTagComponent } from '../components/SimpleMaterialTagComponent'
import { useSimpleMaterial, useStandardMaterial } from '../functions/loaders/SimpleMaterialFunctions'
import { isClient } from '../../common/functions/isClient'
import { ReplaceObject3DComponent } from '../components/ReplaceObject3DComponent'
import { Entity } from '../../ecs/classes/Entity'
<<<<<<< HEAD
import { reparentObject3D } from '../functions/ReparentFunction'
import { parseGLTFModel } from '../functions/loadGLTFModel'
import { ModelComponent } from '../components/ModelComponent'
=======
import { isNode } from '../../common/functions/getEnvironment'
import { loadDRACODecoder } from '../../assets/loaders/gltf/NodeDracoLoader'
>>>>>>> 71b9d8e1

/**
 * @author Josh Field <github.com/HexaField>
 */

// TODO: refactor this to be named something more generic like ObjectSystem, add object-object interactions (physics & non physics)
// GameManagerSystem already has physics interaction behaviors, these could be made generic and not game dependent

type BPCEMProps = {
  bakeScale: Vector3
  bakePositionOffset: Vector3
}

export class SceneOptions {
  static instance: SceneOptions
  bpcemOptions: BPCEMProps = {
    bakeScale: new Vector3(1, 1, 1),
    bakePositionOffset: new Vector3()
  }
  envMapIntensity = 1
  boxProjection = false
}

export const processObject3d = (entity: Entity) => {
  if (!isClient) return

  const object3DComponent = getComponent(entity, Object3DComponent)
  const shadowComponent = getComponent(entity, ShadowComponent)

  object3DComponent.value.traverse((obj: Mesh) => {
    const material = obj.material as Material
    if (typeof material !== 'undefined') material.dithering = true

    if (shadowComponent) {
      obj.receiveShadow = shadowComponent.receiveShadow
      obj.castShadow = shadowComponent.castShadow
    }

    if (Engine.simpleMaterials) {
      // || Engine.isHMD) {
      useSimpleMaterial(obj)
    } else {
      useStandardMaterial(obj)
    }
  })

  // Generate BVH
  object3DComponent.value.traverse(generateMeshBVH)
}

const sceneObjectQuery = defineQuery([Object3DComponent])
const objectReplaceQuery = defineQuery([ReplaceObject3DComponent])
const simpleMaterialsQuery = defineQuery([SimpleMaterialTagComponent])
const persistQuery = defineQuery([Object3DComponent, PersistTagComponent])
const visibleQuery = defineQuery([Object3DComponent, VisibleComponent])
const updatableQuery = defineQuery([Object3DComponent, UpdatableComponent])

export default async function SceneObjectSystem(world: World) {
  SceneOptions.instance = new SceneOptions()

  if (isNode) {
    await loadDRACODecoder()
  }

  return () => {
    for (const entity of sceneObjectQuery.enter()) {
      const obj3d = getComponent(entity, Object3DComponent).value as Object3DWithEntity
      obj3d.entity = entity

      const node = world.entityTree.findNodeFromEid(entity)
      if (node) {
        reparentObject3D(node, node.parentNode)
      } else {
<<<<<<< HEAD
        let found = false
        Engine.scene.traverse((obj) => {
          if (obj === obj3d) {
            found = true
          }
        })

        if (!found) Engine.scene.add(obj3d)
=======
        console.warn('[Object3DComponent]: Scene object has been added manually.', obj3d.name)
>>>>>>> 71b9d8e1
      }

      processObject3d(entity)
    }

    for (const entity of sceneObjectQuery.exit()) {
      const obj3d = getComponent(entity, Object3DComponent, true).value

      if (!obj3d.parent) console.warn('[Object3DComponent]: Scene object has been removed manually.')

      obj3d.removeFromParent()
    }

    for (const entity of objectReplaceQuery.enter()) {
      const obj3d = getComponent(entity, Object3DComponent)
      const modelComponent = getComponent(entity, ModelComponent)
      const replacementObj = getComponent(entity, ReplaceObject3DComponent)?.replacement.scene

      if (!obj3d || !replacementObj) continue
      ;(replacementObj as any).entity = entity
      replacementObj.parent = obj3d.value.parent

      const parent = obj3d.value.parent!
      const index = parent.children.indexOf(obj3d.value)
      parent.children.splice(index, 1, replacementObj)

      obj3d.value.parent = null
      obj3d.value = replacementObj

      const node = world.entityTree.findNodeFromEid(entity)
      if (node) {
        node.children?.forEach((child) => reparentObject3D(child, node))
      }

      processObject3d(entity)
      if (modelComponent) parseGLTFModel(entity, modelComponent, obj3d.value)
      removeComponent(entity, ReplaceObject3DComponent)
    }

    // Enable second camera layer for persistant entities for fun portal effects
    for (const entity of persistQuery.enter()) {
      const object3DComponent = getComponent(entity, Object3DComponent)
      object3DComponent?.value?.traverse((obj) => {
        obj.layers.enable(ObjectLayers.Portal)
      })
    }

    for (const entity of persistQuery.exit()) {
      const object3DComponent = getComponent(entity, Object3DComponent)
      object3DComponent?.value?.traverse((obj) => {
        obj.layers.disable(ObjectLayers.Portal)
      })
    }

    for (const entity of visibleQuery.enter()) {
      getComponent(entity, Object3DComponent).value.visible = true
    }

    for (const entity of visibleQuery.exit()) {
      const obj3d = getComponent(entity, Object3DComponent)
      if (obj3d) obj3d.value.visible = false // On removal of entity Object3DComponent becomes null
    }

    for (const entity of updatableQuery()) {
      const obj = getComponent(entity, Object3DComponent)?.value as unknown as Updatable
      obj?.update(world.fixedDelta)
    }

    for (const _ of simpleMaterialsQuery.enter()) {
      Engine.simpleMaterials = true
      Engine.scene.traverse((obj) => {
        useSimpleMaterial(obj as Mesh)
      })
    }

    for (const _ of simpleMaterialsQuery.exit()) {
      Engine.simpleMaterials = false
      Engine.scene.traverse((obj) => {
        useStandardMaterial(obj as Mesh)
      })
    }
  }
}<|MERGE_RESOLUTION|>--- conflicted
+++ resolved
@@ -15,14 +15,11 @@
 import { isClient } from '../../common/functions/isClient'
 import { ReplaceObject3DComponent } from '../components/ReplaceObject3DComponent'
 import { Entity } from '../../ecs/classes/Entity'
-<<<<<<< HEAD
 import { reparentObject3D } from '../functions/ReparentFunction'
 import { parseGLTFModel } from '../functions/loadGLTFModel'
 import { ModelComponent } from '../components/ModelComponent'
-=======
 import { isNode } from '../../common/functions/getEnvironment'
 import { loadDRACODecoder } from '../../assets/loaders/gltf/NodeDracoLoader'
->>>>>>> 71b9d8e1
 
 /**
  * @author Josh Field <github.com/HexaField>
@@ -96,7 +93,6 @@
       if (node) {
         reparentObject3D(node, node.parentNode)
       } else {
-<<<<<<< HEAD
         let found = false
         Engine.scene.traverse((obj) => {
           if (obj === obj3d) {
@@ -105,9 +101,6 @@
         })
 
         if (!found) Engine.scene.add(obj3d)
-=======
-        console.warn('[Object3DComponent]: Scene object has been added manually.', obj3d.name)
->>>>>>> 71b9d8e1
       }
 
       processObject3d(entity)
