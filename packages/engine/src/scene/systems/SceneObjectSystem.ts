--- conflicted
+++ resolved
@@ -110,45 +110,6 @@
       // obj3d.visible = hasComponent(entity, VisibleComponent)
     }
 
-<<<<<<< HEAD
-    for (const entity of sceneObjectQuery.exit()) {
-      const obj3d = getComponent(entity, Object3DComponent, true).value
-
-      if (!obj3d.parent) console.warn('[Object3DComponent]: Scene object has been removed manually.')
-
-      obj3d.removeFromParent()
-    }
-
-    for (const entity of objectReplaceQuery.enter()) {
-      const obj3d = getComponent(entity, Object3DComponent)
-      const modelComponent = getComponent(entity, ModelComponent)
-      const replacementObj = getComponent(entity, ReplaceObject3DComponent)?.replacement.scene
-
-      if (!obj3d || !replacementObj) continue
-      ;(replacementObj as any).entity = entity
-      replacementObj.parent = obj3d.value.parent
-
-      const parent = obj3d.value.parent
-      if (parent) {
-        const index = parent.children.indexOf(obj3d.value)
-        parent.children.splice(index, 1, replacementObj)
-      }
-
-      obj3d.value.parent = null
-      obj3d.value = replacementObj
-
-      const node = world.entityTree.entityNodeMap.get(entity)
-      if (node) {
-        node.children?.forEach((child) => reparentObject3D(child, node, undefined, world.entityTree))
-      }
-
-      processObject3d(entity)
-      if (modelComponent) parseGLTFModel(entity, modelComponent, obj3d.value)
-      removeComponent(entity, ReplaceObject3DComponent)
-    }
-
-=======
->>>>>>> 89697e52
     // Enable second camera layer for persistant entities for fun portal effects
     for (const entity of persistQuery.enter()) {
       const object3DComponent = getComponent(entity, Object3DComponent)
