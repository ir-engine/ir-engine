--- conflicted
+++ resolved
@@ -15,12 +15,9 @@
 import { isClient } from '../../common/functions/isClient'
 import { ReplaceObject3DComponent } from '../components/ReplaceObject3DComponent'
 import { Entity } from '../../ecs/classes/Entity'
-<<<<<<< HEAD
-=======
 import { reparentObject3D } from '../functions/ReparentFunction'
 import { parseGLTFModel } from '../functions/loadGLTFModel'
 import { ModelComponent } from '../components/ModelComponent'
->>>>>>> 7c7982dc
 import { isNode } from '../../common/functions/getEnvironment'
 import { loadDRACODecoder } from '../../assets/loaders/gltf/NodeDracoLoader'
 
@@ -96,9 +93,6 @@
       if (node) {
         reparentObject3D(node, node.parentNode)
       } else {
-<<<<<<< HEAD
-        console.warn('[Object3DComponent]: Scene object has been added manually.', obj3d.name)
-=======
         let found = false
         Engine.scene.traverse((obj) => {
           if (obj === obj3d) {
@@ -107,7 +101,6 @@
         })
 
         if (!found) Engine.scene.add(obj3d)
->>>>>>> 7c7982dc
       }
 
       processObject3d(entity)
