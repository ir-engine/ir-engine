--- conflicted
+++ resolved
@@ -1,9 +1,5 @@
 import { Not } from 'bitecs'
-<<<<<<< HEAD
-import { Material, Mesh, Object3D, Vector3 } from 'three'
-=======
 import { BufferGeometry, Material, Mesh, Vector3 } from 'three'
->>>>>>> e7e94616
 
 import { createActionQueue, getState } from '@xrengine/hyperflux'
 
