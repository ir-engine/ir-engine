import { Not } from 'bitecs'
import _ from 'lodash'
import { useEffect } from 'react'
import { Fog, FogExp2, Mesh, MeshStandardMaterial } from 'three'

import { hookstate, startReactor, State, useHookstate } from '@xrengine/hyperflux'

import { OBCType } from '../../common/constants/OBCTypes'
import { addOBCPlugin, PluginType, removeOBCPlugin } from '../../common/functions/OnBeforeCompilePlugin'
import { World } from '../../ecs/classes/World'
import { GroupReactorProps, startGroupQueryReactor } from '../components/GroupComponent'
import { SceneTagComponent } from '../components/SceneTagComponent'
import { VisibleComponent } from '../components/VisibleComponent'
import { FogType } from '../constants/FogType'
import { initBrownianMotionFogShader, initHeightFogShader, removeFogShader } from '../functions/FogShaders'

const getFogPlugin = (world: World): PluginType => {
  return {
    id: OBCType.FOG,
    priority: 0,
    compile: (shader) => {
      world.fogShaders.push(shader)
      shader.uniforms.fogTime = { value: 0.0 }
      shader.uniforms.fogTimeScale = { value: 1 }
      shader.uniforms.heightFactor = { value: getFogSceneMetadataState(world).height.value }
    }
  }
}

export const DefaultFogState = {
  type: FogType.Linear as FogType,
  color: '#FFFFFF',
  density: 0.005,
  near: 1,
  far: 1000,
  timeScale: 1,
  height: 0.05
}

export type FogState = State<typeof DefaultFogState>

export const FogSceneMetadataLabel = 'fog'

export const getFogSceneMetadataState = (world: World) =>
  world.sceneMetadataRegistry[FogSceneMetadataLabel].state as FogState

export default async function FogSystem(world: World) {
  world.sceneMetadataRegistry[FogSceneMetadataLabel] = {
    state: hookstate(_.cloneDeep(DefaultFogState)),
    default: DefaultFogState
  }

  const fogStateReactor = startReactor(() => {
    const fog = useHookstate(getFogSceneMetadataState(world))
    const scene = world.scene
    const fogData = fog.value

    useEffect(() => {
      switch (fogData.type) {
        case FogType.Linear:
          scene.fog = new Fog(fogData.color, fogData.near, fogData.far)
          removeFogShader()
          break

        case FogType.Exponential:
          scene.fog = new FogExp2(fogData.color, fogData.density)
          removeFogShader()
          break

        case FogType.Brownian:
          scene.fog = new FogExp2(fogData.color, fogData.density)
          initBrownianMotionFogShader()
          break

        case FogType.Height:
          scene.fog = new FogExp2(fogData.color, fogData.density)
          initHeightFogShader()
          break

        default:
          scene.fog = null
          removeFogShader()
          break
      }
    }, [fog.type])

    useEffect(() => {
      if (scene.fog) scene.fog.color.set(fogData.color)
    }, [fog.color])

    useEffect(() => {
      if (scene.fog && fogData.type !== FogType.Linear) (scene.fog as FogExp2).density = fogData.density
    }, [fog.density])

    useEffect(() => {
      if (scene.fog && fogData.type === FogType.Linear) (scene.fog as Fog).near = fogData.near
    }, [fog.near])

    useEffect(() => {
      if (scene.fog && fogData.type === FogType.Linear) (scene.fog as Fog).far = fogData.far
    }, [fog.far])

    useEffect(() => {
      if (scene.fog && (fogData.type === FogType.Brownian || fogData.type === FogType.Height))
        for (const s of world.fogShaders) s.uniforms.heightFactor.value = fogData.height
    }, [fog.timeScale])

    useEffect(() => {
      if (scene.fog && fogData.type === FogType.Brownian)
        for (const s of world.fogShaders) {
          s.uniforms.fogTimeScale.value = fogData.timeScale
          s.uniforms.fogTime.value = world.fixedElapsedSeconds
        }
    }, [fog.height])

    return null
  })

<<<<<<< HEAD
  const reactorSystem = startQueryReactor([GroupComponent, Not(SceneTagComponent), VisibleComponent], function (props) {
    const entity = props.root.entity
    if (!hasComponent(entity, GroupComponent)) throw props.root.stop()
=======
  function addFogShaderPlugin(obj: Mesh<any, MeshStandardMaterial>) {
    if (!obj.material || !obj.material.fog || obj.material.userData.fogPlugin) return
    obj.material.userData.fogPlugin = getFogPlugin(world)
    addOBCPlugin(obj.material, obj.material.userData.fogPlugin)
    obj.material.needsUpdate = true
  }

  function removeFogShaderPlugin(obj: Mesh<any, MeshStandardMaterial>) {
    if (!obj.material?.userData?.fogPlugin) return
    removeOBCPlugin(obj.material, obj.material.userData.fogPlugin)
    delete obj.material.userData.fogPlugin
    // material.needsUpdate is not working. Therefore have to invalidate the cache manually
    const key = Math.random()
    obj.material.customProgramCacheKey = () => key.toString()
    const shader = (obj.material as any).shader // todo add typings somehow
    world.fogShaders.splice(world.fogShaders.indexOf(shader), 1)
  }
>>>>>>> 4e05e4f7

  function FogGroupReactor({ obj }: GroupReactorProps) {
    const fog = useHookstate(getFogSceneMetadataState(world))

    useEffect(() => {
      const customShader = fog.type.value === FogType.Brownian || fog.type.value === FogType.Height
      if (customShader) {
        obj.traverse(addFogShaderPlugin)
      } else {
        obj.traverse(removeFogShaderPlugin)
      }
    }, [fog.type])

    useEffect(() => {
      return () => {
        obj.traverse(removeFogShaderPlugin)
      }
    }, [])

    return null
  }

  const fogGroupQueryReactor = startGroupQueryReactor(FogGroupReactor, [Not(SceneTagComponent), VisibleComponent])

  const execute = () => {}

  const cleanup = async () => {
<<<<<<< HEAD
    reactorSystem.stop()
    reactor.stop()
=======
    fogGroupQueryReactor.stop()
    fogStateReactor.stop()
>>>>>>> 4e05e4f7
  }

  return { execute, cleanup }
}<|MERGE_RESOLUTION|>--- conflicted
+++ resolved
@@ -116,11 +116,6 @@
     return null
   })
 
-<<<<<<< HEAD
-  const reactorSystem = startQueryReactor([GroupComponent, Not(SceneTagComponent), VisibleComponent], function (props) {
-    const entity = props.root.entity
-    if (!hasComponent(entity, GroupComponent)) throw props.root.stop()
-=======
   function addFogShaderPlugin(obj: Mesh<any, MeshStandardMaterial>) {
     if (!obj.material || !obj.material.fog || obj.material.userData.fogPlugin) return
     obj.material.userData.fogPlugin = getFogPlugin(world)
@@ -138,7 +133,6 @@
     const shader = (obj.material as any).shader // todo add typings somehow
     world.fogShaders.splice(world.fogShaders.indexOf(shader), 1)
   }
->>>>>>> 4e05e4f7
 
   function FogGroupReactor({ obj }: GroupReactorProps) {
     const fog = useHookstate(getFogSceneMetadataState(world))
@@ -166,13 +160,8 @@
   const execute = () => {}
 
   const cleanup = async () => {
-<<<<<<< HEAD
-    reactorSystem.stop()
-    reactor.stop()
-=======
     fogGroupQueryReactor.stop()
     fogStateReactor.stop()
->>>>>>> 4e05e4f7
   }
 
   return { execute, cleanup }
