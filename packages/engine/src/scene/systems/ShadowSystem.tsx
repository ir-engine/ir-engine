--- conflicted
+++ resolved
@@ -38,11 +38,6 @@
   Vector3
 } from 'three'
 
-<<<<<<< HEAD
-import config from '@ir-engine/common/src/config'
-import { isClient } from '@ir-engine/common/src/utils/getEnvironment'
-=======
->>>>>>> b99a7f40
 import { AnimationSystemGroup, Engine, UUIDComponent } from '@ir-engine/ecs'
 import {
   getComponent,
@@ -58,11 +53,7 @@
 import { createEntity, removeEntity, useEntityContext } from '@ir-engine/ecs/src/EntityFunctions'
 import { defineQuery, QueryReactor } from '@ir-engine/ecs/src/QueryFunctions'
 import { defineSystem, useExecute } from '@ir-engine/ecs/src/SystemFunctions'
-<<<<<<< HEAD
-import { defineState, getMutableState, getState, NO_PROXY, useHookstate } from '@ir-engine/hyperflux'
-=======
 import { defineState, getMutableState, getState, isClient, NO_PROXY, useHookstate } from '@ir-engine/hyperflux'
->>>>>>> b99a7f40
 import { Vector3_Back } from '@ir-engine/spatial/src/common/constants/MathConstants'
 import {
   createPriorityQueue,
@@ -456,11 +447,7 @@
   const useShadows = useShadowsEnabled()
 
   const [shadowTexture] = useTexture(
-<<<<<<< HEAD
-    `${config.client.fileServer}/projects/ir-engine/default-project/assets/drop-shadow.png`
-=======
     `${getState(DomainConfigState).cloudDomain}/projects/ir-engine/default-project/assets/drop-shadow.png`
->>>>>>> b99a7f40
   )
 
   useEffect(() => {
