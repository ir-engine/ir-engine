--- conflicted
+++ resolved
@@ -29,22 +29,13 @@
 
 import { EntityUUID } from '@etherealengine/common/src/interfaces/EntityUUID'
 import { ComponentJson, EntityJson, SceneData, SceneJson } from '@etherealengine/common/src/interfaces/SceneInterface'
-<<<<<<< HEAD
-import { setLocalTransformComponent } from '@etherealengine/engine/src/transform/components/TransformComponent'
+import { LocalTransformComponent } from '@etherealengine/engine/src/transform/components/TransformComponent'
 import { State, dispatchAction, getMutableState, getState, useHookstate } from '@etherealengine/hyperflux'
 import { SystemImportType, getSystemsFromSceneData } from '@etherealengine/projects/loadSystemInjection'
 
 import React from 'react'
-import { AppLoadingAction, AppLoadingState, AppLoadingStates } from '../../common/AppLoadingService'
+import { AppLoadingState, AppLoadingStates } from '../../common/AppLoadingService'
 import logger from '../../common/functions/logger'
-=======
-import logger from '@etherealengine/engine/src/common/functions/logger'
-import { LocalTransformComponent } from '@etherealengine/engine/src/transform/components/TransformComponent'
-import { defineActionQueue, dispatchAction, getMutableState, getState, useHookstate } from '@etherealengine/hyperflux'
-import { SystemImportType, getSystemsFromSceneData } from '@etherealengine/projects/loadSystemInjection'
-
-import { AppLoadingState, AppLoadingStates } from '../../common/AppLoadingService'
->>>>>>> 8b4d14a6
 import { Engine } from '../../ecs/classes/Engine'
 import { EngineActions, EngineState } from '../../ecs/classes/EngineState'
 import { Entity } from '../../ecs/classes/Entity'
@@ -84,15 +75,11 @@
 import { VisibleComponent } from '../components/VisibleComponent'
 import { getUniqueName } from '../functions/getUniqueName'
 
-<<<<<<< HEAD
-export const createNewEditorNode = (entityNode: Entity, componentName: string, parentEntity: Entity): void => {
-=======
 export const createNewEditorNode = (
   entityNode: Entity,
   componentJson: Array<ComponentJson>,
   parentEntity = getState(SceneState).sceneEntity as Entity
 ): void => {
->>>>>>> 8b4d14a6
   const components = [
     ...componentJson,
     { name: ComponentMap.get(VisibleComponent.name)!.jsonID! },
@@ -491,13 +478,8 @@
 const sceneAssetPendingTagQuery = defineQuery([SceneAssetPendingTagComponent])
 
 const reactor = () => {
-<<<<<<< HEAD
   const sceneData = useHookstate(getMutableState(SceneState))
 
-=======
-  const sceneData = useHookstate(getMutableState(SceneState).sceneData)
-  const isEngineInitialized = useHookstate(getMutableState(EngineState).isEngineInitialized)
->>>>>>> 8b4d14a6
   const sceneAssetPendingTagQuery = useQuery([SceneAssetPendingTagComponent])
   const assetLoadingState = useHookstate(SceneAssetPendingTagComponent.loadingProgress)
 
@@ -522,18 +504,6 @@
     }
   }, [sceneAssetPendingTagQuery.length, assetLoadingState])
 
-<<<<<<< HEAD
-  // useEffect(() => {
-  //   updateSceneFromJSON
-  // }, [sceneData])
-
-  // useEffect(() => {
-  //   addActionReceptor(AppLoadingServiceReceptor)
-  //   return () => {
-  //     removeActionReceptor(AppLoadingServiceReceptor)
-  //   }
-  // }, [])
-
   const entityMaps = Object.entries(sceneData.scenes).map(([sceneId, scene]) => {
     return scene.load ? scene.data.ornull?.scene.entities ?? [] : []
   })
@@ -560,22 +530,8 @@
       deserializeSceneEntity()
     }
   }, [json])
-=======
-  useEffect(() => {
-    if (!isEngineInitialized.value) return
-    /** editor loading is done in  EditorHistory via snapshots */
-    if (!getState(EngineState).isEditor) updateSceneFromJSON()
-  }, [sceneData, isEngineInitialized])
-
->>>>>>> 8b4d14a6
   return null
 })
-
-const sceneLoadedActionQueue = defineActionQueue(EngineActions.sceneLoaded.matches)
-
-const execute = () => {
-  if (sceneLoadedActionQueue().length) getMutableState(EngineState).merge({ sceneLoading: false, sceneLoaded: true })
-}
 
 export const SceneLoadingSystem = defineSystem({
   uuid: 'ee.engine.scene.SceneLoadingSystem',
