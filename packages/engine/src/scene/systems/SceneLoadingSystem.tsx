--- conflicted
+++ resolved
@@ -23,25 +23,7 @@
 Ethereal Engine. All Rights Reserved.
 */
 
-<<<<<<< HEAD
-import { ComponentJsonType, EntityJsonType, SceneID } from '@etherealengine/common/src/schema.type.module'
-=======
-import { useEffect } from 'react'
-
-import { EntityUUID, UUIDComponent } from '@etherealengine/ecs'
-import {
-  ErrorBoundary,
-  NO_PROXY,
-  State,
-  dispatchAction,
-  getMutableState,
-  getState,
-  useHookstate
-} from '@etherealengine/hyperflux'
-import { SystemImportType, getSystemsFromSceneData } from '@etherealengine/projects/loadSystemInjection'
-
 import { SceneID } from '@etherealengine/common/src/schema.type.module'
->>>>>>> 06cc676a
 import {
   ComponentJSONIDMap,
   Entity,
