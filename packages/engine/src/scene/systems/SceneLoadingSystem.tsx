--- conflicted
+++ resolved
@@ -121,14 +121,9 @@
 
 const SceneReactor = (props: { sceneID: SceneID }) => {
   const currentSceneSnapshotState = SceneState.useScene(props.sceneID)
-<<<<<<< HEAD
   const sceneState = useHookstate(getMutableState(SceneState).scenes[props.sceneID])
-  const entities = currentSceneSnapshotState.scene.entities
-  const rootUUID = currentSceneSnapshotState.scene.root.value
-=======
   const entities = currentSceneSnapshotState.entities
   const rootUUID = currentSceneSnapshotState.root.value
->>>>>>> cee20f31
 
   const ready = useHookstate(false)
   const systemsLoaded = useHookstate([] as SystemImportType[])
@@ -158,25 +153,12 @@
         loaded: false
       })
     }
-<<<<<<< HEAD
-
-    const { project, scene } =
-      getState(SceneState).scenes[props.sceneID].snapshots[getState(SceneState).scenes[props.sceneID].index].data
-
-    getSystemsFromSceneData(project, scene).then((systems) => {
-=======
     const scene = getState(SceneState).scenes[props.sceneID]
+    const index = scene.index
+    const data = scene.snapshots[index].data
     const { project } = scene.metadata
-    const data = scene.snapshots[scene.index].data
+
     getSystemsFromSceneData(project, data).then((systems) => {
-      // wait to set scene loading state until systems are loaded
-      if (isActiveScene)
-        getMutableState(EngineState).merge({
-          sceneLoading: true,
-          sceneLoaded: false
-        })
-
->>>>>>> cee20f31
       if (systems.length) {
         systemsLoaded.set(systems)
       } else {
