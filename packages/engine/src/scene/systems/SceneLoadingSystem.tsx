--- conflicted
+++ resolved
@@ -363,17 +363,13 @@
 
     const { scene, project } = getState(SceneState).scenes[props.sceneID].data
 
-<<<<<<< HEAD
     getSystemsFromSceneData(project!, scene).then((systems) => {
-=======
-    getSystemsFromSceneData(project, scene).then((systems) => {
       // wait to set scene loading state until systems are loaded
       getMutableState(EngineState).merge({
         sceneLoading: true,
         sceneLoaded: false
       })
 
->>>>>>> ad9e0237
       if (systems.length) {
         systemsLoaded.set(systems)
       } else {
