/*
CPAL-1.0 License

The contents of this file are subject to the Common Public Attribution License
Version 1.0. (the "License"); you may not use this file except in compliance
with the License. You may obtain a copy of the License at
https://github.com/EtherealEngine/etherealengine/blob/dev/LICENSE.
The License is based on the Mozilla Public License Version 1.1, but Sections 14
and 15 have been added to cover use of software over a computer network and 
provide for limited attribution for the Original Developer. In addition, 
Exhibit A has been modified to be consistent with Exhibit B.

Software distributed under the License is distributed on an "AS IS" basis,
WITHOUT WARRANTY OF ANY KIND, either express or implied. See the License for the
specific language governing rights and limitations under the License.

The Original Code is Ethereal Engine.

The Original Developer is the Initial Developer. The Initial Developer of the
Original Code is the Ethereal Engine team.

All portions of the code written by the Ethereal Engine team are Copyright © 2021-2023 
Ethereal Engine. All Rights Reserved.
*/

import { useEffect } from 'react'

import { EntityUUID } from '@etherealengine/common/src/interfaces/EntityUUID'
import {
  ErrorBoundary,
  NO_PROXY,
  State,
  defineActionQueue,
  dispatchAction,
  getMutableState,
  getState,
  useHookstate
} from '@etherealengine/hyperflux'
import { SystemImportType, getSystemsFromSceneData } from '@etherealengine/projects/loadSystemInjection'

import { ComponentJsonType, EntityJsonType, SceneID, scenePath } from '@etherealengine/common/src/schema.type.module'
import { Not } from 'bitecs'
import React from 'react'
import { Group } from 'three'
import { Engine } from '../../ecs/classes/Engine'
import { EngineActions, EngineState } from '../../ecs/classes/EngineState'
import { Entity, UndefinedEntity } from '../../ecs/classes/Entity'
import { SceneState } from '../../ecs/classes/Scene'
import {
  ComponentJSONIDMap,
  getComponent,
  hasComponent,
  removeComponent,
  setComponent,
  useOptionalComponent,
  useQuery
} from '../../ecs/functions/ComponentFunctions'
import { PresentationSystemGroup } from '../../ecs/functions/EngineFunctions'
import { entityExists, removeEntity, useEntityContext } from '../../ecs/functions/EntityFunctions'
import { EntityTreeComponent } from '../../ecs/functions/EntityTree'
import { QueryReactor, defineSystem, destroySystem } from '../../ecs/functions/SystemFunctions'
import { NetworkState } from '../../networking/NetworkState'
import { WorldNetworkAction } from '../../networking/functions/WorldNetworkAction'
import { PhysicsState } from '../../physics/state/PhysicsState'
import { TransformComponent } from '../../transform/components/TransformComponent'
import { GLTFLoadedComponent } from '../components/GLTFLoadedComponent'
import { GroupComponent, addObjectToGroup } from '../components/GroupComponent'
import { NameComponent } from '../components/NameComponent'
import { SceneAssetPendingTagComponent } from '../components/SceneAssetPendingTagComponent'
import { SceneDynamicLoadTagComponent } from '../components/SceneDynamicLoadTagComponent'
import { SceneObjectComponent } from '../components/SceneObjectComponent'
import { SceneTagComponent } from '../components/SceneTagComponent'
import { SourceComponent } from '../components/SourceComponent'
import { UUIDComponent } from '../components/UUIDComponent'
import { VisibleComponent } from '../components/VisibleComponent'
import { proxifyParentChildRelationships } from '../functions/loadGLTFModel'

const reactor = () => {
  const scenes = useHookstate(getMutableState(SceneState).scenes)
  const sceneAssetPendingTagQuery = useQuery([SceneAssetPendingTagComponent])
  const assetLoadingState = useHookstate(SceneAssetPendingTagComponent.loadingProgress)
  const entities = useHookstate(UUIDComponent.entitiesByUUIDState)

  const physicsWorld = useHookstate(getMutableState(PhysicsState).physicsWorld)

  useEffect(() => {
    if (!getState(EngineState).sceneLoading) return

    const values = Object.values(assetLoadingState.value)
    const total = values.reduce((acc, curr) => acc + curr.totalAmount, 0)
    const loaded = values.reduce((acc, curr) => acc + curr.loadedAmount, 0)
    const progress = !sceneAssetPendingTagQuery.length || total === 0 ? 100 : Math.round((100 * loaded) / total)

    getMutableState(EngineState).loadingProgress.set(progress)

    if (!sceneAssetPendingTagQuery.length && !getState(EngineState).sceneLoaded) {
      getMutableState(EngineState).merge({
        sceneLoading: false,
        sceneLoaded: true
      })
      dispatchAction(EngineActions.sceneLoaded({}))
      SceneAssetPendingTagComponent.loadingProgress.set({})
    }
  }, [sceneAssetPendingTagQuery.length, assetLoadingState, entities.keys])

  if (!physicsWorld.value) return null

  return (
    <>
      <QueryReactor
        Components={[
          EntityTreeComponent,
          TransformComponent,
          UUIDComponent,
          SceneObjectComponent,
          Not(SceneTagComponent)
        ]}
        ChildEntityReactor={NetworkedSceneObjectReactor}
      />
      {Object.keys(scenes.value).map((sceneID: SceneID) => (
        <SceneReactor key={sceneID} sceneID={sceneID} />
      ))}
    </>
  )
}

/** @todo - this needs to be rework according to #9105 # */
const NetworkedSceneObjectReactor = () => {
  const entity = useEntityContext()
  const loaded = useHookstate(false)
  const worldNetwork = useHookstate(NetworkState.worldNetworkState)

  useEffect(() => {
    if (loaded.value) return
    if (NetworkState.worldNetwork?.isHosting) {
      if (!entityExists(entity)) return
      if (hasComponent(entity, GLTFLoadedComponent)) return
      const uuid = getComponent(entity, UUIDComponent)
      const transform = getComponent(entity, TransformComponent)
      dispatchAction(
        WorldNetworkAction.spawnObject({
          entityUUID: uuid,
          prefab: '',
          position: transform.position.clone(),
          rotation: transform.rotation.clone()
        })
      )
      loaded.set(true)
    }
  }, [worldNetwork])

  return null
}

const SceneReactor = (props: { sceneID: SceneID }) => {
  const currentSceneSnapshotState = SceneState.useScene(props.sceneID)
  const entities = currentSceneSnapshotState.entities
  const rootUUID = currentSceneSnapshotState.root.value

  const ready = useHookstate(false)
  const systemsLoaded = useHookstate([] as SystemImportType[])
  const isActiveScene = useHookstate(getMutableState(SceneState).activeScene).value === props.sceneID

  useEffect(() => {
    const scene = getState(SceneState).scenes[props.sceneID]
    const { project } = scene.metadata
    const data = scene.snapshots[scene.index].data
    getSystemsFromSceneData(project, data).then((systems) => {
      // wait to set scene loading state until systems are loaded
      if (isActiveScene)
        getMutableState(EngineState).merge({
          sceneLoading: true,
          sceneLoaded: false
        })

      if (systems.length) {
        systemsLoaded.set(systems)
      } else {
        ready.set(true)
      }
    })

    if (!isActiveScene) return

    const sceneUpdatedListener = async () => {
      const [projectName, sceneName] = props.sceneID.split('/')
      const sceneData = await Engine.instance.api
        .service(scenePath)
        .get(null, { query: { project: projectName, name: sceneName } })
      SceneState.loadScene(props.sceneID, sceneData)
    }
    // for testing
    // window.addEventListener('keydown', (ev) => {
    //   if (ev.code === 'KeyN') sceneUpdatedListener()
    // })

    Engine.instance.api.service(scenePath).on('updated', sceneUpdatedListener)

    return () => {
      Engine.instance.api.service(scenePath).off('updated', sceneUpdatedListener)
    }
  }, [])

  useEffect(() => {
    ready.set(true)
    const systems = [...systemsLoaded.value]
    return () => {
      for (const system of systems) {
        destroySystem(system.systemUUID)
      }
    }
  }, [systemsLoaded.length])

  return (
    <>
      {ready.value &&
        Object.entries(entities.value).map(([entityUUID, data]) =>
          entityUUID === rootUUID && isActiveScene ? (
            <EntitySceneRootLoadReactor
              key={entityUUID}
              sceneID={props.sceneID}
              entityUUID={entityUUID as EntityUUID}
            />
          ) : (
            <EntityLoadReactor
              key={entityUUID + ' ' + data.parent}
              sceneID={props.sceneID}
              entityUUID={entityUUID as EntityUUID}
            />
          )
        )}
    </>
  )
}

/** @todo eventually, this will become redundant */
const EntitySceneRootLoadReactor = (props: { entityUUID: EntityUUID; sceneID: SceneID }) => {
  const entityState = SceneState.useScene(props.sceneID).entities[props.entityUUID]
  const selfEntity = useHookstate(UndefinedEntity)

  useEffect(() => {
    const entity = UUIDComponent.getOrCreateEntityByUUID(props.entityUUID)
    setComponent(entity, NameComponent, entityState.name.value)
    setComponent(entity, VisibleComponent, true)
    setComponent(entity, SourceComponent, props.sceneID)
    setComponent(entity, SceneTagComponent, true)
    setComponent(entity, TransformComponent)
    setComponent(entity, SceneObjectComponent)
    setComponent(entity, EntityTreeComponent, { parentEntity: null })

    loadComponents(entity, entityState.components.get(NO_PROXY))

    selfEntity.set(entity)

    return () => {
      removeEntity(entity)
    }
  }, [])

  return (
    <>
      {selfEntity.value
        ? entityState.components.map((compState) => (
            <ErrorBoundary key={compState.name.value}>
              <ComponentLoadReactor
                componentID={compState.value.name}
                entityUUID={props.entityUUID}
                componentJSONState={compState}
              />
            </ErrorBoundary>
          ))
        : null}
    </>
  )
}

const EntityLoadReactor = (props: { entityUUID: EntityUUID; sceneID: SceneID }) => {
  const entityState = SceneState.useScene(props.sceneID).entities[props.entityUUID]
  const parentEntity = UUIDComponent.useEntityByUUID(entityState.value.parent!)

  return (
    <>
      {parentEntity ? (
        <ErrorBoundary key={props.entityUUID + ' - ' + parentEntity}>
          <EntityChildLoadReactor
            parentEntity={parentEntity}
            entityUUID={props.entityUUID}
            sceneID={props.sceneID}
            entityJSONState={entityState}
          />
        </ErrorBoundary>
      ) : (
        <></>
      )}
    </>
  )
}

const EntityChildLoadReactor = (props: {
  parentEntity: Entity
  entityUUID: EntityUUID
  sceneID: SceneID
  entityJSONState: State<EntityJsonType>
}) => {
  const parentEntity = props.parentEntity
  const selfEntity = useHookstate(UndefinedEntity)
  const entityJSONState = props.entityJSONState
  const parentLoaded = !!useOptionalComponent(parentEntity, UUIDComponent)
  const dynamicParentState = useOptionalComponent(parentEntity, SceneDynamicLoadTagComponent)

  useEffect(() => {
    // ensure parent has been deserialized before checking if dynamically loaded
    if (!parentLoaded) return

    // if parent is dynamically loaded, wait for it to be loaded
    if (!getState(EngineState).isEditor && dynamicParentState?.value && !dynamicParentState.loaded.value) return

    const entity = UUIDComponent.getOrCreateEntityByUUID(props.entityUUID)

    selfEntity.set(entity)

    setComponent(entity, SceneObjectComponent)
    setComponent(entity, EntityTreeComponent, {
      parentEntity,
      uuid: props.entityUUID,
      childIndex: entityJSONState.index.value
    })

    if (!hasComponent(entity, GroupComponent)) {
      const obj3d = new Group()
      obj3d.entity = entity
      addObjectToGroup(entity, obj3d)
      proxifyParentChildRelationships(obj3d)
    }

    setComponent(entity, SourceComponent, props.sceneID)
    loadComponents(entity, entityJSONState.components.get(NO_PROXY))

    return () => {
      removeEntity(entity)
    }
  }, [dynamicParentState?.loaded, parentLoaded])

  useEffect(() => {
    const entity = UUIDComponent.getEntityByUUID(props.entityUUID)
    if (!entity) return
    setComponent(entity, NameComponent, entityJSONState.name.value)
  }, [entityJSONState.name, selfEntity])

  useEffect(() => {
    const entity = UUIDComponent.getEntityByUUID(props.entityUUID)
    if (!entity) return
    const uuid = props.entityUUID
    setComponent(entity, EntityTreeComponent, {
      parentEntity,
      uuid,
      childIndex: entityJSONState.index.value
    })
  }, [entityJSONState.parent, entityJSONState.index, selfEntity])

  return (
    <>
      {selfEntity.value
        ? entityJSONState.components.map((compState) => (
            <ErrorBoundary key={compState.value.name + ' - ' + selfEntity.value}>
              <ComponentLoadReactor
                componentID={compState.value.name}
                entityUUID={props.entityUUID}
                componentJSONState={compState}
              />
            </ErrorBoundary>
          ))
        : null}
    </>
  )
}

const ComponentLoadReactor = (props: {
  componentID: string
  entityUUID: EntityUUID
  componentJSONState: State<ComponentJsonType>
}) => {
  const componentState = props.componentJSONState

  useEffect(() => {
    if (!componentState?.value) return
    const entity = UUIDComponent.getEntityByUUID(props.entityUUID)
    const component = componentState.get(NO_PROXY)
    return () => {
      // if entity has been removed, we don't need to remove components
      if (!entity || !entityExists(entity)) return
      removeComponent(entity, ComponentJSONIDMap.get(component.name)!)
    }
  }, [])

  useEffect(() => {
<<<<<<< HEAD
=======
    /** @todo this is a hack fix for variants */
    if (!getState(EngineState).isEditing) return
>>>>>>> cb24b216
    if (!componentState?.value) return
    const entity = UUIDComponent.getEntityByUUID(props.entityUUID)
    loadComponents(entity, [componentState.get(NO_PROXY)])
  }, [componentState])

  return null
}

/** load all components synchronously to ensure no desync */
const loadComponents = (entity: Entity, components: ComponentJsonType[]) => {
  for (const component of components) {
    /** @todo - we have to check for existence here, as the dynamic loading parent component takes a re-render to load in */
    if (!entity || !entityExists(entity)) {
      console.trace('Entity does not exist', entity)
      continue
    }

    const Component = ComponentJSONIDMap.get(component.name)
    if (!Component) {
      console.warn('[SceneLoading] could not find component name', component.name)
      continue
    }

    try {
      setComponent(entity, Component, component.props)
    } catch (e) {
      console.error(`Error loading scene entity: `, getComponent(entity, UUIDComponent), entity, component)
      console.error(e)
      continue
    }
  }
}

const sceneLoadedActionQueue = defineActionQueue(EngineActions.sceneLoaded.matches)

const execute = () => {
  if (sceneLoadedActionQueue().length) getMutableState(EngineState).merge({ sceneLoading: false, sceneLoaded: true })
}

export const SceneLoadingSystem = defineSystem({
  uuid: 'ee.engine.scene.SceneLoadingSystem',
  insert: { after: PresentationSystemGroup },
  execute,
  reactor
})<|MERGE_RESOLUTION|>--- conflicted
+++ resolved
@@ -394,11 +394,8 @@
   }, [])
 
   useEffect(() => {
-<<<<<<< HEAD
-=======
     /** @todo this is a hack fix for variants */
     if (!getState(EngineState).isEditing) return
->>>>>>> cb24b216
     if (!componentState?.value) return
     const entity = UUIDComponent.getEntityByUUID(props.entityUUID)
     loadComponents(entity, [componentState.get(NO_PROXY)])
