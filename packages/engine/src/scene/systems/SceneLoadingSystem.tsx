--- conflicted
+++ resolved
@@ -33,7 +33,6 @@
   dispatchAction,
   getMutableState,
   getState,
-  none,
   useHookstate
 } from '@etherealengine/hyperflux'
 import { SystemImportType, getSystemsFromSceneData } from '@etherealengine/projects/loadSystemInjection'
@@ -71,10 +70,6 @@
 
 const reactor = () => {
   const scenes = useHookstate(getMutableState(SceneState).scenes)
-<<<<<<< HEAD
-
-=======
->>>>>>> 27217051
   const physicsWorld = useHookstate(getMutableState(PhysicsState).physicsWorld)
   if (!physicsWorld.value) return null
 
@@ -137,18 +132,12 @@
   const entitiesDeep = useHookstate(SceneObjectComponent.entitiesBySceneState[props.sceneID])
 
   useEffect(() => {
-<<<<<<< HEAD
     if (!entitiesDeep?.value) return
 
     const entitiesToLoad = entitiesDeep.value
       .map((entity) => getState(EntityDependenciesState)[getComponent(entity, UUIDComponent)])
       .filter((entity) => entity)
     const values = Object.entries(entitiesToLoad)
-=======
-    if (!ready.value) return
-
-    const values = Object.entries(sceneState.entitiesToLoad.value)
->>>>>>> 27217051
     const total = values.reduce(
       (acc, [uuid, curr]) => acc + Object.values(curr.resources).reduce((acc, curr) => acc + curr.totalAmount, 0),
       0
@@ -161,11 +150,7 @@
     console.log('entities to load', { progress, loaded, total }, values.length)
 
     sceneState.loadingProgress.set(progress)
-<<<<<<< HEAD
   }, [entitiesDeep])
-=======
-  }, [sceneState.entitiesToLoad, ready])
->>>>>>> 27217051
 
   useEffect(() => {
     const isActiveScene = getState(SceneState).activeScene === props.sceneID
@@ -294,10 +279,6 @@
 
     // if parent is dynamically loaded, wait for it to be loaded
     if (!getState(EngineState).isEditor && dynamicParentState?.value && !dynamicParentState.loaded.value) {
-<<<<<<< HEAD
-=======
-      getMutableState(SceneState).scenes[props.sceneID].entitiesToLoad[props.entityUUID].set(none)
->>>>>>> 27217051
       return
     }
 
