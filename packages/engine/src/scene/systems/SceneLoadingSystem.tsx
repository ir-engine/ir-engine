--- conflicted
+++ resolved
@@ -362,12 +362,8 @@
       })
     }
 
-<<<<<<< HEAD
-    const { scene, project } = getState(SceneState).scenes[props.sceneID].data
-=======
     const { project, scene } =
       getState(SceneState).scenes[props.sceneID].snapshots[getState(SceneState).scenes[props.sceneID].index].data
->>>>>>> 43cb3cc5
 
     getSystemsFromSceneData(project!, scene).then((systems) => {
       // wait to set scene loading state until systems are loaded
