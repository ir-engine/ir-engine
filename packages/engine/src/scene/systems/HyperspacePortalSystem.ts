--- conflicted
+++ resolved
@@ -1,21 +1,14 @@
 import { AmbientLight, Color } from 'three'
-
-import { createActionQueue, getState } from '@xrengine/hyperflux'
 
 import { AssetLoader } from '../../assets/classes/AssetLoader'
 import { Engine } from '../../ecs/classes/Engine'
-import { EngineActions, EngineState } from '../../ecs/classes/EngineState'
 import { World } from '../../ecs/classes/World'
 import { defineQuery, getComponent, removeComponent } from '../../ecs/functions/ComponentFunctions'
 import { createTransitionState } from '../../xrui/functions/createTransitionState'
 import { PortalEffect } from '../classes/PortalEffect'
 import { GroupComponent } from '../components/GroupComponent'
 import { HyperspaceTagComponent } from '../components/HyperspaceTagComponent'
-<<<<<<< HEAD
-=======
-import { Object3DComponent } from '../components/Object3DComponent'
 import { SceneAssetPendingTagComponent } from '../components/SceneAssetPendingTagComponent'
->>>>>>> 7a71d83d
 import { ObjectLayers } from '../constants/ObjectLayers'
 import { PortalEffects } from '../functions/loaders/PortalFunctions'
 import { setObjectLayers } from '../functions/setObjectLayers'
@@ -43,12 +36,8 @@
   let sceneVisible = true
 
   return () => {
-<<<<<<< HEAD
     const playerGroup = getComponent(world.localClientEntity, GroupComponent).value
-=======
-    const playerObj = getComponent(world.localClientEntity, Object3DComponent)
     const sceneLoaded = !sceneAssetPendingTagQuery().length
->>>>>>> 7a71d83d
 
     // to trigger the hyperspace effect, add the hyperspace tag to the world entity
     for (const entity of hyperspaceTagComponent.enter()) {
