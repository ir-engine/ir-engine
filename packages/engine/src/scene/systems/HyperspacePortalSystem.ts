--- conflicted
+++ resolved
@@ -56,34 +56,6 @@
       })
     }
 
-<<<<<<< HEAD
-    // the hyperspace exit runs once the fadeout transition has finished
-    for (const entity of hyperspaceTagComponent.exit()) {
-      const controller = getComponent(world.localClientEntity, AvatarControllerComponent)
-      controller.movementEnabled = true
-
-      // teleport player to where the portal spawn position is
-      controller.body.setTranslation(world.activePortal!.remoteSpawnPosition, true)
-      controller.body.setRotation(
-        new Quaternion().setFromEuler(new Euler(0, world.activePortal!.remoteSpawnEuler.y, 0, 'XYZ')),
-        true
-      )
-
-      world.activePortal = null
-      dispatchAction(EngineActions.setTeleporting({ isTeleporting: false }))
-
-      hyperspaceEffect.removeFromParent()
-
-      Engine.instance.currentWorld.camera.layers.enable(ObjectLayers.Scene)
-
-      light.removeFromParent()
-      light.dispose()
-
-      Engine.instance.currentWorld.camera.layers.disable(ObjectLayers.Portal)
-    }
-
-=======
->>>>>>> b1dcdf40
     // run the logic for
     for (const entity of hyperspaceTagComponent()) {
       transition.update(world.fixedTick, (opacity) => {
