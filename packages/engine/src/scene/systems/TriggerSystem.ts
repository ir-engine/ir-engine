import { World } from '../../ecs/classes/World'
import { Engine } from '../../ecs/classes/Engine'
import { defineQuery, getComponent } from '../../ecs/functions/ComponentFunctions'
import { TriggerVolumeComponent } from '../components/TriggerVolumeComponent'
import { TriggerDetectedComponent } from '../components/TriggerDetectedComponent'
import { System } from '../../ecs/classes/System'
import { PortalComponent } from '../components/PortalComponent'
import { dispatchLocal } from '../../networking/functions/dispatchFrom'
import { EngineActions } from '../../ecs/classes/EngineService'

/**
 * @author Hamza Mushtaq <github.com/hamzzam>
 */

export default async function TriggerSystem(world: World): Promise<System> {
  const triggerCollidedQuery = defineQuery([TriggerDetectedComponent])
  const sceneEntityCaches: any = []

  return () => {
    for (const entity of triggerCollidedQuery.enter(world)) {
      const { triggerEntity } = getComponent(entity, TriggerDetectedComponent)

      if (getComponent(triggerEntity, PortalComponent)) {
        const portalComponent = getComponent(triggerEntity, PortalComponent)
        if (Engine.currentWorld.isInPortal) continue
        dispatchLocal(EngineActions.portalRedirectEvent(portalComponent) as any)
      }

      const triggerComponent = getComponent(triggerEntity, TriggerVolumeComponent)
      const onEnter = triggerComponent.onEnter
      if (!onEnter) continue

      const filtered = sceneEntityCaches.filter((cache: any) => cache.target == triggerComponent.target)
      let targetObj: any
      console.log(filtered)
      if (filtered.length > 0) {
        const filtedData: any = filtered[0]
        targetObj = filtedData.object
      } else {
<<<<<<< HEAD
        targetObj = world.entityTree.findNodeFromUUID(args.target)
=======
        targetObj = world.entityTree.findNodeFromUUID(triggerComponent.target)
>>>>>>> 04fc6bc7
        if (targetObj) {
          sceneEntityCaches.push({
            target: triggerComponent.target,
            object: targetObj
          })
        }
      }
      if (targetObj) {
        if (targetObj[onEnter]) {
          targetObj[onEnter]()
        } else if (targetObj.execute) {
          targetObj.execute(onEnter)
        }
      }
    }

    for (const entity of triggerCollidedQuery.exit(world)) {
      const { triggerEntity } = getComponent(entity, TriggerDetectedComponent, true)
      const triggerComponent = getComponent(triggerEntity, TriggerVolumeComponent)

      if (!triggerCollidedQuery) continue
      const onExit = triggerComponent.onExit

      const filtered = sceneEntityCaches.filter((cache: any) => cache.target == triggerComponent.target)
      let targetObj: any
      if (filtered.length > 0) {
        const filtedData: any = filtered[0]
        targetObj = filtedData.object
      } else {
<<<<<<< HEAD
        targetObj = world.entityTree.findNodeFromUUID(args.target)
=======
        targetObj = world.entityTree.findNodeFromUUID(triggerComponent.target)
>>>>>>> 04fc6bc7
        if (targetObj) {
          sceneEntityCaches.push({
            target: triggerComponent.target,
            object: targetObj
          })
        }
      }
      if (targetObj) {
        if (targetObj[onExit]) {
          targetObj[onExit]()
        } else if (targetObj.execute) {
          targetObj.execute(onExit)
        }
      }
    }
    return world
  }
}<|MERGE_RESOLUTION|>--- conflicted
+++ resolved
@@ -37,11 +37,7 @@
         const filtedData: any = filtered[0]
         targetObj = filtedData.object
       } else {
-<<<<<<< HEAD
-        targetObj = world.entityTree.findNodeFromUUID(args.target)
-=======
         targetObj = world.entityTree.findNodeFromUUID(triggerComponent.target)
->>>>>>> 04fc6bc7
         if (targetObj) {
           sceneEntityCaches.push({
             target: triggerComponent.target,
@@ -71,11 +67,7 @@
         const filtedData: any = filtered[0]
         targetObj = filtedData.object
       } else {
-<<<<<<< HEAD
-        targetObj = world.entityTree.findNodeFromUUID(args.target)
-=======
         targetObj = world.entityTree.findNodeFromUUID(triggerComponent.target)
->>>>>>> 04fc6bc7
         if (targetObj) {
           sceneEntityCaches.push({
             target: triggerComponent.target,
