--- conflicted
+++ resolved
@@ -34,12 +34,8 @@
 import { MeshComponent } from '../components/MeshComponent'
 import { ModelComponent } from '../components/ModelComponent'
 import { VariantComponent } from '../components/VariantComponent'
-<<<<<<< HEAD
-import { setModelVariant } from '../functions/loaders/VariantFunctions'
+import { setInstancedMeshVariant, setMeshVariant, setModelVariant } from '../functions/loaders/VariantFunctions'
 import { SceneLoadingSystem } from './SceneLoadingSystem'
-=======
-import { setInstancedMeshVariant, setMeshVariant, setModelVariant } from '../functions/loaders/VariantFunctions'
->>>>>>> f4a8b2c2
 
 const updateFrequency = 0.1
 let lastUpdate = 0
@@ -71,10 +67,6 @@
   }
 }
 
-function reactor() {
-  return null
-}
-
 export const VariantSystem = defineSystem({
   uuid: 'ee.engine.scene.VariantSystem',
   insert: { with: SceneLoadingSystem },
