--- conflicted
+++ resolved
@@ -23,11 +23,7 @@
 Ethereal Engine. All Rights Reserved.
 */
 
-<<<<<<< HEAD
-import { getMutableState, getState, useHookstate, useMutableState } from '@etherealengine/hyperflux'
-=======
-import { getState } from '@etherealengine/hyperflux'
->>>>>>> 43023313
+import { getState, useMutableState } from '@etherealengine/hyperflux'
 
 import { PresentationSystemGroup } from '@etherealengine/ecs'
 import { ECSState } from '@etherealengine/ecs/src/ECSState'
@@ -87,12 +83,7 @@
 }
 
 function reactor() {
-<<<<<<< HEAD
   const performanceOffset = useMutableState(PerformanceState).gpuPerformanceOffset
-  const sceneState = useHookstate(getMutableState(SceneState))
-=======
-  const performanceOffset = usePerformanceOffset()
->>>>>>> 43023313
 
   useEffect(() => {
     if (getState(EngineState).isEditing) return
