/*
CPAL-1.0 License

The contents of this file are subject to the Common Public Attribution License
Version 1.0. (the "License"); you may not use this file except in compliance
with the License. You may obtain a copy of the License at
https://github.com/EtherealEngine/etherealengine/blob/dev/LICENSE.
The License is based on the Mozilla Public License Version 1.1, but Sections 14
and 15 have been added to cover use of software over a computer network and 
provide for limited attribution for the Original Developer. In addition, 
Exhibit A has been modified to be consistent with Exhibit B.

Software distributed under the License is distributed on an "AS IS" basis,
WITHOUT WARRANTY OF ANY KIND, either express or implied. See the License for the
specific language governing rights and limitations under the License.

The Original Code is Ethereal Engine.

The Original Developer is the Initial Developer. The Initial Developer of the
Original Code is the Ethereal Engine team.

All portions of the code written by the Ethereal Engine team are Copyright © 2021-2023 
Ethereal Engine. All Rights Reserved.
*/

import { Color, Texture } from 'three'

import {
  NO_PROXY,
  Topic,
  defineAction,
  defineActionQueue,
  defineState,
  getMutableState,
  getState,
  none,
  useHookstate
} from '@etherealengine/hyperflux'

import { EntityUUID } from '@etherealengine/common/src/interfaces/EntityUUID'

import {
  EntityJsonType,
  SceneDataType,
  SceneID,
  SceneJsonType,
  SceneMetadataType,
  scenePath
} from '@etherealengine/common/src/schema.type.module'
import { getComponent, getOptionalComponent } from '@etherealengine/ecs/src/ComponentFunctions'
import { Engine } from '@etherealengine/ecs/src/Engine'
import { UndefinedEntity } from '@etherealengine/ecs/src/Entity'
import { defineSystem } from '@etherealengine/ecs/src/SystemFunctions'
import { PresentationSystemGroup } from '@etherealengine/ecs/src/SystemGroups'
import { EngineState } from '@etherealengine/spatial/src/EngineState'
import { NameComponent } from '@etherealengine/spatial/src/common/NameComponent'
import { UUIDComponent } from '@etherealengine/spatial/src/common/UUIDComponent'
import { EntityTreeComponent } from '@etherealengine/spatial/src/transform/components/EntityTree'
import { useEffect } from 'react'
import matches, { Validator } from 'ts-matches'
import { SourceComponent } from './components/SourceComponent'
import { migrateOldColliders } from './functions/migrateOldColliders'
import { serializeEntity } from './functions/serializeWorld'

export interface SceneSnapshotInterface {
  data: SceneJsonType
  selectedEntities: Array<EntityUUID>
}

export const SceneState = defineState({
  name: 'SceneState',
  initial: () => ({
    scenes: {} as Record<
      SceneID,
      {
        metadata: SceneMetadataType
        snapshots: Array<SceneSnapshotInterface>
        index: number
      }
    >,
    sceneLoading: false,
    sceneLoaded: false,
    loadingProgress: 0,
    /** @todo replace activeScene with proper multi-scene support */
    activeScene: null as null | SceneID,
    background: null as null | Color | Texture,
    environment: null as null | Texture,
    sceneModified: false
  }),

  getCurrentScene: () => {
    const activeScene = getState(SceneState).activeScene
    if (!activeScene) return null
    return SceneState.getScene(activeScene)!
  },

  getMutableCurrentScene: () => {
    const activeSceneID = getState(SceneState).activeScene
    if (!activeSceneID) return null
    return SceneState.getMutableScene(activeSceneID)!
  },

  getScene: (sceneID: SceneID) => {
    const { scenes } = getState(SceneState)
    const scene = scenes[sceneID]
    if (!scene) return null
    return scene.snapshots[scene.index].data
  },

  getSceneMetadata: (sceneID: SceneID) => {
    const { scenes } = getState(SceneState)
    const scene = scenes[sceneID]
    if (!scene) return null
    return scene.metadata
  },

  getMutableScene: (sceneID: SceneID) => {
    const { scenes } = getMutableState(SceneState)
    const scene = scenes[sceneID]
    return scene.snapshots[scene.index.value].data
  },

  useScene: (sceneID: SceneID) => {
    const { scenes } = getMutableState(SceneState)
    const snapshots = useHookstate(scenes[sceneID].snapshots)
    const index = useHookstate(scenes[sceneID].index)
    return snapshots[index.value].data
  },

  useSnapshotIndex(sceneID: SceneID) {
    const { scenes } = getMutableState(SceneState)
    const index = useHookstate(scenes[sceneID].index)
    return index
  },

  loadScene: (sceneID: SceneID, sceneData: SceneDataType) => {
    const metadata: SceneMetadataType = sceneData
    const data: SceneJsonType = sceneData.scene

    /** migrate collider components only for the 'active scene' */
    if (getState(SceneState).activeScene === sceneID)
      for (const [uuid, entityJson] of Object.entries(data.entities)) {
        migrateOldColliders(entityJson)
      }

    getMutableState(SceneState).scenes[sceneID].set({
      metadata,
      snapshots: [{ data, selectedEntities: [] }],
      index: 0
    })
  },

  unloadScene: (sceneID: SceneID) => {
    getMutableState(SceneState).scenes[sceneID].set(none)
    if (getState(SceneState).activeScene === sceneID) {
      getMutableState(SceneState).activeScene.set(null)
    }
  },

  getRootEntity: (sceneID?: SceneID) => {
    if (!getState(SceneState).scenes[sceneID ?? getState(SceneState).activeScene!]) return UndefinedEntity
    const scene = getState(SceneState).scenes[sceneID ?? getState(SceneState).activeScene!]
    const currentSnapshot = scene.snapshots[scene.index].data
    return UUIDComponent.getEntityByUUID(currentSnapshot.root)
  },

  // Snapshots
  resetHistory: (sceneID: SceneID) => {
    if (!getState(SceneState).scenes[sceneID]) throw new Error(`Scene ${sceneID} does not exist.`)
    const scene = getState(SceneState).scenes[sceneID]
    const data = scene.snapshots[0].data
    getMutableState(SceneState).scenes[sceneID].set({
      metadata: scene.metadata,
      index: 0,
      snapshots: [{ data, selectedEntities: [] }]
    })
    SceneState.applyCurrentSnapshot(sceneID)
  },

  cloneCurrentSnapshot: (sceneID: SceneID) => {
    const state = getState(SceneState).scenes[sceneID]
    return JSON.parse(JSON.stringify({ sceneID, ...state.snapshots[state.index] })) as SceneSnapshotInterface & {
      sceneID: SceneID
    }
  },

  snapshotFromECS: (sceneID: SceneID) => {
    const entities = SourceComponent.entitiesBySource[sceneID] ?? []
    const serializedEntities: [EntityUUID, EntityJsonType][] = entities.map((entity) => {
      const components = serializeEntity(entity)
      const name = getComponent(entity, NameComponent)
      const uuid = getComponent(entity, UUIDComponent)
      const parentEntity = getOptionalComponent(entity, EntityTreeComponent)?.parentEntity
      const entityJson: EntityJsonType = {
        name,
        components
      }
      if (parentEntity) {
        entityJson.parent = getComponent(parentEntity, UUIDComponent)
      }
      return [uuid, entityJson]
    })
    let rootEntity = entities[0]
    while (getComponent(rootEntity, SourceComponent) === sceneID) {
      const entityTree = getOptionalComponent(rootEntity, EntityTreeComponent)
      if (!entityTree || entityTree.parentEntity === null) break
      rootEntity = entityTree.parentEntity
    }
    const root = getComponent(rootEntity, UUIDComponent)
    const data: SceneJsonType = {
      entities: {} as Record<EntityUUID, EntityJsonType>,
      root,
      version: 0
    }
    for (const [uuid, entityJson] of serializedEntities) {
      data.entities[uuid] = entityJson
    }
    const snapshot: SceneSnapshotInterface = {
      data,
      selectedEntities: []
    }
    return snapshot
  },

  applyCurrentSnapshot: (sceneID: SceneID) => {
    const state = getState(SceneState).scenes[sceneID]
    const snapshot = state.snapshots[state.index]

    if (snapshot.data) {
      getMutableState(SceneState).merge({
        sceneLoading: true
      })
    }
    // if (snapshot.selectedEntities)
    //   SelectionState.updateSelection(snapshot.selectedEntities.map((uuid) => UUIDComponent.getEntityByUUID(uuid) ?? uuid))
  }
})

export const SceneServices = {
  setCurrentScene: (sceneID: SceneID) => {
    Engine.instance.api
      .service(scenePath)
      .get('' as SceneID, { query: { sceneKey: sceneID } })
      .then((sceneData) => {
<<<<<<< HEAD
=======
        SceneState.loadScene(sceneID, sceneData as SceneDataType)
>>>>>>> f1ffad34
        getMutableState(SceneState).activeScene.set(sceneID)
        SceneState.loadScene(sceneID, sceneData)
      })

    return () => {
      SceneState.unloadScene(sceneID)
    }
  }
}

export class SceneSnapshotAction {
  static undo = defineAction({
    type: 'ee.scene.snapshot.UNDO' as const,
    sceneID: matches.string as Validator<unknown, SceneID>,
    count: matches.number
    // $topic: EditorTopic,
    // $cache: true
  })

  static redo = defineAction({
    type: 'ee.scene.snapshot.REDO' as const,
    sceneID: matches.string as Validator<unknown, SceneID>,
    count: matches.number
    // $topic: EditorTopic,
    // $cache: true
  })

  static clearHistory = defineAction({
    type: 'ee.scene.snapshot.CLEAR_HISTORY' as const,
    sceneID: matches.string as Validator<unknown, SceneID>
  })

  static appendSnapshot = defineAction({
    type: 'ee.scene.snapshot.APPEND_SNAPSHOT' as const,
    sceneID: matches.string as Validator<unknown, SceneID>,
    json: matches.object as Validator<unknown, SceneJsonType>
    // $topic: EditorTopic,
    // $cache: true
  })

  static createSnapshot = defineAction({
    type: 'ee.scene.snapshot.CREATE_SNAPSHOT' as const,
    sceneID: matches.string as Validator<unknown, SceneID>,
    selectedEntities: matches.array as Validator<unknown, Array<EntityUUID>>,
    data: matches.object as Validator<unknown, SceneJsonType>
  })
}

export const EditorTopic = 'editor' as Topic

const undoQueue = defineActionQueue(SceneSnapshotAction.undo.matches)
const redoQueue = defineActionQueue(SceneSnapshotAction.redo.matches)
const clearHistoryQueue = defineActionQueue(SceneSnapshotAction.clearHistory.matches)
const modifyQueue = defineActionQueue(SceneSnapshotAction.createSnapshot.matches)

const execute = () => {
  const isEditing = getState(EngineState).isEditing
  for (const action of undoQueue()) {
    if (!isEditing) return
    const state = getMutableState(SceneState).scenes[action.sceneID]
    if (state.index.value <= 0) continue
    state.index.set(Math.max(state.index.value - action.count, 0))
    SceneState.applyCurrentSnapshot(action.sceneID)
  }

  for (const action of redoQueue()) {
    if (!isEditing) return
    const state = getMutableState(SceneState).scenes[action.sceneID]
    if (state.index.value >= state.snapshots.value.length - 1) continue
    state.index.set(Math.min(state.index.value + action.count, state.snapshots.value.length - 1))
    SceneState.applyCurrentSnapshot(action.sceneID)
  }

  for (const action of clearHistoryQueue()) {
    if (!isEditing) return
    SceneState.resetHistory(action.sceneID)
  }

  for (const action of modifyQueue()) {
    if (!isEditing) return
    const scenes = getMutableState(SceneState).scenes
    if (!scenes[action.sceneID]) return
    const state = getMutableState(SceneState).scenes[action.sceneID]
    const { data, selectedEntities } = action
    state.snapshots.set([...state.snapshots.get(NO_PROXY).slice(0, state.index.value + 1), { data, selectedEntities }])
    state.index.set(state.index.value + 1)
    getMutableState(SceneState).sceneModified.set(true)
    SceneState.applyCurrentSnapshot(action.sceneID)
  }
}

const reactor = () => {
  const activeScene = useHookstate(getMutableState(SceneState).activeScene)

  useEffect(() => {
    if (!activeScene.value || getState(SceneState).scenes[activeScene.value].snapshots.length) return
    SceneState.resetHistory(activeScene.value)
  }, [activeScene])

  return null
}

export const SceneSnapshotSystem = defineSystem({
  uuid: 'ee.scene.SceneSnapshotSystem',
  insert: { after: PresentationSystemGroup },
  execute,
  reactor
})<|MERGE_RESOLUTION|>--- conflicted
+++ resolved
@@ -242,12 +242,8 @@
       .service(scenePath)
       .get('' as SceneID, { query: { sceneKey: sceneID } })
       .then((sceneData) => {
-<<<<<<< HEAD
-=======
+        getMutableState(SceneState).activeScene.set(sceneID)
         SceneState.loadScene(sceneID, sceneData as SceneDataType)
->>>>>>> f1ffad34
-        getMutableState(SceneState).activeScene.set(sceneID)
-        SceneState.loadScene(sceneID, sceneData)
       })
 
     return () => {
