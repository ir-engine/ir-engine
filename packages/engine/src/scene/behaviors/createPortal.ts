--- conflicted
+++ resolved
@@ -1,4 +1,3 @@
-<<<<<<< HEAD
 import { BufferGeometry, Euler, ExtrudeGeometry, Mesh, MeshBasicMaterial, Quaternion, Vector3 } from 'three';
 import { Body, BodyType, ShapeType, SHAPES } from 'three-physx';
 import { AssetLoader } from '../../assets/classes/AssetLoader';
@@ -15,23 +14,7 @@
 import { FontManager } from '../../ui/classes/FontManager';
 import { Object3DComponent } from '../components/Object3DComponent';
 import { PortalComponent } from '../components/PortalComponent';
-=======
-import { BufferGeometry, Euler, ExtrudeGeometry, Mesh, MeshBasicMaterial, Quaternion, Vector3 } from 'three'
-import { Body, BodyType, ShapeType, SHAPES } from 'three-physx'
-import { AssetLoader } from '../../assets/classes/AssetLoader'
-import { mergeBufferGeometries } from '../../common/classes/BufferGeometryUtils'
-import { isClient } from '../../common/functions/isClient'
-import { Behavior } from '../../common/interfaces/Behavior'
-import { Engine } from '../../ecs/classes/Engine'
-import { addComponent, getComponent } from '../../ecs/functions/EntityFunctions'
-import { ColliderComponent } from '../../physics/components/ColliderComponent'
-import { CollisionGroups } from '../../physics/enums/CollisionGroups'
-import { PhysicsSystem } from '../../physics/systems/PhysicsSystem'
-import { TransformComponent } from '../../transform/components/TransformComponent'
-import { FontManager } from '../../ui/classes/FontManager'
-import { Object3DComponent } from '../components/Object3DComponent'
-import { PortalComponent } from '../components/PortalComponent'
->>>>>>> b73d09d1
+
 
 export type PortalProps = {
   location: string
@@ -42,14 +25,9 @@
 
 const vec3 = new Vector3()
 
-<<<<<<< HEAD
 export const createPortal= (entity : Entity, args:PortalProps) => {
 
   const { location, displayText, spawnPosition } = args;
-=======
-export const createPortal: Behavior = (entity, args) => {
-  const { location, displayText, spawnPosition } = args
->>>>>>> b73d09d1
 
   const spawnRotation = new Quaternion().setFromEuler(
     new Euler().setFromVector3(new Vector3(args.spawnRotation.x, args.spawnRotation.y, args.spawnRotation.z), 'XYZ')
