--- conflicted
+++ resolved
@@ -80,33 +80,18 @@
 
 export function createMediaServer(entity, args: any): void {
   addObject3DComponent(entity, { obj3d: new Object3D(), objArgs: args });
-<<<<<<< HEAD
   if (args.interactable) addInteraction(entity);
 }
 
-
 export function createAudio(entity, args: AudioProps): void {
   addObject3DComponent(entity, { obj3d: new Audio(Engine.audioListener), objArgs: args });
-  if (args.interactable) addInteraction(entity);
-=======
   if(args.interactable) addInteraction(entity);
-}
-
-
-export function createAudio(entity, args: any): void {
-  addObject3DComponent(entity, { obj3d: new Audio(Engine.audioListener), objArgs: args });
-  if(args.interactable) addInteraction(entity);
->>>>>>> 5a861537
 }
 
 
 export function createVideo(entity, args: VideoProps): void {
   addObject3DComponent(entity, { obj3d: new Video(Engine.audioListener), objArgs: args });
-<<<<<<< HEAD
-  if (args.interactable) addInteraction(entity);
-=======
   if(args.interactable) addInteraction(entity);
->>>>>>> 5a861537
 }
 
 export const createVolumetric: Behavior = (entity, args: any) => {
@@ -128,11 +113,7 @@
   });
   volumetricComponent.player = DracosisSequence;
   addObject3DComponent(entity, { obj3d: container });
-<<<<<<< HEAD
-  if (args.interactable) addInteraction(entity);
-=======
   if(args.interactable) addInteraction(entity);
->>>>>>> 5a861537
 };
 
 function addInteraction(entity): void {
