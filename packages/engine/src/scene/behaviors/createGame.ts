--- conflicted
+++ resolved
@@ -17,14 +17,10 @@
   role: string
 }
 
-<<<<<<< HEAD
 
 export const createGame = (entity, args: GameDataProps) => {
   console.log(args.gameMode+' GAME LOADING ...');
-=======
-export const createGame: Behavior = (entity, args: GameDataProps) => {
-  console.log(args.gameMode + ' GAME LOADING ...')
->>>>>>> b73d09d1
+
 
   const transform = getMutableComponent(entity, TransformComponent)
   transform.scale.set(Math.abs(transform.scale.x) / 2, Math.abs(transform.scale.y) / 2, Math.abs(transform.scale.z) / 2)
