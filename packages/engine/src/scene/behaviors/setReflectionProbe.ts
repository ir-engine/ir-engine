import { TextureLoader } from 'three';
import { isClient } from '../../common/functions/isClient';
import { Behavior } from '../../common/interfaces/Behavior';
import { Engine } from '../../ecs/classes/Engine';
import { EngineEvents } from '../../ecs/classes/EngineEvents';
import CubemapCapturer from '../../editor/nodes/helper/CubemapCapturer';
import { ReflectionProbeSettings, ReflectionProbeTypes } from '../../editor/nodes/ReflectionProbeNode';
import { SceneObjectSystem } from '../systems/SceneObjectSystem';

export const setReflectionProbe: Behavior = (entity, args: { options: ReflectionProbeSettings }) => {

  if (!isClient) {
    return;
  }

  SceneObjectSystem.instance.bpcemOptions.probeScale = args.options.probeScale;
  SceneObjectSystem.instance.bpcemOptions.probePositionOffset = args.options.probePositionOffset;
  SceneObjectSystem.instance.bpcemOptions.intensity = args.options.intensity;

  EngineEvents.instance.once(EngineEvents.EVENTS.SCENE_LOADED, async () => {

    switch (args.options.reflectionType) {
      case ReflectionProbeTypes.Baked:
        const envMapAddress = `/ReflectionProbe/${args.options.lookupName}.png`;
        new TextureLoader().load(envMapAddress, (texture) => {
          Engine.scene.environment = CubemapCapturer.convertEquiToCubemap(Engine.renderer, texture, args.options.resolution).texture;
          texture.dispose();
        });

        break;
      case ReflectionProbeTypes.Realtime:
<<<<<<< HEAD
        const map = new CubemapCapturer(Engine.renderer, Engine.scene, options.resolution, "false");
        const mapUpadte:any = map.update(options.probePosition);
        const EnvMap = mapUpadte.texture;
=======
        const map = new CubemapCapturer(Engine.renderer, Engine.scene, args.options.resolution, '');
        const EnvMap = (await map.update(args.options.probePosition)).cubeRenderTarget.texture;
>>>>>>> 18e28f1e
        Engine.scene.environment = EnvMap;
        break;
    }
  });
};<|MERGE_RESOLUTION|>--- conflicted
+++ resolved
@@ -29,14 +29,8 @@
 
         break;
       case ReflectionProbeTypes.Realtime:
-<<<<<<< HEAD
-        const map = new CubemapCapturer(Engine.renderer, Engine.scene, options.resolution, "false");
-        const mapUpadte:any = map.update(options.probePosition);
-        const EnvMap = mapUpadte.texture;
-=======
         const map = new CubemapCapturer(Engine.renderer, Engine.scene, args.options.resolution, '');
         const EnvMap = (await map.update(args.options.probePosition)).cubeRenderTarget.texture;
->>>>>>> 18e28f1e
         Engine.scene.environment = EnvMap;
         break;
     }
