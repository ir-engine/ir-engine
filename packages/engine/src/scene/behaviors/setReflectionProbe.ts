import { PMREMGenerator, sRGBEncoding, TextureLoader } from 'three';
import { isClient } from '../../common/functions/isClient';
import { Behavior } from '../../common/interfaces/Behavior';
import { Engine } from '../../ecs/classes/Engine';
import { EngineEvents } from '../../ecs/classes/EngineEvents';
import { envmapPhysicalParsReplace, worldposReplace } from '../../editor/nodes/helper/BPCEMShader';
import CubemapCapturer from '../../editor/nodes/helper/CubemapCapturer';
import { ReflectionProbeSettings, ReflectionProbeTypes } from '../../editor/nodes/ReflectionProbeNode';
<<<<<<< HEAD
import { MaterialSystem } from '../systems/MaterialSystem';
=======
import { SceneObjectSystem } from '../systems/SceneObjectSystem';
>>>>>>> 9c8a38b2

export const setReflectionProbe: Behavior = (entity, args: {}) => {

  if (!isClient) {
    return;
  }

<<<<<<< HEAD
  const options:ReflectionProbeSettings=args["options"];
  
  EngineEvents.instance.once(EngineEvents.EVENTS.SCENE_LOADED,()=>SceneIsLoaded());
=======
  const options: ReflectionProbeSettings = args["options"];
>>>>>>> 9c8a38b2

  EngineEvents.instance.once(EngineEvents.EVENTS.SCENE_LOADED, () => SceneIsLoaded());

  const SceneIsLoaded = () => {

    switch (options.reflectionType) {
      case ReflectionProbeTypes.Baked:
<<<<<<< HEAD
        const envMapAddress=`/ReflectionProbe/${options.lookupName}.png`;
        new TextureLoader().load(envMapAddress, (texture) => {
          Engine.scene.environment=CubemapCapturer.convertToCubemap(Engine.renderer,texture,options.resolution).texture;
=======
        const envMapAddress = `/ReflectionProbe/${options.lookupName}.png`;
        new TextureLoader().load(envMapAddress, (texture) => {
          Engine.scene.environment = CubemapCapturer.convertToCubemap(Engine.renderer, texture, options.resolution).texture;
>>>>>>> 9c8a38b2
          texture.dispose();
        });

        break;
      case ReflectionProbeTypes.Realtime:
        const map = new CubemapCapturer(Engine.renderer, Engine.scene, options.resolution, false);
        const EnvMap = map.update(options.probePosition).texture;
        Engine.scene.environment = EnvMap;
        break;
    }

<<<<<<< HEAD
    MaterialSystem.instance.bpcemOptions["probeScale"]={x:10,y:10,z:10};//options.probeScale;
    MaterialSystem.instance.bpcemOptions["probePositionOffset"]=options.probePositionOffset;

    //   Engine.entities.forEach(entity=>{
    //     if(entity.components){
    //         Object.values(entity.components).forEach((element)=>{
    //           if((element as any).value){
    //             const mat=(element as any).value.material;
    //             if(mat){
    //               mat.envMapIntensity=options.intensity;
    //               mat.onBeforeCompile = function ( shader ) {
    //                   shader.uniforms.cubeMapSize = { value: {x:10,y:10,z:10}};//options.probeScale};
    //                   shader.uniforms.cubeMapPos = { value: options.probePositionOffset};
    //                   shader.vertexShader = 'varying vec3 vWorldPosition;\n' + shader.vertexShader;
    //                   shader.vertexShader = shader.vertexShader.replace(
    //                       '#include <worldpos_vertex>',
    //                       worldposReplace
    //                   );
    //                   shader.fragmentShader = shader.fragmentShader.replace(
    //                       '#include <envmap_physical_pars_fragment>',
    //                       envmapPhysicalParsReplace
    //                   );
    //             }
    //               console.log("Material is found");
    //           }
    //       }
    //   });
    // }
    //   });
  }
}
  
=======
    SceneObjectSystem.instance.bpcemOptions["probeScale"] = { x: 10, y: 10, z: 10 };//options.probeScale;
    SceneObjectSystem.instance.bpcemOptions["probePositionOffset"] = options.probePositionOffset;
  }
}
>>>>>>> 9c8a38b2
<|MERGE_RESOLUTION|>--- conflicted
+++ resolved
@@ -6,11 +6,7 @@
 import { envmapPhysicalParsReplace, worldposReplace } from '../../editor/nodes/helper/BPCEMShader';
 import CubemapCapturer from '../../editor/nodes/helper/CubemapCapturer';
 import { ReflectionProbeSettings, ReflectionProbeTypes } from '../../editor/nodes/ReflectionProbeNode';
-<<<<<<< HEAD
-import { MaterialSystem } from '../systems/MaterialSystem';
-=======
 import { SceneObjectSystem } from '../systems/SceneObjectSystem';
->>>>>>> 9c8a38b2
 
 export const setReflectionProbe: Behavior = (entity, args: {}) => {
 
@@ -18,13 +14,7 @@
     return;
   }
 
-<<<<<<< HEAD
-  const options:ReflectionProbeSettings=args["options"];
-  
-  EngineEvents.instance.once(EngineEvents.EVENTS.SCENE_LOADED,()=>SceneIsLoaded());
-=======
   const options: ReflectionProbeSettings = args["options"];
->>>>>>> 9c8a38b2
 
   EngineEvents.instance.once(EngineEvents.EVENTS.SCENE_LOADED, () => SceneIsLoaded());
 
@@ -32,15 +22,9 @@
 
     switch (options.reflectionType) {
       case ReflectionProbeTypes.Baked:
-<<<<<<< HEAD
-        const envMapAddress=`/ReflectionProbe/${options.lookupName}.png`;
-        new TextureLoader().load(envMapAddress, (texture) => {
-          Engine.scene.environment=CubemapCapturer.convertToCubemap(Engine.renderer,texture,options.resolution).texture;
-=======
         const envMapAddress = `/ReflectionProbe/${options.lookupName}.png`;
         new TextureLoader().load(envMapAddress, (texture) => {
           Engine.scene.environment = CubemapCapturer.convertToCubemap(Engine.renderer, texture, options.resolution).texture;
->>>>>>> 9c8a38b2
           texture.dispose();
         });
 
@@ -52,42 +36,7 @@
         break;
     }
 
-<<<<<<< HEAD
-    MaterialSystem.instance.bpcemOptions["probeScale"]={x:10,y:10,z:10};//options.probeScale;
-    MaterialSystem.instance.bpcemOptions["probePositionOffset"]=options.probePositionOffset;
-
-    //   Engine.entities.forEach(entity=>{
-    //     if(entity.components){
-    //         Object.values(entity.components).forEach((element)=>{
-    //           if((element as any).value){
-    //             const mat=(element as any).value.material;
-    //             if(mat){
-    //               mat.envMapIntensity=options.intensity;
-    //               mat.onBeforeCompile = function ( shader ) {
-    //                   shader.uniforms.cubeMapSize = { value: {x:10,y:10,z:10}};//options.probeScale};
-    //                   shader.uniforms.cubeMapPos = { value: options.probePositionOffset};
-    //                   shader.vertexShader = 'varying vec3 vWorldPosition;\n' + shader.vertexShader;
-    //                   shader.vertexShader = shader.vertexShader.replace(
-    //                       '#include <worldpos_vertex>',
-    //                       worldposReplace
-    //                   );
-    //                   shader.fragmentShader = shader.fragmentShader.replace(
-    //                       '#include <envmap_physical_pars_fragment>',
-    //                       envmapPhysicalParsReplace
-    //                   );
-    //             }
-    //               console.log("Material is found");
-    //           }
-    //       }
-    //   });
-    // }
-    //   });
-  }
-}
-  
-=======
     SceneObjectSystem.instance.bpcemOptions["probeScale"] = { x: 10, y: 10, z: 10 };//options.probeScale;
     SceneObjectSystem.instance.bpcemOptions["probePositionOffset"] = options.probePositionOffset;
   }
-}
->>>>>>> 9c8a38b2
+}