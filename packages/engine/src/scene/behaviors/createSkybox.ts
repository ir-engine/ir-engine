import { Color, CubeTextureLoader, PMREMGenerator, sRGBEncoding, TextureLoader, Vector3 } from 'three'
import { isClient } from '../../common/functions/isClient'
import { Engine } from '../../ecs/classes/Engine'
import { addComponent, getComponent, getMutableComponent } from '../../ecs/functions/EntityFunctions'
import { SceneBackgroundProps, SkyTypeEnum } from '../../editor/nodes/SkyboxNode'
import { WebGLRendererSystem } from '../../renderer/WebGLRendererSystem'
import { ScaleComponent } from '../../transform/components/ScaleComponent'
import { Sky } from '../classes/Sky'
import { Object3DComponent } from '../components/Object3DComponent'
import { SCENE_ASSET_TYPES, WorldScene } from '../functions/SceneLoading'
import { setSkyDirection } from '../functions/setSkyDirection'
import { addObject3DComponent } from './addObject3DComponent'

<<<<<<< HEAD
export const createSkybox = (entity, args: SceneBackgroundProps) => {
  
  if(isClient) {
    const pmremGenerator = new PMREMGenerator(Engine.renderer);
    switch(args.backgroundType) {
      case SkyTypeEnum.skybox:
        const option=args.skyboxProps ;
        addObject3DComponent(entity, { obj3d: new Sky, objArgs:{  skyBoxShaderProps:option }});
        addComponent(entity, ScaleComponent);
    
        const component = getComponent(entity, Object3DComponent);
        const skyboxObject3D = component.value;
        const scaleComponent = getMutableComponent<ScaleComponent>(entity, ScaleComponent);
        scaleComponent.scale = [option.distance, option.distance, option.distance];
        const uniforms = Sky.material.uniforms;
        const sun = new Vector3();
        const theta = Math.PI * (option.inclination - 0.5);
        const phi = 2 * Math.PI * (option.azimuth - 0.5);
    
        sun.x = Math.cos(phi);
        sun.y = Math.sin(phi) * Math.sin(theta);
        sun.z = Math.sin(phi) * Math.cos(theta);
        uniforms.mieCoefficient.value = option.mieCoefficient;
        uniforms.mieDirectionalG.value = option.mieDirectionalG;
        uniforms.rayleigh.value = option.rayleigh;
        uniforms.turbidity.value = option.turbidity;
        uniforms.luminance.value = option.luminance;
        uniforms.sunPosition.value = sun;
=======
export const createSkybox = (entity, args: SceneBackgroundProps): any => {
  if (isClient) {
    const pmremGenerator = new PMREMGenerator(Engine.renderer)
    switch (args.backgroundType) {
      case SkyTypeEnum.skybox:
        const option = args.skyboxProps
        addObject3DComponent(entity, { obj3d: Sky, objArgs: option })
        addComponent(entity, ScaleComponent)

        const component = getComponent(entity, Object3DComponent)
        const skyboxObject3D = component.value
        const scaleComponent = getMutableComponent<ScaleComponent>(entity, ScaleComponent)
        scaleComponent.scale = [option.distance, option.distance, option.distance]
        const uniforms = Sky.material.uniforms
        const sun = new Vector3()
        const theta = Math.PI * (option.inclination - 0.5)
        const phi = 2 * Math.PI * (option.azimuth - 0.5)

        sun.x = Math.cos(phi)
        sun.y = Math.sin(phi) * Math.sin(theta)
        sun.z = Math.sin(phi) * Math.cos(theta)
        uniforms.mieCoefficient.value = option.mieCoefficient
        uniforms.mieDirectionalG.value = option.mieDirectionalG
        uniforms.rayleigh.value = option.rayleigh
        uniforms.turbidity.value = option.turbidity
        uniforms.luminance.value = option.luminance
        uniforms.sunPosition.value = sun
>>>>>>> b73d09d1
        setSkyDirection(sun)

        const skyboxTexture = (skyboxObject3D as any).generateSkybox(Engine.renderer)

        Engine.scene.background = skyboxTexture
        break

      case SkyTypeEnum.cubemap:
        const negx = 'negx.jpg'
        const negy = 'negy.jpg'
        const negz = 'negz.jpg'
        const posx = 'posx.jpg'
        const posy = 'posy.jpg'
        const posz = 'posz.jpg'

        new CubeTextureLoader().setPath(args.cubemapPath).load(
          [posx, negx, posy, negy, posz, negz],
          (texture) => {
            texture.encoding = sRGBEncoding
            Engine.scene.background = texture
          },
          (res) => {
            console.log(res)
          },
          (erro) => {
            console.warn('Skybox texture could not be found!', erro)
          }
        )
        break

      case SkyTypeEnum.equirectangular:
        new TextureLoader().load(args.equirectangularPath, (texture) => {
          texture.encoding = sRGBEncoding
          Engine.scene.background = pmremGenerator.fromEquirectangular(texture).texture
        })
        break

      case SkyTypeEnum.color:
        Engine.scene.background = new Color(args.backgroundColor)
        break
    }
  }
}<|MERGE_RESOLUTION|>--- conflicted
+++ resolved
@@ -11,7 +11,6 @@
 import { setSkyDirection } from '../functions/setSkyDirection'
 import { addObject3DComponent } from './addObject3DComponent'
 
-<<<<<<< HEAD
 export const createSkybox = (entity, args: SceneBackgroundProps) => {
   
   if(isClient) {
@@ -40,35 +39,6 @@
         uniforms.turbidity.value = option.turbidity;
         uniforms.luminance.value = option.luminance;
         uniforms.sunPosition.value = sun;
-=======
-export const createSkybox = (entity, args: SceneBackgroundProps): any => {
-  if (isClient) {
-    const pmremGenerator = new PMREMGenerator(Engine.renderer)
-    switch (args.backgroundType) {
-      case SkyTypeEnum.skybox:
-        const option = args.skyboxProps
-        addObject3DComponent(entity, { obj3d: Sky, objArgs: option })
-        addComponent(entity, ScaleComponent)
-
-        const component = getComponent(entity, Object3DComponent)
-        const skyboxObject3D = component.value
-        const scaleComponent = getMutableComponent<ScaleComponent>(entity, ScaleComponent)
-        scaleComponent.scale = [option.distance, option.distance, option.distance]
-        const uniforms = Sky.material.uniforms
-        const sun = new Vector3()
-        const theta = Math.PI * (option.inclination - 0.5)
-        const phi = 2 * Math.PI * (option.azimuth - 0.5)
-
-        sun.x = Math.cos(phi)
-        sun.y = Math.sin(phi) * Math.sin(theta)
-        sun.z = Math.sin(phi) * Math.cos(theta)
-        uniforms.mieCoefficient.value = option.mieCoefficient
-        uniforms.mieDirectionalG.value = option.mieDirectionalG
-        uniforms.rayleigh.value = option.rayleigh
-        uniforms.turbidity.value = option.turbidity
-        uniforms.luminance.value = option.luminance
-        uniforms.sunPosition.value = sun
->>>>>>> b73d09d1
         setSkyDirection(sun)
 
         const skyboxTexture = (skyboxObject3D as any).generateSkybox(Engine.renderer)
