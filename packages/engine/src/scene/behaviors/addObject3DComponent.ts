--- conflicted
+++ resolved
@@ -3,11 +3,8 @@
  * @packageDocumentation
  * */
 
-<<<<<<< HEAD
-import { Audio, BufferGeometry, Color, Mesh, MeshStandardMaterial, Object3D } from 'three'
-=======
->>>>>>> 62dbb9e3
 import { Object3DComponent } from '../components/Object3DComponent'
+import { Object3D } from 'three';
 import {
   AmbientLightProbeTagComponent,
   AmbientLightTagComponent,
@@ -44,96 +41,25 @@
 import { Component } from '../../ecs/classes/Component'
 import { hasComponent, getComponent, addComponent } from '../../ecs/functions/EntityFunctions'
 import { SkyboxComponent } from '../components/SkyboxComponent'
-<<<<<<< HEAD
-import { Engine } from '../../ecs/classes/Engine'
-import ShadowComponent from '../components/ShadowComponent'
-import { createShadow } from './createShadow'
-import { WebGLRendererSystem } from '../../renderer/WebGLRendererSystem'
-import { isClient } from '../../common/functions/isClient'
-import { VideoProps } from './createMedia'
-import { SceneBackgroundProps, SkyBoxShaderProps, SkyTypeEnum } from '../../editor/nodes/SkyboxNode'
 
-interface ObjArgs extends VideoProps {
-  key?: string
-  receiveShadow?: boolean
-  castShadow?: boolean
-  'material.color'?: string
-  href?: string
-  skyBoxShaderProps?: SkyBoxShaderProps
-}
-=======
+
+
 import { createObject3dFromArgs } from './createObject3dFromArgs'
->>>>>>> 62dbb9e3
+
 
 /**
  * Add Object3D Component with args into Entity from the Behavior.
  */
-<<<<<<< HEAD
+
 export const addObject3DComponent = <T extends Object3D>(
   entity: Entity,
   obj3D: T | (new (...args: any[]) => T),
   objArgs?: any,
   parentEntity?: Entity
 ) => {
-  const isObject3d = typeof obj3D === 'object'
-  let object3d
+  
+  const object3d = createObject3dFromArgs(entity, obj3D,true,objArgs,parentEntity)
 
-  /**
-   * apply value to sub object by path, like material.color = '#fff' will set { material:{ color }}
-   * @param subj
-   * @param path
-   * @param value
-   */
-  const applyDeepValue = (subj: object, path: string, value: unknown): void => {
-    if (!subj) {
-      console.warn('subj is not an object', subj)
-      return
-    }
-    const groups = path.match(/(?<property>[^.]+)(\.(?<nextPath>.*))?/)?.groups
-    if (!groups) {
-      return
-    }
-    const { property, nextPath } = groups
-
-    if (!property) {
-      // console.warn('property not found', property);
-      return
-    }
-    if (nextPath) {
-      return applyDeepValue(subj[property], nextPath, value)
-    }
-
-    if (subj[property] instanceof Color && (typeof value === 'number' || typeof value === 'string')) {
-      subj[property] = new Color(value)
-    } else {
-      subj[property] = value
-    }
-  }
-
-  if (isObject3d) object3d = obj3D
-  // else object3d = new args.obj3d();
-
-  typeof objArgs === 'object' &&
-    Object.keys(objArgs).forEach((key) => {
-      applyDeepValue(object3d, key, objArgs[key])
-    })
-
-  if (parentEntity && hasComponent(parentEntity, ShadowComponent)) {
-    createShadow(entity, getMutableComponent(parentEntity, ShadowComponent))
-  }
-
-  const hasShadow = getMutableComponent(entity, ShadowComponent)
-  const castShadow = Boolean(hasShadow?.castShadow || objArgs?.castShadow)
-  const receiveshadow = Boolean(hasShadow?.receiveShadow || objArgs?.receiveShadow)
-
-  object3d.traverse((obj) => {
-    obj.castShadow = castShadow
-    obj.receiveShadow = receiveshadow
-  })
-=======
-export const addObject3DComponent = (entity: Entity, args: any) => {
-  const object3d = createObject3dFromArgs(entity, args, true)
->>>>>>> 62dbb9e3
 
   addComponent(entity, Object3DComponent, { value: object3d })
 
