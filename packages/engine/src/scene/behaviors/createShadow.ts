--- conflicted
+++ resolved
@@ -2,18 +2,9 @@
 import { addComponent, getMutableComponent } from '../../ecs/functions/EntityFunctions'
 import ShadowComponent from '../components/ShadowComponent'
 
-<<<<<<< HEAD
 export const createShadow = (entity, args: { castShadow: boolean, receiveShadow: boolean }) => {
     addComponent(entity, ShadowComponent);
     const component = getMutableComponent(entity, ShadowComponent)
     component.castShadow = args.castShadow || false
     component.receiveShadow = args.receiveShadow  || false
-};
-=======
-export const createShadow: Behavior = (entity, args: { castShadow: boolean; receiveShadow: boolean }) => {
-  addComponent(entity, ShadowComponent)
-  const component = getMutableComponent(entity, ShadowComponent)
-  component.castShadow = args.castShadow || false
-  component.receiveShadow = args.receiveShadow || false
-}
->>>>>>> b73d09d1
+};