<<<<<<< HEAD
import { Color, CubeTextureLoader, DataTexture, Material, PMREMGenerator, RGBFormat, sRGBEncoding, TextureLoader, Vector3 } from 'three';
import { isClient } from '../../common/functions/isClient';
import { Behavior } from '../../common/interfaces/Behavior';
import { Engine } from '../../ecs/classes/Engine';
import { EngineEvents } from '../../ecs/classes/EngineEvents';
import { addComponent, getComponent, getMutableComponent } from '../../ecs/functions/EntityFunctions';
import CubemapCapturer from '../../editor/nodes/helper/CubemapCapturer';
import { ReflectionProbeSettings, ReflectionProbeTypes } from '../../editor/nodes/ReflectionProbeNode';
import { WebGLRendererSystem } from '../../renderer/WebGLRendererSystem';
import { ScaleComponent } from '../../transform/components/ScaleComponent';
import { Sky } from '../classes/Sky';
import { Object3DComponent } from '../components/Object3DComponent';
import { EnvMapProps, EnvMapSourceType, EnvMapTextureType } from '../constants/EnvMapEnum';
import { SCENE_ASSET_TYPES, WorldScene } from '../functions/SceneLoading';
import { SceneObjectSystem } from '../systems/SceneObjectSystem';
import { addObject3DComponent } from './addObject3DComponent';

export const setEnvMap =  (entity, args:EnvMapProps) => {
=======
import {
  Color,
  CubeTextureLoader,
  DataTexture,
  Material,
  PMREMGenerator,
  RGBFormat,
  sRGBEncoding,
  TextureLoader,
  Vector3
} from 'three'
import { isClient } from '../../common/functions/isClient'
import { Behavior } from '../../common/interfaces/Behavior'
import { Engine } from '../../ecs/classes/Engine'
import { EngineEvents } from '../../ecs/classes/EngineEvents'
import { addComponent, getComponent, getMutableComponent } from '../../ecs/functions/EntityFunctions'
import CubemapCapturer from '../../editor/nodes/helper/CubemapCapturer'
import { ReflectionProbeSettings, ReflectionProbeTypes } from '../../editor/nodes/ReflectionProbeNode'
import { WebGLRendererSystem } from '../../renderer/WebGLRendererSystem'
import { ScaleComponent } from '../../transform/components/ScaleComponent'
import { Sky } from '../classes/Sky'
import { Object3DComponent } from '../components/Object3DComponent'
import { EnvMapProps, EnvMapSourceType, EnvMapTextureType } from '../constants/EnvMapEnum'
import { SCENE_ASSET_TYPES, WorldScene } from '../functions/SceneLoading'
import { SceneObjectSystem } from '../systems/SceneObjectSystem'
import { addObject3DComponent } from './addObject3DComponent'
>>>>>>> b73d09d1

export const setEnvMap: Behavior = (entity, args: EnvMapProps) => {
  if (!isClient) {
    return
  }

  const pmremGenerator = new PMREMGenerator(Engine.renderer)

  switch (args.type) {
    case EnvMapSourceType.Color:
      const src = args.envMapSourceColor
      const col = new Color(src)
      const resolution = 1
      const data = new Uint8Array(3 * resolution * resolution)
      for (let i = 0; i < resolution * resolution; i++) {
        data[i] = Math.floor(col.r * 255)
        data[i + 1] = Math.floor(col.g * 255)
        data[i + 2] = Math.floor(col.b * 255)
      }
      const texture = new DataTexture(data, resolution, resolution, RGBFormat)
      texture.encoding = sRGBEncoding
      Engine.scene.environment = pmremGenerator.fromEquirectangular(texture).texture
      break

    case EnvMapSourceType.Texture:
      switch (args.envMapTextureType) {
        case EnvMapTextureType.Cubemap:
          const negx = 'negx.jpg'
          const negy = 'negy.jpg'
          const negz = 'negz.jpg'
          const posx = 'posx.jpg'
          const posy = 'posy.jpg'
          const posz = 'posz.jpg'

          new CubeTextureLoader().setPath(args.envMapSourceURL).load(
            [posx, negx, posy, negy, posz, negz],
            (texture) => {
              const EnvMap = pmremGenerator.fromCubemap(texture).texture
              EnvMap.encoding = sRGBEncoding
              Engine.scene.environment = EnvMap
              texture.dispose()
            },
            (res) => {
              console.log(res)
            },
            (erro) => {
              console.warn('Skybox texture could not be found!', erro)
            }
          )

          break
        case EnvMapTextureType.Equirectangular:
          new TextureLoader().load(args.envMapSourceURL, (texture) => {
            const EnvMap = pmremGenerator.fromEquirectangular(texture).texture
            EnvMap.encoding = sRGBEncoding
            Engine.scene.environment = EnvMap
            texture.dispose()
          })
          break
        default:
          console.log("Can't find type of env texture")
          break
      }

      break

    case EnvMapSourceType.Default:
      break

    // case "ReflectionProbe":
    //   const options =args.options as ReflectionProbeSettings;
    //   SceneObjectSystem.instance.bpcemOptions.probeScale = options.probeScale;
    //   SceneObjectSystem.instance.bpcemOptions.probePositionOffset = options.probePositionOffset;
    //   SceneObjectSystem.instance.bpcemOptions.intensity = options.intensity;

    //   EngineEvents.instance.once(EngineEvents.EVENTS.SCENE_LOADED, async () => {

    //     switch (options.reflectionType) {
    //       case ReflectionProbeTypes.Baked:
    //         const envMapAddress = `/ReflectionProbe/${options.lookupName}.png`;
    //         new TextureLoader().load(envMapAddress, (texture) => {
    //           Engine.scene.environment = CubemapCapturer.convertEquiToCubemap(Engine.renderer, texture, options.resolution).texture;
    //           texture.dispose();
    //         });

    //         break;
    //         case ReflectionProbeTypes.Realtime:
    //           const map = new CubemapCapturer(Engine.renderer, Engine.scene, options.resolution, '');
    //           const EnvMap = (await map.update(options.probePosition)).cubeRenderTarget.texture;
    //           Engine.scene.environment = EnvMap;
    //           break;
    //         }
    //     });
    //   break;
  }
  pmremGenerator.dispose()

  SceneObjectSystem.instance.envMapIntensity = args.envMapIntensity
}<|MERGE_RESOLUTION|>--- conflicted
+++ resolved
@@ -1,4 +1,3 @@
-<<<<<<< HEAD
 import { Color, CubeTextureLoader, DataTexture, Material, PMREMGenerator, RGBFormat, sRGBEncoding, TextureLoader, Vector3 } from 'three';
 import { isClient } from '../../common/functions/isClient';
 import { Behavior } from '../../common/interfaces/Behavior';
@@ -17,34 +16,6 @@
 import { addObject3DComponent } from './addObject3DComponent';
 
 export const setEnvMap =  (entity, args:EnvMapProps) => {
-=======
-import {
-  Color,
-  CubeTextureLoader,
-  DataTexture,
-  Material,
-  PMREMGenerator,
-  RGBFormat,
-  sRGBEncoding,
-  TextureLoader,
-  Vector3
-} from 'three'
-import { isClient } from '../../common/functions/isClient'
-import { Behavior } from '../../common/interfaces/Behavior'
-import { Engine } from '../../ecs/classes/Engine'
-import { EngineEvents } from '../../ecs/classes/EngineEvents'
-import { addComponent, getComponent, getMutableComponent } from '../../ecs/functions/EntityFunctions'
-import CubemapCapturer from '../../editor/nodes/helper/CubemapCapturer'
-import { ReflectionProbeSettings, ReflectionProbeTypes } from '../../editor/nodes/ReflectionProbeNode'
-import { WebGLRendererSystem } from '../../renderer/WebGLRendererSystem'
-import { ScaleComponent } from '../../transform/components/ScaleComponent'
-import { Sky } from '../classes/Sky'
-import { Object3DComponent } from '../components/Object3DComponent'
-import { EnvMapProps, EnvMapSourceType, EnvMapTextureType } from '../constants/EnvMapEnum'
-import { SCENE_ASSET_TYPES, WorldScene } from '../functions/SceneLoading'
-import { SceneObjectSystem } from '../systems/SceneObjectSystem'
-import { addObject3DComponent } from './addObject3DComponent'
->>>>>>> b73d09d1
 
 export const setEnvMap: Behavior = (entity, args: EnvMapProps) => {
   if (!isClient) {
