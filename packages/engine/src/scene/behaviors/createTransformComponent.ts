--- conflicted
+++ resolved
@@ -10,14 +10,8 @@
   z: number
 }
 
-<<<<<<< HEAD
 export const createTransformComponent = (entity: Entity, args: { position:XYZInterface, rotation:XYZInterface, scale:XYZInterface }): void => {
-=======
-export const createTransformComponent: Behavior = (
-  entity: Entity,
-  args: { position: XYZInterface; rotation: XYZInterface; scale: XYZInterface }
-): void => {
->>>>>>> b73d09d1
+
   // TODO: scale?
   const { position, rotation, scale } = args
   const values: { position?: Vector3; rotation?: Quaternion; scale?: Vector3 } = {}
