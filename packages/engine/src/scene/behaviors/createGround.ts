<<<<<<< HEAD
import { CircleBufferGeometry, Color, Mesh, MeshStandardMaterial, Quaternion, Vector3 } from "three";
import { BodyType } from "three-physx";
import { Behavior } from "../../common/interfaces/Behavior";
import { Entity } from "../../ecs/classes/Entity";
import { addComponent, getComponent, getMutableComponent } from "../../ecs/functions/EntityFunctions";
import { addColliderWithoutEntity } from "../../physics/behaviors/colliderCreateFunctions";
import { ColliderComponent } from "../../physics/components/ColliderComponent";
import { CollisionGroups } from "../../physics/enums/CollisionGroups";
import { TransformComponent } from "../../transform/components/TransformComponent";
import { addObject3DComponent } from "./addObject3DComponent";

type GroundProps={
color:string,
}

export const createGround = (entity: Entity, args:GroundProps) => {

=======
import { CircleBufferGeometry, Color, Mesh, MeshStandardMaterial, Quaternion, Vector3 } from 'three'
import { BodyType } from 'three-physx'
import { Behavior } from '../../common/interfaces/Behavior'
import { addComponent, getComponent, getMutableComponent } from '../../ecs/functions/EntityFunctions'
import { addColliderWithoutEntity } from '../../physics/behaviors/colliderCreateFunctions'
import { ColliderComponent } from '../../physics/components/ColliderComponent'
import { CollisionGroups } from '../../physics/enums/CollisionGroups'
import { TransformComponent } from '../../transform/components/TransformComponent'
import { addObject3DComponent } from './addObject3DComponent'

export const createGround: Behavior = (entity, args) => {
>>>>>>> b73d09d1
  const mesh = new Mesh(
    new CircleBufferGeometry(1000, 32).rotateX(-Math.PI / 2),
    new MeshStandardMaterial({
      color: new Color(0.313410553336143494, 0.31341053336143494, 0.30206481294706464),
      roughness: 0
    })
  )

  addObject3DComponent(entity, {
    obj3d: mesh,
    objArgs: { receiveShadow: true, 'material.color': args.color }
  })

  addComponent(entity, ColliderComponent, {
    bodytype: BodyType.STATIC,
    type: 'ground',
    collisionLayer: CollisionGroups.Ground,
    collisionMask: CollisionGroups.Default,
    position: new Vector3().copy(mesh.position),
    quaternion: new Quaternion().copy(mesh.quaternion),
    scale: new Vector3().copy(mesh.scale)
  })

  const colliderComponent = getMutableComponent(entity, ColliderComponent)

  const body = addColliderWithoutEntity(
    { bodytype: colliderComponent.bodytype, type: colliderComponent.type },
    colliderComponent.position,
    colliderComponent.quaternion,
    colliderComponent.scale,
    { collisionLayer: colliderComponent.collisionLayer, collisionMask: colliderComponent.collisionMask }
  )
  colliderComponent.body = body
}<|MERGE_RESOLUTION|>--- conflicted
+++ resolved
@@ -1,4 +1,3 @@
-<<<<<<< HEAD
 import { CircleBufferGeometry, Color, Mesh, MeshStandardMaterial, Quaternion, Vector3 } from "three";
 import { BodyType } from "three-physx";
 import { Behavior } from "../../common/interfaces/Behavior";
@@ -16,19 +15,6 @@
 
 export const createGround = (entity: Entity, args:GroundProps) => {
 
-=======
-import { CircleBufferGeometry, Color, Mesh, MeshStandardMaterial, Quaternion, Vector3 } from 'three'
-import { BodyType } from 'three-physx'
-import { Behavior } from '../../common/interfaces/Behavior'
-import { addComponent, getComponent, getMutableComponent } from '../../ecs/functions/EntityFunctions'
-import { addColliderWithoutEntity } from '../../physics/behaviors/colliderCreateFunctions'
-import { ColliderComponent } from '../../physics/components/ColliderComponent'
-import { CollisionGroups } from '../../physics/enums/CollisionGroups'
-import { TransformComponent } from '../../transform/components/TransformComponent'
-import { addObject3DComponent } from './addObject3DComponent'
-
-export const createGround: Behavior = (entity, args) => {
->>>>>>> b73d09d1
   const mesh = new Mesh(
     new CircleBufferGeometry(1000, 32).rotateX(-Math.PI / 2),
     new MeshStandardMaterial({
