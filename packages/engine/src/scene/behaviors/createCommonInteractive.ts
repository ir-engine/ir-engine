import { Behavior } from '../../common/interfaces/Behavior'
import { EngineEvents } from '../../ecs/classes/EngineEvents'
import { addComponent, getComponent, hasComponent } from '../../ecs/functions/EntityFunctions'
import { Interactable } from '../../interaction/components/Interactable'
import { InteractiveSystem } from '../../interaction/systems/InteractiveSystem'
import { Object3DComponent } from '../components/Object3DComponent'
import { grabEquippable } from '../../interaction/functions/grabEquippable'
import { InteractionData } from '../../interaction/types/InteractionTypes'

<<<<<<< HEAD
export const onInteraction = (entityInitiator, args, delta, entityInteractive, time) => {
  const interactiveComponent = getComponent(entityInteractive, Interactable);
=======
export const onInteraction: Behavior = (entityInitiator, args, delta, entityInteractive, time) => {
  const interactiveComponent = getComponent(entityInteractive, Interactable)
>>>>>>> b73d09d1

  if (interactiveComponent.data.interactionType === 'equippable') {
    grabEquippable(entityInitiator, args, delta, entityInteractive)
  } else {
    EngineEvents.instance.dispatchEvent({
      type: InteractiveSystem.EVENTS.OBJECT_ACTIVATION,
      ...interactiveComponent.data
    })
  }
}

<<<<<<< HEAD
export const onInteractionHover = (entityInitiator, { focused }: { focused: boolean }, delta, entityInteractive, time) => {
  const interactiveComponent = getComponent(entityInteractive, Interactable);
=======
export const onInteractionHover: Behavior = (
  entityInitiator,
  { focused }: { focused: boolean },
  delta,
  entityInteractive,
  time
) => {
  const interactiveComponent = getComponent(entityInteractive, Interactable)
>>>>>>> b73d09d1

  const engineEvent: any = { type: InteractiveSystem.EVENTS.OBJECT_HOVER, focused, ...interactiveComponent.data }
  EngineEvents.instance.dispatchEvent(engineEvent)

  if (focused) {
  } else {
  }

  if (!hasComponent(entityInteractive, Object3DComponent)) {
    return
  }

  // TODO: add object to OutlineEffect.selection? or add OutlineEffect

  // const object3d = getMutableComponent(entityInteractive, Object3DComponent).value as Mesh;
}

export const createCommonInteractive = (entity, args: InteractionData) => {
  if (!args.interactable) {
    return
  }

  const interactiveData = {
    onInteraction: onInteraction,
    onInteractionFocused: onInteractionHover,
    onInteractionCheck: () => {
      return true
    },
    data: args
  }

  addComponent(entity, Interactable, interactiveData)
}<|MERGE_RESOLUTION|>--- conflicted
+++ resolved
@@ -7,13 +7,8 @@
 import { grabEquippable } from '../../interaction/functions/grabEquippable'
 import { InteractionData } from '../../interaction/types/InteractionTypes'
 
-<<<<<<< HEAD
 export const onInteraction = (entityInitiator, args, delta, entityInteractive, time) => {
   const interactiveComponent = getComponent(entityInteractive, Interactable);
-=======
-export const onInteraction: Behavior = (entityInitiator, args, delta, entityInteractive, time) => {
-  const interactiveComponent = getComponent(entityInteractive, Interactable)
->>>>>>> b73d09d1
 
   if (interactiveComponent.data.interactionType === 'equippable') {
     grabEquippable(entityInitiator, args, delta, entityInteractive)
@@ -25,19 +20,8 @@
   }
 }
 
-<<<<<<< HEAD
 export const onInteractionHover = (entityInitiator, { focused }: { focused: boolean }, delta, entityInteractive, time) => {
   const interactiveComponent = getComponent(entityInteractive, Interactable);
-=======
-export const onInteractionHover: Behavior = (
-  entityInitiator,
-  { focused }: { focused: boolean },
-  delta,
-  entityInteractive,
-  time
-) => {
-  const interactiveComponent = getComponent(entityInteractive, Interactable)
->>>>>>> b73d09d1
 
   const engineEvent: any = { type: InteractiveSystem.EVENTS.OBJECT_HOVER, focused, ...interactiveComponent.data }
   EngineEvents.instance.dispatchEvent(engineEvent)
