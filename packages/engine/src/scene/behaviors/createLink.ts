import { Object3D } from 'three'
import { Behavior } from '../../common/interfaces/Behavior'
import { EngineEvents } from '../../ecs/classes/EngineEvents'
import { addComponent } from '../../ecs/functions/EntityFunctions'
import { Interactable } from '../../interaction/components/Interactable'
import { InteractiveSystem } from '../../interaction/systems/InteractiveSystem'
import { addObject3DComponent } from './addObject3DComponent'

<<<<<<< HEAD
export const createLink = (entity, args: { href: string }) => {
    addObject3DComponent(entity, { obj3d: new Object3D(), objArgs: args });
    const interactiveData = {
      onInteraction: () => {
        window.open(args.href);
      },
      onInteractionFocused: (entityInitiator, { focused }, delta, entityInteractive, time) => {
        EngineEvents.instance.dispatchEvent({
          type: InteractiveSystem.EVENTS.OBJECT_HOVER,
          focused,
          interactionText: 'go to ' + args.href,
        });
      },
      data: { action: 'link' }
    };
    addComponent(entity, Interactable, interactiveData as any);
};
=======
export const createLink: Behavior = (entity, args: { href: string }) => {
  addObject3DComponent(entity, { obj3d: new Object3D(), objArgs: args })
  const interactiveData = {
    onInteraction: () => {
      window.open(args.href)
    },
    onInteractionFocused: (entityInitiator, { focused }, delta, entityInteractive, time) => {
      EngineEvents.instance.dispatchEvent({
        type: InteractiveSystem.EVENTS.OBJECT_HOVER,
        focused,
        interactionText: 'go to ' + args.href
      })
    },
    data: { action: 'link' }
  }
  addComponent(entity, Interactable, interactiveData as any)
}
>>>>>>> b73d09d1
<|MERGE_RESOLUTION|>--- conflicted
+++ resolved
@@ -6,7 +6,6 @@
 import { InteractiveSystem } from '../../interaction/systems/InteractiveSystem'
 import { addObject3DComponent } from './addObject3DComponent'
 
-<<<<<<< HEAD
 export const createLink = (entity, args: { href: string }) => {
     addObject3DComponent(entity, { obj3d: new Object3D(), objArgs: args });
     const interactiveData = {
@@ -23,23 +22,4 @@
       data: { action: 'link' }
     };
     addComponent(entity, Interactable, interactiveData as any);
-};
-=======
-export const createLink: Behavior = (entity, args: { href: string }) => {
-  addObject3DComponent(entity, { obj3d: new Object3D(), objArgs: args })
-  const interactiveData = {
-    onInteraction: () => {
-      window.open(args.href)
-    },
-    onInteractionFocused: (entityInitiator, { focused }, delta, entityInteractive, time) => {
-      EngineEvents.instance.dispatchEvent({
-        type: InteractiveSystem.EVENTS.OBJECT_HOVER,
-        focused,
-        interactionText: 'go to ' + args.href
-      })
-    },
-    data: { action: 'link' }
-  }
-  addComponent(entity, Interactable, interactiveData as any)
-}
->>>>>>> b73d09d1
+};