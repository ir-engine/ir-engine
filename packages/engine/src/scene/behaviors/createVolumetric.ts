--- conflicted
+++ resolved
@@ -1,5 +1,5 @@
 import { Behavior } from '../../common/interfaces/Behavior';
-import DracosisPlayer from '@xr3ngine/volumetric/src/Player'
+import DracosisPlayer from '@xr3ngine/volumetric/src/Player';
 import { Engine } from '../../ecs/classes/Engine';
 import VolumetricComponent from "../components/VolumetricComponent"
 import { addComponent, getMutableComponent } from '../../ecs/functions/EntityFunctions';
@@ -8,10 +8,6 @@
     // Create new volumetric player component
    addComponent(entity, VolumetricComponent);
    const volumetricComponent = getMutableComponent(entity, VolumetricComponent);
-<<<<<<< HEAD
-    // Create new sequence with arg values
-=======
->>>>>>> origin/error-logging-fixes
 
    console.log("Args src is ", args.objArgs.src)
    const drcs = args.objArgs.src.replace(".drcs", ".mp4");
@@ -26,20 +22,9 @@
         startFrame: 0,
         endFrame: -1,
         scale: 0.001,
-<<<<<<< HEAD
-        speedMultiplier: 1,
-        bufferSize: 80
-      });
-    
-      volumetricComponent.player = DracosisSequence;
-      DracosisSequence.play();
-
-};
-=======
         bufferSize: 80,
       });
     
       volumetricComponent.player = DracosisSequence;
 
-};
->>>>>>> origin/error-logging-fixes+};