/*
CPAL-1.0 License

The contents of this file are subject to the Common Public Attribution License
Version 1.0. (the "License"); you may not use this file except in compliance
with the License. You may obtain a copy of the License at
https://github.com/EtherealEngine/etherealengine/blob/dev/LICENSE.
The License is based on the Mozilla Public License Version 1.1, but Sections 14
and 15 have been added to cover use of software over a computer network and 
provide for limited attribution for the Original Developer. In addition, 
Exhibit A has been modified to be consistent with Exhibit B.

Software distributed under the License is distributed on an "AS IS" basis,
WITHOUT WARRANTY OF ANY KIND, either express or implied. See the License for the
specific language governing rights and limitations under the License.

The Original Code is Ethereal Engine.

The Original Developer is the Initial Developer. The Initial Developer of the
Original Code is the Ethereal Engine team.

All portions of the code written by the Ethereal Engine team are Copyright © 2021-2023 
Ethereal Engine. All Rights Reserved.
*/

import { Types } from 'bitecs'
import { Entity } from '../../ecs/classes/Entity'
import { defineComponent, hasComponent, removeComponent, setComponent } from '../../ecs/functions/ComponentFunctions'

const maxBitWidth = 32

export const ObjectLayerComponents = Array.from({ length: maxBitWidth }, (_, i) => {
  return defineComponent({
    name: `ObjectLayer${i}`,

    onSet(entity, component) {
      ObjectLayerMaskComponent.mask[entity] |= (1 << i) | 0
    },

    onRemove(entity, component) {
      ObjectLayerMaskComponent.mask[entity] &= ~((1 << i) | 0)
    }
  })
})

export const ObjectLayerMaskComponent = defineComponent({
  name: 'ObjectLayerMaskComponent',
  schema: { mask: Types.i32 },

  onInit(entity) {
    return 1 << 0 // enable layer 0
  },

  onSet(entity, component, mask = 1 << 0) {
    for (let i = 0; i < maxBitWidth; i++) {
      const isSet = (mask & ((1 << i) | 0)) !== 0
      if (isSet) {
        setComponent(entity, ObjectLayerComponents[i])
      } else {
        removeComponent(entity, ObjectLayerComponents[i])
      }
    }
    component.set(ObjectLayerMaskComponent.mask[entity])
  },

  onRemove(entity, component) {
    for (let i = 0; i < maxBitWidth; i++) {
      removeComponent(entity, ObjectLayerComponents[i])
    }
    component.set(0)
  },

  toJSON(entity, component) {
    return component.value
  },

  setLayer(entity: Entity, layer: number) {
<<<<<<< HEAD
    for (let i = 0; i < maxBitWidth; i++) {
      if (i == layer) {
        setComponent(entity, ObjectLayerComponents[i])
      } else {
        removeComponent(entity, ObjectLayerComponents[i])
      }
    }
    setComponent(entity, ObjectLayerMaskComponent, ObjectLayerMaskComponent.mask[entity])
=======
    const mask = ObjectLayerMaskComponent.mask[entity] | (1 << layer) | 0
    setComponent(entity, ObjectLayerMaskComponent, mask)
  },

  enableLayer(entity: Entity, layer: number) {
    if (!hasComponent(entity, ObjectLayerMaskComponent)) setComponent(entity, ObjectLayerMaskComponent)
    setComponent(entity, ObjectLayerComponents[layer])
>>>>>>> 8abbdf52
  },

  enableLayers(entity: Entity, ...layers: number[]) {
    if (!hasComponent(entity, ObjectLayerMaskComponent)) setComponent(entity, ObjectLayerMaskComponent)
    for (const layer of layers) {
      setComponent(entity, ObjectLayerComponents[layer])
    }
  },

  disableLayer(entity: Entity, layer: number) {
    if (!hasComponent(entity, ObjectLayerMaskComponent)) setComponent(entity, ObjectLayerMaskComponent)
    removeComponent(entity, ObjectLayerComponents[layer])
  },

  disableLayers(entity: Entity, ...layers: number[]) {
    if (!hasComponent(entity, ObjectLayerMaskComponent)) setComponent(entity, ObjectLayerMaskComponent)
    for (const layer of layers) {
      removeComponent(entity, ObjectLayerComponents[layer])
    }
  },

  toggleLayer(entity: Entity, layer: number) {
    if (!hasComponent(entity, ObjectLayerMaskComponent)) setComponent(entity, ObjectLayerMaskComponent)
    const ObjectLayerComponent = ObjectLayerComponents[layer]
    if (hasComponent(entity, ObjectLayerComponent)) {
      removeComponent(entity, ObjectLayerComponent)
    } else {
      setComponent(entity, ObjectLayerComponent)
    }
  },

  setMask(entity: Entity, mask: number) {
<<<<<<< HEAD
    for (let i = 0; i < maxBitWidth; i++) {
      const isSet = (mask & ((1 << i) | 0)) !== 0
      if (isSet) {
        setComponent(entity, ObjectLayerComponents[i])
      } else {
        removeComponent(entity, ObjectLayerComponents[i])
      }
    }
    setComponent(entity, ObjectLayerMaskComponent, ObjectLayerMaskComponent.mask[entity])
=======
    setComponent(entity, ObjectLayerMaskComponent, mask)
>>>>>>> 8abbdf52
  }
})

export class Layer {
  constructor(public entity: Entity) {
    if (!hasComponent(entity, ObjectLayerMaskComponent)) setComponent(entity, ObjectLayerMaskComponent)
  }

  get mask() {
    return ObjectLayerMaskComponent.mask[this.entity]
  }

  set mask(val) {
    setComponent(this.entity, ObjectLayerMaskComponent, val)
  }

  set(channel: number) {
    ObjectLayerMaskComponent.setLayer(this.entity, channel)
  }

  enable(channel: number) {
    ObjectLayerMaskComponent.enableLayer(this.entity, channel)
  }

  enableAll() {
    ObjectLayerMaskComponent.setMask(this.entity, -1)
  }

  toggle(channel: number) {
    ObjectLayerMaskComponent.toggleLayer(this.entity, channel)
  }

  disable(channel: number) {
    ObjectLayerMaskComponent.disableLayer(this.entity, channel)
  }

  disableAll() {
    ObjectLayerMaskComponent.setMask(this.entity, 0)
  }

  test(layers: Layer) {
    return (this.mask & layers.mask) !== 0
  }

  isEnabled(channel: number) {
    return (this.mask & ((1 << channel) | 0)) !== 0
  }
}<|MERGE_RESOLUTION|>--- conflicted
+++ resolved
@@ -75,16 +75,6 @@
   },
 
   setLayer(entity: Entity, layer: number) {
-<<<<<<< HEAD
-    for (let i = 0; i < maxBitWidth; i++) {
-      if (i == layer) {
-        setComponent(entity, ObjectLayerComponents[i])
-      } else {
-        removeComponent(entity, ObjectLayerComponents[i])
-      }
-    }
-    setComponent(entity, ObjectLayerMaskComponent, ObjectLayerMaskComponent.mask[entity])
-=======
     const mask = ObjectLayerMaskComponent.mask[entity] | (1 << layer) | 0
     setComponent(entity, ObjectLayerMaskComponent, mask)
   },
@@ -92,7 +82,6 @@
   enableLayer(entity: Entity, layer: number) {
     if (!hasComponent(entity, ObjectLayerMaskComponent)) setComponent(entity, ObjectLayerMaskComponent)
     setComponent(entity, ObjectLayerComponents[layer])
->>>>>>> 8abbdf52
   },
 
   enableLayers(entity: Entity, ...layers: number[]) {
@@ -125,19 +114,7 @@
   },
 
   setMask(entity: Entity, mask: number) {
-<<<<<<< HEAD
-    for (let i = 0; i < maxBitWidth; i++) {
-      const isSet = (mask & ((1 << i) | 0)) !== 0
-      if (isSet) {
-        setComponent(entity, ObjectLayerComponents[i])
-      } else {
-        removeComponent(entity, ObjectLayerComponents[i])
-      }
-    }
-    setComponent(entity, ObjectLayerMaskComponent, ObjectLayerMaskComponent.mask[entity])
-=======
     setComponent(entity, ObjectLayerMaskComponent, mask)
->>>>>>> 8abbdf52
   }
 })
 
