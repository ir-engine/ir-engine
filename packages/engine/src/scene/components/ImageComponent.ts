--- conflicted
+++ resolved
@@ -41,11 +41,7 @@
 } from 'three'
 
 import { EntityUUID } from '@etherealengine/common/src/interfaces/EntityUUID'
-<<<<<<< HEAD
-import { NO_PROXY, useHookstate } from '@etherealengine/hyperflux'
-=======
-import { getState, useHookstate } from '@etherealengine/hyperflux'
->>>>>>> a21aed31
+import { getState, NO_PROXY, useHookstate } from '@etherealengine/hyperflux'
 
 import config from '@etherealengine/common/src/config'
 import { StaticResourceType } from '@etherealengine/common/src/schema.type.module'
@@ -172,41 +168,29 @@
     const _texture = textureState.get(NO_PROXY)
     if (_texture) {
       texture.set(_texture)
-      removeComponent(entity, SceneAssetPendingTagComponent)
+      SceneAssetPendingTagComponent.removeResource(entity, ImageComponent.jsonID)
       return unload
     }
   }, [textureState])
 
-<<<<<<< HEAD
   useEffect(() => {
     if (!error.value) return
     addError(entity, ImageComponent, `LOADING_ERROR`, error.value.message)
-    removeComponent(entity, SceneAssetPendingTagComponent)
+    SceneAssetPendingTagComponent.removeResource(entity, ImageComponent.jsonID)
   }, [error])
-=======
-      AssetLoader.loadAsync(image.source.value)
-        .then((_texture) => {
-          texture.set(_texture)
-        })
-        .catch((e) => {
-          addError(entity, ImageComponent, `LOADING_ERROR`, e.message)
-        })
-        .finally(() => {
-          SceneAssetPendingTagComponent.removeResource(entity, ImageComponent.jsonID)
-        })
->>>>>>> a21aed31
 
   useEffect(() => {
     if (!image.source.value) {
-      return addError(entity, ImageComponent, `MISSING_TEXTURE_SOURCE`)
+      addError(entity, ImageComponent, `MISSING_TEXTURE_SOURCE`)
+      SceneAssetPendingTagComponent.removeResource(entity, ImageComponent.jsonID)
+      return
     }
 
     const assetType = AssetLoader.getAssetClass(image.source.value)
     if (assetType !== AssetClass.Image) {
-      return addError(entity, ImageComponent, `UNSUPPORTED_ASSET_CLASS`)
-    }
-
-    setComponent(entity, SceneAssetPendingTagComponent)
+      addError(entity, ImageComponent, `UNSUPPORTED_ASSET_CLASS`)
+      SceneAssetPendingTagComponent.removeResource(entity, ImageComponent.jsonID)
+    }
   }, [image.source])
 
   useEffect(
