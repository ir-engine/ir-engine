--- conflicted
+++ resolved
@@ -28,12 +28,8 @@
 import { getState } from '@etherealengine/hyperflux'
 import { matches } from '../../common/functions/MatchesUtils'
 import { isClient } from '../../common/functions/getEnvironment'
-<<<<<<< HEAD
+import { EngineState } from '../../ecs/classes/EngineState'
 import { SceneState } from '../../ecs/classes/Scene'
-=======
-import { EngineState } from '../../ecs/classes/EngineState'
-import { SceneServices } from '../../ecs/classes/Scene'
->>>>>>> 55f97409
 import {
   defineComponent,
   getComponent,
