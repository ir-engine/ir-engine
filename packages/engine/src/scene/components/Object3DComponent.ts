import { Group, Object3D } from 'three'

import { Entity } from '../../ecs/classes/Entity'
import { createMappedComponent, defineComponent } from '../../ecs/functions/ComponentFunctions'

/** @deprecated */
export type Object3DWithEntity = Object3D & { entity: Entity }

/** @deprecated */
export type Object3DComponentType = {
  value: Object3D | Group
}

<<<<<<< HEAD
export const Object3DFunctions = ['value.removeFromParent', 'value.clear']

=======
/**
 * @deprecated use GroupComponent
 */
>>>>>>> f2be74ea
export const Object3DComponent = createMappedComponent<Object3DComponentType>('Object3DComponent')<|MERGE_RESOLUTION|>--- conflicted
+++ resolved
@@ -11,12 +11,9 @@
   value: Object3D | Group
 }
 
-<<<<<<< HEAD
 export const Object3DFunctions = ['value.removeFromParent', 'value.clear']
 
-=======
 /**
  * @deprecated use GroupComponent
  */
->>>>>>> f2be74ea
 export const Object3DComponent = createMappedComponent<Object3DComponentType>('Object3DComponent')