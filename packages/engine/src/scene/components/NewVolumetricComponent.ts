--- conflicted
+++ resolved
@@ -38,16 +38,9 @@
   useEntityContext,
   useExecute,
   useOptionalComponent
-<<<<<<< HEAD
-} from '@etherealengine/ecs'
-import { NO_PROXY, State, getMutableState, getState } from '@etherealengine/hyperflux'
-import { addObjectToGroup, removeObjectFromGroup } from '@etherealengine/spatial/src/renderer/components/GroupComponent'
-=======
 } from '@ir-engine/ecs'
 import { NO_PROXY, State, getMutableState, getState } from '@ir-engine/hyperflux'
-import { EngineState } from '@ir-engine/spatial/src/EngineState'
 import { addObjectToGroup, removeObjectFromGroup } from '@ir-engine/spatial/src/renderer/components/GroupComponent'
->>>>>>> 7a4de912
 import { useEffect, useRef } from 'react'
 import {
   BufferGeometry,
