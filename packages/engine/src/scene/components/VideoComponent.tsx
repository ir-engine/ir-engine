/*
CPAL-1.0 License

The contents of this file are subject to the Common Public Attribution License
Version 1.0. (the "License"); you may not use this file except in compliance
with the License. You may obtain a copy of the License at
https://github.com/EtherealEngine/etherealengine/blob/dev/LICENSE.
The License is based on the Mozilla Public License Version 1.1, but Sections 14
and 15 have been added to cover use of software over a computer network and 
provide for limited attribution for the Original Developer. In addition, 
Exhibit A has been modified to be consistent with Exhibit B.

Software distributed under the License is distributed on an "AS IS" basis,
WITHOUT WARRANTY OF ANY KIND, either express or implied. See the License for the
specific language governing rights and limitations under the License.

The Original Code is Ethereal Engine.

The Original Developer is the Initial Developer. The Initial Developer of the
Original Code is the Ethereal Engine team.

All portions of the code written by the Ethereal Engine team are Copyright © 2021-2023 
Ethereal Engine. All Rights Reserved.
*/

import { useEffect } from 'react'
import {
  ClampToEdgeWrapping,
  DoubleSide,
  LinearFilter,
  Mesh,
  PlaneGeometry,
  ShaderMaterial,
  Side,
  SphereGeometry,
  Uniform,
  Vector2,
  VideoTexture,
  Wrapping
} from 'three'

import { EntityUUID, UUIDComponent } from '@etherealengine/ecs'
import {
  defineComponent,
  getComponent,
  getOptionalComponent,
  setComponent,
  useComponent,
  useOptionalComponent
} from '@etherealengine/ecs/src/ComponentFunctions'
import { Entity, UndefinedEntity } from '@etherealengine/ecs/src/Entity'
import { createEntity, removeEntity, useEntityContext } from '@etherealengine/ecs/src/EntityFunctions'
import { defineState, NO_PROXY, useHookstate } from '@etherealengine/hyperflux'
import { isMobile } from '@etherealengine/spatial/src/common/functions/isMobile'
import { createPriorityQueue } from '@etherealengine/spatial/src/common/functions/PriorityQueue'
import { NameComponent } from '@etherealengine/spatial/src/common/NameComponent'
import { MeshComponent, useMeshComponent } from '@etherealengine/spatial/src/renderer/components/MeshComponent'
import { setVisibleComponent, VisibleComponent } from '@etherealengine/spatial/src/renderer/components/VisibleComponent'
import { EntityTreeComponent } from '@etherealengine/spatial/src/transform/components/EntityTree'
import { isMobileXRHeadset } from '@etherealengine/spatial/src/xr/XRState'
import { ContentFitType, ObjectFitFunctions } from '@etherealengine/spatial/src/xrui/functions/ObjectFitFunctions'

import { clearErrors } from '../functions/ErrorFunctions'
import { PLANE_GEO, resizeVideoMesh, SPHERE_GEO } from './ImageComponent'
import { MediaElementComponent } from './MediaComponent'

export const VideoTexturePriorityQueueState = defineState({
  name: 'VideoTexturePriorityQueueState',
  initial: () => {
    const accumulationBudget = isMobileXRHeadset || isMobile ? 1 : 3
    return {
      queue: createPriorityQueue({
        accumulationBudget
      })
    }
  }
})

class VideoTexturePriorityQueue extends VideoTexture {
  constructor(video) {
    super(video)
    this.minFilter = LinearFilter
    this.magFilter = LinearFilter
    this.generateMipmaps = false
  }
  update() {}
}

export const VideoComponent = defineComponent({
  name: 'EE_video',
  jsonID: 'EE_video',

  onInit: (entity) => {
    return {
      side: DoubleSide as Side,
      size: new Vector2(1, 1),
      uvOffset: new Vector2(0, 0),
      uvScale: new Vector2(1, 1),
      alphaUVOffset: new Vector2(0, 0),
      alphaUVScale: new Vector2(1, 1),
      wrapS: ClampToEdgeWrapping as Wrapping,
      wrapT: ClampToEdgeWrapping as Wrapping,
      useAlpha: false,
      useAlphaUVTransform: false,
      alphaThreshold: 0.5,
      fit: 'contain' as ContentFitType,
      projection: 'Flat' as 'Flat' | 'Equirectangular360',
      mediaUUID: '' as EntityUUID,
      // internal
      videoMeshEntity: UndefinedEntity,
      texture: null as VideoTexturePriorityQueue | null,
      userData: { ignoreOnExport: true }
    }
  },

  toJSON: (entity, component) => {
    return {
      /**
       * An entity with with an attached MediaComponent;if an empty string, then the current entity is assumed
       */
      mediaUUID: component.mediaUUID.value,
      side: component.side.value,
      size: component.size.value,
      uvOffset: component.uvOffset.value,
      uvScale: component.uvScale.value,
      alphaUVOffset: component.alphaUVOffset.value,
      alphaUVScale: component.alphaUVScale.value,
      wrapS: component.wrapS.value,
      wrapT: component.wrapT.value,
      useAlpha: component.useAlpha.value,
      useAlphaUVTransform: component.useAlphaUVTransform.value,
      alphaThreshold: component.alphaThreshold.value,
      fit: component.fit.value,
      projection: component.projection.value
    }
  },

  onSet: (entity, component, json) => {
    if (!json) return
    if (typeof json.mediaUUID === 'string') component.mediaUUID.set(json.mediaUUID)
    if (typeof json.side === 'number') component.side.set(json.side)
    if (typeof json.size === 'object') component.size.set(new Vector2(json.size.x, json.size.y))
    if (typeof json.uvOffset === 'object') component.uvOffset.set(new Vector2(json.uvOffset.x, json.uvOffset.y))
    if (typeof json.uvScale === 'object') component.uvScale.set(new Vector2(json.uvScale.x, json.uvScale.y))
    if (typeof json.alphaUVOffset === 'object')
      component.alphaUVOffset.set(new Vector2(json.alphaUVOffset.x, json.alphaUVOffset.y))
    if (typeof json.alphaUVScale === 'object')
      component.alphaUVScale.set(new Vector2(json.alphaUVScale.x, json.alphaUVScale.y))
    if (typeof json.wrapS === 'number') component.wrapS.set(json.wrapS)
    if (typeof json.wrapT === 'number') component.wrapT.set(json.wrapT)
    if (typeof json.useAlpha === 'boolean') component.useAlpha.set(json.useAlpha)
    if (typeof json.useAlphaUVTransform === 'boolean') component.useAlphaUVTransform.set(json.useAlphaUVTransform)
    if (typeof json.alphaThreshold === 'number') component.alphaThreshold.set(json.alphaThreshold)
    if (typeof json.fit === 'string') component.fit.set(json.fit)
    if (typeof json.projection === 'string' && (json.projection === 'Flat' || json.projection === 'Equirectangular360'))
      component.projection.set(json.projection)
  },

  onRemove: (entity, component) => {
    if (VideoComponent.uniqueVideoEntities.includes(entity)) {
      VideoComponent.uniqueVideoEntities.splice(VideoComponent.uniqueVideoEntities.indexOf(entity), 1)
    }
  },

  errors: ['INVALID_MEDIA_UUID', 'MISSING_MEDIA_ELEMENT'],

  uniqueVideoEntities: [] as Entity[],

  reactor: VideoReactor
})

function VideoReactor() {
  const entity = useEntityContext()
  const video = useComponent(entity, VideoComponent)
  const visible = useOptionalComponent(entity, VisibleComponent)
  const mediaUUID = video.mediaUUID.value
  const mediaEntity = UUIDComponent.getEntityByUUID(mediaUUID) || entity
  const mediaElement = useOptionalComponent(mediaEntity, MediaElementComponent)

  const videoMeshEntity = useHookstate(createEntity)
  const mesh = useMeshComponent<PlaneGeometry | SphereGeometry, ShaderMaterial>(
    videoMeshEntity.value,
    PLANE_GEO,
    () =>
      new ShaderMaterial({
        uniforms: {
          map: { value: null },
          alphaMap: { value: null },
          uvOffset: { value: new Vector2(0, 0) },
          uvScale: { value: new Vector2(1, 1) },
          useAlpha: { value: false },
          alphaThreshold: { value: 0.5 },
          useAlphaUVTransform: { value: false },
          alphaUVOffset: { value: new Vector2(0, 0) },
          alphaUVScale: { value: new Vector2(1, 1) },
          wrapS: { value: ClampToEdgeWrapping },
          wrapT: { value: ClampToEdgeWrapping }
        },
        vertexShader: `
        varying vec2 vUv;
        void main() {
          vUv = uv;
          gl_Position = projectionMatrix * modelViewMatrix * vec4(position, 1.0);
        }

      `,
        fragmentShader: `
      #ifdef USE_MAP
        uniform sampler2D map;
      #endif
        uniform bool useAlpha;
        uniform float alphaThreshold;
        uniform vec2 uvOffset;
        uniform vec2 uvScale;
        uniform bool useAlphaUVTransform;
        uniform vec2 alphaUVOffset;
        uniform vec2 alphaUVScale;
        uniform int wrapS;
        uniform int wrapT;

        varying vec2 vUv;

        vec2 applyWrapping(vec2 uv, int wrapS, int wrapT) {
          vec2 wrappedUv = uv;
          // Repeat Wrapping
          if (wrapS == 1000) {
            wrappedUv.x = fract(wrappedUv.x);
          } else if (wrapS == 1002) {
            float mirrored = mod(wrappedUv.x, 2.0);
            if (mirrored > 1.0) mirrored = 2.0 - mirrored;
            wrappedUv.x = mirrored;
          } else {
            wrappedUv.x = clamp(wrappedUv.x, 0.0, 1.0);
          }
          
          if (wrapT == 1000) {
            wrappedUv.y = fract(wrappedUv.y);
          } else if (wrapT == 1002) {
            float mirrored = mod(wrappedUv.y, 2.0);
            if (mirrored > 1.0) mirrored = 2.0 - mirrored;
            wrappedUv.y = mirrored;
          } else {
            wrappedUv.y = clamp(wrappedUv.y, 0.0, 1.0);
          }
          return wrappedUv;
        }



        void main() {
        #ifdef USE_MAP
          vec2 mapUv = applyWrapping(vUv * uvScale + uvOffset, wrapS, wrapT);
          vec4 color = texture2D(map, mapUv);
          color.rgb = pow(color.rgb, vec3(2.2));
          if (useAlpha) {
            if (useAlphaUVTransform) {
                vec2 alphaMapUv = applyWrapping(vUv * alphaUVScale + alphaUVOffset, wrapS, wrapT);
                vec4 alphaColor = texture2D(map, alphaMapUv);
                float intensity = alphaColor.r * 0.3 + alphaColor.g * 0.59 + alphaColor.b * 0.11;
                if (intensity < alphaThreshold) discard;
            } else {
                float intensity = color.r * 0.3 + color.g * 0.59 + color.b * 0.11;
                if (intensity < alphaThreshold) discard;
            }
          }
          gl_FragColor = color;
        #else
          gl_FragColor = vec4(0.0, 0.0, 0.0, 1.0);
        #endif
        }
      `
      })
  )

  useEffect(() => {
    const videoEntity = videoMeshEntity.value
    video.videoMeshEntity.set(videoEntity)
    mesh.name.set(`video-group-${entity}`)
<<<<<<< HEAD
    mesh.userData['ignoreOnExport'].set(true)
=======
>>>>>>> 842469bb
    setComponent(videoEntity, EntityTreeComponent, { parentEntity: entity })
    setComponent(videoEntity, NameComponent, mesh.name.value)
    return () => {
      removeEntity(videoEntity)
    }
  }, [])

  useEffect(() => {
    setVisibleComponent(videoMeshEntity.value, !!visible)
  }, [visible])

  // update side
  useEffect(() => {
    mesh.material.side.set(video.side.value)
  }, [video.side])

  // update mesh
  useEffect(() => {
    const videoMesh = mesh.value as Mesh<PlaneGeometry | SphereGeometry, ShaderMaterial>
    resizeVideoMesh(videoMesh)
    const scale = ObjectFitFunctions.computeContentFitScale(
      videoMesh.scale.x,
      videoMesh.scale.y,
      video.size.width.value,
      video.size.height.value,
      video.fit.value
    )
    videoMesh.scale.setScalar(scale)
  }, [video.size, video.fit, video.texture])

  useEffect(() => {
    mesh.geometry.set(video.projection.value === 'Flat' ? PLANE_GEO() : SPHERE_GEO())
    mesh.geometry.attributes.position.needsUpdate.set(true)
    const uniforms = mesh.material.uniforms.get(NO_PROXY) as Record<string, Uniform>
    uniforms.map.value = video.texture.value
    const defines = mesh.material.defines.get(NO_PROXY) as Record<string, any>
    if (video.texture.value) {
      defines.USE_MAP = ''
    } else {
      delete defines.USE_MAP
    }
    mesh.material.needsUpdate.set(true)
  }, [video.texture, video.projection])

  useEffect(() => {
    const uniforms = mesh.material.uniforms.get(NO_PROXY) as Record<string, Uniform>
    uniforms.wrapS.value = video.wrapS.value
  }, [video.wrapS])

  useEffect(() => {
    const uniforms = mesh.material.uniforms.get(NO_PROXY) as Record<string, Uniform>
    uniforms.wrapT.value = video.wrapT.value
  }, [video.wrapT])

  useEffect(() => {
    const uniforms = mesh.material.uniforms.get(NO_PROXY) as Record<string, Uniform>
    uniforms.useAlpha.value = video.useAlpha.value
  }, [video.useAlpha])

  useEffect(() => {
    const uniforms = mesh.material.uniforms.get(NO_PROXY) as Record<string, Uniform>
    uniforms.alphaThreshold.value = video.alphaThreshold.value
  }, [video.alphaThreshold])

  useEffect(() => {
    const uniforms = mesh.material.uniforms.get(NO_PROXY) as Record<string, Uniform>
    uniforms.uvOffset.value = video.uvOffset.value
  }, [video.uvOffset])

  useEffect(() => {
    const uniforms = mesh.material.uniforms.get(NO_PROXY) as Record<string, Uniform>
    uniforms.uvScale.value = video.uvScale.value
  }, [video.uvScale])

  useEffect(() => {
    const uniforms = mesh.material.uniforms.get(NO_PROXY) as Record<string, Uniform>
    uniforms.useAlphaUVTransform.value = video.useAlphaUVTransform.value
  }, [video.useAlphaUVTransform])

  useEffect(() => {
    const uniforms = mesh.material.uniforms.get(NO_PROXY) as Record<string, Uniform>
    uniforms.alphaUVOffset.value = video.alphaUVOffset.value
  }, [video.alphaUVOffset])

  useEffect(() => {
    const uniforms = mesh.material.uniforms.get(NO_PROXY) as Record<string, Uniform>
    uniforms.alphaUVScale.value = video.alphaUVScale.value
  }, [video.alphaUVScale])

  useEffect(() => {
    if (!mediaEntity || !mediaElement) return
    const sourceVideoComponent = getComponent(mediaEntity, VideoComponent)
    const sourceMeshComponent = getOptionalComponent(mediaEntity, MeshComponent)
    const sourceTexture = sourceVideoComponent.texture
    if (video.texture.value) {
      ;(video.texture.value.image as HTMLVideoElement) = mediaElement.element.value as HTMLVideoElement
      clearErrors(entity, VideoComponent)
    } else {
      if (sourceTexture && sourceMeshComponent) {
        mesh.material.set(sourceMeshComponent.material as ShaderMaterial)
        clearErrors(entity, VideoComponent)
      } else {
        video.texture.set(new VideoTexturePriorityQueue(mediaElement.element.value as HTMLVideoElement))
        VideoComponent.uniqueVideoEntities.push(mediaEntity)
        clearErrors(entity, VideoComponent)
        return () => {
          if (VideoComponent.uniqueVideoEntities.includes(entity)) {
            VideoComponent.uniqueVideoEntities.splice(VideoComponent.uniqueVideoEntities.indexOf(entity), 1)
          }
        }
      }
    }
  }, [video.texture, mediaEntity, mediaElement])
  return null
}<|MERGE_RESOLUTION|>--- conflicted
+++ resolved
@@ -276,10 +276,6 @@
     const videoEntity = videoMeshEntity.value
     video.videoMeshEntity.set(videoEntity)
     mesh.name.set(`video-group-${entity}`)
-<<<<<<< HEAD
-    mesh.userData['ignoreOnExport'].set(true)
-=======
->>>>>>> 842469bb
     setComponent(videoEntity, EntityTreeComponent, { parentEntity: entity })
     setComponent(videoEntity, NameComponent, mesh.name.value)
     return () => {
