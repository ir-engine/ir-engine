import React, { FC, memo } from 'react'
import { Camera, Material, Mesh, Object3D } from 'three'

import { none } from '@etherealengine/hyperflux'

import { proxifyQuaternionWithDirty, proxifyVector3WithDirty } from '../../common/proxies/createThreejsProxy'
import { Engine } from '../../ecs/classes/Engine'
import { Entity } from '../../ecs/classes/Entity'
import {
  addComponent,
  defineComponent,
  getComponent,
  getMutableComponent,
  hasComponent,
  QueryComponents,
  removeComponent,
  useComponent
} from '../../ecs/functions/ComponentFunctions'
import { createQueryReactor } from '../../ecs/functions/SystemFunctions'
import { setTransformComponent, TransformComponent } from '../../transform/components/TransformComponent'

export type Object3DWithEntity = Object3D & { entity: Entity }

export const GroupComponent = defineComponent({
  name: 'GroupComponent',
  jsonID: 'group',

  onInit: (entity: Entity) => {
    return [] as Object3DWithEntity[]
  },

  onRemove: (entity, component) => {
    for (const obj of component.value) {
      obj.removeFromParent()
      // obj.traverse((mesh: Mesh) => {
      //   if (Array.isArray(mesh.material)) {
      //     mesh.material.forEach((material: Material) => material.dispose())
      //   } else {
      //     mesh.material?.dispose()
      //   }
      //   mesh.geometry?.dispose()
      // })
      // TODO: only dispose geometries/materials when no other entities are using them...
    }
  }
})

export function addObjectToGroup(entity: Entity, object: Object3D) {
  const obj = object as Object3DWithEntity & Camera
  obj.entity = entity

  if (!hasComponent(entity, GroupComponent)) addComponent(entity, GroupComponent, [])
  if (getComponent(entity as any, GroupComponent).includes(obj)) return // console.warn('[addObjectToGroup]: Tried to add an object that is already included', entity, object)
  if (!hasComponent(entity, TransformComponent)) setTransformComponent(entity)

  getMutableComponent(entity as any, GroupComponent).merge([obj])

  const transform = getComponent(entity as any, TransformComponent)
  obj.position.copy(transform.position)
  obj.quaternion.copy(transform.rotation)
  obj.scale.copy(transform.scale)
  obj.matrixAutoUpdate = false
  obj.matrixWorldAutoUpdate = false
  obj.matrix = transform.matrix
  obj.matrixWorld = transform.matrix
  obj.matrixWorldInverse = transform.matrixInverse
  if (object !== Engine.instance.scene) Engine.instance.scene.add(object)

  // sometimes it's convenient to update the entity transform via the Object3D,
  // so allow people to do that via proxies
  proxifyVector3WithDirty(TransformComponent.position, entity, TransformComponent.dirtyTransforms, obj.position)
  proxifyQuaternionWithDirty(TransformComponent.rotation, entity, TransformComponent.dirtyTransforms, obj.quaternion)
  proxifyVector3WithDirty(TransformComponent.scale, entity, TransformComponent.dirtyTransforms, obj.scale)
}

export function removeGroupComponent(entity: Entity) {
  if (hasComponent(entity, GroupComponent)) {
    for (const obj of getComponent(entity, GroupComponent)) obj.removeFromParent()
    removeComponent(entity, GroupComponent)
  }
}

export function removeObjectFromGroup(entity: Entity, object: Object3D) {
  const obj = object as Object3DWithEntity & Camera

  if (hasComponent(entity, GroupComponent)) {
    const group = getComponent(entity, GroupComponent)
    if (group.includes(obj)) {
      getMutableComponent(entity, GroupComponent)[group.indexOf(obj)].set(none)
    }
    if (!group.length) removeComponent(entity, GroupComponent)
  }

  object.removeFromParent()
}

<<<<<<< HEAD
export const SCENE_COMPONENT_GROUP = 'group'

export type GroupReactorProps<C extends QueryComponents> = {
  entity: Entity<C>
  obj: Object3DWithEntity
}

export function startGroupQueryReactor<QC extends QueryComponents>(
  GroupChildReactor: React.FC<GroupReactorProps<[typeof GroupComponent, ...QC]>>,
  Components: QC
) {
  startQueryReactor(
    [GroupComponent, ...Components] as [typeof GroupComponent, ...QC],
    function GroupQueryReactor(props) {
      const entity = props.root.entity
      const groupComponent = useComponent(entity as any, GroupComponent)
      return (
        <>
          {groupComponent.value.map((obj, i) => (
            <GroupChildReactor key={obj.uuid} entity={entity} obj={obj} />
          ))}
        </>
      )
    }
  )
=======
export type GroupReactorProps = {
  entity: Entity
  obj: Object3DWithEntity
}

export const createGroupQueryReactor = (GroupChildReactor: FC<GroupReactorProps>, Components: QueryComponents = []) => {
  const MemoGroupChildReactor = memo(GroupChildReactor)
  return createQueryReactor([GroupComponent, ...Components], function GroupQueryReactor(props) {
    const entity = props.root.entity
    const groupComponent = useComponent(entity, GroupComponent)
    return (
      <>
        {groupComponent.value.map((obj, i) => (
          <MemoGroupChildReactor key={obj.uuid} entity={entity} obj={obj} />
        ))}
      </>
    )
  })
>>>>>>> 08081d76
}<|MERGE_RESOLUTION|>--- conflicted
+++ resolved
@@ -94,50 +94,29 @@
   object.removeFromParent()
 }
 
-<<<<<<< HEAD
-export const SCENE_COMPONENT_GROUP = 'group'
-
 export type GroupReactorProps<C extends QueryComponents> = {
   entity: Entity<C>
   obj: Object3DWithEntity
 }
 
-export function startGroupQueryReactor<QC extends QueryComponents>(
-  GroupChildReactor: React.FC<GroupReactorProps<[typeof GroupComponent, ...QC]>>,
+export const createGroupQueryReactor = <QC extends QueryComponents>(
+  GroupChildReactor: FC<GroupReactorProps<[typeof GroupComponent, ...QC]>>,
   Components: QC
-) {
-  startQueryReactor(
+) => {
+  const MemoGroupChildReactor = memo(GroupChildReactor)
+  return createQueryReactor(
     [GroupComponent, ...Components] as [typeof GroupComponent, ...QC],
     function GroupQueryReactor(props) {
       const entity = props.root.entity
+
       const groupComponent = useComponent(entity as any, GroupComponent)
       return (
         <>
           {groupComponent.value.map((obj, i) => (
-            <GroupChildReactor key={obj.uuid} entity={entity} obj={obj} />
+            <MemoGroupChildReactor key={obj.uuid} entity={entity} obj={obj} />
           ))}
         </>
       )
     }
   )
-=======
-export type GroupReactorProps = {
-  entity: Entity
-  obj: Object3DWithEntity
-}
-
-export const createGroupQueryReactor = (GroupChildReactor: FC<GroupReactorProps>, Components: QueryComponents = []) => {
-  const MemoGroupChildReactor = memo(GroupChildReactor)
-  return createQueryReactor([GroupComponent, ...Components], function GroupQueryReactor(props) {
-    const entity = props.root.entity
-    const groupComponent = useComponent(entity, GroupComponent)
-    return (
-      <>
-        {groupComponent.value.map((obj, i) => (
-          <MemoGroupChildReactor key={obj.uuid} entity={entity} obj={obj} />
-        ))}
-      </>
-    )
-  })
->>>>>>> 08081d76
 }