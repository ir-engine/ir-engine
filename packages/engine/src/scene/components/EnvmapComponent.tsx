/*
CPAL-1.0 License

The contents of this file are subject to the Common Public Attribution License
Version 1.0. (the "License"); you may not use this file except in compliance
with the License. You may obtain a copy of the License at
https://github.com/EtherealEngine/etherealengine/blob/dev/LICENSE.
The License is based on the Mozilla Public License Version 1.1, but Sections 14
and 15 have been added to cover use of software over a computer network and 
provide for limited attribution for the Original Developer. In addition, 
Exhibit A has been modified to be consistent with Exhibit B.

Software distributed under the License is distributed on an "AS IS" basis,
WITHOUT WARRANTY OF ANY KIND, either express or implied. See the License for the
specific language governing rights and limitations under the License.

The Original Code is Ethereal Engine.

The Original Developer is the Initial Developer. The Initial Developer of the
Original Code is the Ethereal Engine team.

All portions of the code written by the Ethereal Engine team are Copyright © 2021-2023 
Ethereal Engine. All Rights Reserved.
*/

import React, { useEffect } from 'react'
import {
  Color,
  CubeReflectionMapping,
  CubeTexture,
  DataTexture,
  EquirectangularReflectionMapping,
  Mesh,
  MeshMatcapMaterial,
  MeshStandardMaterial,
  Object3D,
  RGBAFormat,
  Scene,
  SRGBColorSpace,
  Texture
} from 'three'

import { EntityUUID } from '@etherealengine/common/src/interfaces/EntityUUID'
import { getMutableState, useHookstate } from '@etherealengine/hyperflux'

import { AssetLoader } from '../../assets/classes/AssetLoader'
import { isClient } from '../../common/functions/getEnvironment'
import { Entity } from '../../ecs/classes/Entity'
import { SceneState } from '../../ecs/classes/Scene'
import { defineComponent, getMutableComponent, useComponent } from '../../ecs/functions/ComponentFunctions'
import { useEntityContext } from '../../ecs/functions/EntityFunctions'
import { RendererState } from '../../renderer/RendererState'
import { EnvMapSourceType, EnvMapTextureType } from '../constants/EnvMapEnum'
import { getRGBArray, loadCubeMapTexture } from '../constants/Util'
import { addError, removeError } from '../functions/ErrorFunctions'
import { applyBoxProjection, EnvMapBakeComponent } from './EnvMapBakeComponent'
import { GroupComponent } from './GroupComponent'
import { UUIDComponent } from './UUIDComponent'

const tempColor = new Color()

export const EnvmapComponent = defineComponent({
  name: 'EnvmapComponent',
  jsonID: 'envmap',
  onInit: (entity) => {
    return {
      type: EnvMapSourceType.None as (typeof EnvMapSourceType)[keyof typeof EnvMapSourceType],
      envMapTextureType:
        EnvMapTextureType.Equirectangular as (typeof EnvMapTextureType)[keyof typeof EnvMapTextureType],
      envMapSourceColor: new Color(0xfff) as Color,
      envMapSourceURL: '',
      envMapSourceEntityUUID: '' as EntityUUID,
      envMapIntensity: 1,
      // internal
      envmap: null as Texture | null
    }
  },

  onSet: (entity, component, json) => {
    if (typeof json?.type === 'string') component.type.set(json.type)
    if (typeof json?.envMapTextureType === 'string') component.envMapTextureType.set(json.envMapTextureType)
    if (typeof json?.envMapSourceColor === 'number') component.envMapSourceColor.set(new Color(json.envMapSourceColor))
    if (typeof json?.envMapSourceURL === 'string') component.envMapSourceURL.set(json.envMapSourceURL)
    if (typeof json?.envMapSourceEntityUUID === 'string')
      component.envMapSourceEntityUUID.set(json.envMapSourceEntityUUID)
    if (typeof json?.envMapIntensity === 'number') component.envMapIntensity.set(json.envMapIntensity)
  },

  toJSON: (entity, component) => {
    return {
      type: component.type.value,
      envMapTextureType: component.envMapTextureType.value,
      envMapSourceColor: component.envMapSourceColor.value,
      envMapSourceURL: component.envMapSourceURL.value,
      envMapSourceEntityUUID: component.envMapSourceEntityUUID.value,
      envMapIntensity: component.envMapIntensity.value
    }
  },

  reactor: function () {
    const entity = useEntityContext()
    if (!isClient) return null

    const component = useComponent(entity, EnvmapComponent)
    const group = useComponent(entity, GroupComponent)
    const background = useHookstate(getMutableState(SceneState).background)

    useEffect(() => {
      updateEnvMapIntensity(group.value, component.envMapIntensity.value)
    }, [group, component.envMapIntensity])

    useEffect(() => {
      if (component.type.value !== EnvMapSourceType.Skybox) return
      component.envmap.set(null)
      updateEnvMap(group.value, background.value as Texture | null)
    }, [component.type, group, background])

    useEffect(() => {
      if (component.type.value !== EnvMapSourceType.Color) return

      const col = component.envMapSourceColor.value ?? tempColor
      const resolution = 64 // Min value required
      const texture = new DataTexture(getRGBArray(col), resolution, resolution, RGBAFormat)
      texture.needsUpdate = true
      texture.colorSpace = SRGBColorSpace
      texture.mapping = EquirectangularReflectionMapping

<<<<<<< HEAD
      component.envmap.set(getPmremGenerator().fromEquirectangular(texture).texture)
      texture.dispose()
    }, [component.type, group, component.envMapSourceColor])
=======
      updateEnvMap(group.value, texture)
    }, [component.type, group])
>>>>>>> b18a91d2

    useEffect(() => {
      if (component.type.value !== EnvMapSourceType.Texture) return

      switch (component.envMapTextureType.value) {
        case EnvMapTextureType.Cubemap:
          loadCubeMapTexture(
            component.envMapSourceURL.value,
            (texture: CubeTexture | undefined) => {
              if (texture) {
<<<<<<< HEAD
                const envMap = getPmremGenerator().fromCubemap(texture).texture
                envMap.colorSpace = SRGBColorSpace
                component.envmap.set(envMap)
=======
                texture.mapping = CubeReflectionMapping
                const EnvMap = texture
                EnvMap.colorSpace = SRGBColorSpace
                if (group?.value) updateEnvMap(group.value, texture)
>>>>>>> b18a91d2
                removeError(entity, EnvmapComponent, 'MISSING_FILE')
                texture.dispose()
              }
            },
            undefined,
            (_) => {
              component.envmap.set(null)
              addError(entity, EnvmapComponent, 'MISSING_FILE', 'Skybox texture could not be found!')
            }
          )
          break

        case EnvMapTextureType.Equirectangular:
          AssetLoader.loadAsync(component.envMapSourceURL.value, {}).then((texture) => {
            if (texture) {
              texture.mapping = EquirectangularReflectionMapping
              component.envmap.set(texture)
              removeError(entity, EnvmapComponent, 'MISSING_FILE')
            } else {
              component.envmap.set(null)
              addError(entity, EnvmapComponent, 'MISSING_FILE', 'Skybox texture could not be found!')
            }
          })
      }
    }, [component.type, group, component.envMapSourceURL])

    useEffect(() => {
      if (component.envmap.value) return
      updateEnvMap(group.value, component.envmap.value)
    }, [group, component.envmap])

    useEffect(() => {
      const envmap = component.envmap.value
      if (!envmap) return

      return () => {
        envmap.dispose()
      }
    }, [component.envmap])

    const entitiesByUUIDState = useHookstate(UUIDComponent.entitiesByUUIDState)
    const bakeEntity = entitiesByUUIDState[component.envMapSourceEntityUUID.value].value

    if (component.type.value !== EnvMapSourceType.Bake) return null

    return <EnvBakeComponentReactor key={bakeEntity} envmapEntity={entity} bakeEntity={bakeEntity} />
  },

  errors: ['MISSING_FILE']
})

const EnvBakeComponentReactor = (props: { envmapEntity: Entity; bakeEntity: Entity }) => {
  const { envmapEntity, bakeEntity } = props
  const bakeComponent = useComponent(bakeEntity, EnvMapBakeComponent)
  const group = useComponent(envmapEntity, GroupComponent)
  const renderState = useHookstate(getMutableState(RendererState))

  useEffect(() => {
    AssetLoader.loadAsync(bakeComponent.envMapOrigin.value, {}).then((texture) => {
      if (texture) {
        texture.mapping = EquirectangularReflectionMapping
        getMutableComponent(envmapEntity, EnvmapComponent).envmap.set(texture)
        if (bakeComponent.boxProjection.value) applyBoxProjection(bakeEntity, group.value)
        removeError(envmapEntity, EnvmapComponent, 'MISSING_FILE')
      } else {
        addError(envmapEntity, EnvmapComponent, 'MISSING_FILE', 'Skybox texture could not be found!')
      }
    })
  }, [renderState.forceBasicMaterials, bakeComponent.envMapOrigin])

  return null
}

function updateEnvMap(obj3ds: Object3D[], envmap: Texture | null) {
  if (!obj3ds?.length) return

  for (const obj of obj3ds) {
    if (obj instanceof Scene) {
      obj.environment = envmap
    } else {
      obj.traverse((child: Mesh<any, MeshStandardMaterial | MeshStandardMaterial[]>) => {
        if (!child.material) return
        if (Array.isArray(child.material)) {
          child.material.forEach((mat: MeshStandardMaterial) => {
            if (mat instanceof MeshMatcapMaterial) return
            mat.envMap = envmap!
          })
        } else {
          if (child.material instanceof MeshMatcapMaterial) return
          child.material.envMap = envmap!
        }
      })
    }
  }
}

const updateEnvMapIntensity = (group: typeof GroupComponent._TYPE, intensity: number) => {
  for (const obj of group)
    obj.traverse((obj: Mesh) => {
      if (!obj.material) return
      if (Array.isArray(obj.material)) {
        obj.material.forEach((m: MeshStandardMaterial) => {
          m.envMapIntensity = intensity
        })
      } else {
        ;(obj.material as MeshStandardMaterial).envMapIntensity = intensity
      }
    })
}<|MERGE_RESOLUTION|>--- conflicted
+++ resolved
@@ -125,14 +125,8 @@
       texture.colorSpace = SRGBColorSpace
       texture.mapping = EquirectangularReflectionMapping
 
-<<<<<<< HEAD
-      component.envmap.set(getPmremGenerator().fromEquirectangular(texture).texture)
-      texture.dispose()
+      component.envmap.set(texture)
     }, [component.type, group, component.envMapSourceColor])
-=======
-      updateEnvMap(group.value, texture)
-    }, [component.type, group])
->>>>>>> b18a91d2
 
     useEffect(() => {
       if (component.type.value !== EnvMapSourceType.Texture) return
@@ -143,16 +137,9 @@
             component.envMapSourceURL.value,
             (texture: CubeTexture | undefined) => {
               if (texture) {
-<<<<<<< HEAD
-                const envMap = getPmremGenerator().fromCubemap(texture).texture
-                envMap.colorSpace = SRGBColorSpace
-                component.envmap.set(envMap)
-=======
                 texture.mapping = CubeReflectionMapping
-                const EnvMap = texture
-                EnvMap.colorSpace = SRGBColorSpace
-                if (group?.value) updateEnvMap(group.value, texture)
->>>>>>> b18a91d2
+                texture.colorSpace = SRGBColorSpace
+                component.envmap.set(texture)
                 removeError(entity, EnvmapComponent, 'MISSING_FILE')
                 texture.dispose()
               }
