--- conflicted
+++ resolved
@@ -42,10 +42,6 @@
   Vector3
 } from 'three'
 
-<<<<<<< HEAD
-import { isClient } from '@ir-engine/common/src/utils/getEnvironment'
-=======
->>>>>>> b99a7f40
 import { EntityUUID, UUIDComponent, useQuery } from '@ir-engine/ecs'
 import {
   defineComponent,
@@ -55,14 +51,9 @@
   useComponent,
   useOptionalComponent
 } from '@ir-engine/ecs/src/ComponentFunctions'
-<<<<<<< HEAD
 import { Entity, UndefinedEntity } from '@ir-engine/ecs/src/Entity'
 import { useEntityContext } from '@ir-engine/ecs/src/EntityFunctions'
-=======
-import { Entity } from '@ir-engine/ecs/src/Entity'
-import { useEntityContext } from '@ir-engine/ecs/src/EntityFunctions'
 import { isClient } from '@ir-engine/hyperflux'
->>>>>>> b99a7f40
 import { GroupComponent } from '@ir-engine/spatial/src/renderer/components/GroupComponent'
 import { MeshComponent } from '@ir-engine/spatial/src/renderer/components/MeshComponent'
 import { createDisposable } from '@ir-engine/spatial/src/resources/resourceHooks'
