--- conflicted
+++ resolved
@@ -39,11 +39,7 @@
 } from 'three'
 
 import { EntityUUID } from '@etherealengine/common/src/interfaces/EntityUUID'
-<<<<<<< HEAD
-import { NO_PROXY, getMutableState, useHookstate } from '@etherealengine/hyperflux'
-=======
-import { getMutableState, getState, useHookstate } from '@etherealengine/hyperflux'
->>>>>>> a21aed31
+import { NO_PROXY, getMutableState, getState, useHookstate } from '@etherealengine/hyperflux'
 
 import { isClient } from '@etherealengine/common/src/utils/getEnvironment'
 import {
@@ -150,17 +146,18 @@
       texture.needsUpdate = true
       texture.colorSpace = SRGBColorSpace
       texture.mapping = EquirectangularReflectionMapping
-
       component.envmap.set(texture)
+      SceneAssetPendingTagComponent.removeResource(entity, EnvmapComponent.jsonID)
     }, [component.type, component.envMapSourceColor])
 
     useEffect(() => {
       const texture = envMapTexture.get(NO_PROXY)
       if (!texture) return
 
-<<<<<<< HEAD
       texture.mapping = EquirectangularReflectionMapping
       component.envmap.set(texture)
+      SceneAssetPendingTagComponent.removeResource(entity, EnvmapComponent.jsonID)
+
       return unload
     }, [envMapTexture])
 
@@ -169,15 +166,17 @@
 
       component.envmap.set(null)
       addError(entity, EnvmapComponent, 'MISSING_FILE', 'Skybox texture could not be found!')
+      SceneAssetPendingTagComponent.removeResource(entity, EnvmapComponent.jsonID)
     }, [error])
 
     useEffect(() => {
       if (component.type.value !== EnvMapSourceType.Texture) return
 
-      if (component.envMapTextureType.value === EnvMapTextureType.Cubemap) {
+      if (component.envMapTextureType.value == EnvMapTextureType.Cubemap) {
         loadCubeMapTexture(
           component.envMapSourceURL.value,
           (texture: CubeTexture | undefined) => {
+            SceneAssetPendingTagComponent.removeResource(entity, EnvmapComponent.jsonID)
             if (texture) {
               texture.mapping = CubeReflectionMapping
               texture.colorSpace = SRGBColorSpace
@@ -189,52 +188,9 @@
           (_) => {
             component.envmap.set(null)
             addError(entity, EnvmapComponent, 'MISSING_FILE', 'Skybox texture could not be found!')
+            SceneAssetPendingTagComponent.removeResource(entity, EnvmapComponent.jsonID)
           }
         )
-=======
-      switch (component.envMapTextureType.value) {
-        case EnvMapTextureType.Cubemap:
-          loadCubeMapTexture(
-            component.envMapSourceURL.value,
-            (texture: CubeTexture | undefined) => {
-              SceneAssetPendingTagComponent.removeResource(entity, EnvmapComponent.jsonID)
-              if (!texture) return
-              texture.mapping = CubeReflectionMapping
-              texture.colorSpace = SRGBColorSpace
-              component.envmap.set(texture)
-              removeError(entity, EnvmapComponent, 'MISSING_FILE')
-            },
-            undefined,
-            (_) => {
-              component.envmap.set(null)
-              addError(entity, EnvmapComponent, 'MISSING_FILE', 'Skybox texture could not be found!')
-              SceneAssetPendingTagComponent.removeResource(entity, EnvmapComponent.jsonID)
-            }
-          )
-          break
-
-        case EnvMapTextureType.Equirectangular:
-          AssetLoader.loadAsync(component.envMapSourceURL.value, {})
-            .then((texture) => {
-              if (texture) {
-                texture.mapping = EquirectangularReflectionMapping
-                component.envmap.set(texture)
-                removeError(entity, EnvmapComponent, 'MISSING_FILE')
-              } else {
-                component.envmap.set(null)
-                addError(entity, EnvmapComponent, 'MISSING_FILE', 'Skybox texture could not be found!')
-              }
-            })
-            .catch((e) => {
-              component.envmap.set(null)
-              addError(entity, EnvmapComponent, 'MISSING_FILE', 'Skybox texture could not be found!')
-            })
-            .finally(() => {
-              SceneAssetPendingTagComponent.removeResource(entity, EnvmapComponent.jsonID)
-            })
-        default:
-          SceneAssetPendingTagComponent.removeResource(entity, EnvmapComponent.jsonID)
->>>>>>> a21aed31
       }
     }, [component.type, component.envMapSourceURL])
 
@@ -276,39 +232,20 @@
 
   /** @todo add an unmount cleanup for applyBoxprojection */
   useEffect(() => {
-<<<<<<< HEAD
     const texture = envMaptexture.get(NO_PROXY)
     if (!texture) return
 
     texture.mapping = EquirectangularReflectionMapping
     getMutableComponent(envmapEntity, EnvmapComponent).envmap.set(texture)
     if (bakeComponent.boxProjection.value) applyBoxProjection(bakeEntity, group.value)
+    SceneAssetPendingTagComponent.removeResource(props.envmapEntity, EnvmapComponent.jsonID)
   }, [envMaptexture])
 
   useEffect(() => {
     if (!error.value) return
     addError(envmapEntity, EnvmapComponent, 'MISSING_FILE', 'Skybox texture could not be found!')
+    SceneAssetPendingTagComponent.removeResource(props.envmapEntity, EnvmapComponent.jsonID)
   }, [error])
-=======
-    AssetLoader.loadAsync(bakeComponent.envMapOrigin.value, {})
-      .then((texture) => {
-        if (texture) {
-          texture.mapping = EquirectangularReflectionMapping
-          getMutableComponent(envmapEntity, EnvmapComponent).envmap.set(texture)
-          if (bakeComponent.boxProjection.value) applyBoxProjection(bakeEntity, group.value)
-          removeError(envmapEntity, EnvmapComponent, 'MISSING_FILE')
-        } else {
-          addError(envmapEntity, EnvmapComponent, 'MISSING_FILE', 'Skybox texture could not be found!')
-        }
-      })
-      .catch((e) => {
-        addError(envmapEntity, EnvmapComponent, 'MISSING_FILE', 'Skybox texture could not be found!')
-      })
-      .finally(() => {
-        SceneAssetPendingTagComponent.removeResource(props.envmapEntity, EnvmapComponent.jsonID)
-      })
-  }, [renderState.forceBasicMaterials, bakeComponent.envMapOrigin])
->>>>>>> a21aed31
 
   return null
 }
