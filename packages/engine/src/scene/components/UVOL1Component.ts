/*
CPAL-1.0 License

The contents of this file are subject to the Common Public Attribution License
Version 1.0. (the "License"); you may not use this file except in compliance
with the License. You may obtain a copy of the License at
https://github.com/ir-engine/ir-engine/blob/dev/LICENSE.
The License is based on the Mozilla Public License Version 1.1, but Sections 14
and 15 have been added to cover use of software over a computer network and 
provide for limited attribution for the Original Developer. In addition, 
Exhibit A has been modified to be consistent with Exhibit B.

Software distributed under the License is distributed on an "AS IS" basis,
WITHOUT WARRANTY OF ANY KIND, either express or implied. See the License for the
specific language governing rights and limitations under the License.

The Original Code is Infinite Reality Engine.

The Original Developer is the Initial Developer. The Initial Developer of the
Original Code is the Infinite Reality Engine team.

All portions of the code written by the Infinite Reality Engine team are Copyright © 2021-2023 
Infinite Reality Engine. All Rights Reserved.
*/

import { useEffect, useMemo, useRef } from 'react'
import {
  BufferGeometry,
  LinearFilter,
  Mesh,
  MeshBasicMaterial,
  PlaneGeometry,
  ShaderMaterial,
  Sphere,
  SRGBColorSpace,
  Texture,
  Vector3
} from 'three'

<<<<<<< HEAD
import { useVideoFrameCallback } from '@ir-engine/common/src/utils/useVideoFrameCallback'
=======
>>>>>>> b99a7f40
import { Engine } from '@ir-engine/ecs'
import {
  defineComponent,
  getComponent,
  getMutableComponent,
  hasComponent,
  removeComponent,
  setComponent,
  useComponent,
  useOptionalComponent
} from '@ir-engine/ecs/src/ComponentFunctions'
import { ECSState } from '@ir-engine/ecs/src/ECSState'
import { useEntityContext } from '@ir-engine/ecs/src/EntityFunctions'
import { useExecute } from '@ir-engine/ecs/src/SystemFunctions'
import { AnimationSystemGroup } from '@ir-engine/ecs/src/SystemGroups'
import { getMutableState, getState } from '@ir-engine/hyperflux'
import { iOS } from '@ir-engine/spatial/src/common/functions/isMobile'
<<<<<<< HEAD
=======
import { useVideoFrameCallback } from '@ir-engine/spatial/src/common/functions/useVideoFrameCallback'
>>>>>>> b99a7f40
import { addObjectToGroup, removeObjectFromGroup } from '@ir-engine/spatial/src/renderer/components/GroupComponent'
import { RendererComponent } from '@ir-engine/spatial/src/renderer/WebGLRendererSystem'

import { CORTOLoader } from '../../assets/loaders/corto/CORTOLoader'
import { AssetLoaderState } from '../../assets/state/AssetLoaderState'
import { DomainConfigState } from '../../assets/state/DomainConfigState'
import { AudioState } from '../../audio/AudioState'
import { MediaElementComponent } from './MediaComponent'
import { ShadowComponent } from './ShadowComponent'
import { UVOLDissolveComponent } from './UVOLDissolveComponent'
import { handleAutoplay, VolumetricComponent } from './VolumetricComponent'

const decodeCorto = (url: string, start: number, end: number) => {
  return new Promise<BufferGeometry | null>((res, rej) => {
    getState(AssetLoaderState).cortoLoader.load(url, start, end, (geometry) => {
      res(geometry)
    })
  })
}

interface FrameData {
  frameNumber: number
  keyframeNumber: number
  startBytePosition: number
  vertices: number
  faces: number
  meshLength: number
}

interface ManifestSchema {
  maxVertices: number
  maxTriangles: number
  frameData: FrameData[]
  frameRate: number
}

export const UVOL1Component = defineComponent({
  name: 'UVOL1Component',

  onInit: (entity) => {
    return {
      manifestPath: '',
      data: {} as ManifestSchema,
      firstGeometryFrameLoaded: false,
      loadingEffectStarted: false,
      loadingEffectEnded: false
    }
  },

  onSet: (entity, component, json) => {
    if (!json) return
    if (json.manifestPath) {
      component.manifestPath.set(json.manifestPath)
    }
    if (json.data) {
      component.data.set(json.data)
    }
  },

  reactor: UVOL1Reactor
})

function UVOL1Reactor() {
  const entity = useEntityContext()
  const volumetric = useComponent(entity, VolumetricComponent)
  const component = useComponent(entity, UVOL1Component)
  const shadow = useOptionalComponent(entity, ShadowComponent)
  const videoElement = getMutableComponent(entity, MediaElementComponent).value
  const audioContext = getState(AudioState).audioContext
  const video = videoElement.element as HTMLVideoElement

  const meshBuffer = useMemo(() => new Map<number, BufferGeometry>(), [])
  const targetFramesToRequest = iOS ? 10 : 90

  const videoTexture = useMemo(() => {
    const element = videoElement.element as HTMLVideoElement
    const texture = new Texture(element)
    texture.generateMipmaps = false
    texture.minFilter = LinearFilter
    texture.magFilter = LinearFilter
    ;(texture as any).isVideoTexture = true
    ;(texture as any).update = () => {}
    texture.colorSpace = SRGBColorSpace
    return texture
  }, [])

  const material = useMemo(() => {
    const _material = new MeshBasicMaterial({ color: 0xffffff })
    _material.map = videoTexture
    return _material
  }, [])

  const defaultGeometry = useMemo(() => new PlaneGeometry(0.001, 0.001) as BufferGeometry, [])

  // @ts-ignore
  const mesh: Mesh<BufferGeometry, ShaderMaterial | MeshBasicMaterial> = useMemo(
    () => new Mesh(defaultGeometry, material),
    []
  )

  const pendingRequests = useRef(0)
  const nextFrameToRequest = useRef(0)

  useEffect(() => {
    if (!getState(AssetLoaderState).cortoLoader) {
      const loader = new CORTOLoader()
<<<<<<< HEAD
      loader.setDecoderPath(Engine.instance.store.publicPath + '/loader_decoders/')
=======
      loader.setDecoderPath(getState(DomainConfigState).publicDomain + '/loader_decoders/')
>>>>>>> b99a7f40
      loader.preload()
      const assetLoaderState = getMutableState(AssetLoaderState)
      assetLoaderState.cortoLoader.set(loader)
    }
    if (volumetric.useLoadingEffect.value) {
      setComponent(entity, UVOLDissolveComponent)
    }

    video.src = component.manifestPath.value.replace('.manifest', '.mp4')
    video.load()
    video.addEventListener('ended', function setEnded() {
      volumetric.ended.set(true)
      video.removeEventListener('ended', setEnded)
    })
    volumetric.currentTrackInfo.duration.set(component.data.frameData.length / component.data.frameRate.value)

    return () => {
      removeObjectFromGroup(entity, mesh)
      videoTexture.dispose()
      const numberOfFrames = component.data.value.frameData.length
      removePlayedBuffer(numberOfFrames)
      meshBuffer.clear()
      video.src = ''
    }
  }, [])

  useEffect(() => {
    if (shadow) {
      shadow.cast.set(true)
      shadow.receive.set(true)
    }
  }, [shadow])

  useEffect(() => {
    if (component.loadingEffectStarted.value && !component.loadingEffectEnded.value) {
      // Loading effect in progress. Let it finish
      return
    }
    // If autoplay is enabled, play the video irrespective of paused state
    if (volumetric.autoplay.value && volumetric.initialBuffersLoaded.value) {
      handleAutoplay(audioContext, video, volumetric)
    }
  }, [volumetric.autoplay, volumetric.initialBuffersLoaded, component.loadingEffectEnded])

  useEffect(() => {
    if (volumetric.paused.value || !volumetric.initialBuffersLoaded.value) {
      video.pause()
      return
    }
    if (mesh.material !== material) {
      mesh.material = material
      mesh.material.needsUpdate = true
    }
    handleAutoplay(audioContext, video, volumetric)
  }, [volumetric.paused])

  useEffect(() => {
    if (!component.firstGeometryFrameLoaded.value) return
    let timer = -1

    const prepareMesh = () => {
      if (video.buffered.length === 0) {
        // Video is not loaded yet,
        // wait for a bit and try again
        clearTimeout(timer)
        timer = window.setTimeout(prepareMesh, 200)
        return
      }

      mesh.geometry = meshBuffer.get(0)!
      mesh.geometry.attributes.position.needsUpdate = true

      videoTexture.needsUpdate = true
      const renderer = getComponent(Engine.instance.viewerEntity, RendererComponent)
      renderer.renderer!.initTexture(videoTexture)

      if (volumetric.useLoadingEffect.value) {
        mesh.material = UVOLDissolveComponent.createDissolveMaterial(mesh)
        mesh.material.needsUpdate = true
        component.loadingEffectStarted.set(true)
      }

      addObjectToGroup(entity, mesh)
    }

    prepareMesh()
  }, [component.firstGeometryFrameLoaded])

  useVideoFrameCallback(video, (now, metadata) => {
    if (!metadata) return
    /**
     * sync mesh frame to video texture frame
     */
    const processFrame = (frameToPlay: number) => {
      if (mesh.material instanceof ShaderMaterial && !hasComponent(entity, UVOLDissolveComponent)) {
        const oldMaterial = mesh.material
        mesh.material = material
        mesh.material.needsUpdate = true
        oldMaterial.dispose()
      }
      volumetric.currentTrackInfo.currentTime.set(frameToPlay / component.data.frameRate.value)

      if (meshBuffer.has(frameToPlay)) {
        // @ts-ignore: value cannot be anything else other than BufferGeometry
        mesh.geometry = meshBuffer.get(frameToPlay)
        mesh.geometry.attributes.position.needsUpdate = true

        videoTexture.needsUpdate = true
        getComponent(Engine.instance.viewerEntity, RendererComponent).renderer!.initTexture(videoTexture)
      }
      removePlayedBuffer(frameToPlay)
    }

    const frameToPlay = Math.round(metadata.mediaTime * component.data.value.frameRate)
    processFrame(frameToPlay)
  })

  useEffect(() => {
    video.playbackRate = volumetric.currentTrackInfo.playbackRate.value
  }, [volumetric.currentTrackInfo.playbackRate])

  useExecute(
    () => {
      //do not execute if the cortoloader has not been initialized
      if (getState(AssetLoaderState).cortoLoader === null) return

      const delta = getState(ECSState).deltaSeconds

      if (
        component.loadingEffectStarted.value &&
        !component.loadingEffectEnded.value &&
        // @ts-ignore
        UVOLDissolveComponent.updateDissolveEffect(entity, mesh, delta)
      ) {
        removeComponent(entity, UVOLDissolveComponent)
        mesh.material = material
        mesh.material.needsUpdate = true
        component.loadingEffectEnded.set(true)
        return
      }

      const numberOfFrames = component.data.value.frameData.length
      if (nextFrameToRequest.current === numberOfFrames - 1) {
        // Fetched all frames
        return
      }

      const minimumBufferLength = targetFramesToRequest * 2
      const meshBufferHasEnoughToPlay = meshBuffer.size >= Math.max(targetFramesToRequest * 2, 90) // 2 seconds
      const meshBufferHasEnough = meshBuffer.size >= minimumBufferLength * 5

      if (pendingRequests.current == 0 && !meshBufferHasEnough) {
        const newLastFrame = Math.min(nextFrameToRequest.current + targetFramesToRequest - 1, numberOfFrames - 1)
        for (let i = nextFrameToRequest.current; i <= newLastFrame; i++) {
          const meshFilePath = component.manifestPath.value.replace('.manifest', '.drcs')
          const byteStart = component.data.value.frameData[i].startBytePosition
          const byteEnd = byteStart + component.data.value.frameData[i].meshLength
          pendingRequests.current += 1
          decodeCorto(meshFilePath, byteStart, byteEnd)
            .then((geometry) => {
              if (!geometry) {
                throw new Error('VDEBUG Entity ${entity} Invalid geometry frame: ' + i.toString())
              }

              geometry.boundingSphere = new Sphere().set(new Vector3(), Infinity)
              meshBuffer.set(i, geometry)
              pendingRequests.current -= 1

              if (i === 0) {
                component.firstGeometryFrameLoaded.set(true)
              }
            })
            .catch((e) => {
              console.error('Error decoding corto frame: ', i, e)
              pendingRequests.current -= 1
            })

          nextFrameToRequest.current = newLastFrame
        }

        if (meshBufferHasEnoughToPlay && !volumetric.initialBuffersLoaded.value) {
          volumetric.initialBuffersLoaded.set(true)
        }
      }
    },
    {
      with: AnimationSystemGroup
    }
  )

  const removePlayedBuffer = (currentFrame: number) => {
    for (const [key, buffer] of meshBuffer.entries()) {
      if (key < currentFrame) {
        buffer.dispose()
        meshBuffer.delete(key)
      }
    }
  }

  return null
}<|MERGE_RESOLUTION|>--- conflicted
+++ resolved
@@ -37,10 +37,6 @@
   Vector3
 } from 'three'
 
-<<<<<<< HEAD
-import { useVideoFrameCallback } from '@ir-engine/common/src/utils/useVideoFrameCallback'
-=======
->>>>>>> b99a7f40
 import { Engine } from '@ir-engine/ecs'
 import {
   defineComponent,
@@ -58,10 +54,7 @@
 import { AnimationSystemGroup } from '@ir-engine/ecs/src/SystemGroups'
 import { getMutableState, getState } from '@ir-engine/hyperflux'
 import { iOS } from '@ir-engine/spatial/src/common/functions/isMobile'
-<<<<<<< HEAD
-=======
 import { useVideoFrameCallback } from '@ir-engine/spatial/src/common/functions/useVideoFrameCallback'
->>>>>>> b99a7f40
 import { addObjectToGroup, removeObjectFromGroup } from '@ir-engine/spatial/src/renderer/components/GroupComponent'
 import { RendererComponent } from '@ir-engine/spatial/src/renderer/WebGLRendererSystem'
 
@@ -168,11 +161,7 @@
   useEffect(() => {
     if (!getState(AssetLoaderState).cortoLoader) {
       const loader = new CORTOLoader()
-<<<<<<< HEAD
-      loader.setDecoderPath(Engine.instance.store.publicPath + '/loader_decoders/')
-=======
       loader.setDecoderPath(getState(DomainConfigState).publicDomain + '/loader_decoders/')
->>>>>>> b99a7f40
       loader.preload()
       const assetLoaderState = getMutableState(AssetLoaderState)
       assetLoaderState.cortoLoader.set(loader)
