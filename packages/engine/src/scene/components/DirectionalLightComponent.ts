/*
CPAL-1.0 License

The contents of this file are subject to the Common Public Attribution License
Version 1.0. (the "License"); you may not use this file except in compliance
with the License. You may obtain a copy of the License at
https://github.com/EtherealEngine/etherealengine/blob/dev/LICENSE.
The License is based on the Mozilla Public License Version 1.1, but Sections 14
and 15 have been added to cover use of software over a computer network and 
provide for limited attribution for the Original Developer. In addition, 
Exhibit A has been modified to be consistent with Exhibit B.

Software distributed under the License is distributed on an "AS IS" basis,
WITHOUT WARRANTY OF ANY KIND, either express or implied. See the License for the
specific language governing rights and limitations under the License.

The Original Code is Ethereal Engine.

The Original Developer is the Initial Developer. The Initial Developer of the
Original Code is the Ethereal Engine team.

All portions of the code written by the Ethereal Engine team are Copyright © 2021-2023 
Ethereal Engine. All Rights Reserved.
*/

import { useEffect } from 'react'
<<<<<<< HEAD
import { BufferGeometry, Color, DirectionalLight, Float32BufferAttribute, LineBasicMaterial, LineSegments } from 'three'
=======
import { Color, DirectionalLight, Vector3 } from 'three'
>>>>>>> 396900f1

import { getMutableState, useHookstate } from '@etherealengine/hyperflux'

import { matches } from '../../common/functions/MatchesUtils'
import { Entity } from '../../ecs/classes/Entity'
import { defineComponent, setComponent, useComponent } from '../../ecs/functions/ComponentFunctions'
import { createEntity, removeEntity, useEntityContext } from '../../ecs/functions/EntityFunctions'
import { EntityTreeComponent } from '../../ecs/functions/EntityTree'
import { useExecute } from '../../ecs/functions/SystemFunctions'
import { RendererState } from '../../renderer/RendererState'
<<<<<<< HEAD
=======
import { TransformSystem } from '../../transform/systems/TransformSystem'
import EditorDirectionalLightHelper from '../classes/EditorDirectionalLightHelper'
>>>>>>> 396900f1
import { ObjectLayers } from '../constants/ObjectLayers'
import { addObjectToGroup, removeObjectFromGroup } from './GroupComponent'
import { NameComponent } from './NameComponent'
import { setVisibleComponent } from './VisibleComponent'

const material = new LineBasicMaterial()
const size = 1
const lightPlaneGeometry = new BufferGeometry()
lightPlaneGeometry.setAttribute(
  'position',
  new Float32BufferAttribute(
    [
      -size,
      size,
      0,
      size,
      size,
      0,
      size,
      size,
      0,
      size,
      -size,
      0,
      size,
      -size,
      0,
      -size,
      -size,
      0,
      -size,
      -size,
      0,
      -size,
      size,
      0,
      -size,
      size,
      0,
      size,
      -size,
      0,
      size,
      size,
      0,
      -size,
      -size,
      0
    ],
    3
  )
)

const targetLineGeometry = new BufferGeometry()
const t = size * 0.1
targetLineGeometry.setAttribute(
  'position',
  new Float32BufferAttribute([-t, t, 0, 0, 0, 1, t, t, 0, 0, 0, 1, t, -t, 0, 0, 0, 1, -t, -t, 0, 0, 0, 1], 3)
)

type DirectionalLightHelper = {
  lightPlane: LineSegments<BufferGeometry, LineBasicMaterial>
  targetLine: LineSegments<BufferGeometry, LineBasicMaterial>
  name: string
  size: number
  lightHelperEntity: Entity
}

export const DirectionalLightComponent = defineComponent({
  name: 'DirectionalLightComponent',
  jsonID: 'directional-light',

  onInit: (entity) => {
    const light = new DirectionalLight()
    light.target.position.set(0, 0, 1)
    light.target.name = 'light-target'
    light.shadow.camera.near = 0.01
    light.shadow.camera.updateProjectionMatrix()
    return {
      light,
      color: new Color(),
      intensity: 1,
      castShadow: false,
      shadowBias: -0.00001,
      shadowRadius: 1,
      cameraFar: 200,
      useInCSM: true,
      helper: null as DirectionalLightHelper | null
    }
  },

  onSet: (entity, component, json) => {
    if (!json) return
    if (matches.object.test(json.color) && json.color.isColor) component.color.set(json.color)
    if (matches.string.test(json.color) || matches.number.test(json.color)) component.color.value.set(json.color)
    if (matches.number.test(json.intensity)) component.intensity.set(json.intensity)
    if (matches.number.test(json.cameraFar)) component.cameraFar.set(json.cameraFar)
    if (matches.boolean.test(json.castShadow)) component.castShadow.set(json.castShadow)
    /** backwards compat */
    if (matches.number.test(json.shadowBias)) component.shadowBias.set(json.shadowBias)
    if (matches.number.test(json.shadowRadius)) component.shadowRadius.set(json.shadowRadius)
    if (matches.boolean.test(json.useInCSM)) component.useInCSM.set(json.useInCSM)

<<<<<<< HEAD
    if (matches.object.test(json.helper)) component.helper.set(json.helper)
=======
    const light = component.light.value
    light.color.copy(component.color.value)
    light.intensity = component.intensity.value
    light.castShadow = component.castShadow.value
    light.shadow.bias = component.shadowBias.value
    light.shadow.radius = component.shadowRadius.value
    light.shadow.camera.far = component.cameraFar.value
    light.shadow.camera.updateProjectionMatrix()
    light.shadow.needsUpdate = true
>>>>>>> 396900f1
  },

  toJSON: (entity, component) => {
    return {
      color: component.color.value,
      intensity: component.intensity.value,
      cameraFar: component.cameraFar.value,
      castShadow: component.castShadow.value,
      shadowBias: component.shadowBias.value,
      shadowRadius: component.shadowRadius.value,
      useInCSM: component.useInCSM.value,
      helper: component.helper.value
    }
  },

  reactor: function () {
    const entity = useEntityContext()
    const renderState = useHookstate(getMutableState(RendererState))
    const debugEnabled = renderState.nodeHelperVisibility
    const directionalLightComponent = useComponent(entity, DirectionalLightComponent)

    useEffect(() => {
      addObjectToGroup(entity, directionalLightComponent.light.value)
      return () => {
        removeObjectFromGroup(entity, directionalLightComponent.light.value)
      }
    }, [])

    useEffect(() => {
<<<<<<< HEAD
      light.light.value.color.set(light.color.value)
      if (light.helper.value) {
        const helper = light.helper.value
        if (light.color.value) {
          helper.lightPlane.material.color.set(light.color.value)
          helper.targetLine.material.color.set(light.color.value)
=======
      directionalLightComponent.light.value.color.set(directionalLightComponent.color.value)
      const helperEntity = directionalLightComponent.helperEntity.value!
      if (helperEntity) {
        const helper = getComponent(helperEntity, GroupComponent)[0] as any as EditorDirectionalLightHelper
        if (directionalLightComponent.color.value) {
          helper.lightPlane.material.color.set(directionalLightComponent.color.value)
          helper.targetLine.material.color.set(directionalLightComponent.color.value)
>>>>>>> 396900f1
        } else {
          helper.lightPlane.material.color.copy(light.light!.color.value)
          helper.targetLine.material.color.copy(light.light!.color.value)
        }
      }
<<<<<<< HEAD
    }, [light.color, light.helper])
=======
    }, [directionalLightComponent.color])
>>>>>>> 396900f1

    useEffect(() => {
      directionalLightComponent.light.value.intensity = directionalLightComponent.intensity.value
    }, [directionalLightComponent.intensity])

    useEffect(() => {
      directionalLightComponent.light.value.castShadow =
        directionalLightComponent.castShadow.value &&
        renderState.csm.value?.sourceLight !== directionalLightComponent.light.value
    }, [directionalLightComponent.castShadow, renderState.csm])

    useEffect(() => {
      directionalLightComponent.light.value.shadow.camera.far = directionalLightComponent.cameraFar.value
      directionalLightComponent.light.shadow.camera.value.updateProjectionMatrix()
    }, [directionalLightComponent.cameraFar])

    useEffect(() => {
      directionalLightComponent.light.value.shadow.bias = directionalLightComponent.shadowBias.value
    }, [directionalLightComponent.shadowBias])

    useEffect(() => {
      directionalLightComponent.light.value.shadow.radius = directionalLightComponent.shadowRadius.value
    }, [directionalLightComponent.shadowRadius])

    useEffect(() => {
      if (directionalLightComponent.light.value.shadow.mapSize.x !== renderState.shadowMapResolution.value) {
        directionalLightComponent.light.value.shadow.mapSize.setScalar(renderState.shadowMapResolution.value)
        directionalLightComponent.light.value.shadow.map?.dispose()
        directionalLightComponent.light.value.shadow.map = null as any
        directionalLightComponent.light.value.shadow.camera.updateProjectionMatrix()
        directionalLightComponent.light.value.shadow.needsUpdate = true
      }
    }, [renderState.shadowMapResolution])

    useEffect(() => {
      if (!debugEnabled.value) return

<<<<<<< HEAD
      if (!light.helper.value) {
        const size = 1
        const name = `directional-light-helper-${entity}`

        const lightHelperEntity = createEntity()
        const lightPlane = new LineSegments(lightPlaneGeometry, material)
        setComponent(lightHelperEntity, NameComponent, name)
        addObjectToGroup(lightHelperEntity, lightPlane)
        setComponent(lightHelperEntity, EntityTreeComponent, { parentEntity: entity })
        setVisibleComponent(lightHelperEntity, true)

        const targetLine = new LineSegments(targetLineGeometry, material)
        addObjectToGroup(lightHelperEntity, targetLine)
        targetLine.layers.set(ObjectLayers.NodeHelper)

        light.helper.set({
          lightPlane: lightPlane,
          targetLine: targetLine,
          name: name,
          size: size,
          lightHelperEntity: lightHelperEntity
        })
      }

      return () => {
        if (light.helper.value) {
          const helper = light.helper.value
          removeEntity(helper.lightHelperEntity)
          helper.lightPlane.geometry.dispose()
          helper.lightPlane.material.dispose()
          helper.targetLine.geometry.dispose()
          helper.targetLine.material.dispose()
        }
=======
      const helper = new EditorDirectionalLightHelper(directionalLightComponent.light.value)
      helper.name = `directional-light-helper-${entity}`

      const helperEntity = createEntity()
      addObjectToGroup(helperEntity, helper)
      setComponent(helperEntity, NameComponent, helper.name)
      setComponent(helperEntity, EntityTreeComponent, { parentEntity: entity })
      setVisibleComponent(helperEntity, true)

      setObjectLayers(helper, ObjectLayers.NodeHelper)

      directionalLightComponent.helperEntity.set(helperEntity)

      return () => {
        removeEntity(helperEntity)
        directionalLightComponent.helperEntity.set(none)
>>>>>>> 396900f1
      }
    }, [debugEnabled])

    useExecute(
      () => {
        const light = directionalLightComponent.light.value
        light.getWorldDirection(_vec3)
        light.getWorldPosition(light.target.position).add(_vec3)
        light.target.updateMatrixWorld()
      },
      { after: TransformSystem }
    )

    return null
  }
})

const _vec3 = new Vector3()<|MERGE_RESOLUTION|>--- conflicted
+++ resolved
@@ -24,13 +24,17 @@
 */
 
 import { useEffect } from 'react'
-<<<<<<< HEAD
-import { BufferGeometry, Color, DirectionalLight, Float32BufferAttribute, LineBasicMaterial, LineSegments } from 'three'
-=======
-import { Color, DirectionalLight, Vector3 } from 'three'
->>>>>>> 396900f1
-
-import { getMutableState, useHookstate } from '@etherealengine/hyperflux'
+import {
+  BufferGeometry,
+  Color,
+  DirectionalLight,
+  Float32BufferAttribute,
+  LineBasicMaterial,
+  LineSegments,
+  Vector3
+} from 'three'
+
+import { getMutableState, none, useHookstate } from '@etherealengine/hyperflux'
 
 import { matches } from '../../common/functions/MatchesUtils'
 import { Entity } from '../../ecs/classes/Entity'
@@ -39,11 +43,7 @@
 import { EntityTreeComponent } from '../../ecs/functions/EntityTree'
 import { useExecute } from '../../ecs/functions/SystemFunctions'
 import { RendererState } from '../../renderer/RendererState'
-<<<<<<< HEAD
-=======
-import { TransformSystem } from '../../transform/systems/TransformSystem'
-import EditorDirectionalLightHelper from '../classes/EditorDirectionalLightHelper'
->>>>>>> 396900f1
+import { TransformSystem } from '../../transform/TransformModule'
 import { ObjectLayers } from '../constants/ObjectLayers'
 import { addObjectToGroup, removeObjectFromGroup } from './GroupComponent'
 import { NameComponent } from './NameComponent'
@@ -147,9 +147,6 @@
     if (matches.number.test(json.shadowRadius)) component.shadowRadius.set(json.shadowRadius)
     if (matches.boolean.test(json.useInCSM)) component.useInCSM.set(json.useInCSM)
 
-<<<<<<< HEAD
-    if (matches.object.test(json.helper)) component.helper.set(json.helper)
-=======
     const light = component.light.value
     light.color.copy(component.color.value)
     light.intensity = component.intensity.value
@@ -159,7 +156,6 @@
     light.shadow.camera.far = component.cameraFar.value
     light.shadow.camera.updateProjectionMatrix()
     light.shadow.needsUpdate = true
->>>>>>> 396900f1
   },
 
   toJSON: (entity, component) => {
@@ -189,32 +185,15 @@
     }, [])
 
     useEffect(() => {
-<<<<<<< HEAD
-      light.light.value.color.set(light.color.value)
-      if (light.helper.value) {
-        const helper = light.helper.value
-        if (light.color.value) {
-          helper.lightPlane.material.color.set(light.color.value)
-          helper.targetLine.material.color.set(light.color.value)
-=======
       directionalLightComponent.light.value.color.set(directionalLightComponent.color.value)
-      const helperEntity = directionalLightComponent.helperEntity.value!
-      if (helperEntity) {
-        const helper = getComponent(helperEntity, GroupComponent)[0] as any as EditorDirectionalLightHelper
+      if (directionalLightComponent.helper.value) {
+        const helper = directionalLightComponent.helper.value
         if (directionalLightComponent.color.value) {
           helper.lightPlane.material.color.set(directionalLightComponent.color.value)
           helper.targetLine.material.color.set(directionalLightComponent.color.value)
->>>>>>> 396900f1
-        } else {
-          helper.lightPlane.material.color.copy(light.light!.color.value)
-          helper.targetLine.material.color.copy(light.light!.color.value)
         }
       }
-<<<<<<< HEAD
-    }, [light.color, light.helper])
-=======
     }, [directionalLightComponent.color])
->>>>>>> 396900f1
 
     useEffect(() => {
       directionalLightComponent.light.value.intensity = directionalLightComponent.intensity.value
@@ -252,58 +231,35 @@
     useEffect(() => {
       if (!debugEnabled.value) return
 
-<<<<<<< HEAD
-      if (!light.helper.value) {
-        const size = 1
-        const name = `directional-light-helper-${entity}`
-
-        const lightHelperEntity = createEntity()
-        const lightPlane = new LineSegments(lightPlaneGeometry, material)
-        setComponent(lightHelperEntity, NameComponent, name)
-        addObjectToGroup(lightHelperEntity, lightPlane)
-        setComponent(lightHelperEntity, EntityTreeComponent, { parentEntity: entity })
-        setVisibleComponent(lightHelperEntity, true)
-
-        const targetLine = new LineSegments(targetLineGeometry, material)
-        addObjectToGroup(lightHelperEntity, targetLine)
-        targetLine.layers.set(ObjectLayers.NodeHelper)
-
-        light.helper.set({
-          lightPlane: lightPlane,
-          targetLine: targetLine,
-          name: name,
-          size: size,
-          lightHelperEntity: lightHelperEntity
-        })
-      }
+      const size = 1
+      const name = `directional-light-helper-${entity}`
+
+      const lightHelperEntity = createEntity()
+      const lightPlane = new LineSegments(lightPlaneGeometry, material)
+      setComponent(lightHelperEntity, NameComponent, name)
+      addObjectToGroup(lightHelperEntity, lightPlane)
+      setComponent(lightHelperEntity, EntityTreeComponent, { parentEntity: entity })
+      setVisibleComponent(lightHelperEntity, true)
+
+      const targetLine = new LineSegments(targetLineGeometry, material)
+      addObjectToGroup(lightHelperEntity, targetLine)
+      targetLine.layers.set(ObjectLayers.NodeHelper)
+
+      directionalLightComponent.helper.set({
+        lightPlane: lightPlane,
+        targetLine: targetLine,
+        name: name,
+        size: size,
+        lightHelperEntity: lightHelperEntity
+      })
 
       return () => {
-        if (light.helper.value) {
-          const helper = light.helper.value
-          removeEntity(helper.lightHelperEntity)
-          helper.lightPlane.geometry.dispose()
-          helper.lightPlane.material.dispose()
-          helper.targetLine.geometry.dispose()
-          helper.targetLine.material.dispose()
-        }
-=======
-      const helper = new EditorDirectionalLightHelper(directionalLightComponent.light.value)
-      helper.name = `directional-light-helper-${entity}`
-
-      const helperEntity = createEntity()
-      addObjectToGroup(helperEntity, helper)
-      setComponent(helperEntity, NameComponent, helper.name)
-      setComponent(helperEntity, EntityTreeComponent, { parentEntity: entity })
-      setVisibleComponent(helperEntity, true)
-
-      setObjectLayers(helper, ObjectLayers.NodeHelper)
-
-      directionalLightComponent.helperEntity.set(helperEntity)
-
-      return () => {
-        removeEntity(helperEntity)
-        directionalLightComponent.helperEntity.set(none)
->>>>>>> 396900f1
+        removeEntity(lightHelperEntity)
+        lightPlane.geometry.dispose()
+        lightPlane.material.dispose()
+        targetLine.geometry.dispose()
+        targetLine.material.dispose()
+        directionalLightComponent.helper.set(none)
       }
     }, [debugEnabled])
 
