--- conflicted
+++ resolved
@@ -113,11 +113,7 @@
 
     const isMeshCollider = [ShapeType.TriMesh, ShapeType.ConvexPolyhedron].includes(colliderComponent.shapeType.value)
     useEffect(() => {
-<<<<<<< HEAD
-      if (isLoadedFromGLTF?.value) {
-=======
       if (isLoadedFromGLTF?.value || isMeshCollider) {
->>>>>>> 08081d76
         const colliderComponent = getComponent(entity, ColliderComponent)
 
         if (hasComponent(entity, RigidBodyComponent)) {
