--- conflicted
+++ resolved
@@ -25,21 +25,16 @@
 
 import { Vector3 } from 'three'
 
-<<<<<<< HEAD
 import { matches } from '../../common/functions/MatchesUtils'
 import { defineComponent } from '../../ecs/functions/ComponentFunctions'
 import Spline from '../classes/Spline'
 import { ObjectLayers } from '../constants/ObjectLayers'
 import { setObjectLayers } from '../functions/setObjectLayers'
 import { addObjectToGroup, removeObjectFromGroup } from './GroupComponent'
-=======
-import { defineComponent } from '../../ecs/functions/ComponentFunctions'
->>>>>>> 8de968d1
 
 export const SplineComponent = defineComponent({
   name: 'SplineComponent',
 
-<<<<<<< HEAD
   onInit: (entity) => {
     const splinePositions = [] as Vector3[]
     const splineDivisions = [] as Vector3[]
@@ -82,28 +77,4 @@
   }
 })
 
-export const SCENE_COMPONENT_SPLINE = 'spline'
-=======
-export const SplineComponent = defineComponent({
-  name: 'SplineComponent',
-  jsonID: 'spline',
-
-  onInit: () => {
-    return {
-      splinePositions: [] as Vector3[]
-    }
-  },
-
-  onSet: (entity, component, json) => {
-    if (!json) return
-    if (typeof json.splinePositions !== 'undefined')
-      component.splinePositions.set(json.splinePositions.map((pos) => new Vector3(pos.x, pos.y, pos.z)))
-  },
-
-  toJSON(entity, component) {
-    return {
-      splinePositions: component.splinePositions.value
-    }
-  }
-})
->>>>>>> 8de968d1
+export const SCENE_COMPONENT_SPLINE = 'spline'