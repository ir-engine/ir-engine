--- conflicted
+++ resolved
@@ -37,20 +37,15 @@
   hasComponent,
   removeComponent,
   setComponent,
-  useComponent,
-  useOptionalComponent
+  useComponent
 } from '@etherealengine/ecs/src/ComponentFunctions'
 import { Entity, UndefinedEntity } from '@etherealengine/ecs/src/Entity'
 import { createEntity, useEntityContext } from '@etherealengine/ecs/src/EntityFunctions'
 import { matches } from '@etherealengine/hyperflux'
 import { setCallback } from '@etherealengine/spatial/src/common/CallbackComponent'
 import { NameComponent } from '@etherealengine/spatial/src/common/NameComponent'
-<<<<<<< HEAD
-import { V_010 } from '@etherealengine/spatial/src/common/constants/MathConstants'
+import { Vector3_Right } from '@etherealengine/spatial/src/common/constants/MathConstants'
 import { ArrowHelperComponent } from '@etherealengine/spatial/src/common/debug/ArrowHelperComponent'
-=======
-import { Vector3_Right } from '@etherealengine/spatial/src/common/constants/MathConstants'
->>>>>>> 0f97de27
 import { ColliderComponent } from '@etherealengine/spatial/src/physics/components/ColliderComponent'
 import { RigidBodyComponent } from '@etherealengine/spatial/src/physics/components/RigidBodyComponent'
 import { TriggerComponent } from '@etherealengine/spatial/src/physics/components/TriggerComponent'
@@ -150,7 +145,6 @@
     const entity = useEntityContext()
     const debugEnabled = useHookstate(getMutableState(RendererState).nodeHelperVisibility)
     const portalComponent = useComponent(entity, PortalComponent)
-    const arrowHelper = useOptionalComponent(entity, ArrowHelperComponent)
 
     useEffect(() => {
       setCallback(entity, 'teleport', (triggerEntity: Entity, otherEntity: Entity) => {
@@ -181,34 +175,14 @@
     }, [])
 
     useEffect(() => {
-<<<<<<< HEAD
       if (debugEnabled.value) {
         setComponent(entity, ArrowHelperComponent, {
           name: 'portal-helper',
           length: 1,
-          dir: V_010,
+          dir: Vector3_Right,
           color: 0x000000
         })
       }
-=======
-      if (!debugEnabled.value) return
-      const helper = new ArrowHelper(new Vector3(0, 0, 1), new Vector3(0, 0, 0), 1, 0x000000)
-      helper.name = `portal-helper-${entity}`
-
-      const helperEntity = createEntity()
-
-      addObjectToGroup(helperEntity, helper)
-      setObjectLayers(helper, ObjectLayers.NodeHelper)
-      setComponent(helperEntity, NameComponent, helper.name)
-      setComponent(helperEntity, EntityTreeComponent, { parentEntity: entity })
-      setVisibleComponent(helperEntity, true)
-      getComponent(helperEntity, TransformComponent).rotation.copy(
-        new Quaternion().setFromAxisAngle(Vector3_Right, Math.PI / 2)
-      )
-
-      portalComponent.helperEntity.set(helperEntity)
-
->>>>>>> 0f97de27
       return () => {
         removeComponent(entity, ArrowHelperComponent)
       }
