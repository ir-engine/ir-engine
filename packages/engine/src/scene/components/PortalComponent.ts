/*
CPAL-1.0 License

The contents of this file are subject to the Common Public Attribution License
Version 1.0. (the "License"); you may not use this file except in compliance
with the License. You may obtain a copy of the License at
https://github.com/EtherealEngine/etherealengine/blob/dev/LICENSE.
The License is based on the Mozilla Public License Version 1.1, but Sections 14
and 15 have been added to cover use of software over a computer network and 
provide for limited attribution for the Original Developer. In addition, 
Exhibit A has been modified to be consistent with Exhibit B.

Software distributed under the License is distributed on an "AS IS" basis,
WITHOUT WARRANTY OF ANY KIND, either express or implied. See the License for the
specific language governing rights and limitations under the License.

The Original Code is Ethereal Engine.

The Original Developer is the Initial Developer. The Initial Developer of the
Original Code is the Ethereal Engine team.

All portions of the code written by the Ethereal Engine team are Copyright © 2021-2023 
Ethereal Engine. All Rights Reserved.
*/

import { RigidBodyType, ShapeType } from '@dimforge/rapier3d-compat'
import { useEffect } from 'react'
import {
  BackSide,
  ConeGeometry,
  CylinderGeometry,
  Euler,
  Mesh,
  MeshBasicMaterial,
  Quaternion,
  SphereGeometry,
  Texture,
  Vector3
} from 'three'

import { getMutableState, none, useHookstate } from '@etherealengine/hyperflux'

import { AssetLoader } from '../../assets/classes/AssetLoader'
import { matches } from '../../common/functions/MatchesUtils'
import { isClient } from '../../common/functions/getEnvironment'
import { Engine } from '../../ecs/classes/Engine'
import {
  ComponentType,
  defineComponent,
  getComponent,
  hasComponent,
  setComponent,
  useComponent
} from '../../ecs/functions/ComponentFunctions'
import { entityExists, useEntityContext } from '../../ecs/functions/EntityFunctions'
import { CollisionGroups } from '../../physics/enums/CollisionGroups'
import { RendererState } from '../../renderer/RendererState'
import { portalPath } from '../../schemas/projects/portal.schema'
import { ObjectLayers } from '../constants/ObjectLayers'
import { portalTriggerEnter } from '../functions/loaders/PortalFunctions'
import { setObjectLayers } from '../functions/setObjectLayers'
import { disposeMaterial } from '../systems/SceneObjectSystem'
import { setCallback } from './CallbackComponent'
import { ColliderComponent } from './ColliderComponent'
import { addObjectToGroup, removeObjectFromGroup } from './GroupComponent'
import { UUIDComponent } from './UUIDComponent'

export const PortalPreviewTypeSimple = 'Simple' as const
export const PortalPreviewTypeSpherical = 'Spherical' as const

export const PortalPreviewTypes = new Set<string>()
PortalPreviewTypes.add(PortalPreviewTypeSimple)
PortalPreviewTypes.add(PortalPreviewTypeSpherical)

export const PortalEffects = new Map<string, ComponentType<any>>()
PortalEffects.set('None', null!)

export const portalColliderValues = {
  bodyType: RigidBodyType.Fixed,
  shapeType: ShapeType.Cuboid,
  isTrigger: true,
  removeMesh: true,
  collisionLayer: CollisionGroups.Trigger,
  collisionMask: CollisionGroups.Avatars,
  target: '',
  onEnter: 'teleport'
}

export const PortalComponent = defineComponent({
  name: 'PortalComponent',
  jsonID: 'portal',

  onInit: (entity) => {
    return {
      linkedPortalId: '',
      location: '',
      effectType: 'None',
      previewType: PortalPreviewTypeSimple as string,
      previewImageURL: '',
      redirect: false,
      spawnPosition: new Vector3(),
      spawnRotation: new Quaternion(),
      remoteSpawnPosition: new Vector3(),
      remoteSpawnRotation: new Quaternion(),
      mesh: null as Mesh<SphereGeometry, MeshBasicMaterial> | null,
      helper: null as Mesh<CylinderGeometry, MeshBasicMaterial> | null
    }
  },

  onSet: (entity, component, json) => {
    if (!json) return
    if (matches.string.test(json.linkedPortalId)) component.linkedPortalId.set(json.linkedPortalId)
    if (matches.string.test(json.location)) component.location.set(json.location)
    if (matches.string.test(json.effectType)) component.effectType.set(json.effectType)
    if (matches.string.test(json.previewType)) component.previewType.set(json.previewType)
    if (matches.string.test(json.previewImageURL)) component.previewImageURL.set(json.previewImageURL)
    if (matches.boolean.test(json.redirect)) component.redirect.set(json.redirect)
    if (matches.object.test(json.spawnPosition)) component.spawnPosition.value.copy(json.spawnPosition)
    if (matches.object.test(json.spawnRotation)) {
      if (json.spawnRotation.w) component.spawnRotation.value.copy(json.spawnRotation)
      // backwards compat
      else
        component.spawnRotation.value.copy(
          new Quaternion().setFromEuler(new Euler().setFromVector3(json.spawnRotation as any))
        )
    }
  },

  toJSON: (entity, component) => {
    return {
      location: component.location.value,
      linkedPortalId: component.linkedPortalId.value,
      redirect: component.redirect.value,
      effectType: component.effectType.value,
      previewType: component.previewType.value,
      previewImageURL: component.previewImageURL.value,
      spawnPosition: component.spawnPosition.value,
      spawnRotation: component.spawnRotation.value
    }
  },

  onRemove: (entity, component) => {
    if (component.mesh.value) removeObjectFromGroup(entity, component.mesh.value)
    if (component.helper.value) removeObjectFromGroup(entity, component.helper.value)
  },

  reactor: function () {
    const entity = useEntityContext()
    const debugEnabled = useHookstate(getMutableState(RendererState).nodeHelperVisibility)
    const portalComponent = useComponent(entity, PortalComponent)

    useEffect(() => {
      setCallback(entity, 'teleport', portalTriggerEnter)
      if (!hasComponent(entity, ColliderComponent)) setComponent(entity, ColliderComponent, { ...portalColliderValues })
    }, [])

    useEffect(() => {
      if (debugEnabled.value && !portalComponent.helper.value) {
        const helper = new Mesh(
          new CylinderGeometry(0.25, 0.25, 0.1, 6, 1, false, (30 * Math.PI) / 180),
          new MeshBasicMaterial({ color: 0x2b59c3 })
        )
        helper.name = `portal-helper-${entity}`

        const spawnDirection = new Mesh(
          new ConeGeometry(0.05, 0.5, 4, 1, false, Math.PI / 4),
          new MeshBasicMaterial({ color: 0xd36582 })
        )
        spawnDirection.position.set(0, 0, 1.25)
        spawnDirection.rotateX(Math.PI / 2)
        helper.add(spawnDirection)

        setObjectLayers(helper, ObjectLayers.NodeHelper)
        addObjectToGroup(entity, helper)

        portalComponent.helper.set(helper)
      }

      if (!debugEnabled.value && portalComponent.helper.value) {
        removeObjectFromGroup(entity, portalComponent.helper.value)
        portalComponent.helper.set(none)
      }
    }, [debugEnabled])

    useEffect(() => {
      if (portalComponent.mesh.value && portalComponent.previewType.value === PortalPreviewTypeSimple) {
        removeObjectFromGroup(entity, portalComponent.mesh.value)
        portalComponent.mesh.set(null)
      }

      if (!portalComponent.mesh.value && portalComponent.previewType.value === PortalPreviewTypeSpherical) {
        const portalMesh = new Mesh(new SphereGeometry(1.5, 32, 32), new MeshBasicMaterial({ side: BackSide }))
        portalComponent.mesh.set(portalMesh)
        addObjectToGroup(entity, portalMesh)
        return () => {
          if (Array.isArray(portalMesh.material)) {
            disposeMaterial(portalMesh.material)
          } else if (portalMesh.material) {
            disposeMaterial(portalMesh.material)
          }
          if (portalMesh.geometry) portalMesh.geometry.dispose()
        }
      }
    }, [portalComponent.previewType])

    useEffect(() => {
      if (!isClient) return
<<<<<<< HEAD
      Engine.instance.api
        .service(portalPath)
        .get(portalComponent.linkedPortalId.value)
        .then((data) => {
          const portalDetails = data
          if (Object.keys(portalDetails).length > 0) {
            portalComponent.remoteSpawnPosition.value.copy(portalDetails.spawnPosition)
            portalComponent.remoteSpawnRotation.value.setFromEuler(
              new Euler(
                portalDetails.spawnRotation.x,
                portalDetails.spawnRotation.y,
                portalDetails.spawnRotation.z,
                portalDetails.spawnRotation.order
              )
            )
            if (
              typeof portalComponent.previewImageURL.value !== 'undefined' &&
              portalComponent.previewImageURL.value !== ''
            ) {
              const mesh = portalComponent.mesh.value
              if (mesh) {
                AssetLoader.loadAsync(portalDetails.previewImageURL).then((texture: Texture) => {
                  if (!mesh || !entityExists(entity)) return
                  mesh.material.map = texture
                  texture.needsUpdate = true
                })
              }
            }
=======
      if (!portalComponent.mesh.value) return

      const linkedPortalExists = UUIDComponent.entitiesByUUID[portalComponent.linkedPortalId.value]

      const applyPortalDetails = (portalDetails: {
        spawnPosition: Vector3
        spawnRotation: Quaternion
        previewImageURL: string
      }) => {
        portalComponent.remoteSpawnPosition.value.copy(portalDetails.spawnPosition)
        portalComponent.remoteSpawnRotation.value.copy(portalDetails.spawnRotation)
        if (
          typeof portalComponent.previewImageURL.value !== 'undefined' &&
          portalComponent.previewImageURL.value !== ''
        ) {
          const mesh = portalComponent.mesh.value
          if (mesh) {
            AssetLoader.loadAsync(portalDetails.previewImageURL).then((texture: Texture) => {
              if (!mesh || !entityExists(entity)) return
              mesh.material.map = texture
              texture.needsUpdate = true
            })
>>>>>>> 1f0ec34f
          }
        }
      }

      if (linkedPortalExists) {
        /** Portal is in the scene already */
        const portalDetails = getComponent(linkedPortalExists, PortalComponent)
        if (portalDetails) applyPortalDetails(portalDetails)
      } else {
        /** Portal is not in the scene yet */
        Engine.instance.api
          .service('portal')
          .get(portalComponent.linkedPortalId.value, { query: { locationName: portalComponent.location.value } })
          .then((data) => {
            const portalDetails = data.data!
            if (portalDetails) applyPortalDetails(portalDetails)
          })
          .catch((e) => {
            console.error('Error getting portal', e)
          })
      }
    }, [portalComponent.previewImageURL, portalComponent.mesh])

    return null
  }
})<|MERGE_RESOLUTION|>--- conflicted
+++ resolved
@@ -205,36 +205,6 @@
 
     useEffect(() => {
       if (!isClient) return
-<<<<<<< HEAD
-      Engine.instance.api
-        .service(portalPath)
-        .get(portalComponent.linkedPortalId.value)
-        .then((data) => {
-          const portalDetails = data
-          if (Object.keys(portalDetails).length > 0) {
-            portalComponent.remoteSpawnPosition.value.copy(portalDetails.spawnPosition)
-            portalComponent.remoteSpawnRotation.value.setFromEuler(
-              new Euler(
-                portalDetails.spawnRotation.x,
-                portalDetails.spawnRotation.y,
-                portalDetails.spawnRotation.z,
-                portalDetails.spawnRotation.order
-              )
-            )
-            if (
-              typeof portalComponent.previewImageURL.value !== 'undefined' &&
-              portalComponent.previewImageURL.value !== ''
-            ) {
-              const mesh = portalComponent.mesh.value
-              if (mesh) {
-                AssetLoader.loadAsync(portalDetails.previewImageURL).then((texture: Texture) => {
-                  if (!mesh || !entityExists(entity)) return
-                  mesh.material.map = texture
-                  texture.needsUpdate = true
-                })
-              }
-            }
-=======
       if (!portalComponent.mesh.value) return
 
       const linkedPortalExists = UUIDComponent.entitiesByUUID[portalComponent.linkedPortalId.value]
@@ -257,7 +227,6 @@
               mesh.material.map = texture
               texture.needsUpdate = true
             })
->>>>>>> 1f0ec34f
           }
         }
       }
@@ -269,10 +238,10 @@
       } else {
         /** Portal is not in the scene yet */
         Engine.instance.api
-          .service('portal')
+          .service(portalPath)
           .get(portalComponent.linkedPortalId.value, { query: { locationName: portalComponent.location.value } })
           .then((data) => {
-            const portalDetails = data.data!
+            const portalDetails = data
             if (portalDetails) applyPortalDetails(portalDetails)
           })
           .catch((e) => {
