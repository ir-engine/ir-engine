/*
CPAL-1.0 License

The contents of this file are subject to the Common Public Attribution License
Version 1.0. (the "License"); you may not use this file except in compliance
with the License. You may obtain a copy of the License at
https://github.com/EtherealEngine/etherealengine/blob/dev/LICENSE.
The License is based on the Mozilla Public License Version 1.1, but Sections 14
and 15 have been added to cover use of software over a computer network and 
provide for limited attribution for the Original Developer. In addition, 
Exhibit A has been modified to be consistent with Exhibit B.

Software distributed under the License is distributed on an "AS IS" basis,
WITHOUT WARRANTY OF ANY KIND, either express or implied. See the License for the
specific language governing rights and limitations under the License.

The Original Code is Ethereal Engine.

The Original Developer is the Initial Developer. The Initial Developer of the
Original Code is the Ethereal Engine team.

All portions of the code written by the Ethereal Engine team are Copyright © 2021-2023 
Ethereal Engine. All Rights Reserved.
*/

import { FC, useEffect } from 'react'
import { AnimationMixer, BoxGeometry, CapsuleGeometry, CylinderGeometry, Group, Scene, SphereGeometry } from 'three'

import { NO_PROXY, getState, useHookstate } from '@etherealengine/hyperflux'

<<<<<<< HEAD
import { QueryReactor } from '@etherealengine/ecs'
=======
import { UUIDComponent } from '@etherealengine/ecs'
>>>>>>> a87fa08f
import {
  defineComponent,
  getComponent,
  getOptionalComponent,
  hasComponent,
  removeComponent,
  serializeComponent,
  setComponent,
  useComponent,
  useOptionalComponent
} from '@etherealengine/ecs/src/ComponentFunctions'
import { Engine } from '@etherealengine/ecs/src/Engine'
import { Entity } from '@etherealengine/ecs/src/Entity'
import { useEntityContext } from '@etherealengine/ecs/src/EntityFunctions'
import { SceneState } from '@etherealengine/engine/src/scene/Scene'
import { CameraComponent } from '@etherealengine/spatial/src/camera/components/CameraComponent'
import { ColliderComponent } from '@etherealengine/spatial/src/physics/components/ColliderComponent'
import { RigidBodyComponent } from '@etherealengine/spatial/src/physics/components/RigidBodyComponent'
import { Shape } from '@etherealengine/spatial/src/physics/types/PhysicsTypes'
import { EngineRenderer } from '@etherealengine/spatial/src/renderer/WebGLRendererSystem'
import { GroupComponent, addObjectToGroup } from '@etherealengine/spatial/src/renderer/components/GroupComponent'
import { MeshComponent } from '@etherealengine/spatial/src/renderer/components/MeshComponent'
import { VRM } from '@pixiv/three-vrm'
import { Not } from 'bitecs'
import React from 'react'
import { AssetType } from '../../assets/enum/AssetType'
import { useGLTF } from '../../assets/functions/resourceHooks'
import { GLTF } from '../../assets/loaders/gltf/GLTFLoader'
import { AnimationComponent } from '../../avatar/components/AnimationComponent'
import { AvatarRigComponent } from '../../avatar/components/AvatarAnimationComponent'
import { autoconvertMixamoAvatar } from '../../avatar/functions/avatarFunctions'
import { addError, removeError } from '../functions/ErrorFunctions'
import { parseGLTFModel, proxifyParentChildRelationships } from '../functions/loadGLTFModel'
import { getModelSceneID, useModelSceneID } from '../functions/loaders/ModelFunctions'
import { EnvmapComponent } from './EnvmapComponent'
import { ObjectGridSnapComponent } from './ObjectGridSnapComponent'
import { SceneAssetPendingTagComponent } from './SceneAssetPendingTagComponent'
import { SceneComponent } from './SceneComponent'
import { ShadowComponent } from './ShadowComponent'

export const ModelComponent = defineComponent({
  name: 'ModelComponent',
  jsonID: 'EE_model',

  onInit: (entity) => {
    return {
      src: '',
      cameraOcclusion: true,
      /** optional, only for bone matchable avatars */
      convertToVRM: false as boolean,
      // internal
      assetTypeOverride: null as null | AssetType,
      scene: null as Group | null,
      asset: null as VRM | GLTF | null
    }
  },

  toJSON: (entity, component) => {
    return {
      src: component.src.value,
      cameraOcclusion: component.cameraOcclusion.value,
      convertToVRM: component.convertToVRM.value
    }
  },

  onSet: (entity, component, json) => {
    if (!json) return
    if (typeof json.src === 'string') component.src.set(json.src)
    if (typeof (json as any).avoidCameraOcclusion === 'boolean')
      component.cameraOcclusion.set(!(json as any).avoidCameraOcclusion)
    if (typeof json.cameraOcclusion === 'boolean') component.cameraOcclusion.set(json.cameraOcclusion)
    if (typeof json.convertToVRM === 'boolean') component.convertToVRM.set(json.convertToVRM)

    /**
     * Add SceneAssetPendingTagComponent to tell scene loading system we should wait for this asset to load
     */
    if (
      !getState(SceneState).sceneLoaded &&
      hasComponent(entity, SceneComponent) &&
      component.src.value &&
      !component.asset.value
    )
      SceneAssetPendingTagComponent.addResource(entity, component.src.value)
  },

  errors: ['LOADING_ERROR', 'INVALID_SOURCE'],

  reactor: ModelReactor
})

function ModelReactor(): JSX.Element {
  const entity = useEntityContext()
  const modelComponent = useComponent(entity, ModelComponent)
  const uuidComponent = useOptionalComponent(entity, UUIDComponent)

  const [gltf, unload, error, progress] = useGLTF(modelComponent.src.value, entity, {
    forceAssetType: modelComponent.assetTypeOverride.value,
    ignoreDisposeGeometry: modelComponent.cameraOcclusion.value
  })

  useEffect(() => {
    /* unload should only be called when the component is unmounted
      the useGLTF hook will handle unloading if the model source is changed ie. the user changes their avatar model */
    return unload
  }, [])

  useEffect(() => {
    const onprogress = progress.value
    if (!onprogress) return
    if (hasComponent(entity, SceneAssetPendingTagComponent))
      SceneAssetPendingTagComponent.loadingProgress.merge({
        [entity]: {
          loadedAmount: onprogress.loaded,
          totalAmount: onprogress.total
        }
      })
  }, [progress])

  useEffect(() => {
    const err = error.value
    if (!err) return

    console.error(err)
    addError(entity, ModelComponent, 'INVALID_SOURCE', err.message)
    SceneAssetPendingTagComponent.removeResource(entity, modelComponent.src.value)
  }, [error])

  useEffect(() => {
    const loadedAsset = gltf.get(NO_PROXY)
    if (!loadedAsset) {
      if (!hasComponent(entity, GroupComponent)) {
        const obj3d = new Group()
        obj3d.entity = entity
        addObjectToGroup(entity, obj3d)
        proxifyParentChildRelationships(obj3d)
      }
      return
    }

    if (typeof loadedAsset !== 'object') {
      addError(entity, ModelComponent, 'INVALID_SOURCE', 'Invalid URL')
      return
    }

    const boneMatchedAsset = modelComponent.convertToVRM.value
      ? (autoconvertMixamoAvatar(loadedAsset) as GLTF)
      : loadedAsset

    /**if we've loaded or converted to vrm, create animation component whose mixer's root is the normalized rig */
    if (boneMatchedAsset instanceof VRM)
      setComponent(entity, AnimationComponent, {
        animations: loadedAsset.animations,
        mixer: new AnimationMixer(boneMatchedAsset.humanoid.normalizedHumanBonesRoot)
      })

    modelComponent.asset.set(boneMatchedAsset)
  }, [gltf])

  useEffect(() => {
    const model = modelComponent.get(NO_PROXY)!
    const asset = model.asset as GLTF | null
    if (!asset) return

    const group = getOptionalComponent(entity, GroupComponent)
    if (!group) return

    removeError(entity, ModelComponent, 'INVALID_SOURCE')
    removeError(entity, ModelComponent, 'LOADING_ERROR')
    const sceneObj = group[0] as Group

    sceneObj.userData.src = model.src
    modelComponent.scene.set(sceneObj)
  }, [modelComponent.asset])

  // update scene
  useEffect(() => {
    const { scene, asset, src } = getComponent(entity, ModelComponent)

    if (!scene || !asset) return

    /**hotfix for gltf animations being stored in the root and not scene property */
    if (!asset.scene.animations.length && !(asset instanceof VRM)) asset.scene.animations = asset.animations

    const loadedJsonHierarchy = parseGLTFModel(entity, asset.scene as Scene)
    const uuid = getModelSceneID(entity)

    SceneState.loadScene(uuid, {
      scene: {
        entities: loadedJsonHierarchy,
        root: getComponent(entity, UUIDComponent),
        version: 0
      },
      scenePath: uuid,
      name: '',
      project: '',
      thumbnailUrl: ''
    })

    if (!hasComponent(entity, AvatarRigComponent)) {
      //if this is not an avatar, add bbox snap
      setComponent(entity, ObjectGridSnapComponent)
    }

    if (EngineRenderer.instance)
      EngineRenderer.instance.renderer
        .compileAsync(scene, getComponent(Engine.instance.cameraEntity, CameraComponent), Engine.instance.scene)
        .catch(() => {
          addError(entity, ModelComponent, 'LOADING_ERROR', 'Error compiling model')
        })
        .finally(() => {
          SceneAssetPendingTagComponent.removeResource(entity, src)
        })

    const gltf = asset as GLTF
    if (gltf.animations?.length) scene.animations = gltf.animations
    if (scene.animations?.length) {
      setComponent(entity, AnimationComponent, {
        mixer: new AnimationMixer(scene),
        animations: scene.animations
      })
    }
    return () => {
      SceneState.unloadScene(uuid)
    }
  }, [modelComponent.scene])

  const sceneInstanceID = useModelSceneID(entity)
  const childEntities = useHookstate(SceneComponent.entitiesBySceneState[sceneInstanceID])

  return (
    <>
      {childEntities.value?.map((childEntity: Entity) => (
        <ChildReactor key={childEntity} entity={childEntity} parentEntity={entity} />
      ))}
    </>
  )
}

const ChildReactor = (props: { entity: Entity; parentEntity: Entity }) => {
  const modelComponent = useComponent(props.parentEntity, ModelComponent)
  const isMesh = useOptionalComponent(props.entity, MeshComponent)
  const isModelColliders = useOptionalComponent(props.parentEntity, RigidBodyComponent)

  useEffect(() => {
    SceneAssetPendingTagComponent.removeResource(props.entity, `${props.parentEntity}`)
    SceneAssetPendingTagComponent.removeResource(props.parentEntity, modelComponent.src.value)
  }, [])

  const shadowComponent = useOptionalComponent(props.parentEntity, ShadowComponent)
  useEffect(() => {
    if (!isMesh) return
    if (shadowComponent)
      setComponent(props.entity, ShadowComponent, serializeComponent(props.parentEntity, ShadowComponent))
    else removeComponent(props.entity, ShadowComponent)
  }, [isMesh, shadowComponent?.cast, shadowComponent?.receive])

  const envmapComponent = useOptionalComponent(props.parentEntity, EnvmapComponent)
  useEffect(() => {
    if (!isMesh) return
    if (envmapComponent)
      setComponent(props.entity, EnvmapComponent, serializeComponent(props.parentEntity, EnvmapComponent))
    else removeComponent(props.entity, EnvmapComponent)
  }, [
    isMesh,
    envmapComponent,
    envmapComponent?.envMapIntensity,
    envmapComponent?.envmap,
    envmapComponent?.envMapSourceColor,
    envmapComponent?.envMapSourceURL,
    envmapComponent?.envMapTextureType,
    envmapComponent?.envMapSourceEntityUUID
  ])

  useEffect(() => {
    if (!isModelColliders || !isMesh) return

    const geometry = getComponent(props.entity, MeshComponent).geometry

    const shape = ThreeToPhysics[geometry.type]

    if (!shape) return

    setComponent(props.entity, ColliderComponent, { shape })

    return () => {
      removeComponent(props.entity, ColliderComponent)
    }
  }, [isModelColliders, isMesh])

  return null
}

/** Maps Three.js geometry types to physics shapes */
const ThreeToPhysics = {
  [SphereGeometry.prototype.type]: 'sphere',
  [CapsuleGeometry.prototype.type]: 'capsule',
  [CylinderGeometry.prototype.type]: 'cylinder',
  [BoxGeometry.prototype.type]: 'box'
} as Record<string, Shape>

/**
 * Returns true if the entity is a mesh not a part of a model, or a model
 * @param entity
 * @returns
 */
export const useMeshOrModel = (entity: Entity) => {
  const meshComponent = useOptionalComponent(entity, MeshComponent)
  const modelComponent = useOptionalComponent(entity, ModelComponent)
  const sceneComponent = useOptionalComponent(entity, SceneComponent)
  const isEntityHierarchyOrMesh = (!sceneComponent && !!meshComponent) || !!modelComponent
  return isEntityHierarchyOrMesh
}

export const MeshOrModelQuery = (props: { ChildReactor: FC<{ entity: Entity; rootEntity: Entity }> }) => {
  const ModelReactor = () => {
    const entity = useEntityContext()
    const sceneInstanceID = useModelSceneID(entity)
    const childEntities = useHookstate(SceneComponent.entitiesBySceneState[sceneInstanceID])
    return (
      <>
        {childEntities.value?.map((childEntity) => (
          <props.ChildReactor entity={childEntity} rootEntity={entity} key={childEntity} />
        ))}
      </>
    )
  }

  const MeshReactor = () => {
    const entity = useEntityContext()
    return <props.ChildReactor entity={entity} rootEntity={entity} key={entity} />
  }

  return (
    <>
      <QueryReactor Components={[ModelComponent]} ChildEntityReactor={ModelReactor} />
      <QueryReactor Components={[Not(SceneComponent), MeshComponent]} ChildEntityReactor={MeshReactor} />
    </>
  )
}<|MERGE_RESOLUTION|>--- conflicted
+++ resolved
@@ -28,11 +28,7 @@
 
 import { NO_PROXY, getState, useHookstate } from '@etherealengine/hyperflux'
 
-<<<<<<< HEAD
-import { QueryReactor } from '@etherealengine/ecs'
-=======
-import { UUIDComponent } from '@etherealengine/ecs'
->>>>>>> a87fa08f
+import { QueryReactor, UUIDComponent } from '@etherealengine/ecs'
 import {
   defineComponent,
   getComponent,
