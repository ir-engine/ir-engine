/*
CPAL-1.0 License

The contents of this file are subject to the Common Public Attribution License
Version 1.0. (the "License"); you may not use this file except in compliance
with the License. You may obtain a copy of the License at
https://github.com/EtherealEngine/etherealengine/blob/dev/LICENSE.
The License is based on the Mozilla Public License Version 1.1, but Sections 14
and 15 have been added to cover use of software over a computer network and 
provide for limited attribution for the Original Developer. In addition, 
Exhibit A has been modified to be consistent with Exhibit B.

Software distributed under the License is distributed on an "AS IS" basis,
WITHOUT WARRANTY OF ANY KIND, either express or implied. See the License for the
specific language governing rights and limitations under the License.

The Original Code is Ethereal Engine.

The Original Developer is the Initial Developer. The Initial Developer of the
Original Code is the Ethereal Engine team.

All portions of the code written by the Ethereal Engine team are Copyright © 2021-2023 
Ethereal Engine. All Rights Reserved.
*/

import { useEffect } from 'react'
import { AnimationMixer, BoxGeometry, CapsuleGeometry, CylinderGeometry, Group, Scene, SphereGeometry } from 'three'

import { NO_PROXY, createState, getMutableState, getState, none, useHookstate } from '@etherealengine/hyperflux'

import {
  defineComponent,
  getComponent,
  getOptionalComponent,
  hasComponent,
  removeComponent,
  serializeComponent,
  setComponent,
  useComponent,
  useOptionalComponent
} from '@etherealengine/ecs/src/ComponentFunctions'
import { Engine } from '@etherealengine/ecs/src/Engine'
import { Entity } from '@etherealengine/ecs/src/Entity'
import { useEntityContext } from '@etherealengine/ecs/src/EntityFunctions'
import { useQuery } from '@etherealengine/ecs/src/QueryFunctions'
import { SceneState } from '@etherealengine/engine/src/scene/Scene'
import { CameraComponent } from '@etherealengine/spatial/src/camera/components/CameraComponent'
import { UUIDComponent } from '@etherealengine/spatial/src/common/UUIDComponent'
import { ColliderComponent } from '@etherealengine/spatial/src/physics/components/ColliderComponent'
import { RigidBodyComponent } from '@etherealengine/spatial/src/physics/components/RigidBodyComponent'
import { Shape } from '@etherealengine/spatial/src/physics/types/PhysicsTypes'
import { EngineRenderer } from '@etherealengine/spatial/src/renderer/WebGLRendererSystem'
import { GroupComponent, addObjectToGroup } from '@etherealengine/spatial/src/renderer/components/GroupComponent'
import { MeshComponent } from '@etherealengine/spatial/src/renderer/components/MeshComponent'
import { VRM } from '@pixiv/three-vrm'
import React from 'react'
import { AssetType } from '../../assets/enum/AssetType'
import { useGLTF } from '../../assets/functions/resourceHooks'
import { GLTF } from '../../assets/loaders/gltf/GLTFLoader'
import { AnimationComponent } from '../../avatar/components/AnimationComponent'
import { AvatarRigComponent } from '../../avatar/components/AvatarAnimationComponent'
import { autoconvertMixamoAvatar, isAvaturn } from '../../avatar/functions/avatarFunctions'
import { addError, removeError } from '../functions/ErrorFunctions'
import { parseGLTFModel, proxifyParentChildRelationships } from '../functions/loadGLTFModel'
import { getModelSceneID } from '../functions/loaders/ModelFunctions'
import { EnvmapComponent } from './EnvmapComponent'
import { ObjectGridSnapComponent } from './ObjectGridSnapComponent'
import { SceneAssetPendingTagComponent } from './SceneAssetPendingTagComponent'
import { SceneObjectComponent } from './SceneObjectComponent'
import { ShadowComponent } from './ShadowComponent'
import { SourceComponent } from './SourceComponent'

const entitiesInModelHierarchy = {} as Record<Entity, Entity[]>

export const ModelComponent = defineComponent({
  name: 'Model Component',
  jsonID: 'gltf-model',

  onInit: (entity) => {
    return {
      src: '',
      cameraOcclusion: true,
      /** optional, only for bone matchable avatars */
      convertToVRM: false as boolean,
      // internal
      scene: null as Scene | null,
      asset: null as VRM | GLTF | null
    }
  },

  toJSON: (entity, component) => {
    return {
      src: component.src.value,
      cameraOcclusion: component.cameraOcclusion.value,
      convertToVRM: component.convertToVRM.value
    }
  },

  onSet: (entity, component, json) => {
    if (!json) return
    if (typeof json.src === 'string') component.src.set(json.src)
    if (typeof (json as any).avoidCameraOcclusion === 'boolean')
      component.cameraOcclusion.set(!(json as any).avoidCameraOcclusion)
    if (typeof json.cameraOcclusion === 'boolean') component.cameraOcclusion.set(json.cameraOcclusion)
    if (typeof json.convertToVRM === 'boolean') component.convertToVRM.set(json.convertToVRM)

    /**
     * Add SceneAssetPendingTagComponent to tell scene loading system we should wait for this asset to load
     */
    if (
      !getState(SceneState).sceneLoaded &&
      hasComponent(entity, SceneObjectComponent) &&
      component.src.value &&
      !component.scene.value
    )
      SceneAssetPendingTagComponent.addResource(entity, component.src.value)
  },

  errors: ['LOADING_ERROR', 'INVALID_SOURCE'],

  reactor: ModelReactor,

  /** Tracks all child entities loaded by this model */
  entitiesInModelHierarchyState: createState(entitiesInModelHierarchy),
  entitiesInModelHierarchy: entitiesInModelHierarchy as Readonly<typeof entitiesInModelHierarchy>
})

function ModelReactor(): JSX.Element {
  const entity = useEntityContext()
  const modelComponent = useComponent(entity, ModelComponent)

  /** @todo this is a hack */
  const override = !isAvaturn(modelComponent.value.src) ? undefined : AssetType.glB
  const [gltf, unload, error, progress] = useGLTF(modelComponent.value.src, entity, {
    forceAssetType: override,
    ignoreDisposeGeometry: modelComponent.cameraOcclusion.value
  })

  useEffect(() => {
<<<<<<< HEAD
    /* unload should only be called when the component is unmounted
      the useGLTF hook will handle unloading if the model source is changed ie. the user changes their avatar model */
    return unload
  }, [])

  useEffect(() => {
    const onprogress = progress.value
    if (!onprogress) return
    if (hasComponent(entity, SceneAssetPendingTagComponent))
      SceneAssetPendingTagComponent.loadingProgress.merge({
        [entity]: {
          loadedAmount: onprogress.loaded,
          totalAmount: onprogress.total
        }
      })
  }, [progress])

  useEffect(() => {
    const err = error.value
    if (!err) return

    console.error(err)
    addError(entity, ModelComponent, 'INVALID_SOURCE', err.message)
    removeComponent(entity, SceneAssetPendingTagComponent)
  }, [error])

  useEffect(() => {
    const loadedAsset = gltf.get(NO_PROXY)
    if (!loadedAsset) return

    if (typeof loadedAsset !== 'object') {
      addError(entity, ModelComponent, 'INVALID_SOURCE', 'Invalid URL')
=======
    let aborted = false
    if (variantComponent && !variantComponent.calculated.value) return
    const model = modelComponent.value
    const src = model.src
    if (!src) {
      modelComponent.scene.set(null)
      modelComponent.asset.set(null)
>>>>>>> a21aed31
      return
    }

    const boneMatchedAsset = modelComponent.convertToVRM.value
      ? (autoconvertMixamoAvatar(loadedAsset) as GLTF)
      : loadedAsset

    /**if we've loaded or converted to vrm, create animation component whose mixer's root is the normalized rig */
    if (boneMatchedAsset instanceof VRM)
      setComponent(entity, AnimationComponent, {
        animations: loadedAsset.animations,
        mixer: new AnimationMixer(boneMatchedAsset.humanoid.normalizedHumanBonesRoot)
      })

    if (!hasComponent(entity, GroupComponent)) {
      const obj3d = new Group()
      obj3d.entity = entity
      addObjectToGroup(entity, obj3d)
      proxifyParentChildRelationships(obj3d)
    }

<<<<<<< HEAD
    modelComponent.asset.set(boneMatchedAsset)
  }, [gltf])
=======
    /** @todo this is a hack */
    const override = !isAvaturn(src) ? undefined : AssetType.glB

    AssetLoader.load(
      src,
      {
        forceAssetType: override,
        ignoreDisposeGeometry: modelComponent.cameraOcclusion.value
      },
      (loadedAsset) => {
        if (variantComponent && !variantComponent.calculated.value) return
        if (aborted) return
        if (typeof loadedAsset !== 'object') {
          addError(entity, ModelComponent, 'INVALID_SOURCE', 'Invalid URL')
          return
        }
        const boneMatchedAsset = modelComponent.convertToVRM.value
          ? (autoconvertMixamoAvatar(loadedAsset) as GLTF)
          : loadedAsset
        /**if we've loaded or converted to vrm, create animation component whose mixer's root is the normalized rig */
        if (boneMatchedAsset instanceof VRM)
          setComponent(entity, AnimationComponent, {
            animations: loadedAsset.animations,
            mixer: new AnimationMixer(boneMatchedAsset.humanoid.normalizedHumanBonesRoot)
          })
        modelComponent.asset.set(boneMatchedAsset)
      },
      (onprogress) => {
        if (aborted) return
        if (getOptionalComponent(entity, SceneAssetPendingTagComponent)?.includes(src))
          SceneAssetPendingTagComponent.loadingProgress.merge({
            [entity]: {
              loadedAmount: onprogress.loaded,
              totalAmount: onprogress.total
            }
          })
      },
      (err: Error) => {
        if (aborted) return
        console.error(err)
        addError(entity, ModelComponent, 'INVALID_SOURCE', err.message)
        SceneAssetPendingTagComponent.removeResource(entity, src)
      }
    )
    return () => {
      aborted = true
      SceneAssetPendingTagComponent.removeResource(entity, src)
    }
  }, [modelComponent.src, modelComponent.convertToVRM, variantComponent?.calculated])
>>>>>>> a21aed31

  useEffect(() => {
    const model = modelComponent.get(NO_PROXY)!
    const asset = model.asset as GLTF | null
    if (!asset) return

    const group = getOptionalComponent(entity, GroupComponent)
    if (!group) return

    removeError(entity, ModelComponent, 'INVALID_SOURCE')
    removeError(entity, ModelComponent, 'LOADING_ERROR')
    const sceneObj = group[0] as Scene

    sceneObj.userData.src = model.src
    sceneObj.userData.sceneID = getModelSceneID(entity)
    //sceneObj.userData.type === 'glb' && delete asset.scene.userData.type
    modelComponent.scene.set(sceneObj)
  }, [modelComponent.asset])

  // update scene
  useEffect(() => {
    const scene = getComponent(entity, ModelComponent).scene
    const asset = getComponent(entity, ModelComponent).asset

    if (!scene || !asset) return

    /**hotfix for gltf animations being stored in the root and not scene property */
    if (!asset.scene.animations.length && !(asset instanceof VRM)) asset.scene.animations = asset.animations

    const loadedJsonHierarchy = parseGLTFModel(entity, asset.scene as Scene)
    const uuid = getModelSceneID(entity)
    SceneState.loadScene(uuid, {
      scene: {
        entities: loadedJsonHierarchy,
        root: getComponent(entity, UUIDComponent),
        version: 0
      },
      scenePath: uuid,
      name: '',
      project: '',
      thumbnailUrl: ''
    })

    if (!hasComponent(entity, AvatarRigComponent)) {
      //if this is not an avatar, add bbox snap
      setComponent(entity, ObjectGridSnapComponent)
    }

    if (EngineRenderer.instance)
      EngineRenderer.instance.renderer
        .compileAsync(scene, getComponent(Engine.instance.cameraEntity, CameraComponent), Engine.instance.scene)
        .catch(() => {
          addError(entity, ModelComponent, 'LOADING_ERROR', 'Error compiling model')
        })
        .finally(() => {
          SceneAssetPendingTagComponent.removeResource(entity, src)
        })

    return () => {
<<<<<<< HEAD
=======
      if (!(asset instanceof VRM)) clearMaterials(src) /** @todo Replace with hooks and refrence counting */
>>>>>>> a21aed31
      getMutableState(SceneState).scenes[uuid].set(none)
    }
  }, [modelComponent.scene])

  const childQuery = useQuery([SourceComponent])
  useEffect(() => {
    const modelSceneID = getModelSceneID(entity)
    ModelComponent.entitiesInModelHierarchyState[entity].set(
      childQuery.filter((e) => getComponent(e, SourceComponent) === modelSceneID)
    )
  }, [JSON.stringify(childQuery)])

  const childEntities = useHookstate(ModelComponent.entitiesInModelHierarchyState[entity])

  return (
    <>
      {childEntities.value?.map((childEntity: Entity) => (
        <ChildReactor key={childEntity} entity={childEntity} parentEntity={entity} />
      ))}
    </>
  )
}

const ChildReactor = (props: { entity: Entity; parentEntity: Entity }) => {
  const modelComponent = useComponent(props.parentEntity, ModelComponent)
  const isMesh = useOptionalComponent(props.entity, MeshComponent)
  const isModelColliders = useOptionalComponent(props.parentEntity, RigidBodyComponent)

  useEffect(() => {
    SceneAssetPendingTagComponent.removeResource(props.entity, `${props.parentEntity}`)
    SceneAssetPendingTagComponent.removeResource(props.parentEntity, modelComponent.src.value)
  }, [])

  const shadowComponent = useOptionalComponent(props.parentEntity, ShadowComponent)
  useEffect(() => {
    if (!isMesh) return
    if (shadowComponent)
      setComponent(props.entity, ShadowComponent, serializeComponent(props.parentEntity, ShadowComponent))
    else removeComponent(props.entity, ShadowComponent)
  }, [isMesh, shadowComponent?.cast, shadowComponent?.receive])

  const envmapComponent = useOptionalComponent(props.parentEntity, EnvmapComponent)
  useEffect(() => {
    if (!isMesh) return
    if (envmapComponent)
      setComponent(props.entity, EnvmapComponent, serializeComponent(props.parentEntity, EnvmapComponent))
    else removeComponent(props.entity, EnvmapComponent)
  }, [
    isMesh,
    envmapComponent,
    envmapComponent?.envMapIntensity,
    envmapComponent?.envmap,
    envmapComponent?.envMapSourceColor,
    envmapComponent?.envMapSourceURL,
    envmapComponent?.envMapTextureType,
    envmapComponent?.envMapSourceEntityUUID
  ])

  useEffect(() => {
    if (!isModelColliders || !isMesh) return

    const geometry = getComponent(props.entity, MeshComponent).geometry

    const shape = ThreeToPhysics[geometry.type]

    if (!shape) return

    setComponent(props.entity, ColliderComponent, { shape })

    return () => {
      removeComponent(props.entity, ColliderComponent)
    }
  }, [isModelColliders, isMesh])

  return null
}

/** Maps Three.js geometry types to physics shapes */
const ThreeToPhysics = {
  [SphereGeometry.prototype.type]: 'sphere',
  [CapsuleGeometry.prototype.type]: 'capsule',
  [CylinderGeometry.prototype.type]: 'cylinder',
  [BoxGeometry.prototype.type]: 'box'
} as Record<string, Shape>

/**
 * Returns true if the entity is a mesh not a part of a model, or a model
 * @param entity
 * @returns
 */
export const useMeshOrModel = (entity: Entity) => {
  const meshComponent = useOptionalComponent(entity, MeshComponent)
  const modelComponent = useOptionalComponent(entity, ModelComponent)
  const sourceComponent = useOptionalComponent(entity, SourceComponent)
  const isEntityHierarchyOrMesh = (!sourceComponent && !!meshComponent) || !!modelComponent
  return isEntityHierarchyOrMesh
}

export const useContainsMesh = (entity: Entity) => {
  const meshComponent = useOptionalComponent(entity, MeshComponent)
  const childEntities = useHookstate(ModelComponent.entitiesInModelHierarchyState[entity])
  return !!meshComponent || !!childEntities.value?.find((e: Entity) => getComponent(e, MeshComponent))
}<|MERGE_RESOLUTION|>--- conflicted
+++ resolved
@@ -137,7 +137,6 @@
   })
 
   useEffect(() => {
-<<<<<<< HEAD
     /* unload should only be called when the component is unmounted
       the useGLTF hook will handle unloading if the model source is changed ie. the user changes their avatar model */
     return unload
@@ -162,6 +161,7 @@
     console.error(err)
     addError(entity, ModelComponent, 'INVALID_SOURCE', err.message)
     removeComponent(entity, SceneAssetPendingTagComponent)
+    SceneAssetPendingTagComponent.removeResource(entity, modelComponent.src.value)
   }, [error])
 
   useEffect(() => {
@@ -170,15 +170,6 @@
 
     if (typeof loadedAsset !== 'object') {
       addError(entity, ModelComponent, 'INVALID_SOURCE', 'Invalid URL')
-=======
-    let aborted = false
-    if (variantComponent && !variantComponent.calculated.value) return
-    const model = modelComponent.value
-    const src = model.src
-    if (!src) {
-      modelComponent.scene.set(null)
-      modelComponent.asset.set(null)
->>>>>>> a21aed31
       return
     }
 
@@ -200,60 +191,8 @@
       proxifyParentChildRelationships(obj3d)
     }
 
-<<<<<<< HEAD
     modelComponent.asset.set(boneMatchedAsset)
   }, [gltf])
-=======
-    /** @todo this is a hack */
-    const override = !isAvaturn(src) ? undefined : AssetType.glB
-
-    AssetLoader.load(
-      src,
-      {
-        forceAssetType: override,
-        ignoreDisposeGeometry: modelComponent.cameraOcclusion.value
-      },
-      (loadedAsset) => {
-        if (variantComponent && !variantComponent.calculated.value) return
-        if (aborted) return
-        if (typeof loadedAsset !== 'object') {
-          addError(entity, ModelComponent, 'INVALID_SOURCE', 'Invalid URL')
-          return
-        }
-        const boneMatchedAsset = modelComponent.convertToVRM.value
-          ? (autoconvertMixamoAvatar(loadedAsset) as GLTF)
-          : loadedAsset
-        /**if we've loaded or converted to vrm, create animation component whose mixer's root is the normalized rig */
-        if (boneMatchedAsset instanceof VRM)
-          setComponent(entity, AnimationComponent, {
-            animations: loadedAsset.animations,
-            mixer: new AnimationMixer(boneMatchedAsset.humanoid.normalizedHumanBonesRoot)
-          })
-        modelComponent.asset.set(boneMatchedAsset)
-      },
-      (onprogress) => {
-        if (aborted) return
-        if (getOptionalComponent(entity, SceneAssetPendingTagComponent)?.includes(src))
-          SceneAssetPendingTagComponent.loadingProgress.merge({
-            [entity]: {
-              loadedAmount: onprogress.loaded,
-              totalAmount: onprogress.total
-            }
-          })
-      },
-      (err: Error) => {
-        if (aborted) return
-        console.error(err)
-        addError(entity, ModelComponent, 'INVALID_SOURCE', err.message)
-        SceneAssetPendingTagComponent.removeResource(entity, src)
-      }
-    )
-    return () => {
-      aborted = true
-      SceneAssetPendingTagComponent.removeResource(entity, src)
-    }
-  }, [modelComponent.src, modelComponent.convertToVRM, variantComponent?.calculated])
->>>>>>> a21aed31
 
   useEffect(() => {
     const model = modelComponent.get(NO_PROXY)!
@@ -309,14 +248,10 @@
           addError(entity, ModelComponent, 'LOADING_ERROR', 'Error compiling model')
         })
         .finally(() => {
-          SceneAssetPendingTagComponent.removeResource(entity, src)
+          SceneAssetPendingTagComponent.removeResource(entity, modelComponent.value.src)
         })
 
     return () => {
-<<<<<<< HEAD
-=======
-      if (!(asset instanceof VRM)) clearMaterials(src) /** @todo Replace with hooks and refrence counting */
->>>>>>> a21aed31
       getMutableState(SceneState).scenes[uuid].set(none)
     }
   }, [modelComponent.scene])
