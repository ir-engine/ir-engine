--- conflicted
+++ resolved
@@ -22,11 +22,6 @@
 All portions of the code written by the Ethereal Engine team are Copyright © 2021-2023 
 Ethereal Engine. All Rights Reserved.
 */
-
-import { VRM } from '@pixiv/three-vrm'
-import { Not } from 'bitecs'
-import React, { FC, useEffect } from 'react'
-import { AnimationMixer, Group, Scene } from 'three'
 
 import { QueryReactor, UUIDComponent } from '@etherealengine/ecs'
 import {
@@ -39,41 +34,32 @@
   useOptionalComponent
 } from '@etherealengine/ecs/src/ComponentFunctions'
 import { Engine } from '@etherealengine/ecs/src/Engine'
-<<<<<<< HEAD
 import { Entity, EntityUUID } from '@etherealengine/ecs/src/Entity'
-import { removeEntity, useEntityContext } from '@etherealengine/ecs/src/EntityFunctions'
-=======
-import { Entity } from '@etherealengine/ecs/src/Entity'
 import { useEntityContext } from '@etherealengine/ecs/src/EntityFunctions'
-import { dispatchAction, getMutableState, NO_PROXY, none, useHookstate } from '@etherealengine/hyperflux'
->>>>>>> ba9c2b0d
+import { NO_PROXY, dispatchAction, getMutableState, none, useHookstate } from '@etherealengine/hyperflux'
 import { CameraComponent } from '@etherealengine/spatial/src/camera/components/CameraComponent'
-import { addObjectToGroup, GroupComponent } from '@etherealengine/spatial/src/renderer/components/GroupComponent'
+import { RendererComponent } from '@etherealengine/spatial/src/renderer/WebGLRendererSystem'
+import { GroupComponent, addObjectToGroup } from '@etherealengine/spatial/src/renderer/components/GroupComponent'
 import { MeshComponent } from '@etherealengine/spatial/src/renderer/components/MeshComponent'
-<<<<<<< HEAD
-import { EntityTreeComponent } from '@etherealengine/spatial/src/transform/components/EntityTree'
-import { VRM } from '@pixiv/three-vrm'
-import { Not } from 'bitecs'
-import React from 'react'
-=======
-import { RendererComponent } from '@etherealengine/spatial/src/renderer/WebGLRendererSystem'
 import {
   EntityTreeComponent,
   removeEntityNodeRecursively
 } from '@etherealengine/spatial/src/transform/components/EntityTree'
-
->>>>>>> ba9c2b0d
+import { VRM } from '@pixiv/three-vrm'
+import { Not } from 'bitecs'
+import React, { FC, useEffect } from 'react'
+import { AnimationMixer, Group, Scene } from 'three'
 import { AssetType } from '../../assets/enum/AssetType'
 import { useGLTF } from '../../assets/functions/resourceLoaderHooks'
 import { GLTF } from '../../assets/loaders/gltf/GLTFLoader'
 import { AnimationComponent } from '../../avatar/components/AnimationComponent'
 import { autoconvertMixamoAvatar } from '../../avatar/functions/avatarFunctions'
-import { convertSceneJSONToGLTF, SceneJsonType } from '../../gltf/convertJsonToGLTF'
 import { GLTFDocumentState, GLTFSnapshotAction } from '../../gltf/GLTFDocumentState'
 import { GLTFSnapshotState, GLTFSourceState } from '../../gltf/GLTFState'
+import { SceneJsonType, convertSceneJSONToGLTF } from '../../gltf/convertJsonToGLTF'
 import { addError, removeError } from '../functions/ErrorFunctions'
+import { parseGLTFModel, proxifyParentChildRelationships } from '../functions/loadGLTFModel'
 import { getModelSceneID, useModelSceneID } from '../functions/loaders/ModelFunctions'
-import { parseGLTFModel, proxifyParentChildRelationships } from '../functions/loadGLTFModel'
 import { SourceComponent } from './SourceComponent'
 
 /**
@@ -222,24 +208,15 @@
       })
     }
     return () => {
-<<<<<<< HEAD
       if (!uuid) return
-      getMutableState(GLTFDocumentState)[uuid].set(none)
-      getMutableState(GLTFSnapshotState)[uuid].set(none)
+      getMutableState(GLTFSourceState)[uuid].set(none)
+      dispatchAction(GLTFSnapshotAction.unload({ source: uuid }))
       // Do we need to check if the model has been dereferenced here?
       for (const childUUID in loadedJsonHierarchy) {
         const entity = UUIDComponent.getEntityByUUID(childUUID as EntityUUID)
         if (entity) {
-          removeEntity(entity)
+          removeEntityNodeRecursively(entity)
         }
-=======
-      getMutableState(GLTFSourceState)[uuid].set(none)
-      dispatchAction(GLTFSnapshotAction.unload({ source: uuid }))
-      const children = getOptionalComponent(entity, EntityTreeComponent)?.children
-      if (!children) return
-      for (const child of children) {
-        removeEntityNodeRecursively(child)
->>>>>>> ba9c2b0d
       }
     }
   }, [modelComponent.scene])
