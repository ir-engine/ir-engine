/*
CPAL-1.0 License

The contents of this file are subject to the Common Public Attribution License
Version 1.0. (the "License"); you may not use this file except in compliance
with the License. You may obtain a copy of the License at
https://github.com/EtherealEngine/etherealengine/blob/dev/LICENSE.
The License is based on the Mozilla Public License Version 1.1, but Sections 14
and 15 have been added to cover use of software over a computer network and 
provide for limited attribution for the Original Developer. In addition, 
Exhibit A has been modified to be consistent with Exhibit B.

Software distributed under the License is distributed on an "AS IS" basis,
WITHOUT WARRANTY OF ANY KIND, either express or implied. See the License for the
specific language governing rights and limitations under the License.

The Original Code is Ethereal Engine.

The Original Developer is the Initial Developer. The Initial Developer of the
Original Code is the Ethereal Engine team.

All portions of the code written by the Ethereal Engine team are Copyright © 2021-2023 
Ethereal Engine. All Rights Reserved.
*/

import { useEffect } from 'react'
<<<<<<< HEAD
import { Group, Scene } from 'three'
=======
import { AnimationMixer, Scene } from 'three'
>>>>>>> 17339aa4

import { NO_PROXY, createState, getMutableState, getState, none, useHookstate } from '@etherealengine/hyperflux'

import { VRM } from '@pixiv/three-vrm'
import React from 'react'
import { AssetLoader } from '../../assets/classes/AssetLoader'
import { AssetType } from '../../assets/enum/AssetType'
import { GLTF } from '../../assets/loaders/gltf/GLTFLoader'
import { AnimationComponent } from '../../avatar/components/AnimationComponent'
import { SkinnedMeshComponent } from '../../avatar/components/SkinnedMeshComponent'
import { autoconvertMixamoAvatar, isAvaturn } from '../../avatar/functions/avatarFunctions'
import { CameraComponent } from '../../camera/components/CameraComponent'
import { Engine } from '../../ecs/classes/Engine'
import { EngineState } from '../../ecs/classes/EngineState'
import { Entity } from '../../ecs/classes/Entity'
import { SceneState } from '../../ecs/classes/Scene'
import {
  defineComponent,
  getComponent,
  getOptionalComponent,
  hasComponent,
  removeComponent,
  serializeComponent,
  setComponent,
  useComponent,
  useOptionalComponent,
  useQuery
} from '../../ecs/functions/ComponentFunctions'
import { useEntityContext } from '../../ecs/functions/EntityFunctions'
import { EngineRenderer } from '../../renderer/WebGLRendererSystem'
import { SourceType } from '../../renderer/materials/components/MaterialSource'
import { removeMaterialSource } from '../../renderer/materials/functions/MaterialLibraryFunctions'
import { ObjectLayers } from '../constants/ObjectLayers'
import { addError, removeError } from '../functions/ErrorFunctions'
import { generateMeshBVH } from '../functions/bvhWorkerPool'
import { parseGLTFModel, proxifyParentChildRelationships } from '../functions/loadGLTFModel'
import { getModelSceneID } from '../functions/loaders/ModelFunctions'
import { enableObjectLayer } from '../functions/setObjectLayers'
import { EnvmapComponent } from './EnvmapComponent'
import { GroupComponent, addObjectToGroup } from './GroupComponent'
import { MeshComponent } from './MeshComponent'
import { SceneAssetPendingTagComponent } from './SceneAssetPendingTagComponent'
import { SceneObjectComponent } from './SceneObjectComponent'
import { ShadowComponent } from './ShadowComponent'
import { SourceComponent } from './SourceComponent'
import { UUIDComponent } from './UUIDComponent'
import { VariantComponent } from './VariantComponent'
import { VisibleComponent } from './VisibleComponent'

function clearMaterials(src: string) {
  try {
    removeMaterialSource({ type: SourceType.MODEL, path: src ?? '' })
  } catch (e) {
    if (e?.name === 'MaterialNotFound') {
      console.warn('could not find material in source ' + src)
    } else {
      throw e
    }
  }
}

const entitiesInModelHierarchy = {} as Record<Entity, Entity[]>

export const ModelComponent = defineComponent({
  name: 'Model Component',
  jsonID: 'gltf-model',

  onInit: (entity) => {
    return {
      src: '',
      cameraOcclusion: true,
      //optional, only for bone matchable avatars
      convertToVRM: false as boolean,
      // internal
      scene: null as Scene | null,
      asset: null as VRM | GLTF | null
    }
  },

  toJSON: (entity, component) => {
    return {
      src: component.src.value,
      cameraOcclusion: component.cameraOcclusion.value,
      convertToVRM: component.convertToVRM.value
    }
  },

  onSet: (entity, component, json) => {
    if (!json) return
    if (typeof json.src === 'string') component.src.set(json.src)
    if (typeof (json as any).avoidCameraOcclusion === 'boolean')
      component.cameraOcclusion.set(!(json as any).avoidCameraOcclusion)
    if (typeof json.cameraOcclusion === 'boolean') component.cameraOcclusion.set(json.cameraOcclusion)
    if (typeof json.convertToVRM === 'boolean') component.convertToVRM.set(json.convertToVRM)

    /**
     * Add SceneAssetPendingTagComponent to tell scene loading system we should wait for this asset to load
     */
    if (
      !getState(EngineState).sceneLoaded &&
      hasComponent(entity, SceneObjectComponent) &&
      component.src.value &&
      !component.scene.value
    )
      setComponent(entity, SceneAssetPendingTagComponent)
  },

  errors: ['LOADING_ERROR', 'INVALID_SOURCE'],

  reactor: ModelReactor,

  /** Tracks all child entities loaded by this model */
  entitiesInModelHierarchyState: createState(entitiesInModelHierarchy),
  entitiesInModelHierarchy: entitiesInModelHierarchy as Readonly<typeof entitiesInModelHierarchy>
})

function ModelReactor(): JSX.Element {
  const entity = useEntityContext()
  const modelComponent = useComponent(entity, ModelComponent)
<<<<<<< HEAD
=======
  const variantComponent = useOptionalComponent(entity, VariantComponent)
  const uuid = useComponent(entity, UUIDComponent)
>>>>>>> 17339aa4

  useEffect(() => {
    let aborted = false
    if (variantComponent && !variantComponent.calculated.value) return
    const model = modelComponent.value
    if (!model.src) {
      modelComponent.scene.set(null)
      modelComponent.asset.set(null)
      return
    }

    if (!hasComponent(entity, GroupComponent)) {
      const obj3d = new Group()
      obj3d.entity = entity
      addObjectToGroup(entity, obj3d)
      proxifyParentChildRelationships(obj3d)
    }

    /** @todo this is a hack */
    const override = !isAvaturn(model.src) ? undefined : AssetType.glB

    AssetLoader.load(
      modelComponent.src.value,
      {
        forceAssetType: override,
        ignoreDisposeGeometry: modelComponent.cameraOcclusion.value
      },
      (loadedAsset) => {
        if (variantComponent && !variantComponent.calculated.value) return
        if (aborted) return
        if (typeof loadedAsset !== 'object') {
          addError(entity, ModelComponent, 'INVALID_SOURCE', 'Invalid URL')
          return
        }
        const boneMatchedAsset = modelComponent.convertToVRM.value
          ? (autoconvertMixamoAvatar(loadedAsset) as GLTF)
          : loadedAsset
        /**if we've loaded or converted to vrm, create animation component whose mixer's root is the normalized rig */
        if (boneMatchedAsset instanceof VRM)
          setComponent(entity, AnimationComponent, {
            animations: loadedAsset.animations,
            mixer: new AnimationMixer(boneMatchedAsset.humanoid.normalizedHumanBones.hips.node)
          })
        modelComponent.asset.set(boneMatchedAsset)
      },
      (onprogress) => {
        if (aborted) return
        if (hasComponent(entity, SceneAssetPendingTagComponent))
          SceneAssetPendingTagComponent.loadingProgress.merge({
            [entity]: {
              loadedAmount: onprogress.loaded,
              totalAmount: onprogress.total
            }
          })
      },
      (err: Error) => {
        if (aborted) return
        console.error(err)
        addError(entity, ModelComponent, 'INVALID_SOURCE', err.message)
        removeComponent(entity, SceneAssetPendingTagComponent)
      }
    )
    return () => {
      aborted = true
    }
  }, [modelComponent.src, modelComponent.convertToVRM, variantComponent?.calculated])

  useEffect(() => {
    const model = modelComponent.get(NO_PROXY)!
    const asset = model.asset as GLTF | null
    if (!asset) return
    const group = getOptionalComponent(entity, GroupComponent)
    if (!group) return
    removeError(entity, ModelComponent, 'INVALID_SOURCE')
    removeError(entity, ModelComponent, 'LOADING_ERROR')
    const sceneObj = group[0] as Scene

    sceneObj.userData.src = model.src
    sceneObj.userData.sceneID = getModelSceneID(entity)
    //sceneObj.userData.type === 'glb' && delete asset.scene.userData.type
    modelComponent.scene.set(sceneObj)
  }, [modelComponent.asset])

  // update scene
  useEffect(() => {
    const scene = getComponent(entity, ModelComponent).scene
    const asset = getComponent(entity, ModelComponent).asset

    if (!scene || !asset) return

    if (EngineRenderer.instance)
      EngineRenderer.instance.renderer
        .compileAsync(scene, getComponent(Engine.instance.cameraEntity, CameraComponent), Engine.instance.scene)
        .catch(() => {
          addError(entity, ModelComponent, 'LOADING_ERROR', 'Error compiling model')
        })
        .finally(() => {
          removeComponent(entity, SceneAssetPendingTagComponent)
        })
    else removeComponent(entity, SceneAssetPendingTagComponent)

    /**hotfix for gltf animations being stored in the root and not scene property */
    if (!asset.scene.animations.length && !(asset instanceof VRM)) asset.scene.animations = asset.animations

    const loadedJsonHierarchy = parseGLTFModel(entity, asset.scene as Scene)
    const uuid = getModelSceneID(entity)

    SceneState.loadScene(uuid, {
      scene: {
        entities: loadedJsonHierarchy,
        root: getComponent(entity, UUIDComponent),
        version: 0
      },
      scenePath: uuid,
      name: '',
      project: '',
      thumbnailUrl: ''
    })
    const src = modelComponent.src.value
    return () => {
      if (!(asset instanceof VRM)) clearMaterials(src) // [TODO] Replace with hooks and refrence counting
      getMutableState(SceneState).scenes[uuid].set(none)
    }
  }, [modelComponent.scene])

  const childQuery = useQuery([SourceComponent])
  useEffect(() => {
    const modelSceneID = getModelSceneID(entity)
    ModelComponent.entitiesInModelHierarchyState[entity].set(
      childQuery.filter((e) => getComponent(e, SourceComponent) === modelSceneID)
    )
  }, [JSON.stringify(childQuery)])

  const childEntities = useHookstate(ModelComponent.entitiesInModelHierarchyState[entity])

  return (
    <>
      {childEntities.value?.map((childEntity: Entity) => (
        <ChildReactor key={childEntity} entity={childEntity} parentEntity={entity} />
      ))}
    </>
  )
}

const ChildReactor = (props: { entity: Entity; parentEntity: Entity }) => {
  const modelComponent = useComponent(props.parentEntity, ModelComponent)
  const isMesh = useOptionalComponent(props.entity, MeshComponent)
  const isSkinnedMesh = useOptionalComponent(props.entity, SkinnedMeshComponent)
  const visible = useOptionalComponent(props.entity, VisibleComponent)

  useEffect(() => {
    if (!isMesh || isSkinnedMesh) return
    const mesh = getComponent(props.entity, MeshComponent)

    let aborted = false

    /** @todo should we generate a BVH for every mesh, even invisible ones used for collision? */
    generateMeshBVH(mesh).then(() => {
      if (aborted) return
      enableObjectLayer(
        mesh,
        ObjectLayers.Camera,
        modelComponent.cameraOcclusion.value && hasComponent(props.entity, VisibleComponent)
      )
    })

    return () => {
      aborted = true
    }
  }, [isMesh, isSkinnedMesh, visible, modelComponent.cameraOcclusion])

  const shadowComponent = useOptionalComponent(props.parentEntity, ShadowComponent)
  useEffect(() => {
    if (!isMesh) return
    if (shadowComponent)
      setComponent(props.entity, ShadowComponent, serializeComponent(props.parentEntity, ShadowComponent))
    else removeComponent(props.entity, ShadowComponent)
  }, [isMesh, shadowComponent])

  const envmapComponent = useOptionalComponent(props.parentEntity, EnvmapComponent)
  useEffect(() => {
    if (!isMesh) return
    if (envmapComponent)
      setComponent(props.entity, EnvmapComponent, serializeComponent(props.parentEntity, EnvmapComponent))
    else removeComponent(props.entity, EnvmapComponent)
  }, [isMesh, envmapComponent])

  return null
}

/**
 * Returns true if the entity is a mesh not a part of a model, or a model
 * @param entity
 * @returns
 */
export const useMeshOrModel = (entity: Entity) => {
  const meshComponent = useOptionalComponent(entity, MeshComponent)
  const modelComponent = useOptionalComponent(entity, ModelComponent)
  const sourceComponent = useOptionalComponent(entity, SourceComponent)
  const isEntityHierarchyOrMesh = (!sourceComponent && !!meshComponent) || !!modelComponent
  return isEntityHierarchyOrMesh
}

export const useContainsMesh = (entity: Entity) => {
  const meshComponent = useOptionalComponent(entity, MeshComponent)
  const childEntities = useHookstate(ModelComponent.entitiesInModelHierarchyState[entity])
  return !!meshComponent || !!childEntities.value?.find((e: Entity) => getComponent(e, MeshComponent))
}<|MERGE_RESOLUTION|>--- conflicted
+++ resolved
@@ -24,11 +24,7 @@
 */
 
 import { useEffect } from 'react'
-<<<<<<< HEAD
-import { Group, Scene } from 'three'
-=======
-import { AnimationMixer, Scene } from 'three'
->>>>>>> 17339aa4
+import { AnimationMixer, Group, Scene } from 'three'
 
 import { NO_PROXY, createState, getMutableState, getState, none, useHookstate } from '@etherealengine/hyperflux'
 
@@ -148,11 +144,7 @@
 function ModelReactor(): JSX.Element {
   const entity = useEntityContext()
   const modelComponent = useComponent(entity, ModelComponent)
-<<<<<<< HEAD
-=======
   const variantComponent = useOptionalComponent(entity, VariantComponent)
-  const uuid = useComponent(entity, UUIDComponent)
->>>>>>> 17339aa4
 
   useEffect(() => {
     let aborted = false
