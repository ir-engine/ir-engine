--- conflicted
+++ resolved
@@ -103,23 +103,10 @@
     if (typeof json.cameraOcclusion === 'boolean') component.cameraOcclusion.set(json.cameraOcclusion)
     if (typeof json.convertToVRM === 'boolean') component.convertToVRM.set(json.convertToVRM)
 
-<<<<<<< HEAD
     // console.trace('scene resources onset', entity, json.src)
 
     if (hasComponent(entity, UUIDComponent) && json.src && hasComponent(entity, SceneComponent))
       ResourceProgressState.addResource(getComponent(entity, UUIDComponent), json.src)
-=======
-    /**
-     * Add SceneAssetPendingTagComponent to tell scene loading system we should wait for this asset to load
-     */
-    if (
-      !getState(SceneState).sceneLoaded &&
-      hasComponent(entity, SceneComponent) &&
-      component.src.value &&
-      !component.asset.value
-    )
-      SceneAssetPendingTagComponent.addResource(entity, ModelComponent.jsonID)
->>>>>>> 06cc676a
   },
 
   errors: ['LOADING_ERROR', 'INVALID_SOURCE'],
