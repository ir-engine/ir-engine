/*
CPAL-1.0 License

The contents of this file are subject to the Common Public Attribution License
Version 1.0. (the "License"); you may not use this file except in compliance
with the License. You may obtain a copy of the License at
https://github.com/EtherealEngine/etherealengine/blob/dev/LICENSE.
The License is based on the Mozilla Public License Version 1.1, but Sections 14
and 15 have been added to cover use of software over a computer network and 
provide for limited attribution for the Original Developer. In addition, 
Exhibit A has been modified to be consistent with Exhibit B.

Software distributed under the License is distributed on an "AS IS" basis,
WITHOUT WARRANTY OF ANY KIND, either express or implied. See the License for the
specific language governing rights and limitations under the License.

The Original Code is Ethereal Engine.

The Original Developer is the Initial Developer. The Initial Developer of the
Original Code is the Ethereal Engine team.

All portions of the code written by the Ethereal Engine team are Copyright © 2021-2023 
Ethereal Engine. All Rights Reserved.
*/

import { FC, useEffect } from 'react'
import { AnimationMixer, Group, Scene } from 'three'

import { NO_PROXY, useHookstate } from '@etherealengine/hyperflux'

import { QueryReactor, UUIDComponent } from '@etherealengine/ecs'
import {
  defineComponent,
  getComponent,
  getOptionalComponent,
  hasComponent,
  setComponent,
  useComponent,
  useOptionalComponent
} from '@etherealengine/ecs/src/ComponentFunctions'
import { Engine } from '@etherealengine/ecs/src/Engine'
import { Entity } from '@etherealengine/ecs/src/Entity'
import { removeEntity, useEntityContext } from '@etherealengine/ecs/src/EntityFunctions'
import { SceneState } from '@etherealengine/engine/src/scene/SceneState'
import { CameraComponent } from '@etherealengine/spatial/src/camera/components/CameraComponent'
import { RendererComponent } from '@etherealengine/spatial/src/renderer/WebGLRendererSystem'
import { GroupComponent, addObjectToGroup } from '@etherealengine/spatial/src/renderer/components/GroupComponent'
import { MeshComponent } from '@etherealengine/spatial/src/renderer/components/MeshComponent'
<<<<<<< HEAD
import { EntityTreeComponent } from '@etherealengine/spatial/src/transform/components/EntityTree'
=======
import {
  EntityTreeComponent,
  removeEntityNodeRecursively
} from '@etherealengine/spatial/src/transform/components/EntityTree'
>>>>>>> bfa29d84
import { VRM } from '@pixiv/three-vrm'
import { Not } from 'bitecs'
import React from 'react'
import { AssetType } from '../../assets/enum/AssetType'
import { useGLTF } from '../../assets/functions/resourceLoaderHooks'
import { GLTF } from '../../assets/loaders/gltf/GLTFLoader'
import { AnimationComponent } from '../../avatar/components/AnimationComponent'
import { autoconvertMixamoAvatar } from '../../avatar/functions/avatarFunctions'
import { addError, removeError } from '../functions/ErrorFunctions'
import { parseGLTFModel, proxifyParentChildRelationships } from '../functions/loadGLTFModel'
import { getModelSceneID, useModelSceneID } from '../functions/loaders/ModelFunctions'
import { SourceComponent } from './SourceComponent'

/**
 * ModelComponent is an entity/object hierarchy loaded from a resource
 */
export const ModelComponent = defineComponent({
  name: 'ModelComponent',
  jsonID: 'EE_model',

  onInit: (entity) => {
    return {
      src: '',
      cameraOcclusion: true,
      /** optional, only for bone matchable avatars */
      convertToVRM: false,
      // internal
      assetTypeOverride: null as null | AssetType,
      scene: null as Group | null,
      asset: null as VRM | GLTF | null
    }
  },

  toJSON: (entity, component) => {
    return {
      src: component.src.value,
      cameraOcclusion: component.cameraOcclusion.value,
      convertToVRM: component.convertToVRM.value
    }
  },

  onSet: (entity, component, json) => {
    if (!json) return
    if (typeof json.src === 'string') component.src.set(json.src)
    if (typeof (json as any).avoidCameraOcclusion === 'boolean')
      component.cameraOcclusion.set(!(json as any).avoidCameraOcclusion)
    if (typeof json.cameraOcclusion === 'boolean') component.cameraOcclusion.set(json.cameraOcclusion)
    if (typeof json.convertToVRM === 'boolean') component.convertToVRM.set(json.convertToVRM)
  },

  errors: ['LOADING_ERROR', 'INVALID_SOURCE'],

  reactor: ModelReactor
})

function ModelReactor() {
  const entity = useEntityContext()
  const modelComponent = useComponent(entity, ModelComponent)

  const [gltf, error] = useGLTF(modelComponent.src.value, entity, {
    forceAssetType: modelComponent.assetTypeOverride.value,
    ignoreDisposeGeometry: modelComponent.cameraOcclusion.value
  })

  useEffect(() => {
    if (!error) return
    console.error(error)
    addError(entity, ModelComponent, 'INVALID_SOURCE', error.message)
  }, [error])

  useEffect(() => {
    if (!gltf) {
      if (!hasComponent(entity, GroupComponent)) {
        const obj3d = new Group()
        obj3d.entity = entity
        addObjectToGroup(entity, obj3d)
        proxifyParentChildRelationships(obj3d)
      }
      return
    }

    if (typeof gltf !== 'object') {
      addError(entity, ModelComponent, 'INVALID_SOURCE', 'Invalid URL')
      return
    }

    const boneMatchedAsset =
      gltf instanceof VRM || modelComponent.convertToVRM.value ? (autoconvertMixamoAvatar(gltf) as GLTF) : gltf

    /**if we've loaded or converted to vrm, create animation component whose mixer's root is the normalized rig */
    if (boneMatchedAsset instanceof VRM)
      setComponent(entity, AnimationComponent, {
        animations: gltf.animations,
        mixer: new AnimationMixer(boneMatchedAsset.humanoid.normalizedHumanBonesRoot)
      })

    modelComponent.asset.set(boneMatchedAsset)
  }, [gltf])

  useEffect(() => {
    const model = modelComponent.get(NO_PROXY)!
    const asset = model.asset as GLTF | null
    if (!asset) return

    const group = getOptionalComponent(entity, GroupComponent)
    if (!group) return

    removeError(entity, ModelComponent, 'INVALID_SOURCE')
    removeError(entity, ModelComponent, 'LOADING_ERROR')
    const sceneObj = group[0] as Group

    sceneObj.userData.src = model.src
    modelComponent.scene.set(sceneObj)
  }, [modelComponent.asset])

  // update scene
  useEffect(() => {
    const { scene, asset, src } = getComponent(entity, ModelComponent)

    if (!scene || !asset) return

    /**hotfix for gltf animations being stored in the root and not scene property */
    if (!asset.scene.animations.length && !(asset instanceof VRM)) asset.scene.animations = asset.animations

    const loadedJsonHierarchy = parseGLTFModel(entity, asset.scene as Scene)
    const uuid = getModelSceneID(entity)

    SceneState.loadScene(uuid, {
      scene: {
        entities: loadedJsonHierarchy,
        root: getComponent(entity, UUIDComponent),
        version: 0
      },
      name: '',
      project: '',
      thumbnailUrl: ''
    })

    const renderer = getOptionalComponent(Engine.instance.viewerEntity, RendererComponent)

    if (renderer)
      renderer.renderer.compileAsync(scene, getComponent(Engine.instance.viewerEntity, CameraComponent)).catch(() => {
        addError(entity, ModelComponent, 'LOADING_ERROR', 'Error compiling model')
      })

    const gltf = asset as GLTF
    if (gltf.animations?.length) scene.animations = gltf.animations
    if (scene.animations?.length) {
      setComponent(entity, AnimationComponent, {
        mixer: new AnimationMixer(scene),
        animations: scene.animations
      })
    }
    return () => {
      SceneState.unloadScene(uuid, false)
<<<<<<< HEAD
      const children = getOptionalComponent(entity, EntityTreeComponent)?.children ?? []
      for (const child of children) {
        removeEntity(child)
=======
      const children = getOptionalComponent(entity, EntityTreeComponent)?.children
      if (!children) return
      for (const child of children) {
        removeEntityNodeRecursively(child)
>>>>>>> bfa29d84
      }
    }
  }, [modelComponent.scene])

  return null
}

/**
 * Returns true if the entity is a mesh not a part of a model, or a model
 * @param entity
 * @returns
 */
export const useMeshOrModel = (entity: Entity) => {
  const meshComponent = useOptionalComponent(entity, MeshComponent)
  const modelComponent = useOptionalComponent(entity, ModelComponent)
  const sourceComponent = useOptionalComponent(entity, SourceComponent)
  const isEntityHierarchyOrMesh = (!sourceComponent && !!meshComponent) || !!modelComponent
  return isEntityHierarchyOrMesh
}

export const MeshOrModelQuery = (props: { ChildReactor: FC<{ entity: Entity; rootEntity: Entity }> }) => {
  const ModelReactor = () => {
    const entity = useEntityContext()
    const sceneInstanceID = useModelSceneID(entity)
    const childEntities = useHookstate(SourceComponent.entitiesBySourceState[sceneInstanceID])
    return (
      <>
        {childEntities.value?.map((childEntity) => (
          <props.ChildReactor entity={childEntity} rootEntity={entity} key={childEntity} />
        ))}
      </>
    )
  }

  const MeshReactor = () => {
    const entity = useEntityContext()
    return <props.ChildReactor entity={entity} rootEntity={entity} key={entity} />
  }

  return (
    <>
      <QueryReactor Components={[ModelComponent]} ChildEntityReactor={ModelReactor} />
      <QueryReactor Components={[Not(SourceComponent), MeshComponent]} ChildEntityReactor={MeshReactor} />
    </>
  )
}<|MERGE_RESOLUTION|>--- conflicted
+++ resolved
@@ -40,20 +40,16 @@
 } from '@etherealengine/ecs/src/ComponentFunctions'
 import { Engine } from '@etherealengine/ecs/src/Engine'
 import { Entity } from '@etherealengine/ecs/src/Entity'
-import { removeEntity, useEntityContext } from '@etherealengine/ecs/src/EntityFunctions'
+import { useEntityContext } from '@etherealengine/ecs/src/EntityFunctions'
 import { SceneState } from '@etherealengine/engine/src/scene/SceneState'
 import { CameraComponent } from '@etherealengine/spatial/src/camera/components/CameraComponent'
 import { RendererComponent } from '@etherealengine/spatial/src/renderer/WebGLRendererSystem'
 import { GroupComponent, addObjectToGroup } from '@etherealengine/spatial/src/renderer/components/GroupComponent'
 import { MeshComponent } from '@etherealengine/spatial/src/renderer/components/MeshComponent'
-<<<<<<< HEAD
-import { EntityTreeComponent } from '@etherealengine/spatial/src/transform/components/EntityTree'
-=======
 import {
   EntityTreeComponent,
   removeEntityNodeRecursively
 } from '@etherealengine/spatial/src/transform/components/EntityTree'
->>>>>>> bfa29d84
 import { VRM } from '@pixiv/three-vrm'
 import { Not } from 'bitecs'
 import React from 'react'
@@ -209,16 +205,10 @@
     }
     return () => {
       SceneState.unloadScene(uuid, false)
-<<<<<<< HEAD
-      const children = getOptionalComponent(entity, EntityTreeComponent)?.children ?? []
-      for (const child of children) {
-        removeEntity(child)
-=======
       const children = getOptionalComponent(entity, EntityTreeComponent)?.children
       if (!children) return
       for (const child of children) {
         removeEntityNodeRecursively(child)
->>>>>>> bfa29d84
       }
     }
   }, [modelComponent.scene])
