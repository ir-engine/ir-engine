/*
CPAL-1.0 License

The contents of this file are subject to the Common Public Attribution License
Version 1.0. (the "License"); you may not use this file except in compliance
with the License. You may obtain a copy of the License at
https://github.com/EtherealEngine/etherealengine/blob/dev/LICENSE.
The License is based on the Mozilla Public License Version 1.1, but Sections 14
and 15 have been added to cover use of software over a computer network and 
provide for limited attribution for the Original Developer. In addition, 
Exhibit A has been modified to be consistent with Exhibit B.

Software distributed under the License is distributed on an "AS IS" basis,
WITHOUT WARRANTY OF ANY KIND, either express or implied. See the License for the
specific language governing rights and limitations under the License.

The Original Code is Ethereal Engine.

The Original Developer is the Initial Developer. The Initial Developer of the
Original Code is the Ethereal Engine team.

All portions of the code written by the Ethereal Engine team are Copyright © 2021-2023 
Ethereal Engine. All Rights Reserved.
*/

import { usePrevious } from '@etherealengine/common/src/utils/usePrevious'
import {
  defineComponent,
  getMutableComponent,
  removeComponent,
  setComponent,
  useComponent,
  useOptionalComponent
} from '@etherealengine/ecs/src/ComponentFunctions'
import { ECSState } from '@etherealengine/ecs/src/ECSState'
import { useEntityContext } from '@etherealengine/ecs/src/EntityFunctions'
import { useExecute } from '@etherealengine/ecs/src/SystemFunctions'
import { AnimationSystemGroup } from '@etherealengine/ecs/src/SystemGroups'
import { getState } from '@etherealengine/hyperflux'
import { startTransition, useEffect, useMemo, useRef } from 'react'
import {
  BufferGeometry,
  CompressedTexture,
  Group,
  InterleavedBufferAttribute,
  Material,
  Matrix3,
  Mesh,
  MeshBasicMaterial,
  MeshStandardMaterial,
  ShaderLib,
  ShaderMaterial,
  SphereGeometry,
  UniformsLib,
  UniformsUtils,
  Vector2
} from 'three'
import { getLoader } from '../../assets/classes/AssetLoader'
import { AssetType } from '../../assets/enum/AssetType'
import { GLTF } from '../../assets/loaders/gltf/GLTFLoader'
import { AssetLoaderState } from '../../assets/state/AssetLoaderState'
import { AudioState } from '../../audio/AudioState'
import { isIPhone, isMobile } from '../../common/functions/isMobile'
<<<<<<< HEAD
import { EngineState } from '../../ecs/classes/EngineState'
import { Entity } from '../../ecs/classes/Entity'
import {
  defineComponent,
  getMutableComponent,
  getOptionalComponent,
  removeComponent,
  setComponent,
  useComponent,
  useOptionalComponent
} from '../../ecs/functions/ComponentFunctions'
import { useEntityContext } from '../../ecs/functions/EntityFunctions'
import { useExecute } from '../../ecs/functions/SystemFunctions'
import { AnimationSystemGroup } from '../../ecs/functions/SystemGroups'
=======
import { addObjectToGroup, removeObjectFromGroup } from '../../renderer/components/GroupComponent'
>>>>>>> f38b6d8b
import { isMobileXRHeadset } from '../../xr/XRState'
import { PlayMode } from '../constants/PlayMode'
import {
  ASTCTextureTarget,
  AudioFileFormat,
  DRACOTarget,
  FORMAT_TO_EXTENSION,
  GLBTarget,
  GeometryFormat,
  KTX2TextureTarget,
  PlayerManifest,
  TextureFormat,
  TextureType,
  UVOL_TYPE,
  UniformSolveTarget
} from '../constants/UVOLTypes'
import getFirstMesh from '../util/meshUtils'
import { MediaElementComponent } from './MediaComponent'
import { ShadowComponent } from './ShadowComponent'
import { UVOLDissolveComponent } from './UVOLDissolveComponent'
import { VolumetricComponent, handleAutoplay } from './VolumetricComponent'

export const calculatePriority = (manifest: PlayerManifest) => {
  const geometryTargets = Object.keys(manifest.geometry.targets)
  geometryTargets.sort((a, b) => {
    const aData = manifest.geometry.targets[a]
    const bData = manifest.geometry.targets[b]

    // @ts-ignore
    const aSimplificationRatio = aData.settings.simplificationRatio ?? 1

    // @ts-ignore
    const bSimplificationRatio = bData.settings.simplificationRatio ?? 1

    const aMetric = aData.frameRate * aSimplificationRatio
    const bMetric = bData.frameRate * bSimplificationRatio
    return aMetric - bMetric
  })
  geometryTargets.forEach((target, index) => {
    manifest.geometry.targets[target].priority = index
  })
  const textureTargets = {
    baseColor: [] as string[],
    normal: [] as string[],
    metallicRoughness: [] as string[],
    emissive: [] as string[],
    occlusion: [] as string[]
  }

  const textureTypes = Object.keys(manifest.texture)
  for (let i = 0; i < textureTypes.length; i++) {
    const textureType = textureTypes[i] as TextureType
    const currentTextureTargets = Object.keys(manifest.texture[textureType]!.targets)
    const supportedTextures = [] as string[]
    currentTextureTargets.forEach((target) => {
      const targetData = manifest.texture[textureType]!.targets[target]
      if (isMobile || isMobileXRHeadset) {
        if (targetData.format === 'astc/ktx2') {
          supportedTextures.push(target)
        }
      } else {
        // Desktop
        if (targetData.format === 'ktx2') {
          supportedTextures.push(target)
        }
      }
    })
    if (supportedTextures.length === 0) {
      // No supported textures, fallback to all textures
      supportedTextures.push(...currentTextureTargets)
    }

    supportedTextures.sort((a, b) => {
      type TextureTargetType = KTX2TextureTarget | ASTCTextureTarget
      const aData = manifest.texture[textureType]!.targets[a] as TextureTargetType
      const bData = manifest.texture[textureType]!.targets[b] as TextureTargetType
      const aPixelPerSec = aData.frameRate * aData.settings.resolution.width * aData.settings.resolution.height
      const bPixelPerSec = bData.frameRate * bData.settings.resolution.width * bData.settings.resolution.height
      return aPixelPerSec - bPixelPerSec
    })
    supportedTextures.forEach((target, index) => {
      manifest.texture[textureType]!.targets[target].priority = index
    })
    textureTargets[textureType] = supportedTextures
  }

  return [manifest, geometryTargets, textureTargets] as [PlayerManifest, string[], typeof textureTargets]
}

const getDefines = (manifest: PlayerManifest) => {
  const DEFINES = {
    baseColor: {
      USE_MAP: '',
      MAP_UV: 'uv'
    },
    normal: {
      USE_NORMALMAP: '',
      NORMALMAP_UV: 'uv'
    },
    metallicRoughness: {
      USE_METALNESSMAP: '',
      METALNESSMAP_UV: 'uv',
      USE_ROUGHNESSMAP: '',
      ROUGHNESSMAP_UV: 'uv'
    },
    emissive: {
      USE_EMISSIVEMAP: '',
      EMISSIVEMAP_UV: 'uv'
    },
    occlusion: {
      USE_AOMAP: '',
      AOMAP_UV: 'uv'
    }
  }
  let requiredDefines = {} as Record<string, string>
  const textureTypes = Object.keys(manifest.texture)
  for (let i = 0; i < textureTypes.length; i++) {
    const textureType = textureTypes[i]
    requiredDefines = { ...requiredDefines, ...DEFINES[textureType] }
  }
  return requiredDefines
}

const MAX_TOLERABLE_GAP = 0.2 // seconds
type TimeRange = {
  start: number
  end: number
}

export const UVOL2Component = defineComponent({
  name: 'UVOL2Component',

  onInit: (entity) => {
    return {
      canPlay: false,
      manifestPath: '',
      data: {} as PlayerManifest,
      hasAudio: false,
      bufferedUntil: 0,
      geometryInfo: {
        targets: [] as string[],
        userTarget: -1, // -1 implies 'auto'
        currentTarget: 0,
        buffered: [] as TimeRange[],
        pendingRequests: 0
      },
      textureInfo: {
        textureTypes: [] as TextureType[],
        baseColor: {
          targets: [] as string[],
          userTarget: -1,
          currentTarget: 0,
          buffered: [] as TimeRange[],
          pendingRequests: 0
        },
        normal: {
          targets: [] as string[],
          userTarget: -1,
          currentTarget: 0,
          buffered: [] as TimeRange[],
          pendingRequests: 0
        },
        metallicRoughness: {
          targets: [] as string[],
          userTarget: -1,
          currentTarget: 0,
          buffered: [] as TimeRange[],
          pendingRequests: 0
        },
        emissive: {
          targets: [] as string[],
          userTarget: -1,
          currentTarget: 0,
          buffered: [] as TimeRange[],
          pendingRequests: 0
        },
        occlusion: {
          targets: [] as string[],
          userTarget: -1,
          currentTarget: 0,
          buffered: [] as TimeRange[],
          pendingRequests: 0
        }
      },
      forceFetchTextures: false,
      initialGeometryBuffersLoaded: false,
      initialTextureBuffersLoaded: false,
      firstGeometryFrameLoaded: false,
      firstTextureFrameLoaded: false,
      loadingEffectStarted: false,
      loadingEffectEnded: false
    }
  },

  onSet: (entity, component, json) => {
    if (!json) return
    if (json.manifestPath) {
      component.manifestPath.set(json.manifestPath)
    }
    if (json.data) {
      component.data.set(json.data)
    }
  },

  setStartAndPlaybackTime: (entity: Entity, newMediaStartTime: number, newPlaybackStartDate: number) => {
    const volumetric = getMutableComponent(entity, VolumetricComponent)

    volumetric.currentTrackInfo.merge({
      playbackStartDate: newPlaybackStartDate,
      mediaStartTime: newMediaStartTime
    })
  },

  canPlayThrough: (entity: Entity, start: number, end: number) => {
    const component = getOptionalComponent(entity, UVOL2Component)
    if (!component) return false
    end = Math.min(end, component.data.duration)

    const checkBuffered = (buffered: TimeRange[], start: number, end: number) => {
      let gap = 0,
        previousEnd = -1
      if (buffered.length === 0) return false
      if (buffered[0].start > start) return false
      if (buffered[buffered.length - 1].end < end) return false
      for (const el of buffered) {
        if (el.start <= start) {
          if (el.end >= end) {
            return true
          } else {
            previousEnd = el.end
          }
        } else {
          gap += el.start - previousEnd
          if (gap > MAX_TOLERABLE_GAP) return false
          previousEnd = el.end
        }
      }
      return true
    }

    if (!checkBuffered(component.geometryInfo.buffered, start, end)) return false

    for (const textureType of component.textureInfo.textureTypes)
      if (!checkBuffered(component.textureInfo[textureType].buffered, start, end)) return false

    return true
  },

  reactor: UVOL2Reactor
})

const loadGeometryAsync = (url: string, targetData: DRACOTarget | GLBTarget | UniformSolveTarget) => {
  return new Promise<BufferGeometry | Mesh>((resolve, reject) => {
    const format = targetData.format
    if (format === 'draco') {
      getState(AssetLoaderState).gltfLoader.dracoLoader?.load(url, (geometry: BufferGeometry) => {
        resolve(geometry)
      })
    } else if (format === 'glb' || format === 'uniform-solve') {
      getState(AssetLoaderState).gltfLoader.load(url, ({ scene }: GLTF) => {
        const mesh = getFirstMesh(scene)!
        resolve(mesh)
      })
    } else {
      reject('Invalid format')
    }
  })
}

const loadTextureAsync = (url: string, repeat: Vector2, offset: Vector2) => {
  return new Promise<CompressedTexture>((resolve, reject) => {
    getLoader(AssetType.KTX2).load(
      url,
      (texture: CompressedTexture) => {
        texture.repeat.copy(repeat)
        texture.offset.copy(offset)
        texture.updateMatrix()
        // EngineRenderer.instance.renderer.initTexture(texture)
        resolve(texture)
      },
      undefined,
      (err) => {
        console.error('Error loading texture: ', url, err)
        reject(err)
      }
    )
  })
}

const countHashes = (str: string) => {
  let result = 0
  for (let i = 0; i < str.length; i++) {
    if (str[i] === '#') {
      result++
    }
  }
  return result
}

const resolvePath = (
  path: string,
  manifestPath: string,
  format: AudioFileFormat | GeometryFormat | TextureFormat,
  target?: string,
  index?: number,
  textureType?: TextureType
) => {
  let resolvedPath = path
  resolvedPath = path.replace('[ext]', FORMAT_TO_EXTENSION[format])
  if (textureType) {
    resolvedPath = resolvedPath.replace('[type]', textureType)
  }
  if (target !== undefined) {
    resolvedPath = resolvedPath.replace('[target]', target)
  }
  if (index !== undefined) {
    const padLength = countHashes(resolvedPath)
    const paddedString = '[' + '#'.repeat(padLength) + ']'
    const paddedIndex = index.toString().padStart(padLength, '0')
    resolvedPath = resolvedPath.replace(paddedString, paddedIndex)
  }

  if (!resolvedPath.startsWith('http')) {
    // This is a relative path, resolve it w.r.t to manifestPath
    const manifestPathSegments = manifestPath.split('/')
    manifestPathSegments.pop()
    manifestPathSegments.push(resolvedPath)
    resolvedPath = manifestPathSegments.join('/')
  }

  return resolvedPath
}

const KEY_PADDING = 7

const createKey = (target: string, index: number, textureType?: TextureType) => {
  let key = target
  if (textureType) {
    key += '_' + textureType + '_'
  }
  key += index.toString().padStart(KEY_PADDING, '0')
  return key
}

type KeyframeAttribute = {
  position: InterleavedBufferAttribute
  normal?: InterleavedBufferAttribute
}
type KeyframePositionName = 'keyframeA' | 'keyframeB'
type KeyframeNormalName = 'keyframeANormal' | 'keyframeBNormal'
type KeyframeName = KeyframePositionName | KeyframeNormalName

function UVOL2Reactor() {
  const entity = useEntityContext()
  const volumetric = useComponent(entity, VolumetricComponent)
  const component = useComponent(entity, UVOL2Component)
  const shadow = useOptionalComponent(entity, ShadowComponent)

  const ecsState = getState(ECSState)

  const mediaElement = getMutableComponent(entity, MediaElementComponent).value
  const audioContext = getState(AudioState).audioContext
  const audio = mediaElement.element

  const geometryBuffer = useMemo(
    () => new Map<string, (Mesh<BufferGeometry, Material> | BufferGeometry | KeyframeAttribute)[]>(),
    []
  )
  const textureBuffer = useMemo(() => new Map<string, Map<string, CompressedTexture[]>>(), [])

  let maxBufferHealth = 14 // seconds
  let minBufferToStart = 4 // seconds
  const minBufferToPlay = 2 // seconds. This is used when enableBuffering is true
  let bufferThreshold = 13 // seconds. If buffer health is less than this, fetch new data
  const repeat = useMemo(() => new Vector2(1, 1), [])
  const offset = useMemo(() => new Vector2(0, 0), [])
  const previousStartTime = usePrevious(volumetric.currentTrackInfo.mediaStartTime)

  const material = useMemo(() => {
    const manifest = component.data.value
    let _material: ShaderMaterial | MeshBasicMaterial = new MeshBasicMaterial({ color: 0xffffff })
    if (manifest.type === UVOL_TYPE.UNIFORM_SOLVE_WITH_COMPRESSED_TEXTURE) {
      const firstTarget = Object.keys(manifest.geometry.targets)[0]
      const hasNormals = !manifest.geometry.targets[firstTarget].settings.excludeNormals
      const shaderType = hasNormals ? 'physical' : 'basic'

      let vertexShader = ShaderLib[shaderType].vertexShader.replace(
        '#include <clipping_planes_pars_vertex>',
        `#include <clipping_planes_pars_vertex>
attribute vec3 keyframeA;
attribute vec3 keyframeB;
attribute vec3 keyframeANormal;
attribute vec3 keyframeBNormal;
uniform float mixRatio;
uniform vec2 repeat;
uniform vec2 offset;
out vec2 custom_vUv;`
      )
      vertexShader = vertexShader.replace(
        '#include <begin_vertex>',
        `
vec3 transformed = vec3(position);
transformed.x += mix(keyframeA.x, keyframeB.x, mixRatio); 
transformed.y += mix(keyframeA.y, keyframeB.y, mixRatio);
transformed.z += mix(keyframeA.z, keyframeB.z, mixRatio);

#ifdef USE_ALPHAHASH

  vPosition = vec3( transformed );

#endif`
      )
      vertexShader = vertexShader.replace(
        '#include <beginnormal_vertex>',
        `
      vec3 objectNormal = vec3( normal );
      objectNormal.x += mix(keyframeANormal.x, keyframeBNormal.x, mixRatio);
      objectNormal.y += mix(keyframeANormal.y, keyframeBNormal.y, mixRatio);
      objectNormal.z += mix(keyframeANormal.z, keyframeBNormal.z, mixRatio);

      #ifdef USE_TANGENT

        vec3 objectTangent = vec3( tangent.xyz );

      #endif`
      )
      const fragmentShader = ShaderLib[shaderType].fragmentShader
      const uniforms = {
        mixRatio: {
          value: 0
        },
        map: {
          value: null
        },
        mapTransform: {
          value: new Matrix3()
        }
      }
      const allUniforms = UniformsUtils.merge([ShaderLib.physical.uniforms, UniformsLib.lights, uniforms])
      const defines = getDefines(manifest)
      if (manifest.materialProperties) {
        const keys = Object.keys(manifest.materialProperties)
        for (let i = 0; i < keys.length; i++) {
          const key = keys[i]
          if (key !== 'normalScale') {
            allUniforms[key].value = manifest.materialProperties[key]
          } else {
            allUniforms[key].value = new Vector2(
              manifest.materialProperties[key]![0],
              manifest.materialProperties[key]![1]
            )
          }
        }
      }
      _material = new ShaderMaterial({
        vertexShader: vertexShader,
        fragmentShader: fragmentShader,
        uniforms: allUniforms,
        defines: defines,
        lights: true
      })
    }
    return _material
  }, [])

  const defaultGeometry = useMemo(() => new SphereGeometry(3, 32, 32) as BufferGeometry, [])
  const mesh = useMemo(() => new Mesh(defaultGeometry, material), [])
  const group = useMemo(() => {
    const _group = new Group()
    _group.add(mesh)
    return _group
  }, [])

  useEffect(() => {
    if (volumetric.useLoadingEffect.value) {
      setComponent(entity, UVOLDissolveComponent)
    }

    const [sortedManifest, sortedGeometryTargets, sortedTextureTargets] = calculatePriority(
      component.data.get({ noproxy: true })
    )
    component.data.set(sortedManifest)
    component.geometryInfo.targets.set(sortedGeometryTargets)

    const textureTypes = Object.keys(sortedManifest.texture) as TextureType[]
    component.textureInfo.textureTypes.set(textureTypes)

    textureTypes.forEach((textureType) => {
      component.textureInfo[textureType].targets.set(sortedTextureTargets[textureType])
    })

    if (component.data.geometry.targets[sortedGeometryTargets[0]].totalSize) {
      const geometryBitrate =
        component.data.geometry.targets[sortedGeometryTargets[0]].totalSize.value / component.data.duration.value
      const textureBitrate = textureTypes.reduce((prev, textureType) => {
        const target = sortedTextureTargets[textureType][0]
        const targetData = component.data.value.texture[textureType]!.targets[target]
        return prev + targetData.totalSize / component.data.duration.value
      }, 0)
      const totalBitrate = geometryBitrate + textureBitrate
      if (totalBitrate <= 5 * 1024 * 1024) {
        // 5MB
        maxBufferHealth = 15 // seconds
        minBufferToStart = 5 // seconds
        bufferThreshold = 14 // seconds.
      } else if (totalBitrate <= 10 * 1024 * 1024) {
        // 5-10MB
        maxBufferHealth = 10 // seconds
        minBufferToStart = 2 // seconds
        bufferThreshold = 9 // seconds.
      }
      if (isIPhone) {
        maxBufferHealth = 5 // seconds
        minBufferToStart = 2 // seconds
        bufferThreshold = 4 // seconds.
      }
    }

    const shadow = getMutableComponent(entity, ShadowComponent)
    if (sortedManifest.type === UVOL_TYPE.UNIFORM_SOLVE_WITH_COMPRESSED_TEXTURE) {
      // TODO: Cast shadows properly with uniform solve
      shadow.cast.set(false)
      shadow.receive.set(false)
    } else {
      shadow.cast.set(true)
      shadow.receive.set(true)
    }

    if (sortedManifest.audio) {
      component.hasAudio.set(true)
      audio.src = resolvePath(sortedManifest.audio.path, component.manifestPath.value, sortedManifest.audio.formats[0])
      audio.playbackRate = sortedManifest.audio.playbackRate
    }

    volumetric.currentTrackInfo.currentTime.set(volumetric.currentTrackInfo.mediaStartTime.value)
    volumetric.currentTrackInfo.duration.set(sortedManifest.duration)
    const intervalId = setInterval(bufferLoop, 500)
    bufferLoop() // calling now because setInterval will call after 1 second

    return () => {
      removeObjectFromGroup(entity, group)
      clearInterval(intervalId)
      for (const textureType in textureBuffer) {
        const currentTextureBuffer = textureBuffer.get(textureType)
        if (currentTextureBuffer) {
          for (const target in currentTextureBuffer) {
            const frameData = currentTextureBuffer.get(target)
            if (frameData) {
              for (const frameNo in frameData) {
                const texture = frameData[frameNo]
                texture.dispose()
                delete frameData[frameNo]
              }
            }
          }
        }
      }
      for (const target in geometryBuffer) {
        const frameData = geometryBuffer.get(target)
        if (frameData) {
          for (const frameNo in frameData) {
            const value = frameData[frameNo]
            if (value instanceof Mesh) {
              value.geometry.dispose()
              value.material.dispose()
            } else if (value instanceof BufferGeometry) {
              value.dispose()
            } else if (value instanceof InterleavedBufferAttribute) {
              mesh.geometry.setAttribute(value.name, value)
            }
            delete frameData[frameNo]
          }
        }
      }
      mesh.geometry.dispose()
      audio.src = ''
    }
  }, [])

  useEffect(() => {
    if (!shadow) return
    if (component.data.value.type === UVOL_TYPE.UNIFORM_SOLVE_WITH_COMPRESSED_TEXTURE) {
      // TODO: Cast shadows properly with uniform solve
      shadow.cast.set(false)
      shadow.receive.set(false)
    } else {
      shadow.cast.set(true)
      shadow.receive.set(true)
    }
  }, [shadow])

  const fetchNonUniformSolveGeometry = (startFrame: number, endFrame: number, target: string) => {
    // TODO: Needs thorough testing
    const targetData = component.data.value.geometry.targets[target]
    const promises: Promise<Mesh | BufferGeometry>[] = []

<<<<<<< HEAD
    const executionStartTime = engineState.elapsedSeconds

    const currentStartTime = startFrame / targetData.frameRate
    if (
      component.geometryInfo.buffered.length === 0 ||
      currentStartTime - component.geometryInfo.buffered.slice(-1)[0].end.value > MAX_TOLERABLE_GAP
    ) {
      component.geometryInfo.buffered.merge([
        {
          start: currentStartTime,
          end: currentStartTime
        }
      ])
    }
=======
    const oldBufferHealth = component.geometryInfo.bufferHealth.value
    const startTime = ecsState.elapsedSeconds
>>>>>>> f38b6d8b

    const bufferedIndex = component.geometryInfo.buffered.length - 1
    for (let i = startFrame; i <= endFrame; i++) {
      const frameURL = resolvePath(
        component.data.value.geometry.path,
        component.manifestPath.value,
        targetData.format,
        target,
        i
      )
      component.geometryInfo.pendingRequests.set((p) => p + 1)
      promises.push(loadGeometryAsync(frameURL, targetData))
    }

    Promise.allSettled(promises).then((values) => {
      if (!geometryBuffer.has(target)) {
        geometryBuffer.set(target, [])
      }
      const frameData = geometryBuffer.get(target)!
      values.forEach((result, j) => {
        const model = result.status === 'fulfilled' ? (result.value as Mesh) : null
        if (!model) {
          return
        }
        const i = j + startFrame
        frameData[i] = model as BufferGeometry | Mesh<BufferGeometry, Material>

        component.geometryInfo.buffered[bufferedIndex].end.set((i + 1) / targetData.frameRate)
        component.geometryInfo.pendingRequests.set((p) => p - 1)

        if (!component.firstGeometryFrameLoaded.value) {
          component.firstGeometryFrameLoaded.set(true)
        }
        if (!component.initialGeometryBuffersLoaded.value && (i + 1) / targetData.frameRate >= minBufferToStart) {
          component.initialGeometryBuffersLoaded.set(true)
        }
      })

<<<<<<< HEAD
      const playTime =
        component.geometryInfo.buffered[bufferedIndex].end.value -
        component.geometryInfo.buffered[bufferedIndex].start.value
      const fetchTime = engineState.elapsedSeconds - executionStartTime
=======
      const playTime = component.geometryInfo.bufferHealth.value - oldBufferHealth
      const fetchTime = ecsState.elapsedSeconds - startTime
>>>>>>> f38b6d8b
      const metric = fetchTime / playTime
      adjustGeometryTarget(metric)
    })
  }

  const fetchUniformSolveGeometry = (startSegment: number, endSegment: number, target: string, extraTime: number) => {
    const targetData = component.data.value.geometry.targets[target] as UniformSolveTarget
    const promises: Promise<Mesh | BufferGeometry>[] = []

<<<<<<< HEAD
    const executionStartTime = engineState.elapsedSeconds

    const currentStartTime = startSegment * targetData.settings.segmentSize
    if (
      component.geometryInfo.buffered.length === 0 ||
      currentStartTime - component.geometryInfo.buffered.slice(-1)[0].end.value > MAX_TOLERABLE_GAP
    ) {
      component.geometryInfo.buffered.merge([
        {
          start: currentStartTime,
          end: currentStartTime
        }
      ])
    }

    const bufferedIndex = component.geometryInfo.buffered.length - 1
=======
    const oldBufferHealth = component.geometryInfo.bufferHealth.value
    const startTime = ecsState.elapsedSeconds
>>>>>>> f38b6d8b

    for (let i = startSegment; i <= endSegment; i++) {
      const segmentURL = resolvePath(
        component.data.value.geometry.path,
        component.manifestPath.value,
        targetData.format,
        target,
        i
      )
      component.geometryInfo.pendingRequests.set((p) => p + 1)
      promises.push(loadGeometryAsync(segmentURL, targetData))
    }

    Promise.allSettled(promises).then((values) => {
      if (!geometryBuffer.has(target)) {
        geometryBuffer.set(target, [])
      }
      const frameData = geometryBuffer.get(target)!
      values.forEach((result, j) => {
        const model = result.status === 'fulfilled' ? (result.value as Mesh) : null
        if (!model) {
          return
        }
        const i = j + startSegment
        const positionMorphAttributes = model.geometry.morphAttributes.position as InterleavedBufferAttribute[]
        const normalMorphAttributes = model.geometry.morphAttributes.normal as InterleavedBufferAttribute[]
        const segmentDuration = positionMorphAttributes.length / targetData.frameRate
        const segmentOffset = i * targetData.segmentFrameCount

        positionMorphAttributes.forEach((attr, index) => {
          const key = createKey(target, segmentOffset + index)
          attr.name = key
          if (normalMorphAttributes) {
            const normalAttr = normalMorphAttributes[index]
            normalAttr.name = key
            frameData[segmentOffset + index] = { position: attr, normal: normalAttr }
          } else {
            frameData[segmentOffset + index] = { position: attr }
          }
          component.geometryInfo.buffered[bufferedIndex].end.set((segmentOffset + index + 1) / targetData.frameRate)
        })

        if (
          !mesh.geometry.attributes.position ||
          !model.geometry.attributes.position ||
          mesh.geometry.attributes.position.array.length !== model.geometry.attributes.position.array.length
        ) {
          for (const attr of Object.keys(model.geometry.attributes)) {
            mesh.geometry.attributes[attr] = model.geometry.attributes[attr]
            mesh.geometry.attributes[attr].needsUpdate = true
          }
        }

        model.geometry.morphAttributes = {}
        if (!component.firstGeometryFrameLoaded.value) {
          // @ts-ignore
          mesh.copy(model)
          repeat.copy((model.material as MeshStandardMaterial).map?.repeat ?? repeat)
          offset.copy((model.material as MeshStandardMaterial).map?.offset ?? offset)
          mesh.material = material
          component.firstGeometryFrameLoaded.set(true)
        }

        component.geometryInfo.pendingRequests.set((p) => p - 1)

        const _currentBufferedDuration =
          component.geometryInfo.buffered[bufferedIndex].end.value -
          component.geometryInfo.buffered[bufferedIndex].start.value
        if (!component.initialGeometryBuffersLoaded.value && _currentBufferedDuration >= minBufferToStart) {
          component.initialGeometryBuffersLoaded.set(true)
        }
      })

<<<<<<< HEAD
      const playTime =
        component.geometryInfo.buffered[bufferedIndex].end.value -
        component.geometryInfo.buffered[bufferedIndex].start.value
      const fetchTime = engineState.elapsedSeconds - executionStartTime
=======
      const playTime = component.geometryInfo.bufferHealth.value - oldBufferHealth
      const fetchTime = ecsState.elapsedSeconds - startTime
>>>>>>> f38b6d8b
      const metric = fetchTime / playTime
      adjustGeometryTarget(metric)
    })
  }

  const adjustGeometryTarget = (metric: number) => {
    const userChoice = component.geometryInfo.userTarget.value
    if (userChoice !== -1) {
      component.geometryInfo.currentTarget.set(userChoice)
      return
    }

    const currentTarget = component.geometryInfo.currentTarget.value
    const targetsCount = component.geometryInfo.targets.value.length
    if (metric >= 0.3) {
      if (currentTarget > 0) {
        component.geometryInfo.currentTarget.set(currentTarget - 1)
      }
    } else if (metric < 0.2) {
      if (currentTarget < targetsCount - 1) {
        component.geometryInfo.currentTarget.set(currentTarget + 1)
      }
    }
  }

  const adjustTextureTarget = (textureType: TextureType, metric: number) => {
    const userChoice = component.textureInfo[textureType].userTarget.value
    if (userChoice !== -1) {
      component.textureInfo[textureType].currentTarget.set(userChoice)
      return
    }

    const currentTarget = component.textureInfo[textureType].currentTarget.value
    const targetsCount = component.textureInfo[textureType].targets.value.length
    if (metric >= 0.3) {
      if (currentTarget > 0) {
        component.textureInfo[textureType].currentTarget.set(currentTarget - 1)
      }
    } else if (metric < 0.2) {
      if (currentTarget < targetsCount - 1) {
        component.textureInfo[textureType].currentTarget.set(currentTarget + 1)
      }
    }
  }

  const fetchGeometry = () => {
    if (component.geometryInfo.pendingRequests.value > 0) return
    let relevantTimeRangeIndex = component.geometryInfo.buffered.findIndex((tr) => {
      if (
        tr.start.value <= volumetric.currentTrackInfo.currentTime.value &&
        tr.end.value >= volumetric.currentTrackInfo.currentTime.value
      ) {
        return true
      }
    })
    if (relevantTimeRangeIndex === -1) {
      component.geometryInfo.buffered.merge([
        {
          start: volumetric.currentTrackInfo.mediaStartTime.value,
          end: volumetric.currentTrackInfo.mediaStartTime.value
        }
      ])
      relevantTimeRangeIndex = component.geometryInfo.buffered.length - 1
    }

    const currentBufferLength =
      component.geometryInfo.buffered[relevantTimeRangeIndex].end.value - volumetric.currentTrackInfo.currentTime.value
    if (currentBufferLength >= Math.min(bufferThreshold, maxBufferHealth)) {
      return
    }

    const target = component.geometryInfo.targets.value[component.geometryInfo.currentTarget.value]

    const targetData = component.data.value.geometry.targets[target]
    const frameRate = targetData.frameRate
    const frameCount = targetData.frameCount

    const startFrame = Math.round(component.geometryInfo.buffered[relevantTimeRangeIndex].end.value * frameRate)
    if (startFrame >= frameCount) {
      // fetched all frames
      return
    }

    const framesToFetch = Math.round((maxBufferHealth - currentBufferLength) * frameRate)
    const endFrame = Math.min(startFrame + framesToFetch, frameCount - 1)

    if (targetData.format === 'uniform-solve') {
      const segmentFrameCount = targetData.segmentFrameCount
      const startSegment = Math.floor(startFrame / segmentFrameCount)
      const endSegment = Math.floor(endFrame / segmentFrameCount)
      const startFrameTime = startFrame / frameRate
      const startSegmentTime = startSegment * targetData.settings.segmentSize

      /**
       * 'extraTime' worth buffers are fetched again, possibly with different target
       * this happens when there is a change in segment size
       * to avoid adding this part to bufferHealth again, subtract it.
       */
      const extraTime = startFrameTime - startSegmentTime
      fetchUniformSolveGeometry(startSegment, endSegment, target, extraTime)
    } else {
      fetchNonUniformSolveGeometry(startFrame, endFrame, target)
    }
  }

  const fetchTextures = (textureType: TextureType) => {
    if (component.textureInfo[textureType].pendingRequests.value > 0) return
    const textureTypeData = component.data.texture[textureType].value
    if (!textureTypeData) return

    let relevantTimeRangeIndex = component.textureInfo[textureType].buffered.findIndex((tr) => {
      if (
        tr.start.value <= volumetric.currentTrackInfo.currentTime.value &&
        tr.end.value >= volumetric.currentTrackInfo.currentTime.value
      ) {
        return true
      }
    })
    if (relevantTimeRangeIndex === -1) {
      component.textureInfo[textureType].buffered.merge([
        {
          start: volumetric.currentTrackInfo.mediaStartTime.value,
          end: volumetric.currentTrackInfo.mediaStartTime.value
        }
      ])
      relevantTimeRangeIndex = component.textureInfo[textureType].buffered.length - 1
    }

    const currentBufferLength =
      component.textureInfo[textureType].buffered[relevantTimeRangeIndex].end.value -
      volumetric.currentTrackInfo.currentTime.value

    if (currentBufferLength >= Math.min(bufferThreshold, maxBufferHealth) && !component.forceFetchTextures.value) {
      return
    }
    const targetIndex = component.textureInfo[textureType].currentTarget.value
    const target = component.textureInfo[textureType].targets[targetIndex].value
    const targetData = textureTypeData.targets[target]
    const frameRate = targetData.frameRate
    const startFrame = Math.round(
      component.textureInfo[textureType].buffered[relevantTimeRangeIndex].end.value * frameRate
    )
    if (startFrame >= targetData.frameCount && !component.forceFetchTextures.value) {
      // fetched all frames
      return
    }

    const framesToFetch = Math.round((maxBufferHealth - currentBufferLength) * frameRate)
    const endFrame = Math.max(0, Math.min(startFrame + framesToFetch, targetData.frameCount - 1))

<<<<<<< HEAD
    const startTime = engineState.elapsedSeconds
=======
    const oldBufferHealth = component.textureInfo[textureType].bufferHealth.value
    const startTime = ecsState.elapsedSeconds
>>>>>>> f38b6d8b
    const promises: Promise<CompressedTexture>[] = []

    for (let i = startFrame; i <= endFrame; i++) {
      const textureURL = resolvePath(
        component.data.value.texture.baseColor.path,
        component.manifestPath.value,
        targetData.format,
        target,
        i,
        textureType
      )
      component.textureInfo[textureType].pendingRequests.set((p) => p + 1)
      promises.push(loadTextureAsync(textureURL, repeat, offset))
    }

    Promise.allSettled(promises).then((values) => {
      if (component.forceFetchTextures.value) {
        component.forceFetchTextures.set(false)
      }
      if (!textureBuffer.has(textureType)) {
        textureBuffer.set(textureType, new Map<string, CompressedTexture[]>())
      }
      const currentTextureBuffer = textureBuffer.get(textureType)!
      if (!currentTextureBuffer.has(target)) {
        currentTextureBuffer.set(target, [])
      }
      const frameData = currentTextureBuffer.get(target)!
      values.forEach((result, j) => {
        const texture = result.status === 'fulfilled' ? (result.value as CompressedTexture) : null
        if (!texture) {
          return
        }
        const i = j + startFrame
        frameData[i] = texture
        component.textureInfo[textureType].buffered[relevantTimeRangeIndex].end.set((i + 1) / frameRate)
        component.textureInfo[textureType].pendingRequests.set((p) => p - 1)

        if ((i + 1) / targetData.frameRate >= minBufferToStart && !component.initialTextureBuffersLoaded.value) {
          component.initialTextureBuffersLoaded.set(true)
        }
        if (!component.firstTextureFrameLoaded.value) {
          component.firstTextureFrameLoaded.set(true)
        }
      })

<<<<<<< HEAD
      const playTime =
        component.textureInfo[textureType].buffered[relevantTimeRangeIndex].end.value -
        component.textureInfo[textureType].buffered[relevantTimeRangeIndex].start.value
      const fetchTime = engineState.elapsedSeconds - startTime
=======
      const playTime = component.textureInfo[textureType].bufferHealth.value - oldBufferHealth
      const fetchTime = ecsState.elapsedSeconds - startTime
>>>>>>> f38b6d8b
      const metric = fetchTime / playTime
      adjustTextureTarget(textureType, metric)
    })
  }

  const bufferLoop = () => {
    fetchGeometry()
    for (let i = 0; i < component.textureInfo.textureTypes.value.length; i++) {
      fetchTextures(component.textureInfo.textureTypes[i].value)
    }
  }

  useEffect(() => {
    if (!component.initialGeometryBuffersLoaded.value || !component.initialTextureBuffersLoaded.value) {
      return
    }
    volumetric.initialBuffersLoaded.set(true)
  }, [component.initialGeometryBuffersLoaded, component.initialTextureBuffersLoaded])

  useEffect(() => {
    if (!component.firstGeometryFrameLoaded.value || !component.firstTextureFrameLoaded.value) {
      return
    }
    updateGeometry(volumetric.currentTrackInfo.currentTime.value)
    updateAllTextures(volumetric.currentTrackInfo.currentTime.value)

    if (volumetric.useLoadingEffect.value) {
      component.loadingEffectStarted.set(true)
    }

    addObjectToGroup(entity, group)
  }, [component.firstGeometryFrameLoaded, component.firstTextureFrameLoaded])

  useEffect(() => {
    if (component.loadingEffectStarted.value && !component.loadingEffectEnded.value) {
      let headerTemplate: RegExp | undefined = /\/\/\sHEADER_REPLACE_START([\s\S]*?)\/\/\sHEADER_REPLACE_END/
      let mainTemplate: RegExp | undefined = /\/\/\sMAIN_REPLACE_START([\s\S]*?)\/\/\sMAIN_REPLACE_END/

      if (component.data.value.type !== UVOL_TYPE.UNIFORM_SOLVE_WITH_COMPRESSED_TEXTURE || 1 == 1) {
        headerTemplate = undefined
        mainTemplate = undefined
      }
      mesh.material = UVOLDissolveComponent.createDissolveMaterial(
        mesh,
        headerTemplate,
        mainTemplate,
        headerTemplate,
        mainTemplate
      )
      mesh.material.needsUpdate = true
      // Loading effect in progress. Let it finish
      return
    }
    // If autoplay is enabled, play the audio irrespective of paused state
    if (volumetric.autoplay.value && volumetric.initialBuffersLoaded.value) {
      // Reset the loading effect's material
      mesh.material = material
      mesh.material.needsUpdate = true

      if (component.hasAudio.value) {
        handleAutoplay(audioContext, audio, volumetric)
      } else {
        volumetric.paused.set(false)
      }
    }
  }, [
    volumetric.autoplay,
    volumetric.initialBuffersLoaded,
    component.loadingEffectStarted,
    component.loadingEffectEnded
  ])

  useEffect(() => {
    if (volumetric.paused.value) {
      component.canPlay.set(false)
      if (component.hasAudio.value) {
        audio.pause()
      }
      return
    }
    UVOL2Component.setStartAndPlaybackTime(
      entity,
      volumetric.currentTrackInfo.currentTime.value,
      ecsState.elapsedSeconds
    )

    if (mesh.material !== material) {
      mesh.material = material
      mesh.material.needsUpdate = true
    }
    if (component.hasAudio.value) {
      handleAutoplay(audioContext, audio, volumetric)
    }
    component.canPlay.set(true)
  }, [volumetric.paused])

  const getFrame = (currentTime: number, frameRate: number, integer = true) => {
    const frame = currentTime * frameRate
    return integer ? Math.round(frame) : frame
  }

  const getAttribute = (name: KeyframeName, currentTime: number) => {
    const currentGeometryTarget = component.geometryInfo.targets[component.geometryInfo.currentTarget.value].value
    let index = getFrame(currentTime, component.data.value.geometry.targets[currentGeometryTarget].frameRate, false)
    if (name === 'keyframeA') {
      index = Math.floor(index)
    } else {
      index = Math.ceil(index)
    }
    const frameData = geometryBuffer.get(currentGeometryTarget)!
    if (!frameData || !frameData[index]) {
      const targets = component.geometryInfo.targets.value

      for (let i = 0; i < targets.length; i++) {
        const _target = targets[i]
        const _targetData = component.data.value.geometry.targets[_target]
        let _index = getFrame(currentTime, _targetData.frameRate, false)
        if (name === 'keyframeA') {
          _index = Math.floor(_index)
        } else {
          _index = Math.ceil(_index)
        }

        const _frameData = geometryBuffer.get(_target)!
        if (_frameData && _frameData[_index]) {
          return _frameData[_index] as KeyframeAttribute
        }
      }
    } else {
      return frameData[index] as KeyframeAttribute
    }

    return false
  }

  const setPositionAndNormal = (name: KeyframePositionName, attr: KeyframeAttribute) => {
    setAttribute(name, attr.position)
    if (attr.normal) {
      setAttribute((name + 'Normal') as KeyframeNormalName, attr.normal)
    }
  }

  /**
   * Sets the attribute on the mesh's geometry
   * And disposes the old attribute. Since that's not supported by three.js natively,
   * we transfer the old attibute to a new geometry and dispose it.
   */
  const setAttribute = (name: KeyframeName, attribute: InterleavedBufferAttribute) => {
    if (mesh.geometry.attributes[name] === attribute) {
      return
    }

    if (name === 'keyframeB' || name === 'keyframeBNormal') {
      /**
       * Disposing should be done only on keyframeA
       * Because, keyframeA will use the previous buffer of keyframeB in the next frame.
       */
      mesh.geometry.attributes[name] = attribute
      mesh.geometry.attributes[name].needsUpdate = true
      return
    } else if (
      (name === 'keyframeA' || name === 'keyframeANormal') &&
      component.data.deletePreviousBuffers.value === false
    ) {
      mesh.geometry.attributes[name] = attribute
      mesh.geometry.attributes[name].needsUpdate = true
      return
    }

    const index = mesh.geometry.index
    const geometry = new BufferGeometry()
    geometry.setIndex(index)

    for (const key in mesh.geometry.attributes) {
      if (key !== name) {
        geometry.setAttribute(key, mesh.geometry.attributes[key])
      }
    }
    geometry.setAttribute(name, attribute)
    geometry.boundingSphere = mesh.geometry.boundingSphere
    geometry.boundingBox = mesh.geometry.boundingBox
    const oldGeometry = mesh.geometry
    mesh.geometry = geometry

    oldGeometry.index = null
    for (const key in oldGeometry.attributes) {
      if (key !== name) {
        oldGeometry.deleteAttribute(key)
      }
    }

    // Dispose method exists only on rendered geometries
    oldGeometry.dispose()

    const oldAttributeKey = oldGeometry.attributes[name]?.name
    geometryBuffer.delete(oldAttributeKey)
  }

  const setGeometry = (target: string, index: number) => {
    const frameData = geometryBuffer.get(target)!
    const targetData = component.data.value.geometry.targets[target]

    if (!frameData || !frameData[index]) {
      const frameRate = targetData.frameRate
      const targets = component.geometryInfo.targets.value
      for (let i = 0; i < targets.length; i++) {
        const _target = targets[i]
        const _frameRate = component.data.value.geometry.targets[_target].frameRate
        const _index = Math.round((index * _frameRate) / frameRate)
        const _frameData = geometryBuffer.get(_target)!
        if (_frameData && _frameData[_index]) {
          setGeometry(_target, _index)
          return
        }
      }
    } else {
      if (targetData.format === 'draco') {
        const geometry = frameData[index] as BufferGeometry
        if (mesh.geometry !== geometry) {
          mesh.geometry = geometry
          mesh.geometry.attributes.position.needsUpdate = true
          return
        }
      } else if (targetData.format === 'glb') {
        const model = frameData[index] as Mesh
        const geometry = model.geometry
        if (mesh.geometry !== geometry) {
          mesh.geometry = geometry
          mesh.geometry.attributes.position.needsUpdate = true
        }
        if (model.material instanceof MeshStandardMaterial && model.material.map) {
          if (model.material.map.repeat) {
            repeat.copy(model.material.map.repeat)
          }
          if (model.material.map.offset) {
            offset.copy(model.material.map.offset)
          }
        }
        return
      }
    }
  }

  const setMap = (textureType: TextureType, texture: CompressedTexture) => {
    let oldTextureKey = ''
    if (!texture.repeat.equals(repeat) || !texture.offset.equals(offset)) {
      texture.repeat.copy(repeat)
      texture.offset.copy(offset)
      texture.updateMatrix()
    }

    if (mesh.material instanceof ShaderMaterial) {
      const material = mesh.material as ShaderMaterial
      if (textureType === 'baseColor' && material.uniforms.map.value !== texture) {
        oldTextureKey = material.uniforms.map.value?.name ?? ''
        material.uniforms.map.value = texture
        material.uniforms.mapTransform.value.copy(texture.matrix)
      } else if (textureType === 'emissive' && material.uniforms.emissiveMap.value !== texture) {
        oldTextureKey = material.uniforms.emissiveMap.value?.name ?? ''
        material.uniforms.emissiveMap.value = texture
        material.uniforms.emissiveMapTransform.value.copy(texture.matrix)
      } else if (textureType === 'normal' && material.uniforms.normalMap.value !== texture) {
        oldTextureKey = material.uniforms.normalMap.value?.name ?? ''
        material.uniforms.normalMap.value = texture
        material.uniforms.normalMapTransform.value.copy(texture.matrix)
      } else if (textureType === 'metallicRoughness' && material.uniforms.roughnessMap.value !== texture) {
        oldTextureKey = material.uniforms.roughnessMap.value?.name ?? ''
        material.uniforms.roughnessMap.value = texture
        material.uniforms.roughnessMapTransform.value.copy(texture.matrix)

        material.uniforms.metalnessMap.value = texture
        material.uniforms.metalnessMapTransform.value.copy(texture.matrix)
      } else if (textureType === 'occlusion' && material.uniforms.aoMap.value !== texture) {
        oldTextureKey = material.uniforms.aoMap.value?.name ?? ''
        material.uniforms.aoMap.value = texture
        material.uniforms.aoMapTransform.value.copy(texture.matrix)
      }
    } else {
      const material = mesh.material as MeshBasicMaterial
      if (textureType === 'baseColor') {
        oldTextureKey = material.map?.name ?? ''
        material.map = texture
        material.map.needsUpdate = true
      }
    }
  }

  const setTexture = (textureType: TextureType, target: string, index: number, currentTime: number) => {
    const currentTextureBuffer = textureBuffer.get(textureType)
    if (!currentTextureBuffer) {
      console.error('Texture frames not found for time: ', currentTime)
      return
    }
    const frameData = currentTextureBuffer.get(target)!
    if (!frameData || !frameData[index]) {
      const targets = component.textureInfo[textureType].targets.value
      for (let i = 0; i < targets.length; i++) {
        const _frameRate = component.data.value.texture[textureType]!.targets[targets[i]].frameRate
        const _index = getFrame(currentTime, _frameRate)
        const _currentTextureBuffer = textureBuffer.get(textureType)!
        const _frameData = _currentTextureBuffer.get(targets[i])!

        if (_frameData && _frameData[_index]) {
          setTexture(textureType, targets[i], _index, currentTime)
          return
        }
      }
      console.error('Texture frames not found for time: ', currentTime)
    } else {
      const texture = frameData[index] as CompressedTexture
      setMap(textureType, texture)
    }
  }

  const updateUniformSolve = (currentTime: number) => {
    const keyframeA = getAttribute('keyframeA', currentTime)
    const keyframeB = getAttribute('keyframeB', currentTime)
    if (!keyframeA && !keyframeB) {
      console.error('Geometry frames not found for time: ', currentTime)
      return
    } else if (!keyframeA && keyframeB) {
      setPositionAndNormal('keyframeB', keyframeB)
      ;(mesh.material as ShaderMaterial).uniforms.mixRatio.value = 1
      return
    } else if (keyframeA && !keyframeB) {
      setPositionAndNormal('keyframeA', keyframeA)
      ;(mesh.material as ShaderMaterial).uniforms.mixRatio.value = 0
      return
    } else if (keyframeA && keyframeB) {
      const keyframeAIndex = parseInt(keyframeA.position.name.slice(-KEY_PADDING))
      const keyframeATarget = keyframeA.position.name.slice(0, -KEY_PADDING)
      const keyframeATime = keyframeAIndex / component.data.value.geometry.targets[keyframeATarget].frameRate

      const keyframeBIndex = parseInt(keyframeB.position.name.slice(-KEY_PADDING))
      const keyframeBTarget = keyframeB.position.name.slice(0, -KEY_PADDING)
      const keyframeBTime = keyframeBIndex / component.data.value.geometry.targets[keyframeBTarget].frameRate

      const d1 = Math.abs(currentTime - keyframeATime)
      const d2 = Math.abs(currentTime - keyframeBTime)
      const mixRatio = d1 + d2 > 0 ? d1 / (d1 + d2) : 0.5
      setPositionAndNormal('keyframeA', keyframeA)
      setPositionAndNormal('keyframeB', keyframeB)
      ;(mesh.material as ShaderMaterial).uniforms.mixRatio.value = mixRatio
    }

    const index = mesh.geometry.index
    const newGeometry = new BufferGeometry()
    const oldGeometry = mesh.geometry

    newGeometry.setIndex(index)
    for (const key in mesh.geometry.attributes) {
      newGeometry.setAttribute(key, mesh.geometry.attributes[key])
      oldGeometry.deleteAttribute(key)
    }
    newGeometry.boundingSphere = mesh.geometry.boundingSphere
    newGeometry.boundingBox = mesh.geometry.boundingBox

    let relevantBufferIndex = -1
    for (const target in component.data.value.geometry.targets) {
      const frameData = geometryBuffer.get(target)
      const frameRate = component.data.value.geometry.targets[target].frameRate
      if (frameData && frameData.length > 0) {
        for (const frameNo in frameData) {
          const frameTime = parseInt(frameNo) / frameRate
          if (frameTime < currentTime - 0.5) {
            const attribute = frameData[frameNo] as KeyframeAttribute
            oldGeometry.setAttribute(attribute.position.name + '.position', attribute.position)
            if (attribute.normal) {
              oldGeometry.setAttribute(attribute.normal.name + '.normal', attribute.normal)
            }
            delete frameData[frameNo]

            const isInIndex =
              relevantBufferIndex !== -1 &&
              component.geometryInfo.buffered[relevantBufferIndex].start.value <= frameTime &&
              component.geometryInfo.buffered[relevantBufferIndex].end.value >= frameTime

            if (!isInIndex) {
              relevantBufferIndex = component.geometryInfo.buffered.findIndex((tr) => {
                if (tr.start.value <= frameTime && tr.end.value >= frameTime) {
                  return true
                }
              })
            }

            if (relevantBufferIndex !== -1) {
              component.geometryInfo.buffered[relevantBufferIndex].start.set((parseInt(frameNo) + 1) / frameRate)
            }
          } else {
            break
          }
        }
      }
    }
    mesh.geometry = newGeometry
    oldGeometry.dispose()
  }

  const updateNonUniformSolve = (currentTime: number) => {
    const geometryTarget = component.geometryInfo.targets[component.geometryInfo.currentTarget.value].value
    const targetData = component.data.value.geometry.targets[geometryTarget]
    const geometryFrame = Math.round(currentTime * component.data.value.geometry.targets[geometryTarget].frameRate)
    setGeometry(geometryTarget, geometryFrame)

    for (const target in component.data.value.geometry.targets) {
      const frameData = geometryBuffer.get(target)
      const frameRate = component.data.value.geometry.targets[target].frameRate
      if (frameData && frameData.length > 0) {
        for (const frameNo in frameData) {
          const frameTime = parseInt(frameNo) / frameRate
          if (frameTime < currentTime - 0.5) {
            if (targetData.format === 'draco') {
              const geometry = frameData[frameNo] as BufferGeometry
              geometry.dispose()
            } else if (targetData.format === 'glb') {
              const oldMesh = frameData[frameNo] as Mesh<BufferGeometry, Material>
              oldMesh.geometry.dispose()
              if (oldMesh.material['map']) {
                oldMesh.material['map'].dispose()
              }
              oldMesh.material.dispose()
            }
            delete frameData[frameNo]
          } else {
            break
          }
        }
      }
    }
  }

  const updateGeometry = (currentTime: number) => {
    if (component.data.value.type === UVOL_TYPE.UNIFORM_SOLVE_WITH_COMPRESSED_TEXTURE) {
      updateUniformSolve(currentTime)
    } else {
      updateNonUniformSolve(currentTime)
    }
    for (const attr in mesh.geometry.attributes) {
      mesh.geometry.attributes[attr].needsUpdate = true
    }
  }

  const updateAllTextures = (currentTime: number) => {
    component.textureInfo.textureTypes.value.forEach((textureType) => {
      updateTexture(textureType, currentTime)
    })
  }

  const updateTexture = (textureType: TextureType, currentTime: number) => {
    const textureTarget =
      component.textureInfo[textureType].targets[component.textureInfo[textureType].currentTarget.value].value
    const textureFrame = Math.round(
      currentTime * component.data.value.texture[textureType]!.targets[textureTarget].frameRate
    )
    setTexture(textureType, textureTarget, textureFrame, currentTime)
    const currentTextureBuffer = textureBuffer.get(textureType)
    if (!currentTextureBuffer) {
      console.error('Texture frames not found for time: ', currentTime)
      return
    }

    let relevantBufferIndex = -1
    for (const target in component.data.value.texture[textureType]?.targets) {
      const frameData = currentTextureBuffer.get(target)
      if (!frameData || frameData.length === 0) return
      const frameRate = component.data.value.texture[textureType]?.targets[target].frameRate as number
      if (frameData && frameData.length > 0) {
        for (const frameNo in frameData) {
          const frameTime = parseInt(frameNo) / frameRate
          if (frameTime < currentTime - 0.5) {
            const texture = frameData[frameNo]
            texture.dispose()
            delete frameData[frameNo]

            const isInIndex =
              relevantBufferIndex !== -1 &&
              component.textureInfo[textureType].buffered[relevantBufferIndex].start.value <= frameTime &&
              component.textureInfo[textureType].buffered[relevantBufferIndex].end.value >= frameTime
            if (!isInIndex) {
              relevantBufferIndex = component.textureInfo[textureType].buffered.findIndex((tr) => {
                if (tr.start.value <= frameTime && tr.end.value >= frameTime) {
                  return true
                }
              })
            }
            if (relevantBufferIndex !== -1) {
              component.textureInfo[textureType].buffered[relevantBufferIndex].start.set(
                (parseInt(frameNo) + 1) / frameRate
              )
            }
          } else {
            break
          }
        }
      }
    }
  }

  const isWaiting = useRef(false)

  const update = () => {
    const delta = getState(ECSState).deltaSeconds
    if (
      component.loadingEffectStarted.value &&
      !component.loadingEffectEnded.value &&
      // @ts-ignore
      UVOLDissolveComponent.updateDissolveEffect(entity, mesh, delta)
    ) {
      removeComponent(entity, UVOLDissolveComponent)
      component.loadingEffectEnded.set(true)
      mesh.material = material
      mesh.material.needsUpdate = true
      return
    }

    if (!component.canPlay.value || !volumetric.initialBuffersLoaded.value) {
      return
    }

    if (volumetric.autoPauseWhenBuffering.value) {
      let isWaitingNow = false

      if (
        !UVOL2Component.canPlayThrough(
          entity,
          volumetric.currentTrackInfo.currentTime.value,
          volumetric.currentTrackInfo.currentTime.value + minBufferToPlay
        )
      ) {
        isWaitingNow = true
      }

      if (!isWaiting.current && !isWaitingNow) {
        // Continue
      } else if (!isWaiting.current && isWaitingNow) {
        isWaiting.current = true
        return
      } else if (isWaiting.current && !isWaitingNow) {
        UVOL2Component.setStartAndPlaybackTime(
          entity,
          volumetric.currentTrackInfo.currentTime.value,
          ecsState.elapsedSeconds
        )
        isWaiting.current = false
      } else if (isWaiting.current && isWaitingNow) {
        return
      }
    }

    let _currentTime = -1
    if (component.data.value.audio) {
      _currentTime = audio.currentTime
    } else {
      _currentTime =
        volumetric.currentTrackInfo.mediaStartTime.value +
        (ecsState.elapsedSeconds - volumetric.currentTrackInfo.playbackStartDate.value)
    }
    _currentTime *= volumetric.currentTrackInfo.playbackRate.value

    startTransition(() => {
      volumetric.currentTrackInfo.currentTime.set(_currentTime)
      let _bufferedUntil = volumetric.currentTrackInfo.duration.value
      let _relevantBufferIndex = -1
      _relevantBufferIndex = component.geometryInfo.buffered.findIndex((tr) => {
        if (tr.start.value <= _currentTime && tr.end.value >= _currentTime) {
          return true
        }
      })

      if (_relevantBufferIndex !== -1) {
        _bufferedUntil = Math.min(_bufferedUntil, component.geometryInfo.buffered[_relevantBufferIndex].end.value)
      }
      for (const textureType of component.textureInfo.textureTypes.value) {
        _relevantBufferIndex = component.textureInfo[textureType as TextureType].buffered.findIndex((tr) => {
          if (tr.start.value <= _currentTime && tr.end.value >= _currentTime) {
            return true
          }
        })
        if (_relevantBufferIndex !== -1) {
          _bufferedUntil = Math.min(
            _bufferedUntil,
            component.textureInfo[textureType].buffered[_relevantBufferIndex].end.value
          )
        }
      }
      component.bufferedUntil.set(_bufferedUntil)
    })

    if (volumetric.currentTrackInfo.currentTime.value > component.data.value.duration || audio.ended) {
      if (component.data.deletePreviousBuffers.value === false && volumetric.playMode.value === PlayMode.loop) {
        volumetric.currentTrackInfo.currentTime.set(0)
        volumetric.currentTrackInfo.playbackStartDate.set(ecsState.elapsedSeconds)
      } else {
        volumetric.ended.set(true)
        return
      }
    }

    updateGeometry(volumetric.currentTrackInfo.currentTime.value)
    updateAllTextures(volumetric.currentTrackInfo.currentTime.value)
  }

  useExecute(update, {
    with: AnimationSystemGroup
  })

  return null
}<|MERGE_RESOLUTION|>--- conflicted
+++ resolved
@@ -27,12 +27,14 @@
 import {
   defineComponent,
   getMutableComponent,
+  getOptionalComponent,
   removeComponent,
   setComponent,
   useComponent,
   useOptionalComponent
 } from '@etherealengine/ecs/src/ComponentFunctions'
-import { ECSState } from '@etherealengine/ecs/src/ECSState'
+import { ECSState, ECSState as EngineState } from '@etherealengine/ecs/src/ECSState'
+import { Entity } from '@etherealengine/ecs/src/Entity'
 import { useEntityContext } from '@etherealengine/ecs/src/EntityFunctions'
 import { useExecute } from '@etherealengine/ecs/src/SystemFunctions'
 import { AnimationSystemGroup } from '@etherealengine/ecs/src/SystemGroups'
@@ -61,24 +63,7 @@
 import { AssetLoaderState } from '../../assets/state/AssetLoaderState'
 import { AudioState } from '../../audio/AudioState'
 import { isIPhone, isMobile } from '../../common/functions/isMobile'
-<<<<<<< HEAD
-import { EngineState } from '../../ecs/classes/EngineState'
-import { Entity } from '../../ecs/classes/Entity'
-import {
-  defineComponent,
-  getMutableComponent,
-  getOptionalComponent,
-  removeComponent,
-  setComponent,
-  useComponent,
-  useOptionalComponent
-} from '../../ecs/functions/ComponentFunctions'
-import { useEntityContext } from '../../ecs/functions/EntityFunctions'
-import { useExecute } from '../../ecs/functions/SystemFunctions'
-import { AnimationSystemGroup } from '../../ecs/functions/SystemGroups'
-=======
 import { addObjectToGroup, removeObjectFromGroup } from '../../renderer/components/GroupComponent'
->>>>>>> f38b6d8b
 import { isMobileXRHeadset } from '../../xr/XRState'
 import { PlayMode } from '../constants/PlayMode'
 import {
@@ -658,6 +643,8 @@
     }
   }, [])
 
+  const engineState = getState(EngineState)
+
   useEffect(() => {
     if (!shadow) return
     if (component.data.value.type === UVOL_TYPE.UNIFORM_SOLVE_WITH_COMPRESSED_TEXTURE) {
@@ -675,7 +662,6 @@
     const targetData = component.data.value.geometry.targets[target]
     const promises: Promise<Mesh | BufferGeometry>[] = []
 
-<<<<<<< HEAD
     const executionStartTime = engineState.elapsedSeconds
 
     const currentStartTime = startFrame / targetData.frameRate
@@ -690,10 +676,6 @@
         }
       ])
     }
-=======
-    const oldBufferHealth = component.geometryInfo.bufferHealth.value
-    const startTime = ecsState.elapsedSeconds
->>>>>>> f38b6d8b
 
     const bufferedIndex = component.geometryInfo.buffered.length - 1
     for (let i = startFrame; i <= endFrame; i++) {
@@ -732,15 +714,10 @@
         }
       })
 
-<<<<<<< HEAD
       const playTime =
         component.geometryInfo.buffered[bufferedIndex].end.value -
         component.geometryInfo.buffered[bufferedIndex].start.value
       const fetchTime = engineState.elapsedSeconds - executionStartTime
-=======
-      const playTime = component.geometryInfo.bufferHealth.value - oldBufferHealth
-      const fetchTime = ecsState.elapsedSeconds - startTime
->>>>>>> f38b6d8b
       const metric = fetchTime / playTime
       adjustGeometryTarget(metric)
     })
@@ -750,7 +727,6 @@
     const targetData = component.data.value.geometry.targets[target] as UniformSolveTarget
     const promises: Promise<Mesh | BufferGeometry>[] = []
 
-<<<<<<< HEAD
     const executionStartTime = engineState.elapsedSeconds
 
     const currentStartTime = startSegment * targetData.settings.segmentSize
@@ -767,10 +743,6 @@
     }
 
     const bufferedIndex = component.geometryInfo.buffered.length - 1
-=======
-    const oldBufferHealth = component.geometryInfo.bufferHealth.value
-    const startTime = ecsState.elapsedSeconds
->>>>>>> f38b6d8b
 
     for (let i = startSegment; i <= endSegment; i++) {
       const segmentURL = resolvePath(
@@ -844,15 +816,10 @@
         }
       })
 
-<<<<<<< HEAD
       const playTime =
         component.geometryInfo.buffered[bufferedIndex].end.value -
         component.geometryInfo.buffered[bufferedIndex].start.value
       const fetchTime = engineState.elapsedSeconds - executionStartTime
-=======
-      const playTime = component.geometryInfo.bufferHealth.value - oldBufferHealth
-      const fetchTime = ecsState.elapsedSeconds - startTime
->>>>>>> f38b6d8b
       const metric = fetchTime / playTime
       adjustGeometryTarget(metric)
     })
@@ -1003,12 +970,7 @@
     const framesToFetch = Math.round((maxBufferHealth - currentBufferLength) * frameRate)
     const endFrame = Math.max(0, Math.min(startFrame + framesToFetch, targetData.frameCount - 1))
 
-<<<<<<< HEAD
     const startTime = engineState.elapsedSeconds
-=======
-    const oldBufferHealth = component.textureInfo[textureType].bufferHealth.value
-    const startTime = ecsState.elapsedSeconds
->>>>>>> f38b6d8b
     const promises: Promise<CompressedTexture>[] = []
 
     for (let i = startFrame; i <= endFrame; i++) {
@@ -1054,15 +1016,10 @@
         }
       })
 
-<<<<<<< HEAD
       const playTime =
         component.textureInfo[textureType].buffered[relevantTimeRangeIndex].end.value -
         component.textureInfo[textureType].buffered[relevantTimeRangeIndex].start.value
       const fetchTime = engineState.elapsedSeconds - startTime
-=======
-      const playTime = component.textureInfo[textureType].bufferHealth.value - oldBufferHealth
-      const fetchTime = ecsState.elapsedSeconds - startTime
->>>>>>> f38b6d8b
       const metric = fetchTime / playTime
       adjustTextureTarget(textureType, metric)
     })
