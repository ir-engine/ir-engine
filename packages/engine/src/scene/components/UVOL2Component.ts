--- conflicted
+++ resolved
@@ -988,16 +988,6 @@
     const framesToFetch = Math.round((maxBufferHealth - currentBufferLength) * frameRate)
     const endFrame = Math.max(0, Math.min(startFrame + framesToFetch, targetData.frameCount - 1))
 
-<<<<<<< HEAD
-    if (!getState(AssetLoaderState).gltfLoader.ktx2Loader) {
-      throw new Error('KTX2Loader not initialized')
-    }
-
-    console.log(`DEBUGLOG: fetchTextures Fetching frames ${startFrame} to ${endFrame} for target ${target}`)
-
-=======
-    const oldBufferHealth = component.textureInfo[textureType].bufferHealth.value
->>>>>>> cee859de
     const startTime = engineState.elapsedSeconds
     const promises: Promise<CompressedTexture>[] = []
 
