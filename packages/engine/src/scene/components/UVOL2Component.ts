--- conflicted
+++ resolved
@@ -441,7 +441,6 @@
       setComponent(entity, UVOLDissolveComponent)
     }
 
-<<<<<<< HEAD
     const [sortedManifest, sortedGeometryTargets, sortedTextureTargets] = calculatePriority(
       component.data.get({ noproxy: true })
     )
@@ -460,10 +459,6 @@
       shadow.cast.set(true)
       shadow.receive.set(true)
     }
-=======
-    manifest.current = calculatePriority(component.data.get({ noproxy: true }))
-    component.data.set(manifest.current)
->>>>>>> e39717f4
 
     if (sortedManifest.audio) {
       component.hasAudio.set(true)
@@ -502,7 +497,7 @@
 
   useEffect(() => {
     if (!shadow) return
-    if (manifest.current.type === UVOL_TYPE.UNIFORM_SOLVE_WITH_COMPRESSED_TEXTURE) {
+    if (component.data.value.type === UVOL_TYPE.UNIFORM_SOLVE_WITH_COMPRESSED_TEXTURE) {
       // TODO: Cast shadows properly with uniform solve
       shadow.cast.set(false)
       shadow.receive.set(false)
