--- conflicted
+++ resolved
@@ -26,11 +26,6 @@
 import { useEffect } from 'react'
 import { Color, CubeReflectionMapping, CubeTexture, EquirectangularReflectionMapping, SRGBColorSpace } from 'three'
 
-<<<<<<< HEAD
-import { config } from '@ir-engine/common/src/config'
-import { isClient } from '@ir-engine/common/src/utils/getEnvironment'
-=======
->>>>>>> b99a7f40
 import { Engine } from '@ir-engine/ecs'
 import {
   defineComponent,
@@ -40,14 +35,9 @@
   useComponent
 } from '@ir-engine/ecs/src/ComponentFunctions'
 import { useEntityContext } from '@ir-engine/ecs/src/EntityFunctions'
-<<<<<<< HEAD
-import { BackgroundComponent } from '@ir-engine/spatial/src/renderer/components/SceneComponents'
-import { RendererComponent } from '@ir-engine/spatial/src/renderer/WebGLRendererSystem'
-=======
 import { getState, isClient } from '@ir-engine/hyperflux'
 import { RendererComponent } from '@ir-engine/spatial/src/renderer/WebGLRendererSystem'
 import { BackgroundComponent } from '@ir-engine/spatial/src/renderer/components/SceneComponents'
->>>>>>> b99a7f40
 
 import { useTexture } from '../../assets/functions/resourceLoaderHooks'
 import { DomainConfigState } from '../../assets/state/DomainConfigState'
@@ -65,13 +55,9 @@
     return {
       backgroundColor: new Color(0x000000),
       equirectangularPath: '',
-<<<<<<< HEAD
-      cubemapPath: `${config.client.fileServer}/projects/ir-engine/default-project/assets/skyboxsun25deg/`,
-=======
       cubemapPath: `${
         getState(DomainConfigState).cloudDomain
       }/projects/ir-engine/default-project/assets/skyboxsun25deg/`,
->>>>>>> b99a7f40
       backgroundType: 1,
       sky: null! as Sky | null,
       skyboxProps: {
