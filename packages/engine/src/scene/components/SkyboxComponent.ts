/*
CPAL-1.0 License

The contents of this file are subject to the Common Public Attribution License
Version 1.0. (the "License"); you may not use this file except in compliance
with the License. You may obtain a copy of the License at
https://github.com/EtherealEngine/etherealengine/blob/dev/LICENSE.
The License is based on the Mozilla Public License Version 1.1, but Sections 14
and 15 have been added to cover use of software over a computer network and 
provide for limited attribution for the Original Developer. In addition, 
Exhibit A has been modified to be consistent with Exhibit B.

Software distributed under the License is distributed on an "AS IS" basis,
WITHOUT WARRANTY OF ANY KIND, either express or implied. See the License for the
specific language governing rights and limitations under the License.

The Original Code is Ethereal Engine.

The Original Developer is the Initial Developer. The Initial Developer of the
Original Code is the Ethereal Engine team.

All portions of the code written by the Ethereal Engine team are Copyright © 2021-2023 
Ethereal Engine. All Rights Reserved.
*/

import { useEffect } from 'react'
import { Color, CubeTexture, SRGBColorSpace, Texture } from 'three'

import { config } from '@etherealengine/common/src/config'
import { NO_PROXY, getMutableState, getState, useHookstate } from '@etherealengine/hyperflux'

import { AssetLoader } from '../../assets/classes/AssetLoader'
import { isClient } from '../../common/functions/getEnvironment'
import { SceneState } from '../../ecs/classes/Scene'
import { defineComponent, useComponent } from '../../ecs/functions/ComponentFunctions'
import { useEntityContext } from '../../ecs/functions/EntityFunctions'
import { RendererState } from '../../renderer/RendererState'
import { EngineRenderer } from '../../renderer/WebGLRendererSystem'
import { Sky } from '../classes/Sky'
import { SkyTypeEnum } from '../constants/SkyTypeEnum'
import { getPmremGenerator, loadCubeMapTexture } from '../constants/Util'
import { addError, removeError } from '../functions/ErrorFunctions'

export const SkyboxComponent = defineComponent({
  name: 'SkyboxComponent',
  jsonID: 'skybox',
  onInit: (entity) => {
    return {
      backgroundColor: new Color(0x000000),
      equirectangularPath: '',
      cubemapPath: `${config.client.fileServer}/projects/default-project/assets/skyboxsun25deg/`,
      backgroundType: 1,
      sky: null! as Sky | null,
      skyboxProps: {
        turbidity: 10,
        rayleigh: 1,
        luminance: 1,
        mieCoefficient: 0.004999999999999893,
        mieDirectionalG: 0.99,
        inclination: 0.10471975511965978,
        azimuth: 0.16666666666666666
      }
    }
  },
  onSet: (entity, component, json) => {
    if (typeof json?.backgroundColor === 'number') component.backgroundColor.set(new Color(json.backgroundColor))
    if (typeof json?.equirectangularPath === 'string') component.equirectangularPath.set(json.equirectangularPath)
    if (typeof json?.cubemapPath === 'string') component.cubemapPath.set(json.cubemapPath)
    if (typeof json?.backgroundType === 'number') component.backgroundType.set(json.backgroundType)
    if (typeof json?.skyboxProps === 'object') component.skyboxProps.set(json.skyboxProps)
  },
  toJSON: (entity, component) => {
    return {
      backgroundColor: component.backgroundColor.value,
      equirectangularPath: component.equirectangularPath.value,
      cubemapPath: component.cubemapPath.value,
      backgroundType: component.backgroundType.value,
      skyboxProps: component.skyboxProps.get({ noproxy: true }) as any
    }
  },

  onRemove: (entity, component) => {
    // todo, do this in reactors instead of onRemove once we have async suspend
    const backgroundState = getMutableState(SceneState).background
    const background = backgroundState.get(NO_PROXY) as Texture
    background?.isTexture && background.dispose()
    backgroundState.set(null)
  },

  reactor: function () {
    const entity = useEntityContext()
    if (!isClient) return null

    const skyboxState = useComponent(entity, SkyboxComponent)
    const background = useHookstate(getMutableState(SceneState).background)

    const cleanupTexture = () => {
      const backgroundTexture = background.value as Texture | null
      if (backgroundTexture?.isTexture) {
        backgroundTexture.dispose()
      }
    }

    useEffect(() => {
      if (skyboxState.backgroundType.value !== SkyTypeEnum.color) return
      cleanupTexture()
      background.set(skyboxState.backgroundColor.value)
    }, [skyboxState.backgroundType, skyboxState.backgroundColor])

    useEffect(() => {
      if (skyboxState.backgroundType.value !== SkyTypeEnum.cubemap) return
      const onLoad = (texture: CubeTexture) => {
        texture.colorSpace = SRGBColorSpace
        cleanupTexture()
        background.set(getPmremGenerator().fromCubemap(texture).texture)
        texture.dispose()
        removeError(entity, SkyboxComponent, 'FILE_ERROR')
      }
      const loadArgs: [
        string,
        (texture: CubeTexture) => void,
        ((event: ProgressEvent<EventTarget>) => void) | undefined,
        ((event: ErrorEvent) => void) | undefined
      ] = [
        skyboxState.cubemapPath.value,
        onLoad,
        undefined,
        (error) => addError(entity, SkyboxComponent, 'FILE_ERROR', error.message)
      ]
      loadCubeMapTexture(...loadArgs)
    }, [skyboxState.backgroundType, skyboxState.cubemapPath])

    useEffect(() => {
      if (skyboxState.backgroundType.value !== SkyTypeEnum.equirectangular) return
      AssetLoader.load(
        skyboxState.equirectangularPath.value,
        {},
        (texture: Texture) => {
          texture.colorSpace = SRGBColorSpace
          cleanupTexture()
          background.set(getPmremGenerator().fromEquirectangular(texture).texture)
          texture.dispose()
          removeError(entity, SkyboxComponent, 'FILE_ERROR')
        },
        undefined,
        (error) => {
          addError(entity, SkyboxComponent, 'FILE_ERROR', error.message)
        }
      )
    }, [skyboxState.backgroundType, skyboxState.equirectangularPath])

    useEffect(() => {
      if (skyboxState.backgroundType.value !== SkyTypeEnum.skybox) {
        if (skyboxState.sky.value) skyboxState.sky.set(null)
        return
      }

      if (skyboxState.backgroundType.value === SkyTypeEnum.skybox && !skyboxState.sky.value) {
        skyboxState.sky.set(new Sky())
      }

      const sky = skyboxState.sky.value!

      sky.azimuth = skyboxState.skyboxProps.value.azimuth
      sky.inclination = skyboxState.skyboxProps.value.inclination

      sky.mieCoefficient = skyboxState.skyboxProps.value.mieCoefficient
      sky.mieDirectionalG = skyboxState.skyboxProps.value.mieDirectionalG
      sky.rayleigh = skyboxState.skyboxProps.value.rayleigh
      sky.turbidity = skyboxState.skyboxProps.value.turbidity
      sky.luminance = skyboxState.skyboxProps.value.luminance

      getState(RendererState).csm?.lightDirection.copy(sky.sunPosition).multiplyScalar(-1)
<<<<<<< HEAD
      const skyboxTex = sky.generateSkyboxTextureCube(EngineRenderer.instance.renderer)
      background.set(getPmremGenerator().fromCubemap(skyboxTex).texture)
      skyboxTex.dispose()
=======
      cleanupTexture()
      background.set(
        getPmremGenerator().fromCubemap(sky.generateSkyboxTextureCube(EngineRenderer.instance.renderer)).texture
      )
>>>>>>> f71468d6
    }, [skyboxState.backgroundType, skyboxState.skyboxProps])

    /** @todo when we have asset loader hooks we can change this */
    useEffect(() => {
      if (!background.value) return
      const backgroundTexture = background.value
      if (backgroundTexture instanceof Texture)
        return () => {
          backgroundTexture.dispose()
        }
    }, [background])

    return null
  },

  errors: ['FILE_ERROR']
})<|MERGE_RESOLUTION|>--- conflicted
+++ resolved
@@ -171,16 +171,10 @@
       sky.luminance = skyboxState.skyboxProps.value.luminance
 
       getState(RendererState).csm?.lightDirection.copy(sky.sunPosition).multiplyScalar(-1)
-<<<<<<< HEAD
       const skyboxTex = sky.generateSkyboxTextureCube(EngineRenderer.instance.renderer)
+      cleanupTexture()
       background.set(getPmremGenerator().fromCubemap(skyboxTex).texture)
       skyboxTex.dispose()
-=======
-      cleanupTexture()
-      background.set(
-        getPmremGenerator().fromCubemap(sky.generateSkyboxTextureCube(EngineRenderer.instance.renderer)).texture
-      )
->>>>>>> f71468d6
     }, [skyboxState.backgroundType, skyboxState.skyboxProps])
 
     /** @todo when we have asset loader hooks we can change this */
