/*
CPAL-1.0 License

The contents of this file are subject to the Common Public Attribution License
Version 1.0. (the "License"); you may not use this file except in compliance
with the License. You may obtain a copy of the License at
https://github.com/EtherealEngine/etherealengine/blob/dev/LICENSE.
The License is based on the Mozilla Public License Version 1.1, but Sections 14
and 15 have been added to cover use of software over a computer network and 
provide for limited attribution for the Original Developer. In addition, 
Exhibit A has been modified to be consistent with Exhibit B.

Software distributed under the License is distributed on an "AS IS" basis,
WITHOUT WARRANTY OF ANY KIND, either express or implied. See the License for the
specific language governing rights and limitations under the License.

The Original Code is Ethereal Engine.

The Original Developer is the Initial Developer. The Initial Developer of the
Original Code is the Ethereal Engine team.

All portions of the code written by the Ethereal Engine team are Copyright © 2021-2023 
Ethereal Engine. All Rights Reserved.
*/

import { useEffect } from 'react'
import {
  Color,
  CubeReflectionMapping,
  CubeTexture,
  EquirectangularReflectionMapping,
  SRGBColorSpace,
  Texture
} from 'three'

import { config } from '@etherealengine/common/src/config'
<<<<<<< HEAD
import { NO_PROXY, getMutableState, getState, useHookstate } from '@etherealengine/hyperflux'
=======
import { getMutableState, useHookstate } from '@etherealengine/hyperflux'
>>>>>>> 4adc2ad4

import { AssetLoader } from '../../assets/classes/AssetLoader'
import { isClient } from '../../common/functions/getEnvironment'
import { SceneState } from '../../ecs/classes/Scene'
import { defineComponent, useComponent } from '../../ecs/functions/ComponentFunctions'
import { useEntityContext } from '../../ecs/functions/EntityFunctions'
import { EngineRenderer } from '../../renderer/WebGLRendererSystem'
import { Sky } from '../classes/Sky'
import { SkyTypeEnum } from '../constants/SkyTypeEnum'
import { loadCubeMapTexture } from '../constants/Util'
import { addError, removeError } from '../functions/ErrorFunctions'

export const SkyboxComponent = defineComponent({
  name: 'SkyboxComponent',

  jsonID: 'skybox',

  onInit: (entity) => {
    return {
      backgroundColor: new Color(0x000000),
      equirectangularPath: '',
      cubemapPath: `${config.client.fileServer}/projects/default-project/assets/skyboxsun25deg/`,
      backgroundType: 1,
      sky: null! as Sky | null,
      skyboxProps: {
        turbidity: 10,
        rayleigh: 1,
        luminance: 1,
        mieCoefficient: 0.004999999999999893,
        mieDirectionalG: 0.99,
        inclination: 0.10471975511965978,
        azimuth: 0.16666666666666666
      }
    }
  },

  onSet: (entity, component, json) => {
    if (typeof json?.backgroundColor === 'number') component.backgroundColor.set(new Color(json.backgroundColor))
    if (typeof json?.equirectangularPath === 'string') component.equirectangularPath.set(json.equirectangularPath)
    if (typeof json?.cubemapPath === 'string') component.cubemapPath.set(json.cubemapPath)
    if (typeof json?.backgroundType === 'number') component.backgroundType.set(json.backgroundType)
    if (typeof json?.skyboxProps === 'object') component.skyboxProps.set(json.skyboxProps)
  },

  toJSON: (entity, component) => {
    return {
      backgroundColor: component.backgroundColor.value,
      equirectangularPath: component.equirectangularPath.value,
      cubemapPath: component.cubemapPath.value,
      backgroundType: component.backgroundType.value,
      skyboxProps: component.skyboxProps.get(NO_PROXY) as any
    }
  },

  onRemove: (entity, component) => {
    getMutableState(SceneState).background.set(null)
  },

  reactor: function () {
    const entity = useEntityContext()
    if (!isClient) return null

    const skyboxState = useComponent(entity, SkyboxComponent)
    const background = useHookstate(getMutableState(SceneState).background)

    useEffect(() => {
      if (skyboxState.backgroundType.value !== SkyTypeEnum.color) return
      background.set(skyboxState.backgroundColor.value)
    }, [skyboxState.backgroundType, skyboxState.backgroundColor])

    useEffect(() => {
      if (skyboxState.backgroundType.value !== SkyTypeEnum.cubemap) return
      const onLoad = (texture: CubeTexture) => {
        texture.colorSpace = SRGBColorSpace
        texture.mapping = CubeReflectionMapping
        background.set(texture)
        removeError(entity, SkyboxComponent, 'FILE_ERROR')
      }
      const loadArgs: [
        string,
        (texture: CubeTexture) => void,
        ((event: ProgressEvent<EventTarget>) => void) | undefined,
        ((event: ErrorEvent) => void) | undefined
      ] = [
        skyboxState.cubemapPath.value,
        onLoad,
        undefined,
        (error) => addError(entity, SkyboxComponent, 'FILE_ERROR', error.message)
      ]
      loadCubeMapTexture(...loadArgs)
    }, [skyboxState.backgroundType, skyboxState.cubemapPath])

    useEffect(() => {
      if (skyboxState.backgroundType.value !== SkyTypeEnum.equirectangular) return
      AssetLoader.load(
        skyboxState.equirectangularPath.value,
        {},
        (texture: Texture) => {
          texture.colorSpace = SRGBColorSpace
          texture.mapping = EquirectangularReflectionMapping
          background.set(texture)
          removeError(entity, SkyboxComponent, 'FILE_ERROR')
        },
        undefined,
        (error) => {
          addError(entity, SkyboxComponent, 'FILE_ERROR', error.message)
        }
      )
    }, [skyboxState.backgroundType, skyboxState.equirectangularPath])

    useEffect(() => {
      if (skyboxState.backgroundType.value !== SkyTypeEnum.skybox) {
        if (skyboxState.sky.value) skyboxState.sky.set(null)
        return
      }

      skyboxState.sky.set(new Sky())

      const sky = skyboxState.sky.value!

      sky.azimuth = skyboxState.skyboxProps.value.azimuth
      sky.inclination = skyboxState.skyboxProps.value.inclination

      sky.mieCoefficient = skyboxState.skyboxProps.value.mieCoefficient
      sky.mieDirectionalG = skyboxState.skyboxProps.value.mieDirectionalG
      sky.rayleigh = skyboxState.skyboxProps.value.rayleigh
      sky.turbidity = skyboxState.skyboxProps.value.turbidity
      sky.luminance = skyboxState.skyboxProps.value.luminance

      const texture = sky.generateSkyboxTextureCube(EngineRenderer.instance.renderer)
      texture.mapping = CubeReflectionMapping
      background.set(texture)
      sky.dispose()
    }, [
      skyboxState.backgroundType,
      skyboxState.skyboxProps,
      skyboxState.skyboxProps.azimuth,
      skyboxState.skyboxProps.inclination,
      skyboxState.skyboxProps.mieCoefficient,
      skyboxState.skyboxProps.mieDirectionalG,
      skyboxState.skyboxProps.rayleigh,
      skyboxState.skyboxProps.turbidity,
      skyboxState.skyboxProps.luminance
    ])

    return null
  },

  errors: ['FILE_ERROR']
})<|MERGE_RESOLUTION|>--- conflicted
+++ resolved
@@ -34,12 +34,7 @@
 } from 'three'
 
 import { config } from '@etherealengine/common/src/config'
-<<<<<<< HEAD
-import { NO_PROXY, getMutableState, getState, useHookstate } from '@etherealengine/hyperflux'
-=======
 import { getMutableState, useHookstate } from '@etherealengine/hyperflux'
->>>>>>> 4adc2ad4
-
 import { AssetLoader } from '../../assets/classes/AssetLoader'
 import { isClient } from '../../common/functions/getEnvironment'
 import { SceneState } from '../../ecs/classes/Scene'
