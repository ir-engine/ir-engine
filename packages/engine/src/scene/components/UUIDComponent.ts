--- conflicted
+++ resolved
@@ -25,18 +25,9 @@
 
 import { EntityUUID } from '@etherealengine/common/src/interfaces/EntityUUID'
 import { NO_PROXY_STEALTH, State, hookstate, useHookstate } from '@etherealengine/hyperflux'
-
-<<<<<<< HEAD
-import { Entity } from '../../ecs/classes/Entity'
-import { defineComponent, setComponent } from '../../ecs/functions/ComponentFunctions'
-import { createEntity } from '../../ecs/functions/EntityFunctions'
-
-const entitiesByUUID = {} as Record<EntityUUID, Entity>
-=======
 import { Entity, UndefinedEntity } from '../../ecs/classes/Entity'
 import { defineComponent, setComponent } from '../../ecs/functions/ComponentFunctions'
 import { createEntity } from '../../ecs/functions/EntityFunctions'
->>>>>>> 1f082314
 
 export const UUIDComponent = defineComponent({
   name: 'UUIDComponent',
@@ -67,20 +58,6 @@
     _getUUIDState(uuid).set(UndefinedEntity)
   },
 
-<<<<<<< HEAD
-  entitiesByUUIDState: createState(entitiesByUUID),
-  entitiesByUUID: entitiesByUUID as Readonly<typeof entitiesByUUID>,
-
-  getEntityByUUID: (uuid: EntityUUID) => {
-    let entity = UUIDComponent.entitiesByUUID[uuid]
-    if (entity === undefined) {
-      entity = createEntity()
-      setComponent(entity, UUIDComponent, uuid)
-    }
-    return entity
-  }
-})
-=======
   entitiesByUUIDState: {} as Record<EntityUUID, State<Entity>>,
 
   useEntityByUUID(uuid: EntityUUID) {
@@ -108,5 +85,4 @@
     UUIDComponent.entitiesByUUIDState[uuid] = entityState
   }
   return entityState
-}
->>>>>>> 1f082314
+}