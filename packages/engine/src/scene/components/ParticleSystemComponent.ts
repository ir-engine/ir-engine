/*
CPAL-1.0 License

The contents of this file are subject to the Common Public Attribution License
Version 1.0. (the "License"); you may not use this file except in compliance
with the License. You may obtain a copy of the License at
https://github.com/EtherealEngine/etherealengine/blob/dev/LICENSE.
The License is based on the Mozilla Public License Version 1.1, but Sections 14
and 15 have been added to cover use of software over a computer network and 
provide for limited attribution for the Original Developer. In addition, 
Exhibit A has been modified to be consistent with Exhibit B.

Software distributed under the License is distributed on an "AS IS" basis,
WITHOUT WARRANTY OF ANY KIND, either express or implied. See the License for the
specific language governing rights and limitations under the License.

The Original Code is Ethereal Engine.

The Original Developer is the Initial Developer. The Initial Developer of the
Original Code is the Ethereal Engine team.

All portions of the code written by the Ethereal Engine team are Copyright © 2021-2023 
Ethereal Engine. All Rights Reserved.
*/

import { useEffect } from 'react'
import {
  AdditiveBlending,
<<<<<<< HEAD
  Blending,
  BufferGeometry,
  Material,
  MeshBasicMaterial,
=======
  BufferGeometry,
  Material,
  MeshBasicMaterial,
  Object3D,
>>>>>>> 34d02a11
  Texture,
  Vector2,
  Vector3
} from 'three'
import { Behavior, BehaviorFromJSON, ParticleSystem, ParticleSystemJSONParameters, RenderMode } from 'three.quarks'
import matches from 'ts-matches'

import { NO_PROXY, none } from '@etherealengine/hyperflux'

import { AssetLoader } from '../../assets/classes/AssetLoader'
import { AssetClass } from '../../assets/enum/AssetClass'
import { GLTF } from '../../assets/loaders/gltf/GLTFLoader'
import { defineComponent, useComponent } from '../../ecs/functions/ComponentFunctions'
import { useEntityContext } from '../../ecs/functions/EntityFunctions'
import { getBatchRenderer } from '../systems/ParticleSystemSystem'
import getFirstMesh from '../util/getFirstMesh'
import { addObjectToGroup, removeObjectFromGroup } from './GroupComponent'

/*
SHAPE TYPES
*/
export type PointShapeJSON = {
  type: 'point'
}

export const POINT_SHAPE_DEFAULT: PointShapeJSON = {
  type: 'point'
}

export type SphereShapeJSON = {
  type: 'sphere'
  radius?: number
}

export const SPHERE_SHAPE_DEFAULT: SphereShapeJSON = {
  type: 'sphere',
  radius: 1
}

export type ConeShapeJSON = {
  type: 'cone'
  radius?: number
  arc?: number
  thickness?: number
  angle?: number
}

export const CONE_SHAPE_DEFAULT: ConeShapeJSON = {
  type: 'cone',
  radius: 1,
  arc: 0.2,
  thickness: 4,
  angle: 30
}

export type DonutShapeJSON = {
  type: 'donut'
  radius?: number
  arc?: number
  thickness?: number
  angle?: number
}

export const DONUT_SHAPE_DEFAULT: DonutShapeJSON = {
  type: 'donut',
  radius: 1,
  arc: 30,
  thickness: 0.5,
  angle: 15
}

export type MeshShapeJSON = {
  type: 'mesh_surface'
  mesh?: string
}

export const MESH_SHAPE_DEFAULT: MeshShapeJSON = {
  type: 'mesh_surface',
  mesh: ''
}

export type GridShapeJSON = {
  type: 'grid'
  width?: number
  height?: number
  column?: number
  row?: number
}

export const GRID_SHAPE_DEFAULT: GridShapeJSON = {
  type: 'grid',
  width: 1,
  height: 1,
  column: 1,
  row: 1
}

export type EmitterShapeJSON =
  | PointShapeJSON
  | SphereShapeJSON
  | ConeShapeJSON
  | MeshShapeJSON
  | GridShapeJSON
  | DonutShapeJSON

/*
/SHAPE TYPES
*/

/*
VALUE GENERATOR TYPES
*/

export type ConstantValueJSON = {
  type: 'ConstantValue'
  value: number
}

export type IntervalValueJSON = {
  type: 'IntervalValue'
  a: number
  b: number
}

export type BezierFunctionJSON = {
  function: {
    p0: number
    p1: number
    p2: number
    p3: number
  }
  start: number
}

export type PiecewiseBezierValueJSON = {
  type: 'PiecewiseBezier'
  functions: BezierFunctionJSON[]
}

export type ValueGeneratorJSON = ConstantValueJSON | IntervalValueJSON | PiecewiseBezierValueJSON

export const ValueGeneratorJSONDefaults: Record<string, ValueGeneratorJSON> = {
  ConstantValue: {
    type: 'ConstantValue',
    value: 1
  },
  IntervalValue: {
    type: 'IntervalValue',
    a: 0,
    b: 1
  },
  PiecewiseBezier: {
    type: 'PiecewiseBezier',
    functions: [
      {
        function: {
          p0: 0,
          p1: 0,
          p2: 1,
          p3: 1
        },
        start: 0
      }
    ]
  }
}

/*
/VALUE GENERATOR TYPES
*/

/*
COLOR GENERATOR TYPES
*/

export type ColorJSON = {
  r: number
  g: number
  b: number
  a: number
}

export type ConstantColorJSON = {
  type: 'ConstantColor'
  color: ColorJSON
}

export type ColorRangeJSON = {
  type: 'ColorRange'
  a: ColorJSON
  b: ColorJSON
}

export type RandomColorJSON = {
  type: 'RandomColor'
  a: ColorJSON
  b: ColorJSON
}

export type ColorGradientFunctionJSON = {
  function: ColorRangeJSON
  start: number
}

export type ColorGradientJSON = {
  type: 'Gradient'
  functions: ColorGradientFunctionJSON[]
}

export type ColorGeneratorJSON = ConstantColorJSON | ColorRangeJSON | RandomColorJSON | ColorGradientJSON

export const ColorGeneratorJSONDefaults: Record<string, ColorGeneratorJSON> = {
  ConstantColor: {
    type: 'ConstantColor',
    color: { r: 1, g: 1, b: 1, a: 1 }
  },
  ColorRange: {
    type: 'ColorRange',
    a: { r: 1, g: 1, b: 1, a: 1 },
    b: { r: 1, g: 1, b: 1, a: 1 }
  },
  RandomColor: {
    type: 'RandomColor',
    a: { r: 1, g: 1, b: 1, a: 1 },
    b: { r: 1, g: 1, b: 1, a: 1 }
  },
  Gradient: {
    type: 'Gradient',
    functions: [
      {
        function: {
          type: 'ColorRange',
          a: { r: 1, g: 1, b: 1, a: 1 },
          b: { r: 1, g: 1, b: 1, a: 1 }
        },
        start: 0
      }
    ]
  }
}

/*
/COLOR GENERATOR TYPES
*/

/*
ROTATION GENERATOR TYPES
*/

export type AxisAngleGeneratorJSON = {
  type: 'AxisAngle'
  axis: [number, number, number]
  angle: ValueGeneratorJSON
}

export type EulerGeneratorJSON = {
  type: 'Euler'
  angleX: ValueGeneratorJSON
  angleY: ValueGeneratorJSON
  angleZ: ValueGeneratorJSON
}

export type RandomQuatGeneratorJSON = {
  type: 'RandomQuat'
}

export type RotationGeneratorJSON = AxisAngleGeneratorJSON | EulerGeneratorJSON | RandomQuatGeneratorJSON

export const RotationGeneratorJSONDefaults: Record<string, RotationGeneratorJSON> = {
  AxisAngle: {
    type: 'AxisAngle',
    axis: [0, 1, 0],
    angle: {
      type: 'ConstantValue',
      value: 0
    }
  },
  Euler: {
    type: 'Euler',
    angleX: {
      type: 'ConstantValue',
      value: 0
    },
    angleY: {
      type: 'ConstantValue',
      value: 0
    },
    angleZ: {
      type: 'ConstantValue',
      value: 0
    }
  },
  RandomQuat: {
    type: 'RandomQuat'
  }
}
/*
/ROTATION GENERATOR TYPES
*/

/*
BEHAVIOR TYPES
*/

//  SEQUENCER
export type TextureSequencerJSON = {
  scaleX: number
  scaleY: number
  position: Vector3
  locations: Vector2[]
  src: string
  threshold: number
}

export type SequencerJSON = TextureSequencerJSON

export type ApplySequencesJSON = {
  type: 'ApplySequences'
  delay: number
  sequencers: {
    range: IntervalValueJSON
    sequencer: SequencerJSON
  }[]
}

export type BurstParametersJSON = {
  time: number
  count: number
  cycle: number
  interval: number
  probability: number
}
//  /SEQUENCER

export type ApplyForceBehaviorJSON = {
  type: 'ApplyForce'
  direction: [number, number, number]
  magnitude: ValueGeneratorJSON
}

export type NoiseBehaviorJSON = {
  type: 'Noise'
  frequency: [number, number, number]
  power: [number, number, number]
}

export type TurbulenceFieldBehaviorJSON = {
  type: 'TurbulenceField'
  scale: [number, number, number]
  octaves: number
  velocityMultiplier: [number, number, number]
  timeScale: [number, number, number]
}

export type GravityForceBehaviorJSON = {
  type: 'GravityForce'
  center: [number, number, number]
  magnitude: number
}

export type ColorOverLifeBehaviorJSON = {
  type: 'ColorOverLife'
  color: ColorGeneratorJSON
}

export type RotationOverLifeBehaviorJSON = {
  type: 'RotationOverLife'
  angularVelocity: ValueGeneratorJSON
  dynamic: boolean
}

export type Rotation3DOverLifeBehaviorJSON = {
  type: 'Rotation3DOverLife'
  angularVelocity: RotationGeneratorJSON
  dynamic: boolean
}

export type SizeOverLifeBehaviorJSON = {
  type: 'SizeOverLife'
  size: ValueGeneratorJSON
}

export type SpeedOverLifeBehaviorJSON = {
  type: 'SpeedOverLife'
  speed: ValueGeneratorJSON
}

export type FrameOverLifeBehaviorJSON = {
  type: 'FrameOverLife'
  frame: ValueGeneratorJSON
}

export type ForceOverLifeBehaviorJSON = {
  type: 'ForceOverLife'
  x: ValueGeneratorJSON
  y: ValueGeneratorJSON
  z: ValueGeneratorJSON
}

export type OrbitOverLifeBehaviorJSON = {
  type: 'OrbitOverLife'
  orbitSpeed: ValueGeneratorJSON
  axis: [number, number, number]
}

export type WidthOverLengthBehaviorJSON = {
  type: 'WidthOverLength'
  width: ValueGeneratorJSON
}

export type ChangeEmitDirectionBehaviorJSON = {
  type: 'ChangeEmitDirection'
  angle: ValueGeneratorJSON
}

export type EmitSubParticleSystemBehaviorJSON = {
  type: 'EmitSubParticleSystem'
  subParticleSystem: string
  useVelocityAsBasis: boolean
}

export type BehaviorJSON =
  | ApplyForceBehaviorJSON
  | NoiseBehaviorJSON
  | TurbulenceFieldBehaviorJSON
  | GravityForceBehaviorJSON
  | ColorOverLifeBehaviorJSON
  | RotationOverLifeBehaviorJSON
  | Rotation3DOverLifeBehaviorJSON
  | SizeOverLifeBehaviorJSON
  | SpeedOverLifeBehaviorJSON
  | FrameOverLifeBehaviorJSON
  | ForceOverLifeBehaviorJSON
  | OrbitOverLifeBehaviorJSON
  | WidthOverLengthBehaviorJSON
  | ChangeEmitDirectionBehaviorJSON
  | EmitSubParticleSystemBehaviorJSON
  | ApplySequencesJSON

/*
  SYSTEM TYPES
*/

export type RendererSettingsJSON = {
  startLength: ValueGeneratorJSON
  followLocalOrigin: boolean
}

export const BehaviorJSONDefaults: { [type: string]: BehaviorJSON } = {
  ApplySequences: {
    type: 'ApplySequences',
    delay: 0,
    sequencers: []
  },
  ApplyForce: {
    type: 'ApplyForce',
    direction: [0, 1, 0],
    magnitude: {
      type: 'ConstantValue',
      value: 1
    }
  },
  Noise: {
    type: 'Noise',
    frequency: [1, 1, 1],
    power: [1, 1, 1]
  },
  TurbulenceField: {
    type: 'TurbulenceField',
    scale: [1, 1, 1],
    octaves: 3,
    velocityMultiplier: [1, 1, 1],
    timeScale: [1, 1, 1]
  },
  GravityForce: {
    type: 'GravityForce',
    center: [0, 0, 0],
    magnitude: 1
  },
  ColorOverLife: {
    type: 'ColorOverLife',
    color: {
      type: 'ConstantColor',
      color: {
        r: 1,
        g: 1,
        b: 1,
        a: 1
      }
    }
  },
  RotationOverLife: {
    type: 'RotationOverLife',
    angularVelocity: {
      type: 'ConstantValue',
      value: 0.15
    },
    dynamic: false
  },
  Rotation3DOverLife: {
    type: 'Rotation3DOverLife',
    angularVelocity: {
      type: 'RandomQuat'
    },
    dynamic: false
  },
  SizeOverLife: {
    type: 'SizeOverLife',
    size: {
      type: 'ConstantValue',
      value: 0
    }
  },
  SpeedOverLife: {
    type: 'SpeedOverLife',
    speed: {
      type: 'ConstantValue',
      value: 1
    }
  },
  FrameOverLife: {
    type: 'FrameOverLife',
    frame: {
      type: 'ConstantValue',
      value: 0
    }
  },
  ForceOverLife: {
    type: 'ForceOverLife',
    x: {
      type: 'ConstantValue',
      value: 0
    },
    y: {
      type: 'ConstantValue',
      value: 1
    },
    z: {
      type: 'ConstantValue',
      value: 0
    }
  },
  OrbitOverLife: {
    type: 'OrbitOverLife',
    orbitSpeed: {
      type: 'ConstantValue',
      value: 0
    },
    axis: [0, 1, 0]
  },
  WidthOverLength: {
    type: 'WidthOverLength',
    width: {
      type: 'ConstantValue',
      value: 1
    }
  },
  ChangeEmitDirection: {
    type: 'ChangeEmitDirection',
    angle: {
      type: 'ConstantValue',
      value: 1.4
    }
  },
  EmitSubParticleSystem: {
    type: 'EmitSubParticleSystem',
    subParticleSystem: '',
    useVelocityAsBasis: false
  }
}

/*
/BEHAVIOR TYPES
*/

export type ExtraSystemJSON = {
  instancingGeometry: string
  startColor: ColorGeneratorJSON
  startRotation: ValueGeneratorJSON
  startSize: ValueGeneratorJSON
  startSpeed: ValueGeneratorJSON
  startLife: ValueGeneratorJSON
  behaviors: BehaviorJSON[]
  emissionBursts: BurstParametersJSON[]
  rendererEmitterSettings?: RendererSettingsJSON
}

export type ExpandedSystemJSON = ParticleSystemJSONParameters & ExtraSystemJSON

export type ParticleSystemMetadata = {
  geometries: { [key: string]: BufferGeometry }
  materials: { [key: string]: Material }
  textures: { [key: string]: Texture }
}

export type ParticleSystemComponentType = {
  systemParameters: ExpandedSystemJSON
  behaviorParameters: BehaviorJSON[]

  system?: ParticleSystem | undefined
  behaviors?: Behavior[] | undefined
  _loadIndex: number
  _refresh: number
}

export const ParticleSystemJSONParametersValidator = matches.shape({
  version: matches.string,
  autoDestroy: matches.boolean,
  looping: matches.boolean,
  duration: matches.number,
  shape: matches.shape({
    type: matches.string,
    radius: matches.number.optional(),
    arc: matches.number.optional(),
    thickness: matches.number.optional(),
    angle: matches.number.optional(),
    mesh: matches.string.optional()
  }),
  startLife: matches.object,
  startSpeed: matches.object,
  startRotation: matches.object,
  startSize: matches.object,
  startColor: matches.object,
  emissionOverTime: matches.object,
  emissionOverDistance: matches.object,
  onlyUsedByOther: matches.boolean,
  rendererEmitterSettings: matches
    .shape({
      startLength: matches.object.optional(),
      followLocalOrigin: matches.boolean.optional()
    })
    .optional(),
  renderMode: matches.natural,
  speedFactor: matches.number,
  texture: matches.string,
  instancingGeometry: matches.object.optional(),
  startTileIndex: matches.natural,
  uTileCount: matches.natural,
  vTileCount: matches.natural,
  blending: matches.natural,
  behaviors: matches.arrayOf(matches.any),
  worldSpace: matches.boolean
})

export const DEFAULT_PARTICLE_SYSTEM_PARAMETERS: ExpandedSystemJSON = {
  version: '1.0',
  autoDestroy: false,
  looping: true,
  prewarm: false,
  material: '',
  duration: 5,
  shape: { type: 'point' },
  startLife: {
    type: 'IntervalValue',
    a: 1,
    b: 2
  },
  startSpeed: {
    type: 'IntervalValue',
    a: 0.1,
    b: 5
  },
  startRotation: {
    type: 'IntervalValue',
    a: 0,
    b: 300
  },
  startSize: {
    type: 'IntervalValue',
    a: 0.025,
    b: 0.45
  },
  startColor: {
    type: 'ConstantColor',
    color: { r: 1, g: 1, b: 1, a: 0.1 }
  },
  emissionOverTime: {
    type: 'ConstantValue',
    value: 400
  },
  emissionOverDistance: {
    type: 'ConstantValue',
    value: 0
  },
  emissionBursts: [],
  onlyUsedByOther: false,
  rendererEmitterSettings: {
    startLength: {
      type: 'ConstantValue',
      value: 1
    },
    followLocalOrigin: true
  },
  renderMode: RenderMode.BillBoard,
  texture: '/static/editor/dot.png',
  instancingGeometry: '',
  startTileIndex: {
    type: 'ConstantValue',
    value: 0
  },
  uTileCount: 1,
  vTileCount: 1,
  blending: AdditiveBlending,
  behaviors: [],
  worldSpace: true
}

export const ParticleSystemComponent = defineComponent({
  name: 'EE_ParticleSystem',
  jsonID: 'particle-system',
  onInit: (entity) => {
    return {
      systemParameters: DEFAULT_PARTICLE_SYSTEM_PARAMETERS,
      behaviorParameters: [],
      _loadIndex: 0,
      _refresh: 0
    } as ParticleSystemComponentType
  },
  onSet: (entity, component, json) => {
    !!json?.systemParameters &&
      component.systemParameters.set({
        ...JSON.parse(JSON.stringify(component.systemParameters.value)),
        ...json.systemParameters
      })

    !!json?.behaviorParameters && component.behaviorParameters.set(JSON.parse(JSON.stringify(json.behaviorParameters)))
    ;(!!json?.systemParameters || !!json?.behaviorParameters) &&
      component._refresh.set((component._refresh.value + 1) % 1000)
  },
  onRemove: (entity, component) => {
    if (component.system.value) {
      removeObjectFromGroup(entity, component.system.value.emitter as unknown as Object3D)
      component.system.get(NO_PROXY)?.dispose()
      component.system.set(none)
    }
    component.behaviors.set(none)
  },
  toJSON: (entity, component) => ({
    systemParameters: JSON.parse(JSON.stringify(component.systemParameters.value)),
    behaviorParameters: JSON.parse(JSON.stringify(component.behaviorParameters.value))
  }),
  reactor: function () {
    const entity = useEntityContext()
    const componentState = useComponent(entity, ParticleSystemComponent)
    const component = componentState.value
    const batchRenderer = getBatchRenderer()!

    useEffect(() => {
      if (component.system) {
        const emitterAsObj3D = component.system.emitter as unknown as Object3D
        if (emitterAsObj3D.userData['_refresh'] === component._refresh) return
        removeObjectFromGroup(entity, emitterAsObj3D)
        component.system.dispose()
        componentState.system.set(none)
      }

      function initParticleSystem(systemParameters: ParticleSystemJSONParameters, metadata: ParticleSystemMetadata) {
        const nuSystem = ParticleSystem.fromJSON(systemParameters, metadata, {})
        batchRenderer.addSystem(nuSystem)
        componentState.behaviors.set(
          component.behaviorParameters.map((behaviorJSON) => {
            const behavior = BehaviorFromJSON(behaviorJSON, nuSystem)
            nuSystem.addBehavior(behavior)
            return behavior
          })
        )

        const emitterAsObj3D = nuSystem.emitter as unknown as Object3D
        emitterAsObj3D.userData['_refresh'] = component._refresh
        addObjectToGroup(entity, emitterAsObj3D)
        componentState.system.set(nuSystem)
      }

      const doLoadEmissionGeo =
        component.systemParameters.shape.type === 'mesh_surface' &&
        AssetLoader.getAssetClass(component.systemParameters.shape.mesh ?? '') === AssetClass.Model

      const doLoadInstancingGeo =
        component.systemParameters.instancingGeometry &&
        AssetLoader.getAssetClass(component.systemParameters.instancingGeometry) === AssetClass.Model

      const doLoadTexture =
        component.systemParameters.texture &&
        AssetLoader.getAssetClass(component.systemParameters.texture) === AssetClass.Image

      const loadDependencies: Promise<any>[] = []
      const metadata: ParticleSystemMetadata = { textures: {}, geometries: {}, materials: {} }

      //add dud material
      componentState.systemParameters.material.set('dud')
      const dudMaterial = new MeshBasicMaterial({
        color: 0xffffff,
        transparent: component.systemParameters.transparent ?? true,
        blending: component.systemParameters.blending as Blending
      })
      metadata.materials['dud'] = dudMaterial

      const processedParms = JSON.parse(JSON.stringify(component.systemParameters)) as ExpandedSystemJSON

      function loadGeoDependency(src: string) {
        return new Promise((resolve) => {
          AssetLoader.load(src, {}, ({ scene }: GLTF) => {
            const geo = getFirstMesh(scene)?.geometry
            !!geo && (metadata.geometries[src] = geo)
            resolve(null)
          })
        })
      }

      doLoadEmissionGeo &&
        loadDependencies.push(
          new Promise((resolve) => {
            AssetLoader.load(component.systemParameters.shape.mesh!, {}, ({ scene }: GLTF) => {
              const mesh = getFirstMesh(scene)
              mesh && (metadata.geometries[component.systemParameters.shape.mesh!] = mesh.geometry)
              resolve(null)
            })
          })
        )

      doLoadInstancingGeo && loadDependencies.push(loadGeoDependency(component.systemParameters.instancingGeometry!))

      doLoadTexture &&
        loadDependencies.push(
          new Promise((resolve) => {
            AssetLoader.load(component.systemParameters.texture!, {}, (texture: Texture) => {
              metadata.textures[component.systemParameters.texture!] = texture
              dudMaterial.map = texture
              resolve(null)
            })
          })
        )

      componentState._loadIndex.set(componentState._loadIndex.value + 1)
      const currentIndex = componentState._loadIndex.value
      Promise.all(loadDependencies).then(() => {
        currentIndex === componentState._loadIndex.value && initParticleSystem(processedParms, metadata)
      })
    }, [componentState._refresh])
    return null
  }
})<|MERGE_RESOLUTION|>--- conflicted
+++ resolved
@@ -26,17 +26,11 @@
 import { useEffect } from 'react'
 import {
   AdditiveBlending,
-<<<<<<< HEAD
   Blending,
   BufferGeometry,
   Material,
   MeshBasicMaterial,
-=======
-  BufferGeometry,
-  Material,
-  MeshBasicMaterial,
   Object3D,
->>>>>>> 34d02a11
   Texture,
   Vector2,
   Vector3
