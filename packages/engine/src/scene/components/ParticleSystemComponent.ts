/*
CPAL-1.0 License

The contents of this file are subject to the Common Public Attribution License
Version 1.0. (the "License"); you may not use this file except in compliance
with the License. You may obtain a copy of the License at
https://github.com/EtherealEngine/etherealengine/blob/dev/LICENSE.
The License is based on the Mozilla Public License Version 1.1, but Sections 14
and 15 have been added to cover use of software over a computer network and 
provide for limited attribution for the Original Developer. In addition, 
Exhibit A has been modified to be consistent with Exhibit B.

Software distributed under the License is distributed on an "AS IS" basis,
WITHOUT WARRANTY OF ANY KIND, either express or implied. See the License for the
specific language governing rights and limitations under the License.

The Original Code is Ethereal Engine.

The Original Developer is the Initial Developer. The Initial Developer of the
Original Code is the Ethereal Engine team.

All portions of the code written by the Ethereal Engine team are Copyright © 2021-2023 
Ethereal Engine. All Rights Reserved.
*/

import { useEffect } from 'react'
import {
  AdditiveBlending,
  Blending,
  BufferGeometry,
  Material,
  MeshBasicMaterial,
  Object3D,
  Texture,
  Vector2,
  Vector3
} from 'three'
import {
  BatchedParticleRenderer,
  Behavior,
  BehaviorFromJSON,
  ParticleSystem,
  ParticleSystemJSONParameters,
  RenderMode
} from 'three.quarks'
import matches from 'ts-matches'

import { NO_PROXY, defineState, getMutableState, none, useHookstate } from '@etherealengine/hyperflux'

import { defineComponent, getComponent, setComponent, useComponent } from '@etherealengine/ecs/src/ComponentFunctions'
import { createEntity, useEntityContext } from '@etherealengine/ecs/src/EntityFunctions'
import { NameComponent } from '@etherealengine/spatial/src/common/NameComponent'
import { addObjectToGroup, removeObjectFromGroup } from '@etherealengine/spatial/src/renderer/components/GroupComponent'
import { VisibleComponent } from '@etherealengine/spatial/src/renderer/components/VisibleComponent'
import { TransformComponent } from '@etherealengine/spatial/src/transform/components/TransformComponent'
import { AssetLoader } from '../../assets/classes/AssetLoader'
import { AssetClass } from '../../assets/enum/AssetClass'
<<<<<<< HEAD
import { useGLTF, useTexture } from '../../assets/functions/resourceHooks'
import { NameComponent } from '../../common/NameComponent'
import { addObjectToGroup, removeObjectFromGroup } from '../../renderer/components/GroupComponent'
import { VisibleComponent } from '../../renderer/components/VisibleComponent'
import { TransformComponent } from '../../transform/components/TransformComponent'
=======
import { GLTF } from '../../assets/loaders/gltf/GLTFLoader'
>>>>>>> 3829d048
import getFirstMesh from '../util/meshUtils'

export const ParticleState = defineState({
  name: 'ParticleState',
  initial: () => {
    const batchRenderer = new BatchedParticleRenderer()
    const batchRendererEntity = createEntity()
    addObjectToGroup(batchRendererEntity, batchRenderer)
    setComponent(batchRendererEntity, VisibleComponent)
    setComponent(batchRendererEntity, NameComponent, 'Particle Batched Renderer')
    return {
      batchRenderer,
      batchRendererEntity
    }
  }
})

/*
SHAPE TYPES
*/
export type PointShapeJSON = {
  type: 'point'
}

export const POINT_SHAPE_DEFAULT: PointShapeJSON = {
  type: 'point'
}

export type SphereShapeJSON = {
  type: 'sphere'
  radius?: number
}

export const SPHERE_SHAPE_DEFAULT: SphereShapeJSON = {
  type: 'sphere',
  radius: 1
}

export type ConeShapeJSON = {
  type: 'cone'
  radius?: number
  arc?: number
  thickness?: number
  angle?: number
}

export const CONE_SHAPE_DEFAULT: ConeShapeJSON = {
  type: 'cone',
  radius: 1,
  arc: 0.2,
  thickness: 4,
  angle: 30
}

export type DonutShapeJSON = {
  type: 'donut'
  radius?: number
  arc?: number
  thickness?: number
  angle?: number
}

export const DONUT_SHAPE_DEFAULT: DonutShapeJSON = {
  type: 'donut',
  radius: 1,
  arc: 30,
  thickness: 0.5,
  angle: 15
}

export type MeshShapeJSON = {
  type: 'mesh_surface'
  mesh?: string
}

export const MESH_SHAPE_DEFAULT: MeshShapeJSON = {
  type: 'mesh_surface',
  mesh: ''
}

export type GridShapeJSON = {
  type: 'grid'
  width?: number
  height?: number
  column?: number
  row?: number
}

export const GRID_SHAPE_DEFAULT: GridShapeJSON = {
  type: 'grid',
  width: 1,
  height: 1,
  column: 1,
  row: 1
}

export type EmitterShapeJSON =
  | PointShapeJSON
  | SphereShapeJSON
  | ConeShapeJSON
  | MeshShapeJSON
  | GridShapeJSON
  | DonutShapeJSON

/*
/SHAPE TYPES
*/

/*
VALUE GENERATOR TYPES
*/

export type ConstantValueJSON = {
  type: 'ConstantValue'
  value: number
}

export type IntervalValueJSON = {
  type: 'IntervalValue'
  a: number
  b: number
}

export type BezierFunctionJSON = {
  function: {
    p0: number
    p1: number
    p2: number
    p3: number
  }
  start: number
}

export type PiecewiseBezierValueJSON = {
  type: 'PiecewiseBezier'
  functions: BezierFunctionJSON[]
}

export type ValueGeneratorJSON = ConstantValueJSON | IntervalValueJSON | PiecewiseBezierValueJSON

export const ValueGeneratorJSONDefaults: Record<string, ValueGeneratorJSON> = {
  ConstantValue: {
    type: 'ConstantValue',
    value: 1
  },
  IntervalValue: {
    type: 'IntervalValue',
    a: 0,
    b: 1
  },
  PiecewiseBezier: {
    type: 'PiecewiseBezier',
    functions: [
      {
        function: {
          p0: 0,
          p1: 0,
          p2: 1,
          p3: 1
        },
        start: 0
      }
    ]
  }
}

/*
/VALUE GENERATOR TYPES
*/

/*
COLOR GENERATOR TYPES
*/

export type ColorJSON = {
  r: number
  g: number
  b: number
  a: number
}

export type ConstantColorJSON = {
  type: 'ConstantColor'
  color: ColorJSON
}

export type ColorRangeJSON = {
  type: 'ColorRange'
  a: ColorJSON
  b: ColorJSON
}

export type RandomColorJSON = {
  type: 'RandomColor'
  a: ColorJSON
  b: ColorJSON
}

export type ColorGradientFunctionJSON = {
  function: ColorRangeJSON
  start: number
}

export type ColorGradientJSON = {
  type: 'Gradient'
  functions: ColorGradientFunctionJSON[]
}

export type ColorGeneratorJSON = ConstantColorJSON | ColorRangeJSON | RandomColorJSON | ColorGradientJSON

export const ColorGeneratorJSONDefaults: Record<string, ColorGeneratorJSON> = {
  ConstantColor: {
    type: 'ConstantColor',
    color: { r: 1, g: 1, b: 1, a: 1 }
  },
  ColorRange: {
    type: 'ColorRange',
    a: { r: 1, g: 1, b: 1, a: 1 },
    b: { r: 1, g: 1, b: 1, a: 1 }
  },
  RandomColor: {
    type: 'RandomColor',
    a: { r: 1, g: 1, b: 1, a: 1 },
    b: { r: 1, g: 1, b: 1, a: 1 }
  },
  Gradient: {
    type: 'Gradient',
    functions: [
      {
        function: {
          type: 'ColorRange',
          a: { r: 1, g: 1, b: 1, a: 1 },
          b: { r: 1, g: 1, b: 1, a: 1 }
        },
        start: 0
      }
    ]
  }
}

/*
/COLOR GENERATOR TYPES
*/

/*
ROTATION GENERATOR TYPES
*/

export type AxisAngleGeneratorJSON = {
  type: 'AxisAngle'
  axis: [number, number, number]
  angle: ValueGeneratorJSON
}

export type EulerGeneratorJSON = {
  type: 'Euler'
  angleX: ValueGeneratorJSON
  angleY: ValueGeneratorJSON
  angleZ: ValueGeneratorJSON
}

export type RandomQuatGeneratorJSON = {
  type: 'RandomQuat'
}

export type RotationGeneratorJSON = AxisAngleGeneratorJSON | EulerGeneratorJSON | RandomQuatGeneratorJSON

export const RotationGeneratorJSONDefaults: Record<string, RotationGeneratorJSON> = {
  AxisAngle: {
    type: 'AxisAngle',
    axis: [0, 1, 0],
    angle: {
      type: 'ConstantValue',
      value: 0
    }
  },
  Euler: {
    type: 'Euler',
    angleX: {
      type: 'ConstantValue',
      value: 0
    },
    angleY: {
      type: 'ConstantValue',
      value: 0
    },
    angleZ: {
      type: 'ConstantValue',
      value: 0
    }
  },
  RandomQuat: {
    type: 'RandomQuat'
  }
}
/*
/ROTATION GENERATOR TYPES
*/

/*
BEHAVIOR TYPES
*/

//  SEQUENCER
export type TextureSequencerJSON = {
  scaleX: number
  scaleY: number
  position: Vector3
  locations: Vector2[]
  src: string
  threshold: number
}

export type SequencerJSON = TextureSequencerJSON

export type ApplySequencesJSON = {
  type: 'ApplySequences'
  delay: number
  sequencers: {
    range: IntervalValueJSON
    sequencer: SequencerJSON
  }[]
}

export type BurstParametersJSON = {
  time: number
  count: number
  cycle: number
  interval: number
  probability: number
}
//  /SEQUENCER

export type ApplyForceBehaviorJSON = {
  type: 'ApplyForce'
  direction: [number, number, number]
  magnitude: ValueGeneratorJSON
}

export type NoiseBehaviorJSON = {
  type: 'Noise'
  frequency: [number, number, number]
  power: [number, number, number]
}

export type TurbulenceFieldBehaviorJSON = {
  type: 'TurbulenceField'
  scale: [number, number, number]
  octaves: number
  velocityMultiplier: [number, number, number]
  timeScale: [number, number, number]
}

export type GravityForceBehaviorJSON = {
  type: 'GravityForce'
  center: [number, number, number]
  magnitude: number
}

export type ColorOverLifeBehaviorJSON = {
  type: 'ColorOverLife'
  color: ColorGeneratorJSON
}

export type RotationOverLifeBehaviorJSON = {
  type: 'RotationOverLife'
  angularVelocity: ValueGeneratorJSON
  dynamic: boolean
}

export type Rotation3DOverLifeBehaviorJSON = {
  type: 'Rotation3DOverLife'
  angularVelocity: RotationGeneratorJSON
  dynamic: boolean
}

export type SizeOverLifeBehaviorJSON = {
  type: 'SizeOverLife'
  size: ValueGeneratorJSON
}

export type SpeedOverLifeBehaviorJSON = {
  type: 'SpeedOverLife'
  speed: ValueGeneratorJSON
}

export type FrameOverLifeBehaviorJSON = {
  type: 'FrameOverLife'
  frame: ValueGeneratorJSON
}

export type ForceOverLifeBehaviorJSON = {
  type: 'ForceOverLife'
  x: ValueGeneratorJSON
  y: ValueGeneratorJSON
  z: ValueGeneratorJSON
}

export type OrbitOverLifeBehaviorJSON = {
  type: 'OrbitOverLife'
  orbitSpeed: ValueGeneratorJSON
  axis: [number, number, number]
}

export type WidthOverLengthBehaviorJSON = {
  type: 'WidthOverLength'
  width: ValueGeneratorJSON
}

export type ChangeEmitDirectionBehaviorJSON = {
  type: 'ChangeEmitDirection'
  angle: ValueGeneratorJSON
}

export type EmitSubParticleSystemBehaviorJSON = {
  type: 'EmitSubParticleSystem'
  subParticleSystem: string
  useVelocityAsBasis: boolean
}

export type BehaviorJSON =
  | ApplyForceBehaviorJSON
  | NoiseBehaviorJSON
  | TurbulenceFieldBehaviorJSON
  | GravityForceBehaviorJSON
  | ColorOverLifeBehaviorJSON
  | RotationOverLifeBehaviorJSON
  | Rotation3DOverLifeBehaviorJSON
  | SizeOverLifeBehaviorJSON
  | SpeedOverLifeBehaviorJSON
  | FrameOverLifeBehaviorJSON
  | ForceOverLifeBehaviorJSON
  | OrbitOverLifeBehaviorJSON
  | WidthOverLengthBehaviorJSON
  | ChangeEmitDirectionBehaviorJSON
  | EmitSubParticleSystemBehaviorJSON
  | ApplySequencesJSON

/*
  SYSTEM TYPES
*/

export type RendererSettingsJSON = {
  startLength: ValueGeneratorJSON
  followLocalOrigin: boolean
}

export const BehaviorJSONDefaults: { [type: string]: BehaviorJSON } = {
  ApplySequences: {
    type: 'ApplySequences',
    delay: 0,
    sequencers: []
  },
  ApplyForce: {
    type: 'ApplyForce',
    direction: [0, 1, 0],
    magnitude: {
      type: 'ConstantValue',
      value: 1
    }
  },
  Noise: {
    type: 'Noise',
    frequency: [1, 1, 1],
    power: [1, 1, 1]
  },
  TurbulenceField: {
    type: 'TurbulenceField',
    scale: [1, 1, 1],
    octaves: 3,
    velocityMultiplier: [1, 1, 1],
    timeScale: [1, 1, 1]
  },
  GravityForce: {
    type: 'GravityForce',
    center: [0, 0, 0],
    magnitude: 1
  },
  ColorOverLife: {
    type: 'ColorOverLife',
    color: {
      type: 'ConstantColor',
      color: {
        r: 1,
        g: 1,
        b: 1,
        a: 1
      }
    }
  },
  RotationOverLife: {
    type: 'RotationOverLife',
    angularVelocity: {
      type: 'ConstantValue',
      value: 0.15
    },
    dynamic: false
  },
  Rotation3DOverLife: {
    type: 'Rotation3DOverLife',
    angularVelocity: {
      type: 'RandomQuat'
    },
    dynamic: false
  },
  SizeOverLife: {
    type: 'SizeOverLife',
    size: {
      type: 'ConstantValue',
      value: 0
    }
  },
  SpeedOverLife: {
    type: 'SpeedOverLife',
    speed: {
      type: 'ConstantValue',
      value: 1
    }
  },
  FrameOverLife: {
    type: 'FrameOverLife',
    frame: {
      type: 'ConstantValue',
      value: 0
    }
  },
  ForceOverLife: {
    type: 'ForceOverLife',
    x: {
      type: 'ConstantValue',
      value: 0
    },
    y: {
      type: 'ConstantValue',
      value: 1
    },
    z: {
      type: 'ConstantValue',
      value: 0
    }
  },
  OrbitOverLife: {
    type: 'OrbitOverLife',
    orbitSpeed: {
      type: 'ConstantValue',
      value: 0
    },
    axis: [0, 1, 0]
  },
  WidthOverLength: {
    type: 'WidthOverLength',
    width: {
      type: 'ConstantValue',
      value: 1
    }
  },
  ChangeEmitDirection: {
    type: 'ChangeEmitDirection',
    angle: {
      type: 'ConstantValue',
      value: 1.4
    }
  },
  EmitSubParticleSystem: {
    type: 'EmitSubParticleSystem',
    subParticleSystem: '',
    useVelocityAsBasis: false
  }
}

/*
/BEHAVIOR TYPES
*/

export type ExtraSystemJSON = {
  instancingGeometry: string
  startColor: ColorGeneratorJSON
  startRotation: ValueGeneratorJSON
  startSize: ValueGeneratorJSON
  startSpeed: ValueGeneratorJSON
  startLife: ValueGeneratorJSON
  behaviors: BehaviorJSON[]
  emissionBursts: BurstParametersJSON[]
  rendererEmitterSettings?: RendererSettingsJSON
}

export type ExpandedSystemJSON = ParticleSystemJSONParameters & ExtraSystemJSON

export type ParticleSystemMetadata = {
  geometries: { [key: string]: BufferGeometry }
  materials: { [key: string]: Material }
  textures: { [key: string]: Texture }
}

export type ParticleSystemComponentType = {
  systemParameters: ExpandedSystemJSON
  behaviorParameters: BehaviorJSON[]

  system?: ParticleSystem | undefined
  behaviors?: Behavior[] | undefined
  _loadIndex: number
  _refresh: number
}

export const ParticleSystemJSONParametersValidator = matches.shape({
  version: matches.string,
  autoDestroy: matches.boolean,
  looping: matches.boolean,
  duration: matches.number,
  shape: matches.shape({
    type: matches.string,
    radius: matches.number.optional(),
    arc: matches.number.optional(),
    thickness: matches.number.optional(),
    angle: matches.number.optional(),
    mesh: matches.string.optional()
  }),
  startLife: matches.object,
  startSpeed: matches.object,
  startRotation: matches.object,
  startSize: matches.object,
  startColor: matches.object,
  emissionOverTime: matches.object,
  emissionOverDistance: matches.object,
  onlyUsedByOther: matches.boolean,
  rendererEmitterSettings: matches
    .shape({
      startLength: matches.object.optional(),
      followLocalOrigin: matches.boolean.optional()
    })
    .optional(),
  renderMode: matches.natural,
  speedFactor: matches.number,
  texture: matches.string,
  instancingGeometry: matches.object.optional(),
  startTileIndex: matches.natural,
  uTileCount: matches.natural,
  vTileCount: matches.natural,
  blending: matches.natural,
  behaviors: matches.arrayOf(matches.any),
  worldSpace: matches.boolean
})

export const DEFAULT_PARTICLE_SYSTEM_PARAMETERS: ExpandedSystemJSON = {
  version: '1.0',
  autoDestroy: false,
  looping: true,
  prewarm: false,
  material: '',
  duration: 5,
  shape: { type: 'point' },
  startLife: {
    type: 'IntervalValue',
    a: 1,
    b: 2
  },
  startSpeed: {
    type: 'IntervalValue',
    a: 0.1,
    b: 5
  },
  startRotation: {
    type: 'IntervalValue',
    a: 0,
    b: 300
  },
  startSize: {
    type: 'IntervalValue',
    a: 0.025,
    b: 0.45
  },
  startColor: {
    type: 'ConstantColor',
    color: { r: 1, g: 1, b: 1, a: 0.1 }
  },
  emissionOverTime: {
    type: 'ConstantValue',
    value: 400
  },
  emissionOverDistance: {
    type: 'ConstantValue',
    value: 0
  },
  emissionBursts: [],
  onlyUsedByOther: false,
  rendererEmitterSettings: {
    startLength: {
      type: 'ConstantValue',
      value: 1
    },
    followLocalOrigin: true
  },
  renderMode: RenderMode.BillBoard,
  texture: '/static/editor/dot.png',
  instancingGeometry: '',
  startTileIndex: {
    type: 'ConstantValue',
    value: 0
  },
  uTileCount: 1,
  vTileCount: 1,
  blending: AdditiveBlending,
  behaviors: [],
  worldSpace: true
}

export const ParticleSystemComponent = defineComponent({
  name: 'EE_ParticleSystem',
  jsonID: 'particle-system',
  onInit: (entity) => {
    return {
      systemParameters: DEFAULT_PARTICLE_SYSTEM_PARAMETERS,
      behaviorParameters: [],
      _loadIndex: 0,
      _refresh: 0
    } as ParticleSystemComponentType
  },
  onSet: (entity, component, json) => {
    !!json?.systemParameters &&
      component.systemParameters.set({
        ...JSON.parse(JSON.stringify(component.systemParameters.value)),
        ...json.systemParameters
      })

    !!json?.behaviorParameters && component.behaviorParameters.set(JSON.parse(JSON.stringify(json.behaviorParameters)))
    ;(!!json?.systemParameters || !!json?.behaviorParameters) &&
      component._refresh.set((component._refresh.value + 1) % 1000)
  },
  onRemove: (entity, component) => {
    if (component.system.value) {
      removeObjectFromGroup(entity, component.system.value.emitter as unknown as Object3D)
      component.system.get(NO_PROXY)?.dispose()
      component.system.set(none)
    }
    component.behaviors.set(none)
  },
  toJSON: (entity, component) => ({
    systemParameters: JSON.parse(JSON.stringify(component.systemParameters.value)),
    behaviorParameters: JSON.parse(JSON.stringify(component.behaviorParameters.value))
  }),
  reactor: function () {
    const entity = useEntityContext()
    const componentState = useComponent(entity, ParticleSystemComponent)
    const component = componentState.value
    const batchRenderer = useHookstate(getMutableState(ParticleState).batchRenderer)

    const [geoDependency, unloadGeo] = useGLTF(component.systemParameters.instancingGeometry!, entity, {}, (url) => {
      metadata.geometries.nested(url).set(none)
    })
    const [shapeMesh, unloadMesh] = useGLTF(component.systemParameters.shape.mesh!, entity, {}, (url) => {
      metadata.geometries.nested(url).set(none)
    })
    const [textureState, unloadTexture] = useTexture(component.systemParameters.texture!, entity, {}, (url) => {
      metadata.textures.nested(url).set(none)
      dudMaterial.map.set(none)
    })

    const metadata = useHookstate({ textures: {}, geometries: {}, materials: {} } as ParticleSystemMetadata)
    const dudMaterial = useHookstate(
      new MeshBasicMaterial({
        color: 0xffffff,
        transparent: component.systemParameters.transparent ?? true,
        blending: component.systemParameters.blending as Blending
      })
    )

    useEffect(() => {
      //add dud material
      componentState.systemParameters.material.set('dud')
      metadata.materials.nested('dud').set(dudMaterial.get(NO_PROXY))

      return () => {
        unloadGeo()
        unloadMesh()
        unloadTexture()
      }
    }, [])

    useEffect(() => {
      if (!geoDependency.value || !geoDependency.value.scene) return

      const scene = geoDependency.value.scene
      const geo = getFirstMesh(scene)?.geometry
      !!geo && metadata.geometries.nested(component.systemParameters.instancingGeometry!).set(geo)
    }, [geoDependency])

    useEffect(() => {
      if (!shapeMesh.value || !shapeMesh.value.scene) return

      const scene = shapeMesh.value.scene
      const mesh = getFirstMesh(scene)
      mesh && metadata.geometries.nested(component.systemParameters.shape.mesh!).set(mesh.geometry)
    }, [shapeMesh])

    useEffect(() => {
      const texture = textureState.get(NO_PROXY)
      if (!texture) return
      metadata.textures.nested(component.systemParameters.texture!).set(texture)
      dudMaterial.map.set(texture)
    }, [textureState])

    useEffect(() => {
      if (component.system) {
        const emitterAsObj3D = component.system.emitter as unknown as Object3D
        if (emitterAsObj3D.userData['_refresh'] === component._refresh) return
        removeObjectFromGroup(entity, emitterAsObj3D)
        component.system.dispose()
        componentState.system.set(none)
      }

      function initParticleSystem(systemParameters: ParticleSystemJSONParameters, metadata: ParticleSystemMetadata) {
        const nuSystem = ParticleSystem.fromJSON(systemParameters, metadata, {})
        batchRenderer.value.addSystem(nuSystem)
        componentState.behaviors.set(
          component.behaviorParameters.map((behaviorJSON) => {
            const behavior = BehaviorFromJSON(behaviorJSON, nuSystem)
            nuSystem.addBehavior(behavior)
            return behavior
          })
        )

        const emitterAsObj3D = nuSystem.emitter
        emitterAsObj3D.userData['_refresh'] = component._refresh
        addObjectToGroup(entity, emitterAsObj3D)
        const transformComponent = getComponent(entity, TransformComponent)
        emitterAsObj3D.matrix = transformComponent.matrix
        componentState.system.set(nuSystem)
      }

      const doLoadEmissionGeo =
        component.systemParameters.shape.type === 'mesh_surface' &&
        AssetLoader.getAssetClass(component.systemParameters.shape.mesh ?? '') === AssetClass.Model

      const doLoadInstancingGeo =
        component.systemParameters.instancingGeometry &&
        AssetLoader.getAssetClass(component.systemParameters.instancingGeometry) === AssetClass.Model

      const doLoadTexture =
        component.systemParameters.texture &&
        AssetLoader.getAssetClass(component.systemParameters.texture) === AssetClass.Image

      const loadedEmissionGeo = (doLoadEmissionGeo && shapeMesh.value) || !doLoadEmissionGeo
      const loadedInstanceGeo = (doLoadInstancingGeo && geoDependency.value) || !doLoadInstancingGeo
      const loadedTexture = (doLoadTexture && textureState.value) || !doLoadTexture

      if (loadedEmissionGeo && loadedInstanceGeo && loadedTexture) {
        const processedParms = JSON.parse(JSON.stringify(component.systemParameters)) as ExpandedSystemJSON

        componentState._loadIndex.set(componentState._loadIndex.value + 1)
        const currentIndex = componentState._loadIndex.value
        currentIndex === componentState._loadIndex.value && initParticleSystem(processedParms, metadata.value)
      }
    }, [geoDependency, shapeMesh, textureState, componentState._refresh])

<<<<<<< HEAD
=======
      doLoadEmissionGeo &&
        loadDependencies.push(
          new Promise((resolve) => {
            AssetLoader.load(component.systemParameters.shape.mesh!, {}, ({ scene }: GLTF) => {
              const mesh = getFirstMesh(scene)
              mesh && (metadata.geometries[component.systemParameters.shape.mesh!] = mesh.geometry)
              resolve(null)
            })
          })
        )

      doLoadInstancingGeo && loadDependencies.push(loadGeoDependency(component.systemParameters.instancingGeometry!))

      doLoadTexture &&
        loadDependencies.push(
          new Promise((resolve) => {
            AssetLoader.load(component.systemParameters.texture!, {}, (texture: Texture) => {
              metadata.textures[component.systemParameters.texture!] = texture
              dudMaterial.map = texture
              resolve(null)
            })
          })
        )

      componentState._loadIndex.set(componentState._loadIndex.value + 1)
      const currentIndex = componentState._loadIndex.value
      Promise.all(loadDependencies).then(() => {
        currentIndex === componentState._loadIndex.value && initParticleSystem(processedParms, metadata)
      })
      return () => {
        if (component.system) {
          const index = batchRenderer.value.systemToBatchIndex.get(component.system)
          batchRenderer.value.deleteSystem(component.system)
          if (typeof index === 'undefined') return
          batchRenderer.value.children.splice(index, 1)
          const [batch] = batchRenderer.value.batches.splice(index, 1)
          for (const value of Object.values(batch)) {
            if (typeof value?.dispose === 'function') value.dispose()
          }
          batch.dispose()
        }
      }
    }, [componentState._refresh])
>>>>>>> 3829d048
    return null
  }
})<|MERGE_RESOLUTION|>--- conflicted
+++ resolved
@@ -55,15 +55,7 @@
 import { TransformComponent } from '@etherealengine/spatial/src/transform/components/TransformComponent'
 import { AssetLoader } from '../../assets/classes/AssetLoader'
 import { AssetClass } from '../../assets/enum/AssetClass'
-<<<<<<< HEAD
 import { useGLTF, useTexture } from '../../assets/functions/resourceHooks'
-import { NameComponent } from '../../common/NameComponent'
-import { addObjectToGroup, removeObjectFromGroup } from '../../renderer/components/GroupComponent'
-import { VisibleComponent } from '../../renderer/components/VisibleComponent'
-import { TransformComponent } from '../../transform/components/TransformComponent'
-=======
-import { GLTF } from '../../assets/loaders/gltf/GLTFLoader'
->>>>>>> 3829d048
 import getFirstMesh from '../util/meshUtils'
 
 export const ParticleState = defineState({
@@ -916,39 +908,7 @@
         const currentIndex = componentState._loadIndex.value
         currentIndex === componentState._loadIndex.value && initParticleSystem(processedParms, metadata.value)
       }
-    }, [geoDependency, shapeMesh, textureState, componentState._refresh])
-
-<<<<<<< HEAD
-=======
-      doLoadEmissionGeo &&
-        loadDependencies.push(
-          new Promise((resolve) => {
-            AssetLoader.load(component.systemParameters.shape.mesh!, {}, ({ scene }: GLTF) => {
-              const mesh = getFirstMesh(scene)
-              mesh && (metadata.geometries[component.systemParameters.shape.mesh!] = mesh.geometry)
-              resolve(null)
-            })
-          })
-        )
-
-      doLoadInstancingGeo && loadDependencies.push(loadGeoDependency(component.systemParameters.instancingGeometry!))
-
-      doLoadTexture &&
-        loadDependencies.push(
-          new Promise((resolve) => {
-            AssetLoader.load(component.systemParameters.texture!, {}, (texture: Texture) => {
-              metadata.textures[component.systemParameters.texture!] = texture
-              dudMaterial.map = texture
-              resolve(null)
-            })
-          })
-        )
-
-      componentState._loadIndex.set(componentState._loadIndex.value + 1)
-      const currentIndex = componentState._loadIndex.value
-      Promise.all(loadDependencies).then(() => {
-        currentIndex === componentState._loadIndex.value && initParticleSystem(processedParms, metadata)
-      })
+
       return () => {
         if (component.system) {
           const index = batchRenderer.value.systemToBatchIndex.get(component.system)
@@ -962,8 +922,8 @@
           batch.dispose()
         }
       }
-    }, [componentState._refresh])
->>>>>>> 3829d048
+    }, [geoDependency, shapeMesh, textureState, componentState._refresh])
+
     return null
   }
 })