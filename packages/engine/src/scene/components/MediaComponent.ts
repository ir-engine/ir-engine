--- conflicted
+++ resolved
@@ -132,7 +132,6 @@
   name: 'MediaComponent',
   jsonID: 'EE_media',
 
-<<<<<<< HEAD
   schema: S.Object({
     controls: S.Bool(false),
     synchronize: S.Bool(true),
@@ -150,7 +149,7 @@
     paused: S.Bool(true),
     ended: S.Bool(true),
     waiting: S.Bool(false),
-    track: S.Number(0),
+    track: S.Number(-1),
     trackDurations: S.Array(S.Number())
     /**
      * TODO: refactor this into a ScheduleComponent for invoking callbacks at scheduled times
@@ -163,40 +162,6 @@
   }),
 
   toJSON: (component) => {
-=======
-  onInit: (entity) => {
-    return {
-      controls: false,
-      synchronize: true,
-      autoplay: true,
-      uiOffset: new Vector3(),
-      xruiEntity: UndefinedEntity,
-      volume: 1,
-      resources: [] as string[],
-      playMode: PlayMode.loop as PlayMode,
-      isMusic: false,
-      seekTime: 0,
-      /**@deprecated */
-      paths: [] as string[],
-      // runtime props
-      paused: true,
-      ended: true,
-      waiting: false,
-      track: -1,
-      trackDurations: [] as number[]
-      /**
-       * TODO: refactor this into a ScheduleComponent for invoking callbacks at scheduled times
-       * The auto start time for the playlist, in Unix/Epoch time (milliseconds).
-       * If this value is negative, media playback must be explicitly started.
-       * If this value is non-negative and in the past, playback as soon as possible.
-       * If this value is in the future, begin playback at the appointed time.
-       */
-      // autoStartTime: -1
-    }
-  },
-
-  toJSON: (entity, component) => {
->>>>>>> 51d91595
     return {
       controls: component.controls,
       autoplay: component.autoplay,
