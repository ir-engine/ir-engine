/*
CPAL-1.0 License

The contents of this file are subject to the Common Public Attribution License
Version 1.0. (the "License"); you may not use this file except in compliance
with the License. You may obtain a copy of the License at
https://github.com/ir-engine/ir-engine/blob/dev/LICENSE.
The License is based on the Mozilla Public License Version 1.1, but Sections 14
and 15 have been added to cover use of software over a computer network and 
provide for limited attribution for the Original Developer. In addition, 
Exhibit A has been modified to be consistent with Exhibit B.

Software distributed under the License is distributed on an "AS IS" basis,
WITHOUT WARRANTY OF ANY KIND, either express or implied. See the License for the
specific language governing rights and limitations under the License.

The Original Code is Infinite Reality Engine.

The Original Developer is the Initial Developer. The Initial Developer of the
Original Code is the Infinite Reality Engine team.

All portions of the code written by the Infinite Reality Engine team are Copyright © 2021-2023 
Infinite Reality Engine. All Rights Reserved.
*/

import type Hls from 'hls.js'
import { startTransition, useEffect, useLayoutEffect } from 'react'
import { DoubleSide, MeshBasicMaterial, PlaneGeometry, Vector3 } from 'three'

<<<<<<< HEAD
import { isClient } from '@ir-engine/common/src/utils/getEnvironment'
=======
>>>>>>> b99a7f40
import { ComponentType, Engine, UndefinedEntity } from '@ir-engine/ecs'
import {
  defineComponent,
  getComponent,
  getMutableComponent,
  getOptionalComponent,
  hasComponent,
  removeComponent,
  setComponent,
  useComponent,
  useOptionalComponent
} from '@ir-engine/ecs/src/ComponentFunctions'
import { Entity } from '@ir-engine/ecs/src/Entity'
<<<<<<< HEAD
import { entityExists, useEntityContext } from '@ir-engine/ecs/src/EntityFunctions'
import { State, getMutableState, getState, useHookstate } from '@ir-engine/hyperflux'
=======
import { useEntityContext } from '@ir-engine/ecs/src/EntityFunctions'
import { State, getMutableState, getState, isClient, none, useHookstate } from '@ir-engine/hyperflux'
>>>>>>> b99a7f40
import { DebugMeshComponent } from '@ir-engine/spatial/src/common/debug/DebugMeshComponent'
import { InputComponent } from '@ir-engine/spatial/src/input/components/InputComponent'
import { RendererState } from '@ir-engine/spatial/src/renderer/RendererState'
import { RendererComponent } from '@ir-engine/spatial/src/renderer/WebGLRendererSystem'
import { BoundingBoxComponent } from '@ir-engine/spatial/src/transform/components/BoundingBoxComponents'

import { AssetLoader } from '../../assets/classes/AssetLoader'
import { useTexture } from '../../assets/functions/resourceLoaderHooks'
import { AudioState } from '../../audio/AudioState'
import { removePannerNode } from '../../audio/PositionalAudioFunctions'
import { PlayMode } from '../constants/PlayMode'
import { addError, clearErrors, removeError } from '../functions/ErrorFunctions'
import isHLS from '../functions/isHLS'

const AUDIO_TEXTURE_PATH = '/static/editor/audio-icon.png'

export const AudioNodeGroups = new WeakMap<HTMLMediaElement | MediaStream, AudioNodeGroup>()

export type AudioNodeGroup = {
  source: MediaElementAudioSourceNode | MediaStreamAudioSourceNode
  gain: GainNode
  panner?: PannerNode
  mixbus: GainNode
}

export const createAudioNodeGroup = (
  el: HTMLMediaElement | MediaStream,
  source: MediaElementAudioSourceNode | MediaStreamAudioSourceNode,
  mixbus: GainNode
) => {
  const audioContext = getState(AudioState).audioContext
  const gain = audioContext.createGain()
  source.connect(gain)
  gain.connect(mixbus)
  const panner = audioContext.createPanner()
  const group = { source, gain, mixbus, panner } as AudioNodeGroup
  AudioNodeGroups.set(el, group)
  return group
}

export const MediaElementComponent = defineComponent({
  name: 'MediaElement',

  onInit: (entity) => {
    return {
      element: undefined! as HTMLMediaElement,
      hls: undefined as Hls | undefined,
      abortController: new AbortController()
    }
  },

  toJSON: () => {
    return undefined as any as { element: HTMLMediaElement }
  },

  onSet: (entity, component, json) => {
    if (!json) return
    if (typeof json.element === 'object' && json.element !== component.element.get({ noproxy: true }))
      component.element.set(json.element as HTMLMediaElement)
  },

  reactor: () => {
    const entity = useEntityContext()
    const mediaElementComponent = useComponent(entity, MediaElementComponent)

    useLayoutEffect(() => {
<<<<<<< HEAD
      const media = mediaElementComponent.get({ noproxy: true })
      return () => {
        if (!entityExists(entity) || !hasComponent(entity, MediaElementComponent)) {
          const element = media.element as HTMLMediaElement
          media.hls?.destroy()
          const audioNodeGroup = AudioNodeGroups.get(element)
          if (audioNodeGroup && audioNodeGroup.panner) removePannerNode(audioNodeGroup)
          AudioNodeGroups.delete(element)
          element.pause()
          element.removeAttribute('src')
          element.load()
          element.remove()
          media.abortController.abort()
        }
      }
    }, [mediaElementComponent])
=======
      return () => {
        const element = mediaElementComponent.element.get({ noproxy: true }) as HTMLMediaElement
        mediaElementComponent.hls.value?.destroy()
        mediaElementComponent.hls.set(none)
        const audioNodeGroup = AudioNodeGroups.get(element)
        if (audioNodeGroup && audioNodeGroup.panner) removePannerNode(audioNodeGroup)
        AudioNodeGroups.delete(element)
        element.pause()
        element.removeAttribute('src')
        element.load()
        element.remove()
        mediaElementComponent.element.set(none)
        mediaElementComponent.abortController.value.abort()
      }
    }, [])
>>>>>>> b99a7f40
  },

  errors: ['MEDIA_ERROR', 'HLS_ERROR']
})

export const MediaComponent = defineComponent({
  name: 'MediaComponent',
  jsonID: 'EE_media',

  onInit: (entity) => {
    return {
      controls: false,
      synchronize: true,
      autoplay: true,
      uiOffset: new Vector3(),
      xruiEntity: UndefinedEntity,
      volume: 1,
      resources: [] as string[],
      playMode: PlayMode.loop as PlayMode,
      isMusic: false,
      seekTime: 0,
      /**@deprecated */
      paths: [] as string[],
      // runtime props
      paused: true,
      ended: true,
      waiting: false,
      track: -1,
      trackDurations: [] as number[]
      /**
       * TODO: refactor this into a ScheduleComponent for invoking callbacks at scheduled times
       * The auto start time for the playlist, in Unix/Epoch time (milliseconds).
       * If this value is negative, media playback must be explicitly started.
       * If this value is non-negative and in the past, playback as soon as possible.
       * If this value is in the future, begin playback at the appointed time.
       */
      // autoStartTime: -1
    }
  },

  toJSON: (entity, component) => {
    return {
      controls: component.controls.value,
      autoplay: component.autoplay.value,
      resources: [...component.resources.value].filter(Boolean), // filter empty strings
      volume: component.volume.value,
      uiOffset: component.uiOffset.value,
      synchronize: component.synchronize.value,
      playMode: component.playMode.value,
      isMusic: component.isMusic.value,
      seekTime: component.seekTime.value // we can start media from a specific point if needed
    }
  },

  onSet: (entity, component, json) => {
    if (!json) return
    startTransition(() => {
      if (typeof (json as any).paths === 'object') {
        // backwards-compat: update uvol paths to point to the video files
        const paths = (json as any).paths.map((path) => path.replace('.drcs', '.mp4').replace('.uvol', '.mp4'))
        component.resources.set(paths)
      }
      if (typeof json.resources === 'object') {
        if (typeof json.resources[0] === 'string') {
          component.resources.set(json.resources)
        } else {
          component.resources.set(json.resources.map((resource: any) => resource.path))
        }
      }

      if (typeof json.uiOffset === 'object') {
        component.uiOffset.set(new Vector3(json.uiOffset.x, json.uiOffset.y, json.uiOffset.z))
      }
      if (typeof json.controls === 'boolean' && json.controls !== component.controls.value)
        component.controls.set(json.controls)

      // backwars-compat: convert from number enums to strings
      if (
        (typeof json.playMode === 'number' || typeof json.playMode === 'string') &&
        json.playMode !== component.playMode.value
      ) {
        if (typeof json.playMode === 'number') {
          switch (json.playMode) {
            case 1:
              component.playMode.set(PlayMode.single)
              break
            case 2:
              component.playMode.set(PlayMode.random)
              break
            case 3:
              component.playMode.set(PlayMode.loop)
              break
            case 4:
              component.playMode.set(PlayMode.singleloop)
              break
          }
        } else {
          component.playMode.set(json.playMode)
        }
      }

      if (typeof json.isMusic === 'boolean' && component.isMusic.value !== json.isMusic)
        component.isMusic.set(json.isMusic)

      if (typeof json.volume === 'number') component.volume.set(json.volume)

      // @ts-ignore deprecated autoplay field
      if (typeof json.paused === 'boolean') component.autoplay.set(!json.paused)
      if (typeof json.seekTime === 'number') component.seekTime.set(json.seekTime)

      if (typeof json.autoplay === 'boolean') component.autoplay.set(json.autoplay)

      if (typeof json.synchronize === 'boolean') component.synchronize.set(json.synchronize)
    })
  },

  reactor: MediaReactor,

  errors: ['LOADING_ERROR', 'UNSUPPORTED_ASSET_CLASS', 'INVALID_URL']
})

export function MediaReactor() {
  const entity = useEntityContext()
  const media = useComponent(entity, MediaComponent)
  const mediaElement = useOptionalComponent(entity, MediaElementComponent)
  const audioContext = getState(AudioState).audioContext
  const gainNodeMixBuses = getState(AudioState).gainNodeMixBuses

  if (!isClient) return null

  useEffect(() => {
    setComponent(entity, BoundingBoxComponent)
    setComponent(entity, InputComponent, { highlight: false, grow: false })
    const renderer = getComponent(Engine.instance.viewerEntity, RendererComponent).renderer!
    // This must be outside of the normal ECS flow by necessity, since we have to respond to user-input synchronously
    // in order to ensure media will play programmatically
    const handleAutoplay = () => {
      const mediaComponent = getComponent(entity, MediaElementComponent)
      // handle when we dont have autoplay enabled but have programatically started playback
      if (!media.autoplay.value && !media.paused.value) mediaComponent?.element.play()
      // handle when we have autoplay enabled but have paused playback
      if (media.autoplay.value && media.paused.value) media.paused.set(false)
      // handle when we have autoplay and mediaComponent is paused
      if (media.autoplay.value && !media.paused.value && mediaComponent?.element.paused) mediaComponent.element.play()
      window.removeEventListener('pointerup', handleAutoplay)
      window.removeEventListener('keypress', handleAutoplay)
      window.removeEventListener('touchend', handleAutoplay)
      document.body.removeEventListener('pointerup', handleAutoplay)
      document.body.removeEventListener('touchend', handleAutoplay)
      renderer.domElement.removeEventListener('pointerup', handleAutoplay)
      renderer.domElement.removeEventListener('touchend', handleAutoplay)
    }
    window.addEventListener('pointerup', handleAutoplay)
    window.addEventListener('keypress', handleAutoplay)
    window.addEventListener('touchend', handleAutoplay)
    document.body.addEventListener('pointerup', handleAutoplay)
    document.body.addEventListener('touchend', handleAutoplay)
    renderer.domElement.addEventListener('pointerup', handleAutoplay)
    renderer.domElement.addEventListener('touchend', handleAutoplay)

    return () => {
      window.removeEventListener('pointerup', handleAutoplay)
      window.removeEventListener('keypress', handleAutoplay)
      window.removeEventListener('touchend', handleAutoplay)
      document.body.removeEventListener('pointerup', handleAutoplay)
      document.body.removeEventListener('touchend', handleAutoplay)
      renderer.domElement.removeEventListener('pointerup', handleAutoplay)
      renderer.domElement.removeEventListener('touchend', handleAutoplay)

      removeComponent(entity, BoundingBoxComponent)
      removeComponent(entity, InputComponent)
      removeComponent(entity, MediaElementComponent)
    }
  }, [])

  useEffect(
    function updatePlay() {
      if (!mediaElement) return
      if (media.paused.value) {
        mediaElement.element.value.pause()
      } else {
        const promise = mediaElement.element.value.play()
        if (promise) {
          promise.catch((error) => {
            console.error(error)
          })
        }
      }
    },
    [media.paused, mediaElement]
  )

  useEffect(
    function updateSeekTime() {
      if (!mediaElement) return
      setTime(mediaElement.element, media.seekTime.value)
      if (!mediaElement.element.paused.value) mediaElement.element.value.play() // if not paused, start play again
    },
    [media.seekTime, mediaElement]
  )

  useEffect(
    function updateTrackMetadata() {
      clearErrors(entity, MediaComponent)

      const paths = media.resources.value

      // If no paths or currently play path has been removed stop the track from playing
      // and signal to move to next track if one exists
      if (hasComponent(entity, MediaElementComponent)) {
        const mediaElement = getComponent(entity, MediaElementComponent).element
        if (paths.length === 0 || !paths.includes(mediaElement.src)) {
          mediaElement.pause()
          removeComponent(entity, MediaElementComponent)
          media.ended.set(true)
        }
      }

      for (const path of paths) {
        const assetClass = AssetLoader.getAssetClass(path).toLowerCase()
        if (path !== '' && assetClass !== 'audio' && assetClass !== 'video') {
          return addError(entity, MediaComponent, 'UNSUPPORTED_ASSET_CLASS')
        }
      }

      const metadataListeners = [] as Array<{ tempElement: HTMLMediaElement; listener: () => void }>

      for (const [i, path] of paths.entries()) {
        if (path === '') continue
        const assetClass = AssetLoader.getAssetClass(path).toLowerCase()
        const tempElement = document.createElement(assetClass) as HTMLMediaElement
        const listener = () => media.trackDurations[i].set(tempElement.duration)
        metadataListeners.push({ tempElement, listener })
        tempElement.addEventListener('loadedmetadata', listener)
        tempElement.crossOrigin = 'anonymous'
        tempElement.preload = 'metadata'
        tempElement.src = path
      }

      return () => {
        for (const { tempElement, listener } of metadataListeners) {
          tempElement.removeEventListener('loadedmetadata', listener)
          tempElement.src = ''
          tempElement.load()
        }
      }
    },
    [media.resources]
  )

  useEffect(
    function updateMediaElement() {
      if (!media.ended.value) return // If current track is not ended, don't change the track

      if (!isClient) return

      if (media.resources.value.every((resource) => !resource)) return // if all resources are empty, we dont move to next track

      const mediaElement = getOptionalComponent(entity, MediaElementComponent)
      const track = media.track.value
      let nextTrack = getNextTrack(track, media.resources.length, media.playMode.value)

      //check if we haven't set up for single play yet, or if our sources don't match the new resources
      //** todo  make this more robust in a refactor, feels very error prone with edge cases */
      if (nextTrack === -1) return

      let path = media.resources.value[nextTrack]

      while (!path) {
        // we already remove the case where we dont have any track
        // if current path is null, we simply skip over and move to next proper track
        nextTrack = (nextTrack + 1) % media.resources.length
        path = media.resources[nextTrack].value
      }

      const assetClass = AssetLoader.getAssetClass(path).toLowerCase()

      if (assetClass !== 'audio' && assetClass !== 'video') {
        addError(entity, MediaComponent, 'UNSUPPORTED_ASSET_CLASS')
        return
      }

      media.ended.set(false)
      media.track.set(nextTrack)

      if (!mediaElement || mediaElement.element.nodeName.toLowerCase() !== assetClass) {
        setUpMediaElement(entity, path, media, audioContext, gainNodeMixBuses)
      }

      setComponent(entity, MediaElementComponent)
      const mediaElementState = getMutableComponent(entity, MediaElementComponent)

      mediaElementState.hls.value?.destroy()
      mediaElementState.hls.set(undefined)
      ;(mediaElementState.element.value as HTMLMediaElement).crossOrigin = 'anonymous'
      if (isHLS(path)) {
        setupHLS(entity, path).then((hls) => {
          mediaElementState.hls.set(hls)
          mediaElementState.hls.value!.attachMedia(mediaElementState.element.value as HTMLMediaElement)
        })
      } else {
        mediaElementState.element.src.set(path)
      }

      if (!media.paused.value) {
        mediaElementState.value.element.play()
      }
    },
    [media.resources, media.ended, media.playMode]
  )

  useEffect(
    function updateVolume() {
      const volume = media.volume.value
      const element = getOptionalComponent(entity, MediaElementComponent)?.element as HTMLMediaElement
      if (!element) return
      const audioNodes = AudioNodeGroups.get(element)
      if (audioNodes) {
        audioNodes.gain.gain.setTargetAtTime(volume, audioContext.currentTime, 0.1)
      }
    },
    [media.volume]
  )

  useEffect(
    function updateMixbus() {
      if (!mediaElement?.value) return
      const element = mediaElement.element.get({ noproxy: true }) as HTMLMediaElement
      const audioNodes = AudioNodeGroups.get(element)
      if (audioNodes) {
        audioNodes.gain.disconnect(audioNodes.mixbus)
        audioNodes.mixbus = media.isMusic.value ? gainNodeMixBuses.music : gainNodeMixBuses.soundEffects
        audioNodes.gain.connect(audioNodes.mixbus)
      }
    },
    [mediaElement, media.isMusic]
  )

  const debugEnabled = useHookstate(getMutableState(RendererState).nodeHelperVisibility)
  const [audioHelperTexture] = useTexture(debugEnabled.value ? AUDIO_TEXTURE_PATH : '', entity)

  useEffect(() => {
    if (debugEnabled.value && audioHelperTexture) {
      const material = new MeshBasicMaterial({ transparent: true, side: DoubleSide })
      material.map = audioHelperTexture
      setComponent(entity, DebugMeshComponent, {
        name: 'audio-helper',
        geometry: new PlaneGeometry(),
        material: material
      })
    }

    return () => {
      removeComponent(entity, DebugMeshComponent)
    }
  }, [debugEnabled, audioHelperTexture])

  return null
}

const setUpMediaElement = (
  entity: Entity,
  path: string,
  media: State<ComponentType<typeof MediaComponent>>,
  audioContext: AudioContext,
  gainNodeMixBuses: {
    mediaStreams: GainNode
    notifications: GainNode
    music: GainNode
    soundEffects: GainNode
  }
) => {
  const assetClass = AssetLoader.getAssetClass(path).toLowerCase()
  setComponent(entity, MediaElementComponent, {
    element: document.createElement(assetClass) as HTMLMediaElement
  })
  const mediaElementState = getMutableComponent(entity, MediaElementComponent)

  const element = mediaElementState.element.value as HTMLMediaElement

  element.crossOrigin = 'anonymous'
  element.preload = 'auto'
  element.muted = false
  element.setAttribute('playsinline', 'true')

  const signal = mediaElementState.abortController.signal.value

  element.addEventListener(
    'playing',
    () => {
      media.waiting.set(false)
      clearErrors(entity, MediaElementComponent)
    },
    { signal }
  )
  element.addEventListener('waiting', () => media.waiting.set(true), { signal })
  element.addEventListener(
    'error',
    (err) => {
      addError(entity, MediaElementComponent, 'MEDIA_ERROR', err.message)
      media.ended.set(true)
      media.waiting.set(false)
    },
    { signal }
  )

  element.addEventListener(
    'ended',
    () => {
      media.ended.set(true)
      media.waiting.set(false)
    },
    { signal }
  )

  const audioNodes = createAudioNodeGroup(
    element,
    audioContext.createMediaElementSource(element),
    media.isMusic.value ? gainNodeMixBuses.music : gainNodeMixBuses.soundEffects
  )

  audioNodes.gain.gain.setTargetAtTime(media.volume.value, audioContext.currentTime, 0.1)
}

export const setupHLS = async (entity: Entity, url: string): Promise<Hls> => {
  const Hls = await import('hls.js')
  const hls = new Hls.default()
  hls.on(Hls.Events.ERROR, function (event, data) {
    if (data.fatal) {
      switch (data.type) {
        case Hls.ErrorTypes.NETWORK_ERROR:
          // try to recover network error
          console.error('fatal network error encountered, try to recover', event, data)
          hls.startLoad()
          break
        case Hls.ErrorTypes.MEDIA_ERROR:
          console.error('fatal media error encountered, try to recover', event, data)
          hls.recoverMediaError()
          break
        default:
          // cannot recover
          console.error('HLS fatal error encountered, destroying video...', event, data)
          hls.destroy()
          break
      }
      addError(entity, MediaElementComponent, 'HLS_ERROR')
    }
  })

  // hls.once(Hls.Events.LEVEL_LOADED, () => { resolve() })
  hls.on(Hls.Events.MEDIA_ATTACHED, () => {
    hls.loadSource(url)
    hls.on(Hls.Events.MANIFEST_PARSED, (_event, _data) => {
      removeError(entity, MediaElementComponent, 'HLS_ERROR')
    })
  })

  return hls
}

export function setTime(element: State<HTMLMediaElement>, time: number) {
  if (!element.value || time < 0 || element.value.currentTime === time) return
  element.currentTime.set(time)
}

export function getNextTrack(currentTrack: number, trackCount: number, currentMode: PlayMode) {
  if (trackCount === 0) return -1

  let nextTrack = 0
  if (currentMode == PlayMode.single) {
    nextTrack = currentTrack + 1
    if (nextTrack >= trackCount) {
      return -1
    }
  } else if (currentMode == PlayMode.random) {
    // todo: smart random, i.e., lower probability of recently played tracks
    nextTrack = Math.floor(Math.random() * trackCount)
  } else if (currentMode == PlayMode.singleloop) {
    nextTrack = currentTrack
  } else {
    //PlayMode.Loop
    nextTrack = (currentTrack + 1) % trackCount
  }

  return nextTrack
}<|MERGE_RESOLUTION|>--- conflicted
+++ resolved
@@ -27,10 +27,6 @@
 import { startTransition, useEffect, useLayoutEffect } from 'react'
 import { DoubleSide, MeshBasicMaterial, PlaneGeometry, Vector3 } from 'three'
 
-<<<<<<< HEAD
-import { isClient } from '@ir-engine/common/src/utils/getEnvironment'
-=======
->>>>>>> b99a7f40
 import { ComponentType, Engine, UndefinedEntity } from '@ir-engine/ecs'
 import {
   defineComponent,
@@ -44,13 +40,8 @@
   useOptionalComponent
 } from '@ir-engine/ecs/src/ComponentFunctions'
 import { Entity } from '@ir-engine/ecs/src/Entity'
-<<<<<<< HEAD
-import { entityExists, useEntityContext } from '@ir-engine/ecs/src/EntityFunctions'
-import { State, getMutableState, getState, useHookstate } from '@ir-engine/hyperflux'
-=======
 import { useEntityContext } from '@ir-engine/ecs/src/EntityFunctions'
 import { State, getMutableState, getState, isClient, none, useHookstate } from '@ir-engine/hyperflux'
->>>>>>> b99a7f40
 import { DebugMeshComponent } from '@ir-engine/spatial/src/common/debug/DebugMeshComponent'
 import { InputComponent } from '@ir-engine/spatial/src/input/components/InputComponent'
 import { RendererState } from '@ir-engine/spatial/src/renderer/RendererState'
@@ -117,24 +108,6 @@
     const mediaElementComponent = useComponent(entity, MediaElementComponent)
 
     useLayoutEffect(() => {
-<<<<<<< HEAD
-      const media = mediaElementComponent.get({ noproxy: true })
-      return () => {
-        if (!entityExists(entity) || !hasComponent(entity, MediaElementComponent)) {
-          const element = media.element as HTMLMediaElement
-          media.hls?.destroy()
-          const audioNodeGroup = AudioNodeGroups.get(element)
-          if (audioNodeGroup && audioNodeGroup.panner) removePannerNode(audioNodeGroup)
-          AudioNodeGroups.delete(element)
-          element.pause()
-          element.removeAttribute('src')
-          element.load()
-          element.remove()
-          media.abortController.abort()
-        }
-      }
-    }, [mediaElementComponent])
-=======
       return () => {
         const element = mediaElementComponent.element.get({ noproxy: true }) as HTMLMediaElement
         mediaElementComponent.hls.value?.destroy()
@@ -150,7 +123,6 @@
         mediaElementComponent.abortController.value.abort()
       }
     }, [])
->>>>>>> b99a7f40
   },
 
   errors: ['MEDIA_ERROR', 'HLS_ERROR']
