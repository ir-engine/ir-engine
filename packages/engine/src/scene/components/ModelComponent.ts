import { useEffect } from 'react'
import { Mesh, Object3D, Scene } from 'three'

import { getState } from '@xrengine/hyperflux'

import { AssetLoader } from '../../assets/classes/AssetLoader'
import { DependencyTree } from '../../assets/classes/DependencyTree'
import { Engine } from '../../ecs/classes/Engine'
import { EngineState } from '../../ecs/classes/EngineState'
import {
  defineComponent,
  getComponent,
<<<<<<< HEAD
=======
  getComponentState,
>>>>>>> d23fc72b
  hasComponent,
  removeComponent,
  setComponent,
  useComponent,
  useOptionalComponent
} from '../../ecs/functions/ComponentFunctions'
import { entityExists, EntityReactorProps } from '../../ecs/functions/EntityFunctions'
import { EntityTreeComponent } from '../../ecs/functions/EntityTree'
import { setBoundingBoxComponent } from '../../interaction/components/BoundingBoxComponents'
import { SourceType } from '../../renderer/materials/components/MaterialSource'
import { removeMaterialSource } from '../../renderer/materials/functions/MaterialLibraryFunctions'
import { ObjectLayers } from '../constants/ObjectLayers'
import { generateMeshBVH } from '../functions/bvhWorkerPool'
import { addError, clearErrors, removeError } from '../functions/ErrorFunctions'
import { parseGLTFModel } from '../functions/loadGLTFModel'
import { enableObjectLayer } from '../functions/setObjectLayers'
import { addObjectToGroup, GroupComponent, removeObjectFromGroup } from './GroupComponent'
import { MediaComponent } from './MediaComponent'
import { SceneAssetPendingTagComponent } from './SceneAssetPendingTagComponent'
import { UUIDComponent } from './UUIDComponent'

export const ModelComponent = defineComponent({
  name: 'EE_model',

  onInit: (entity) => {
    return {
      src: '',
      generateBVH: true,
      avoidCameraOcclusion: false,
      scene: undefined as undefined | Scene
    }
  },

  toJSON: (entity, component) => {
    return {
      src: component.src.value,
      generateBVH: component.generateBVH.value,
      avoidCameraOcclusion: component.avoidCameraOcclusion.value
    }
  },

  onSet: (entity, component, json) => {
    if (!json) return
    if (typeof json.src === 'string' && json.src !== component.src.value) component.src.set(json.src)
    if (typeof json.generateBVH === 'boolean' && json.generateBVH !== component.generateBVH.value)
      component.generateBVH.set(json.generateBVH)
  },

  onRemove: (entity, component) => {
    if (component.scene.value) {
      removeObjectFromGroup(entity, component.scene.value)
      component.scene.set(undefined)
    }
    removeMaterialSource({ type: SourceType.MODEL, path: component.src.value })
  },

  errors: ['LOADING_ERROR'],

  reactor: ModelReactor
})

function ModelReactor({ root }: EntityReactorProps) {
  const entity = root.entity
  if (!hasComponent(entity, ModelComponent)) throw root.stop()

  const modelComponent = useComponent(entity, ModelComponent)
  const groupComponent = useOptionalComponent(entity, GroupComponent)
  const model = modelComponent.value
<<<<<<< HEAD
  const nodeMap = Engine.instance.currentWorld.entityTree.entityNodeMap

=======
>>>>>>> d23fc72b
  // update src
  useEffect(() => {
    if (model.src === model.scene?.userData?.src) return

    const loadModel = async () => {
      try {
        if (model.scene && model.scene.userData.src && model.scene.userData.src !== model.src) {
          try {
            removeMaterialSource({ type: SourceType.MODEL, path: model.scene.userData.src })
          } catch (e) {
            if (e?.name === 'MaterialNotFound') {
              console.warn('could not find material in source ' + model.scene.userData.src)
            } else {
              throw e
            }
          }
        }
        if (!model.src) return
<<<<<<< HEAD
        if (!nodeMap.has(entity)) return
        const uuid = nodeMap.get(entity)!.uuid
=======
        if (!hasComponent(entity, EntityTreeComponent)) return

        const uuid = getComponent(entity, UUIDComponent)
>>>>>>> d23fc72b
        DependencyTree.add(uuid)
        let scene: Scene
        const fileExtension = /\.[\d\s\w]+$/.exec(model.src)?.[0]
        switch (fileExtension) {
          case '.glb':
          case '.gltf':
          case '.fbx':
          case '.usdz':
            const loadedAsset = await AssetLoader.loadAsync(
              model.src,
              {
                ignoreDisposeGeometry: model.generateBVH,
                uuid
              },
              (onprogress) => {
                if (!hasComponent(entity, SceneAssetPendingTagComponent)) return
                setComponent(entity, SceneAssetPendingTagComponent, { loadedAmount: onprogress.loaded })
              }
            )
            scene = loadedAsset.scene
            scene.animations = loadedAsset.animations
            break
          default:
            throw new Error(`Model type '${fileExtension}' not supported`)
        }

        if (!entityExists(entity)) return
        removeError(entity, ModelComponent, 'LOADING_ERROR')
        scene.userData.src = model.src
        if (scene.userData.type === 'glb') delete scene.userData.type
        modelComponent.scene.set(scene)
      } catch (err) {
        console.error(err)
        addError(entity, ModelComponent, 'LOADING_ERROR', err.message)
      }
    }

    loadModel()
  }, [modelComponent.src])

  useEffect(() => {
    const scene = modelComponent.scene.value
    if (!scene) return
    enableObjectLayer(scene, ObjectLayers.Camera, model.avoidCameraOcclusion)
  }, [modelComponent.avoidCameraOcclusion, modelComponent.scene])

  // update scene
  useEffect(() => {
    const scene = modelComponent.scene.get({ noproxy: true })

    if (!scene) return
    addObjectToGroup(entity, scene)

    if (groupComponent?.value?.find((group: any) => group === scene)) return
    parseGLTFModel(entity)
    setBoundingBoxComponent(entity)
    removeComponent(entity, SceneAssetPendingTagComponent)

    let active = true

    if (model.generateBVH) {
      const bvhDone = [] as Promise<void>[]
      scene.traverse((obj: Mesh) => {
        bvhDone.push(generateMeshBVH(obj))
      })
      // trigger group state invalidation when bvh is done
      Promise.all(bvhDone).then(() => {
        if (!active) return
        const group = getComponentState(entity, GroupComponent)
        if (group) group.set([...group.value])
      })
    }
<<<<<<< HEAD
    setBoundingBoxComponent(entity)
    enableObjectLayer(scene, ObjectLayers.Camera, modelComponent.generateBVH.value)
    if (hasComponent(entity, SceneAssetPendingTagComponent))
      setComponent(entity, SceneAssetPendingTagComponent, { finishedLoading: true })
=======
>>>>>>> d23fc72b

    return () => {
      removeObjectFromGroup(entity, scene)
      active = false
    }
  }, [modelComponent.scene, model.generateBVH])

  return null
}

export const SCENE_COMPONENT_MODEL = 'gltf-model'<|MERGE_RESOLUTION|>--- conflicted
+++ resolved
@@ -1,19 +1,12 @@
 import { useEffect } from 'react'
-import { Mesh, Object3D, Scene } from 'three'
-
-import { getState } from '@xrengine/hyperflux'
+import { Mesh, Scene } from 'three'
 
 import { AssetLoader } from '../../assets/classes/AssetLoader'
 import { DependencyTree } from '../../assets/classes/DependencyTree'
-import { Engine } from '../../ecs/classes/Engine'
-import { EngineState } from '../../ecs/classes/EngineState'
 import {
   defineComponent,
   getComponent,
-<<<<<<< HEAD
-=======
-  getComponentState,
->>>>>>> d23fc72b
+  getMutableComponent,
   hasComponent,
   removeComponent,
   setComponent,
@@ -82,11 +75,6 @@
   const modelComponent = useComponent(entity, ModelComponent)
   const groupComponent = useOptionalComponent(entity, GroupComponent)
   const model = modelComponent.value
-<<<<<<< HEAD
-  const nodeMap = Engine.instance.currentWorld.entityTree.entityNodeMap
-
-=======
->>>>>>> d23fc72b
   // update src
   useEffect(() => {
     if (model.src === model.scene?.userData?.src) return
@@ -105,14 +93,9 @@
           }
         }
         if (!model.src) return
-<<<<<<< HEAD
-        if (!nodeMap.has(entity)) return
-        const uuid = nodeMap.get(entity)!.uuid
-=======
         if (!hasComponent(entity, EntityTreeComponent)) return
 
         const uuid = getComponent(entity, UUIDComponent)
->>>>>>> d23fc72b
         DependencyTree.add(uuid)
         let scene: Scene
         const fileExtension = /\.[\d\s\w]+$/.exec(model.src)?.[0]
@@ -181,17 +164,10 @@
       // trigger group state invalidation when bvh is done
       Promise.all(bvhDone).then(() => {
         if (!active) return
-        const group = getComponentState(entity, GroupComponent)
+        const group = getMutableComponent(entity, GroupComponent)
         if (group) group.set([...group.value])
       })
     }
-<<<<<<< HEAD
-    setBoundingBoxComponent(entity)
-    enableObjectLayer(scene, ObjectLayers.Camera, modelComponent.generateBVH.value)
-    if (hasComponent(entity, SceneAssetPendingTagComponent))
-      setComponent(entity, SceneAssetPendingTagComponent, { finishedLoading: true })
-=======
->>>>>>> d23fc72b
 
     return () => {
       removeObjectFromGroup(entity, scene)
