/*
CPAL-1.0 License

The contents of this file are subject to the Common Public Attribution License
Version 1.0. (the "License"); you may not use this file except in compliance
with the License. You may obtain a copy of the License at
https://github.com/EtherealEngine/etherealengine/blob/dev/LICENSE.
The License is based on the Mozilla Public License Version 1.1, but Sections 14
and 15 have been added to cover use of software over a computer network and 
provide for limited attribution for the Original Developer. In addition, 
Exhibit A has been modified to be consistent with Exhibit B.

Software distributed under the License is distributed on an "AS IS" basis,
WITHOUT WARRANTY OF ANY KIND, either express or implied. See the License for the
specific language governing rights and limitations under the License.

The Original Code is Ethereal Engine.

The Original Developer is the Initial Developer. The Initial Developer of the
Original Code is the Ethereal Engine team.

All portions of the code written by the Ethereal Engine team are Copyright © 2021-2023 
Ethereal Engine. All Rights Reserved.
*/

import { useEffect } from 'react'
import { Scene, SkinnedMesh } from 'three'

import { NO_PROXY, getMutableState, getState, none } from '@etherealengine/hyperflux'

import { EntityUUID } from '@etherealengine/common/src/interfaces/EntityUUID'
import { VRM } from '@pixiv/three-vrm'
import { AssetLoader } from '../../assets/classes/AssetLoader'
import { GLTF } from '../../assets/loaders/gltf/GLTFLoader'
import { CameraComponent } from '../../camera/components/CameraComponent'
import { Engine } from '../../ecs/classes/Engine'
import { EngineState } from '../../ecs/classes/EngineState'
import { Entity } from '../../ecs/classes/Entity'
import { SceneState } from '../../ecs/classes/Scene'
import {
  defineComponent,
  getComponent,
  hasComponent,
  removeComponent,
  setComponent,
  useComponent
} from '../../ecs/functions/ComponentFunctions'
import { useEntityContext } from '../../ecs/functions/EntityFunctions'
import { iterateEntityNode } from '../../ecs/functions/EntityTree'
import { BoundingBoxComponent } from '../../interaction/components/BoundingBoxComponents'
import { EngineRenderer } from '../../renderer/WebGLRendererSystem'
import { SourceType } from '../../renderer/materials/components/MaterialSource'
import { removeMaterialSource } from '../../renderer/materials/functions/MaterialLibraryFunctions'
import { FrustumCullCameraComponent } from '../../transform/components/DistanceComponents'
import { addError } from '../functions/ErrorFunctions'
import { parseGLTFModel } from '../functions/loadGLTFModel'
import { getModelSceneID } from '../functions/loaders/ModelFunctions'
import { Object3DWithEntity, addObjectToGroup, removeObjectFromGroup } from './GroupComponent'
import { MeshComponent } from './MeshComponent'
import { SceneAssetPendingTagComponent } from './SceneAssetPendingTagComponent'
import { SceneObjectComponent } from './SceneObjectComponent'
import { UUIDComponent } from './UUIDComponent'

export type SceneWithEntity = Scene & { entity: Entity }

function clearMaterials(src: string) {
  try {
    removeMaterialSource({ type: SourceType.MODEL, path: src ?? '' })
  } catch (e) {
    if (e?.name === 'MaterialNotFound') {
      console.warn('could not find material in source ' + src)
    } else {
      throw e
    }
  }
}

export const ModelComponent = defineComponent({
  name: 'Model Component',
  jsonID: 'gltf-model',

  onInit: (entity) => {
    return {
      src: '',
      generateBVH: true,
      avoidCameraOcclusion: false,
      // internal
      scene: null as SceneWithEntity | null,
      asset: null as VRM | GLTF | null,
      hasSkinnedMesh: false
    }
  },

  toJSON: (entity, component) => {
    return {
      src: component.src.value,
      generateBVH: component.generateBVH.value,
      avoidCameraOcclusion: component.avoidCameraOcclusion.value
    }
  },

  onSet: (entity, component, json) => {
    if (!json) return
    if (typeof json.src === 'string') component.src.set(json.src)
    if (typeof json.generateBVH === 'boolean') component.generateBVH.set(json.generateBVH)
    if (typeof json.avoidCameraOcclusion === 'boolean') component.avoidCameraOcclusion.set(json.avoidCameraOcclusion)

    /**
     * Add SceneAssetPendingTagComponent to tell scene loading system we should wait for this asset to load
     */
    if (!getState(EngineState).sceneLoaded && hasComponent(entity, SceneObjectComponent) && component.src.value)
      setComponent(entity, SceneAssetPendingTagComponent)
  },

<<<<<<< HEAD
  onRemove: (entity, component) => {
    if (component.scene.value) {
      if (component.src.value) {
        clearMaterials(component.value)
      }
      removeObjectFromGroup(entity, component.scene.value)
      component.scene.set(null)
    }
  },

  errors: ['LOADING_ERROR', 'INVALID_SOURCE'],
=======
  errors: ['LOADING_ERROR', 'INVALID_URL'],
>>>>>>> 204801db

  reactor: ModelReactor
})

function ModelReactor() {
  const entity = useEntityContext()
  const modelComponent = useComponent(entity, ModelComponent)
<<<<<<< HEAD
  const variantComponent = useOptionalComponent(entity, VariantComponent)
  const model = modelComponent.value
=======
  const uuid = useComponent(entity, UUIDComponent)
>>>>>>> 204801db

  useEffect(() => {
<<<<<<< HEAD
    if (model.src === model.scene?.userData?.src) {
      removeError(entity, ModelComponent, 'INVALID_SOURCE')
      removeError(entity, ModelComponent, 'LOADING_ERROR')
      return
    }
    if (variantComponent && !variantComponent.calculated) return
    try {
      if (model.scene) {
        clearMaterials(model)
      }
      if (!model.src) return
      const uuid = getComponent(entity, UUIDComponent)
      const fileExtension = model.src.split('.').pop()?.toLowerCase()
      switch (fileExtension) {
        case 'glb':
        case 'gltf':
        case 'fbx':
        case 'vrm':
        case 'usdz':
          AssetLoader.load(
            model.src,
            {
              ignoreDisposeGeometry: model.generateBVH,
              uuid
            },
            (loadedAsset) => {
              loadedAsset.scene.animations = loadedAsset.animations
              if (!entityExists(entity)) return
              removeError(entity, ModelComponent, 'INVALID_SOURCE')
              removeError(entity, ModelComponent, 'LOADING_ERROR')
              loadedAsset.scene.userData.src = model.src
              loadedAsset.scene.userData.type === 'glb' && delete loadedAsset.scene.userData.type
              modelComponent.asset.set(loadedAsset)
              if (fileExtension == 'vrm') (model.asset as any).userData = { flipped: true }
              modelComponent.scene.set(loadedAsset.scene)
            },
            (onprogress) => {
              if (!hasComponent(entity, SceneAssetPendingTagComponent)) return
              SceneAssetPendingTagComponent.loadingProgress.merge({
                [entity]: {
                  loadedAmount: onprogress.loaded,
                  totalAmount: onprogress.total
                }
              })
            },
            (err) => {
              removeComponent(entity, SceneAssetPendingTagComponent)
              addError(entity, ModelComponent, 'INVALID_SOURCE', err.message)
            }
          )
          break
        default:
          throw new Error(`Model type '${fileExtension}' not supported`)
=======
    let aborted = false

    const model = modelComponent.value
    if (!model.src) {
      const dudScene = new Scene() as SceneWithEntity & Object3DWithEntity
      dudScene.entity = entity
      Object.assign(dudScene, {
        isProxified: true
      })
      modelComponent.scene.set(dudScene)
      modelComponent.asset.set(null)
      return
    }

    AssetLoader.load(
      modelComponent.src.value,
      {
        ignoreDisposeGeometry: modelComponent.generateBVH.value,
        uuid: uuid.value
      },
      (loadedAsset) => {
        if (aborted) return
        modelComponent.asset.set(loadedAsset)
      },
      (onprogress) => {
        if (aborted) return
        SceneAssetPendingTagComponent.loadingProgress.merge({
          [entity]: {
            loadedAmount: onprogress.loaded,
            totalAmount: onprogress.total
          }
        })
      },
      (err) => {
        if (aborted) return
        console.error(err)
        removeComponent(entity, SceneAssetPendingTagComponent)
>>>>>>> 204801db
      }
    )
    return () => {
      aborted = true
    }
  }, [modelComponent.src])

  useEffect(() => {
    const model = modelComponent.get(NO_PROXY)!
    const asset = model.asset as GLTF | null
    if (!asset) return
    const fileExtension = model.src.split('.').pop()?.toLowerCase()
    asset.scene.animations = asset.animations
    asset.scene.userData.src = model.src
    asset.scene.userData.sceneID = getModelSceneID(entity)
    asset.scene.userData.type === 'glb' && delete asset.scene.userData.type
    if (fileExtension == 'vrm') (model.asset as any).userData = { flipped: true }
    modelComponent.scene.set(asset.scene as any)
  }, [modelComponent.asset])

  // update scene
  useEffect(() => {
    const scene = getComponent(entity, ModelComponent).scene
    if (!scene) return

    addObjectToGroup(entity, scene)

    if (EngineRenderer.instance)
      EngineRenderer.instance.renderer
        .compileAsync(scene, getComponent(Engine.instance.cameraEntity, CameraComponent), Engine.instance.scene)
        .catch(() => {
          addError(entity, ModelComponent, 'LOADING_ERROR', 'Error compiling model')
        })
        .finally(() => {
          removeComponent(entity, SceneAssetPendingTagComponent)
        })
    else removeComponent(entity, SceneAssetPendingTagComponent)

    setComponent(entity, BoundingBoxComponent)

    const loadedJsonHierarchy = parseGLTFModel(entity)
    const uuid = getModelSceneID(entity)
    SceneState.loadScene(uuid, {
      scene: {
        entities: loadedJsonHierarchy,
        root: '' as EntityUUID,
        version: 0
      },
      scenePath: uuid,
      name: '',
      project: '',
      thumbnailUrl: ''
    })
    const src = modelComponent.src.value
    return () => {
      clearMaterials(src)
      getMutableState(SceneState).scenes[uuid].set(none)
      removeObjectFromGroup(entity, scene)
    }
  }, [modelComponent.scene])

  // update scene
  useEffect(() => {
    const scene = getComponent(entity, ModelComponent).scene
    if (!scene) return

    let active = true

    // check for skinned meshes, and turn off frustum culling for them
    const skinnedMeshSearch = iterateEntityNode(
      scene.entity,
      (childEntity) => getComponent(childEntity, MeshComponent),
      (childEntity) =>
        hasComponent(childEntity, MeshComponent) &&
        (getComponent(childEntity, MeshComponent) as SkinnedMesh).isSkinnedMesh
    )

    if (skinnedMeshSearch[0]) {
      modelComponent.hasSkinnedMesh.set(true)
      modelComponent.generateBVH.set(false)
      for (const skinnedMesh of skinnedMeshSearch) {
        skinnedMesh.frustumCulled = false
      }
      setComponent(entity, FrustumCullCameraComponent)
    }

    return () => {
      active = false
    }
  }, [modelComponent.scene, modelComponent.generateBVH])

  useEffect(() => {
    if (!modelComponent.scene.value) return
    if (modelComponent.avoidCameraOcclusion.value) removeComponent(entity, FrustumCullCameraComponent)
    else setComponent(entity, FrustumCullCameraComponent)
  }, [modelComponent.avoidCameraOcclusion, modelComponent.scene])

  return null
}<|MERGE_RESOLUTION|>--- conflicted
+++ resolved
@@ -112,21 +112,7 @@
       setComponent(entity, SceneAssetPendingTagComponent)
   },
 
-<<<<<<< HEAD
-  onRemove: (entity, component) => {
-    if (component.scene.value) {
-      if (component.src.value) {
-        clearMaterials(component.value)
-      }
-      removeObjectFromGroup(entity, component.scene.value)
-      component.scene.set(null)
-    }
-  },
-
   errors: ['LOADING_ERROR', 'INVALID_SOURCE'],
-=======
-  errors: ['LOADING_ERROR', 'INVALID_URL'],
->>>>>>> 204801db
 
   reactor: ModelReactor
 })
@@ -134,69 +120,9 @@
 function ModelReactor() {
   const entity = useEntityContext()
   const modelComponent = useComponent(entity, ModelComponent)
-<<<<<<< HEAD
-  const variantComponent = useOptionalComponent(entity, VariantComponent)
-  const model = modelComponent.value
-=======
   const uuid = useComponent(entity, UUIDComponent)
->>>>>>> 204801db
-
-  useEffect(() => {
-<<<<<<< HEAD
-    if (model.src === model.scene?.userData?.src) {
-      removeError(entity, ModelComponent, 'INVALID_SOURCE')
-      removeError(entity, ModelComponent, 'LOADING_ERROR')
-      return
-    }
-    if (variantComponent && !variantComponent.calculated) return
-    try {
-      if (model.scene) {
-        clearMaterials(model)
-      }
-      if (!model.src) return
-      const uuid = getComponent(entity, UUIDComponent)
-      const fileExtension = model.src.split('.').pop()?.toLowerCase()
-      switch (fileExtension) {
-        case 'glb':
-        case 'gltf':
-        case 'fbx':
-        case 'vrm':
-        case 'usdz':
-          AssetLoader.load(
-            model.src,
-            {
-              ignoreDisposeGeometry: model.generateBVH,
-              uuid
-            },
-            (loadedAsset) => {
-              loadedAsset.scene.animations = loadedAsset.animations
-              if (!entityExists(entity)) return
-              removeError(entity, ModelComponent, 'INVALID_SOURCE')
-              removeError(entity, ModelComponent, 'LOADING_ERROR')
-              loadedAsset.scene.userData.src = model.src
-              loadedAsset.scene.userData.type === 'glb' && delete loadedAsset.scene.userData.type
-              modelComponent.asset.set(loadedAsset)
-              if (fileExtension == 'vrm') (model.asset as any).userData = { flipped: true }
-              modelComponent.scene.set(loadedAsset.scene)
-            },
-            (onprogress) => {
-              if (!hasComponent(entity, SceneAssetPendingTagComponent)) return
-              SceneAssetPendingTagComponent.loadingProgress.merge({
-                [entity]: {
-                  loadedAmount: onprogress.loaded,
-                  totalAmount: onprogress.total
-                }
-              })
-            },
-            (err) => {
-              removeComponent(entity, SceneAssetPendingTagComponent)
-              addError(entity, ModelComponent, 'INVALID_SOURCE', err.message)
-            }
-          )
-          break
-        default:
-          throw new Error(`Model type '${fileExtension}' not supported`)
-=======
+
+  useEffect(() => {
     let aborted = false
 
     const model = modelComponent.value
@@ -234,7 +160,6 @@
         if (aborted) return
         console.error(err)
         removeComponent(entity, SceneAssetPendingTagComponent)
->>>>>>> 204801db
       }
     )
     return () => {
