/*
CPAL-1.0 License

The contents of this file are subject to the Common Public Attribution License
Version 1.0. (the "License"); you may not use this file except in compliance
with the License. You may obtain a copy of the License at
https://github.com/EtherealEngine/etherealengine/blob/dev/LICENSE.
The License is based on the Mozilla Public License Version 1.1, but Sections 14
and 15 have been added to cover use of software over a computer network and 
provide for limited attribution for the Original Developer. In addition, 
Exhibit A has been modified to be consistent with Exhibit B.

Software distributed under the License is distributed on an "AS IS" basis,
WITHOUT WARRANTY OF ANY KIND, either express or implied. See the License for the
specific language governing rights and limitations under the License.

The Original Code is Ethereal Engine.

The Original Developer is the Initial Developer. The Initial Developer of the
Original Code is the Ethereal Engine team.

All portions of the code written by the Ethereal Engine team are Copyright © 2021-2023 
Ethereal Engine. All Rights Reserved.
*/

import { useEffect } from 'react'
import { Scene, SkinnedMesh } from 'three'

<<<<<<< HEAD
import { NO_PROXY, getMutableState, none } from '@etherealengine/hyperflux'
=======
import { dispatchAction, getMutableState, getState, none } from '@etherealengine/hyperflux'
>>>>>>> cee20f31

import { EntityUUID } from '@etherealengine/common/src/interfaces/EntityUUID'
import { VRM } from '@pixiv/three-vrm'
import { AssetLoader } from '../../assets/classes/AssetLoader'
import { GLTF } from '../../assets/loaders/gltf/GLTFLoader'
import { CameraComponent } from '../../camera/components/CameraComponent'
import { Engine } from '../../ecs/classes/Engine'
import { Entity } from '../../ecs/classes/Entity'
import { SceneSnapshotAction, SceneState } from '../../ecs/classes/Scene'
import {
  defineComponent,
  getComponent,
  hasComponent,
  removeComponent,
  setComponent,
  useComponent,
  useOptionalComponent
} from '../../ecs/functions/ComponentFunctions'
<<<<<<< HEAD
import { useEntityContext } from '../../ecs/functions/EntityFunctions'
=======
import { entityExists, removeEntity, useEntityContext } from '../../ecs/functions/EntityFunctions'
>>>>>>> cee20f31
import { iterateEntityNode } from '../../ecs/functions/EntityTree'
import { BoundingBoxComponent } from '../../interaction/components/BoundingBoxComponents'
import { EngineRenderer } from '../../renderer/WebGLRendererSystem'
import { SourceType } from '../../renderer/materials/components/MaterialSource'
import { removeMaterialSource } from '../../renderer/materials/functions/MaterialLibraryFunctions'
import { SceneID } from '../../schemas/projects/scene.schema'
import { FrustumCullCameraComponent } from '../../transform/components/DistanceComponents'
import { addError } from '../functions/ErrorFunctions'
import { parseGLTFModel } from '../functions/loadGLTFModel'
import { getModelSceneID } from '../functions/loaders/ModelFunctions'
import { Object3DWithEntity, addObjectToGroup, removeObjectFromGroup } from './GroupComponent'
import { MeshComponent } from './MeshComponent'
<<<<<<< HEAD
=======
import { SceneAssetPendingTagComponent } from './SceneAssetPendingTagComponent'
import { SceneObjectComponent } from './SceneObjectComponent'
import { SourceComponent } from './SourceComponent'
>>>>>>> cee20f31
import { UUIDComponent } from './UUIDComponent'
import { VariantComponent } from './VariantComponent'

export type SceneWithEntity = Scene & { entity: Entity }

function clearMaterials(src: string) {
  try {
    removeMaterialSource({ type: SourceType.MODEL, path: src ?? '' })
  } catch (e) {
    if (e?.name === 'MaterialNotFound') {
      console.warn('could not find material in source ' + src)
    } else {
      throw e
    }
  }
}

export const ModelComponent = defineComponent({
  name: 'Model Component',
  jsonID: 'gltf-model',

  onInit: (entity) => {
    return {
      src: '',
      generateBVH: true,
      avoidCameraOcclusion: false,
      // internal
      scene: null as SceneWithEntity | null,
      asset: null as VRM | GLTF | null,
      hasSkinnedMesh: false
    }
  },

  toJSON: (entity, component) => {
    return {
      src: component.src.value,
      generateBVH: component.generateBVH.value,
      avoidCameraOcclusion: component.avoidCameraOcclusion.value
    }
  },

  onSet: (entity, component, json) => {
    if (!json) return
    if (typeof json.src === 'string') component.src.set(json.src)
    if (typeof json.generateBVH === 'boolean') component.generateBVH.set(json.generateBVH)
    if (typeof json.avoidCameraOcclusion === 'boolean') component.avoidCameraOcclusion.set(json.avoidCameraOcclusion)
  },

  errors: ['LOADING_ERROR', 'INVALID_URL'],

  reactor: ModelReactor
})

function ModelReactor() {
  const entity = useEntityContext()
  const modelComponent = useComponent(entity, ModelComponent)
  const variantComponent = useOptionalComponent(entity, VariantComponent)
  const uuid = useComponent(entity, UUIDComponent)
  const model = modelComponent.value
  const source = model.src

  const assetState = AssetLoader.useLoadAsset<GLTF>(entity, ModelComponent, modelComponent.src.value, {
    ignoreDisposeGeometry: model.generateBVH,
    uuid: uuid.value
  })

  useEffect(() => {
<<<<<<< HEAD
    if (!assetState?.value) return

    const asset = assetState.get(NO_PROXY)!
    const fileExtension = model.src.split('.').pop()?.toLowerCase()
    asset.scene.animations = asset.animations
    asset.scene.userData.src = model.src
    asset.scene.userData.type === 'glb' && delete asset.scene.userData.type
    modelComponent.asset.set(asset)
    if (fileExtension == 'vrm') (model.asset as any).userData = { flipped: true }
    modelComponent.scene.set(asset.scene as any)
  }, [assetState])
=======
    if (source === model.scene?.userData?.src) return
    if (variantComponent && !variantComponent.calculated) return
    try {
      if (model.scene) {
        clearMaterials(model)
      }
      if (!model.src) {
        const dudScene = new Scene() as SceneWithEntity & Object3DWithEntity
        dudScene.entity = entity
        Object.assign(dudScene, {
          isProxified: true
        })
        if (model.scene) {
          removeObjectFromGroup(entity, model.scene)
        }
        modelComponent.scene.set(dudScene)
        return
      }
      const uuid = getComponent(entity, UUIDComponent)
      const fileExtension = model.src.split('.').pop()?.toLowerCase()
      switch (fileExtension) {
        case 'glb':
        case 'gltf':
        case 'fbx':
        case 'vrm':
        case 'usdz':
          AssetLoader.load(
            model.src,
            {
              ignoreDisposeGeometry: model.generateBVH,
              uuid
            },
            (loadedAsset) => {
              loadedAsset.scene.animations = loadedAsset.animations
              if (!entityExists(entity)) return
              removeError(entity, ModelComponent, 'LOADING_ERROR')
              loadedAsset.scene.userData.src = model.src
              loadedAsset.scene.userData.sceneID = getModelSceneID(entity)
              loadedAsset.scene.userData.type === 'glb' && delete loadedAsset.scene.userData.type
              modelComponent.asset.set(loadedAsset)
              if (fileExtension == 'vrm') (model.asset as any).userData = { flipped: true }
              if (model.scene) {
                removeObjectFromGroup(entity, model.scene)
                const oldSceneID = model.scene.userData.sceneID as SceneID
                const alteredSources: Set<SceneID> = new Set()
                const nonDependentChildren = iterateEntityNode(
                  entity,
                  (entity) => {
                    alteredSources.add(getComponent(entity, SourceComponent))
                    return entity
                  },
                  (childEntity) => {
                    if (childEntity === entity) return false
                    return getComponent(childEntity, SourceComponent) !== oldSceneID
                  }
                )
                for (let i = nonDependentChildren.length - 1; i >= 0; i--) {
                  removeEntity(nonDependentChildren[i])
                }
                for (const sceneID of [...alteredSources.values()]) {
                  const json = SceneState.snapshotFromECS(sceneID).data
                  const scene = getState(SceneState).scenes[sceneID]
                  const selectedEntities = scene.snapshots[scene.index].selectedEntities.filter(
                    (entity) => !!UUIDComponent.entitiesByUUID[entity]
                  )
                  dispatchAction(
                    SceneSnapshotAction.createSnapshot({
                      sceneID,
                      data: json,
                      selectedEntities
                    })
                  )
                }
              }

              modelComponent.scene.set(loadedAsset.scene)
            },
            (onprogress) => {
              if (!hasComponent(entity, SceneAssetPendingTagComponent)) return
              SceneAssetPendingTagComponent.loadingProgress.merge({
                [entity]: {
                  loadedAmount: onprogress.loaded,
                  totalAmount: onprogress.total
                }
              })
            },
            (err) => {
              console.error(err)
              removeComponent(entity, SceneAssetPendingTagComponent)
            }
          )
          break
        default:
          throw new Error(`Model type '${fileExtension}' not supported`)
      }
    } catch (err) {
      console.error(err)
      addError(entity, ModelComponent, 'LOADING_ERROR', err.message)
    }
  }, [modelComponent.src, variantComponent?.calculated])
>>>>>>> cee20f31

  // update scene
  useEffect(() => {
    const scene = getComponent(entity, ModelComponent).scene
    if (!scene) return

    addObjectToGroup(entity, scene)

    if (EngineRenderer.instance)
      EngineRenderer.instance.renderer
        .compileAsync(scene, getComponent(Engine.instance.cameraEntity, CameraComponent), Engine.instance.scene)
        .catch(() => {
          addError(entity, ModelComponent, 'LOADING_ERROR', 'Error compiling model')
        })

    setComponent(entity, BoundingBoxComponent)

    const loadedJsonHierarchy = parseGLTFModel(entity)
    const uuid = getModelSceneID(entity)
    getMutableState(SceneState).scenes[uuid].set({
      metadata: {
        name: '',
        project: '',
        thumbnailUrl: ''
      },
      snapshots: [
        {
          data: {
            entities: loadedJsonHierarchy,
            root: '' as EntityUUID,
            version: 0
          },
          selectedEntities: []
        }
      ],
      index: 0,
      entitiesToLoad: {}
    })

    const src = model.src
    return () => {
      clearMaterials(src)
      getMutableState(SceneState).scenes[uuid].set(none)
      removeObjectFromGroup(entity, scene)
    }
  }, [modelComponent.scene])

  // update scene
  useEffect(() => {
    const scene = getComponent(entity, ModelComponent).scene
    if (!scene) return

    let active = true

    // check for skinned meshes, and turn off frustum culling for them
    const skinnedMeshSearch = iterateEntityNode(
      scene.entity,
      (childEntity) => getComponent(childEntity, MeshComponent),
      (childEntity) =>
        hasComponent(childEntity, MeshComponent) &&
        (getComponent(childEntity, MeshComponent) as SkinnedMesh).isSkinnedMesh
    )

    if (skinnedMeshSearch[0]) {
      modelComponent.hasSkinnedMesh.set(true)
      modelComponent.generateBVH.set(false)
      for (const skinnedMesh of skinnedMeshSearch) {
        skinnedMesh.frustumCulled = false
      }
      setComponent(entity, FrustumCullCameraComponent)
    }

    return () => {
      active = false
    }
  }, [modelComponent.scene, model.generateBVH])

  useEffect(() => {
    if (!modelComponent.scene.value) return
    if (modelComponent.avoidCameraOcclusion.value) removeComponent(entity, FrustumCullCameraComponent)
    else setComponent(entity, FrustumCullCameraComponent)
  }, [modelComponent.avoidCameraOcclusion, modelComponent.scene])

  return null
}<|MERGE_RESOLUTION|>--- conflicted
+++ resolved
@@ -26,11 +26,7 @@
 import { useEffect } from 'react'
 import { Scene, SkinnedMesh } from 'three'
 
-<<<<<<< HEAD
 import { NO_PROXY, getMutableState, none } from '@etherealengine/hyperflux'
-=======
-import { dispatchAction, getMutableState, getState, none } from '@etherealengine/hyperflux'
->>>>>>> cee20f31
 
 import { EntityUUID } from '@etherealengine/common/src/interfaces/EntityUUID'
 import { VRM } from '@pixiv/three-vrm'
@@ -39,7 +35,7 @@
 import { CameraComponent } from '../../camera/components/CameraComponent'
 import { Engine } from '../../ecs/classes/Engine'
 import { Entity } from '../../ecs/classes/Entity'
-import { SceneSnapshotAction, SceneState } from '../../ecs/classes/Scene'
+import { SceneState } from '../../ecs/classes/Scene'
 import {
   defineComponent,
   getComponent,
@@ -49,29 +45,18 @@
   useComponent,
   useOptionalComponent
 } from '../../ecs/functions/ComponentFunctions'
-<<<<<<< HEAD
 import { useEntityContext } from '../../ecs/functions/EntityFunctions'
-=======
-import { entityExists, removeEntity, useEntityContext } from '../../ecs/functions/EntityFunctions'
->>>>>>> cee20f31
 import { iterateEntityNode } from '../../ecs/functions/EntityTree'
 import { BoundingBoxComponent } from '../../interaction/components/BoundingBoxComponents'
 import { EngineRenderer } from '../../renderer/WebGLRendererSystem'
 import { SourceType } from '../../renderer/materials/components/MaterialSource'
 import { removeMaterialSource } from '../../renderer/materials/functions/MaterialLibraryFunctions'
-import { SceneID } from '../../schemas/projects/scene.schema'
 import { FrustumCullCameraComponent } from '../../transform/components/DistanceComponents'
 import { addError } from '../functions/ErrorFunctions'
 import { parseGLTFModel } from '../functions/loadGLTFModel'
 import { getModelSceneID } from '../functions/loaders/ModelFunctions'
 import { Object3DWithEntity, addObjectToGroup, removeObjectFromGroup } from './GroupComponent'
 import { MeshComponent } from './MeshComponent'
-<<<<<<< HEAD
-=======
-import { SceneAssetPendingTagComponent } from './SceneAssetPendingTagComponent'
-import { SceneObjectComponent } from './SceneObjectComponent'
-import { SourceComponent } from './SourceComponent'
->>>>>>> cee20f31
 import { UUIDComponent } from './UUIDComponent'
 import { VariantComponent } from './VariantComponent'
 
@@ -139,9 +124,20 @@
   })
 
   useEffect(() => {
-<<<<<<< HEAD
     if (!assetState?.value) return
 
+    if (!model.src) {
+      const dudScene = new Scene() as SceneWithEntity & Object3DWithEntity
+      dudScene.entity = entity
+      Object.assign(dudScene, {
+        isProxified: true
+      })
+      if (model.scene) {
+        removeObjectFromGroup(entity, model.scene)
+      }
+      modelComponent.scene.set(dudScene)
+      return
+    }
     const asset = assetState.get(NO_PROXY)!
     const fileExtension = model.src.split('.').pop()?.toLowerCase()
     asset.scene.animations = asset.animations
@@ -150,109 +146,40 @@
     modelComponent.asset.set(asset)
     if (fileExtension == 'vrm') (model.asset as any).userData = { flipped: true }
     modelComponent.scene.set(asset.scene as any)
+    // if (model.scene) {
+    //   removeObjectFromGroup(entity, model.scene)
+    //   const oldSceneID = model.scene.userData.sceneID as SceneID
+    //   const alteredSources: Set<SceneID> = new Set()
+    //   const nonDependentChildren = iterateEntityNode(
+    //     entity,
+    //     (entity) => {
+    //       alteredSources.add(getComponent(entity, SourceComponent))
+    //       return entity
+    //     },
+    //     (childEntity) => {
+    //       if (childEntity === entity) return false
+    //       return getComponent(childEntity, SourceComponent) !== oldSceneID
+    //     }
+    //   )
+    //   for (let i = nonDependentChildren.length - 1; i >= 0; i--) {
+    //     removeEntity(nonDependentChildren[i])
+    //   }
+    //   for (const sceneID of [...alteredSources.values()]) {
+    //     const json = SceneState.snapshotFromECS(sceneID).data
+    //     const scene = getState(SceneState).scenes[sceneID]
+    //     const selectedEntities = scene.snapshots[scene.index].selectedEntities.filter(
+    //       (entity) => !!UUIDComponent.entitiesByUUID[entity]
+    //     )
+    //     dispatchAction(
+    //       SceneSnapshotAction.createSnapshot({
+    //         sceneID,
+    //         data: json,
+    //         selectedEntities
+    //       })
+    //     )
+    //   }
+    // }
   }, [assetState])
-=======
-    if (source === model.scene?.userData?.src) return
-    if (variantComponent && !variantComponent.calculated) return
-    try {
-      if (model.scene) {
-        clearMaterials(model)
-      }
-      if (!model.src) {
-        const dudScene = new Scene() as SceneWithEntity & Object3DWithEntity
-        dudScene.entity = entity
-        Object.assign(dudScene, {
-          isProxified: true
-        })
-        if (model.scene) {
-          removeObjectFromGroup(entity, model.scene)
-        }
-        modelComponent.scene.set(dudScene)
-        return
-      }
-      const uuid = getComponent(entity, UUIDComponent)
-      const fileExtension = model.src.split('.').pop()?.toLowerCase()
-      switch (fileExtension) {
-        case 'glb':
-        case 'gltf':
-        case 'fbx':
-        case 'vrm':
-        case 'usdz':
-          AssetLoader.load(
-            model.src,
-            {
-              ignoreDisposeGeometry: model.generateBVH,
-              uuid
-            },
-            (loadedAsset) => {
-              loadedAsset.scene.animations = loadedAsset.animations
-              if (!entityExists(entity)) return
-              removeError(entity, ModelComponent, 'LOADING_ERROR')
-              loadedAsset.scene.userData.src = model.src
-              loadedAsset.scene.userData.sceneID = getModelSceneID(entity)
-              loadedAsset.scene.userData.type === 'glb' && delete loadedAsset.scene.userData.type
-              modelComponent.asset.set(loadedAsset)
-              if (fileExtension == 'vrm') (model.asset as any).userData = { flipped: true }
-              if (model.scene) {
-                removeObjectFromGroup(entity, model.scene)
-                const oldSceneID = model.scene.userData.sceneID as SceneID
-                const alteredSources: Set<SceneID> = new Set()
-                const nonDependentChildren = iterateEntityNode(
-                  entity,
-                  (entity) => {
-                    alteredSources.add(getComponent(entity, SourceComponent))
-                    return entity
-                  },
-                  (childEntity) => {
-                    if (childEntity === entity) return false
-                    return getComponent(childEntity, SourceComponent) !== oldSceneID
-                  }
-                )
-                for (let i = nonDependentChildren.length - 1; i >= 0; i--) {
-                  removeEntity(nonDependentChildren[i])
-                }
-                for (const sceneID of [...alteredSources.values()]) {
-                  const json = SceneState.snapshotFromECS(sceneID).data
-                  const scene = getState(SceneState).scenes[sceneID]
-                  const selectedEntities = scene.snapshots[scene.index].selectedEntities.filter(
-                    (entity) => !!UUIDComponent.entitiesByUUID[entity]
-                  )
-                  dispatchAction(
-                    SceneSnapshotAction.createSnapshot({
-                      sceneID,
-                      data: json,
-                      selectedEntities
-                    })
-                  )
-                }
-              }
-
-              modelComponent.scene.set(loadedAsset.scene)
-            },
-            (onprogress) => {
-              if (!hasComponent(entity, SceneAssetPendingTagComponent)) return
-              SceneAssetPendingTagComponent.loadingProgress.merge({
-                [entity]: {
-                  loadedAmount: onprogress.loaded,
-                  totalAmount: onprogress.total
-                }
-              })
-            },
-            (err) => {
-              console.error(err)
-              removeComponent(entity, SceneAssetPendingTagComponent)
-            }
-          )
-          break
-        default:
-          throw new Error(`Model type '${fileExtension}' not supported`)
-      }
-    } catch (err) {
-      console.error(err)
-      addError(entity, ModelComponent, 'LOADING_ERROR', err.message)
-    }
-  }, [modelComponent.src, variantComponent?.calculated])
->>>>>>> cee20f31
 
   // update scene
   useEffect(() => {
