--- conflicted
+++ resolved
@@ -32,9 +32,8 @@
 import { AssetLoader } from '../../assets/classes/AssetLoader'
 import { AssetType } from '../../assets/enum/AssetType'
 import { GLTF } from '../../assets/loaders/gltf/GLTFLoader'
-import avatarBoneMatching from '../../avatar/AvatarBoneMatching'
 import { SkinnedMeshComponent } from '../../avatar/components/SkinnedMeshComponent'
-import { isAvaturn } from '../../avatar/functions/avatarFunctions'
+import { autoconvertMixamoAvatar, isAvaturn } from '../../avatar/functions/avatarFunctions'
 import { CameraComponent } from '../../camera/components/CameraComponent'
 import { Engine } from '../../ecs/classes/Engine'
 import { EngineState } from '../../ecs/classes/EngineState'
@@ -169,7 +168,7 @@
           addError(entity, ModelComponent, 'INVALID_SOURCE', 'Invalid URL')
           return
         }
-        const boneMatchedAsset = avatarBoneMatching(loadedAsset)
+        const boneMatchedAsset = autoconvertMixamoAvatar(loadedAsset)
         modelComponent.asset.set(boneMatchedAsset)
       },
       (onprogress) => {
@@ -199,20 +198,11 @@
     if (!asset) return
     removeError(entity, ModelComponent, 'INVALID_SOURCE')
     removeError(entity, ModelComponent, 'LOADING_ERROR')
-<<<<<<< HEAD
-    if (asset.animations) asset.scene.animations = asset.animations
-    asset.scene.userData.src = model.src
-    asset.scene.userData.sceneID = getModelSceneID(entity)
-    asset.scene.userData.type === 'glb' && delete asset.scene.userData.type
-    if (asset instanceof VRM) asset.humanoid.autoUpdateHumanBones = false
-    modelComponent.scene.set(asset.scene)
-=======
     asset.scene.animations = asset.animations
     asset.scene.userData.src = model.src
     asset.scene.userData.sceneID = getModelSceneID(entity)
     asset.scene.userData.type === 'glb' && delete asset.scene.userData.type
-    modelComponent.scene.set(asset.scene as any)
->>>>>>> 89dc5330
+    modelComponent.scene.set(asset.scene)
   }, [modelComponent.asset])
 
   // update scene
