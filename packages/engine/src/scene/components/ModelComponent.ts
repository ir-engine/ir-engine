--- conflicted
+++ resolved
@@ -99,7 +99,6 @@
   useEffect(() => {
     if (source === model.scene?.userData?.src) return
 
-<<<<<<< HEAD
     try {
       if (model.scene && model.scene.userData.src && model.scene.userData.src !== model.src) {
         try {
@@ -140,52 +139,6 @@
           break
         default:
           throw new Error(`Model type '${fileExtension}' not supported`)
-=======
-    const loadModel = async () => {
-      try {
-        if (model.scene && model.scene.userData.src && model.scene.userData.src !== source) {
-          try {
-            removeMaterialSource({ type: SourceType.MODEL, path: model.scene.userData.src })
-          } catch (e) {
-            if (e?.name === 'MaterialNotFound') {
-              console.warn('could not find material in source ' + model.scene.userData.src)
-            } else {
-              throw e
-            }
-          }
-        }
-        if (!source) return
-        if (!hasComponent(entity, EntityTreeComponent)) return
-
-        const uuid = getComponent(entity, UUIDComponent)
-        DependencyTree.add(uuid)
-        let scene: Scene
-        const fileExtension = /\.[\d\s\w]+$/.exec(source)?.[0]
-        switch (fileExtension) {
-          case '.glb':
-          case '.gltf':
-          case '.fbx':
-          case '.usdz':
-            const loadedAsset = await AssetLoader.loadAsync(source, {
-              ignoreDisposeGeometry: model.generateBVH,
-              uuid
-            })
-            scene = loadedAsset.scene
-            scene.animations = loadedAsset.animations
-            break
-          default:
-            throw new Error(`Model type '${fileExtension}' not supported`)
-        }
-
-        if (!entityExists(entity)) return
-        removeError(entity, ModelComponent, 'LOADING_ERROR')
-        scene.userData.src = source
-        if (scene.userData.type === 'glb') delete scene.userData.type
-        modelComponent.scene.set(scene)
-      } catch (err) {
-        console.error(err)
-        addError(entity, ModelComponent, 'LOADING_ERROR', err.message)
->>>>>>> 6dda24ab
       }
     } catch (err) {
       console.error(err)
