--- conflicted
+++ resolved
@@ -24,7 +24,7 @@
 */
 
 import { useEffect } from 'react'
-import { Scene } from 'three'
+import { Object3D, Scene } from 'three'
 
 import { NO_PROXY, createState, getMutableState, getState, none, useHookstate } from '@etherealengine/hyperflux'
 
@@ -42,6 +42,7 @@
 import {
   defineComponent,
   getComponent,
+  getOptionalComponent,
   hasComponent,
   removeComponent,
   serializeComponent,
@@ -50,11 +51,8 @@
   useOptionalComponent
 } from '../../ecs/functions/ComponentFunctions'
 import { useEntityContext } from '../../ecs/functions/EntityFunctions'
-<<<<<<< HEAD
 import { EntityTreeComponent } from '../../ecs/functions/EntityTree'
 import { useQuery } from '../../ecs/functions/QueryFunctions'
-=======
->>>>>>> cb3c073a
 import { EngineRenderer } from '../../renderer/WebGLRendererSystem'
 import { SourceType } from '../../renderer/materials/components/MaterialSource'
 import { removeMaterialSource } from '../../renderer/materials/functions/MaterialLibraryFunctions'
@@ -147,11 +145,41 @@
 
     const model = modelComponent.value
     if (!model.src) {
-      // const dudScene = new Scene() as Scene & Object3D
-      // dudScene.entity = entity
-      // addObjectToGroup(entity, dudScene)
-      // proxifyParentChildRelationships(dudScene)
-      modelComponent.scene.set(null)
+      const dudScene = new Scene() as Scene & Object3D
+      dudScene.entity = entity
+      Object.defineProperties(dudScene, {
+        parent: {
+          get() {
+            if (EngineRenderer.instance?.rendering) return null
+            if (getComponent(entity, EntityTreeComponent)?.parentEntity) {
+              return (
+                getComponent(getComponent(entity, EntityTreeComponent).parentEntity!, GroupComponent)?.[0] ??
+                Engine.instance.scene
+              )
+            }
+          },
+          set(value) {
+            throw new Error('Cannot set parent of proxified object')
+          }
+        },
+        children: {
+          get() {
+            if (EngineRenderer.instance?.rendering) return []
+            return hasComponent(entity, EntityTreeComponent)
+              ? getComponent(entity, EntityTreeComponent)
+                  .children.filter((child) => getOptionalComponent(child, GroupComponent)?.length)
+                  .flatMap((child) => getComponent(child, GroupComponent))
+              : []
+          },
+          set(value) {
+            throw new Error('Cannot set children of proxified object')
+          }
+        },
+        isProxified: {
+          value: true
+        }
+      })
+      modelComponent.scene.set(dudScene)
       modelComponent.asset.set(null)
       return
     }
@@ -172,8 +200,7 @@
           addError(entity, ModelComponent, 'INVALID_SOURCE', 'Invalid URL')
           return
         }
-        const boneMatchedAsset = autoconvertMixamoAvatar(loadedAsset) as GLTF
-        boneMatchedAsset.scene.animations = boneMatchedAsset.animations
+        const boneMatchedAsset = autoconvertMixamoAvatar(loadedAsset)
         modelComponent.asset.set(boneMatchedAsset)
       },
       (onprogress) => {
@@ -204,12 +231,11 @@
     if (!asset) return
     removeError(entity, ModelComponent, 'INVALID_SOURCE')
     removeError(entity, ModelComponent, 'LOADING_ERROR')
-    const sceneObj = getComponent(entity, GroupComponent)[0] as Scene
-
-    sceneObj.userData.src = model.src
-    sceneObj.userData.sceneID = getModelSceneID(entity)
-    //sceneObj.userData.type === 'glb' && delete asset.scene.userData.type
-    modelComponent.scene.set(sceneObj)
+    asset.scene.animations = asset.animations
+    asset.scene.userData.src = model.src
+    asset.scene.userData.sceneID = getModelSceneID(entity)
+    asset.scene.userData.type === 'glb' && delete asset.scene.userData.type
+    modelComponent.scene.set(asset.scene)
   }, [modelComponent.asset])
 
   // update scene
@@ -230,7 +256,7 @@
         })
     else removeComponent(entity, SceneAssetPendingTagComponent)
 
-    const loadedJsonHierarchy = parseGLTFModel(entity, asset.scene as Scene)
+    const loadedJsonHierarchy = parseGLTFModel(entity, scene)
     const uuid = getModelSceneID(entity)
 
     SceneState.loadScene(uuid, {
@@ -248,9 +274,6 @@
     return () => {
       clearMaterials(src)
       getMutableState(SceneState).scenes[uuid].set(none)
-      // for(const child of scene.children) {
-      //   removeEntity(child.entity)
-      // }
     }
   }, [modelComponent.scene])
 
