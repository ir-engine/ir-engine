--- conflicted
+++ resolved
@@ -1,4 +1,3 @@
-<<<<<<< HEAD
 import matches from 'ts-matches'
 
 import { defineComponent } from '../../ecs/functions/ComponentFunctions'
@@ -7,21 +6,17 @@
   name: 'SceneAssetPendingTagComponent',
 
   onInit: (entity) => {
-    return { loadedAmount: 0, finishedLoading: false }
-  },
-
-  toJSON: () => {
-    return null! as any
+    return {
+      loadedAmount: 0,
+      finishedLoading: false,
+      totalAmount: 0
+    }
   },
 
   onSet: (entity, component, json) => {
     if (!json) return
     if (matches.number.test(json.loadedAmount)) component.loadedAmount.set(json.loadedAmount)
     if (matches.boolean.test(json.finishedLoading)) component.finishedLoading.set(json.finishedLoading)
+    if (matches.number.test(json.totalAmount)) component.totalAmount.set(json.totalAmount)
   }
-})
-=======
-import { defineComponent } from '../../ecs/functions/ComponentFunctions'
-
-export const SceneAssetPendingTagComponent = defineComponent({ name: 'SceneAssetPendingTagComponent' })
->>>>>>> 44aefe57
+})