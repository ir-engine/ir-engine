/*
CPAL-1.0 License

The contents of this file are subject to the Common Public Attribution License
Version 1.0. (the "License"); you may not use this file except in compliance
with the License. You may obtain a copy of the License at
https://github.com/ir-engine/ir-engine/blob/dev/LICENSE.
The License is based on the Mozilla Public License Version 1.1, but Sections 14
and 15 have been added to cover use of software over a computer network and 
provide for limited attribution for the Original Developer. In addition, 
Exhibit A has been modified to be consistent with Exhibit B.

Software distributed under the License is distributed on an "AS IS" basis,
WITHOUT WARRANTY OF ANY KIND, either express or implied. See the License for the
specific language governing rights and limitations under the License.

The Original Code is Infinite Reality Engine.

The Original Developer is the Initial Developer. The Initial Developer of the
Original Code is the Infinite Reality Engine team.

All portions of the code written by the Infinite Reality Engine team are Copyright © 2021-2023 
Infinite Reality Engine. All Rights Reserved.
*/

import {
  defineComponent,
  getComponent,
  hasComponent,
  removeComponent,
  setComponent,
  useComponent,
  useOptionalComponent
} from '@ir-engine/ecs/src/ComponentFunctions'
import { Entity, UndefinedEntity } from '@ir-engine/ecs/src/Entity'
import { useEntityContext } from '@ir-engine/ecs/src/EntityFunctions'
import { getMutableState, useDidMount, useState } from '@ir-engine/hyperflux'
import { EngineState } from '@ir-engine/spatial/src/EngineState'
import { Vector3_Zero } from '@ir-engine/spatial/src/common/constants/MathConstants'
import { useHelperEntity } from '@ir-engine/spatial/src/common/debug/DebugComponentUtils'
import { matchesColor } from '@ir-engine/spatial/src/common/functions/MatchesUtils'
import { LineSegmentComponent } from '@ir-engine/spatial/src/renderer/components/LineSegmentComponent'
import { MeshComponent } from '@ir-engine/spatial/src/renderer/components/MeshComponent'
import { ObjectLayerMasks } from '@ir-engine/spatial/src/renderer/constants/ObjectLayers'
import {
  EntityTreeComponent,
  iterateEntityNode,
  useChildrenWithComponents
} from '@ir-engine/spatial/src/transform/components/EntityTree'
import { TransformComponent } from '@ir-engine/spatial/src/transform/components/TransformComponent'
import { computeTransformMatrix } from '@ir-engine/spatial/src/transform/systems/TransformSystem'
import { useEffect } from 'react'
import { Box3, BufferGeometry, ColorRepresentation, LineBasicMaterial, Matrix4, Mesh, Quaternion, Vector3 } from 'three'
import { GLTFComponent } from '../../gltf/GLTFComponent'

function createBBoxGridGeometry(matrixWorld: Matrix4, bbox: Box3, density: number): BufferGeometry {
  const lineSegmentList: Vector3[] = []
  const size = new Vector3()
  bbox.getSize(size)

  // Create grid lines for each face of the bounding box

  // Front and back faces (parallel to XY plane)
  const zFront = bbox.min.z
  const zBack = bbox.max.z
  for (let j = 0; j <= density; j++) {
    const segmentFraction = j / density
    const x = bbox.min.x + segmentFraction * size.x
    const y = bbox.min.y + segmentFraction * size.y

    lineSegmentList.push(new Vector3(x, bbox.min.y, zFront), new Vector3(x, bbox.max.y, zFront))
    lineSegmentList.push(new Vector3(x, bbox.min.y, zBack), new Vector3(x, bbox.max.y, zBack))
    lineSegmentList.push(new Vector3(bbox.min.x, y, zFront), new Vector3(bbox.max.x, y, zFront))
    lineSegmentList.push(new Vector3(bbox.min.x, y, zBack), new Vector3(bbox.max.x, y, zBack))
  }

  // Top and bottom faces (parallel to XZ plane)
  const yTop = bbox.max.y
  const yBottom = bbox.min.y
  for (let j = 0; j <= density; j++) {
    const segmentFraction = j / density
    const x = bbox.min.x + segmentFraction * size.x
    const z = bbox.min.z + segmentFraction * size.z

    lineSegmentList.push(new Vector3(x, yTop, bbox.min.z), new Vector3(x, yTop, bbox.max.z))
    lineSegmentList.push(new Vector3(x, yBottom, bbox.min.z), new Vector3(x, yBottom, bbox.max.z))
    lineSegmentList.push(new Vector3(bbox.min.x, yTop, z), new Vector3(bbox.max.x, yTop, z))
    lineSegmentList.push(new Vector3(bbox.min.x, yBottom, z), new Vector3(bbox.max.x, yBottom, z))
  }

  // Left and right faces (parallel to YZ plane)
  const xLeft = bbox.min.x
  const xRight = bbox.max.x
  for (let j = 0; j <= density; j++) {
    const segmentFraction = j / density
    const y = bbox.min.y + segmentFraction * size.y
    const z = bbox.min.z + segmentFraction * size.z

    lineSegmentList.push(new Vector3(xLeft, y, bbox.min.z), new Vector3(xLeft, y, bbox.max.z))
    lineSegmentList.push(new Vector3(xRight, y, bbox.min.z), new Vector3(xRight, y, bbox.max.z))
    lineSegmentList.push(new Vector3(xLeft, bbox.min.y, z), new Vector3(xLeft, bbox.max.y, z))
    lineSegmentList.push(new Vector3(xRight, bbox.min.y, z), new Vector3(xRight, bbox.max.y, z))
  }
  for (let i = 0; i < lineSegmentList.length; i++) {
    lineSegmentList[i].applyMatrix4(matrixWorld)
  }

  return new BufferGeometry().setFromPoints(lineSegmentList)
}

export const BoundingBoxHelperComponent = defineComponent({
  name: 'BoundingBoxHelperComponent',

  onInit: (entity) => {
    return {
      name: 'bounding-box-helper',
      bbox: new Box3(),
      density: 2,
      color: 0xff0000 as ColorRepresentation,
      layerMask: ObjectLayerMasks.NodeHelper,
      entity: undefined as undefined | Entity
    }
  },

  onSet: (entity, component, json) => {
    if (!json || !json.bbox || !json.bbox.isBox3) throw new Error('BoundingBoxHelperComponent: Requires Box3')
    component.bbox.set(json.bbox)

    if (typeof json.density === 'number') component.density.set(json.density)
    if (matchesColor.test(json.color)) component.color.set(json.color)
    if (typeof json.layerMask === 'number') component.layerMask.set(json.layerMask)
  },

  reactor: function () {
    const entity = useEntityContext()
    const component = useComponent(entity, BoundingBoxHelperComponent)
    const helper = useHelperEntity(entity, component)
    const lineSegment = useOptionalComponent(helper, LineSegmentComponent)

    useEffect(() => {
      const bbox = component.bbox.value
      const density = component.density.value
      setComponent(helper, LineSegmentComponent, {
        name: 'bbox-line-segment-' + entity,
        geometry: createBBoxGridGeometry(new Matrix4().identity(), bbox, density),
        material: new LineBasicMaterial({ color: component.color.value }),
        layerMask: component.layerMask.value
      })
    }, [])

    useDidMount(() => {
      if (!lineSegment) return
      const bbox = component.bbox.value
      const density = component.density.value
      lineSegment.geometry.set(createBBoxGridGeometry(new Matrix4().identity(), bbox, density))
    }, [component.bbox])

    useEffect(() => {
      if (!lineSegment) return
      lineSegment.color.set(component.color.value)
    }, [component.color, lineSegment])

    useEffect(() => {
      if (!lineSegment) return
      lineSegment.layerMask.set(component.layerMask.value)
    }, [component.layerMask, lineSegment])

    return null
  }
})

const defaultMax = new Vector3(0.5, 0.5, 0.5)
const originalPosition = new Vector3()
const originalRotation = new Quaternion()
const originalScale = new Vector3()

export const ObjectGridSnapComponent = defineComponent({
  name: 'ObjectGridSnapComponent',

  onInit: (entity) => {
    return {
      bbox: new Box3()
    }
  },

  onSet: (entity, component, json) => {
    if (!json) return
    //if (typeof json.density === 'number') component.density.set(json.density)
    if (typeof json.bbox === 'object' && json.bbox.isBox3) component.bbox.set(json.bbox)
  },

  reactor: () => {
    const entity = useEntityContext()
    const engineState = useState(getMutableState(EngineState))
<<<<<<< HEAD
    const modelComponent = useComponent(entity, GLTFComponent)
    const modelLoaded = modelComponent.progress.value === 100
=======
>>>>>>> fd15fdb7
    const snapComponent = useComponent(entity, ObjectGridSnapComponent)
    const modelComponent = useComponent(entity, ModelComponent)
    const meshComponents = useChildrenWithComponents(entity, [MeshComponent])

    useEffect(() => {
<<<<<<< HEAD
      if (!modelLoaded) return
      const originalPosition = new Vector3()
      const originalRotation = new Quaternion()
      const originalScale = new Vector3()
=======
      if (!modelComponent.scene.value) return
>>>>>>> fd15fdb7
      const originalParent = getComponent(entity, EntityTreeComponent).parentEntity
      const transform = getComponent(entity, TransformComponent)
      transform.matrix.decompose(originalPosition, originalRotation, originalScale)
      //set entity transform to identity before calculating bounding box
      setComponent(entity, EntityTreeComponent, { parentEntity: UndefinedEntity })
      transform.matrixWorld.identity()
      TransformComponent.updateFromWorldMatrix(entity)

      const meshes: Mesh[] = []
      //iterate through children and update their transforms to reflect identity from parent
      iterateEntityNode(entity, (childEntity: Entity) => {
        if (hasComponent(childEntity, TransformComponent)) {
          computeTransformMatrix(childEntity)
          if (hasComponent(childEntity, MeshComponent)) {
            meshes.push(getComponent(childEntity, MeshComponent))
          }
        }
      })

      //compute bounding box
      const bbox = snapComponent.bbox.value.makeEmpty()
      if (meshes.length > 0) {
        for (let i = 0; i < meshes.length; i++) {
          bbox.expandByObject(meshes[i])
        }
      } else {
        bbox.set(Vector3_Zero, defaultMax)
      }

      //set entity transform back to original
      setComponent(entity, EntityTreeComponent, { parentEntity: originalParent })
      setComponent(entity, TransformComponent, {
        position: originalPosition,
        rotation: originalRotation,
        scale: originalScale
      })

      iterateEntityNode(entity, computeTransformMatrix, (childEntity) => hasComponent(childEntity, TransformComponent))

      //set bounding box in component
      snapComponent.bbox.set(bbox)
<<<<<<< HEAD
    }, [modelLoaded])
=======
    }, [modelComponent.scene, meshComponents])
>>>>>>> fd15fdb7

    useEffect(() => {
      if (!engineState.isEditing.value) return
      const bbox = snapComponent.bbox.value
      setComponent(entity, BoundingBoxHelperComponent, { bbox })

      return () => {
        removeComponent(entity, BoundingBoxHelperComponent)
      }
    }, [snapComponent.bbox, engineState.isEditing])

    return null
  }
})<|MERGE_RESOLUTION|>--- conflicted
+++ resolved
@@ -42,11 +42,7 @@
 import { LineSegmentComponent } from '@ir-engine/spatial/src/renderer/components/LineSegmentComponent'
 import { MeshComponent } from '@ir-engine/spatial/src/renderer/components/MeshComponent'
 import { ObjectLayerMasks } from '@ir-engine/spatial/src/renderer/constants/ObjectLayers'
-import {
-  EntityTreeComponent,
-  iterateEntityNode,
-  useChildrenWithComponents
-} from '@ir-engine/spatial/src/transform/components/EntityTree'
+import { EntityTreeComponent, iterateEntityNode } from '@ir-engine/spatial/src/transform/components/EntityTree'
 import { TransformComponent } from '@ir-engine/spatial/src/transform/components/TransformComponent'
 import { computeTransformMatrix } from '@ir-engine/spatial/src/transform/systems/TransformSystem'
 import { useEffect } from 'react'
@@ -192,24 +188,15 @@
   reactor: () => {
     const entity = useEntityContext()
     const engineState = useState(getMutableState(EngineState))
-<<<<<<< HEAD
     const modelComponent = useComponent(entity, GLTFComponent)
     const modelLoaded = modelComponent.progress.value === 100
-=======
->>>>>>> fd15fdb7
     const snapComponent = useComponent(entity, ObjectGridSnapComponent)
-    const modelComponent = useComponent(entity, ModelComponent)
-    const meshComponents = useChildrenWithComponents(entity, [MeshComponent])
-
-    useEffect(() => {
-<<<<<<< HEAD
+
+    useEffect(() => {
       if (!modelLoaded) return
       const originalPosition = new Vector3()
       const originalRotation = new Quaternion()
       const originalScale = new Vector3()
-=======
-      if (!modelComponent.scene.value) return
->>>>>>> fd15fdb7
       const originalParent = getComponent(entity, EntityTreeComponent).parentEntity
       const transform = getComponent(entity, TransformComponent)
       transform.matrix.decompose(originalPosition, originalRotation, originalScale)
@@ -251,11 +238,7 @@
 
       //set bounding box in component
       snapComponent.bbox.set(bbox)
-<<<<<<< HEAD
     }, [modelLoaded])
-=======
-    }, [modelComponent.scene, meshComponents])
->>>>>>> fd15fdb7
 
     useEffect(() => {
       if (!engineState.isEditing.value) return
