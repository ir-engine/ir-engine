--- conflicted
+++ resolved
@@ -23,11 +23,7 @@
 Ethereal Engine. All Rights Reserved.
 */
 
-<<<<<<< HEAD
-import ECS, { UUIDComponent } from '@etherealengine/ecs'
-=======
 import { useDidMount } from '@etherealengine/common/src/utils/useDidMount'
->>>>>>> bfa29d84
 import {
   defineComponent,
   getComponent,
@@ -51,13 +47,8 @@
 import { TransformComponent } from '@etherealengine/spatial/src/transform/components/TransformComponent'
 import { computeTransformMatrix } from '@etherealengine/spatial/src/transform/systems/TransformSystem'
 import { useEffect } from 'react'
-<<<<<<< HEAD
-import { Box3, BufferGeometry, LineBasicMaterial, LineSegments, Matrix4, Mesh, Quaternion, Vector3 } from 'three'
+import { Box3, BufferGeometry, ColorRepresentation, LineBasicMaterial, Matrix4, Mesh, Quaternion, Vector3 } from 'three'
 import { ModelComponent } from './ModelComponent'
-import { SceneAssetPendingTagComponent } from './SceneAssetPendingTagComponent'
-=======
-import { Box3, BufferGeometry, ColorRepresentation, LineBasicMaterial, Matrix4, Mesh, Quaternion, Vector3 } from 'three'
->>>>>>> bfa29d84
 
 function createBBoxGridGeometry(matrixWorld: Matrix4, bbox: Box3, density: number): BufferGeometry {
   const lineSegmentList: Vector3[] = []
@@ -114,18 +105,6 @@
   return new BufferGeometry().setFromPoints(lineSegmentList)
 }
 
-<<<<<<< HEAD
-function createHelperEntity(entity: Entity) {
-  const helper = createEntity()
-  setComponent(helper, NameComponent, 'helper')
-  setComponent(helper, VisibleComponent)
-  setComponent(helper, TransformComponent)
-  setComponent(helper, UUIDComponent, generateEntityUUID())
-  setComponent(helper, EntityTreeComponent, { parentEntity: entity })
-  setComponent(helper, ObjectLayerMaskComponent, ObjectLayers.NodeHelper | ObjectLayers.Scene)
-  return helper
-}
-=======
 export const BoundingBoxHelperComponent = defineComponent({
   name: 'BoundingBoxHelperComponent',
 
@@ -189,7 +168,6 @@
     return null
   }
 })
->>>>>>> bfa29d84
 
 export const ObjectGridSnapComponent = defineComponent({
   name: 'ObjectGridSnapComponent',
@@ -212,19 +190,6 @@
     const modelComponent = useOptionalComponent(entity, ModelComponent)
     const snapComponent = useComponent(entity, ObjectGridSnapComponent)
 
-<<<<<<< HEAD
-    const assetLoading = useOptionalComponent(entity, SceneAssetPendingTagComponent)
-    useEffect(() => {
-      const helper = createHelperEntity(entity)
-      setComponent(entity, ObjectGridSnapComponent, { helper })
-      return () => {
-        const helper = getOptionalComponent(entity, ObjectGridSnapComponent)?.helper
-        !!helper && removeEntity(helper)
-      }
-    }, [])
-
-=======
->>>>>>> bfa29d84
     useEffect(() => {
       const originalPosition = new Vector3()
       const originalRotation = new Quaternion()
@@ -265,35 +230,13 @@
       setComponent(entity, ObjectGridSnapComponent, {
         bbox
       })
-<<<<<<< HEAD
-    }, [assetLoading, modelComponent?.scene])
-=======
-    }, [])
->>>>>>> bfa29d84
+    }, [modelComponent?.scene])
 
     useEffect(() => {
       if (!engineState.isEditing.value) return
       const bbox = snapComponent.bbox.value
-<<<<<<< HEAD
-      const helperEntity = snapComponent.helper.value
-      if (!helperEntity) return
-      if (!ECS.entityExists(helperEntity)) {
-        const helper = createHelperEntity(entity)
-        setComponent(entity, ObjectGridSnapComponent, { helper })
-        return
-      }
-      const matrixWorld = getComponent(helperEntity, TransformComponent).matrixWorld
-      const helperMesh = createBBoxGridHelper(new Matrix4().identity(), bbox, 2)
-      addObjectToGroup(helperEntity, helperMesh)
-      setObjectLayers(helperMesh, ObjectLayers.NodeHelper)
-      return () => {
-        removeObjectFromGroup(helperEntity, helperMesh)
-      }
-    }, [snapComponent.bbox, snapComponent.helper, engineState.isEditing])
-=======
       setComponent(entity, BoundingBoxHelperComponent, { bbox })
     }, [snapComponent.bbox, engineState.isEditing])
->>>>>>> bfa29d84
 
     return null
   }
