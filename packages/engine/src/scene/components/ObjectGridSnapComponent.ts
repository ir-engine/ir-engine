--- conflicted
+++ resolved
@@ -30,7 +30,8 @@
   hasComponent,
   removeComponent,
   setComponent,
-  useComponent
+  useComponent,
+  useOptionalComponent
 } from '@etherealengine/ecs/src/ComponentFunctions'
 import { Entity, UndefinedEntity } from '@etherealengine/ecs/src/Entity'
 import { useEntityContext } from '@etherealengine/ecs/src/EntityFunctions'
@@ -46,12 +47,7 @@
 import { TransformComponent } from '@etherealengine/spatial/src/transform/components/TransformComponent'
 import { computeTransformMatrix } from '@etherealengine/spatial/src/transform/systems/TransformSystem'
 import { useEffect } from 'react'
-<<<<<<< HEAD
 import { Box3, BufferGeometry, ColorRepresentation, LineBasicMaterial, Matrix4, Mesh, Quaternion, Vector3 } from 'three'
-import { SceneAssetPendingTagComponent } from './SceneAssetPendingTagComponent'
-=======
-import { Box3, BufferGeometry, LineBasicMaterial, LineSegments, Matrix4, Mesh, Quaternion, Vector3 } from 'three'
->>>>>>> ba2aae29
 
 function createBBoxGridGeometry(matrixWorld: Matrix4, bbox: Box3, density: number): BufferGeometry {
   const lineSegmentList: Vector3[] = []
@@ -191,26 +187,6 @@
     const entity = useEntityContext()
     const engineState = useState(getMutableState(EngineState))
     const snapComponent = useComponent(entity, ObjectGridSnapComponent)
-<<<<<<< HEAD
-    const assetLoading = useOptionalComponent(entity, SceneAssetPendingTagComponent)
-=======
-
-    useEffect(() => {
-      const helper = createEntity()
-      setComponent(helper, NameComponent, 'helper')
-      setComponent(helper, VisibleComponent)
-      setComponent(helper, TransformComponent)
-      setComponent(helper, UUIDComponent, generateEntityUUID())
-      setComponent(helper, EntityTreeComponent, { parentEntity: entity })
-      setComponent(helper, ObjectLayerMaskComponent, ObjectLayers.NodeHelper)
-
-      setComponent(entity, ObjectGridSnapComponent, { helper })
-      return () => {
-        const helper = getOptionalComponent(entity, ObjectGridSnapComponent)?.helper
-        !!helper && removeEntity(helper)
-      }
-    }, [])
->>>>>>> ba2aae29
 
     useEffect(() => {
       const originalPosition = new Vector3()
