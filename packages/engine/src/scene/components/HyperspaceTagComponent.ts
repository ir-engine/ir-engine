/*
CPAL-1.0 License

The contents of this file are subject to the Common Public Attribution License
Version 1.0. (the "License"); you may not use this file except in compliance
with the License. You may obtain a copy of the License at
https://github.com/EtherealEngine/etherealengine/blob/dev/LICENSE.
The License is based on the Mozilla Public License Version 1.1, but Sections 14
and 15 have been added to cover use of software over a computer network and 
provide for limited attribution for the Original Developer. In addition, 
Exhibit A has been modified to be consistent with Exhibit B.

Software distributed under the License is distributed on an "AS IS" basis,
WITHOUT WARRANTY OF ANY KIND, either express or implied. See the License for the
specific language governing rights and limitations under the License.

The Original Code is Ethereal Engine.

The Original Developer is the Initial Developer. The Initial Developer of the
Original Code is the Ethereal Engine team.

All portions of the code written by the Ethereal Engine team are Copyright © 2021-2023 
Ethereal Engine. All Rights Reserved.
*/

import config from '@etherealengine/common/src/config'
<<<<<<< HEAD
import { NO_PROXY, getMutableState, getState } from '@etherealengine/hyperflux'
=======
import {
  defineComponent,
  getComponent,
  getMutableComponent,
  hasComponent,
  removeComponent,
  setComponent
} from '@etherealengine/ecs/src/ComponentFunctions'
import { ECSState } from '@etherealengine/ecs/src/ECSState'
import { Engine } from '@etherealengine/ecs/src/Engine'
import { Entity, UndefinedEntity } from '@etherealengine/ecs/src/Entity'
import { createEntity, removeEntity, useEntityContext } from '@etherealengine/ecs/src/EntityFunctions'
import { useExecute } from '@etherealengine/ecs/src/SystemFunctions'
import { SceneState } from '@etherealengine/engine/src/scene/Scene'
import { EntityTreeComponent, destroyEntityTree } from '@etherealengine/engine/src/transform/components/EntityTree'
import { getMutableState, getState } from '@etherealengine/hyperflux'
>>>>>>> 62a5ae18
import { useEffect } from 'react'
import {
  AmbientLight,
  BackSide,
  BufferAttribute,
  BufferGeometry,
  CatmullRomCurve3,
  Line,
  LineBasicMaterial,
  Mesh,
  MeshBasicMaterial,
  MirroredRepeatWrapping,
  Object3D,
  Texture,
  TubeGeometry,
  Vector3
} from 'three'
import { useTexture } from '../../assets/functions/resourceHooks'
import { teleportAvatar } from '../../avatar/functions/moveAvatar'
import { CameraComponent } from '../../camera/components/CameraComponent'
import { ObjectDirection } from '../../common/constants/Axis3D'
import { TransformComponent } from '../../transform/components/TransformComponent'
import { createTransitionState } from '../../xrui/functions/createTransitionState'
import { SceneLoadingSystem } from '../SceneModule'
import { ObjectLayers } from '../constants/ObjectLayers'
import { setObjectLayers } from '../functions/setObjectLayers'
import { GroupComponent, addObjectToGroup } from './GroupComponent'
import { NameComponent } from './NameComponent'
import { PortalComponent, PortalEffects, PortalState } from './PortalComponent'
import { VisibleComponent } from './VisibleComponent'

export const HyperspacePortalEffect = 'Hyperspace'

class PortalEffect extends Object3D {
  curve: CatmullRomCurve3
  splineMesh: Line
  tubeMaterial: MeshBasicMaterial
  tubeGeometry: TubeGeometry
  tubeMesh: Mesh
  numPoints = 200
  portalEntity: Entity

  constructor(parent: Entity) {
    super()
    this.name = 'PortalEffect'

    this.createMesh()
    const portalEntity = (this.portalEntity = createEntity())
    setComponent(portalEntity, NameComponent, this.name)
    setComponent(portalEntity, EntityTreeComponent, { parentEntity: parent })
    setComponent(portalEntity, VisibleComponent, true)
    addObjectToGroup(portalEntity, this.tubeMesh)
    this.tubeMesh.layers.set(ObjectLayers.Portal)
  }

  get texture() {
    return this.tubeMaterial.map
  }

  set texture(val: Texture | null) {
    this.tubeMaterial.map = val
    if (this.tubeMaterial.map) {
      this.tubeMaterial.map.wrapS = MirroredRepeatWrapping
      this.tubeMaterial.map.wrapT = MirroredRepeatWrapping
      if (this.tubeMaterial.map.repeat) this.tubeMaterial.map.repeat.set(1, 10)
    }
  }

  createMesh() {
    const points: Vector3[] = []

    for (let i = 0; i < this.numPoints; i += 1) {
      points.push(new Vector3(0, 0, i))
    }

    this.curve = new CatmullRomCurve3(points)

    const geometry = new BufferGeometry()
    const curvePoints = new Float32Array(
      this.curve
        .getPoints(this.numPoints)
        .map((val: Vector3) => {
          return val.toArray()
        })
        .flat()
    )
    geometry.setAttribute('position', new BufferAttribute(curvePoints, 3))
    this.splineMesh = new Line(geometry, new LineBasicMaterial())

    this.tubeMaterial = new MeshBasicMaterial({
      side: BackSide,
      transparent: true,
      opacity: 0
    })

    const radialSegments = 24
    const tubularSegments = this.numPoints / 10

    this.tubeGeometry = new TubeGeometry(this.curve, tubularSegments, 2, radialSegments, false)
    const tube = this.tubeGeometry.getAttribute('position') as BufferAttribute

    const entryLength = 5
    const segmentSize = this.numPoints / tubularSegments

    for (let i = 0; i < radialSegments * entryLength; i++) {
      const factor = (segmentSize * entryLength - tube.getZ(i)) * 0.1
      tube.setX(i, tube.getX(i) * factor)
      tube.setY(i, tube.getY(i) * factor)
    }

    this.tubeMesh = new Mesh(this.tubeGeometry, this.tubeMaterial)
    this.tubeMesh.position.set(-0.5, 0, -15)
  }

  updateMaterialOffset(delta: number) {
    if (this.tubeMaterial.map) this.tubeMaterial.map.offset.x += delta
  }

  update(delta: number) {
    this.updateMaterialOffset(delta)
  }
}

export const HyperspaceTagComponent = defineComponent({
  name: 'HyperspaceTagComponent',

  onInit(entity) {
    const hyperspaceEffectEntity = createEntity()
    const hyperspaceEffect = new PortalEffect(hyperspaceEffectEntity)
    addObjectToGroup(hyperspaceEffectEntity, hyperspaceEffect)
    setObjectLayers(hyperspaceEffect, ObjectLayers.Portal)

    getComponent(hyperspaceEffectEntity, TransformComponent).scale.set(10, 10, 10)
    setComponent(hyperspaceEffectEntity, EntityTreeComponent, { parentEntity: entity })
    setComponent(hyperspaceEffectEntity, VisibleComponent)

    const ambientLightEntity = createEntity()
    const light = new AmbientLight('#aaa')
    light.layers.enable(ObjectLayers.Portal)
    addObjectToGroup(ambientLightEntity, light)

    setComponent(ambientLightEntity, EntityTreeComponent, { parentEntity: hyperspaceEffectEntity })
    setComponent(ambientLightEntity, VisibleComponent)

    return {
      // all internals
      sceneVisible: true,
      transition: createTransitionState(0.5, 'OUT'),
      hyperspaceEffectEntity,
      ambientLightEntity
    }
  },

  onRemove(entity, component) {
    removeEntity(component.ambientLightEntity.value)
    destroyEntityTree(component.hyperspaceEffectEntity.value)
  },

  reactor: () => {
    const entity = useEntityContext()
    const { transition, hyperspaceEffectEntity } = getComponent(entity, HyperspaceTagComponent)
    const hyperspaceEffect = getComponent(hyperspaceEffectEntity, GroupComponent)[0] as any as PortalEffect
    const cameraTransform = getComponent(Engine.instance.cameraEntity, TransformComponent)
    const camera = getComponent(Engine.instance.cameraEntity, CameraComponent)
    const [galaxyTexture, unload] = useTexture(
      `${config.client.fileServer}/projects/default-project/assets/galaxyTexture.jpg`,
      entity
    )

    useEffect(() => {
      const texture = galaxyTexture.get(NO_PROXY)
      if (!texture) return

      hyperspaceEffect.texture = texture
      return unload
    }, [galaxyTexture])

    useEffect(() => {
      // TODO: add BPCEM of old and new scenes and fade them in and out too
      transition.setState('IN')

      camera.layers.enable(ObjectLayers.Portal)

      camera.zoom = 1.5

      hyperspaceEffect.quaternion.setFromUnitVectors(
        ObjectDirection.Forward,
        new Vector3(0, 0, 1).applyQuaternion(cameraTransform.rotation).setY(0).normalize()
      )
    }, [])

    useExecute(
      () => {
        if (!hasComponent(entity, HyperspaceTagComponent)) return
        const ecsState = getState(ECSState)
        const sceneLoaded = getState(SceneState).sceneLoaded

        if (sceneLoaded && transition.alpha >= 1 && transition.state === 'IN') {
          transition.setState('OUT')
          camera.layers.enable(ObjectLayers.Scene)
        }

        transition.update(ecsState.deltaSeconds, (opacity) => {
          hyperspaceEffect.update(ecsState.deltaSeconds)
          hyperspaceEffect.tubeMaterial.opacity = opacity
        })

        const sceneVisible = getMutableComponent(entity, HyperspaceTagComponent).sceneVisible

        if (transition.state === 'IN' && transition.alpha >= 1 && sceneVisible.value) {
          /**
           * hide scene, render just the hyperspace effect and avatar
           */
          getMutableState(PortalState).portalReady.set(true)
          const activePortal = getComponent(getState(PortalState).activePortalEntity, PortalComponent)
          // teleport player to where the portal spawn position is
          teleportAvatar(Engine.instance.localClientEntity, activePortal!.remoteSpawnPosition, true)
          camera.layers.disable(ObjectLayers.Scene)
          sceneVisible.set(false)
        }

        if (sceneLoaded && transition.state === 'OUT' && transition.alpha <= 0 && !sceneVisible.value) {
          sceneVisible.set(true)
          removeComponent(entity, HyperspaceTagComponent)
          getMutableState(PortalState).activePortalEntity.set(UndefinedEntity)
          getMutableState(PortalState).portalReady.set(false)
          camera.layers.disable(ObjectLayers.Portal)
          return
        }

        getComponent(hyperspaceEffectEntity, TransformComponent).position.copy(cameraTransform.position)

        if (camera.zoom > 0.75) {
          camera.zoom -= ecsState.deltaSeconds
          camera.updateProjectionMatrix()
        }
      },
      { with: SceneLoadingSystem }
    )

    return null
  }
})

PortalEffects.set(HyperspacePortalEffect, HyperspaceTagComponent)<|MERGE_RESOLUTION|>--- conflicted
+++ resolved
@@ -24,9 +24,6 @@
 */
 
 import config from '@etherealengine/common/src/config'
-<<<<<<< HEAD
-import { NO_PROXY, getMutableState, getState } from '@etherealengine/hyperflux'
-=======
 import {
   defineComponent,
   getComponent,
@@ -42,8 +39,7 @@
 import { useExecute } from '@etherealengine/ecs/src/SystemFunctions'
 import { SceneState } from '@etherealengine/engine/src/scene/Scene'
 import { EntityTreeComponent, destroyEntityTree } from '@etherealengine/engine/src/transform/components/EntityTree'
-import { getMutableState, getState } from '@etherealengine/hyperflux'
->>>>>>> 62a5ae18
+import { NO_PROXY, getMutableState, getState } from '@etherealengine/hyperflux'
 import { useEffect } from 'react'
 import {
   AmbientLight,
