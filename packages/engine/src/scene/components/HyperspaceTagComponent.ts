/*
CPAL-1.0 License

The contents of this file are subject to the Common Public Attribution License
Version 1.0. (the "License"); you may not use this file except in compliance
with the License. You may obtain a copy of the License at
https://github.com/EtherealEngine/etherealengine/blob/dev/LICENSE.
The License is based on the Mozilla Public License Version 1.1, but Sections 14
and 15 have been added to cover use of software over a computer network and 
provide for limited attribution for the Original Developer. In addition, 
Exhibit A has been modified to be consistent with Exhibit B.

Software distributed under the License is distributed on an "AS IS" basis,
WITHOUT WARRANTY OF ANY KIND, either express or implied. See the License for the
specific language governing rights and limitations under the License.

The Original Code is Ethereal Engine.

The Original Developer is the Initial Developer. The Initial Developer of the
Original Code is the Ethereal Engine team.

All portions of the code written by the Ethereal Engine team are Copyright © 2021-2023 
Ethereal Engine. All Rights Reserved.
*/

import config from '@etherealengine/common/src/config'
import { PresentationSystemGroup } from '@etherealengine/ecs'
import {
  defineComponent,
  getComponent,
  getMutableComponent,
  hasComponent,
  removeComponent,
  setComponent
} from '@etherealengine/ecs/src/ComponentFunctions'
import { ECSState } from '@etherealengine/ecs/src/ECSState'
import { Engine } from '@etherealengine/ecs/src/Engine'
import { Entity, UndefinedEntity } from '@etherealengine/ecs/src/Entity'
import { createEntity, removeEntity, useEntityContext } from '@etherealengine/ecs/src/EntityFunctions'
import { useExecute } from '@etherealengine/ecs/src/SystemFunctions'
import { SceneState } from '@etherealengine/engine/src/scene/Scene'
import { NO_PROXY, getMutableState, getState } from '@etherealengine/hyperflux'
import { CameraComponent } from '@etherealengine/spatial/src/camera/components/CameraComponent'
import { NameComponent } from '@etherealengine/spatial/src/common/NameComponent'
import { ObjectDirection } from '@etherealengine/spatial/src/common/constants/Axis3D'
import { createTransitionState } from '@etherealengine/spatial/src/common/functions/createTransitionState'
import { GroupComponent, addObjectToGroup } from '@etherealengine/spatial/src/renderer/components/GroupComponent'
import { setObjectLayers } from '@etherealengine/spatial/src/renderer/components/ObjectLayerComponent'
import { VisibleComponent } from '@etherealengine/spatial/src/renderer/components/VisibleComponent'
import { ObjectLayers } from '@etherealengine/spatial/src/renderer/constants/ObjectLayers'
import { EntityTreeComponent, destroyEntityTree } from '@etherealengine/spatial/src/transform/components/EntityTree'
import { TransformComponent } from '@etherealengine/spatial/src/transform/components/TransformComponent'
import { useEffect } from 'react'
import {
  AmbientLight,
  BackSide,
  BufferAttribute,
  BufferGeometry,
  CatmullRomCurve3,
  Line,
  LineBasicMaterial,
  Mesh,
  MeshBasicMaterial,
  MirroredRepeatWrapping,
  Object3D,
  Texture,
  TubeGeometry,
  Vector3
} from 'three'
import { useTexture } from '../../assets/functions/resourceHooks'
import { AvatarComponent } from '../../avatar/components/AvatarComponent'
import { teleportAvatar } from '../../avatar/functions/moveAvatar'
import { PortalComponent, PortalEffects, PortalState } from './PortalComponent'

export const HyperspacePortalEffect = 'Hyperspace'

class PortalEffect extends Object3D {
  curve: CatmullRomCurve3
  splineMesh: Line
  tubeMaterial: MeshBasicMaterial
  tubeGeometry: TubeGeometry
  tubeMesh: Mesh
  numPoints = 200
  portalEntity: Entity

  constructor(parent: Entity) {
    super()
    this.name = 'PortalEffect'

    this.createMesh()
    const portalEntity = (this.portalEntity = createEntity())
    setComponent(portalEntity, NameComponent, this.name)
    setComponent(portalEntity, EntityTreeComponent, { parentEntity: parent })
    setComponent(portalEntity, VisibleComponent, true)
    addObjectToGroup(portalEntity, this.tubeMesh)
    this.tubeMesh.layers.set(ObjectLayers.Portal)
  }

  get texture() {
    return this.tubeMaterial.map
  }

  set texture(val: Texture | null) {
    this.tubeMaterial.map = val
    if (this.tubeMaterial.map) {
      this.tubeMaterial.map.wrapS = MirroredRepeatWrapping
      this.tubeMaterial.map.wrapT = MirroredRepeatWrapping
      if (this.tubeMaterial.map.repeat) this.tubeMaterial.map.repeat.set(1, 10)
    }
  }

  createMesh() {
    const points: Vector3[] = []

    for (let i = 0; i < this.numPoints; i += 1) {
      points.push(new Vector3(0, 0, i))
    }

    this.curve = new CatmullRomCurve3(points)

    const geometry = new BufferGeometry()
    const curvePoints = new Float32Array(
      this.curve
        .getPoints(this.numPoints)
        .map((val: Vector3) => {
          return val.toArray()
        })
        .flat()
    )
    geometry.setAttribute('position', new BufferAttribute(curvePoints, 3))
    this.splineMesh = new Line(geometry, new LineBasicMaterial())

    this.tubeMaterial = new MeshBasicMaterial({
      side: BackSide,
      transparent: true,
      opacity: 0
    })

    const radialSegments = 24
    const tubularSegments = this.numPoints / 10

    this.tubeGeometry = new TubeGeometry(this.curve, tubularSegments, 2, radialSegments, false)
    const tube = this.tubeGeometry.getAttribute('position') as BufferAttribute

    const entryLength = 5
    const segmentSize = this.numPoints / tubularSegments

    for (let i = 0; i < radialSegments * entryLength; i++) {
      const factor = (segmentSize * entryLength - tube.getZ(i)) * 0.1
      tube.setX(i, tube.getX(i) * factor)
      tube.setY(i, tube.getY(i) * factor)
    }

    this.tubeMesh = new Mesh(this.tubeGeometry, this.tubeMaterial)
    this.tubeMesh.position.set(-0.5, 0, -15)
  }

  updateMaterialOffset(delta: number) {
    if (this.tubeMaterial.map) this.tubeMaterial.map.offset.x += delta
  }

  update(delta: number) {
    this.updateMaterialOffset(delta)
  }
}

export const HyperspaceTagComponent = defineComponent({
  name: 'HyperspaceTagComponent',

  onInit(entity) {
    return {
      // all internals
      sceneVisible: true,
      transition: createTransitionState(0.5, 'OUT'),
      hyperspaceEffectEntity: UndefinedEntity,
      ambientLightEntity: UndefinedEntity
    }
  },

  onRemove(entity, component) {
    removeEntity(component.ambientLightEntity.value)
    destroyEntityTree(component.hyperspaceEffectEntity.value)
  },

  reactor: () => {
    const entity = useEntityContext()
<<<<<<< HEAD
    const { transition, hyperspaceEffectEntity } = getComponent(entity, HyperspaceTagComponent)
    const hyperspaceEffect = getComponent(hyperspaceEffectEntity, GroupComponent)[0] as any as PortalEffect
    const cameraTransform = getComponent(Engine.instance.cameraEntity, TransformComponent)
    const camera = getComponent(Engine.instance.cameraEntity, CameraComponent)
    const [galaxyTexture] = useTexture(
=======
    const [galaxyTexture, unload] = useTexture(
>>>>>>> b4cc6e98
      `${config.client.fileServer}/projects/default-project/assets/galaxyTexture.jpg`,
      entity
    )

    useEffect(() => {
      const hyperspaceEffectEntity = createEntity()
      const hyperspaceEffect = new PortalEffect(hyperspaceEffectEntity)
      addObjectToGroup(hyperspaceEffectEntity, hyperspaceEffect)
      setObjectLayers(hyperspaceEffect, ObjectLayers.Portal)

<<<<<<< HEAD
      hyperspaceEffect.texture = texture
    }, [galaxyTexture])
=======
      getComponent(hyperspaceEffectEntity, TransformComponent).scale.set(10, 10, 10)
      setComponent(hyperspaceEffectEntity, EntityTreeComponent, { parentEntity: entity })
      setComponent(hyperspaceEffectEntity, VisibleComponent)
>>>>>>> b4cc6e98

      const ambientLightEntity = createEntity()
      const light = new AmbientLight('#aaa')
      light.layers.enable(ObjectLayers.Portal)
      addObjectToGroup(ambientLightEntity, light)

      setComponent(ambientLightEntity, EntityTreeComponent, { parentEntity: hyperspaceEffectEntity })
      setComponent(ambientLightEntity, VisibleComponent)

      const transition = getComponent(entity, HyperspaceTagComponent).transition
      // TODO: add BPCEM of old and new scenes and fade them in and out too
      transition.setState('IN')

      const cameraTransform = getComponent(Engine.instance.cameraEntity, TransformComponent)
      const camera = getComponent(Engine.instance.cameraEntity, CameraComponent)
      camera.layers.enable(ObjectLayers.Portal)
      camera.zoom = 1.5

      hyperspaceEffect.quaternion.setFromUnitVectors(
        ObjectDirection.Forward,
        new Vector3(0, 0, 1).applyQuaternion(cameraTransform.rotation).setY(0).normalize()
      )

      getMutableComponent(entity, HyperspaceTagComponent).hyperspaceEffectEntity.set(hyperspaceEffectEntity)
      getMutableComponent(entity, HyperspaceTagComponent).ambientLightEntity.set(ambientLightEntity)
    }, [])

    useEffect(() => {
      const texture = galaxyTexture.get(NO_PROXY)
      if (!texture) return

      const hyperspaceEffectEntity = getComponent(entity, HyperspaceTagComponent).hyperspaceEffectEntity
      const hyperspaceEffect = getComponent(hyperspaceEffectEntity, GroupComponent)[0] as any as PortalEffect
      hyperspaceEffect.texture = texture
      return unload
    }, [galaxyTexture])

    useEffect(() => {}, [])

    useExecute(
      () => {
        if (!hasComponent(entity, HyperspaceTagComponent)) return

        const { transition, hyperspaceEffectEntity } = getComponent(entity, HyperspaceTagComponent)
        if (!hyperspaceEffectEntity) return

        const hyperspaceEffect = getComponent(hyperspaceEffectEntity, GroupComponent)[0] as any as PortalEffect
        const cameraTransform = getComponent(Engine.instance.cameraEntity, TransformComponent)
        const camera = getComponent(Engine.instance.cameraEntity, CameraComponent)
        const ecsState = getState(ECSState)
        const sceneLoaded = getState(SceneState).sceneLoaded

        if (sceneLoaded && transition.alpha >= 1 && transition.state === 'IN') {
          transition.setState('OUT')
          camera.layers.enable(ObjectLayers.Scene)
        }

        transition.update(ecsState.deltaSeconds, (opacity) => {
          hyperspaceEffect.update(ecsState.deltaSeconds)
          hyperspaceEffect.tubeMaterial.opacity = opacity
        })

        const sceneVisible = getMutableComponent(entity, HyperspaceTagComponent).sceneVisible

        if (transition.state === 'IN' && transition.alpha >= 1 && sceneVisible.value) {
          /**
           * hide scene, render just the hyperspace effect and avatar
           */
          getMutableState(PortalState).portalReady.set(true)
          const activePortal = getComponent(getState(PortalState).activePortalEntity, PortalComponent)
          // teleport player to where the portal spawn position is
          teleportAvatar(AvatarComponent.getSelfAvatarEntity(), activePortal!.remoteSpawnPosition, true)
          camera.layers.disable(ObjectLayers.Scene)
          sceneVisible.set(false)
        }

        if (sceneLoaded && transition.state === 'OUT' && transition.alpha <= 0 && !sceneVisible.value) {
          sceneVisible.set(true)
          removeComponent(entity, HyperspaceTagComponent)
          getMutableState(PortalState).activePortalEntity.set(UndefinedEntity)
          getMutableState(PortalState).portalReady.set(false)
          camera.layers.disable(ObjectLayers.Portal)
          return
        }

        getComponent(hyperspaceEffectEntity, TransformComponent).position.copy(cameraTransform.position)

        if (camera.zoom > 0.75) {
          camera.zoom -= ecsState.deltaSeconds
          camera.updateProjectionMatrix()
        }
      },
      { after: PresentationSystemGroup }
    )

    return null
  }
})

PortalEffects.set(HyperspacePortalEffect, HyperspaceTagComponent)<|MERGE_RESOLUTION|>--- conflicted
+++ resolved
@@ -184,15 +184,11 @@
 
   reactor: () => {
     const entity = useEntityContext()
-<<<<<<< HEAD
     const { transition, hyperspaceEffectEntity } = getComponent(entity, HyperspaceTagComponent)
     const hyperspaceEffect = getComponent(hyperspaceEffectEntity, GroupComponent)[0] as any as PortalEffect
     const cameraTransform = getComponent(Engine.instance.cameraEntity, TransformComponent)
     const camera = getComponent(Engine.instance.cameraEntity, CameraComponent)
     const [galaxyTexture] = useTexture(
-=======
-    const [galaxyTexture, unload] = useTexture(
->>>>>>> b4cc6e98
       `${config.client.fileServer}/projects/default-project/assets/galaxyTexture.jpg`,
       entity
     )
@@ -203,14 +199,9 @@
       addObjectToGroup(hyperspaceEffectEntity, hyperspaceEffect)
       setObjectLayers(hyperspaceEffect, ObjectLayers.Portal)
 
-<<<<<<< HEAD
-      hyperspaceEffect.texture = texture
-    }, [galaxyTexture])
-=======
       getComponent(hyperspaceEffectEntity, TransformComponent).scale.set(10, 10, 10)
       setComponent(hyperspaceEffectEntity, EntityTreeComponent, { parentEntity: entity })
       setComponent(hyperspaceEffectEntity, VisibleComponent)
->>>>>>> b4cc6e98
 
       const ambientLightEntity = createEntity()
       const light = new AmbientLight('#aaa')
@@ -245,7 +236,6 @@
       const hyperspaceEffectEntity = getComponent(entity, HyperspaceTagComponent).hyperspaceEffectEntity
       const hyperspaceEffect = getComponent(hyperspaceEffectEntity, GroupComponent)[0] as any as PortalEffect
       hyperspaceEffect.texture = texture
-      return unload
     }, [galaxyTexture])
 
     useEffect(() => {}, [])
