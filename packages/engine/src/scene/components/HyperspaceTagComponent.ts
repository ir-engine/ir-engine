/*
CPAL-1.0 License

The contents of this file are subject to the Common Public Attribution License
Version 1.0. (the "License"); you may not use this file except in compliance
with the License. You may obtain a copy of the License at
https://github.com/ir-engine/ir-engine/blob/dev/LICENSE.
The License is based on the Mozilla Public License Version 1.1, but Sections 14
and 15 have been added to cover use of software over a computer network and 
provide for limited attribution for the Original Developer. In addition, 
Exhibit A has been modified to be consistent with Exhibit B.

Software distributed under the License is distributed on an "AS IS" basis,
WITHOUT WARRANTY OF ANY KIND, either express or implied. See the License for the
specific language governing rights and limitations under the License.

The Original Code is Infinite Reality Engine.

The Original Developer is the Initial Developer. The Initial Developer of the
Original Code is the Infinite Reality Engine team.

All portions of the code written by the Infinite Reality Engine team are Copyright © 2021-2023 
Infinite Reality Engine. All Rights Reserved.
*/

import { useEffect } from 'react'
import {
  AmbientLight,
  BackSide,
  BufferAttribute,
  BufferGeometry,
  CatmullRomCurve3,
  Line,
  LineBasicMaterial,
  Mesh,
  MeshBasicMaterial,
  MirroredRepeatWrapping,
  Object3D,
  Texture,
  TubeGeometry,
  Vector3
} from 'three'

<<<<<<< HEAD
import config from '@ir-engine/common/src/config'
=======
>>>>>>> b99a7f40
import { PresentationSystemGroup } from '@ir-engine/ecs'
import {
  defineComponent,
  getComponent,
  getMutableComponent,
  hasComponent,
  removeComponent,
  setComponent
} from '@ir-engine/ecs/src/ComponentFunctions'
import { ECSState } from '@ir-engine/ecs/src/ECSState'
import { Engine } from '@ir-engine/ecs/src/Engine'
import { Entity, UndefinedEntity } from '@ir-engine/ecs/src/Entity'
import { createEntity, removeEntity, useEntityContext } from '@ir-engine/ecs/src/EntityFunctions'
import { useExecute } from '@ir-engine/ecs/src/SystemFunctions'
import { getMutableState, getState, useHookstate } from '@ir-engine/hyperflux'
import { CameraComponent } from '@ir-engine/spatial/src/camera/components/CameraComponent'
import { ObjectDirection } from '@ir-engine/spatial/src/common/constants/MathConstants'
import { createTransitionState } from '@ir-engine/spatial/src/common/functions/createTransitionState'
import { NameComponent } from '@ir-engine/spatial/src/common/NameComponent'
import { addObjectToGroup, GroupComponent } from '@ir-engine/spatial/src/renderer/components/GroupComponent'
import { setObjectLayers } from '@ir-engine/spatial/src/renderer/components/ObjectLayerComponent'
import { VisibleComponent } from '@ir-engine/spatial/src/renderer/components/VisibleComponent'
import { ObjectLayers } from '@ir-engine/spatial/src/renderer/constants/ObjectLayers'
import { destroyEntityTree, EntityTreeComponent } from '@ir-engine/spatial/src/transform/components/EntityTree'
import { TransformComponent } from '@ir-engine/spatial/src/transform/components/TransformComponent'

import { useTexture } from '../../assets/functions/resourceLoaderHooks'
import { DomainConfigState } from '../../assets/state/DomainConfigState'
import { AvatarComponent } from '../../avatar/components/AvatarComponent'
import { teleportAvatar } from '../../avatar/functions/moveAvatar'
import { PortalComponent, PortalEffects, PortalState } from './PortalComponent'

export const HyperspacePortalEffect = 'Hyperspace'

class PortalEffect extends Object3D {
  curve: CatmullRomCurve3
  splineMesh: Line
  tubeMaterial: MeshBasicMaterial
  tubeGeometry: TubeGeometry
  tubeMesh: Mesh
  numPoints = 200
  portalEntity: Entity

  constructor(parent: Entity) {
    super()
    this.name = 'PortalEffect'

    this.createMesh()
    const portalEntity = (this.portalEntity = createEntity())
    setComponent(portalEntity, NameComponent, this.name)
    setComponent(portalEntity, EntityTreeComponent, { parentEntity: parent })
    setComponent(portalEntity, VisibleComponent, true)
    addObjectToGroup(portalEntity, this.tubeMesh)
    this.tubeMesh.layers.set(ObjectLayers.Portal)
  }

  get texture() {
    return this.tubeMaterial.map
  }

  set texture(val: Texture | null) {
    this.tubeMaterial.map = val
    if (this.tubeMaterial.map) {
      this.tubeMaterial.map.wrapS = MirroredRepeatWrapping
      this.tubeMaterial.map.wrapT = MirroredRepeatWrapping
      if (this.tubeMaterial.map.repeat) this.tubeMaterial.map.repeat.set(1, 10)
    }
  }

  createMesh() {
    const points: Vector3[] = []

    for (let i = 0; i < this.numPoints; i += 1) {
      points.push(new Vector3(0, 0, i))
    }

    this.curve = new CatmullRomCurve3(points)

    const geometry = new BufferGeometry()
    const curvePoints = new Float32Array(
      this.curve
        .getPoints(this.numPoints)
        .map((val: Vector3) => {
          return val.toArray()
        })
        .flat()
    )
    geometry.setAttribute('position', new BufferAttribute(curvePoints, 3))
    this.splineMesh = new Line(geometry, new LineBasicMaterial())

    this.tubeMaterial = new MeshBasicMaterial({
      side: BackSide,
      transparent: true,
      opacity: 0
    })

    const radialSegments = 24
    const tubularSegments = this.numPoints / 10

    this.tubeGeometry = new TubeGeometry(this.curve, tubularSegments, 2, radialSegments, false)
    const tube = this.tubeGeometry.getAttribute('position') as BufferAttribute

    const entryLength = 5
    const segmentSize = this.numPoints / tubularSegments

    for (let i = 0; i < radialSegments * entryLength; i++) {
      const factor = (segmentSize * entryLength - tube.getZ(i)) * 0.1
      tube.setX(i, tube.getX(i) * factor)
      tube.setY(i, tube.getY(i) * factor)
    }

    this.tubeMesh = new Mesh(this.tubeGeometry, this.tubeMaterial)
    this.tubeMesh.position.set(-0.5, 0, -15)
  }

  updateMaterialOffset(delta: number) {
    if (this.tubeMaterial.map) this.tubeMaterial.map.offset.x += delta
  }

  update(delta: number) {
    this.updateMaterialOffset(delta)
  }
}

export const HyperspaceTagComponent = defineComponent({
  name: 'HyperspaceTagComponent',

  onInit(entity) {
    return {
      // all internals
      sceneVisible: true,
      transition: createTransitionState(0.5, 'OUT')
    }
  },

  reactor: () => {
    const entity = useEntityContext()
    const [galaxyTexture] = useTexture(
<<<<<<< HEAD
      `${config.client.fileServer}/projects/ir-engine/default-project/assets/galaxyTexture.jpg`,
=======
      `${getState(DomainConfigState).cloudDomain}/projects/ir-engine/default-project/assets/galaxyTexture.jpg`,
>>>>>>> b99a7f40
      entity
    )
    const hyperspaceEffectEntityState = useHookstate(createEntity)
    const ambientLightEntityState = useHookstate(createEntity)

    useEffect(() => {
      const hyperspaceEffectEntity = hyperspaceEffectEntityState.value
      const ambientLightEntity = ambientLightEntityState.value

      const hyperspaceEffect = new PortalEffect(hyperspaceEffectEntity)
      addObjectToGroup(hyperspaceEffectEntity, hyperspaceEffect)
      setObjectLayers(hyperspaceEffect, ObjectLayers.Portal)

      getComponent(hyperspaceEffectEntity, TransformComponent).scale.set(10, 10, 10)
      setComponent(hyperspaceEffectEntity, EntityTreeComponent, { parentEntity: entity })
      setComponent(hyperspaceEffectEntity, VisibleComponent)

      const light = new AmbientLight('#aaa')
      light.layers.enable(ObjectLayers.Portal)
      addObjectToGroup(ambientLightEntity, light)

      setComponent(ambientLightEntity, EntityTreeComponent, { parentEntity: hyperspaceEffectEntity })
      setComponent(ambientLightEntity, VisibleComponent)

      const transition = getComponent(entity, HyperspaceTagComponent).transition
      // TODO: add BPCEM of old and new scenes and fade them in and out too
      transition.setState('IN')

      const cameraTransform = getComponent(Engine.instance.cameraEntity, TransformComponent)
      const camera = getComponent(Engine.instance.cameraEntity, CameraComponent)
      camera.layers.enable(ObjectLayers.Portal)
      camera.zoom = 1.5

      hyperspaceEffect.quaternion.setFromUnitVectors(
        ObjectDirection.Forward,
        new Vector3(0, 0, 1).applyQuaternion(cameraTransform.rotation).setY(0).normalize()
      )

      return () => {
        removeEntity(ambientLightEntity)
        destroyEntityTree(hyperspaceEffectEntity)
      }
    }, [])

    useEffect(() => {
      if (!galaxyTexture) return

      const hyperspaceEffectEntity = hyperspaceEffectEntityState.value
      const hyperspaceEffect = getComponent(hyperspaceEffectEntity, GroupComponent)[0] as any as PortalEffect
      hyperspaceEffect.texture = galaxyTexture
    }, [galaxyTexture])

    useExecute(
      () => {
        if (!hasComponent(entity, HyperspaceTagComponent)) return

        const hyperspaceEffectEntity = hyperspaceEffectEntityState.value
        if (!hyperspaceEffectEntity) return
        const { transition } = getComponent(entity, HyperspaceTagComponent)

        const hyperspaceEffect = getComponent(hyperspaceEffectEntity, GroupComponent)[0] as any as PortalEffect
        const cameraTransform = getComponent(Engine.instance.cameraEntity, TransformComponent)
        const camera = getComponent(Engine.instance.cameraEntity, CameraComponent)
        const ecsState = getState(ECSState)

        if (transition.alpha >= 1 && transition.state === 'IN') {
          transition.setState('OUT')
          camera.layers.enable(ObjectLayers.Scene)
        }

        transition.update(ecsState.deltaSeconds, (opacity) => {
          hyperspaceEffect.update(ecsState.deltaSeconds)
          hyperspaceEffect.tubeMaterial.opacity = opacity
        })

        const sceneVisible = getMutableComponent(entity, HyperspaceTagComponent).sceneVisible

        if (transition.state === 'IN' && transition.alpha >= 1 && sceneVisible.value) {
          /**
           * hide scene, render just the hyperspace effect and avatar
           */
          getMutableState(PortalState).portalReady.set(true)
          const activePortal = getComponent(getState(PortalState).activePortalEntity, PortalComponent)
          // teleport player to where the portal spawn position is
          teleportAvatar(AvatarComponent.getSelfAvatarEntity(), activePortal!.remoteSpawnPosition, true)
          camera.layers.disable(ObjectLayers.Scene)
          sceneVisible.set(false)
        }

        if (transition.state === 'OUT' && transition.alpha <= 0 && !sceneVisible.value) {
          sceneVisible.set(true)
          removeComponent(entity, HyperspaceTagComponent)
          getMutableState(PortalState).activePortalEntity.set(UndefinedEntity)
          getMutableState(PortalState).portalReady.set(false)
          camera.layers.disable(ObjectLayers.Portal)
          return
        }

        getComponent(hyperspaceEffectEntity, TransformComponent).position.copy(cameraTransform.position)

        if (camera.zoom > 0.75) {
          camera.zoom -= ecsState.deltaSeconds
          camera.updateProjectionMatrix()
        }
      },
      { after: PresentationSystemGroup }
    )

    return null
  }
})

PortalEffects.set(HyperspacePortalEffect, HyperspaceTagComponent)<|MERGE_RESOLUTION|>--- conflicted
+++ resolved
@@ -41,10 +41,6 @@
   Vector3
 } from 'three'
 
-<<<<<<< HEAD
-import config from '@ir-engine/common/src/config'
-=======
->>>>>>> b99a7f40
 import { PresentationSystemGroup } from '@ir-engine/ecs'
 import {
   defineComponent,
@@ -183,11 +179,7 @@
   reactor: () => {
     const entity = useEntityContext()
     const [galaxyTexture] = useTexture(
-<<<<<<< HEAD
-      `${config.client.fileServer}/projects/ir-engine/default-project/assets/galaxyTexture.jpg`,
-=======
       `${getState(DomainConfigState).cloudDomain}/projects/ir-engine/default-project/assets/galaxyTexture.jpg`,
->>>>>>> b99a7f40
       entity
     )
     const hyperspaceEffectEntityState = useHookstate(createEntity)
