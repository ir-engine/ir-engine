--- conflicted
+++ resolved
@@ -1,8 +1,5 @@
 import { NetworkId } from '@xrengine/common/src/interfaces/NetworkId'
-<<<<<<< HEAD
-=======
 import { UserId } from '@xrengine/common/src/interfaces/UserId'
->>>>>>> 03b071b4
 import assert, { strictEqual } from 'assert'
 import { TypedArray } from 'bitecs'
 import { Vector3 } from 'three'
@@ -309,13 +306,9 @@
   it('should readEntity', () => {
     const view = createViewCursor()
     const entity = createEntity()
-<<<<<<< HEAD
-    const netId = 5678 as NetworkId
-=======
     const networkId = 5678 as NetworkId
     const userId = '0' as UserId
     const userIndex = 0
->>>>>>> 03b071b4
 
     NetworkObjectComponent.networkId[entity] = networkId
 
@@ -324,24 +317,13 @@
     Engine.currentWorld.userIdToUserIndex = new Map([[userId, userIndex]])
 
     const [x, y, z, w] = [1.5, 2.5, 3.5, 4.5]
-<<<<<<< HEAD
 
     const transform = addComponent(entity, TransformComponent, {
       position: createVector3Proxy(TransformComponent.position, entity).set(x,y,z),
       rotation: createQuaternionProxy(TransformComponent.rotation, entity).set(x,y,z,w),
       scale: new Vector3(1,1,1)
     })
-=======
->>>>>>> 03b071b4
-
-    const transform = addComponent(entity, TransformComponent, {
-      position: createVector3Proxy(TransformComponent.position, entity).set(x,y,z),
-      rotation: createQuaternionProxy(TransformComponent.rotation, entity).set(x,y,z,w),
-      scale: new Vector3(1,1,1)
-    })
-
-<<<<<<< HEAD
-=======
+
     addComponent(entity, NetworkObjectComponent, {
       networkId,
       ownerId: userId,
@@ -352,7 +334,6 @@
 
     writeEntity(view, userIndex, networkId, entity)
 
->>>>>>> 03b071b4
     transform.position.x = 0
     transform.position.y = 0
     transform.position.z = 0
@@ -410,22 +391,14 @@
     const [x, y, z, w] = [1.5, 2.5, 3.5, 4.5]
 
     entities.forEach(entity => {
-<<<<<<< HEAD
-      const netId = entity as unknown as NetworkId
-      NetworkObjectComponent.networkId[entity] = netId
-=======
       const networkId = entity as unknown as NetworkId
       const userId = entity as unknown as UserId
       const userIndex = entity
->>>>>>> 03b071b4
       addComponent(entity, TransformComponent, {
         position: createVector3Proxy(TransformComponent.position, entity).set(x,y,z),
         rotation: createQuaternionProxy(TransformComponent.rotation, entity).set(x,y,z,w),
         scale: new Vector3(1,1,1)
       })
-<<<<<<< HEAD
-      netIdMap.set(netId, entity)
-=======
       addComponent(entity, NetworkObjectComponent, {
         networkId,
         ownerId: userId,
@@ -436,7 +409,6 @@
       Engine.currentWorld.networkIdMap.set(networkId, entity)
       Engine.currentWorld.userIndexToUserId.set(userIndex, userId)
       Engine.currentWorld.userIdToUserIndex.set(userId, userIndex)
->>>>>>> 03b071b4
     })
 
     writeEntities(writeView, entities)
@@ -456,11 +428,7 @@
     const packet = sliceViewCursor(writeView)
 
     const readView = createViewCursor(packet)
-<<<<<<< HEAD
-    readEntities(readView, netIdMap, packet.byteLength)
-=======
     readEntities(readView, Engine.currentWorld, packet.byteLength)
->>>>>>> 03b071b4
 
     for (let i = 0; i < entities.length; i++) {
       const entity = entities[i]
@@ -481,11 +449,8 @@
     const write = createDataWriter()
 
     Engine.currentWorld.networkIdMap = new Map<NetworkId, Entity>()
-<<<<<<< HEAD
-=======
     Engine.currentWorld.userIndexToUserId = new Map()
     Engine.currentWorld.userIdToUserIndex = new Map()
->>>>>>> 03b071b4
 
     const n = 10
     const entities: Entity[] = Array(n).fill(0).map(() => createEntity())
@@ -493,22 +458,14 @@
     const [x, y, z, w] = [1.5, 2.5, 3.5, 4.5]
 
     entities.forEach(entity => {
-<<<<<<< HEAD
-      const netId = entity as unknown as NetworkId
-      NetworkObjectComponent.networkId[entity] = netId
-=======
       const networkId = entity as unknown as NetworkId
       const userId = entity as unknown as UserId
       const userIndex = entity
->>>>>>> 03b071b4
       addComponent(entity, TransformComponent, {
         position: createVector3Proxy(TransformComponent.position, entity).set(x,y,z),
         rotation: createQuaternionProxy(TransformComponent.rotation, entity).set(x,y,z,w),
         scale: new Vector3(1,1,1)
       })
-<<<<<<< HEAD
-      Engine.currentWorld.networkIdMap.set(netId, entity)
-=======
       addComponent(entity, NetworkObjectComponent, {
         networkId,
         ownerId: userId,
@@ -519,7 +476,6 @@
       Engine.currentWorld.networkIdMap.set(networkId, entity)
       Engine.currentWorld.userIndexToUserId.set(userIndex, userId)
       Engine.currentWorld.userIdToUserIndex.set(userId, userIndex)
->>>>>>> 03b071b4
     })
 
     const packet = write(Engine.currentWorld, entities)
@@ -533,12 +489,9 @@
 
     for (let i = 0; i < count; i++) {
 
-<<<<<<< HEAD
-=======
       // read userIndex
       strictEqual(readUint32(readView), entities[i])
 
->>>>>>> 03b071b4
       // read networkId
       strictEqual(readUint32(readView), entities[i])
 
@@ -603,11 +556,8 @@
     const write = createDataWriter()
 
     Engine.currentWorld.networkIdMap = new Map<NetworkId, Entity>()
-<<<<<<< HEAD
-=======
     Engine.currentWorld.userIndexToUserId = new Map()
     Engine.currentWorld.userIdToUserIndex = new Map()
->>>>>>> 03b071b4
 
     const n = 10
     const entities: Entity[] = Array(n).fill(0).map(() => createEntity())
@@ -615,22 +565,14 @@
     const [x, y, z, w] = [0,0,0,0]
 
     entities.forEach(entity => {
-<<<<<<< HEAD
-      const netId = entity as unknown as NetworkId
-      NetworkObjectComponent.networkId[entity] = netId
-=======
       const networkId = entity as unknown as NetworkId
       const userId = entity as unknown as UserId
       const userIndex = entity
->>>>>>> 03b071b4
       addComponent(entity, TransformComponent, {
         position: createVector3Proxy(TransformComponent.position, entity).set(x,y,z),
         rotation: createQuaternionProxy(TransformComponent.rotation, entity).set(x,y,z,w),
         scale: new Vector3(1,1,1)
       })
-<<<<<<< HEAD
-      Engine.currentWorld.networkIdMap.set(netId, entity)
-=======
       addComponent(entity, NetworkObjectComponent, {
         networkId,
         ownerId: userId,
@@ -641,7 +583,6 @@
       Engine.currentWorld.networkIdMap.set(networkId, entity)
       Engine.currentWorld.userIndexToUserId.set(userIndex, userId)
       Engine.currentWorld.userIdToUserIndex.set(userId, userIndex)
->>>>>>> 03b071b4
     })
 
     const packet = write(Engine.currentWorld, entities)
@@ -661,11 +602,8 @@
     const write = createDataWriter()
 
     Engine.currentWorld.networkIdMap = new Map<NetworkId, Entity>()
-<<<<<<< HEAD
-=======
     Engine.currentWorld.userIndexToUserId = new Map()
     Engine.currentWorld.userIdToUserIndex = new Map()
->>>>>>> 03b071b4
 
     const n = 10
     const entities: Entity[] = Array(n).fill(0).map(() => createEntity())
@@ -673,22 +611,14 @@
     const [x, y, z, w] = [0,0,0,0]
 
     entities.forEach(entity => {
-<<<<<<< HEAD
-      const netId = entity as unknown as NetworkId
-      NetworkObjectComponent.networkId[entity] = netId
-=======
       const networkId = entity as unknown as NetworkId
       const userId = entity as unknown as UserId
       const userIndex = entity
->>>>>>> 03b071b4
       addComponent(entity, TransformComponent, {
         position: createVector3Proxy(TransformComponent.position, entity).set(x,y,z),
         rotation: createQuaternionProxy(TransformComponent.rotation, entity).set(x,y,z,w),
         scale: new Vector3(1,1,1)
       })
-<<<<<<< HEAD
-      Engine.currentWorld.networkIdMap.set(netId, entity)
-=======
       addComponent(entity, NetworkObjectComponent, {
         networkId,
         ownerId: userId,
@@ -699,7 +629,6 @@
       Engine.currentWorld.networkIdMap.set(networkId, entity)
       Engine.currentWorld.userIndexToUserId.set(userIndex, userId)
       Engine.currentWorld.userIdToUserIndex.set(userId, userIndex)
->>>>>>> 03b071b4
     })
 
     let packet = write(Engine.currentWorld, entities)
@@ -720,11 +649,7 @@
 
     packet = write(Engine.currentWorld, entities)
 
-<<<<<<< HEAD
-    strictEqual(packet.byteLength, 27)
-=======
     strictEqual(packet.byteLength, 31)
->>>>>>> 03b071b4
 
     readView = createViewCursor(packet)
 
@@ -735,12 +660,9 @@
 
     for (let i = 0; i < count; i++) {
 
-<<<<<<< HEAD
-=======
       // read userIndex
       strictEqual(readUint32(readView), entities[i])
 
->>>>>>> 03b071b4
       // read networkId
       strictEqual(readUint32(readView), entities[i])
 
