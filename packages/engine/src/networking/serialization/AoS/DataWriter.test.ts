--- conflicted
+++ resolved
@@ -12,10 +12,7 @@
 import { createEntity } from '../../../ecs/functions/EntityFunctions'
 import { Engine } from '../../../ecs/classes/Engine'
 import { createQuaternionProxy, createVector3Proxy } from '../../../common/proxies/three'
-<<<<<<< HEAD
-=======
 import { UserId } from '@xrengine/common/src/interfaces/UserId'
->>>>>>> 03b071b4
 
 describe('AoS DataWriter', () => {
 
@@ -192,18 +189,6 @@
   it('should writeEntity with only TransformComponent', () => {
     const writeView = createViewCursor()
     const entity = createEntity()
-<<<<<<< HEAD
-    
-    const [x, y, z, w] = [1.5, 2.5, 3.5, 4.5]
-
-    addComponent(entity, TransformComponent, {
-      position: createVector3Proxy(TransformComponent.position, entity).set(x,y,z),
-      rotation: createQuaternionProxy(TransformComponent.rotation, entity).set(x,y,z,w),
-      scale: new Vector3(1,1,1)
-    })
-    
-    NetworkObjectComponent.networkId[entity] = 999
-=======
     const networkId = 999 as NetworkId
     const userId = '0' as UserId
     const userIndex = 0
@@ -223,7 +208,6 @@
       prefab: '',
       parameters: {}
     })
->>>>>>> 03b071b4
     
     NetworkObjectComponent.networkId[entity] = networkId
     
@@ -232,14 +216,6 @@
     const readView = createViewCursor(writeView.buffer)
 
     strictEqual(writeView.cursor, 
-<<<<<<< HEAD
-      (1 * Uint32Array.BYTES_PER_ELEMENT) + 
-      (4 * Uint8Array.BYTES_PER_ELEMENT) + 
-      (7 * Float32Array.BYTES_PER_ELEMENT))
-    
-    // read networkId
-    strictEqual(readUint32(readView), 999)
-=======
       (2 * Uint32Array.BYTES_PER_ELEMENT) + 
       (4 * Uint8Array.BYTES_PER_ELEMENT) + 
       (7 * Float32Array.BYTES_PER_ELEMENT))
@@ -249,7 +225,6 @@
 
     // read networkId
     strictEqual(readUint32(readView), networkId)
->>>>>>> 03b071b4
 
     // read writeEntity changeMask (only reading TransformComponent)
     strictEqual(readUint8(readView), 0b01)
@@ -284,22 +259,15 @@
     const [x, y, z, w] = [1.5, 2.5, 3.5, 4.5]
 
     entities.forEach(entity => {
-<<<<<<< HEAD
-      const netId = entity as unknown as NetworkId
-      NetworkObjectComponent.networkId[entity] = netId
-=======
       const networkId = entity as unknown as NetworkId
       const userId = entity as unknown as UserId
       const userIndex = entity
       NetworkObjectComponent.networkId[entity] = networkId
->>>>>>> 03b071b4
       addComponent(entity, TransformComponent, {
         position: createVector3Proxy(TransformComponent.position, entity).set(x,y,z),
         rotation: createQuaternionProxy(TransformComponent.rotation, entity).set(x,y,z,w),
         scale: new Vector3(1,1,1)
       })
-<<<<<<< HEAD
-=======
       addComponent(entity, NetworkObjectComponent, {
         networkId,
         ownerId: userId,
@@ -307,7 +275,6 @@
         prefab: '',
         parameters: {}
       })
->>>>>>> 03b071b4
     })
 
     writeEntities(writeView, entities)
@@ -315,11 +282,7 @@
     
     const expectedBytes = (1 * Uint32Array.BYTES_PER_ELEMENT) +
       n * (
-<<<<<<< HEAD
-        (1 * Uint32Array.BYTES_PER_ELEMENT) +
-=======
         (2 * Uint32Array.BYTES_PER_ELEMENT) +
->>>>>>> 03b071b4
         (4 * Uint8Array.BYTES_PER_ELEMENT) + 
         (7 * Float32Array.BYTES_PER_ELEMENT)
       )
@@ -334,12 +297,9 @@
 
     for (let i = 0; i < count; i++) {
 
-<<<<<<< HEAD
-=======
       // read userIndex
       strictEqual(readUint32(readView), entities[i])
 
->>>>>>> 03b071b4
       // read networkId
       strictEqual(readUint32(readView), entities[i])
 
@@ -381,22 +341,15 @@
     const [x, y, z, w] = [1.5, 2.5, 3.5, 4.5]
 
     entities.forEach(entity => {
-<<<<<<< HEAD
-      const netId = entity as unknown as NetworkId
-      NetworkObjectComponent.networkId[entity] = netId
-=======
       const networkId = entity as unknown as NetworkId
       const userId = entity as unknown as UserId
       const userIndex = entity
       NetworkObjectComponent.networkId[entity] = networkId
->>>>>>> 03b071b4
       addComponent(entity, TransformComponent, {
         position: createVector3Proxy(TransformComponent.position, entity).set(x,y,z),
         rotation: createQuaternionProxy(TransformComponent.rotation, entity).set(x,y,z,w),
         scale: new Vector3(1,1,1)
       })
-<<<<<<< HEAD
-=======
       addComponent(entity, NetworkObjectComponent, {
         networkId,
         ownerId: userId,
@@ -404,7 +357,6 @@
         prefab: '',
         parameters: {}
       })
->>>>>>> 03b071b4
     })
 
     const packet = write(world, entities)
@@ -412,11 +364,7 @@
     const expectedBytes = (
       2 * Uint32Array.BYTES_PER_ELEMENT) +
       n * (
-<<<<<<< HEAD
-        (1 * Uint32Array.BYTES_PER_ELEMENT) +
-=======
         (2 * Uint32Array.BYTES_PER_ELEMENT) +
->>>>>>> 03b071b4
         (4 * Uint8Array.BYTES_PER_ELEMENT) + 
         (7 * Float32Array.BYTES_PER_ELEMENT)
       )
@@ -432,12 +380,9 @@
 
     for (let i = 0; i < count; i++) {
 
-<<<<<<< HEAD
-=======
       // read userIndex
       strictEqual(readUint32(readView), entities[i])
 
->>>>>>> 03b071b4
       // read networkId
       strictEqual(readUint32(readView), entities[i])
 
