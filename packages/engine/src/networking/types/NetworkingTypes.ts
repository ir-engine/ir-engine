--- conflicted
+++ resolved
@@ -2,17 +2,19 @@
 
 import { DataProducer } from "mediasoup/lib/types"
 import { DataProducer as ClientDataProducer, SctpCapabilities } from "mediasoup-client/lib/types"
+import { MessageTypeAlias } from "./MessageTypeAlias"
+
+export type SendMessageTypeDetail = {
+    type?: MessageTypeAlias,
+    unreliableChannel?: string
+}
 
 export type UnreliableMessageType = "json" | "raw"
 
-<<<<<<< HEAD
 export type UnreliableMessageReturn = DataProducer | ClientDataProducer | Error
 
 export type CreateWebRtcTransportParams = {
     peerId?: string;
     direction: 'recv' | 'send',
     sctpCapabilities: SctpCapabilities
-}
-=======
-export type UnreliableMessageReturn = DataProducer | ClientDataProducer | Error
->>>>>>> da1a25b3
+}