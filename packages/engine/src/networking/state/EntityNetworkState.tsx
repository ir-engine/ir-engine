/*
CPAL-1.0 License

The contents of this file are subject to the Common Public Attribution License
Version 1.0. (the "License"); you may not use this file except in compliance
with the License. You may obtain a copy of the License at
https://github.com/EtherealEngine/etherealengine/blob/dev/LICENSE.
The License is based on the Mozilla Public License Version 1.1, but Sections 14
and 15 have been added to cover use of software over a computer network and 
provide for limited attribution for the Original Developer. In addition, 
Exhibit A has been modified to be consistent with Exhibit B.

Software distributed under the License is distributed on an "AS IS" basis,
WITHOUT WARRANTY OF ANY KIND, either express or implied. See the License for the
specific language governing rights and limitations under the License.

The Original Code is Ethereal Engine.

The Original Developer is the Initial Developer. The Initial Developer of the
Original Code is the Ethereal Engine team.

All portions of the code written by the Ethereal Engine team are Copyright © 2021-2023 
Ethereal Engine. All Rights Reserved.
*/

import React, { memo, useEffect } from 'react'
import { Quaternion, Vector3 } from 'three'

import { EntityUUID } from '@etherealengine/common/src/interfaces/EntityUUID'
import { NetworkId } from '@etherealengine/common/src/interfaces/NetworkId'
import { PeerID } from '@etherealengine/common/src/interfaces/PeerID'
import { UserID } from '@etherealengine/engine/src/schemas/user/user.schema'
import {
  defineState,
  dispatchAction,
  getMutableState,
  getState,
  none,
  useHookstate,
  useMutableState
} from '@etherealengine/hyperflux'

import { Engine } from '../../ecs/classes/Engine'
import { SceneState } from '../../ecs/classes/Scene'
import { setComponent } from '../../ecs/functions/ComponentFunctions'
import { SimulationSystemGroup } from '../../ecs/functions/EngineFunctions'
import { removeEntity } from '../../ecs/functions/EntityFunctions'
import { EntityTreeComponent } from '../../ecs/functions/EntityTree'
import { defineSystem } from '../../ecs/functions/SystemFunctions'
import { WorldNetworkAction } from '../../networking/functions/WorldNetworkAction'
import { UUIDComponent } from '../../scene/components/UUIDComponent'
import { TransformComponent } from '../../transform/components/TransformComponent'
import { NetworkObjectComponent } from '../components/NetworkObjectComponent'
import { NetworkState } from '../NetworkState'

export const EntityNetworkState = defineState({
  name: 'ee.EntityNetworkState',

  initial: {} as Record<
    EntityUUID,
    {
      ownerId: UserID
      networkId: NetworkId
      authorityPeerId: PeerID
      requestingPeerId?: PeerID
      spawnPosition: Vector3
      spawnRotation: Quaternion
    }
  >,

<<<<<<< HEAD
  receptors: {
    onSpawnObject: WorldNetworkAction.spawnObject.receive((action) => {
      getMutableState(EntityNetworkState)[action.entityUUID].merge({
        ownerId: action.$from,
        networkId: action.networkId,
        authorityPeerId: action.$peer,
        spawnPosition: action.position ?? new Vector3(),
        spawnRotation: action.rotation ?? new Quaternion()
      })
    }),

    onRequestAuthorityOverObject: WorldNetworkAction.requestAuthorityOverObject.receive((action) => {
      getMutableState(EntityNetworkState)[action.entityUUID].requestingPeerId.set(action.$peer)
    }),

    onTransferAuhtorityOfObject: WorldNetworkAction.transferAuthorityOfObject.receive((action) => {
      const networkState = getState(NetworkState)
      const state = getMutableState(EntityNetworkState)
      const fromUserId = networkState.networks[action.$network].peers[action.$peer].userId
      const ownerUserId = state[action.entityUUID].ownerId.value
      if (fromUserId !== ownerUserId) return // Authority transfer can only be initiated by owner
      state[action.entityUUID].authorityPeerId.set(action.newAuthority)
    }),

    onDestroyObject: WorldNetworkAction.destroyObject.receive((action) => {
      getMutableState(EntityNetworkState)[action.entityUUID].set(none)
    })
  }
=======
  receptors: [
    [
      WorldNetworkAction.spawnObject,
      (state, action: typeof WorldNetworkAction.spawnObject.matches._TYPE) => {
        const entity = UUIDComponent.entitiesByUUID[action.entityUUID] ?? createEntity()
        setComponent(entity, UUIDComponent, action.entityUUID)
        setComponent(entity, NetworkObjectComponent, {
          ownerId: action.$from,
          authorityPeerID: action.$peer,
          networkId: action.networkId
        })

        setComponent(entity, TransformComponent)
        const sceneState = getState(SceneState)
        if (!sceneState.activeScene) {
          throw new Error('Trying to spawn an object with no active scene')
        }
        const activeSceneID = SceneState.getCurrentScene()!.root
        const activeSceneEntity = UUIDComponent.entitiesByUUID[activeSceneID]
        setComponent(entity, EntityTreeComponent, {
          parentEntity: activeSceneEntity
        })
        const spawnPosition = new Vector3()
        if (action.position) spawnPosition.copy(action.position)

        const spawnRotation = new Quaternion()
        if (action.rotation) spawnRotation.copy(action.rotation)

        setComponent(entity, LocalTransformComponent, { position: spawnPosition, rotation: spawnRotation })

        state[action.entityUUID].merge({
          ownerId: action.$from,
          networkId: action.networkId,
          peerId: action.$peer,
          prefab: action.prefab,
          spawnPosition,
          spawnRotation
        })
      }
    ],

    [
      WorldNetworkAction.destroyObject,
      (state, action: typeof WorldNetworkAction.destroyObject.matches._TYPE) => {
        // removed spawn/destroy cached actions for this entity
        const cachedActions = Engine.instance.store.actions.cached
        const peerCachedActions = cachedActions.filter(
          (cachedAction) =>
            (WorldNetworkAction.spawnObject.matches.test(cachedAction) ||
              WorldNetworkAction.destroyObject.matches.test(cachedAction)) &&
            cachedAction.entityUUID === action.entityUUID
        )
        for (const cachedAction of peerCachedActions) {
          cachedActions.splice(cachedActions.indexOf(cachedAction), 1)
        }

        state[action.entityUUID].set(none)
        const entity = UUIDComponent.entitiesByUUID[action.entityUUID]
        if (!entity) return
        removeEntity(entity)
      }
    ]
  ]
>>>>>>> ed95d8b6
})

const EntityNetworkReactor = memo((props: { uuid: EntityUUID }) => {
  const state = useHookstate(getMutableState(EntityNetworkState))[props.uuid]

  useEffect(() => {
    const entity = UUIDComponent.getEntityByUUID(props.uuid)
    const sceneState = getState(SceneState)
    if (!sceneState.activeScene) {
      throw new Error('Trying to spawn an object with no active scene')
    }
    // TODO: get the active scene for each world network
    const activeSceneID = SceneState.getCurrentScene()!.scene.root
    const activeSceneEntity = UUIDComponent.entitiesByUUID[activeSceneID]
    setComponent(entity, EntityTreeComponent, {
      parentEntity: activeSceneEntity
    })
    setComponent(entity, TransformComponent, {
      position: state.spawnPosition.value!,
      rotation: state.spawnRotation.value!
    })
    return () => {
      removeEntity(entity)
    }
  }, [])

  useEffect(() => {
    const entity = UUIDComponent.getEntityByUUID(props.uuid)
    setComponent(entity, NetworkObjectComponent, {
      ownerId: state.ownerId.value,
      authorityPeerID: state.authorityPeerId.value,
      networkId: state.networkId.value
    })
  }, [state])

  useEffect(() => {
    if (!state.requestingPeerId.value) return
    // Authority request can only be processed by owner
    if (state.ownerId.value !== Engine.instance.userID) return
    dispatchAction(
      WorldNetworkAction.transferAuthorityOfObject({
        entityUUID: props.uuid,
        newAuthority: state.requestingPeerId.value
      })
    )
  }, [state.requestingPeerId])

  return null
})

export const EntityNetworkStateSystem = defineSystem({
  uuid: 'ee.networking.EntityNetworkStateSystem',
  reactor: () => {
    const state = useMutableState(EntityNetworkState)
    return (
      <>
        {state.keys.map((uuid: EntityUUID) => (
          <EntityNetworkReactor uuid={uuid} key={uuid} />
        ))}
      </>
    )
  },
  insert: { with: SimulationSystemGroup }
})

EntityNetworkState.receptors.onSpawnObject.beforeHooks.push((action) => {})<|MERGE_RESOLUTION|>--- conflicted
+++ resolved
@@ -68,7 +68,6 @@
     }
   >,
 
-<<<<<<< HEAD
   receptors: {
     onSpawnObject: WorldNetworkAction.spawnObject.receive((action) => {
       getMutableState(EntityNetworkState)[action.entityUUID].merge({
@@ -97,71 +96,6 @@
       getMutableState(EntityNetworkState)[action.entityUUID].set(none)
     })
   }
-=======
-  receptors: [
-    [
-      WorldNetworkAction.spawnObject,
-      (state, action: typeof WorldNetworkAction.spawnObject.matches._TYPE) => {
-        const entity = UUIDComponent.entitiesByUUID[action.entityUUID] ?? createEntity()
-        setComponent(entity, UUIDComponent, action.entityUUID)
-        setComponent(entity, NetworkObjectComponent, {
-          ownerId: action.$from,
-          authorityPeerID: action.$peer,
-          networkId: action.networkId
-        })
-
-        setComponent(entity, TransformComponent)
-        const sceneState = getState(SceneState)
-        if (!sceneState.activeScene) {
-          throw new Error('Trying to spawn an object with no active scene')
-        }
-        const activeSceneID = SceneState.getCurrentScene()!.root
-        const activeSceneEntity = UUIDComponent.entitiesByUUID[activeSceneID]
-        setComponent(entity, EntityTreeComponent, {
-          parentEntity: activeSceneEntity
-        })
-        const spawnPosition = new Vector3()
-        if (action.position) spawnPosition.copy(action.position)
-
-        const spawnRotation = new Quaternion()
-        if (action.rotation) spawnRotation.copy(action.rotation)
-
-        setComponent(entity, LocalTransformComponent, { position: spawnPosition, rotation: spawnRotation })
-
-        state[action.entityUUID].merge({
-          ownerId: action.$from,
-          networkId: action.networkId,
-          peerId: action.$peer,
-          prefab: action.prefab,
-          spawnPosition,
-          spawnRotation
-        })
-      }
-    ],
-
-    [
-      WorldNetworkAction.destroyObject,
-      (state, action: typeof WorldNetworkAction.destroyObject.matches._TYPE) => {
-        // removed spawn/destroy cached actions for this entity
-        const cachedActions = Engine.instance.store.actions.cached
-        const peerCachedActions = cachedActions.filter(
-          (cachedAction) =>
-            (WorldNetworkAction.spawnObject.matches.test(cachedAction) ||
-              WorldNetworkAction.destroyObject.matches.test(cachedAction)) &&
-            cachedAction.entityUUID === action.entityUUID
-        )
-        for (const cachedAction of peerCachedActions) {
-          cachedActions.splice(cachedActions.indexOf(cachedAction), 1)
-        }
-
-        state[action.entityUUID].set(none)
-        const entity = UUIDComponent.entitiesByUUID[action.entityUUID]
-        if (!entity) return
-        removeEntity(entity)
-      }
-    ]
-  ]
->>>>>>> ed95d8b6
 })
 
 const EntityNetworkReactor = memo((props: { uuid: EntityUUID }) => {
@@ -174,7 +108,7 @@
       throw new Error('Trying to spawn an object with no active scene')
     }
     // TODO: get the active scene for each world network
-    const activeSceneID = SceneState.getCurrentScene()!.scene.root
+    const activeSceneID = SceneState.getCurrentScene()!.root
     const activeSceneEntity = UUIDComponent.entitiesByUUID[activeSceneID]
     setComponent(entity, EntityTreeComponent, {
       parentEntity: activeSceneEntity
