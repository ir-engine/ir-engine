/*
CPAL-1.0 License

The contents of this file are subject to the Common Public Attribution License
Version 1.0. (the "License"); you may not use this file except in compliance
with the License. You may obtain a copy of the License at
https://github.com/EtherealEngine/etherealengine/blob/dev/LICENSE.
The License is based on the Mozilla Public License Version 1.1, but Sections 14
and 15 have been added to cover use of software over a computer network and 
provide for limited attribution for the Original Developer. In addition, 
Exhibit A has been modified to be consistent with Exhibit B.

Software distributed under the License is distributed on an "AS IS" basis,
WITHOUT WARRANTY OF ANY KIND, either express or implied. See the License for the
specific language governing rights and limitations under the License.

The Original Code is Ethereal Engine.

The Original Developer is the Initial Developer. The Initial Developer of the
Original Code is the Ethereal Engine team.

All portions of the code written by the Ethereal Engine team are Copyright © 2021-2023 
Ethereal Engine. All Rights Reserved.
*/

import React, { memo, useEffect } from 'react'
import { Quaternion, Vector3 } from 'three'

import { EntityUUID } from '@etherealengine/common/src/interfaces/EntityUUID'
import { NetworkId } from '@etherealengine/common/src/interfaces/NetworkId'
import { PeerID } from '@etherealengine/common/src/interfaces/PeerID'
import { UserID } from '@etherealengine/engine/src/schemas/user/user.schema'
<<<<<<< HEAD
import {
  defineState,
  dispatchAction,
  getMutableState,
  getState,
  none,
  useHookstate,
  useMutableState
} from '@etherealengine/hyperflux'

import { Engine } from '../../ecs/classes/Engine'
import { SceneState } from '../../ecs/classes/Scene'
import { setComponent } from '../../ecs/functions/ComponentFunctions'
import { removeEntity } from '../../ecs/functions/EntityFunctions'
import { EntityTreeComponent } from '../../ecs/functions/EntityTree'
=======
import { defineActionQueue, defineState, dispatchAction, none, receiveActions } from '@etherealengine/hyperflux'

import { Engine } from '../../ecs/classes/Engine'
import { getMutableComponent, setComponent } from '../../ecs/functions/ComponentFunctions'
import { SimulationSystemGroup } from '../../ecs/functions/EngineFunctions'
import { removeEntity } from '../../ecs/functions/EntityFunctions'
>>>>>>> 1f082314
import { defineSystem } from '../../ecs/functions/SystemFunctions'
import { SimulationSystemGroup } from '../../ecs/functions/SystemGroups'
import { WorldNetworkAction } from '../../networking/functions/WorldNetworkAction'
import { UUIDComponent } from '../../scene/components/UUIDComponent'
import { TransformComponent } from '../../transform/components/TransformComponent'
<<<<<<< HEAD
import { NetworkState } from '../NetworkState'
=======
>>>>>>> 1f082314
import { NetworkObjectComponent } from '../components/NetworkObjectComponent'

export const EntityNetworkState = defineState({
  name: 'ee.EntityNetworkState',

  initial: {} as Record<
    EntityUUID,
    {
      ownerId: UserID
      networkId: NetworkId
      authorityPeerId: PeerID
      requestingPeerId?: PeerID
      spawnPosition: Vector3
      spawnRotation: Quaternion
    }
  >,

<<<<<<< HEAD
  receptors: {
    onSpawnObject: WorldNetworkAction.spawnObject.receive((action) => {
      const userId = getState(NetworkState).networks[action.$network].peers[action.$peer].userId
      getMutableState(EntityNetworkState)[action.entityUUID].merge({
        ownerId: userId,
        networkId: action.networkId,
        authorityPeerId: action.$peer,
        spawnPosition: action.position ?? new Vector3(),
        spawnRotation: action.rotation ?? new Quaternion()
      })
    }),

    onRequestAuthorityOverObject: WorldNetworkAction.requestAuthorityOverObject.receive((action) => {
      getMutableState(EntityNetworkState)[action.entityUUID].requestingPeerId.set(action.$peer)
    }),

    onTransferAuhtorityOfObject: WorldNetworkAction.transferAuthorityOfObject.receive((action) => {
      const networkState = getState(NetworkState)
      const state = getMutableState(EntityNetworkState)
      const fromUserId = networkState.networks[action.$network].peers[action.$peer].userId
      const ownerUserId = state[action.entityUUID].ownerId.value
      if (fromUserId !== ownerUserId) return // Authority transfer can only be initiated by owner
      state[action.entityUUID].authorityPeerId.set(action.newAuthority)
    }),

    onDestroyObject: WorldNetworkAction.destroyObject.receive((action) => {
      getMutableState(EntityNetworkState)[action.entityUUID].set(none)
    })
  }
=======
  receptors: [
    [
      WorldNetworkAction.spawnObject,
      (state, action: typeof WorldNetworkAction.spawnObject.matches._TYPE) => {
        const entity = UUIDComponent.getOrCreateEntityByUUID(action.entityUUID)
        setComponent(entity, NetworkObjectComponent, {
          ownerId: action.$from,
          authorityPeerID: action.$peer,
          networkId: action.networkId
        })

        const spawnPosition = new Vector3()
        if (action.position) spawnPosition.copy(action.position)

        const spawnRotation = new Quaternion()
        if (action.rotation) spawnRotation.copy(action.rotation)

        setComponent(entity, TransformComponent, { position: spawnPosition, rotation: spawnRotation })

        state[action.entityUUID].merge({
          ownerId: action.$from,
          networkId: action.networkId,
          peerId: action.$peer,
          prefab: action.prefab,
          spawnPosition,
          spawnRotation
        })
      }
    ],

    [
      WorldNetworkAction.destroyObject,
      (state, action: typeof WorldNetworkAction.destroyObject.matches._TYPE) => {
        // removed spawn/destroy cached actions for this entity
        const cachedActions = Engine.instance.store.actions.cached
        const peerCachedActions = cachedActions.filter(
          (cachedAction) =>
            (WorldNetworkAction.spawnObject.matches.test(cachedAction) ||
              WorldNetworkAction.destroyObject.matches.test(cachedAction)) &&
            cachedAction.entityUUID === action.entityUUID
        )
        for (const cachedAction of peerCachedActions) {
          cachedActions.splice(cachedActions.indexOf(cachedAction), 1)
        }

        state[action.entityUUID].set(none)
        const entity = UUIDComponent.getEntityByUUID(action.entityUUID)
        if (!entity) return
        removeEntity(entity)
      }
    ]
  ]
>>>>>>> 1f082314
})

const EntityNetworkReactor = memo((props: { uuid: EntityUUID }) => {
  const state = useHookstate(getMutableState(EntityNetworkState))[props.uuid]

  useEffect(() => {
    const entity = UUIDComponent.getEntityByUUID(props.uuid)
    const sceneState = getState(SceneState)
    if (!sceneState.activeScene) {
      throw new Error('Trying to spawn an object with no active scene')
    }
    // TODO: get the active scene for each world network
    const activeSceneID = SceneState.getCurrentScene()!.root
    const activeSceneEntity = UUIDComponent.entitiesByUUID[activeSceneID]
    setComponent(entity, EntityTreeComponent, {
      parentEntity: activeSceneEntity
    })
    setComponent(entity, TransformComponent, {
      position: state.spawnPosition.value!,
      rotation: state.spawnRotation.value!
    })
    return () => {
      removeEntity(entity)
    }
  }, [])

  useEffect(() => {
    const entity = UUIDComponent.getEntityByUUID(props.uuid)
    setComponent(entity, NetworkObjectComponent, {
      ownerId: state.ownerId.value,
      authorityPeerID: state.authorityPeerId.value,
      networkId: state.networkId.value
    })
  }, [state])

  useEffect(() => {
    if (!state.requestingPeerId.value) return
    // Authority request can only be processed by owner
    if (state.ownerId.value !== Engine.instance.userID) return
    dispatchAction(
      WorldNetworkAction.transferAuthorityOfObject({
        entityUUID: props.uuid,
        newAuthority: state.requestingPeerId.value
      })
    )
  }, [state.requestingPeerId])

  return null
})

export const EntityNetworkStateSystem = defineSystem({
  uuid: 'ee.networking.EntityNetworkStateSystem',
  reactor: () => {
    const state = useMutableState(EntityNetworkState)
    return (
      <>
        {state.keys.map((uuid: EntityUUID) => (
          <EntityNetworkReactor uuid={uuid} key={uuid} />
        ))}
      </>
    )
  },
  insert: { with: SimulationSystemGroup }
})<|MERGE_RESOLUTION|>--- conflicted
+++ resolved
@@ -30,7 +30,6 @@
 import { NetworkId } from '@etherealengine/common/src/interfaces/NetworkId'
 import { PeerID } from '@etherealengine/common/src/interfaces/PeerID'
 import { UserID } from '@etherealengine/engine/src/schemas/user/user.schema'
-<<<<<<< HEAD
 import {
   defineState,
   dispatchAction,
@@ -43,26 +42,16 @@
 
 import { Engine } from '../../ecs/classes/Engine'
 import { SceneState } from '../../ecs/classes/Scene'
-import { setComponent } from '../../ecs/functions/ComponentFunctions'
 import { removeEntity } from '../../ecs/functions/EntityFunctions'
 import { EntityTreeComponent } from '../../ecs/functions/EntityTree'
-=======
-import { defineActionQueue, defineState, dispatchAction, none, receiveActions } from '@etherealengine/hyperflux'
 
-import { Engine } from '../../ecs/classes/Engine'
-import { getMutableComponent, setComponent } from '../../ecs/functions/ComponentFunctions'
-import { SimulationSystemGroup } from '../../ecs/functions/EngineFunctions'
-import { removeEntity } from '../../ecs/functions/EntityFunctions'
->>>>>>> 1f082314
+import { setComponent } from '../../ecs/functions/ComponentFunctions'
 import { defineSystem } from '../../ecs/functions/SystemFunctions'
 import { SimulationSystemGroup } from '../../ecs/functions/SystemGroups'
 import { WorldNetworkAction } from '../../networking/functions/WorldNetworkAction'
 import { UUIDComponent } from '../../scene/components/UUIDComponent'
 import { TransformComponent } from '../../transform/components/TransformComponent'
-<<<<<<< HEAD
 import { NetworkState } from '../NetworkState'
-=======
->>>>>>> 1f082314
 import { NetworkObjectComponent } from '../components/NetworkObjectComponent'
 
 export const EntityNetworkState = defineState({
@@ -80,7 +69,6 @@
     }
   >,
 
-<<<<<<< HEAD
   receptors: {
     onSpawnObject: WorldNetworkAction.spawnObject.receive((action) => {
       const userId = getState(NetworkState).networks[action.$network].peers[action.$peer].userId
@@ -110,60 +98,6 @@
       getMutableState(EntityNetworkState)[action.entityUUID].set(none)
     })
   }
-=======
-  receptors: [
-    [
-      WorldNetworkAction.spawnObject,
-      (state, action: typeof WorldNetworkAction.spawnObject.matches._TYPE) => {
-        const entity = UUIDComponent.getOrCreateEntityByUUID(action.entityUUID)
-        setComponent(entity, NetworkObjectComponent, {
-          ownerId: action.$from,
-          authorityPeerID: action.$peer,
-          networkId: action.networkId
-        })
-
-        const spawnPosition = new Vector3()
-        if (action.position) spawnPosition.copy(action.position)
-
-        const spawnRotation = new Quaternion()
-        if (action.rotation) spawnRotation.copy(action.rotation)
-
-        setComponent(entity, TransformComponent, { position: spawnPosition, rotation: spawnRotation })
-
-        state[action.entityUUID].merge({
-          ownerId: action.$from,
-          networkId: action.networkId,
-          peerId: action.$peer,
-          prefab: action.prefab,
-          spawnPosition,
-          spawnRotation
-        })
-      }
-    ],
-
-    [
-      WorldNetworkAction.destroyObject,
-      (state, action: typeof WorldNetworkAction.destroyObject.matches._TYPE) => {
-        // removed spawn/destroy cached actions for this entity
-        const cachedActions = Engine.instance.store.actions.cached
-        const peerCachedActions = cachedActions.filter(
-          (cachedAction) =>
-            (WorldNetworkAction.spawnObject.matches.test(cachedAction) ||
-              WorldNetworkAction.destroyObject.matches.test(cachedAction)) &&
-            cachedAction.entityUUID === action.entityUUID
-        )
-        for (const cachedAction of peerCachedActions) {
-          cachedActions.splice(cachedActions.indexOf(cachedAction), 1)
-        }
-
-        state[action.entityUUID].set(none)
-        const entity = UUIDComponent.getEntityByUUID(action.entityUUID)
-        if (!entity) return
-        removeEntity(entity)
-      }
-    ]
-  ]
->>>>>>> 1f082314
 })
 
 const EntityNetworkReactor = memo((props: { uuid: EntityUUID }) => {
