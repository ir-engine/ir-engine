/*
CPAL-1.0 License

The contents of this file are subject to the Common Public Attribution License
Version 1.0. (the "License"); you may not use this file except in compliance
with the License. You may obtain a copy of the License at
https://github.com/EtherealEngine/etherealengine/blob/dev/LICENSE.
The License is based on the Mozilla Public License Version 1.1, but Sections 14
and 15 have been added to cover use of software over a computer network and 
provide for limited attribution for the Original Developer. In addition, 
Exhibit A has been modified to be consistent with Exhibit B.

Software distributed under the License is distributed on an "AS IS" basis,
WITHOUT WARRANTY OF ANY KIND, either express or implied. See the License for the
specific language governing rights and limitations under the License.

The Original Code is Ethereal Engine.

The Original Developer is the Initial Developer. The Initial Developer of the
Original Code is the Ethereal Engine team.

All portions of the code written by the Ethereal Engine team are Copyright © 2021-2023 
Ethereal Engine. All Rights Reserved.
*/

import React, { memo, useEffect } from 'react'
import { Quaternion, Vector3 } from 'three'

import { EntityUUID } from '@etherealengine/common/src/interfaces/EntityUUID'
import { NetworkId } from '@etherealengine/common/src/interfaces/NetworkId'
import { PeerID } from '@etherealengine/common/src/interfaces/PeerID'
import { UserID } from '@etherealengine/engine/src/schemas/user/user.schema'
import {
<<<<<<< HEAD
  defineState,
  dispatchAction,
  getMutableState,
  getState,
  none,
  receiveActions,
  useHookstate,
  useMutableState
} from '@etherealengine/hyperflux'

import { Engine } from '../../ecs/classes/Engine'
import { setComponent } from '../../ecs/functions/ComponentFunctions'
import { removeEntity } from '../../ecs/functions/EntityFunctions'
=======
  defineActionQueue,
  defineState,
  dispatchAction,
  getState,
  none,
  receiveActions
} from '@etherealengine/hyperflux'

import { Engine } from '../../ecs/classes/Engine'
import { SceneState } from '../../ecs/classes/Scene'
import { getMutableComponent, setComponent } from '../../ecs/functions/ComponentFunctions'
import { SimulationSystemGroup } from '../../ecs/functions/EngineFunctions'
import { createEntity, removeEntity } from '../../ecs/functions/EntityFunctions'
import { EntityTreeComponent } from '../../ecs/functions/EntityTree'
>>>>>>> abc5b188
import { defineSystem } from '../../ecs/functions/SystemFunctions'
import { WorldNetworkAction } from '../../networking/functions/WorldNetworkAction'
import { UUIDComponent } from '../../scene/components/UUIDComponent'
import { LocalTransformComponent, TransformComponent } from '../../transform/components/TransformComponent'
import { NetworkObjectComponent } from '../components/NetworkObjectComponent'
import { NetworkState } from '../NetworkState'

export const EntityNetworkState = defineState({
  name: 'ee.EntityNetworkState',

  initial: {} as Record<
    EntityUUID,
    {
      ownerId: UserID
      networkId: NetworkId
      authorityPeerId: PeerID
      requestingPeerId?: PeerID
      spawnPosition: Vector3
      spawnRotation: Quaternion
    }
  >,

  receptors: [
<<<<<<< HEAD
    WorldNetworkAction.spawnObject.receive((action) => {
      getMutableState(EntityNetworkState)[action.entityUUID].merge({
        ownerId: action.$from,
        networkId: action.networkId,
        authorityPeerId: action.$peer,
        spawnPosition: action.position ?? new Vector3(),
        spawnRotation: action.rotation ?? new Quaternion()
      })
    }),

    WorldNetworkAction.requestAuthorityOverObject.receive((action) => {
      getMutableState(EntityNetworkState)[action.entityUUID].requestingPeerId.set(action.$peer)
    }),

    WorldNetworkAction.transferAuthorityOfObject.receive((action) => {
      const networkState = getState(NetworkState)
      const state = getMutableState(EntityNetworkState)
      const fromUserId = networkState.networks[action.$network].peers[action.$peer].userId
      const ownerUserId = state[action.entityUUID].ownerId.value
      if (fromUserId !== ownerUserId) return // Authority transfer can only be initiated by owner
      state[action.entityUUID].authorityPeerId.set(action.newAuthority)
    }),

    WorldNetworkAction.destroyObject.receive((action) => {
      getMutableState(EntityNetworkState)[action.entityUUID].set(none)
    })
=======
    [
      WorldNetworkAction.spawnObject,
      (state, action: typeof WorldNetworkAction.spawnObject.matches._TYPE) => {
        const entity = UUIDComponent.entitiesByUUID[action.entityUUID] ?? createEntity()
        setComponent(entity, UUIDComponent, action.entityUUID)
        setComponent(entity, NetworkObjectComponent, {
          ownerId: action.$from,
          authorityPeerID: action.$peer,
          networkId: action.networkId
        })

        setComponent(entity, TransformComponent)
        const sceneState = getState(SceneState)
        if (!sceneState.activeScene) {
          throw new Error('Trying to spawn an object with no active scene')
        }
        const activeSceneID = SceneState.getCurrentScene()!.scene.root
        const activeSceneEntity = UUIDComponent.entitiesByUUID[activeSceneID]
        setComponent(entity, EntityTreeComponent, {
          parentEntity: activeSceneEntity
        })
        const spawnPosition = new Vector3()
        if (action.position) spawnPosition.copy(action.position)

        const spawnRotation = new Quaternion()
        if (action.rotation) spawnRotation.copy(action.rotation)

        setComponent(entity, LocalTransformComponent, { position: spawnPosition, rotation: spawnRotation })

        state[action.entityUUID].merge({
          ownerId: action.$from,
          networkId: action.networkId,
          peerId: action.$peer,
          prefab: action.prefab,
          spawnPosition,
          spawnRotation
        })
      }
    ],

    [
      WorldNetworkAction.destroyObject,
      (state, action: typeof WorldNetworkAction.destroyObject.matches._TYPE) => {
        // removed spawn/destroy cached actions for this entity
        const cachedActions = Engine.instance.store.actions.cached
        const peerCachedActions = cachedActions.filter(
          (cachedAction) =>
            (WorldNetworkAction.spawnObject.matches.test(cachedAction) ||
              WorldNetworkAction.destroyObject.matches.test(cachedAction)) &&
            cachedAction.entityUUID === action.entityUUID
        )
        for (const cachedAction of peerCachedActions) {
          cachedActions.splice(cachedActions.indexOf(cachedAction), 1)
        }

        state[action.entityUUID].set(none)
        const entity = UUIDComponent.entitiesByUUID[action.entityUUID]
        if (!entity) return
        removeEntity(entity)
      }
    ]
>>>>>>> abc5b188
  ]
})

const EntityNetworkReactor = memo((props: { uuid: EntityUUID }) => {
  const state = useHookstate(getMutableState(EntityNetworkState))[props.uuid]

  useEffect(() => {
    const entity = UUIDComponent.getEntityByUUID(props.uuid)
    setComponent(entity, TransformComponent, {
      position: state.spawnPosition.value!,
      rotation: state.spawnRotation.value!
    })
    return () => {
      removeEntity(entity)
    }
  }, [])

  useEffect(() => {
    const entity = UUIDComponent.getEntityByUUID(props.uuid)
    setComponent(entity, NetworkObjectComponent, {
      ownerId: state.ownerId.value,
      authorityPeerID: state.authorityPeerId.value,
      networkId: state.networkId.value
    })
  }, [state])

  useEffect(() => {
    if (!state.requestingPeerId.value) return
    // Authority request can only be processed by owner
    if (state.ownerId.value !== Engine.instance.userID) return
    dispatchAction(
      WorldNetworkAction.transferAuthorityOfObject({
        entityUUID: props.uuid,
        newAuthority: state.requestingPeerId.value
      })
    )
  }, [state.requestingPeerId])

  return null
})

export const EntityNetworkStateSystem = defineSystem({
<<<<<<< HEAD
  uuid: 'ee.EntityNetworkStateSystem',
  execute: () => receiveActions(EntityNetworkState),
  reactor: () => {
    const state = useMutableState(EntityNetworkState)
    return (
      <>
        {state.keys.map((uuid: EntityUUID) => (
          <EntityNetworkReactor uuid={uuid} key={uuid} />
        ))}
      </>
    )
  }
=======
  uuid: 'ee.engine.avatar.EntityNetworkStateSystem',
  insert: { with: SimulationSystemGroup },
  execute
>>>>>>> abc5b188
})<|MERGE_RESOLUTION|>--- conflicted
+++ resolved
@@ -30,41 +30,18 @@
 import { NetworkId } from '@etherealengine/common/src/interfaces/NetworkId'
 import { PeerID } from '@etherealengine/common/src/interfaces/PeerID'
 import { UserID } from '@etherealengine/engine/src/schemas/user/user.schema'
-import {
-<<<<<<< HEAD
-  defineState,
-  dispatchAction,
-  getMutableState,
-  getState,
-  none,
-  receiveActions,
-  useHookstate,
-  useMutableState
-} from '@etherealengine/hyperflux'
-
-import { Engine } from '../../ecs/classes/Engine'
-import { setComponent } from '../../ecs/functions/ComponentFunctions'
-import { removeEntity } from '../../ecs/functions/EntityFunctions'
-=======
-  defineActionQueue,
-  defineState,
-  dispatchAction,
-  getState,
-  none,
-  receiveActions
-} from '@etherealengine/hyperflux'
+import { defineState, dispatchAction, getState, none, receiveActions, useMutableState } from '@etherealengine/hyperflux'
 
 import { Engine } from '../../ecs/classes/Engine'
 import { SceneState } from '../../ecs/classes/Scene'
-import { getMutableComponent, setComponent } from '../../ecs/functions/ComponentFunctions'
+import { setComponent } from '../../ecs/functions/ComponentFunctions'
 import { SimulationSystemGroup } from '../../ecs/functions/EngineFunctions'
-import { createEntity, removeEntity } from '../../ecs/functions/EntityFunctions'
+import { removeEntity } from '../../ecs/functions/EntityFunctions'
 import { EntityTreeComponent } from '../../ecs/functions/EntityTree'
->>>>>>> abc5b188
 import { defineSystem } from '../../ecs/functions/SystemFunctions'
 import { WorldNetworkAction } from '../../networking/functions/WorldNetworkAction'
 import { UUIDComponent } from '../../scene/components/UUIDComponent'
-import { LocalTransformComponent, TransformComponent } from '../../transform/components/TransformComponent'
+import { TransformComponent } from '../../transform/components/TransformComponent'
 import { NetworkObjectComponent } from '../components/NetworkObjectComponent'
 import { NetworkState } from '../NetworkState'
 
@@ -84,7 +61,6 @@
   >,
 
   receptors: [
-<<<<<<< HEAD
     WorldNetworkAction.spawnObject.receive((action) => {
       getMutableState(EntityNetworkState)[action.entityUUID].merge({
         ownerId: action.$from,
@@ -111,69 +87,6 @@
     WorldNetworkAction.destroyObject.receive((action) => {
       getMutableState(EntityNetworkState)[action.entityUUID].set(none)
     })
-=======
-    [
-      WorldNetworkAction.spawnObject,
-      (state, action: typeof WorldNetworkAction.spawnObject.matches._TYPE) => {
-        const entity = UUIDComponent.entitiesByUUID[action.entityUUID] ?? createEntity()
-        setComponent(entity, UUIDComponent, action.entityUUID)
-        setComponent(entity, NetworkObjectComponent, {
-          ownerId: action.$from,
-          authorityPeerID: action.$peer,
-          networkId: action.networkId
-        })
-
-        setComponent(entity, TransformComponent)
-        const sceneState = getState(SceneState)
-        if (!sceneState.activeScene) {
-          throw new Error('Trying to spawn an object with no active scene')
-        }
-        const activeSceneID = SceneState.getCurrentScene()!.scene.root
-        const activeSceneEntity = UUIDComponent.entitiesByUUID[activeSceneID]
-        setComponent(entity, EntityTreeComponent, {
-          parentEntity: activeSceneEntity
-        })
-        const spawnPosition = new Vector3()
-        if (action.position) spawnPosition.copy(action.position)
-
-        const spawnRotation = new Quaternion()
-        if (action.rotation) spawnRotation.copy(action.rotation)
-
-        setComponent(entity, LocalTransformComponent, { position: spawnPosition, rotation: spawnRotation })
-
-        state[action.entityUUID].merge({
-          ownerId: action.$from,
-          networkId: action.networkId,
-          peerId: action.$peer,
-          prefab: action.prefab,
-          spawnPosition,
-          spawnRotation
-        })
-      }
-    ],
-
-    [
-      WorldNetworkAction.destroyObject,
-      (state, action: typeof WorldNetworkAction.destroyObject.matches._TYPE) => {
-        // removed spawn/destroy cached actions for this entity
-        const cachedActions = Engine.instance.store.actions.cached
-        const peerCachedActions = cachedActions.filter(
-          (cachedAction) =>
-            (WorldNetworkAction.spawnObject.matches.test(cachedAction) ||
-              WorldNetworkAction.destroyObject.matches.test(cachedAction)) &&
-            cachedAction.entityUUID === action.entityUUID
-        )
-        for (const cachedAction of peerCachedActions) {
-          cachedActions.splice(cachedActions.indexOf(cachedAction), 1)
-        }
-
-        state[action.entityUUID].set(none)
-        const entity = UUIDComponent.entitiesByUUID[action.entityUUID]
-        if (!entity) return
-        removeEntity(entity)
-      }
-    ]
->>>>>>> abc5b188
   ]
 })
 
@@ -182,6 +95,16 @@
 
   useEffect(() => {
     const entity = UUIDComponent.getEntityByUUID(props.uuid)
+    const sceneState = getState(SceneState)
+    if (!sceneState.activeScene) {
+      throw new Error('Trying to spawn an object with no active scene')
+    }
+    // TODO: get the active scene for each world network
+    const activeSceneID = SceneState.getCurrentScene()!.scene.root
+    const activeSceneEntity = UUIDComponent.entitiesByUUID[activeSceneID]
+    setComponent(entity, EntityTreeComponent, {
+      parentEntity: activeSceneEntity
+    })
     setComponent(entity, TransformComponent, {
       position: state.spawnPosition.value!,
       rotation: state.spawnRotation.value!
@@ -216,8 +139,7 @@
 })
 
 export const EntityNetworkStateSystem = defineSystem({
-<<<<<<< HEAD
-  uuid: 'ee.EntityNetworkStateSystem',
+  uuid: 'ee.networking.EntityNetworkStateSystem',
   execute: () => receiveActions(EntityNetworkState),
   reactor: () => {
     const state = useMutableState(EntityNetworkState)
@@ -228,10 +150,6 @@
         ))}
       </>
     )
-  }
-=======
-  uuid: 'ee.engine.avatar.EntityNetworkStateSystem',
-  insert: { with: SimulationSystemGroup },
-  execute
->>>>>>> abc5b188
+  },
+  insert: { with: SimulationSystemGroup }
 })