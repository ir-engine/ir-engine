/*
CPAL-1.0 License

The contents of this file are subject to the Common Public Attribution License
Version 1.0. (the "License"); you may not use this file except in compliance
with the License. You may obtain a copy of the License at
https://github.com/EtherealEngine/etherealengine/blob/dev/LICENSE.
The License is based on the Mozilla Public License Version 1.1, but Sections 14
and 15 have been added to cover use of software over a computer network and 
provide for limited attribution for the Original Developer. In addition, 
Exhibit A has been modified to be consistent with Exhibit B.

Software distributed under the License is distributed on an "AS IS" basis,
WITHOUT WARRANTY OF ANY KIND, either express or implied. See the License for the
specific language governing rights and limitations under the License.

The Original Code is Ethereal Engine.

The Original Developer is the Initial Developer. The Initial Developer of the
Original Code is the Ethereal Engine team.

All portions of the code written by the Ethereal Engine team are Copyright © 2021-2023 
Ethereal Engine. All Rights Reserved.
*/

import { Quaternion, Vector3 } from 'three'

import { EntityUUID } from '@etherealengine/common/src/interfaces/EntityUUID'
import { NetworkId } from '@etherealengine/common/src/interfaces/NetworkId'
import { PeerID } from '@etherealengine/common/src/interfaces/PeerID'
import { UserID } from '@etherealengine/engine/src/schemas/user/user.schema'
import {
  defineActionQueue,
  defineState,
  dispatchAction,
  getState,
  none,
  receiveActions
} from '@etherealengine/hyperflux'

import { Engine } from '../../ecs/classes/Engine'
import { SceneState } from '../../ecs/classes/Scene'
import { getMutableComponent, setComponent } from '../../ecs/functions/ComponentFunctions'
import { SimulationSystemGroup } from '../../ecs/functions/EngineFunctions'
import { createEntity, removeEntity } from '../../ecs/functions/EntityFunctions'
import { EntityTreeComponent } from '../../ecs/functions/EntityTree'
import { defineSystem } from '../../ecs/functions/SystemFunctions'
import { WorldNetworkAction } from '../../networking/functions/WorldNetworkAction'
import { UUIDComponent } from '../../scene/components/UUIDComponent'
import { LocalTransformComponent, TransformComponent } from '../../transform/components/TransformComponent'
import { NetworkObjectComponent } from '../components/NetworkObjectComponent'

export const EntityNetworkState = defineState({
  name: 'ee.engine.avatar.EntityNetworkState',

  initial: {} as Record<
    EntityUUID,
    {
      ownerId: UserID
      networkId: NetworkId
      peerId: PeerID
      prefab: string
      spawnPosition: Vector3
      spawnRotation: Quaternion
    }
  >,

  receptors: [
    [
      WorldNetworkAction.spawnObject,
      (state, action: typeof WorldNetworkAction.spawnObject.matches._TYPE) => {
        const entity = UUIDComponent.entitiesByUUID[action.entityUUID] ?? createEntity()
        setComponent(entity, UUIDComponent, action.entityUUID)
        setComponent(entity, NetworkObjectComponent, {
          ownerId: action.$from,
          authorityPeerID: action.$peer,
          networkId: action.networkId
        })
<<<<<<< HEAD
        setComponent(entity, TransformComponent, { position: action.position!, rotation: action.rotation! })

        const spawnPosition = new Vector3()
        if (action.position) spawnPosition.copy(action.position)

        const spawnRotation = new Quaternion()
        if (action.rotation) spawnRotation.copy(action.rotation)

=======
        setComponent(entity, TransformComponent)
        const sceneState = getState(SceneState)
        if (!sceneState.activeScene) {
          throw new Error('Trying to spawn an object with no active scene')
        }
        const activeSceneID = SceneState.getCurrentScene()!.scene.root
        const activeSceneEntity = UUIDComponent.entitiesByUUID[activeSceneID]
        setComponent(entity, EntityTreeComponent, {
          parentEntity: activeSceneEntity
        })
        setComponent(entity, LocalTransformComponent, { position: action.position!, rotation: action.rotation! })
>>>>>>> f4a8b2c2
        state[action.entityUUID].merge({
          ownerId: action.$from,
          networkId: action.networkId,
          peerId: action.$peer,
          prefab: action.prefab,
          spawnPosition,
          spawnRotation
        })
      }
    ],

    [
      WorldNetworkAction.destroyObject,
      (state, action: typeof WorldNetworkAction.destroyObject.matches._TYPE) => {
        // removed spawn/destroy cached actions for this entity
        const cachedActions = Engine.instance.store.actions.cached
        const peerCachedActions = cachedActions.filter(
          (cachedAction) =>
            (WorldNetworkAction.spawnObject.matches.test(cachedAction) ||
              WorldNetworkAction.destroyObject.matches.test(cachedAction)) &&
            cachedAction.entityUUID === action.entityUUID
        )
        for (const cachedAction of peerCachedActions) {
          cachedActions.splice(cachedActions.indexOf(cachedAction), 1)
        }

        state[action.entityUUID].set(none)
        const entity = UUIDComponent.entitiesByUUID[action.entityUUID]
        if (!entity) return
        removeEntity(entity)
      }
    ]
  ]
})

export const receiveRequestAuthorityOverObject = (
  action: typeof WorldNetworkAction.requestAuthorityOverObject.matches._TYPE
) => {
  // Authority request can only be processed by owner
  if (Engine.instance.userID !== action.ownerId) return

  const ownerId = action.ownerId
  const entity = NetworkObjectComponent.getNetworkObject(ownerId, action.networkId)
  if (!entity)
    return console.log(
      `Warning - tried to get entity belonging to ${action.ownerId} with ID ${action.networkId}, but it doesn't exist`
    )

  /**
   * Custom logic for disallowing transfer goes here
   */
  dispatchAction(
    WorldNetworkAction.transferAuthorityOfObject({
      ownerId: action.ownerId,
      networkId: action.networkId,
      newAuthority: action.newAuthority
    })
  )
}

export const receiveTransferAuthorityOfObject = (
  action: typeof WorldNetworkAction.transferAuthorityOfObject.matches._TYPE
) => {
  // Authority request can only be processed by owner
  if (action.$from !== action.ownerId) return

  const entity = NetworkObjectComponent.getNetworkObject(action.ownerId, action.networkId)
  if (!entity)
    return console.log(
      `Warning - tried to get entity belonging to ${action.ownerId} with ID ${action.networkId}, but it doesn't exist`
    )

  getMutableComponent(entity, NetworkObjectComponent).authorityPeerID.set(action.newAuthority)
}

const requestAuthorityOverObjectQueue = defineActionQueue(WorldNetworkAction.requestAuthorityOverObject.matches)
const transferAuthorityOfObjectQueue = defineActionQueue(WorldNetworkAction.transferAuthorityOfObject.matches)

const execute = () => {
  receiveActions(EntityNetworkState)

  for (const action of requestAuthorityOverObjectQueue()) receiveRequestAuthorityOverObject(action)
  for (const action of transferAuthorityOfObjectQueue()) receiveTransferAuthorityOfObject(action)
}

export const EntityNetworkStateSystem = defineSystem({
  uuid: 'ee.engine.avatar.EntityNetworkStateSystem',
  insert: { with: SimulationSystemGroup },
  execute
})<|MERGE_RESOLUTION|>--- conflicted
+++ resolved
@@ -76,16 +76,7 @@
           authorityPeerID: action.$peer,
           networkId: action.networkId
         })
-<<<<<<< HEAD
-        setComponent(entity, TransformComponent, { position: action.position!, rotation: action.rotation! })
 
-        const spawnPosition = new Vector3()
-        if (action.position) spawnPosition.copy(action.position)
-
-        const spawnRotation = new Quaternion()
-        if (action.rotation) spawnRotation.copy(action.rotation)
-
-=======
         setComponent(entity, TransformComponent)
         const sceneState = getState(SceneState)
         if (!sceneState.activeScene) {
@@ -96,8 +87,14 @@
         setComponent(entity, EntityTreeComponent, {
           parentEntity: activeSceneEntity
         })
-        setComponent(entity, LocalTransformComponent, { position: action.position!, rotation: action.rotation! })
->>>>>>> f4a8b2c2
+        const spawnPosition = new Vector3()
+        if (action.position) spawnPosition.copy(action.position)
+
+        const spawnRotation = new Quaternion()
+        if (action.rotation) spawnRotation.copy(action.rotation)
+
+        setComponent(entity, LocalTransformComponent, { position: spawnPosition, rotation: spawnRotation })
+
         state[action.entityUUID].merge({
           ownerId: action.$from,
           networkId: action.networkId,
