--- conflicted
+++ resolved
@@ -19,16 +19,12 @@
   isInitialized: boolean
   transport: NetworkTransport
   schema: NetworkSchema
-<<<<<<< HEAD
   // Add more data channels if needed, probably use sort of an enums just like MessageTypes for them
   dataChannels: string[] = [
     // examples
     // 'physics',
     // 'location' 
   ]
-  clients: string[] = [] // TODO: Replace with ringbuffer
-  mySocketID
-=======
   clients: NetworkClientList = {}
   networkObjects: NetworkObjectList = {}
   mySocketID: string
@@ -53,7 +49,6 @@
   }
 
   static sceneId = "default"
->>>>>>> da1a25b3
   static Network: any
   static tick: any;
   constructor() {
