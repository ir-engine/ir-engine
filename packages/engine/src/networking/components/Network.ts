import { RingBuffer } from '../../common/classes/RingBuffer';
import { Component } from '../../ecs/classes/Component';
import { Types } from '../../ecs/types/Types';
import { MessageSchema } from '../classes/MessageSchema';
import { NetworkSchema } from '../interfaces/NetworkSchema';
import { NetworkTransport } from '../interfaces/NetworkTransport';
import { NetworkObjectList } from '../interfaces/NetworkObjectList';
<<<<<<< HEAD

export interface NetworkClientList {
  // Key is socket ID
  [key: string]: { userId: string }
}


export class Network extends Component<Network> {
  static instance: Network = null
  clients: NetworkClientList = {}
  networkObjects: NetworkObjectList = {}
  mySocketID: string
  private static availableNetworkId = 0
  static getNetworkId() {
    return this.availableNetworkId++
  }
  static _schemas: Map<string, MessageSchema> = new Map()

  incomingMessageQueue: RingBuffer<ArrayBuffer>
  outgoingReliableMessageQueue: RingBuffer<ArrayBuffer>
  outgoingUnreliableMessageQueue: RingBuffer<ArrayBuffer>

  worldState = {
    tick: Network.tick,
    transforms: [],
    inputs: [],
    clientsConnected: [],
    clientsDisconnected: [],
    createObjects: [],
    destroyObjects: []
  }

  static sceneId = "default"

=======

export interface NetworkClientList {
  // Key is socket ID
  [key: string]: { userId: string }
}


export class Network extends Component<Network> {
  static instance: Network = null
>>>>>>> 5f46e8f3
  // TODO: localuserId should be set somewhere
  localUserId: string = ""
  isInitialized: boolean
  transport: NetworkTransport
  schema: NetworkSchema
  // Add more data channels if needed, probably use sort of an enums just like MessageTypes for them
  dataChannels: string[] = [
    // examples
    // 'physics',
    // 'location' 
  ]
<<<<<<< HEAD

=======
  clients: NetworkClientList = {}
  networkObjects: NetworkObjectList = {}
  mySocketID: string
  private static availableNetworkId = 0
  static getNetworkId() {
    return this.availableNetworkId++
  }
  static _schemas: Map<string, MessageSchema> = new Map()

  incomingMessageQueue: RingBuffer<ArrayBuffer>
  outgoingReliableMessageQueue: RingBuffer<ArrayBuffer>
  outgoingUnreliableMessageQueue: RingBuffer<ArrayBuffer>

  worldState = {
    tick: Network.tick,
    transforms: [],
    inputs: [],
    clientsConnected: [],
    clientsDisconnected: [],
    createObjects: [],
    destroyObjects: []
  }

  static sceneId = "default"
>>>>>>> 5f46e8f3
  static Network: any
  static tick: any;
  constructor() {
    super();
    Network.instance = this;
    // TODO: Replace default message queue sizes
    this.outgoingReliableMessageQueue = new RingBuffer<ArrayBuffer>(100)
    this.incomingMessageQueue = new RingBuffer<ArrayBuffer>(100)
    this.outgoingUnreliableMessageQueue = new RingBuffer<ArrayBuffer>(100)
  }

  dispose(): void {
    super.dispose();
    // TODO: needs tests
    this.clients = {}
    this.transport = null;
    Network.availableNetworkId = 0;
    Network.instance = null;
    Network.tick = 0
    Network.sceneId = "default" // TODO: Clear scene ID, no need for default
  }
}

Network.schema = {
  isInitialized: { type: Types.Boolean },
  transport: { type: Types.Ref },
  schema: { type: Types.Ref },
  clients: { type: Types.Array },
  mySocketID: { type: Types.String }
};<|MERGE_RESOLUTION|>--- conflicted
+++ resolved
@@ -5,7 +5,6 @@
 import { NetworkSchema } from '../interfaces/NetworkSchema';
 import { NetworkTransport } from '../interfaces/NetworkTransport';
 import { NetworkObjectList } from '../interfaces/NetworkObjectList';
-<<<<<<< HEAD
 
 export interface NetworkClientList {
   // Key is socket ID
@@ -15,6 +14,17 @@
 
 export class Network extends Component<Network> {
   static instance: Network = null
+  // TODO: localuserId should be set somewhere
+  localUserId: string = ""
+  isInitialized: boolean
+  transport: NetworkTransport
+  schema: NetworkSchema
+  // Add more data channels if needed, probably use sort of an enums just like MessageTypes for them
+  dataChannels: string[] = [
+    // examples
+    // 'physics',
+    // 'location' 
+  ]
   clients: NetworkClientList = {}
   networkObjects: NetworkObjectList = {}
   mySocketID: string
@@ -39,57 +49,6 @@
   }
 
   static sceneId = "default"
-
-=======
-
-export interface NetworkClientList {
-  // Key is socket ID
-  [key: string]: { userId: string }
-}
-
-
-export class Network extends Component<Network> {
-  static instance: Network = null
->>>>>>> 5f46e8f3
-  // TODO: localuserId should be set somewhere
-  localUserId: string = ""
-  isInitialized: boolean
-  transport: NetworkTransport
-  schema: NetworkSchema
-  // Add more data channels if needed, probably use sort of an enums just like MessageTypes for them
-  dataChannels: string[] = [
-    // examples
-    // 'physics',
-    // 'location' 
-  ]
-<<<<<<< HEAD
-
-=======
-  clients: NetworkClientList = {}
-  networkObjects: NetworkObjectList = {}
-  mySocketID: string
-  private static availableNetworkId = 0
-  static getNetworkId() {
-    return this.availableNetworkId++
-  }
-  static _schemas: Map<string, MessageSchema> = new Map()
-
-  incomingMessageQueue: RingBuffer<ArrayBuffer>
-  outgoingReliableMessageQueue: RingBuffer<ArrayBuffer>
-  outgoingUnreliableMessageQueue: RingBuffer<ArrayBuffer>
-
-  worldState = {
-    tick: Network.tick,
-    transforms: [],
-    inputs: [],
-    clientsConnected: [],
-    clientsDisconnected: [],
-    createObjects: [],
-    destroyObjects: []
-  }
-
-  static sceneId = "default"
->>>>>>> 5f46e8f3
   static Network: any
   static tick: any;
   constructor() {
