import { createFixedTimestep } from '../../common/functions/Timer';
import { Entity } from '../../ecs/classes/Entity';
import { System } from '../../ecs/classes/System';
import { addComponent, createEntity } from '../../ecs/functions/EntityFunctions';
import { Input } from '../../input/components/Input';
import { LocalInputReceiver } from '../../input/components/LocalInputReceiver';
import { State } from '../../state/components/State';
import { TransformComponent } from '../../transform/components/TransformComponent';
import { addInputToWorldState } from '../behaviors/addInputToWorldState';
import { addNetworkTransformToWorldState } from '../behaviors/addNetworkTransformToWorldState';
import { handleUpdateFromServer } from '../behaviors/handleUpdateFromServer';
import { sendClientInput as sendClientInputToServer } from '../behaviors/sendClientInput';
import { Network } from '../components/Network';
import { NetworkClient } from '../components/NetworkClient';
import { NetworkInterpolation } from '../components/NetworkInterpolation';
import { NetworkObject } from '../components/NetworkObject';
import { MessageChannel } from '../enums/MessageChannel';
import { handleUpdatesFromClients } from '../functions/handleUpdatesFromClients';
import { addSnapshot, createSnapshot } from '../functions/NetworkInterpolationFunctions';
import { prepareWorldState as prepareServerWorldState } from '../functions/prepareWorldState';
import { sendMessage } from '../functions/sendMessage';
import { worldStateModel } from '../schema/worldStateSchema';

export class NetworkSystem extends System {
  fixedExecute: (delta: number) => void = null

  constructor(attributes) {
    super()
    console.log(attributes)

<<<<<<< HEAD
=======
    const { schema, agonesSDK } = attributes
>>>>>>> 4b0e9358
    // Create a Network entity (singleton)
    const networkEntity = createEntity();
    addComponent(networkEntity, Network);
    addComponent(networkEntity, NetworkInterpolation);
    // Late initialization of network
    // Instantiate the provided transport (SocketWebRTCClientTransport / SocketWebRTCServerTransport by default)

    const { schema } = attributes
    Network.instance.schema = schema;
    Network.instance.transport = new (schema.transport)();
<<<<<<< HEAD

    // Initialize the server automatically
    if (process.env.SERVER_MODE != undefined && process.env.SERVER_MODE !== 'client')
      Network.instance.transport.initialize();

    // TODO: Move network timestep (30) to config
    this.fixedExecute = createFixedTimestep(30, this.onFixedExecute.bind(this))
=======
    console.log('TRANSPORT INSTANCE:')
    console.log(Network.instance.transport)
    console.log(`SERVER_MODE: ${process.env.SERVER_MODE}`)
    if (process.env.SERVER_MODE === 'realtime') {
        Network.instance.transport.initialize()
    }
    console.log("NetworkSystem ready, run connectToServer to... connect to the server!")
>>>>>>> 4b0e9358
  }

  execute(delta): void {
    if (!Network.instance.isInitialized) return

    // Transforms that are updated are automatically collected
    // note: onChanged needs to currently be handled outside of fixedExecute
    if (Network.instance.transport.isServer)
      this.queryResults.networkTransforms.changed?.forEach((entity: Entity) =>
        addNetworkTransformToWorldState(entity)
      )

    this.fixedExecute(delta)
  }

  onFixedExecute(delta) {
    // Advance the network tick
    Network.tick++

    // Client only
    if (!Network.instance.transport.isServer) {
      // Client sends input and *only* input to the server (for now)
      this.queryResults.networkInputSender.all?.forEach((entity: Entity) =>
        sendClientInputToServer(entity)
      )

      // Client handles incoming input from other clients and interpolates transforms
      this.queryResults.network.all?.forEach((entity: Entity) =>
        handleUpdateFromServer(entity)
      )
    }

    // Server-only
    if (Network.instance.transport.isServer) {
      // Create a new empty world state frame to be sent to clients
      prepareServerWorldState()

      // handle client input, apply to local objects and add to world state snapshot
      handleUpdatesFromClients()

      // Note: Transforms that are updated get added to world state frame in execute since they use added hook
      // When that is fixed, we should move from execute to here

      // For each networked object + input receiver, add to the frame to send
      this.queryResults.networkInput.all?.forEach((entity: Entity) => {
        addInputToWorldState(entity)
      })

      // Create the snapshot and add it to the world state on the server
      addSnapshot(createSnapshot(Network.instance.worldState))

      // Send the message to all connected clients
      sendMessage(MessageChannel.Reliable, worldStateModel.toBuffer(Network.instance.worldState));
    }
  }

  static queries: any = {
    network: {
      components: [Network]
    },
    networkInterpolation: {
      components: [NetworkInterpolation]
    },
    networkObjects: {
      components: [NetworkObject]
    },
    networkInput: {
      components: [NetworkObject, Input]
    },
    networkInputSender: {
      components: [NetworkObject, Input, LocalInputReceiver]
    },
    networkStates: {
      components: [NetworkObject, State]
    },
    networkTransforms: {
      components: [NetworkObject, TransformComponent]
    },
    networkOwners: {
      components: [NetworkClient]
    }
  }
}
<|MERGE_RESOLUTION|>--- conflicted
+++ resolved
@@ -20,6 +20,7 @@
 import { prepareWorldState as prepareServerWorldState } from '../functions/prepareWorldState';
 import { sendMessage } from '../functions/sendMessage';
 import { worldStateModel } from '../schema/worldStateSchema';
+import { Not } from '../../ecs/functions/ComponentFunctions';
 
 export class NetworkSystem extends System {
   fixedExecute: (delta: number) => void = null
@@ -28,10 +29,6 @@
     super()
     console.log(attributes)
 
-<<<<<<< HEAD
-=======
-    const { schema, agonesSDK } = attributes
->>>>>>> 4b0e9358
     // Create a Network entity (singleton)
     const networkEntity = createEntity();
     addComponent(networkEntity, Network);
@@ -39,26 +36,18 @@
     // Late initialization of network
     // Instantiate the provided transport (SocketWebRTCClientTransport / SocketWebRTCServerTransport by default)
 
-    const { schema } = attributes
+    const { schema, agonesSDK } = attributes
     Network.instance.schema = schema;
     Network.instance.transport = new (schema.transport)();
-<<<<<<< HEAD
 
     // Initialize the server automatically
-    if (process.env.SERVER_MODE != undefined && process.env.SERVER_MODE !== 'client')
-      Network.instance.transport.initialize();
-
-    // TODO: Move network timestep (30) to config
-    this.fixedExecute = createFixedTimestep(30, this.onFixedExecute.bind(this))
-=======
-    console.log('TRANSPORT INSTANCE:')
-    console.log(Network.instance.transport)
-    console.log(`SERVER_MODE: ${process.env.SERVER_MODE}`)
     if (process.env.SERVER_MODE === 'realtime') {
         Network.instance.transport.initialize()
     }
     console.log("NetworkSystem ready, run connectToServer to... connect to the server!")
->>>>>>> 4b0e9358
+
+    // TODO: Move network timestep (30) to config
+    this.fixedExecute = createFixedTimestep(30, this.onFixedExecute.bind(this))
   }
 
   execute(delta): void {
@@ -126,7 +115,7 @@
       components: [NetworkObject]
     },
     networkInput: {
-      components: [NetworkObject, Input]
+      components: [NetworkObject, Input, Not(LocalInputReceiver)]
     },
     networkInputSender: {
       components: [NetworkObject, Input, LocalInputReceiver]
