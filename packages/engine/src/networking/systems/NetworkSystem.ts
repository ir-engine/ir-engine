--- conflicted
+++ resolved
@@ -25,19 +25,9 @@
 export class NetworkSystem extends System {
   fixedExecute: (delta: number) => void = null
 
-<<<<<<< HEAD
-  connectToServer(ip: string, port: number){
-    Network.instance.transport.initialize(ip, port);
-    Network.instance.isInitialized = true;
-  }
-
-  init (attributes) {
-    NetworkSystem.instance = this
-=======
   constructor(attributes) {
     super()
     console.log(attributes)
->>>>>>> da1a25b3
 
     // Create a Network entity (singleton)
     const networkEntity = createEntity();
@@ -49,21 +39,6 @@
     const { schema, agonesSDK } = attributes
     Network.instance.schema = schema;
     Network.instance.transport = new (schema.transport)();
-<<<<<<< HEAD
-    console.log('TRANSPORT INSTANCE:')
-    console.log(Network.instance.transport)
-    console.log(`SERVER_MODE: ${process.env.SERVER_MODE}`)
-    if (process.env.SERVER_MODE != undefined && process.env.SERVER_MODE !== 'client') {
-      Network.instance.transport.initialize();
-    }
-    console.log("NetworkSystem ready, run connectToServer to... connect to the server!")
-  }
-
-  public execute (): void {
-    this.queryResults.network.all?.forEach((entity: Entity) => {
-      // console.log(entity)
-    })
-=======
 
     // Initialize the server automatically
     if (process.env.SERVER_MODE !== undefined && process.env.SERVER_MODE === 'realtime') {
@@ -127,7 +102,6 @@
       // Send the message to all connected clients
       sendMessage(MessageChannel.Reliable, worldStateModel.toBuffer(Network.instance.worldState));
     }
->>>>>>> da1a25b3
   }
 
   static queries: any = {
