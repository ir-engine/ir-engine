import { NetworkObjectComponent } from '../components/NetworkObjectComponent'
import { getComponent, hasComponent } from '../../ecs/functions/EntityFunctions'
import { Network } from '../classes/Network'
import { addSnapshot, createSnapshot } from '../functions/NetworkInterpolationFunctions'
import { XRInputSourceComponent } from '../../avatar/components/XRInputSourceComponent'
import { WorldStateModel } from '../schema/networkSchema'
import { incomingNetworkReceptor } from '../functions/incomingNetworkReceptor'
import { isEntityLocalClient } from '../functions/isEntityLocalClient'
import { isClient } from '../../common/functions/isClient'
import { NetworkObjectOwnerComponent } from '../components/NetworkObjectOwnerComponent'
import { AvatarComponent } from '../../avatar/components/AvatarComponent'
import { AvatarControllerComponent } from '../../avatar/components/AvatarControllerComponent'
import { TransformComponent } from '../../transform/components/TransformComponent'
import { ColliderComponent } from '../../physics/components/ColliderComponent'
import { System } from '../../ecs/classes/System'
import { World } from '../../ecs/classes/World'

<<<<<<< HEAD
export default async function IncomingNetworkSystem(world: World): Promise<System> {
  if (isClient) world.receptors.add(clientNetworkReceptor)
=======
export const IncomingNetworkSystem = async (world: World): Promise<System> => {
  world.receptors.add(incomingNetworkReceptor)
>>>>>>> 4d6b83c0

  return () => {
    for (const action of Network.instance.incomingActions) {
      console.log(`\n\nACTION ${action.type}`, action, '\n\n')
      for (const receptor of world.receptors) receptor(action)
    }

    if (!isClient) {
      // Progress server to next tick
      Network.instance.tick++
    }

    const unreliableQueue = Network.instance.incomingMessageQueueUnreliable

    while (unreliableQueue.getBufferLength() > 0) {
      const buffer = unreliableQueue.pop()

      const userId = Network.instance.incomingMessageQueueUnreliableIDs.pop()

      // TODO: ensure networkId is always defined on Network.instance.clients instead of this
      const networkObj = Object.values(Network.instance.networkObjects).find((networkObject) => {
        return networkObject.uniqueId === userId
      })

      if (!isClient && !networkObj) return
      const incomingNetworkId = isClient ? 'server' : getComponent(networkObj.entity, NetworkObjectComponent).networkId
      //

      try {
        const newWorldState = WorldStateModel.fromBuffer(buffer)

        if (isClient) {
          Network.instance.tick = newWorldState.tick

          // on client, all incoming object poses handled by Interpolation
          if (newWorldState.pose.length) {
            const newServerSnapshot = createSnapshot(
              newWorldState.pose.map((pose) => {
                return {
                  networkId: pose.networkId,
                  x: pose.pose[0],
                  y: pose.pose[1],
                  z: pose.pose[2],
                  qX: pose.pose[3],
                  qY: pose.pose[4],
                  qZ: pose.pose[5],
                  qW: pose.pose[6]
                }
              })
            )
            newServerSnapshot.time = newWorldState.time
            Network.instance.snapshot = newServerSnapshot
            addSnapshot(newServerSnapshot)
          }
        } else {
          for (const pose of newWorldState.pose) {
            const networkObject = Network.instance.networkObjects[pose.networkId]
            if (!networkObject) continue

            if (hasComponent(networkObject.entity, AvatarComponent)) {
              if (hasComponent(networkObject.entity, AvatarControllerComponent)) continue
              const transformComponent = getComponent(networkObject.entity, TransformComponent)
              transformComponent.position.fromArray(pose.pose)
              transformComponent.rotation.fromArray(pose.pose, 3)
              continue
            }
            const networkObjectOwnerComponent = getComponent(networkObject.entity, NetworkObjectOwnerComponent)
            // networkObjectOwnerComponent && console.log('incoming', getComponent(networkObject.entity, NameComponent).name, pose, networkObjectOwnerComponent?.networkId, incomingNetworkId)
            if (networkObjectOwnerComponent && networkObjectOwnerComponent.networkId === incomingNetworkId) {
              const transform = getComponent(networkObject.entity, TransformComponent)
              if (transform) {
                transform.position.fromArray(pose.pose)
                transform.rotation.fromArray(pose.pose, 3)
              }
              const collider = getComponent(networkObject.entity, ColliderComponent)
              if (collider) {
                collider.body.updateTransform({
                  translation: { x: pose.pose[0], y: pose.pose[1], z: pose.pose[2] },
                  rotation: { x: pose.pose[3], y: pose.pose[4], z: pose.pose[5], w: pose.pose[6] }
                })
              }
            }
          }
        }

        for (const ikPose of newWorldState.ikPose) {
          if (!Network.instance.networkObjects[ikPose.networkId]) continue
          const entity = Network.instance.networkObjects[ikPose.networkId].entity

          if (isEntityLocalClient(entity) || !hasComponent(entity, XRInputSourceComponent)) continue

          const xrInputSourceComponent = getComponent(entity, XRInputSourceComponent)
          const { headPose, leftPose, rightPose } = ikPose
          xrInputSourceComponent.head.position.fromArray(headPose)
          xrInputSourceComponent.head.quaternion.fromArray(headPose, 3)
          xrInputSourceComponent.controllerLeft.position.fromArray(leftPose)
          xrInputSourceComponent.controllerLeft.quaternion.fromArray(leftPose, 3)
          xrInputSourceComponent.controllerRight.position.fromArray(rightPose)
          xrInputSourceComponent.controllerRight.quaternion.fromArray(rightPose, 3)
        }
      } catch (e) {
        console.log('could not read world state from buffer')
      }
    }
  }
}<|MERGE_RESOLUTION|>--- conflicted
+++ resolved
@@ -15,13 +15,8 @@
 import { System } from '../../ecs/classes/System'
 import { World } from '../../ecs/classes/World'
 
-<<<<<<< HEAD
-export default async function IncomingNetworkSystem(world: World): Promise<System> {
-  if (isClient) world.receptors.add(clientNetworkReceptor)
-=======
 export const IncomingNetworkSystem = async (world: World): Promise<System> => {
   world.receptors.add(incomingNetworkReceptor)
->>>>>>> 4d6b83c0
 
   return () => {
     for (const action of Network.instance.incomingActions) {
