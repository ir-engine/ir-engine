--- conflicted
+++ resolved
@@ -1,17 +1,5 @@
 import { Network } from '../classes/Network'
 import { World } from '../../ecs/classes/World'
-<<<<<<< HEAD
-import { VelocityComponent } from '../../physics/components/VelocityComponent'
-import { UserId } from '@xrengine/common/src/interfaces/UserId'
-import { pipe } from 'bitecs'
-import { XRHandsInputComponent } from '../../xr/components/XRHandsInputComponent'
-import { Group } from 'three'
-import { AvatarComponent } from '../../avatar/components/AvatarComponent'
-import { defaultAvatarHalfHeight } from '../../avatar/functions/createAvatar'
-import { NetworkObjectOwnedTag } from '../components/NetworkObjectOwnedTag'
-import { deepEqual } from '../../common/functions/deepEqual'
-=======
->>>>>>> 5cd64c31
 import { Engine } from '../../ecs/classes/Engine'
 import { validateNetworkObjects } from '../functions/validateNetworkObjects'
 import { createDataReader } from '../serialization/DataReader'
@@ -24,156 +12,7 @@
     incomingMessageQueueUnreliableIDs.pop()
     const packet = incomingMessageQueueUnreliable.pop()
 
-<<<<<<< HEAD
-    try {
-      const newWorldState = WorldStateModel.fromBuffer(buffer)
-
-      if (isClient) {
-        world.fixedTick = Math.max(newWorldState.tick, world.fixedTick)
-      }
-
-      //add velocity to player to check how it works and apply here the read of velocities
-
-      //  // on client, all incoming object poses handled by Interpolation
-      //   if (newWorldState && newWorldState.pose.length) {
-      //     let pos
-      //     let rot
-
-      //     const newServerSnapshot = createSnapshot(
-      //       newWorldState.pose.map((pose) => {
-      //         pos = decodeVector3(pose.position)
-      //         rot = decodeQuaternion(pose.rotation)
-      //         return {
-      //           networkId: pose.networkId,
-      //           x: pos.x,
-      //           y: pos.y,
-      //           z: pos.z,
-      //           qX: rot.x,
-      //           qY: rot.y,
-      //           qZ: rot.z,
-      //           qW: rot.w
-      //         }
-      //       })
-      //     )
-      //     newServerSnapshot.time = newWorldState.time
-      //     Network.instance.snapshot = newServerSnapshot
-      //     addSnapshot(newServerSnapshot)
-      //   }
-      // } else if (newWorldState) {
-      for (let i = 0; i < newWorldState.pose.length; i++) {
-        const pose = newWorldState.pose[i]
-
-        const networkObjectEntity = world.getNetworkObject(pose.ownerId, pose.networkId)
-        if (!networkObjectEntity) {
-          console.warn(`Rejecting update for non-existing network object: ${pose.ownerId} ${pose.networkId}`)
-          continue
-        }
-
-        // don't apply state if this client has ownership
-        const weHaveOwnership = hasComponent(networkObjectEntity, NetworkObjectOwnedTag)
-        if (weHaveOwnership) {
-          // console.warn(`Received network update for entity that this client owns: ${pose.networkId}`)
-          continue
-        }
-
-        // console.log(`Recieved update for network object ${pose.networkId}, ${JSON.stringify(getEntityComponents(world, networkObjectEntity))}`)
-
-        if (hasComponent(networkObjectEntity, VelocityComponent)) {
-          const velC = getComponent(networkObjectEntity, VelocityComponent)
-          if (pose.linearVelocity.length === 1) velC.velocity.setScalar(0)
-          else velC.velocity.fromArray(pose.linearVelocity)
-        }
-
-        if (hasComponent(networkObjectEntity, ColliderComponent)) {
-          const isAvatar = hasComponent(networkObjectEntity, AvatarComponent)
-          const collider = getComponent(networkObjectEntity, ColliderComponent)
-          const pos = pose.position
-          const rot = pose.rotation
-
-          // TODO: Find a cleaner way to shift the avatar's capsule
-          const yOffset = isAvatar ? defaultAvatarHalfHeight : 0
-
-          collider.body.setGlobalPose(
-            {
-              translation: { x: pos[0], y: pos[1] + yOffset, z: pos[2] },
-              rotation: { x: rot[0], y: rot[1], z: rot[2], w: rot[3] }
-            },
-            true
-          )
-        }
-
-        if (hasComponent(networkObjectEntity, TransformComponent)) {
-          const transformComponent = getComponent(networkObjectEntity, TransformComponent)
-          transformComponent.position.fromArray(pose.position)
-          transformComponent.rotation.fromArray(pose.rotation)
-        }
-        // }
-      }
-      // }
-
-      for (let i = 0; i < newWorldState.controllerPose.length; i++) {
-        const ikPose = newWorldState.controllerPose[i]
-
-        const entity = world.getNetworkObject(ikPose.ownerId, ikPose.networkId)
-
-        if (isEntityLocalClient(entity) || !hasComponent(entity, XRInputSourceComponent)) continue
-
-        const xrInputSourceComponent = getComponent(entity, XRInputSourceComponent)
-        const {
-          headPosePosition,
-          headPoseRotation,
-          leftRayPosition,
-          leftRayRotation,
-          rightRayPosition,
-          rightRayRotation,
-          leftGripPosition,
-          leftGripRotation,
-          rightGripPosition,
-          rightGripRotation
-        } = ikPose
-        xrInputSourceComponent.head.position.fromArray(headPosePosition)
-        xrInputSourceComponent.head.quaternion.fromArray(headPoseRotation)
-        xrInputSourceComponent.controllerLeft.position.fromArray(leftRayPosition)
-        xrInputSourceComponent.controllerLeft.quaternion.fromArray(leftRayRotation)
-        xrInputSourceComponent.controllerRight.position.fromArray(rightRayPosition)
-        xrInputSourceComponent.controllerRight.quaternion.fromArray(rightRayRotation)
-        xrInputSourceComponent.controllerGripLeft.position.fromArray(leftGripPosition)
-        xrInputSourceComponent.controllerGripLeft.quaternion.fromArray(leftGripRotation)
-        xrInputSourceComponent.controllerGripRight.position.fromArray(rightGripPosition)
-        xrInputSourceComponent.controllerGripRight.quaternion.fromArray(rightGripRotation)
-      }
-
-      for (const netHands of newWorldState.handsPose) {
-        const entity = world.getNetworkObject(netHands.ownerId, netHands.networkId)
-        if (isEntityLocalClient(entity) || !hasComponent(entity, XRHandsInputComponent)) continue
-
-        const xrHandsComponent = getComponent(entity, XRHandsInputComponent)
-
-        netHands.hands.forEach((data, i) => {
-          const hand = xrHandsComponent.hands[i] as any
-
-          if (!hand.joints) {
-            hand.joints = {}
-          }
-
-          // Populate joints
-          data.joints.forEach((j) => {
-            if (!hand.joints[j.key]) {
-              hand.joints[j.key] = new Group()
-            }
-
-            const joint = hand.joints[j.key] as Group
-            joint.position.fromArray(j.position)
-            joint.quaternion.fromArray(j.rotation)
-          })
-        })
-      }
-    } catch (e) {
-      console.log('could not process world state buffer, ' + e + ' ' + e.stack)
-    }
-=======
     deserialize(world, packet)
->>>>>>> 5cd64c31
   }
 }
 
