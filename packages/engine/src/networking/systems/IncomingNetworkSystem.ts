import { NetworkObjectComponent } from '../components/NetworkObjectComponent'
import { getComponent, hasComponent } from '../../ecs/functions/ComponentFunctions'
import { Network } from '../classes/Network'
import { addSnapshot, createSnapshot } from '../functions/NetworkInterpolationFunctions'
import { XRInputSourceComponent } from '../../avatar/components/XRInputSourceComponent'
import { WorldStateModel } from '../schema/networkSchema'
import { incomingNetworkReceptor } from '../functions/incomingNetworkReceptor'
import { isEntityLocalClient } from '../functions/isEntityLocalClient'
import { isClient } from '../../common/functions/isClient'
import { AvatarComponent } from '../../avatar/components/AvatarComponent'
import { AvatarControllerComponent } from '../../avatar/components/AvatarControllerComponent'
import { TransformComponent } from '../../transform/components/TransformComponent'
import { ColliderComponent } from '../../physics/components/ColliderComponent'
import { System } from '../../ecs/classes/System'
import { World } from '../../ecs/classes/World'
import { Engine } from '../../ecs/classes/Engine'
import { VelocityComponent } from '../../physics/components/VelocityComponent'
import { decodeVector3, decodeQuaternion } from '@xrengine/common/src/utils/decode'
import { Action } from '../interfaces/Action'
import { UserId } from '@xrengine/common/src/interfaces/UserId'

export default async function IncomingNetworkSystem(world: World): Promise<System> {
  world.receptors.add(incomingNetworkReceptor)

  const delayedActions = new Set<Required<Action>>()

  return () => {
    const incomingActions = Engine.defaultWorld!.incomingActions

    if (incomingActions.size) console.log(`\n\nDispatching actions for simulation tick: ${world.fixedTick}`)

    for (const action of delayedActions) {
      if (action.$tick <= world.fixedTick) {
        console.log(`\n\nDELAYED ACTION ${action.type}`, action, '\n\n')
        delayedActions.delete(action)
        for (const receptor of world.receptors) receptor(action)
      }
    }
    for (const action of incomingActions) {
      if (action.$tick > world.fixedTick) {
        delayedActions.add(action)
        continue
      }
      if (action.$tick < world.fixedTick) {
        console.warn(`\n\nLATE ACTION ${action.type}`, action, '\n\n')
      } else {
        console.log(`\n\ACTION ${action.type}`, action, '\n\n')
      }
      for (const receptor of world.receptors) receptor(action)
    }

    const unreliableQueue = Network.instance.incomingMessageQueueUnreliable

    while (unreliableQueue.getBufferLength() > 0) {
      const buffer = unreliableQueue.pop()

      const userId = Network.instance.incomingMessageQueueUnreliableIDs.pop() as UserId

      try {
        const newWorldState = WorldStateModel.fromBuffer(buffer)
<<<<<<< HEAD
=======
        if (!newWorldState) return
        //console.log('new world state: ' + JSON.stringify(newWorldState))
>>>>>>> 5cb6ab73

        if (isClient) {
          world.fixedTick = newWorldState.tick
          //add velocity to player to check how it works and apply here the read of velocities

          // on client, all incoming object poses handled by Interpolation
          if (newWorldState && newWorldState.pose.length) {
            let pos
            let rot

            const newServerSnapshot = createSnapshot(
              newWorldState.pose.map((pose) => {
                pos = decodeVector3(pose.position)
                rot = decodeQuaternion(pose.rotation)
                return {
                  networkId: pose.networkId,
                  x: pos.x,
                  y: pos.y,
                  z: pos.z,
                  qX: rot.x,
                  qY: rot.y,
                  qZ: rot.z,
                  qW: rot.w
                }
              })
            )
            newServerSnapshot.time = newWorldState.time
            Network.instance.snapshot = newServerSnapshot
            addSnapshot(newServerSnapshot)
          }
        } else if (newWorldState) {
          for (const pose of newWorldState.pose) {
            const networkObjectEntity = world.getNetworkObject(pose.networkId)
            const networkComponent = getComponent(networkObjectEntity, NetworkObjectComponent)

            if (!networkObjectEntity) continue

            if (hasComponent(networkObjectEntity, AvatarComponent)) {
              if (hasComponent(networkObjectEntity, AvatarControllerComponent)) continue
              const transformComponent = getComponent(networkObjectEntity, TransformComponent)
              transformComponent.position.copy(decodeVector3(pose.position))
              transformComponent.rotation.copy(decodeQuaternion(pose.rotation))
              continue
            }

            if (hasComponent(networkObjectEntity, VelocityComponent)) {
              const velC = getComponent(networkObjectEntity, VelocityComponent)
              if (pose.linearVelocity.length === 1) velC.velocity.setScalar(0)
              else velC.velocity.copy(decodeVector3(pose.linearVelocity))
            }

            if (networkComponent.userId === userId) {
              const transform = getComponent(networkObjectEntity, TransformComponent)
              if (transform) {
                transform.position.copy(decodeVector3(pose.position))
                transform.rotation.copy(decodeQuaternion(pose.rotation))
              }
              const collider = getComponent(networkObjectEntity, ColliderComponent)
              if (collider) {
                const pos = decodeVector3(pose.position)
                const rot = decodeQuaternion(pose.rotation)
                collider.body.setGlobalPose(
                  {
                    translation: { x: pos.x, y: pos.y, z: pos.z },
                    rotation: { x: rot.x, y: rot.y, z: rot.z, w: rot.w }
                  },
                  true
                )
              }
            }
            // }
          }
        }

        for (const ikPose of newWorldState.ikPose) {
          const entity = world.getNetworkObject(ikPose.networkId)

          if (isEntityLocalClient(entity) || !hasComponent(entity, XRInputSourceComponent)) continue

          const xrInputSourceComponent = getComponent(entity, XRInputSourceComponent)
          const {
            headPosePosition,
            headPoseRotation,
            leftPosePosition,
            leftPoseRotation,
            rightPosePosition,
            rightPoseRotation
          } = ikPose
          xrInputSourceComponent.head.position.copy(decodeVector3(headPosePosition))
          xrInputSourceComponent.head.quaternion.copy(decodeQuaternion(headPoseRotation))
          xrInputSourceComponent.controllerLeft.position.copy(decodeVector3(leftPosePosition))
          xrInputSourceComponent.controllerLeft.quaternion.copy(decodeQuaternion(leftPoseRotation))
          xrInputSourceComponent.controllerRight.position.copy(decodeVector3(rightPosePosition))
          xrInputSourceComponent.controllerRight.quaternion.copy(decodeQuaternion(rightPoseRotation))
        }
      } catch (e) {
        console.log('could not convert world state to a buffer, ' + e + ' ' + e.stack)
      }
    }
  }
}<|MERGE_RESOLUTION|>--- conflicted
+++ resolved
@@ -58,11 +58,7 @@
 
       try {
         const newWorldState = WorldStateModel.fromBuffer(buffer)
-<<<<<<< HEAD
-=======
-        if (!newWorldState) return
         //console.log('new world state: ' + JSON.stringify(newWorldState))
->>>>>>> 5cb6ab73
 
         if (isClient) {
           world.fixedTick = newWorldState.tick
