import { LifecycleValue } from '../../common/enums/LifecycleValue'
import { NumericalType, SIXDOFType } from '../../common/types/NumericalTypes'
import { addComponent, getComponent, hasComponent } from '../../ecs/functions/EntityFunctions'
import { DelegatedInputReceiverComponent } from '../../input/components/DelegatedInputReceiverComponent'
import { InputComponent } from '../../input/components/InputComponent'
import { InputType } from '../../input/enums/InputType'
import { InputValue } from '../../input/interfaces/InputValue'
import { InputAlias } from '../../input/types/InputAlias'
import { AvatarComponent } from '../../avatar/components/AvatarComponent'
import { Network } from '../classes/Network'
import { NetworkObjectComponent } from '../components/NetworkObjectComponent'
import { NetworkClientInputInterface } from '../interfaces/WorldState'
import { ClientInputModel } from '../schema/clientInputSchema'
import { WorldStateModel } from '../schema/worldStateSchema'
import { GamePlayer } from '../../game/components/GamePlayer'
import { applyVelocity, sendSpawnGameObjects, sendState } from '../../game/functions/functionsState'
import { getGameFromName } from '../../game/functions/functions'
import { XRInputSourceComponent } from '../../avatar/components/XRInputSourceComponent'
import { BaseInput } from '../../input/enums/BaseInput'
import { Group, Vector3 } from 'three'
import { executeCommands } from '../functions/executeCommands'
import { ClientActionToServer } from '../../game/templates/DefaultGameStateAction'
import { updatePlayerRotationFromViewVector } from '../../avatar/functions/updatePlayerRotationFromViewVector'
import { defineQuery, defineSystem, enterQuery, exitQuery, System } from 'bitecs'
import { ECSWorld } from '../../ecs/classes/World'

export function cancelAllInputs(entity) {
  getComponent(entity, InputComponent)?.data.forEach((value) => {
    value.lifecycleState = LifecycleValue.ENDED
  })
}

export const ServerNetworkIncomingSystem = async (): Promise<System> => {

  const delegatedInputRoutingQuery = defineQuery([DelegatedInputReceiverComponent])
  const delegatedInputRoutingAddQuery = enterQuery(delegatedInputRoutingQuery)
  const delegatedInputRoutingRemoveQuery = exitQuery(delegatedInputRoutingQuery)

  const networkObjectsWithInputQuery = defineQuery([DelegatedInputReceiverComponent])
  const networkObjectsWithInputAddQuery = enterQuery(networkObjectsWithInputQuery)
  const networkObjectsWithInputRemoveQuery = exitQuery(networkObjectsWithInputQuery)

  const networkClientInputXRQuery = defineQuery([DelegatedInputReceiverComponent])

  return defineSystem((world: ECSWorld) => {

    const { delta } = world

    // Create a new worldstate frame for next tick
    Network.instance.tick++

    // Set input values on server to values sent from clients
    // Parse incoming message queue
    while (Network.instance.incomingMessageQueueReliable.getBufferLength() > 0) {
      const buffer = Network.instance.incomingMessageQueueReliable.pop() as any

      let clientInput: NetworkClientInputInterface
      try {
        clientInput = ClientInputModel.fromBuffer(buffer)
      } catch (error) {
        try {
          WorldStateModel.fromBuffer(buffer)
          console.warn('Server is sending receiving its own outgoing messages...', error, buffer)
          continue
        } catch (error) {
          console.warn('Unknown or corrupt data is entering the incoming server message stream', error, buffer)
          continue
        }
      }
      if (!clientInput) continue

      // TODO: Handle client incoming state actions
      // Are they host or not?
      // Validate against host or non/host actions
      // If action is valid, apply behavior for server
      // Game state updated = true

      // Outside of for loop, if game state updated is true, flag update world state

      // Add handlers to game state schema, valid requests should get added to the GameStateActions queue on the server

      if (Network.instance.networkObjects[clientInput.networkId] === undefined) {
        // console.error('Network object not found for networkId', clientInput.networkId);
        continue
      }

      const delegatedInputReceiver = getComponent(
        Network.instance.networkObjects[clientInput.networkId].entity,
        DelegatedInputReceiverComponent
      )
      const inputClientNetworkId = delegatedInputReceiver ? delegatedInputReceiver.networkId : clientInput.networkId
      const entity = Network.instance.networkObjects[clientInput.networkId].entity
      const entityInputReceiver = Network.instance.networkObjects[inputClientNetworkId].entity

      if (clientInput.clientGameAction.length > 0) {
        clientInput.clientGameAction.forEach((action) => {
          const playerComp = getComponent(entity, GamePlayer)
          if (playerComp === undefined) return
          if (action.type === ClientActionToServer[0]) {
            sendState(getGameFromName(playerComp.gameName), playerComp)
          } else if (action.type === ClientActionToServer[1]) {
            sendSpawnGameObjects(getGameFromName(playerComp.gameName), action.uuid)
          } else if (action.type === ClientActionToServer[2]) {
            applyVelocity(playerComp, action.velocity)
          }
        })
      }

      if (clientInput.commands.length > 0) {
        executeCommands(entity, clientInput.commands)
      }

      const avatar = getComponent(entity, AvatarComponent)

      if (avatar) {
        updatePlayerRotationFromViewVector(entity, clientInput.viewVector as Vector3)
      } else {
        console.log('input but no avatar...', entity, clientInput.networkId)
      }

      const userNetworkObject = getComponent(entity, NetworkObjectComponent)
      if (userNetworkObject != null) {
        userNetworkObject.snapShotTime = clientInput.snapShotTime
        if (userNetworkObject.snapShotTime > clientInput.snapShotTime) continue
      }

      // this snapShotTime which will be sent bac k to the client, so that he knows exactly what inputs led to the change and when it was.

      // Get input component
      const input = getComponent(entityInputReceiver, InputComponent)
      if (!input) {
        continue
      }
      // Clear current data
      input.data.clear()

      // Apply button input
      for (let i = 0; i < clientInput.buttons.length; i++) {
        input.data.set(clientInput.buttons[i].input, {
          type: InputType.BUTTON,
          value: clientInput.buttons[i].value,
          lifecycleState: clientInput.buttons[i].lifecycleState
        })
      }
      // Axis 1D input
      for (let i = 0; i < clientInput.axes1d.length; i++)
        input.data.set(clientInput.axes1d[i].input, {
          type: InputType.ONEDIM,
          value: clientInput.axes1d[i].value,
          lifecycleState: clientInput.axes1d[i].lifecycleState
        })

      // Axis 2D input
      for (let i = 0; i < clientInput.axes2d.length; i++)
        input.data.set(clientInput.axes2d[i].input, {
          type: InputType.TWODIM,
          value: clientInput.axes2d[i].value,
          lifecycleState: clientInput.axes2d[i].lifecycleState
        })

      // Axis 6DOF input
      for (let i = 0; i < clientInput.axes6DOF.length; i++) {
        input.data.set(clientInput.axes6DOF[i].input, {
          type: InputType.SIXDOF,
          value: clientInput.axes6DOF[i].value,
          lifecycleState: LifecycleValue.CONTINUED
        })
      }

      if (clientInput.axes6DOF.length && !hasComponent(entity, XRInputSourceComponent)) {
        addComponent(entity, XRInputSourceComponent, {
          controllerLeft: new Group(),
          controllerRight: new Group(),
          controllerGripLeft: new Group(),
          controllerGripRight: new Group(),
          controllerGroup: new Group(),
          head: new Group()
        })
      }

      // call input behaviors
      input.data.forEach((value: InputValue<NumericalType>, key: InputAlias) => {
        if (input.schema.behaviorMap.has(key)) {
          input.schema.behaviorMap.get(key)(entity, key, value, delta)
        }
      })
    }

    // Apply input for local user input onto client
    for (const entity of networkObjectsWithInputQuery(world)) {
      //  const avatar = getComponent(entity, AvatarComponent);
      const input = getComponent(entity, InputComponent)

      input.data.forEach((value: InputValue<NumericalType>, key: InputAlias) => {
        // If the input is a button
        if (value.type === InputType.BUTTON) {
          // If the input exists on the input map (otherwise ignore it)
          if (value.lifecycleState === LifecycleValue.ENDED) {
            input.data.delete(key)
          }
        }
      })
    }

<<<<<<< HEAD
    for (const entity of networkObjectsWithInputAddQuery(world)) {
      const input = getComponent(entity, InputComponent)
      input.schema.onAdded(entity, delta)
    }

    for (const entity of networkObjectsWithInputRemoveQuery(world)) {
      const input = getComponent(entity, InputComponent, true)
      input.schema.onRemove(entity, delta)
    }
=======
    // for (const entity of this.queryResults.networkObjectsWithInput.added) {
    //   const input = getComponent(entity, Input)
    //   input.schema.onAdded(entity, delta)
    // }

    // for (const entity of this.queryResults.networkObjectsWithInput.removed) {
    //   const input = getComponent(entity, Input, true)
    //   input.schema.onRemove(entity, delta)
    // }
>>>>>>> 2b1010f6

    for (const entity of delegatedInputRoutingAddQuery(world)) {
      const networkId = getComponent(entity, DelegatedInputReceiverComponent).networkId
      if (Network.instance.networkObjects[networkId]) {
        cancelAllInputs(Network.instance.networkObjects[networkId].entity)
      }
      cancelAllInputs(entity)
    }
    for (const entity of delegatedInputRoutingRemoveQuery(world)) {
      cancelAllInputs(entity)
    }

    // Handle server input from client
    for (const entity of networkClientInputXRQuery(world)) {
      const xrInputSourceComponent = getComponent(entity, XRInputSourceComponent)

      const inputs = getComponent(entity, InputComponent)

      if (!inputs.data.has(BaseInput.XR_HEAD)) continue

      const head = inputs.data.get(BaseInput.XR_HEAD).value as SIXDOFType
      const left = inputs.data.get(BaseInput.XR_CONTROLLER_LEFT_HAND).value as SIXDOFType
      const right = inputs.data.get(BaseInput.XR_CONTROLLER_RIGHT_HAND).value as SIXDOFType

      xrInputSourceComponent.head.position.set(head.x, head.y, head.z)
      xrInputSourceComponent.head.quaternion.set(head.qX, head.qY, head.qZ, head.qW)

      xrInputSourceComponent.controllerLeft.position.set(left.x, left.y, left.z)
      xrInputSourceComponent.controllerLeft.quaternion.set(left.qX, left.qY, left.qZ, left.qW)

      xrInputSourceComponent.controllerRight.position.set(right.x, right.y, right.z)
      xrInputSourceComponent.controllerRight.quaternion.set(right.qX, right.qY, right.qZ, right.qW)
    }

    return world
  })
}<|MERGE_RESOLUTION|>--- conflicted
+++ resolved
@@ -202,7 +202,7 @@
       })
     }
 
-<<<<<<< HEAD
+
     for (const entity of networkObjectsWithInputAddQuery(world)) {
       const input = getComponent(entity, InputComponent)
       input.schema.onAdded(entity, delta)
@@ -212,17 +212,6 @@
       const input = getComponent(entity, InputComponent, true)
       input.schema.onRemove(entity, delta)
     }
-=======
-    // for (const entity of this.queryResults.networkObjectsWithInput.added) {
-    //   const input = getComponent(entity, Input)
-    //   input.schema.onAdded(entity, delta)
-    // }
-
-    // for (const entity of this.queryResults.networkObjectsWithInput.removed) {
-    //   const input = getComponent(entity, Input, true)
-    //   input.schema.onRemove(entity, delta)
-    // }
->>>>>>> 2b1010f6
 
     for (const entity of delegatedInputRoutingAddQuery(world)) {
       const networkId = getComponent(entity, DelegatedInputReceiverComponent).networkId
