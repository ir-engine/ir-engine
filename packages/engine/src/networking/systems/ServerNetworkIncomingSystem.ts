--- conflicted
+++ resolved
@@ -179,10 +179,6 @@
       }
 
       if(clientInput.axes6DOF.length && !hasComponent(entity, IKComponent)) {
-<<<<<<< HEAD
-=======
-        console.log('SERVER MAKING IK COMPONENT')
->>>>>>> ac0d27e1
         addComponent(entity, IKComponent);
       }      
 
