--- conflicted
+++ resolved
@@ -198,26 +198,18 @@
 
     for (const entity of networkObjectsWithInputAddQuery(world)) {
       const input = getComponent(entity, InputComponent)
-<<<<<<< HEAD
-      input.schema.onAdded.push((entity, delta) => {})
-=======
       for (const call of input.schema.onAdded) {
         call(entity, delta)
       }
->>>>>>> 2d749e59
     }
 
     for (const entity of networkObjectsWithInputRemoveQuery(world)) {
       const input = getComponent(entity, InputComponent, true)
-<<<<<<< HEAD
-      input.schema.onRemove.push((entity, delta) => {})
-=======
       for (const call of input.schema.onRemove) {
         call(entity, delta)
       }
       input.prevData.clear()
       input.data.clear()
->>>>>>> 2d749e59
     }
 
     for (const entity of delegatedInputRoutingAddQuery(world)) {
