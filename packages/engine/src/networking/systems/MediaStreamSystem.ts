import { SystemAttributes, System } from '../../ecs/classes/System';
import { Engine } from '../../ecs/classes/Engine';
import { MediaStreamComponent } from '../components/MediaStreamComponent';
import { Network } from '../components/Network';
import { localMediaConstraints } from '../constants/VideoConstants';
import { addComponent, getMutableComponent, createEntity } from '../../ecs/functions/EntityFunctions';

export class MediaStreamSystem extends System {
  public static instance: MediaStreamSystem = null

  constructor () {
    super();
    MediaStreamSystem.instance = this;

    const entity = createEntity()
    addComponent(entity, MediaStreamComponent);
    const mediaStreamComponent = getMutableComponent<MediaStreamComponent>(entity, MediaStreamComponent);
    MediaStreamComponent.instance = mediaStreamComponent;
  }

  dispose():void {
    super.dispose();
    // TODO: stop camera? stop/abort MediaStreamComponent.instance.mediaStream ?
    MediaStreamSystem.instance = null
  }

  public execute () {
    // eh
  }

  async startCamera (): Promise<boolean> {
    if (MediaStreamComponent.instance.mediaStream) return false;
    console.log('start camera');
    return await this.getMediaStream();
  }

  // switch to sending video from the "next" camera device in our device
  // list (if we have multiple cameras)
  async cycleCamera (): Promise<boolean> {
    if (!(MediaStreamComponent.instance.camVideoProducer && MediaStreamComponent.instance.camVideoProducer.track)) {
      console.log('cannot cycle camera - no current camera track');
      return false;
    }
    console.log('cycle camera');

    // find "next" device in device list
    const deviceId = await this.getCurrentDeviceId();
    const allDevices = await navigator.mediaDevices.enumerateDevices();
    const vidDevices = allDevices.filter(d => d.kind === 'videoinput');
    if (!(vidDevices.length > 1)) {
      console.log('cannot cycle camera - only one camera');
      return false;
    }
    let idx = vidDevices.findIndex(d => d.deviceId === deviceId);
    if (idx === vidDevices.length - 1) idx = 0;
    else idx += 1;

    // get a new video stream. might as well get a new audio stream too,
    // just in case browsers want to group audio/video streams together
    // from the same device when possible (though they don't seem to,
    // currently)
    console.log('getting a video stream from new device', vidDevices[idx].label);
    MediaStreamComponent.instance.mediaStream = await navigator.mediaDevices.getUserMedia({
      video: { deviceId: { exact: vidDevices[idx].deviceId } },
      audio: true
    });

    // replace the tracks we are sending
    await MediaStreamComponent.instance.camVideoProducer.replaceTrack({
      track: MediaStreamComponent.instance.mediaStream.getVideoTracks()[0]
    });
    await MediaStreamComponent.instance.camAudioProducer.replaceTrack({
      track: MediaStreamComponent.instance.mediaStream.getAudioTracks()[0]
    });
    return true;
  }

  // -- user interface --
  getScreenPausedState () {
    return MediaStreamComponent.instance.screenShareVideoPaused;
  }

  getScreenAudioPausedState () {
    return MediaStreamComponent.instance.screenShareAudioPaused;
  }

  async toggleWebcamVideoPauseState () {
    const videoPaused = MediaStreamComponent.instance.toggleVideoPaused();
    if (videoPaused) await (Network.instance.transport as any).pauseProducer(MediaStreamComponent.instance.camVideoProducer);
    else await (Network.instance.transport as any).resumeProducer(MediaStreamComponent.instance.camVideoProducer);
  }

  async toggleWebcamAudioPauseState () {
    const audioPaused = MediaStreamComponent.instance.toggleAudioPaused();
    if (audioPaused) await (Network.instance.transport as any).pauseProducer(MediaStreamComponent.instance.camAudioProducer);
    else await (Network.instance.transport as any).resumeProducer(MediaStreamComponent.instance.camAudioProducer);
  }

  async toggleScreenshareVideoPauseState () {
    if (this.getScreenPausedState()) { await (Network.instance.transport as any).pauseProducer(MediaStreamComponent.instance.screenVideoProducer); } else await (Network.instance.transport as any).resumeProducer(MediaStreamComponent.instance.screenVideoProducer);
    MediaStreamComponent.instance.screenShareVideoPaused = !MediaStreamComponent.instance.screenShareVideoPaused;
  }

  async toggleScreenshareAudioPauseState () {
    if (this.getScreenAudioPausedState()) { await (Network.instance.transport as any).pauseProducer(MediaStreamComponent.instance.screenAudioProducer); } else await (Network.instance.transport as any).resumeProducer(MediaStreamComponent.instance.screenAudioProducer);
    MediaStreamComponent.instance.screenShareAudioPaused = !MediaStreamComponent.instance.screenShareAudioPaused;
  }

  removeVideoAudio (consumer: any) {
    document.querySelectorAll(consumer.id).forEach(v => {
      if (v.consumer === consumer) v.parentNode.removeChild(v);
    });
  }

<<<<<<< HEAD
  addVideoAudio (consumer: { track: { clone: () => MediaStreamTrack }, kind: string }, peerId: any) {
    console.log('addVideoAudio')
    console.log(consumer)
    console.log(peerId)
    if (!(consumer && consumer.track)) {
      return;
    }
    const elementID = `${peerId}_${consumer.kind}`;
=======
  addVideoAudio (mediaStream: { track: { clone: () => MediaStreamTrack }, kind: string }, peerId: any) {
    console.log('addVideoAudio')
    console.log(mediaStream)
    console.log(peerId)
    if (!(mediaStream && mediaStream.track)) {
      return;
    }
    const elementID = `${peerId}_${mediaStream.kind}`;
>>>>>>> da1a25b3
    console.log(`elementId: ${elementID}`)
    let el = document.getElementById(elementID) as any;
    console.log(el)

    // set some attributes on our audio and video elements to make
    // mobile Safari happy. note that for audio to play you need to be
    // capturing from the mic/camera
    if (mediaStream.kind === 'video') {
      console.log('Creating video element with ID ' + elementID);
      if (el === null) {
        console.log(`Creating video element for user with ID: ${peerId}`);
        el = document.createElement('video');
        el.id = `${peerId}_${mediaStream.kind}`;
        el.autoplay = true;
        document.body.appendChild(el);
        el.setAttribute('playsinline', 'true');
      }

      // TODO: do i need to update video width and height? or is that based on stream...?
      console.log(`Updating video source for user with ID: ${peerId}`);
      console.log('mediaStream track:')
      console.log(mediaStream.track)
      console.log('mediaStream track clone:')
      console.log(mediaStream.track.clone())
      el.srcObject = new MediaStream([mediaStream.track.clone()]);
      console.log('srcObject:')
      console.log(el.srcObject.getTracks())
      el.mediaStream = mediaStream;

      console.log('video el before play:')
      console.log(el)
      // let's "yield" and return before playing, rather than awaiting on
      // play() succeeding. play() will not succeed on a producer-paused
      // track until the producer unpauses.
      try {
        el.play().then(() => console.log('Playing video')).catch((e: any) => {
          console.log(`Play video error: ${e}`);
          console.error(e);
        });
      } catch(err) {
        console.log('video play error')
        console.log(err)
      }
    } else {
      // Positional Audio Works in Firefox:
      // Global Audio:
      if (el === null) {
        console.log(`Creating audio element for user with ID: ${peerId}`);
        el = document.createElement('audio');
        el.id = `${peerId}_${mediaStream.kind}`;
        document.body.appendChild(el);
        el.setAttribute('playsinline', 'true');
        el.setAttribute('autoplay', 'true');
      }

      console.log(`Updating <audio> source object for client with ID: ${peerId}`);
      el.srcObject = new MediaStream([mediaStream.track.clone()]);
      el.mediaStream = mediaStream;
      el.volume = 0; // start at 0 and let the three.js scene take over from here...
      // this.worldScene.createOrUpdatePositionalAudio(peerId)

      // let's "yield" and return before playing, rather than awaiting on
      // play() succeeding. play() will not succeed on a producer-paused
      // track until the producer unpauses.
      el.play().catch((e: any) => {
        console.log(`Play audio error: ${e}`);
        console.error(e);
      });
    }
  }

  async getCurrentDeviceId () {
    if (!MediaStreamComponent.instance.camVideoProducer) return null;

    const { deviceId } = MediaStreamComponent.instance.camVideoProducer.track.getSettings();
    if (deviceId) return deviceId;
    // Firefox doesn't have deviceId in MediaTrackSettings object
    const track =
      MediaStreamComponent.instance.mediaStream && MediaStreamComponent.instance.mediaStream.getVideoTracks()[0];
    if (!track) return null;
    const devices = await navigator.mediaDevices.enumerateDevices();
    const deviceInfo = devices.find(d => d.label.startsWith(track.label));
    return deviceInfo.deviceId;
  }

  public async getMediaStream (): Promise<boolean> {
    try {
      console.log('Getting media stream')
      console.log(localMediaConstraints)
      MediaStreamComponent.instance.mediaStream = await navigator.mediaDevices.getUserMedia(localMediaConstraints);
      console.log(MediaStreamComponent.instance.mediaStream)
      if (MediaStreamComponent.instance.mediaStream.active) {
        MediaStreamComponent.instance.audioPaused = false;
        MediaStreamComponent.instance.videoPaused = false;
        return true;
      }
      MediaStreamComponent.instance.audioPaused = true;
      MediaStreamComponent.instance.videoPaused = true;
      return false;
    } catch(err) {
      console.log('failed to get media stream')
      console.log(err)
    }
  }
}<|MERGE_RESOLUTION|>--- conflicted
+++ resolved
@@ -112,16 +112,6 @@
     });
   }
 
-<<<<<<< HEAD
-  addVideoAudio (consumer: { track: { clone: () => MediaStreamTrack }, kind: string }, peerId: any) {
-    console.log('addVideoAudio')
-    console.log(consumer)
-    console.log(peerId)
-    if (!(consumer && consumer.track)) {
-      return;
-    }
-    const elementID = `${peerId}_${consumer.kind}`;
-=======
   addVideoAudio (mediaStream: { track: { clone: () => MediaStreamTrack }, kind: string }, peerId: any) {
     console.log('addVideoAudio')
     console.log(mediaStream)
@@ -130,7 +120,6 @@
       return;
     }
     const elementID = `${peerId}_${mediaStream.kind}`;
->>>>>>> da1a25b3
     console.log(`elementId: ${elementID}`)
     let el = document.getElementById(elementID) as any;
     console.log(el)
