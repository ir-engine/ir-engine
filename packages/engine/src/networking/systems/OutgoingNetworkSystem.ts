--- conflicted
+++ resolved
@@ -316,10 +316,7 @@
 
 const serializeAndSend = (world: World, sendData: Function) => {
   queueAllOutgoingPoses(world)
-<<<<<<< HEAD
-=======
   world.outgoingNetworkState.time = Date.now()
->>>>>>> 03b071b4
   const data = WorldStateModel.toBuffer(world.outgoingNetworkState)
   sendData(data)
 }
@@ -379,13 +376,5 @@
 
     // serializeAndSend(world, sendData)
     serializeAndSendFast(world, serialize, sendData)
-<<<<<<< HEAD
-
-    // side effect - network IO
-    world.outgoingNetworkState.time = Date.now()
-    const data = WorldStateModel.toBuffer(world.outgoingNetworkState)
-    sendData(data)
-=======
->>>>>>> 03b071b4
   }
 }