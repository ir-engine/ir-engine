--- conflicted
+++ resolved
@@ -85,7 +85,6 @@
   return false
 }
 
-<<<<<<< HEAD
 /************************
  * ACTION PREPROCESSING *
  ***********************/
@@ -160,8 +159,6 @@
  * DATA QUEING *
  **************/
 
-=======
->>>>>>> 3da7e1ac
 export const queueUnchangedPoses = (world: World) => {
   const { currentNetworkState, previousNetworkState } = world
 
