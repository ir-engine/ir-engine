--- conflicted
+++ resolved
@@ -194,17 +194,15 @@
 
       Engine.instance.userId = userId
 
-      const world = Engine.instance.currentWorld
-      const network = world.worldNetwork
-      network.peerID = peerID
-
-      NetworkPeerFunctions.createPeer(network, peerID, 0, hostId, 0, 'host', world)
-      NetworkPeerFunctions.createPeer(network, peerID2, 1, userId, 1, 'user name', world)
+      const network = Engine.instance.worldNetwork as Network
+      network.peerID = peerID
+
+      NetworkPeerFunctions.createPeer(network, peerID, 0, hostId, 0, 'host')
+      NetworkPeerFunctions.createPeer(network, peerID2, 1, userId, 1, 'user name')
 
       const objNetId = 3 as NetworkId
       const objPrefab = 'generic prefab'
 
-<<<<<<< HEAD
       WorldNetworkActionReceptor.receiveSpawnObject(
         WorldNetworkAction.spawnObject({
           $from: hostId, // from  host
@@ -217,8 +215,8 @@
       const networkObjectQuery = defineQuery([NetworkObjectComponent])
       const networkObjectOwnedQuery = defineQuery([NetworkObjectOwnedTag])
 
-      const networkObjectEntitiesBefore = networkObjectQuery(world)
-      const networkObjectOwnedEntitiesBefore = networkObjectOwnedQuery(world)
+      const networkObjectEntitiesBefore = networkObjectQuery()
+      const networkObjectOwnedEntitiesBefore = networkObjectOwnedQuery()
 
       assert.equal(networkObjectEntitiesBefore.length, 1)
       assert.equal(networkObjectOwnedEntitiesBefore.length, 0)
@@ -242,8 +240,8 @@
 
       system.execute()
 
-      const networkObjectEntitiesAfter = networkObjectQuery(world)
-      const networkObjectOwnedEntitiesAfter = networkObjectOwnedQuery(world)
+      const networkObjectEntitiesAfter = networkObjectQuery()
+      const networkObjectOwnedEntitiesAfter = networkObjectOwnedQuery()
 
       assert.equal(networkObjectEntitiesAfter.length, 1)
       assert.equal(networkObjectOwnedEntitiesAfter.length, 0)
@@ -261,12 +259,11 @@
 
       Engine.instance.userId = userId
 
-      const world = Engine.instance.currentWorld
-      const network = world.worldNetwork
-      network.peerID = peerID
-
-      NetworkPeerFunctions.createPeer(network, peerID, 0, hostId, 0, 'host', world)
-      NetworkPeerFunctions.createPeer(network, peerID2, 1, userId, 1, 'user name', world)
+      const network = Engine.instance.worldNetwork as Network
+      network.peerID = peerID
+
+      NetworkPeerFunctions.createPeer(network, peerID, 0, hostId, 0, 'host')
+      NetworkPeerFunctions.createPeer(network, peerID2, 1, userId, 1, 'user name')
 
       const objNetId = 3 as NetworkId
       const objPrefab = 'generic prefab'
@@ -283,8 +280,8 @@
       const networkObjectQuery = defineQuery([NetworkObjectComponent])
       const networkObjectOwnedQuery = defineQuery([NetworkObjectOwnedTag])
 
-      const networkObjectEntitiesBefore = networkObjectQuery(world)
-      const networkObjectOwnedEntitiesBefore = networkObjectOwnedQuery(world)
+      const networkObjectEntitiesBefore = networkObjectQuery()
+      const networkObjectOwnedEntitiesBefore = networkObjectOwnedQuery()
 
       assert.equal(networkObjectEntitiesBefore.length, 1)
       assert.equal(networkObjectOwnedEntitiesBefore.length, 0)
@@ -308,8 +305,8 @@
 
       system.execute()
 
-      const networkObjectEntitiesAfter = networkObjectQuery(world)
-      const networkObjectOwnedEntitiesAfter = networkObjectOwnedQuery(world)
+      const networkObjectEntitiesAfter = networkObjectQuery()
+      const networkObjectOwnedEntitiesAfter = networkObjectOwnedQuery()
 
       assert.equal(networkObjectEntitiesAfter.length, 1)
       assert.equal(networkObjectOwnedEntitiesAfter.length, 0)
@@ -319,139 +316,4 @@
       assert.equal(hasComponent(networkObjectEntitiesAfter[0], NetworkObjectOwnedTag), false)
     })
   })
-=======
-  //     // Run as host
-  //     Engine.instance.userId = hostUserId
-  //     //     const network = Engine.instance.worldNetwork
-
-  //     Engine.instance.store.defaultDispatchDelay = 0
-
-  //     NetworkPeerFunctions.createPeer(network, hostUserId, 0, 'world', world)
-  //     NetworkPeerFunctions.createPeer(network, userId, 1, 'user name', world)
-
-  //     const objParams = 123
-  //     const objNetId = 3 as NetworkId
-  //     const objPrefab = 'generic prefab'
-
-  //     WorldNetworkActionReceptor.receiveSpawnObject(
-  //       WorldNetworkAction.spawnObject({
-  //         $from: hostUserId, // from host
-  //         prefab: objPrefab, // generic prefab
-  //         networkId: objNetId,
-  //         $topic: NetworkTopics.world
-  //       }),
-  //       world
-  //     )
-
-  //     const networkObjectQuery = defineQuery([NetworkObjectComponent])
-  //     const networkObjectOwnedQuery = defineQuery([NetworkObjectOwnedTag])
-
-  //     const networkObjectEntitiesBefore = networkObjectQuery(world)
-  //     const networkObjectOwnedEntitiesBefore = networkObjectOwnedQuery(world)
-
-  //     assert.equal(networkObjectEntitiesBefore.length, 1)
-  //     assert.equal(networkObjectOwnedEntitiesBefore.length, 1)
-
-  //     WorldNetworkActionReceptor.receiveRequestAuthorityOverObject(
-  //       WorldNetworkAction.requestAuthorityOverObject({
-  //         $from: userId, // from user
-  //         object: {
-  //           ownerId: hostUserId,
-  //           networkId: objNetId
-  //         },
-  //         requester: userId,
-  //         $topic: NetworkTopics.world
-  //       }),
-  //       world
-  //     )
-
-  //     const system = await WorldNetworkActionSystem()
-
-  //     ActionFunctions.clearOutgoingActions(network.topic)
-  //     ActionFunctions.applyIncomingActions()
-  //     system()
-
-  //     const networkObjectEntitiesAfter = networkObjectQuery(world)
-  //     const networkObjectOwnedEntitiesAfter = networkObjectOwnedQuery(world)
-
-  //     assert.equal(networkObjectEntitiesAfter.length, 1)
-  //     assert.equal(networkObjectOwnedEntitiesAfter.length, 0)
-
-  //     assert.equal(getComponent(networkObjectEntitiesAfter[0], NetworkObjectComponent).networkId, objNetId)
-  //     assert.equal(getComponent(networkObjectEntitiesAfter[0], NetworkObjectComponent).authorityPeerID, hostUserId)
-  //     assert.equal(hasComponent(networkObjectEntitiesAfter[0], NetworkObjectOwnedTag), false)
-  //   })
-
-  //   it('should not transfer authority of object (only host can process authority transfer)', async () => {
-  //     // Run as client
-  //     const userId = 'user id' as UserId
-  //     const userName = 'user name'
-  //     const userIndex = 1
-  //     Engine.instance.userId = userId
-
-  //     //     const network = Engine.instance.worldNetwork
-
-  //     NetworkPeerFunctions.createPeer(network, userId, userIndex, userName, world)
-
-  //     const hostIndex = 0
-
-  //     network.peers.set(Engine.instance.worldNetwork.hostId, {
-  //       userId: Engine.instance.worldNetwork.hostId,
-  //       index: hostIndex
-  //     })
-
-  //     const objNetId = 3 as NetworkId
-  //     const objPrefab = 'generic prefab'
-
-  //     const action = WorldNetworkAction.spawnObject({
-  //       $from: Engine.instance.worldNetwork.hostId, // from host
-  //       prefab: objPrefab, // generic prefab
-  //       networkId: objNetId
-  //     })
-
-  //     WorldNetworkActionReceptor.receiveSpawnObject(action)
-  //     createAvatar(action)
-
-  //     const networkObjectQuery = defineQuery([NetworkObjectComponent])
-  //     const networkObjectOwnedQuery = defineQuery([NetworkObjectOwnedTag])
-
-  //     const networkObjectEntities = networkObjectQuery(world)
-  //     const networkObjectOwnedEntities = networkObjectOwnedQuery(world)
-
-  //     assert.equal(networkObjectEntities.length, 1)
-  //     assert.equal(networkObjectOwnedEntities.length, 0)
-  //     assert.equal(
-  //       getComponent(networkObjectEntities[0], NetworkObjectComponent).authorityPeerID,
-  //       Engine.instance.worldNetwork.hostId
-  //     )
-
-  //     WorldNetworkActionReceptor.receiveRequestAuthorityOverObject(
-  //       WorldNetworkAction.requestAuthorityOverObject({
-  //         $from: userId, // from user
-  //         object: {
-  //           ownerId: Engine.instance.worldNetwork.hostId,
-  //           networkId: objNetId
-  //         },
-  //         requester: userId,
-  //         $topic: NetworkTopics.world
-  //       }),
-  //       world
-  //     )
-
-  //     ActionFunctions.clearOutgoingActions(network.topic)
-  //     ActionFunctions.applyIncomingActions()
-  //     executeSystems(0)
-
-  //     assert.equal(networkObjectEntities.length, 1)
-  //     assert.equal(networkObjectOwnedEntities.length, 0)
-
-  //     assert.equal(getComponent(networkObjectEntities[0], NetworkObjectComponent).networkId, objNetId)
-  //     assert.equal(
-  //       getComponent(networkObjectEntities[0], NetworkObjectComponent).authorityPeerID,
-  //       Engine.instance.worldNetwork.hostId
-  //     )
-  //     assert.equal(hasComponent(networkObjectEntities[0], NetworkObjectOwnedTag), false)
-  //   })
-  // })
->>>>>>> 86031a32
 })