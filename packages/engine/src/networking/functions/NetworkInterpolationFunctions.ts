--- conflicted
+++ resolved
@@ -50,13 +50,7 @@
   return {
     id: '' + _id++,
     time: Date.now(),
-<<<<<<< HEAD
-    state: state as StateEntityGroup,
-    timeCorrection: 0
-=======
-    //@ts-ignore
-    state: state
->>>>>>> e592b622
+    state: state as StateEntityGroup
   }
 }
 
