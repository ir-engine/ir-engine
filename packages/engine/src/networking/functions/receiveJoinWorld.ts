--- conflicted
+++ resolved
@@ -19,7 +19,7 @@
 }
 
 export const receiveSpectateWorld = (props: SpectateWorldProps) => {
-<<<<<<< HEAD
+  if (!props) return
   const { highResTimeOrigin, worldStartTime, client, cachedActions, spectateUser } = props
   console.log(
     'RECEIVED SPECTATE WORLD RESPONSE',
@@ -29,11 +29,6 @@
     cachedActions,
     spectateUser
   )
-=======
-  if (!props) return
-  const { highResTimeOrigin, worldStartTime, client, cachedActions } = props
-  console.log('RECEIVED SPECTATE WORLD RESPONSE', highResTimeOrigin, worldStartTime, client, cachedActions)
->>>>>>> ef0c790d
   const world = Engine.instance.currentWorld
 
   for (const action of cachedActions) Engine.instance.store.actions.incoming.push({ ...action, $fromCache: true })
