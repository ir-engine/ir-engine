--- conflicted
+++ resolved
@@ -33,16 +33,12 @@
 
   for (const action of cachedActions) Engine.instance.store.actions.incoming.push({ ...action, $fromCache: true })
 
-<<<<<<< HEAD
-  dispatchAction(WorldNetworkAction.createClient(client), [world.worldNetwork.hostId])
-
   if (spectateUser) {
     dispatchAction(EngineActions.joinedWorld())
     dispatchAction(EngineActions.spectateUser({ user: spectateUser }))
   }
-=======
+
   dispatchAction(WorldNetworkAction.createPeer(client), world.worldNetwork.hostId)
->>>>>>> 018d4a64
 }
 
 export type JoinWorldProps = {
