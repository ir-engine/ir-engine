import { getComponent, getMutableComponent } from '../../ecs/functions/EntityFunctions';
import { handleInput } from '../../input/behaviors/handleInput';
import { Input } from '../../input/components/Input';
import { InputType } from '../../input/enums/InputType';
import { TransformComponent } from '../../transform/components/TransformComponent';
import { Network } from '../components/Network';
import { destroyNetworkObject } from '../functions/destroyNetworkObject';
import { addSnapshot, calculateInterpolation, createSnapshot } from '../functions/NetworkInterpolationFunctions';
import { initializeNetworkObject } from './initializeNetworkObject';

export function applyWorldState(worldStateBuffer, delta = 0.033) {
  const worldState = worldStateBuffer; // worldStateModel.fromBuffer(worldStateBuffer);

  // if(worldState.clientsConnected.length > 0) {
  //   console.log("worldState.clientsConnected");
  //   console.log(worldState.clientsConnected);
  // }

  // if(worldState.createObjects.length > 0) {
  //   console.log("worldState.networkObjects");
  //   console.log(worldState.createObjects);
  // }
  // // TODO: Validate if we've missed important frames
  // console.log("Old tick is",
  //   (NetworkInterpolation.instance.vault[NetworkInterpolation.instance.vaultSize].state as any).tick,
  //   " | new tick is ", worldState.tick);

  if (Network.tick < worldState.tick - 1) {
    // we dropped packets
    // Check how many
    // If our queue empty? Request immediately
    // Is our queue not empty? Inspect tick numbers
    // Did they fall in our range?
    // Send a request for the ones that didn't
  }

  Network.tick = worldState.tick;

  Network.instance.worldState = worldState; // cache latest world state, we might be able to delete this

  // Handle all clients that connected this frame
  for (const connectingClient in worldState.clientsConnected) {
    // Add them to our client list
    Network.instance.clients[worldState.clientsConnected[connectingClient].userId] = {
      userId: worldState.clientsConnected[connectingClient].userId
    };
    console.log(worldState.clientsConnected[connectingClient].userId, " connected");  }

  // Handle all clients that disconnected this frame
  for (const disconnectingClient in worldState.clientsDisconnected) {
    if(worldState.clientsConnected[disconnectingClient] !== undefined){
    // Remove them from our client list
    console.log(worldState.clientsConnected[disconnectingClient].userId, " disconnected");
    delete Network.instance.clients[worldState.clientsConnected[disconnectingClient].userId];
    } else {
      console.warn("Client disconnected but was not found in our client list");
    }
  }

  // Handle all network objects created this frame
  for (const objectToCreate in worldState.createObjects) {
    initializeNetworkObject(
        worldState.createObjects[objectToCreate].ownerId,
        worldState.createObjects[objectToCreate].networkId,
        worldState.createObjects[objectToCreate].prefabType
    );
  }

  if (worldState.transforms !== undefined && worldState.transforms.length > 0) {
    // Add world state to our snapshot vault
    addSnapshot(createSnapshot(worldState.transforms));
    // Interpolate it
    const snapshot = calculateInterpolation('x y z q(quat)');
    const { state } = snapshot;
    Network.instance.worldState.transforms = state;
  }

  // Handle all network objects destroyed this frame
  for (const objectToDestroy in worldState.destroyObjects){
    destroyNetworkObject(worldState.destroyObjects[objectToDestroy].networkId);
    console.log("Destroying network object");
  }

<<<<<<< HEAD
  // if(worldState.inputs !== undefined && worldState.inputs.length > 0){
  //   console.log("World state inputs: ");
  //   console.log(worldState.inputs);
  // }
=======
  if(worldState.inputs !== undefined && worldState.inputs.length > 0){
    // console.log("World state inputs: ");
    // console.log(worldState.inputs);
  }
>>>>>>> ded9f347

  worldState.inputs?.forEach(stateData => {
    if(Network.instance.networkObjects[stateData.networkId] === undefined)
      return console.warn("network object undefined, but inputs not");
    // Get network object with networkId
    const networkComponent = Network.instance.networkObjects[stateData.networkId].component;
    // Get input object attached
    const input = getComponent(networkComponent.entity, Input);

    // Clear current data
    input.data.clear();

    // Apply new input
    for (const button in stateData.buttons)
      input.data.set(stateData.buttons[button].input,
          {
            type: InputType.BUTTON,
            value: stateData.buttons[button].value,
            lifecycleState: stateData.buttons[button].lifeCycleState
          });

    // Axis 1D input
    for (const axis in stateData.axes1d)
      input.data.set(stateData.axes1d[axis].input,
          {
            type: InputType.BUTTON,
            value: stateData.axes1d[axis].value,
            lifecycleState: stateData.axes1d[axis].lifeCycleState
          });

    // Axis 2D input
    for (const axis in stateData.axes2d)
      input.data.set(stateData.axes2d[axis].input,
          {
            type: InputType.BUTTON,
            value: stateData.axes2d[axis].value,
            lifecycleState: stateData.axes2d[axis].lifeCycleState
          });

    // Call behaviors on map
    handleInput(networkComponent.entity, {}, delta);
  });

  // Update transforms
  Network.instance.worldState.transforms?.forEach(transformData => {
    // Get network component from data
    const networkComponent = Network.instance.networkObjects[transformData.networkId].component;
    const transform = getMutableComponent(networkComponent.entity, TransformComponent);
    // Apply pos to object
    transform.position.set(
        transformData.x,
        transformData.y,
        transformData.z
    );
    // Apply rot to object
    transform.rotation.set(
        transformData.qX,
        transformData.qY,
        transformData.qZ,
        transformData.qW
    );
    console.log("Updated transform on ", transformData.networkId);
  });
}<|MERGE_RESOLUTION|>--- conflicted
+++ resolved
@@ -81,18 +81,6 @@
     console.log("Destroying network object");
   }
 
-<<<<<<< HEAD
-  // if(worldState.inputs !== undefined && worldState.inputs.length > 0){
-  //   console.log("World state inputs: ");
-  //   console.log(worldState.inputs);
-  // }
-=======
-  if(worldState.inputs !== undefined && worldState.inputs.length > 0){
-    // console.log("World state inputs: ");
-    // console.log(worldState.inputs);
-  }
->>>>>>> ded9f347
-
   worldState.inputs?.forEach(stateData => {
     if(Network.instance.networkObjects[stateData.networkId] === undefined)
       return console.warn("network object undefined, but inputs not");
