--- conflicted
+++ resolved
@@ -34,11 +34,7 @@
 import { Engine } from '../../ecs/classes/Engine'
 import { getComponent } from '../../ecs/functions/ComponentFunctions'
 import { UUIDComponent } from '../../scene/components/UUIDComponent'
-<<<<<<< HEAD
-import { updateNetwork } from '../NetworkState'
-=======
 import { NetworkState } from '../NetworkState'
->>>>>>> 81cdfd16
 import { Network } from '../classes/Network'
 import { NetworkObjectComponent } from '../components/NetworkObjectComponent'
 import { WorldState } from '../interfaces/WorldState'
