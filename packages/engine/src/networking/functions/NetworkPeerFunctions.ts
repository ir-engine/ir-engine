import { Validator } from 'ts-matches'

import { PeerID } from '@xrengine/common/src/interfaces/PeerID'
import { UserId } from '@xrengine/common/src/interfaces/UserId'
import { getState } from '@xrengine/hyperflux'
import { Action, ActionShape, ResolvedActionType } from '@xrengine/hyperflux/functions/ActionFunctions'
import { none } from '@xrengine/hyperflux/functions/StateFunctions'

import { Engine } from '../../ecs/classes/Engine'
import { getComponent } from '../../ecs/functions/ComponentFunctions'
import { removeEntity } from '../../ecs/functions/EntityFunctions'
import { TransformComponent } from '../../transform/components/TransformComponent'
import { Network } from '../classes/Network'
import { NetworkObjectComponent } from '../components/NetworkObjectComponent'
import { WorldState } from '../interfaces/WorldState'
import { WorldNetworkAction } from './WorldNetworkAction'

function createPeer(
  network: Network,
  peerID: PeerID,
  peerIndex: number,
  userID: UserId,
  userIndex: number,
  name: string,
  world = Engine.instance.currentWorld
) {
  console.log('[Network]: Create Peer', network.topic, peerID, peerIndex, userID, userIndex, name)

  network.userIDToUserIndex.set(userID, userIndex)
  network.userIndexToUserID.set(userIndex, userID)
  network.peerIDToPeerIndex.set(peerID, peerIndex)
  network.peerIndexToPeerID.set(peerIndex, peerID)

  network.peers.set(peerID, {
    peerID,
    peerIndex,
    userId: userID,
    userIndex
  })

  const worldState = getState(WorldState)
  worldState.userNames[userID].set(name)
}

function destroyPeer(network: Network, peerID: PeerID, world = Engine.instance.currentWorld) {
  console.log('[Network]: Destroy Peer', network.topic, peerID)
  if (!network.peers.has(peerID))
    return console.warn(`[WorldNetworkActionReceptors]: tried to remove client with peerId ${peerID} that doesn't exit`)
  const userID = network.peers.get(peerID)!.userId
  if (userID === Engine.instance.userId)
    return console.warn(`[WorldNetworkActionReceptors]: tried to remove local client`)

  network.peers.delete(peerID)

  const userIndex = network.userIDToUserIndex.get(userID)!
  network.userIDToUserIndex.delete(userID)
  network.userIndexToUserID.delete(userIndex)

  const peerIndex = network.peerIDToPeerIndex.get(peerID)!
  network.peerIDToPeerIndex.delete(peerID)
  network.peerIndexToPeerID.delete(peerIndex)

  /**
   * if no other connections exist for this user, and this action is occurring on the world network,
   * we want to remove them from world.users
   */
  if (network.topic === 'world') {
    const remainingPeersForDisconnectingUser = Object.entries(world.networks.entries())
      .map(([id, network]: [string, Network]) => {
        return network.peers.has(peerID)
      })
      .filter((peer) => !!peer)

    if (!remainingPeersForDisconnectingUser.length) {
      Engine.instance.store.actions.cached = Engine.instance.store.actions.cached.filter((a) => a.$from !== userID)
      for (const eid of world.getOwnedNetworkObjects(userID)) removeEntity(eid)
    }

    clearCachedActionsForUser(userID)
    clearActionsHistoryForUser(userID)
  }
}

const destroyAllPeers = (network: Network, world = Engine.instance.currentWorld) => {
  for (const [userId] of network.peers) NetworkPeerFunctions.destroyPeer(network, userId, world)
}

function clearActionsHistoryForUser(userId: UserId) {
  for (const action of Engine.instance.store.actions.history) {
    if (action.$from === userId) {
      Engine.instance.store.actions.knownUUIDs.delete(action.$uuid)
    }
  }
}

function clearCachedActionsForUser(userId: UserId) {
  const cached = Engine.instance.store.actions.cached
  for (const action of [...cached]) {
    if (action.$from === userId) {
      const idx = cached.indexOf(action)
      cached.splice(idx, 1)
    }
  }
}

function clearCachedActionsOfTypeForUser(userId: UserId, actionShape: Validator<unknown, ResolvedActionType>) {
  const cached = Engine.instance.store.actions.cached
  for (const action of [...cached]) {
    if (action.$from === userId && actionShape.test(action)) {
      const idx = cached.indexOf(action)
      cached.splice(idx, 1)
    }
  }
}

function getCachedActionsForUser(toUserId: UserId) {
  // send all cached and outgoing actions to joining user
  const cachedActions = [] as Required<Action>[]
  for (const action of Engine.instance.store.actions.cached) {
<<<<<<< HEAD
    // if (action.$from === toUserId) continue
=======
    if (action.$from === toUserId) continue
>>>>>>> 61b35276
    if (action.$to === 'all' || action.$to === toUserId) cachedActions.push({ ...action, $stack: undefined! })
  }

  return cachedActions
}

export const NetworkPeerFunctions = {
  createPeer,
  destroyPeer,
  destroyAllPeers,
  clearCachedActionsForUser,
  clearCachedActionsOfTypeForUser,
  getCachedActionsForUser
}<|MERGE_RESOLUTION|>--- conflicted
+++ resolved
@@ -117,11 +117,7 @@
   // send all cached and outgoing actions to joining user
   const cachedActions = [] as Required<Action>[]
   for (const action of Engine.instance.store.actions.cached) {
-<<<<<<< HEAD
-    // if (action.$from === toUserId) continue
-=======
     if (action.$from === toUserId) continue
->>>>>>> 61b35276
     if (action.$to === 'all' || action.$to === toUserId) cachedActions.push({ ...action, $stack: undefined! })
   }
 
