import { UserId } from '@xrengine/common/src/interfaces/UserId'
import { Action } from '@xrengine/hyperflux/functions/ActionFunctions'

import { Engine } from '../../ecs/classes/Engine'
import { getComponent } from '../../ecs/functions/ComponentFunctions'
import { removeEntity } from '../../ecs/functions/EntityFunctions'
import { TransformComponent } from '../../transform/components/TransformComponent'
import { Network } from '../classes/Network'
import { NetworkObjectComponent } from '../components/NetworkObjectComponent'
import { WorldNetworkAction } from './WorldNetworkAction'
import { WorldNetworkActionReceptor } from './WorldNetworkActionReceptor'

function createPeer(
  network: Network,
  userId: UserId,
  index: number,
  name: string,
  world = Engine.instance.currentWorld
) {
  console.log('[Network]: Create Peer', network.topic, userId, index, name)

  network.userIdToUserIndex.set(userId, index)
  network.userIndexToUserId.set(index, userId)

  network.peers.set(userId, {
    userId: userId,
    index: index
  })

  world.users.set(userId, {
    userId: userId,
    name: name
  })
}

function destroyPeer(network: Network, userId: UserId, world = Engine.instance.currentWorld) {
  console.log('[Network]: Destroy Peer', network.topic, userId)
  if (!network.peers.has(userId))
    return console.warn(`[WorldNetworkActionReceptors]: tried to remove client with userId ${userId} that doesn't exit`)
  if (userId === Engine.instance.userId)
    return console.warn(`[WorldNetworkActionReceptors]: tried to remove local client`)

  network.peers.delete(userId)

  /**
   * if no other connections exist for this user exist, we want to remove them from world.users
   */
  const remainingPeersForDisconnectingUser = Object.entries(world.networks.entries())
    .map(([id, network]: [string, Network]) => {
      return network.peers.has(userId)
    })
    .filter((peer) => !!peer)

  if (!remainingPeersForDisconnectingUser.length) {
    Engine.instance.store.actions.cached = Engine.instance.store.actions.cached.filter((a) => a.$from !== userId)
    world.users.delete(userId)
    for (const eid of world.getOwnedNetworkObjects(userId)) removeEntity(eid)
  }

  clearCachedActionsForUser(network, userId)
  clearActionsHistoryForUser(userId)
}

const destroyAllPeers = (network: Network, world = Engine.instance.currentWorld) => {
  for (const [userId] of network.peers) NetworkPeerFunctions.destroyPeer(network, userId, world)
}

function clearActionsHistoryForUser(userId: UserId) {
  for (const action of Engine.instance.store.actions.history) {
    if (action.$from === userId) {
      Engine.instance.store.actions.processedUUIDs.delete(action.$uuid)
    }
  }
}

function clearCachedActionsForUser(network: Network, userId: UserId) {
  const cached = Engine.instance.store.actions.cached
  for (const action of [...cached]) {
    if (action.$from === userId) {
      const idx = cached.indexOf(action)
      cached.splice(idx, 1)
    }
  }
}

function getCachedActionsForUser(network: Network, toUserId: UserId) {
  // send all cached and outgoing actions to joining user
  const cachedActions = [] as Required<Action>[]
  for (const action of Engine.instance.store.actions.cached as Array<
    ReturnType<typeof WorldNetworkAction.spawnAvatar>
  >) {
    if (action.$from === toUserId) continue
<<<<<<< HEAD
=======
    // we may have a need to remove the check for the prefab type to enable this to work for networked objects too
    if (action.type === 'network.SPAWN_OBJECT' && action.prefab === 'avatar') {
      const ownerId = action.$from
      if (ownerId) {
        const entity = Engine.instance.currentWorld.getNetworkObject(ownerId, action.networkId)
        if (typeof entity !== 'undefined') {
          const transform = getComponent(entity, TransformComponent)
          action.parameters.position = transform.position
          action.parameters.rotation = transform.rotation
        }
      }
    }
>>>>>>> 78c9293c
    if (action.$to === 'all' || action.$to === toUserId) cachedActions.push({ ...action, $stack: undefined! })
  }

  return cachedActions
}

export const NetworkPeerFunctions = {
  createPeer,
  destroyPeer,
  destroyAllPeers,
  clearCachedActionsForUser,
  getCachedActionsForUser
}<|MERGE_RESOLUTION|>--- conflicted
+++ resolved
@@ -90,21 +90,6 @@
     ReturnType<typeof WorldNetworkAction.spawnAvatar>
   >) {
     if (action.$from === toUserId) continue
-<<<<<<< HEAD
-=======
-    // we may have a need to remove the check for the prefab type to enable this to work for networked objects too
-    if (action.type === 'network.SPAWN_OBJECT' && action.prefab === 'avatar') {
-      const ownerId = action.$from
-      if (ownerId) {
-        const entity = Engine.instance.currentWorld.getNetworkObject(ownerId, action.networkId)
-        if (typeof entity !== 'undefined') {
-          const transform = getComponent(entity, TransformComponent)
-          action.parameters.position = transform.position
-          action.parameters.rotation = transform.rotation
-        }
-      }
-    }
->>>>>>> 78c9293c
     if (action.$to === 'all' || action.$to === toUserId) cachedActions.push({ ...action, $stack: undefined! })
   }
 
