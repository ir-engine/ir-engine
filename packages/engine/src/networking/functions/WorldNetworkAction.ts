import { defineAction } from '@xrengine/hyperflux'

import { matchesWeightsParameters } from '../../avatar/animation/Util'
import { ParityValue } from '../../common/enums/ParityValue'
import {
  matches,
  matchesNetworkId,
  matchesQuaternion,
  matchesUserId,
  matchesVector3,
  matchesWithDefault
} from '../../common/functions/MatchesUtils'
import { Engine } from '../../ecs/classes/Engine'
import { matchPose } from '../../transform/TransformInterfaces'
import { NetworkTopics } from '../classes/Network'
import { matchesAvatarProps } from '../interfaces/WorldState'

export class WorldNetworkAction {
  static setXRMode = defineAction({
    type: 'xre.world.SET_XR_MODE',
    enabled: matches.boolean,
    avatarInputControllerType: matches.string,
    $cache: { removePrevious: true },
    $topic: NetworkTopics.world
  })

  static xrHandsConnected = defineAction({
    type: 'xre.world.XR_HANDS_CONNECTED',
    $cache: true,
    $topic: NetworkTopics.world
  })

  static spawnDebugPhysicsObject = defineAction({
    type: 'xre.world.SPAWN_DEBUG_PHYSICS_OBJECT',
    config: matches.any.optional(),
    $topic: NetworkTopics.world
  })

  static spawnObject = defineAction({
    type: 'xre.world.SPAWN_OBJECT',
    prefab: matches.string,
    networkId: matchesWithDefault(matchesNetworkId, () => Engine.instance.currentWorld.createNetworkId()),
    position: matchesVector3.optional(),
    rotation: matchesQuaternion.optional(),
    $cache: true,
    $topic: NetworkTopics.world
  })

  static spawnAvatar = defineAction({
    ...WorldNetworkAction.spawnObject.actionShape,
    prefab: 'avatar',
    $topic: NetworkTopics.world
  })

  static spawnCamera = defineAction({
    ...WorldNetworkAction.spawnObject.actionShape,
    prefab: 'camera',
    $topic: NetworkTopics.world
  })

  static destroyObject = defineAction({
    type: 'xre.world.DESTROY_OBJECT',
    networkId: matchesNetworkId,
    $topic: NetworkTopics.world
  })

  static interact = defineAction({
    type: 'xre.world.INTERACT',
    object: { ownerId: matchesUserId, networkId: matchesNetworkId },
    parity: matches.some(...Object.values(ParityValue).map((v) => matches.literal(v))),
    $topic: NetworkTopics.world
  })

  static setEquippedObject = defineAction({
    type: 'xre.world.SET_EQUIPPED_OBJECT',
    object: matches.shape({
      ownerId: matchesUserId,
      networkId: matchesNetworkId
    }),
    equip: matches.boolean,
    attachmentPoint: matches.number,
    $cache: true,
    $topic: NetworkTopics.world
  })

  static avatarAnimation = defineAction({
    type: 'xre.world.AVATAR_ANIMATION',
    newStateName: matches.string,
    params: matchesWeightsParameters,
    $cache: {
      removePrevious: true
    },
    $topic: NetworkTopics.world
  })

  static avatarDetails = defineAction({
    type: 'xre.world.AVATAR_DETAILS',
    avatarDetail: matchesAvatarProps,
    $cache: {
      removePrevious: true
    },
    $topic: NetworkTopics.world
  })

  static teleportObject = defineAction({
    type: 'xre.world.TELEPORT_OBJECT',
    object: matches.shape({
      ownerId: matchesUserId,
      networkId: matchesNetworkId
    }),
<<<<<<< HEAD
    position: matchesVector3,
    rotation: matchesQuaternion
=======
    pose: matchPose,
    $topic: NetworkTopics.world
>>>>>>> 45d647e2
  })

  static requestAuthorityOverObject = defineAction({
    type: 'xre.world.REQUEST_AUTHORITY_OVER_OBJECT',
    object: matches.shape({
      ownerId: matchesUserId,
      networkId: matchesNetworkId
    }),
    requester: matches.string,
    $topic: NetworkTopics.world
  })

  static transferAuthorityOfObject = defineAction({
    type: 'xre.world.TRANSFER_AUTHORITY_OF_OBJECT',
    object: matches.shape({
      ownerId: matchesUserId,
      networkId: matchesNetworkId
    }),
    newAuthor: matches.string,
    $topic: NetworkTopics.world
  })

  static setUserTyping = defineAction({
    type: 'xre.world.USER_IS_TYPING',
    typing: matches.boolean,
    $topic: NetworkTopics.world
  })
}<|MERGE_RESOLUTION|>--- conflicted
+++ resolved
@@ -108,13 +108,9 @@
       ownerId: matchesUserId,
       networkId: matchesNetworkId
     }),
-<<<<<<< HEAD
     position: matchesVector3,
-    rotation: matchesQuaternion
-=======
-    pose: matchPose,
+    rotation: matchesQuaternion,
     $topic: NetworkTopics.world
->>>>>>> 45d647e2
   })
 
   static requestAuthorityOverObject = defineAction({
