--- conflicted
+++ resolved
@@ -33,14 +33,7 @@
 
   let numInputs = 0;
 
-<<<<<<< HEAD
-=======
-  // TODO: Parse entries and examine how map is working
-  // We need to add these inputs properly!
 
-  // console.log(input.data.entries())
-
->>>>>>> d9377d38
   // Add all values in input component to schema
   for (let [key, value] of input.data.entries()) {
 
@@ -66,13 +59,6 @@
     }
   }
 
-<<<<<<< HEAD
-=======
-  // console.log("numInputs", numInputs)
-  if (numInputs < 1) return;
-
-  // console.log("INPUTS: ", inputs)
->>>>>>> d9377d38
   // Convert to a message buffer
   const message = inputs; // clientInputModel.toBuffer(inputs)
 
