import { NetworkObjectComponent } from '../components/NetworkObjectComponent'
import { addComponent, getComponent, hasComponent, removeComponent } from '../../ecs/functions/ComponentFunctions'
import { createEntity, removeEntity } from '../../ecs/functions/EntityFunctions'
import { isClient } from '../../common/functions/isClient'
import { NetworkWorldAction } from './NetworkWorldAction'
import { useWorld } from '../../ecs/functions/SystemHooks'
import matches from 'ts-matches'
import { Engine } from '../../ecs/classes/Engine'
import { NetworkObjectOwnedTag } from '../components/NetworkObjectOwnedTag'
import { dispatchFrom } from './dispatchFrom'
<<<<<<< HEAD
import { WorldScene } from '../../scene/functions/SceneLoading'
=======
import { loadComponents } from '../../scene/functions/SceneLoading'
>>>>>>> a6f2a320

/**
 * @author Gheric Speiginer <github.com/speigg>
 * @author Josh Field <github.com/HexaField>
 */
export function incomingNetworkReceptor(action) {
  const world = useWorld()

  matches(action)
    .when(NetworkWorldAction.createClient.matches, ({ userId, name, avatarDetail }) => {
      if (!isClient) return
      world.clients.set(userId, {
        userId,
        name,
        avatarDetail,
        subscribedChatUpdates: []
      })
    })

    .when(NetworkWorldAction.destroyClient.matches, ({ userId }) => {
      for (const eid of world.getOwnedNetworkObjects(userId)) {
        const { networkId } = getComponent(eid, NetworkObjectComponent)
        dispatchFrom(world.hostId, () => NetworkWorldAction.destroyObject({ networkId }))
      }
      if (!isClient || userId === Engine.userId) return
      world.clients.delete(userId)
    })

    .when(NetworkWorldAction.spawnObject.matches, (a) => {
      const isSpawningAvatar = NetworkWorldAction.spawnAvatar.matches.test(a)
      /**
       * When changing location via a portal, the local client entity will be
       * defined when the new world dispatches this action, so ignore it
       */
      if (
        isSpawningAvatar &&
        Engine.userId === a.userId &&
        hasComponent(world.localClientEntity, NetworkObjectComponent)
      ) {
        getComponent(world.localClientEntity, NetworkObjectComponent).networkId = a.networkId
        return
      }
      const params = a.parameters
      const isOwnedByMe = a.userId === Engine.userId
      let entity
      if (isSpawningAvatar && isOwnedByMe) {
        entity = world.localClientEntity
      } else {
        let networkObject = world.getNetworkObject(a.networkId)
        if (networkObject) {
          entity = networkObject
        } else if (params?.sceneEntityId) {
          entity = (Engine.scene.children.find((child) => (child as any).sceneEntityId === params.sceneEntityId) as any)
            .entity
        } else {
          entity = createEntity()
<<<<<<< HEAD
          let params = a.parameters
          if (params.sceneEntity) {
            let sceneEntity = params.sceneEntity
            WorldScene.loadComponentLate(entity, sceneEntity)
          }
=======
>>>>>>> a6f2a320
        }
      }
      if (isOwnedByMe) addComponent(entity, NetworkObjectOwnedTag, {})
      addComponent(entity, NetworkObjectComponent, a)
    })

    .when(NetworkWorldAction.destroyObject.matches, (a) => {
      const entity = world.getNetworkObject(a.networkId)
      if (entity === world.localClientEntity) return
      if (entity) removeEntity(entity)
    })

    .when(NetworkWorldAction.setEquippedObject.matchesFromAny, (a) => {
      console.log('netowrk action received in equip receptor', a)
      let entity = world.getNetworkObject(a.networkId)
      if (entity) {
        if (a.userId === Engine.userId) {
          if (a.equip) {
            if (!hasComponent(entity, NetworkObjectOwnedTag)) {
              addComponent(entity, NetworkObjectOwnedTag, {})
            }
          } else {
            removeComponent(entity, NetworkObjectOwnedTag)
          }
        } else {
          removeComponent(entity, NetworkObjectOwnedTag)
        }

        // Give ownership back to server, so that item shows up where it was last dropped
        if (Engine.userId === world.hostId && !a.equip) {
          addComponent(entity, NetworkObjectOwnedTag, {})
        }
      }
    })
}<|MERGE_RESOLUTION|>--- conflicted
+++ resolved
@@ -8,11 +8,7 @@
 import { Engine } from '../../ecs/classes/Engine'
 import { NetworkObjectOwnedTag } from '../components/NetworkObjectOwnedTag'
 import { dispatchFrom } from './dispatchFrom'
-<<<<<<< HEAD
-import { WorldScene } from '../../scene/functions/SceneLoading'
-=======
 import { loadComponents } from '../../scene/functions/SceneLoading'
->>>>>>> a6f2a320
 
 /**
  * @author Gheric Speiginer <github.com/speigg>
@@ -69,14 +65,6 @@
             .entity
         } else {
           entity = createEntity()
-<<<<<<< HEAD
-          let params = a.parameters
-          if (params.sceneEntity) {
-            let sceneEntity = params.sceneEntity
-            WorldScene.loadComponentLate(entity, sceneEntity)
-          }
-=======
->>>>>>> a6f2a320
         }
       }
       if (isOwnedByMe) addComponent(entity, NetworkObjectOwnedTag, {})
