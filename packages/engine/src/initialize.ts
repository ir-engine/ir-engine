import _ from 'lodash';
import { BufferGeometry, Mesh, PerspectiveCamera, Scene } from 'three';
import { acceleratedRaycast, computeBoundsTree } from "three-mesh-bvh";
import AssetLoadingSystem from './assets/systems/AssetLoadingSystem';
import { CameraSystem } from './camera/systems/CameraSystem';
import { isClient } from './common/functions/isClient';
import { Timer } from './common/functions/Timer';
import { Engine } from './ecs/classes/Engine';
<<<<<<< HEAD
import { execute, initialize } from './ecs/functions/EngineFunctions';
=======
import { execute, fixedExecute, initialize } from "./ecs/functions/EngineFunctions";
//import { PointerLockControls } from 'three/examples/jsm/controls/PointerLockControls.js'
>>>>>>> 34e48ff4
import { registerSystem } from './ecs/functions/SystemFunctions';
import { HighlightSystem } from './effects/systems/EffectSystem';
import { InputSystem } from './input/systems/InputSystem';
import { InteractiveSystem } from "./interaction/systems/InteractiveSystem";
import { MediaStreamSystem } from './networking/systems/MediaStreamSystem';
import { NetworkSystem } from './networking/systems/NetworkSystem';
import { PhysicsSystem } from './physics/systems/PhysicsSystem';
import { WebGLRendererSystem } from './renderer/systems/WebGLRendererSystem';
import { StateSystem } from './state/systems/StateSystem';
import { CharacterInputSchema } from './templates/character/CharacterInputSchema';
import { CharacterStateSchema } from './templates/character/CharacterStateSchema';
import { CharacterSubscriptionSchema } from './templates/character/CharacterSubscriptionSchema';
import { DefaultNetworkSchema } from './templates/networking/DefaultNetworkSchema';
import { TransformSystem } from './transform/systems/TransformSystem';

Mesh.prototype.raycast = acceleratedRaycast;
BufferGeometry.prototype["computeBoundsTree"] = computeBoundsTree;

export const DefaultInitializationOptions = {
  input: {
    schema: CharacterInputSchema,
    useWebXR: true,
  },
  networking: {
    schema: DefaultNetworkSchema
  },
  state: {
    schema: CharacterStateSchema
  },
  subscriptions: {
    enabled: true,
    schema: CharacterSubscriptionSchema
  }
};

export function initializeEngine(initOptions: any = DefaultInitializationOptions) {
  const options = _.defaultsDeep({}, initOptions, DefaultInitializationOptions);

  // Create a new world -- this holds all of our simulation state, entities, etc
  initialize();

  // Create a new three.js scene
  const scene = new Scene();

  // Add the three.js scene to our manager -- it is now available anywhere
  Engine.scene = scene;

  // Networking
  registerSystem(NetworkSystem, { schema: options.networking.schema, app: options.networking.app });

  // Do we want audio and video streams?
  registerSystem(MediaStreamSystem);

  registerSystem(AssetLoadingSystem);

  registerSystem(PhysicsSystem);

  registerSystem(InputSystem, { useWebXR: isClient });

  registerSystem(StateSystem);

  // registerSystem(SubscriptionSystem);

  registerSystem(TransformSystem, { priority: 900 });

  //Object HighlightSystem
  if (isClient) {
    // Create a new camera
    const camera = new PerspectiveCamera(90, window.innerWidth / window.innerHeight, 0.3, 500);
    // Add the camera to the camera manager so it's available anywhere
    Engine.camera = camera;
    // Add the camera to the three.js scene
    scene.add(camera);

    registerSystem(HighlightSystem);
    registerSystem(InteractiveSystem);
    // registerSystem(ParticleSystem);
    registerSystem(CameraSystem);
    registerSystem(WebGLRendererSystem);
    Engine.viewportElement = Engine.renderer.domElement;
  }

  // Start our timer!
<<<<<<< HEAD
  Engine.engineTimerTimeout = setTimeout(() => {
    Engine.engineTimer = Timer({
      update: (delta, elapsedTime) => execute(delta, elapsedTime)
    }).start();
  }, 1000);
=======
    Engine.engineTimerTimeout = setTimeout(() => {
      Engine.engineTimer = Timer(
        {
          fixedUpdate: (delta:number, elapsedTime: number) => fixedExecute(delta, elapsedTime),
          update: (delta, elapsedTime) => execute(delta, elapsedTime)
        },
        Engine.physicsFrameRate).start();
    }, 1000);
>>>>>>> 34e48ff4
}<|MERGE_RESOLUTION|>--- conflicted
+++ resolved
@@ -6,12 +6,8 @@
 import { isClient } from './common/functions/isClient';
 import { Timer } from './common/functions/Timer';
 import { Engine } from './ecs/classes/Engine';
-<<<<<<< HEAD
-import { execute, initialize } from './ecs/functions/EngineFunctions';
-=======
 import { execute, fixedExecute, initialize } from "./ecs/functions/EngineFunctions";
 //import { PointerLockControls } from 'three/examples/jsm/controls/PointerLockControls.js'
->>>>>>> 34e48ff4
 import { registerSystem } from './ecs/functions/SystemFunctions';
 import { HighlightSystem } from './effects/systems/EffectSystem';
 import { InputSystem } from './input/systems/InputSystem';
@@ -95,13 +91,6 @@
   }
 
   // Start our timer!
-<<<<<<< HEAD
-  Engine.engineTimerTimeout = setTimeout(() => {
-    Engine.engineTimer = Timer({
-      update: (delta, elapsedTime) => execute(delta, elapsedTime)
-    }).start();
-  }, 1000);
-=======
     Engine.engineTimerTimeout = setTimeout(() => {
       Engine.engineTimer = Timer(
         {
@@ -110,5 +99,4 @@
         },
         Engine.physicsFrameRate).start();
     }, 1000);
->>>>>>> 34e48ff4
 }