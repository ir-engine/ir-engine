import { AmbientLight, Camera, GridHelper, PerspectiveCamera, Scene, AudioListener, Audio, PositionalAudio, AudioLoader } from 'three';
//import { PointerLockControls } from 'three/examples/jsm/controls/PointerLockControls.js'
import { registerSystem } from './ecs/functions/SystemFunctions';
import { createEntity } from './ecs/functions/EntityFunctions';
import { Engine } from './ecs/classes/Engine';
import { execute, initialize, reset, startTimer } from './ecs/functions/EngineFunctions';
import { PhysicsSystem } from './physics/systems/PhysicsSystem';
import { CharacterInputSchema } from './templates/character/CharacterInputSchema';
import { CharacterSubscriptionSchema } from './templates/character/CharacterSubscriptionSchema';
import { TransformSystem } from './transform/systems/TransformSystem';
import { isBrowser } from './common/functions/isBrowser';
import { CameraSystem } from './camera/systems/CameraSystem';
import { InputSystem } from './input/systems/InputSystem';
import { NetworkSystem } from './networking/systems/NetworkSystem';
import { MediaStreamSystem } from './networking/systems/MediaStreamSystem';
import { StateSystem } from './state/systems/StateSystem';
import { SubscriptionSystem } from './subscription/systems/SubscriptionSystem';
import { ParticleSystem } from "./particles/systems/ParticleSystem"
import { WebGLRendererSystem } from './renderer/systems/WebGLRendererSystem';
import AssetLoadingSystem from './assets/systems/AssetLoadingSystem';
import { DefaultNetworkSchema } from './templates/networking/DefaultNetworkSchema';
import { CharacterStateSchema } from './templates/character/CharacterStateSchema';
import { Timer } from './common/functions/Timer';
import { addObject3DComponent } from './common/behaviors/Object3DBehaviors';
import _ from 'lodash'

export const DefaultInitializationOptions = {
  debug: true,
  withTransform: true,
  withWebXRInput: true,
  audio: {
    enabled: true,
    src: '',
    volume: 0.25,
    autoplay: true,
    loop: true,
    positional: true,
    refDistance: 20,
  },
  input: {
    enabled: true,
    schema: CharacterInputSchema
  },
  assets: {
    enabled: true
  },
  networking: {
    enabled: false,
    supportsMediaStreams: false,
    schema: DefaultNetworkSchema
  },
  state: {
    enabled: true,
    schema: CharacterStateSchema
  },
  subscriptions: {
    enabled: true,
    schema: CharacterSubscriptionSchema
  },
  physics: {
    enabled: false
  },
  particles: {
    enabled: false
  },
  camera: {
    enabled: true
  },
  transform: {
    enabled: true
  },
  renderer: {
    enabled: true
  }
};

export function initializeEngine (initOptions: any = DefaultInitializationOptions) {
  const options = _.defaultsDeep({}, initOptions, DefaultInitializationOptions)

  // Create a new world -- this holds all of our simulation state, entities, etc
  initialize();
  // Create a new three.js scene
  const scene = new Scene();

  // Add the three.js scene to our manager -- it is now available anywhere
  Engine.scene = scene;

  // Asset Loading system
  if (options.assets && options.assets.enabled) {
    registerSystem(AssetLoadingSystem);
  }

  // Transform
  if (options.transform && options.transform.enabled) {
    registerSystem(TransformSystem, { priority: 900 });
  }

  // If we're a browser (we don't need to create or render on the server)
    // Camera system and component setup
    if (options.camera && options.camera.enabled) {
    // Create a new three.js camera
    const camera = new PerspectiveCamera(90, window.innerWidth / window.innerHeight, 0.1, 1000);

    // Add the camera to the camera manager so it's available anywhere
    Engine.camera = camera
    // Add the camera to the three.js scene
    scene.add(camera);
      registerSystem(CameraSystem);
    }
<<<<<<< HEAD
=======
    if( options.audio?.enabled ){
      // console.log('Audio enabled')
      // const {src, refDistance, autoplay, positional, loop, volume} = options.audio
      // const listener = new AudioListener();
      // Engine.camera.add( listener );
      // // if( src ){
      //   const Sound:any = positional ? PositionalAudio : Audio;
      //   const sound =
      //         (Engine as any).sound = new Sound( listener );
      //   const audioLoader = new AudioLoader();
      //   audioLoader.load( src, buffer => {
      //     console.log('Audio loaded', sound)
      //     sound.setBuffer( buffer );
      //     if(refDistance && sound.setRefDistance){
      //       sound.setRefDistance( refDistance );
      //     }
      //     sound.setLoop(loop);
      //     if(volume) sound.setVolume(volume);
      //     if(autoplay) sound.play();
      //   });
      // }
    }
>>>>>>> da1a25b3

  // Input
  if (options.input && options.input.enabled && isBrowser) {
    registerSystem(InputSystem, { useWebXR: options.withWebXRInput });
  }

  // Networking
  if (options.networking && options.networking.enabled) {
    registerSystem(NetworkSystem, { schema: options.networking.schema });

    // Do we want audio and video streams?
    if (options.networking.supportsMediaStreams == true) {
      registerSystem(MediaStreamSystem);
    } else {
      console.warn('Does not support media streams');
    }
  }

  // State
  if (options.state && options.state.enabled) {
    registerSystem(StateSystem);
  }

  // Subscriptions
  if (options.subscriptions && options.subscriptions.enabled) {
    registerSystem(SubscriptionSystem);
  }
  // Physics
  if (options.physics && options.physics.enabled) {
    registerSystem(PhysicsSystem);
  }
  // Particles
  if (options.particles && options.particles.enabled) {
    registerSystem(ParticleSystem)
  }

  // Rendering
  if (options.renderer && options.renderer.enabled) {
    registerSystem(WebGLRendererSystem, { priority: 999 });
  }

  // if (options.debug === true) {
  //   // If we're in debug, add a gridhelper
  //   const gridHelper = new GridHelper(1000, 100, 0xffffff, 0xeeeeee);
  //   scene.add(gridHelper);
  //   const entity = createEntity();
  //   // Add an ambient light to the scene
  //   addObject3DComponent(entity, { obj3d: AmbientLight });
  // }

  // Start our timer!
  if (isBrowser) {
    Engine.engineTimerTimeout = setTimeout(startTimer, 1000);
  }
}<|MERGE_RESOLUTION|>--- conflicted
+++ resolved
@@ -107,8 +107,6 @@
     scene.add(camera);
       registerSystem(CameraSystem);
     }
-<<<<<<< HEAD
-=======
     if( options.audio?.enabled ){
       // console.log('Audio enabled')
       // const {src, refDistance, autoplay, positional, loop, volume} = options.audio
@@ -131,7 +129,6 @@
       //   });
       // }
     }
->>>>>>> da1a25b3
 
   // Input
   if (options.input && options.input.enabled && isBrowser) {
