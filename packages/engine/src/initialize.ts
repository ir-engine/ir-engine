--- conflicted
+++ resolved
@@ -63,48 +63,9 @@
   // Do we want audio and video streams?
   registerSystem(MediaStreamSystem);
 
-<<<<<<< HEAD
-  // If we're a browser (we don't need to create or render on the server)
-    // Camera system and component setup
-    if (options.camera && options.camera.enabled) {
-    // Create a new three.js camera
-    const camera = new PerspectiveCamera(90, window.innerWidth / window.innerHeight, 0.01, 500);
-
-    // Add the camera to the camera manager so it's available anywhere
-    Engine.camera = camera;
-    // Add the camera to the three.js scene
-    scene.add(camera);
-      registerSystem(CameraSystem);
-    }
-    if( options.audio?.enabled ){
-      // console.log('Audio enabled')
-      // const {src, refDistance, autoplay, positional, loop, volume} = options.audio
-      // const listener = new AudioListener();
-      // Engine.camera.add( listener );
-      // // if( src ){
-      //   const Sound:any = positional ? PositionalAudio : Audio;
-      //   const sound =
-      //         (Engine as any).sound = new Sound( listener );
-      //   const audioLoader = new AudioLoader();
-      //   audioLoader.load( src, buffer => {
-      //     console.log('Audio loaded', sound)
-      //     sound.setBuffer( buffer );
-      //     if(refDistance && sound.setRefDistance){
-      //       sound.setRefDistance( refDistance );
-      //     }
-      //     sound.setLoop(loop);
-      //     if(volume) sound.setVolume(volume);
-      //     if(autoplay) sound.play();
-      //   });
-      // }
-    }
-
-    registerSystem(PhysicsSystem);
-=======
   registerSystem(AssetLoadingSystem);
 
   registerSystem(PhysicsSystem);
->>>>>>> 83a94440
 
   registerSystem(InputSystem, { useWebXR: isClient });
 
