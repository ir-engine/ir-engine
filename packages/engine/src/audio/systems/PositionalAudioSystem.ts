--- conflicted
+++ resolved
@@ -1,30 +1,17 @@
 import { PositionalAudio } from 'three'
 import { AvatarComponent } from '../../avatar/components/AvatarComponent'
 import { Engine } from '../../ecs/classes/Engine'
-<<<<<<< HEAD
-import { getComponent, hasComponent } from '../../ecs/functions/EntityFunctions'
 import { LocalInputReceiverComponent } from '../../input/components/LocalInputReceiverComponent'
 import { NetworkObjectComponent } from '../../networking/components/NetworkObjectComponent'
-=======
 import { EngineEvents } from '../../ecs/classes/EngineEvents'
 import { Entity } from '../../ecs/classes/Entity'
-import { System } from '../../ecs/classes/System'
-import { getComponent, getMutableComponent, hasComponent } from '../../ecs/functions/EntityFunctions'
-import { LocalInputReceiver } from '../../input/components/LocalInputReceiver'
-import { NetworkObject } from '../../networking/components/NetworkObject'
->>>>>>> e8af90f3
+import { getComponent, hasComponent } from '../../ecs/functions/EntityFunctions'
 import { MediaStreams } from '../../networking/systems/MediaStreamSystem'
-import { applyMediaAudioSettings } from '../../scene/behaviors/applyMediaAudioSettings'
-import PositionalAudioSettingsComponent from '../../scene/components/AudioSettingsComponent'
+import { PositionalAudioSettingsComponent } from '../../scene/components/AudioSettingsComponent'
 import { TransformComponent } from '../../transform/components/TransformComponent'
 import { PositionalAudioComponent } from '../components/PositionalAudioComponent'
-<<<<<<< HEAD
-import { Entity } from '../../ecs/classes/Entity'
-import { applyAvatarAudioSettings, applyMediaAudioSettings } from '../../scene/behaviors/handleAudioSettings'
 import { defineQuery, defineSystem, enterQuery, exitQuery, System } from 'bitecs'
 import { ECSWorld } from '../../ecs/classes/World'
-=======
->>>>>>> e8af90f3
 
 const SHOULD_CREATE_SILENT_AUDIO_ELS = typeof navigator !== 'undefined' && /chrome/i.test(navigator.userAgent)
 function createSilentAudioEl(streamsLive) {
@@ -36,8 +23,18 @@
   return audioEl
 }
 
+export const applyMediaAudioSettings = (positionalAudio, positionalAudioSettings, setVolume = true) => {
+  if (positionalAudioSettings.overrideAudioSettings == false) {
+    return
+  }
+  positionalAudio.setDistanceModel(positionalAudioSettings.mediaDistanceModel)
+  positionalAudio.setMaxDistance(positionalAudioSettings.mediaMaxDistance)
+  positionalAudio.setRefDistance(positionalAudioSettings.mediaRefDistance)
+  positionalAudio.setRolloffFactor(positionalAudioSettings.mediaRolloffFactor)
+  if (setVolume) positionalAudio.setVolume(positionalAudioSettings.mediaVolume)
+}
+
 /** System class which provides methods for Positional Audio system. */
-<<<<<<< HEAD
 
 export const PositionalAudioSystem = async (): Promise<System> => {
 
@@ -50,82 +47,45 @@
   const avatarAudioRemoveQuery = exitQuery(avatarAudioQuery)
 
   const audioQuery = defineQuery([PositionalAudioComponent])
+  const audioAddQuery = enterQuery(audioQuery)
   const audioRemoveQuery = exitQuery(audioQuery)
 
+  const settingsQuery = defineQuery([PositionalAudioSettingsComponent])
+  const settingsAddQuery = enterQuery(settingsQuery)
 
+  let settingsEntity: Entity
   const avatarAudioStream: Map<Entity, any> = new Map()
 
   Engine.useAudioSystem = true
   Engine.spatialAudio = true
 
+  let startSuspendedContexts = false
+
+  EngineEvents.instance.once(EngineEvents.EVENTS.START_SUSPENDED_CONTEXTS, () => {
+    startSuspendedContexts = true
+  })
+
   return defineSystem((world: ECSWorld) => {
 
-    for (const entity of audioRemoveQuery(world)) {
-=======
-export class PositionalAudioSystem extends System {
-  static EVENTS = {
-    START_SUSPENDED_CONTEXTS: 'POSITIONAL_AUDIO_EVENT_START_SUSPENDED_CONTEXTS'
-  }
-  static settingsEntity: any = null
-  avatarAudioStream: Map<Entity, any>
-
-  /** Constructs Positional Audio System. */
-  constructor() {
-    super()
-    Engine.useAudioSystem = true
-    Engine.spatialAudio = true
-    this.avatarAudioStream = new Map<Entity, any>()
-
-    EngineEvents.instance.addEventListener(PositionalAudioSystem.EVENTS.START_SUSPENDED_CONTEXTS, () => {
-      for (const entity of this.queryResults.avatar_audio.all) {
+    if(startSuspendedContexts) {
+      for (const entity of positionalAudioQuery(world)) {
         const positionalAudio = getComponent(entity, PositionalAudioComponent)
         if (positionalAudio?.value?.context?.state === 'suspended') positionalAudio.value.context.resume()
       }
-    })
-    this.reset()
-  }
-
-  reset(): void {
-    this.avatarAudioStream = new Map<Entity, any>()
-  }
-
-  dispose(): void {
-    EngineEvents.instance.removeAllListenersForEvent(PositionalAudioSystem.EVENTS.START_SUSPENDED_CONTEXTS)
-    super.dispose()
-    this.reset()
-  }
-
-  /** Execute the positional audio system for different events of queries. */
-  execute(): void {
-    for (const entity of this.queryResults.settings.added) {
-      PositionalAudioSystem.settingsEntity = entity
     }
 
-    for (const entity of this.queryResults.audio.added) {
-      const positionalAudio = getMutableComponent(entity, PositionalAudioComponent)
+    for(const entity of settingsAddQuery(world)) {
+      settingsEntity = entity
+    }
+
+    for (const entity of audioAddQuery(world)) {
+      const positionalAudio = getComponent(entity, PositionalAudioComponent)
       if (positionalAudio != null) positionalAudio.value = new PositionalAudio(Engine.audioListener)
     }
 
-    for (const entity of this.queryResults.audio.removed) {
->>>>>>> e8af90f3
+    for (const entity of audioRemoveQuery(world)) {
       const positionalAudio = getComponent(entity, PositionalAudioComponent, true)
       if (positionalAudio?.value?.source) positionalAudio.value.disconnect()
-    }
-
-    for (const entity of avatarAudioAddQuery(world)) {
-      const entityNetworkObject = getComponent(entity, NetworkObjectComponent)
-      if (entityNetworkObject) {
-        const peerId = entityNetworkObject.ownerId
-        const consumer = MediaStreams.instance?.consumers.find(
-          (c: any) => c.appData.peerId === peerId && c.appData.mediaTag === 'cam-audio'
-        )
-        if (consumer == null && avatarAudioStream.get(entity) != null) {
-          avatarAudioStream.delete(entity)
-        }
-      }
-      const positionalAudio = getComponent(entity, PositionalAudioComponent)
-      applyAvatarAudioSettings(positionalAudio.value)
-      if (positionalAudio != null) Engine.scene.add(positionalAudio.value)
     }
 
     for (const entity of avatarAudioQuery(world)) {
@@ -168,25 +128,30 @@
       positionalAudio.value.setNodeSource(audioStreamSource as unknown as AudioBufferSourceNode)
     }
 
-<<<<<<< HEAD
-    for (const entity of avatarAudioRemoveQuery(world)) {
-      avatarAudioStream.delete(entity)
-=======
-    for (const entity of this.queryResults.avatar_audio.added) {
+    for (const entity of avatarAudioAddQuery(world)) {
+      const entityNetworkObject = getComponent(entity, NetworkObjectComponent)
+      if (entityNetworkObject) {
+        const peerId = entityNetworkObject.ownerId
+        const consumer = MediaStreams.instance?.consumers.find(
+          (c: any) => c.appData.peerId === peerId && c.appData.mediaTag === 'cam-audio'
+        )
+        if (consumer == null && avatarAudioStream.get(entity) != null) {
+          avatarAudioStream.delete(entity)
+        }
+      }
       const positionalAudio = getComponent(entity, PositionalAudioComponent)
-      const settings = getMutableComponent(PositionalAudioSystem.settingsEntity, PositionalAudioSettingsComponent)
+      const settings = getComponent(settingsEntity, PositionalAudioSettingsComponent)
       applyMediaAudioSettings(positionalAudio.value, settings, false)
       if (positionalAudio != null) Engine.scene.add(positionalAudio.value)
     }
 
-    for (const entity of this.queryResults.avatar_audio.removed) {
-      this.avatarAudioStream.delete(entity)
->>>>>>> e8af90f3
+    for (const entity of avatarAudioRemoveQuery(world)) {
+      avatarAudioStream.delete(entity)
     }
 
     for (const entity of positionalAudioAddQuery(world)) {
       const positionalAudio = getComponent(entity, PositionalAudioComponent)
-      const settings = getMutableComponent(PositionalAudioSystem.settingsEntity, PositionalAudioSettingsComponent)
+      const settings = getComponent(settingsEntity, PositionalAudioSettingsComponent)
       applyMediaAudioSettings(positionalAudio.value, settings)
       if (positionalAudio != null) Engine.scene.add(positionalAudio.value)
     }
@@ -204,39 +169,6 @@
       if (positionalAudio != null) Engine.scene.remove(positionalAudio.value)
     }
 
-<<<<<<< HEAD
     return world
   })
-=======
-PositionalAudioSystem.queries = {
-  positional_audio: {
-    components: [PositionalAudioComponent, TransformComponent],
-    listen: {
-      added: true,
-      changed: true,
-      removed: true
-    }
-  },
-  avatar_audio: {
-    components: [PositionalAudioComponent, AvatarComponent],
-    listen: {
-      added: true,
-      changed: true,
-      removed: true
-    }
-  },
-  audio: {
-    components: [PositionalAudioComponent],
-    listen: {
-      added: true,
-      removed: true
-    }
-  },
-  settings: {
-    components: [PositionalAudioSettingsComponent],
-    listen: {
-      added: true
-    }
-  }
->>>>>>> e8af90f3
 }