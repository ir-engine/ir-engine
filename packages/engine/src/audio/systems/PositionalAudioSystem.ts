import { Engine } from '../../ecs/classes/Engine'
import { System } from '../../ecs/classes/System'
import { getComponent, hasComponent } from '../../ecs/functions/EntityFunctions'
import { LocalInputReceiver } from '../../input/components/LocalInputReceiver'
import { NetworkObject } from '../../networking/components/NetworkObject'
import { MediaStreams } from '../../networking/systems/MediaStreamSystem'
import { AvatarComponent } from '../../avatar/components/AvatarComponent'
import { TransformComponent } from '../../transform/components/TransformComponent'
import { PositionalAudioComponent } from '../components/PositionalAudioComponent'
import { Entity } from '../../ecs/classes/Entity'
import { applyAvatarAudioSettings, applyMediaAudioSettings } from '../../scene/behaviors/handleAudioSettings'
<<<<<<< HEAD
import { EngineEvents } from '../../ecs/classes/EngineEvents'
=======
import PositionalAudioSettingsComponent from '../../scene/components/AudioSettingsComponent'
>>>>>>> 5bed5710

const SHOULD_CREATE_SILENT_AUDIO_ELS = typeof navigator !== 'undefined' && /chrome/i.test(navigator.userAgent)
function createSilentAudioEl(streamsLive) {
  const audioEl = new Audio()
  audioEl.setAttribute('autoplay', 'autoplay')
  audioEl.setAttribute('playsinline', 'playsinline')
  audioEl.srcObject = streamsLive
  audioEl.volume = 0 // we don't actually want to hear audio from this element
  return audioEl
}

/** System class which provides methods for Positional Audio system. */
export class PositionalAudioSystem extends System {
<<<<<<< HEAD
  static EVENTS = {
    START_SUSPENDED_CONTEXTS: 'POSITIONAL_AUDIO_EVENT_START_SUSPENDED_CONTEXTS'
  }
=======
  static settingsEntity: any = null
>>>>>>> 5bed5710
  avatarAudioStream: Map<Entity, any>

  /** Constructs Positional Audio System. */
  constructor() {
    super()
    Engine.useAudioSystem = true
    Engine.spatialAudio = true
    this.avatarAudioStream = new Map<Entity, any>()

    EngineEvents.instance.addEventListener(PositionalAudioSystem.EVENTS.START_SUSPENDED_CONTEXTS, () => {
      for (const entity of this.queryResults.avatar_audio.all) {
        const positionalAudio = getComponent(entity, PositionalAudioComponent)
        if (positionalAudio?.value?.context?.state === 'suspended') positionalAudio.value.context.resume()
      }
    })
    this.reset()
  }

  reset(): void {
    this.avatarAudioStream = new Map<Entity, any>()
  }

  dispose(): void {
    EngineEvents.instance.removeAllListenersForEvent(PositionalAudioSystem.EVENTS.START_SUSPENDED_CONTEXTS)
    super.dispose()
    this.reset()
  }

  /** Execute the positional audio system for different events of queries. */
  execute(): void {
<<<<<<< HEAD
=======
    for (const entity of this.queryResults.audio.added) {
      PositionalAudioSystem.settingsEntity = entity
    }

    for (const entity of this.queryResults.settings.added) {
      const positionalAudio = getMutableComponent(entity, PositionalAudioComponent)
      if (positionalAudio != null) positionalAudio.value = new PositionalAudio(Engine.audioListener)
    }

>>>>>>> 5bed5710
    for (const entity of this.queryResults.audio.removed) {
      const positionalAudio = getComponent(entity, PositionalAudioComponent, true)
      if (positionalAudio?.value?.source) positionalAudio.value.disconnect()
    }

    for (const entity of this.queryResults.avatar_audio.changed) {
      const entityNetworkObject = getComponent(entity, NetworkObject)
      if (entityNetworkObject) {
        const peerId = entityNetworkObject.ownerId
        const consumer = MediaStreams.instance?.consumers.find(
          (c: any) => c.appData.peerId === peerId && c.appData.mediaTag === 'cam-audio'
        )
        if (consumer == null && this.avatarAudioStream.get(entity) != null) {
          this.avatarAudioStream.delete(entity)
        }
      }
    }

    for (const entity of this.queryResults.avatar_audio.all) {
      if (hasComponent(entity, LocalInputReceiver)) {
        continue
      }
      const entityNetworkObject = getComponent(entity, NetworkObject)
      let consumer
      if (entityNetworkObject != null) {
        const peerId = entityNetworkObject.ownerId
        consumer = MediaStreams.instance?.consumers.find(
          (c: any) => c.appData.peerId === peerId && c.appData.mediaTag === 'cam-audio'
        )
      }

      if (
        this.avatarAudioStream.has(entity) &&
        consumer != null &&
        consumer.id === this.avatarAudioStream.get(entity).id
      ) {
        continue
      }

      if (!consumer) {
        continue
      }

      const consumerLive = consumer.track
      this.avatarAudioStream.set(entity, consumerLive)
      const positionalAudio = getComponent(entity, PositionalAudioComponent)
      const streamsLive = new MediaStream([consumerLive.clone()])

      if (SHOULD_CREATE_SILENT_AUDIO_ELS) {
        createSilentAudioEl(streamsLive) // TODO: Do the audio els need to get cleaned up?
      }

      const audioStreamSource = positionalAudio.value.context.createMediaStreamSource(streamsLive)
      if (positionalAudio.value.context.state === 'suspended') positionalAudio.value.context.resume()

      positionalAudio.value.setNodeSource(audioStreamSource as unknown as AudioBufferSourceNode)
    }

    for (const entity of this.queryResults.avatar_audio.added) {
      const positionalAudio = getComponent(entity, PositionalAudioComponent)
      const settings = getMutableComponent(PositionalAudioSystem.settingsEntity, PositionalAudioSettingsComponent);
      applyAvatarAudioSettings(positionalAudio.value, settings)
      if (positionalAudio != null) Engine.scene.add(positionalAudio.value)
    }

    for (const entity of this.queryResults.avatar_audio.removed) {
      this.avatarAudioStream.delete(entity)
    }

    for (const entity of this.queryResults.positional_audio.added) {
      const positionalAudio = getComponent(entity, PositionalAudioComponent)
      const settings = getMutableComponent(PositionalAudioSystem.settingsEntity, PositionalAudioSettingsComponent);
      applyMediaAudioSettings(positionalAudio.value, settings)
      if (positionalAudio != null) Engine.scene.add(positionalAudio.value)
    }

    for (const entity of this.queryResults.positional_audio.changed) {
      const positionalAudio = getComponent(entity, PositionalAudioComponent)
      const transform = getComponent(entity, TransformComponent)

      if (positionalAudio != null) {
        positionalAudio.value?.position.copy(transform.position)
        positionalAudio.value?.rotation.setFromQuaternion(transform.rotation)
      }
    }

    for (const entity of this.queryResults.positional_audio.removed) {
      const positionalAudio = getComponent(entity, PositionalAudioComponent, true)
      if (positionalAudio != null) Engine.scene.remove(positionalAudio.value)
    }
  }
}

PositionalAudioSystem.queries = {
  positional_audio: {
    components: [PositionalAudioComponent, TransformComponent],
    listen: {
      added: true,
      changed: true,
      removed: true
    }
  },
  avatar_audio: {
    components: [PositionalAudioComponent, AvatarComponent],
    listen: {
      added: true,
      changed: true,
      removed: true
    }
  },
  audio: {
    components: [PositionalAudioComponent],
    listen: {
      added: true,
      removed: true
    }
  },
  settings: {
    components: [PositionalAudioSettingsComponent],
    listen: {
      added: true
    }
  }
}<|MERGE_RESOLUTION|>--- conflicted
+++ resolved
@@ -1,19 +1,17 @@
+import { PositionalAudio } from 'three'
+import { AvatarComponent } from '../../avatar/components/AvatarComponent'
 import { Engine } from '../../ecs/classes/Engine'
+import { EngineEvents } from '../../ecs/classes/EngineEvents'
+import { Entity } from '../../ecs/classes/Entity'
 import { System } from '../../ecs/classes/System'
-import { getComponent, hasComponent } from '../../ecs/functions/EntityFunctions'
+import { getComponent, getMutableComponent, hasComponent } from '../../ecs/functions/EntityFunctions'
 import { LocalInputReceiver } from '../../input/components/LocalInputReceiver'
 import { NetworkObject } from '../../networking/components/NetworkObject'
 import { MediaStreams } from '../../networking/systems/MediaStreamSystem'
-import { AvatarComponent } from '../../avatar/components/AvatarComponent'
+import { applyMediaAudioSettings } from '../../scene/behaviors/applyMediaAudioSettings'
+import PositionalAudioSettingsComponent from '../../scene/components/AudioSettingsComponent'
 import { TransformComponent } from '../../transform/components/TransformComponent'
 import { PositionalAudioComponent } from '../components/PositionalAudioComponent'
-import { Entity } from '../../ecs/classes/Entity'
-import { applyAvatarAudioSettings, applyMediaAudioSettings } from '../../scene/behaviors/handleAudioSettings'
-<<<<<<< HEAD
-import { EngineEvents } from '../../ecs/classes/EngineEvents'
-=======
-import PositionalAudioSettingsComponent from '../../scene/components/AudioSettingsComponent'
->>>>>>> 5bed5710
 
 const SHOULD_CREATE_SILENT_AUDIO_ELS = typeof navigator !== 'undefined' && /chrome/i.test(navigator.userAgent)
 function createSilentAudioEl(streamsLive) {
@@ -27,13 +25,10 @@
 
 /** System class which provides methods for Positional Audio system. */
 export class PositionalAudioSystem extends System {
-<<<<<<< HEAD
   static EVENTS = {
     START_SUSPENDED_CONTEXTS: 'POSITIONAL_AUDIO_EVENT_START_SUSPENDED_CONTEXTS'
   }
-=======
   static settingsEntity: any = null
->>>>>>> 5bed5710
   avatarAudioStream: Map<Entity, any>
 
   /** Constructs Positional Audio System. */
@@ -64,18 +59,15 @@
 
   /** Execute the positional audio system for different events of queries. */
   execute(): void {
-<<<<<<< HEAD
-=======
-    for (const entity of this.queryResults.audio.added) {
+    for (const entity of this.queryResults.settings.added) {
       PositionalAudioSystem.settingsEntity = entity
     }
 
-    for (const entity of this.queryResults.settings.added) {
+    for (const entity of this.queryResults.audio.added) {
       const positionalAudio = getMutableComponent(entity, PositionalAudioComponent)
       if (positionalAudio != null) positionalAudio.value = new PositionalAudio(Engine.audioListener)
     }
 
->>>>>>> 5bed5710
     for (const entity of this.queryResults.audio.removed) {
       const positionalAudio = getComponent(entity, PositionalAudioComponent, true)
       if (positionalAudio?.value?.source) positionalAudio.value.disconnect()
@@ -137,7 +129,7 @@
     for (const entity of this.queryResults.avatar_audio.added) {
       const positionalAudio = getComponent(entity, PositionalAudioComponent)
       const settings = getMutableComponent(PositionalAudioSystem.settingsEntity, PositionalAudioSettingsComponent);
-      applyAvatarAudioSettings(positionalAudio.value, settings)
+      applyMediaAudioSettings(positionalAudio.value, settings, false)
       if (positionalAudio != null) Engine.scene.add(positionalAudio.value)
     }
 
