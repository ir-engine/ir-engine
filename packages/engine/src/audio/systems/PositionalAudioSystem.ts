import { Engine } from '../../ecs/classes/Engine'
import { System } from '../../ecs/classes/System'
import { getComponent, hasComponent } from '../../ecs/functions/EntityFunctions'
import { LocalInputReceiver } from '../../input/components/LocalInputReceiver'
import { NetworkObject } from '../../networking/components/NetworkObject'
import { MediaStreams } from '../../networking/systems/MediaStreamSystem'
import { AvatarComponent } from '../../avatar/components/AvatarComponent'
import { TransformComponent } from '../../transform/components/TransformComponent'
import { PositionalAudioComponent } from '../components/PositionalAudioComponent'
import { Entity } from '../../ecs/classes/Entity'
import { applyAvatarAudioSettings, applyMediaAudioSettings } from '../../scene/behaviors/handleAudioSettings'
import { EngineEvents } from '../../ecs/classes/EngineEvents'

const SHOULD_CREATE_SILENT_AUDIO_ELS = typeof navigator !== 'undefined' && /chrome/i.test(navigator.userAgent)
function createSilentAudioEl(streamsLive) {
  const audioEl = new Audio()
  audioEl.setAttribute('autoplay', 'autoplay')
  audioEl.setAttribute('playsinline', 'playsinline')
  audioEl.srcObject = streamsLive
  audioEl.volume = 0 // we don't actually want to hear audio from this element
  return audioEl
}

/** System class which provides methods for Positional Audio system. */
export class PositionalAudioSystem extends System {
  static EVENTS = {
    START_SUSPENDED_CONTEXTS: 'POSITIONAL_AUDIO_EVENT_START_SUSPENDED_CONTEXTS'
  }
  avatarAudioStream: Map<Entity, any>

  /** Constructs Positional Audio System. */
  constructor() {
    super()
    Engine.useAudioSystem = true
    Engine.spatialAudio = true
<<<<<<< HEAD
    this.avatarAudioStream = new Map<Entity, any>()
  }

=======

    EngineEvents.instance.addEventListener(PositionalAudioSystem.EVENTS.START_SUSPENDED_CONTEXTS, () => {
      for (const entity of this.queryResults.avatar_audio.all) {
        const positionalAudio = getComponent(entity, PositionalAudioComponent)
        if (positionalAudio?.value?.context?.state === 'suspended') positionalAudio.value.context.resume()
      }
    })
    this.reset()
  }

  reset(): void {
    this.avatarAudioStream = new Map<Entity, any>()
  }

  dispose(): void {
    EngineEvents.instance.removeAllListenersForEvent(PositionalAudioSystem.EVENTS.START_SUSPENDED_CONTEXTS)
    super.dispose()
    this.reset()
  }

>>>>>>> 81b26c6e
  /** Execute the positional audio system for different events of queries. */
  execute(): void {
    for (const entity of this.queryResults.audio.removed) {
      const positionalAudio = getComponent(entity, PositionalAudioComponent, true)
      if (positionalAudio?.value?.source) positionalAudio.value.disconnect()
    }

    for (const entity of this.queryResults.avatar_audio.changed) {
      const entityNetworkObject = getComponent(entity, NetworkObject)
      if (entityNetworkObject) {
        const peerId = entityNetworkObject.ownerId
        const consumer = MediaStreams.instance?.consumers.find(
          (c: any) => c.appData.peerId === peerId && c.appData.mediaTag === 'cam-audio'
        )
        if (consumer == null && this.avatarAudioStream.get(entity) != null) {
          this.avatarAudioStream.delete(entity)
        }
      }
    }

    for (const entity of this.queryResults.avatar_audio.all) {
      if (hasComponent(entity, LocalInputReceiver)) {
        continue
      }
      const entityNetworkObject = getComponent(entity, NetworkObject)
      let consumer
      if (entityNetworkObject != null) {
        const peerId = entityNetworkObject.ownerId
        consumer = MediaStreams.instance?.consumers.find(
          (c: any) => c.appData.peerId === peerId && c.appData.mediaTag === 'cam-audio'
        )
      }

      if (
        this.avatarAudioStream.has(entity) &&
        consumer != null &&
        consumer.id === this.avatarAudioStream.get(entity).id
      ) {
        continue
      }

      if (!consumer) {
        continue
      }

      const consumerLive = consumer.track
      this.avatarAudioStream.set(entity, consumerLive)
      const positionalAudio = getComponent(entity, PositionalAudioComponent)
      const streamsLive = new MediaStream([consumerLive.clone()])

      if (SHOULD_CREATE_SILENT_AUDIO_ELS) {
        createSilentAudioEl(streamsLive) // TODO: Do the audio els need to get cleaned up?
      }

      const audioStreamSource = positionalAudio.value.context.createMediaStreamSource(streamsLive)
      if (positionalAudio.value.context.state === 'suspended') positionalAudio.value.context.resume()

      positionalAudio.value.setNodeSource(audioStreamSource as unknown as AudioBufferSourceNode)
    }

    for (const entity of this.queryResults.avatar_audio.added) {
      const positionalAudio = getComponent(entity, PositionalAudioComponent)
      applyAvatarAudioSettings(positionalAudio.value)
      if (positionalAudio != null) Engine.scene.add(positionalAudio.value)
    }

    for (const entity of this.queryResults.avatar_audio.removed) {
      this.avatarAudioStream.delete(entity)
    }

    for (const entity of this.queryResults.positional_audio.added) {
      const positionalAudio = getComponent(entity, PositionalAudioComponent)
      applyMediaAudioSettings(positionalAudio.value)
      if (positionalAudio != null) Engine.scene.add(positionalAudio.value)
    }

    for (const entity of this.queryResults.positional_audio.changed) {
      const positionalAudio = getComponent(entity, PositionalAudioComponent)
      const transform = getComponent(entity, TransformComponent)

      if (positionalAudio != null) {
        positionalAudio.value?.position.copy(transform.position)
        positionalAudio.value?.rotation.setFromQuaternion(transform.rotation)
      }
    }

    for (const entity of this.queryResults.positional_audio.removed) {
      const positionalAudio = getComponent(entity, PositionalAudioComponent, true)
      if (positionalAudio != null) Engine.scene.remove(positionalAudio.value)
    }
  }
}

PositionalAudioSystem.queries = {
  positional_audio: {
    components: [PositionalAudioComponent, TransformComponent],
    listen: {
      added: true,
      changed: true,
      removed: true
    }
  },
  avatar_audio: {
    components: [PositionalAudioComponent, AvatarComponent],
    listen: {
      added: true,
      changed: true,
      removed: true
    }
  },
  audio: {
    components: [PositionalAudioComponent],
    listen: {
      added: true,
      removed: true
    }
  }
}<|MERGE_RESOLUTION|>--- conflicted
+++ resolved
@@ -33,11 +33,7 @@
     super()
     Engine.useAudioSystem = true
     Engine.spatialAudio = true
-<<<<<<< HEAD
     this.avatarAudioStream = new Map<Entity, any>()
-  }
-
-=======
 
     EngineEvents.instance.addEventListener(PositionalAudioSystem.EVENTS.START_SUSPENDED_CONTEXTS, () => {
       for (const entity of this.queryResults.avatar_audio.all) {
@@ -58,7 +54,6 @@
     this.reset()
   }
 
->>>>>>> 81b26c6e
   /** Execute the positional audio system for different events of queries. */
   execute(): void {
     for (const entity of this.queryResults.audio.removed) {
