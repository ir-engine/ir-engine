import _ from 'lodash'

import logger from '@etherealengine/common/src/logger'
import {
  addActionReceptor,
  createActionQueue,
  getMutableState,
  getState,
  hookstate,
  removeActionQueue,
  State
} from '@etherealengine/hyperflux'

import { AssetLoader } from '../../assets/classes/AssetLoader'
import { isClient } from '../../common/functions/isClient'
import { Engine } from '../../ecs/classes/Engine'
import { EngineActions, EngineState } from '../../ecs/classes/EngineState'
import { Scene } from '../../ecs/classes/Scene'
import { defineQuery, getComponent, getMutableComponent, removeQuery } from '../../ecs/functions/ComponentFunctions'
import { MediaSettingReceptor } from '../../networking/MediaSettingsState'
import { EngineRenderer } from '../../renderer/WebGLRendererSystem'
import { setCallback, StandardCallbacks } from '../../scene/components/CallbackComponent'
import { MediaComponent, MediaElementComponent, SCENE_COMPONENT_MEDIA } from '../../scene/components/MediaComponent'
import { SCENE_COMPONENT_VIDEO, VideoComponent } from '../../scene/components/VideoComponent'
import { SCENE_COMPONENT_VISIBLE } from '../../scene/components/VisibleComponent'
import { SCENE_COMPONENT_VOLUMETRIC, VolumetricComponent } from '../../scene/components/VolumetricComponent'
import { enterVolumetric, updateVolumetric } from '../../scene/functions/loaders/VolumetricFunctions'
import { defaultSpatialComponents } from '../../scene/systems/SceneObjectUpdateSystem'
import {
  SCENE_COMPONENT_TRANSFORM,
  SCENE_COMPONENT_TRANSFORM_DEFAULT_VALUES
} from '../../transform/components/TransformComponent'
import { accessAudioState, AudioSettingReceptor, AudioState } from '../AudioState'
import {
  PositionalAudioComponent,
  SCENE_COMPONENT_AUDIO as SCENE_COMPONENT_POSITIONAL_AUDIO
} from '../components/PositionalAudioComponent'

export class AudioEffectPlayer {
  static instance = new AudioEffectPlayer()

  constructor() {
    // only init when running in client
    if (isClient) {
      this.#init()
    }
  }

  static SOUNDS = {
    notification: '/sfx/notification.mp3',
    message: '/sfx/message.mp3',
    alert: '/sfx/alert.mp3',
    ui: '/sfx/ui.mp3'
  }

  bufferMap = {} as { [path: string]: AudioBuffer }

  loadBuffer = async (path: string) => {
    const buffer = await AssetLoader.loadAsync(path)
    this.bufferMap[path] = buffer
  }

  // pool of elements
  #els: HTMLAudioElement[] = []

  #init() {
    if (this.#els.length) return
    for (let i = 0; i < 20; i++) {
      const audioElement = document.createElement('audio')
      audioElement.loop = false
      this.#els.push(audioElement)
    }
  }

  play = async (sound: string, volumeMultiplier = getMutableState(AudioState).notificationVolume.value) => {
    await Promise.resolve()

    if (!this.#els.length) return

    if (!this.bufferMap[sound]) {
      logger.error('[AudioEffectPlayer]: Buffer not found for source: ', sound)
      return
    }

    const source = getState(AudioState).audioContext.createBufferSource()
    source.buffer = this.bufferMap[sound]
    const el = this.#els.find((el) => el.paused) ?? this.#els[0]
    el.volume = accessAudioState().masterVolume.value * volumeMultiplier
    if (el.src !== sound) el.src = sound
    el.currentTime = 0
    source.start()
    source.connect(getState(AudioState).audioContext.destination)
  }
}

globalThis.AudioEffectPlayer = AudioEffectPlayer

export const MediaPrefabs = {
  audio: 'Audio' as const,
  video: 'Video' as const,
  volumetric: 'Volumetric' as const
}

export const DefaultMediaState = {
  immersiveMedia: false,
  refDistance: 20,
  rolloffFactor: 1,
  maxDistance: 10000,
  distanceModel: 'linear' as DistanceModelType,
  coneInnerAngle: 360,
  coneOuterAngle: 0,
  coneOuterGain: 0
}

export type MediaState = State<typeof DefaultMediaState>

export const MediaSceneMetadataLabel = 'mediaSettings'

export const getMediaSceneMetadataState = (scene: Scene) =>
  scene.sceneMetadataRegistry[MediaSceneMetadataLabel].state as MediaState

export default async function MediaSystem() {
  const audioContext = getState(AudioState).audioContext

  const enableAudioContext = () => {
    if (audioContext.state === 'suspended') audioContext.resume()
  }

  if (isClient && !getMutableState(EngineState).isEditor.value) {
    // This must be outside of the normal ECS flow by necessity, since we have to respond to user-input synchronously
    // in order to ensure media will play programmatically
    const mediaQuery = defineQuery([MediaComponent, MediaElementComponent])
    function handleAutoplay() {
      enableAudioContext()
      for (const entity of mediaQuery()) {
<<<<<<< HEAD
        const media = getMutableComponent(entity, MediaComponent)
        if (media.playing.value) return
        if (media.paused.value && media.autoplay.value) media.paused.set(false)
        // safari requires play() to be called in the DOM handle function
        getComponent(entity, MediaElementComponent)?.element.play()
=======
        const mediaElement = getComponent(entity, MediaElementComponent)
        const media = getComponent(entity, MediaComponent)
        if (!media.paused && mediaElement?.element.paused) mediaElement.element.play()
>>>>>>> a9dfc0a9
      }
    }
    // TODO: add destroy callbacks
    window.addEventListener('pointerdown', handleAutoplay)
    window.addEventListener('keypress', handleAutoplay)
    window.addEventListener('touchstart', handleAutoplay)
    EngineRenderer.instance.renderer.domElement.addEventListener('pointerdown', handleAutoplay)
    EngineRenderer.instance.renderer.domElement.addEventListener('touchstart', handleAutoplay)
  }

  Engine.instance.currentScene.sceneMetadataRegistry[MediaSceneMetadataLabel] = {
    state: hookstate(_.cloneDeep(DefaultMediaState)),
    default: DefaultMediaState
  }

  Engine.instance.scenePrefabRegistry.set(MediaPrefabs.audio, [
    { name: SCENE_COMPONENT_TRANSFORM, props: SCENE_COMPONENT_TRANSFORM_DEFAULT_VALUES },
    { name: SCENE_COMPONENT_VISIBLE, props: true },
    { name: SCENE_COMPONENT_MEDIA, props: { paths: ['__$project$__/default-project/assets/SampleAudio.mp3'] } },
    { name: SCENE_COMPONENT_POSITIONAL_AUDIO, props: {} }
  ])

  Engine.instance.scenePrefabRegistry.set(MediaPrefabs.video, [
    ...defaultSpatialComponents,
    { name: SCENE_COMPONENT_MEDIA, props: { paths: ['__$project$__/default-project/assets/SampleVideo.mp4'] } },
    { name: SCENE_COMPONENT_POSITIONAL_AUDIO, props: {} },
    { name: SCENE_COMPONENT_VIDEO, props: {} }
  ])

  Engine.instance.scenePrefabRegistry.set(MediaPrefabs.volumetric, [
    ...defaultSpatialComponents,
    { name: SCENE_COMPONENT_MEDIA, props: {} },
    { name: SCENE_COMPONENT_POSITIONAL_AUDIO, props: {} },
    { name: SCENE_COMPONENT_VOLUMETRIC, props: {} }
  ])

  Engine.instance.sceneComponentRegistry.set(PositionalAudioComponent.name, SCENE_COMPONENT_POSITIONAL_AUDIO)
  Engine.instance.sceneLoadingRegistry.set(SCENE_COMPONENT_POSITIONAL_AUDIO, {
    defaultData: {}
  })

  Engine.instance.sceneComponentRegistry.set(VideoComponent.name, SCENE_COMPONENT_VIDEO)
  Engine.instance.sceneLoadingRegistry.set(SCENE_COMPONENT_VIDEO, {
    defaultData: {}
  })

  Engine.instance.sceneComponentRegistry.set(MediaComponent.name, SCENE_COMPONENT_MEDIA)
  Engine.instance.sceneLoadingRegistry.set(SCENE_COMPONENT_MEDIA, {
    defaultData: {}
  })

  Engine.instance.sceneComponentRegistry.set(VolumetricComponent.name, SCENE_COMPONENT_VOLUMETRIC)
  Engine.instance.sceneLoadingRegistry.set(SCENE_COMPONENT_VOLUMETRIC, {
    defaultData: {}
  })

  const audioState = getMutableState(AudioState)
  const currentTime = audioState.audioContext.currentTime.value

  audioState.cameraGainNode.gain.value.setTargetAtTime(audioState.masterVolume.value, currentTime, 0.01)

  /** create gain nodes for mix buses */
  audioState.gainNodeMixBuses.mediaStreams.set(audioContext.createGain())
  audioState.gainNodeMixBuses.mediaStreams.value.connect(audioState.cameraGainNode.value)
  audioState.gainNodeMixBuses.mediaStreams.value.gain.setTargetAtTime(
    audioState.mediaStreamVolume.value,
    currentTime,
    0.01
  )

  audioState.gainNodeMixBuses.notifications.set(audioContext.createGain())
  audioState.gainNodeMixBuses.notifications.value.connect(audioState.cameraGainNode.value)
  audioState.gainNodeMixBuses.notifications.value.gain.setTargetAtTime(
    audioState.notificationVolume.value,
    currentTime,
    0.01
  )

  audioState.gainNodeMixBuses.music.set(audioContext.createGain())
  audioState.gainNodeMixBuses.music.value.connect(audioState.cameraGainNode.value)
  audioState.gainNodeMixBuses.music.value.gain.setTargetAtTime(
    audioState.backgroundMusicVolume.value,
    currentTime,
    0.01
  )

  audioState.gainNodeMixBuses.soundEffects.set(audioContext.createGain())
  audioState.gainNodeMixBuses.soundEffects.value.connect(audioState.cameraGainNode.value)
  audioState.gainNodeMixBuses.soundEffects.value.gain.setTargetAtTime(
    audioState.soundEffectsVolume.value,
    currentTime,
    0.01
  )

  addActionReceptor(AudioSettingReceptor)
  addActionReceptor(MediaSettingReceptor)

  const mediaQuery = defineQuery([MediaComponent])
  const videoQuery = defineQuery([VideoComponent])
  const volumetricQuery = defineQuery([VolumetricComponent, MediaElementComponent])
  const audioQuery = defineQuery([PositionalAudioComponent])

  Object.values(AudioEffectPlayer.SOUNDS).map((sound) => AudioEffectPlayer.instance.loadBuffer(sound))

  const execute = () => {
    for (const entity of mediaQuery.enter()) {
      const media = getMutableComponent(entity, MediaComponent)
      setCallback(entity, StandardCallbacks.PLAY, () => media.paused.set(false))
      setCallback(entity, StandardCallbacks.PAUSE, () => media.paused.set(true))
    }

    for (const entity of volumetricQuery.enter()) enterVolumetric(entity)
    for (const entity of volumetricQuery()) updateVolumetric(entity)
    for (const entity of audioQuery()) getComponent(entity, PositionalAudioComponent).helper?.update()
  }

  const cleanup = async () => {
    Engine.instance.scenePrefabRegistry.delete(MediaPrefabs.audio)
    Engine.instance.scenePrefabRegistry.delete(MediaPrefabs.video)
    Engine.instance.scenePrefabRegistry.delete(MediaPrefabs.volumetric)
    Engine.instance.sceneComponentRegistry.delete(PositionalAudioComponent.name)
    Engine.instance.sceneLoadingRegistry.delete(SCENE_COMPONENT_POSITIONAL_AUDIO)
    Engine.instance.sceneComponentRegistry.delete(VideoComponent.name)
    Engine.instance.sceneLoadingRegistry.delete(SCENE_COMPONENT_VIDEO)
    Engine.instance.sceneComponentRegistry.delete(MediaComponent.name)
    Engine.instance.sceneLoadingRegistry.delete(SCENE_COMPONENT_MEDIA)
    Engine.instance.sceneComponentRegistry.delete(VolumetricComponent.name)
    Engine.instance.sceneLoadingRegistry.delete(SCENE_COMPONENT_VOLUMETRIC)

    audioState.gainNodeMixBuses.mediaStreams.value.disconnect()
    audioState.gainNodeMixBuses.mediaStreams.set(null!)
    audioState.gainNodeMixBuses.notifications.value.disconnect()
    audioState.gainNodeMixBuses.notifications.set(null!)
    audioState.gainNodeMixBuses.music.value.disconnect()
    audioState.gainNodeMixBuses.music.set(null!)
    audioState.gainNodeMixBuses.soundEffects.value.disconnect()
    audioState.gainNodeMixBuses.soundEffects.set(null!)

    removeQuery(mediaQuery)
    removeQuery(videoQuery)
    removeQuery(volumetricQuery)

    for (const sound of Object.values(AudioEffectPlayer.SOUNDS)) delete AudioEffectPlayer.instance.bufferMap[sound]
  }

  return { execute, cleanup }
}<|MERGE_RESOLUTION|>--- conflicted
+++ resolved
@@ -133,17 +133,9 @@
     function handleAutoplay() {
       enableAudioContext()
       for (const entity of mediaQuery()) {
-<<<<<<< HEAD
-        const media = getMutableComponent(entity, MediaComponent)
-        if (media.playing.value) return
-        if (media.paused.value && media.autoplay.value) media.paused.set(false)
-        // safari requires play() to be called in the DOM handle function
-        getComponent(entity, MediaElementComponent)?.element.play()
-=======
         const mediaElement = getComponent(entity, MediaElementComponent)
         const media = getComponent(entity, MediaComponent)
         if (!media.paused && mediaElement?.element.paused) mediaElement.element.play()
->>>>>>> a9dfc0a9
       }
     }
     // TODO: add destroy callbacks
