--- conflicted
+++ resolved
@@ -40,11 +40,7 @@
     console.log('starting audio')
     audioReady = true
     Engine.camera.add(Engine.audioListener)
-<<<<<<< HEAD
-    dispatchAction(Engine.store, EngineActions.startSuspendedContexts() as any)
-=======
     dispatchAction(Engine.store, EngineActions.startSuspendedContexts())
->>>>>>> 5ac3dc83
     window.AudioContext = window.AudioContext || (window as any).webkitAudioContext
     if (window.AudioContext) {
       context = new window.AudioContext()
