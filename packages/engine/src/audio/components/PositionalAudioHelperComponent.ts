/*
CPAL-1.0 License

The contents of this file are subject to the Common Public Attribution License
Version 1.0. (the "License"); you may not use this file except in compliance
with the License. You may obtain a copy of the License at
https://github.com/ir-engine/ir-engine/blob/dev/LICENSE.
The License is based on the Mozilla Public License Version 1.1, but Sections 14
and 15 have been added to cover use of software over a computer network and 
provide for limited attribution for the Original Developer. In addition, 
Exhibit A has been modified to be consistent with Exhibit B.

Software distributed under the License is distributed on an "AS IS" basis,
WITHOUT WARRANTY OF ANY KIND, either express or implied. See the License for the
specific language governing rights and limitations under the License.

The Original Code is Infinite Reality Engine.

The Original Developer is the Initial Developer. The Initial Developer of the
Original Code is the Infinite Reality Engine team.

All portions of the code written by the Infinite Reality Engine team are Copyright © 2021-2023 
Infinite Reality Engine. All Rights Reserved.
*/

import { useEffect } from 'react'
import {
  BufferAttribute,
  BufferGeometry,
  InterleavedBufferAttribute,
  Line,
  LineBasicMaterial,
  Material,
  MathUtils
} from 'three'

<<<<<<< HEAD
import { useDidMount } from '@ir-engine/common/src/utils/useDidMount'
import { defineComponent, Entity, useComponent, useEntityContext } from '@ir-engine/ecs'
import { NO_PROXY } from '@ir-engine/hyperflux'
=======
import { defineComponent, Entity, useComponent, useEntityContext } from '@ir-engine/ecs'
import { NO_PROXY, useDidMount } from '@ir-engine/hyperflux'
>>>>>>> b99a7f40
import { useHelperEntity } from '@ir-engine/spatial/src/common/debug/DebugComponentUtils'
import { useDisposable, useResource } from '@ir-engine/spatial/src/resources/resourceHooks'

import { AudioNodeGroup } from '../../scene/components/MediaComponent'

export const PositionalAudioHelperComponent = defineComponent({
  name: 'PositionalAudioHelperComponent',

  onInit: (entity) => {
    return {
      name: 'positional-audio-helper',
      audio: null! as AudioNodeGroup,
      range: 1,
      divisionsInnerAngle: 16,
      divisionsOuterAngle: 2,
      divisions: 0,
      entity: undefined as undefined | Entity
    }
  },

  onSet: (entity, component, json) => {
    if (!json) return

    if (!json.audio) throw new Error('PositionalAudioHelperComponent: Valid AudioNodeGroup required')
    component.audio.set(json.audio)
    if (typeof json.name === 'string') component.name.set(json.name)
    if (typeof json.range === 'number') component.range.set(json.range)
    if (typeof json.divisionsInnerAngle === 'number') component.divisionsInnerAngle.set(json.divisionsInnerAngle)
    if (typeof json.divisionsOuterAngle === 'number') component.divisionsOuterAngle.set(json.divisionsOuterAngle)
    component.divisions.set(component.divisionsInnerAngle.value + component.divisionsOuterAngle.value * 2)
  },

  reactor: function () {
    const entity = useEntityContext()
    const component = useComponent(entity, PositionalAudioHelperComponent)

    const createGeometry = () => {
      const geometry = new BufferGeometry()
      const positions = new Float32Array((component.divisions.value * 3 + 3) * 3)
      geometry.setAttribute('position', new BufferAttribute(positions, 3))
      return geometry
    }

    const [geometryState] = useResource<BufferGeometry>(createGeometry, entity)
    const [materialInnerAngle] = useResource(() => new LineBasicMaterial({ color: 0x00ff00 }), entity)
    const [materialOuterAngle] = useResource(() => new LineBasicMaterial({ color: 0xffff00 }), entity)
    const [line] = useDisposable(
      Line<BufferGeometry, LineBasicMaterial[]>,
      entity,
      geometryState.value as BufferGeometry,
      [materialOuterAngle.value as LineBasicMaterial, materialInnerAngle.value as LineBasicMaterial]
    )
    useHelperEntity(entity, component, line)

    useDidMount(() => {
      component.divisions.set(component.divisionsInnerAngle.value + component.divisionsOuterAngle.value * 2)
    }, [component.divisionsInnerAngle, component.divisionsOuterAngle])

    useDidMount(() => {
      geometryState.set(createGeometry())
      line.geometry = geometryState.get(NO_PROXY) as BufferGeometry
    }, [component.divisions])

    useEffect(() => {
      const audio = component.audio.value
      if (!audio.panner) return
      const range = component.range.value
      const divisionsInnerAngle = component.divisionsInnerAngle.value
      const divisionsOuterAngle = component.divisionsOuterAngle.value
      const geometry = geometryState.get(NO_PROXY)
      const materials = [materialOuterAngle.get(NO_PROXY), materialInnerAngle.get(NO_PROXY)]

      const coneInnerAngle = MathUtils.degToRad(audio.panner.coneInnerAngle)
      const coneOuterAngle = MathUtils.degToRad(audio.panner.coneOuterAngle)

      const halfConeInnerAngle = coneInnerAngle / 2
      const halfConeOuterAngle = coneOuterAngle / 2

      let start = 0
      let count = 0
      let i
      let stride

      const positionAttribute = geometry.attributes.position as BufferAttribute | InterleavedBufferAttribute

      geometry.clearGroups()

      function generateSegment(from, to, divisions, materialIndex) {
        const step = (to - from) / divisions

        positionAttribute.setXYZ(start, 0, 0, 0)
        count++

        for (i = from; i < to; i += step) {
          stride = start + count

          positionAttribute.setXYZ(stride, Math.sin(i) * range, 0, Math.cos(i) * range)
          positionAttribute.setXYZ(
            stride + 1,
            Math.sin(Math.min(i + step, to)) * range,
            0,
            Math.cos(Math.min(i + step, to)) * range
          )
          positionAttribute.setXYZ(stride + 2, 0, 0, 0)

          count += 3
        }

        geometry.addGroup(start, count, materialIndex)

        start += count
        count = 0
      }

      generateSegment(-halfConeOuterAngle, -halfConeInnerAngle, divisionsOuterAngle, 0)
      generateSegment(-halfConeInnerAngle, halfConeInnerAngle, divisionsInnerAngle, 1)
      generateSegment(halfConeInnerAngle, halfConeOuterAngle, divisionsOuterAngle, 0)

      positionAttribute.needsUpdate = true

      if (coneInnerAngle === coneOuterAngle) (materials[0] as Material).visible = false
    }, [component.audio, component.range, component.divisions])

    return null
  }
})<|MERGE_RESOLUTION|>--- conflicted
+++ resolved
@@ -34,14 +34,8 @@
   MathUtils
 } from 'three'
 
-<<<<<<< HEAD
-import { useDidMount } from '@ir-engine/common/src/utils/useDidMount'
-import { defineComponent, Entity, useComponent, useEntityContext } from '@ir-engine/ecs'
-import { NO_PROXY } from '@ir-engine/hyperflux'
-=======
 import { defineComponent, Entity, useComponent, useEntityContext } from '@ir-engine/ecs'
 import { NO_PROXY, useDidMount } from '@ir-engine/hyperflux'
->>>>>>> b99a7f40
 import { useHelperEntity } from '@ir-engine/spatial/src/common/debug/DebugComponentUtils'
 import { useDisposable, useResource } from '@ir-engine/spatial/src/resources/resourceHooks'
 
