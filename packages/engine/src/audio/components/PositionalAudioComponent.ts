--- conflicted
+++ resolved
@@ -27,6 +27,7 @@
 
 import {
   defineComponent,
+  hasComponent,
   setComponent,
   useComponent,
   useOptionalComponent
@@ -72,6 +73,7 @@
   },
 
   onSet: (entity, component, json) => {
+    if (hasComponent(entity, VolumetricComponent) || hasComponent(entity, MediaComponent)) return
     setComponent(entity, MediaComponent, {})
 
     if (!json) return
@@ -112,14 +114,6 @@
     const debugEnabled = useHookstate(getMutableState(RendererState).nodeHelperVisibility)
     const audio = useComponent(entity, PositionalAudioComponent)
     const mediaElement = useOptionalComponent(entity, MediaElementComponent)
-<<<<<<< HEAD
-    useEffect(() => {
-      if (hasComponent(entity, VolumetricComponent) || hasComponent(entity, MediaComponent)) return
-
-      setComponent(entity, MediaComponent, {})
-    }, [])
-=======
->>>>>>> 0b532b42
 
     useEffect(() => {
       if (
