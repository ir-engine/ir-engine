--- conflicted
+++ resolved
@@ -78,22 +78,8 @@
   const body = world.createRigidBody(rigidBodyDesc)
   colliderDesc.forEach((desc) => world.createCollider(desc, body))
 
-<<<<<<< HEAD
-  const rigidBody = addComponent(entity, RigidBodyComponent, {
-    body: body,
-    previousPosition: proxifyVector3(RigidBodyComponent.previousPosition, entity),
-    previousRotation: proxifyQuaternion(RigidBodyComponent.previousRotation, entity),
-    previousLinearVelocity: proxifyVector3(RigidBodyComponent.previousLinearVelocity, entity),
-    previousAngularVelocity: proxifyVector3(RigidBodyComponent.previousAngularVelocity, entity)
-  }).value
-
-  rigidBody.previousPosition.copy(rigidBody.body.translation() as Vector3)
-  rigidBody.previousRotation.copy(rigidBody.body.rotation() as Quaternion)
-
-=======
   const rigidBody = addComponent(entity, RigidBodyComponent, { body })
->>>>>>> 50d83540
-  const RigidBodyTypeTagComponent = getTagComponentForRigidBody(rigidBody.body.bodyType())
+  const RigidBodyTypeTagComponent = getTagComponentForRigidBody(rigidBody.body.value.bodyType())
   addComponent(entity, RigidBodyTypeTagComponent, true)
 
   // set entity in userdata for fast look up when required.
