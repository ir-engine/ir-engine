--- conflicted
+++ resolved
@@ -38,7 +38,6 @@
 const halfPI = Math.PI / 2
 
 type ColliderData = {
-<<<<<<< HEAD
   type?: ColliderTypes;
   bodytype?: BodyType;
   isTrigger?: boolean;
@@ -47,15 +46,6 @@
   restitution?: number;
   action?:any;
   link?:string;
-=======
-  type: ColliderTypes
-  bodytype?: BodyType
-  isTrigger?: boolean
-  staticFriction?: number
-  dynamicFriction?: number
-  restitution?: number
-  action?: any
->>>>>>> b73d09d1
 }
 
 type ModelData = {
