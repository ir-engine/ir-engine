--- conflicted
+++ resolved
@@ -1,13 +1,8 @@
 import { Entity } from '../../ecs/classes/Entity'
 import { getComponent } from '../../ecs/functions/EntityFunctions'
 import { Network } from '../../networking/classes/Network'
-<<<<<<< HEAD
 import { NetworkObjectComponent } from '../../networking/components/NetworkObjectComponent'
-import { SnapshotData, StateInterEntity } from '../../networking/types/SnapshotDataTypes'
-=======
-import { NetworkObject } from '../../networking/components/NetworkObject'
 import { SnapshotData } from '../../networking/types/SnapshotDataTypes'
->>>>>>> e8af90f3
 import { ColliderComponent } from '../components/ColliderComponent'
 import { findInterpolationSnapshot } from './findInterpolationSnapshot'
 
@@ -19,15 +14,10 @@
  * @param {number} delta the delta of this frame
  */
 
-<<<<<<< HEAD
 const offsetMaxDistanceSq = 1
 
-export const rigidbodyCorrectionBehavior: Behavior = (entity: Entity, snapshots: SnapshotData, delta): void => {
+export const rigidbodyCorrectionBehavior = (entity: Entity, snapshots: SnapshotData, delta): void => {
   const networkId = getComponent(entity, NetworkObjectComponent).networkId
-=======
-export const rigidbodyCorrectionBehavior = (entity: Entity, snapshots: SnapshotData, delta): void => {
-  const networkId = getComponent(entity, NetworkObject).networkId
->>>>>>> e8af90f3
   const collider = getComponent(entity, ColliderComponent)
 
   snapshots.new.push({
