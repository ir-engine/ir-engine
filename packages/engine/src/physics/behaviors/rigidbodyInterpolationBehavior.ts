import { Behavior } from "../../common/interfaces/Behavior";
import { Entity } from "../../ecs/classes/Entity";
import { getMutableComponent } from "../../ecs/functions/EntityFunctions";
import { Network } from "../../networking/classes/Network";
import { SnapshotData, StateInterEntity } from "../../networking/types/SnapshotDataTypes";
import { ColliderComponent } from "../components/ColliderComponent";
import { findInterpolationSnapshot } from "./findInterpolationSnapshot";

/**
 * @author HydraFire <github.com/HydraFire>
 * Interpolates the rigidbody's transform with the interpolated snapshots
 * @param {Entity} entity the entity belonging to the rigidbody
 * @param {SnapshotData} snapshots the snapshot data to use
 * @param {number} delta the delta of this frame
 */

export const rigidbodyInterpolationBehavior: Behavior = (entity: Entity, snapshots: SnapshotData, delta): void => {

  const collider = getMutableComponent(entity, ColliderComponent);
  const interpolationSnapshot = findInterpolationSnapshot(entity, snapshots.interpolation) ?? findInterpolationSnapshot(entity, Network.instance.snapshot);

  if (interpolationSnapshot == null) return;

  collider.body.updateTransform({
    translation: {
      x: interpolationSnapshot.x,
      y: interpolationSnapshot.y,
      z: interpolationSnapshot.z,
    },
    rotation: {
      x: interpolationSnapshot.qX,
      y: interpolationSnapshot.qY,
      z: interpolationSnapshot.qZ,
      w: interpolationSnapshot.qW
    },
<<<<<<< HEAD
    linearVelocity: {
      x: (interpolationSnapshot as StateInterEntity).vX,
      y: (interpolationSnapshot as StateInterEntity).vY,
      z: (interpolationSnapshot as StateInterEntity).vZ,
    }
  })

  collider.velocity.set(
    (interpolationSnapshot as StateInterEntity).vX,
    (interpolationSnapshot as StateInterEntity).vY,
    (interpolationSnapshot as StateInterEntity).vZ,
  );
=======
    // linearVelocity: {
    //   x: interpolationSnapshot.vX,
    //   y: interpolationSnapshot.vY,
    //   z: interpolationSnapshot.vZ,
    // }
  })

  // collider.velocity.set(
  //   interpolationSnapshot.vX,
  //   interpolationSnapshot.vY,
  //   interpolationSnapshot.vZ
  // );
>>>>>>> c80425a6

};<|MERGE_RESOLUTION|>--- conflicted
+++ resolved
@@ -33,32 +33,17 @@
       z: interpolationSnapshot.qZ,
       w: interpolationSnapshot.qW
     },
-<<<<<<< HEAD
-    linearVelocity: {
-      x: (interpolationSnapshot as StateInterEntity).vX,
-      y: (interpolationSnapshot as StateInterEntity).vY,
-      z: (interpolationSnapshot as StateInterEntity).vZ,
-    }
-  })
-
-  collider.velocity.set(
-    (interpolationSnapshot as StateInterEntity).vX,
-    (interpolationSnapshot as StateInterEntity).vY,
-    (interpolationSnapshot as StateInterEntity).vZ,
-  );
-=======
     // linearVelocity: {
-    //   x: interpolationSnapshot.vX,
-    //   y: interpolationSnapshot.vY,
-    //   z: interpolationSnapshot.vZ,
+    //   x: (interpolationSnapshot as StateInterEntity).vX,
+    //   y: (interpolationSnapshot as StateInterEntity).vY,
+    //   z: (interpolationSnapshot as StateInterEntity).vZ,
     // }
   })
 
   // collider.velocity.set(
-  //   interpolationSnapshot.vX,
-  //   interpolationSnapshot.vY,
-  //   interpolationSnapshot.vZ
+  //   (interpolationSnapshot as StateInterEntity).vX,
+  //   (interpolationSnapshot as StateInterEntity).vY,
+  //   (interpolationSnapshot as StateInterEntity).vZ,
   // );
->>>>>>> c80425a6
 
 };