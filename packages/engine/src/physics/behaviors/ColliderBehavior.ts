import { Behavior } from '../../common/interfaces/Behavior';
import { TransformComponent } from '../../transform/components/TransformComponent';
import { ColliderComponent } from '../components/ColliderComponent';
import {
  createBox,
  createCylinder,
  createSphere,
  createConvexGeometry,
  createGroundGeometry
} from './PhysicsBehaviors';
import { Entity } from '../../ecs/classes/Entity';
import { PhysicsManager } from '../components/PhysicsManager';
import { getMutableComponent, hasComponent, getComponent, addComponent } from '../../ecs/functions/EntityFunctions';
import { Object3DComponent } from '../../common/components/Object3DComponent';
import { cannonFromThreeVector } from '../../common/functions/cannonFromThreeVector';
import { Vec3, Shape, Body } from 'cannon-es';

export const addCollider: Behavior = (entity: Entity, args: { type: string, phase?: string }): void => {
  if (args.phase === 'onRemoved') {
    const collider = getComponent<ColliderComponent>(entity, ColliderComponent, true);
    if (collider) {
      PhysicsManager.instance.physicsWorld.removeBody(collider.collider);
    }
    return
  }

  // phase onAdded
  console.log("*** Adding collider")
  const collider = getMutableComponent<ColliderComponent>(entity, ColliderComponent);
  const transform = getComponent<TransformComponent>(entity, TransformComponent);
  if(collider.type === undefined) collider.type === args.type ?? 'box';

    let body;
    if (collider.type === 'box') body = createBox(entity);
    else if (collider.type === 'cylinder') body = createCylinder(entity);
    else if (collider.type === 'sphere') body = createSphere(entity);
    else if (collider.type === 'convex') body = createConvexGeometry(entity, getMutableComponent<Object3DComponent>(entity, Object3DComponent as any).value);
    else if (collider.type === 'ground') body = createGroundGeometry(entity);

    // If this entity has an object3d, get the position of that
<<<<<<< HEAD
    //
     if(hasComponent(entity, Object3DComponent)){
       body.position = cannonFromThreeVector(transform.position)
     } else {
       body.position = new Vec3()
     }
     collider.collider = body;

     PhysicsManager.instance.physicsWorld.addBody(collider.collider);
     console.log(PhysicsManager.instance.physicsWorld)

     const DebugOptions = {
      onInit: (body: Body, mesh: Mesh, shape: Shape) => 	console.log("body: ", body, " | mesh: ", mesh, " | shape: ", shape),
      onUpdate: (body: Body, mesh: Mesh, shape: Shape) => console.log("body position: ", body.position, " | body: ", body, " | mesh: ", mesh, " | shape: ", shape)
     }
    //debug(Engine.scene, PhysicsManager.instance.physicsWorld.bodies, DebugOptions)

=======
    // if(hasComponent(entity, Object3DComponent)){
    //   body.position = cannonFromThreeVector(getComponent<Object3DComponent>(entity, Object3DComponent).value.position)
    // } else {
    //   body.position = new Vec3()
    // }


  PhysicsManager.instance.physicsWorld.addBody(collider.collider);
>>>>>>> 1e7929c2
};<|MERGE_RESOLUTION|>--- conflicted
+++ resolved
@@ -27,9 +27,10 @@
   // phase onAdded
   console.log("*** Adding collider")
   const collider = getMutableComponent<ColliderComponent>(entity, ColliderComponent);
-  const transform = getComponent<TransformComponent>(entity, TransformComponent);
-  if(collider.type === undefined) collider.type === args.type ?? 'box';
+    const transform = addComponent<TransformComponent>(entity, TransformComponent);
+    //if(collider.type === undefined) collider.type === args.type ?? 'box'
 
+    console.log("collider collider")
     let body;
     if (collider.type === 'box') body = createBox(entity);
     else if (collider.type === 'cylinder') body = createCylinder(entity);
@@ -37,26 +38,12 @@
     else if (collider.type === 'convex') body = createConvexGeometry(entity, getMutableComponent<Object3DComponent>(entity, Object3DComponent as any).value);
     else if (collider.type === 'ground') body = createGroundGeometry(entity);
 
+    collider.collider = body;
+    console.log('EMERCY ////////////////////////');
+
+    console.log(collider.collider)
+
     // If this entity has an object3d, get the position of that
-<<<<<<< HEAD
-    //
-     if(hasComponent(entity, Object3DComponent)){
-       body.position = cannonFromThreeVector(transform.position)
-     } else {
-       body.position = new Vec3()
-     }
-     collider.collider = body;
-
-     PhysicsManager.instance.physicsWorld.addBody(collider.collider);
-     console.log(PhysicsManager.instance.physicsWorld)
-
-     const DebugOptions = {
-      onInit: (body: Body, mesh: Mesh, shape: Shape) => 	console.log("body: ", body, " | mesh: ", mesh, " | shape: ", shape),
-      onUpdate: (body: Body, mesh: Mesh, shape: Shape) => console.log("body position: ", body.position, " | body: ", body, " | mesh: ", mesh, " | shape: ", shape)
-     }
-    //debug(Engine.scene, PhysicsManager.instance.physicsWorld.bodies, DebugOptions)
-
-=======
     // if(hasComponent(entity, Object3DComponent)){
     //   body.position = cannonFromThreeVector(getComponent<Object3DComponent>(entity, Object3DComponent).value.position)
     // } else {
@@ -65,5 +52,4 @@
 
 
   PhysicsManager.instance.physicsWorld.addBody(collider.collider);
->>>>>>> 1e7929c2
 };