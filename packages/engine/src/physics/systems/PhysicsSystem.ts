--- conflicted
+++ resolved
@@ -84,12 +84,7 @@
   world: World,
   attributes: { simulationEnabled?: boolean }
 ): Promise<System> {
-<<<<<<< HEAD
   let simulationEnabled = true
-=======
-  console.log('PhysicsSystem being initialized')
-  let simulationEnabled = false
->>>>>>> 77fc36c9
 
   EngineEvents.instance.addEventListener(EngineEvents.EVENTS.ENABLE_SCENE, (ev: any) => {
     console.log('Physics System got ENABLE_SCENE')
@@ -98,22 +93,11 @@
     }
   })
 
-<<<<<<< HEAD
-=======
-  simulationEnabled = attributes.simulationEnabled ?? true
-  console.log('simulationEnabled', simulationEnabled)
-
->>>>>>> 77fc36c9
   world.receptors.add(avatarActionReceptor)
   console.log('Added avatarActionReceptor to world')
 
-<<<<<<< HEAD
   world.physics = new Physics()
   await world.physics.createScene()
-=======
-  await createPhysXWorker()
-  console.log('created PhysXWorker')
->>>>>>> 77fc36c9
 
   return () => {
     for (const entity of spawnRigidbodyQuery.enter()) {
