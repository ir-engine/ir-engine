import { Transform } from '@gltf-transform/extensions'
import { Not } from 'bitecs'
import { Quaternion, Vector3 } from 'three'

import { createActionQueue, getState } from '@xrengine/hyperflux'

import { AvatarComponent } from '../../avatar/components/AvatarComponent'
import { Engine } from '../../ecs/classes/Engine'
import { EngineState } from '../../ecs/classes/EngineState'
import { Entity } from '../../ecs/classes/Entity'
import { World } from '../../ecs/classes/World'
import { defineQuery, getComponent, removeComponent } from '../../ecs/functions/ComponentFunctions'
import { NetworkObjectComponent } from '../../networking/components/NetworkObjectComponent'
import { NetworkObjectDirtyTag } from '../../networking/components/NetworkObjectDirtyTag'
import { NetworkObjectOwnedTag } from '../../networking/components/NetworkObjectOwnedTag'
import { WorldNetworkAction } from '../../networking/functions/WorldNetworkAction'
import { NameComponent } from '../../scene/components/NameComponent'
import { TransformComponent } from '../../transform/components/TransformComponent'
import { Physics } from '../classes/Physics'
import { CollisionComponent } from '../components/CollisionComponent'
import { RaycastComponent } from '../components/RaycastComponent'
import { RigidBodyComponent } from '../components/RigidBodyComponent'
import { RigidBodyFixedTagComponent } from '../components/RigidBodyFixedTagComponent'
import { VelocityComponent } from '../components/VelocityComponent'
import { ColliderHitEvent, CollisionEvents } from '../types/PhysicsTypes'

// Receptor
export function teleportObjectReceptor(
  action: ReturnType<typeof WorldNetworkAction.teleportObject>,
  world = Engine.instance.currentWorld
) {
  const entity = world.getNetworkObject(action.object.ownerId, action.object.networkId)!
  const body = getComponent(entity, RigidBodyComponent).body
  if (body) {
    body.setTranslation(action.position, true)
    body.setRotation(action.rotation, true)
    body.setLinvel({ x: 0, y: 0, z: 0 }, true)
    body.setAngvel({ x: 0, y: 0, z: 0 }, true)
  }
}

const processRaycasts = (world: World, entity: Entity) => {
  Physics.castRay(world.physicsWorld, getComponent(entity, RaycastComponent))
}

const processCollisions = (world: World, drainCollisions, collisionEntities: Entity[]) => {
  const existingColliderHits = [] as Array<{ entity: Entity; collisionEntity: Entity; hit: ColliderHitEvent }>

<<<<<<< HEAD
  // Ignore if we own this object or no new network state has been received for this object
  // (i.e. packet loss and/or state not sent out from server because no change in state since last frame)
  if (network.authorityUserId === Engine.instance.userId) {
    // console.log('ignoring state for:', nameComponent)
    return
  }

  const body = getComponent(entity, RigidBodyComponent)
  const { position, rotation } = getComponent(entity, TransformComponent)
  const { linear, angular } = getComponent(entity, VelocityComponent)

  // console.log('updateDirtyDynamicBodiesFromNetwork',getComponent(entity, NetworkObjectComponent), getComponent(entity, NameComponent).name, body.bodyType())

  body.setTranslation(position, true)
  body.setRotation(rotation, true)
  body.setLinvel(linear, true)
  body.setAngvel(angular, true)

  removeComponent(entity, NetworkObjectDirtyTag)
}

const updateTransformFromBody = (world: World, entity: Entity) => {
  const body = getComponent(entity, RigidBodyComponent)
  const { position, rotation } = getComponent(entity, TransformComponent)
  const { linear, angular } = getComponent(entity, VelocityComponent)

  // console.log('updateTransformFromBody', getComponent(entity, NetworkObjectComponent), getComponent(entity, NameComponent).name, body.bodyType())

  position.copy(body.translation() as Vector3)
  rotation.copy(body.rotation() as Quaternion)
=======
  for (const collisionEntity of collisionEntities) {
    const collisionComponent = getComponent(collisionEntity, CollisionComponent)
    for (const [entity, hit] of collisionComponent) {
      if (hit.type !== CollisionEvents.COLLISION_PERSIST && hit.type !== CollisionEvents.TRIGGER_PERSIST) {
        existingColliderHits.push({ entity, collisionEntity, hit })
      }
    }
  }

  world.physicsCollisionEventQueue.drainCollisionEvents(drainCollisions)
>>>>>>> f1a1a9c9

  for (const { entity, collisionEntity, hit } of existingColliderHits) {
    const collisionComponent = getComponent(collisionEntity, CollisionComponent)
    if (!collisionComponent) continue
    const newHit = collisionComponent.get(entity)!
    if (!newHit) continue
    if (hit.type === CollisionEvents.COLLISION_START && newHit.type === CollisionEvents.COLLISION_START) {
      newHit.type = CollisionEvents.COLLISION_PERSIST
    }
    if (hit.type === CollisionEvents.TRIGGER_START && newHit.type === CollisionEvents.TRIGGER_START) {
      newHit.type = CollisionEvents.TRIGGER_PERSIST
    }
    if (hit.type === CollisionEvents.COLLISION_END && newHit.type === CollisionEvents.COLLISION_END) {
      collisionComponent.delete(entity)
    }
    if (hit.type === CollisionEvents.TRIGGER_END && newHit.type === CollisionEvents.TRIGGER_END) {
      collisionComponent.delete(entity)
    }
  }
}

export default async function PhysicsSystem(world: World) {
  const raycastQuery = defineQuery([RaycastComponent])

  const dirtyNetworkedDynamicRigidBodyQuery = defineQuery([
    NetworkObjectComponent,
    NetworkObjectDirtyTag,
    RigidBodyComponent,
    Not(RigidBodyFixedTagComponent)
  ])

<<<<<<< HEAD
  const nonNetworkedDynamicRigidBodyQuery = defineQuery([
    Not(AvatarComponent),
    RigidBodyComponent,
    Not(RigidBodyFixedTagComponent)
  ])
=======
>>>>>>> f1a1a9c9
  const rigidBodyQuery = defineQuery([RigidBodyComponent])

  const ownedRigidBodyQuery = defineQuery([RigidBodyComponent, NetworkObjectOwnedTag])
  const notOwnedRigidBodyQuery = defineQuery([RigidBodyComponent, Not(NetworkObjectOwnedTag)])

  const teleportObjectQueue = createActionQueue(WorldNetworkAction.teleportObject.matches)

  await Physics.load()
  world.physicsWorld = Physics.createWorld()
  world.physicsCollisionEventQueue = Physics.createCollisionEventQueue()
  const drainCollisions = Physics.drainCollisionEventQueue(world.physicsWorld)

  const collisionQuery = defineQuery([CollisionComponent])

  return () => {
    for (const action of teleportObjectQueue()) teleportObjectReceptor(action)

    for (const entity of rigidBodyQuery.exit()) {
      Physics.removeRigidBody(entity, world.physicsWorld, true)
    }

    if (!Engine.instance.isEditor) {
      // applying physics to remote objects is still buggy, particularly due to lack of constraints on avatar physics
      for (const entity of ownedRigidBodyQuery()) {
        const rigidBody = getComponent(entity, RigidBodyComponent)
        rigidBody.previousPosition.copy(rigidBody.body.translation() as Vector3)
        rigidBody.previousRotation.copy(rigidBody.body.rotation() as Quaternion)
        rigidBody.previousLinearVelocity.copy(rigidBody.body.linvel() as Vector3)
        rigidBody.previousAngularVelocity.copy(rigidBody.body.linvel() as Vector3)
      }

      // update position and velocity for network objects
      // (this needs to be updated each frame, because remote avatars are not locally constrained)
      for (const entity of notOwnedRigidBodyQuery()) {
        const { body } = getComponent(entity, RigidBodyComponent)
        const { position, rotation } = getComponent(entity, TransformComponent)
        const { linear, angular } = getComponent(entity, VelocityComponent)
        body.setTranslation(position, true)
        body.setRotation(rotation, true)
        body.setLinvel(linear, true)
        body.setAngvel(angular, true)
        world.dirtyTransforms.add(entity)
      }

      // step physics world
      world.physicsWorld.timestep = getState(EngineState).fixedDeltaSeconds.value
      world.physicsWorld.step(world.physicsCollisionEventQueue)

      const collisionEntities = collisionQuery()

      processCollisions(world, drainCollisions, collisionEntities)

      for (const entity of raycastQuery()) processRaycasts(world, entity)
    }
  }
}<|MERGE_RESOLUTION|>--- conflicted
+++ resolved
@@ -1,20 +1,15 @@
-import { Transform } from '@gltf-transform/extensions'
 import { Not } from 'bitecs'
 import { Quaternion, Vector3 } from 'three'
 
 import { createActionQueue, getState } from '@xrengine/hyperflux'
 
-import { AvatarComponent } from '../../avatar/components/AvatarComponent'
 import { Engine } from '../../ecs/classes/Engine'
 import { EngineState } from '../../ecs/classes/EngineState'
 import { Entity } from '../../ecs/classes/Entity'
 import { World } from '../../ecs/classes/World'
 import { defineQuery, getComponent, removeComponent } from '../../ecs/functions/ComponentFunctions'
-import { NetworkObjectComponent } from '../../networking/components/NetworkObjectComponent'
-import { NetworkObjectDirtyTag } from '../../networking/components/NetworkObjectDirtyTag'
 import { NetworkObjectOwnedTag } from '../../networking/components/NetworkObjectOwnedTag'
 import { WorldNetworkAction } from '../../networking/functions/WorldNetworkAction'
-import { NameComponent } from '../../scene/components/NameComponent'
 import { TransformComponent } from '../../transform/components/TransformComponent'
 import { Physics } from '../classes/Physics'
 import { CollisionComponent } from '../components/CollisionComponent'
@@ -46,38 +41,6 @@
 const processCollisions = (world: World, drainCollisions, collisionEntities: Entity[]) => {
   const existingColliderHits = [] as Array<{ entity: Entity; collisionEntity: Entity; hit: ColliderHitEvent }>
 
-<<<<<<< HEAD
-  // Ignore if we own this object or no new network state has been received for this object
-  // (i.e. packet loss and/or state not sent out from server because no change in state since last frame)
-  if (network.authorityUserId === Engine.instance.userId) {
-    // console.log('ignoring state for:', nameComponent)
-    return
-  }
-
-  const body = getComponent(entity, RigidBodyComponent)
-  const { position, rotation } = getComponent(entity, TransformComponent)
-  const { linear, angular } = getComponent(entity, VelocityComponent)
-
-  // console.log('updateDirtyDynamicBodiesFromNetwork',getComponent(entity, NetworkObjectComponent), getComponent(entity, NameComponent).name, body.bodyType())
-
-  body.setTranslation(position, true)
-  body.setRotation(rotation, true)
-  body.setLinvel(linear, true)
-  body.setAngvel(angular, true)
-
-  removeComponent(entity, NetworkObjectDirtyTag)
-}
-
-const updateTransformFromBody = (world: World, entity: Entity) => {
-  const body = getComponent(entity, RigidBodyComponent)
-  const { position, rotation } = getComponent(entity, TransformComponent)
-  const { linear, angular } = getComponent(entity, VelocityComponent)
-
-  // console.log('updateTransformFromBody', getComponent(entity, NetworkObjectComponent), getComponent(entity, NameComponent).name, body.bodyType())
-
-  position.copy(body.translation() as Vector3)
-  rotation.copy(body.rotation() as Quaternion)
-=======
   for (const collisionEntity of collisionEntities) {
     const collisionComponent = getComponent(collisionEntity, CollisionComponent)
     for (const [entity, hit] of collisionComponent) {
@@ -88,7 +51,6 @@
   }
 
   world.physicsCollisionEventQueue.drainCollisionEvents(drainCollisions)
->>>>>>> f1a1a9c9
 
   for (const { entity, collisionEntity, hit } of existingColliderHits) {
     const collisionComponent = getComponent(collisionEntity, CollisionComponent)
@@ -112,27 +74,9 @@
 
 export default async function PhysicsSystem(world: World) {
   const raycastQuery = defineQuery([RaycastComponent])
-
-  const dirtyNetworkedDynamicRigidBodyQuery = defineQuery([
-    NetworkObjectComponent,
-    NetworkObjectDirtyTag,
-    RigidBodyComponent,
-    Not(RigidBodyFixedTagComponent)
-  ])
-
-<<<<<<< HEAD
-  const nonNetworkedDynamicRigidBodyQuery = defineQuery([
-    Not(AvatarComponent),
-    RigidBodyComponent,
-    Not(RigidBodyFixedTagComponent)
-  ])
-=======
->>>>>>> f1a1a9c9
   const rigidBodyQuery = defineQuery([RigidBodyComponent])
-
   const ownedRigidBodyQuery = defineQuery([RigidBodyComponent, NetworkObjectOwnedTag])
   const notOwnedRigidBodyQuery = defineQuery([RigidBodyComponent, Not(NetworkObjectOwnedTag)])
-
   const teleportObjectQueue = createActionQueue(WorldNetworkAction.teleportObject.matches)
 
   await Physics.load()
@@ -150,7 +94,6 @@
     }
 
     if (!Engine.instance.isEditor) {
-      // applying physics to remote objects is still buggy, particularly due to lack of constraints on avatar physics
       for (const entity of ownedRigidBodyQuery()) {
         const rigidBody = getComponent(entity, RigidBodyComponent)
         rigidBody.previousPosition.copy(rigidBody.body.translation() as Vector3)
@@ -159,8 +102,11 @@
         rigidBody.previousAngularVelocity.copy(rigidBody.body.linvel() as Vector3)
       }
 
-      // update position and velocity for network objects
-      // (this needs to be updated each frame, because remote avatars are not locally constrained)
+      // reset position and velocity for network objects every frame
+      // (this needs to be updated each frame, because remote objects are not locally constrained)
+      // e.g., applying physics simulation to remote avatars is tricky, because avatar colliders should always be upright.
+      // TODO: it should be safe to skip this for objects unconstrained remote physics objects,
+      // we just need a way to identify them (Not(AvatarComponenent) may be enough for now...)
       for (const entity of notOwnedRigidBodyQuery()) {
         const { body } = getComponent(entity, RigidBodyComponent)
         const { position, rotation } = getComponent(entity, TransformComponent)
