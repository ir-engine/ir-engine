--- conflicted
+++ resolved
@@ -61,23 +61,6 @@
   removeComponent(entity, NetworkObjectDirtyTag)
 }
 
-<<<<<<< HEAD
-const processCollisions = (world: World) => {
-  Physics.drainCollisionEventQueue(world.physicsWorld, world.physicsCollisionEventQueue)
-  return world
-=======
-const updateTransformFromBody = (world: World, entity: Entity) => {
-  const body = getComponent(entity, RigidBodyComponent)
-  const { position, rotation } = getComponent(entity, TransformComponent)
-  const { linear, angular } = getComponent(entity, VelocityComponent)
-
-  position.copy(body.translation() as Vector3)
-  rotation.copy(body.rotation() as Quaternion)
-
-  linear.copy(body.linvel() as Vector3)
-  angular.copy(body.angvel() as Vector3)
-}
-
 const processCollisions = (world: World, drainCollisions, collisionEntities: Entity[]) => {
   const existingColliderHits = [] as Array<{ entity: Entity; collisionEntity: Entity; hit: ColliderHitEvent }>
 
@@ -110,7 +93,6 @@
       collisionComponent.delete(entity)
     }
   }
->>>>>>> b1dcdf40
 }
 
 export default async function PhysicsSystem(world: World) {
@@ -161,8 +143,6 @@
       processCollisions(world, drainCollisions, collisionEntities)
 
       for (const entity of raycastQuery()) processRaycasts(world, entity)
-
-      processCollisions(world)
     }
   }
 }