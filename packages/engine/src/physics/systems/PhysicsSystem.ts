import { System } from '../../ecs/classes/System';
import { PhysicsManager } from '../components/PhysicsManager';
import { RigidBody } from '../../physics/components/RigidBody';
import { VehicleBody } from '../../physics/components/VehicleBody';
import { WheelBody } from '../../physics/components/WheelBody';
import { addCollider } from '../behaviors/ColliderBehavior';
import { RigidBodyBehavior } from '../behaviors/RigidBodyBehavior';
import { VehicleBehavior } from '../behaviors/VehicleBehavior';
import { WheelBehavior } from '../behaviors/WheelBehavior';
import { ColliderComponent } from '../components/ColliderComponent';
import { FixedStepsRunner } from "../../common/functions/Timer";
import { physicsPreStep } from '../../templates/character/behaviors/physicsPreStep';
import { CharacterComponent } from '../../templates/character/components/CharacterComponent';
import { physicsPostStep } from '../../templates/character/behaviors/physicsPostStep';
import { updateCharacter } from '../../templates/character/behaviors/updateCharacter';
import { Engine } from '../../ecs/classes/Engine';

export class PhysicsSystem extends System {
  fixedExecute:(delta:number)=>void = null
  fixedRunner: FixedStepsRunner

  constructor() {
    super()
<<<<<<< HEAD
    this.fixedExecute = createFixedTimestep(60, this.onFixedExecute.bind(this))
    new PhysicsManager();
  }

=======
    this.fixedRunner = new FixedStepsRunner(Engine.physicsFrameRate, this.onFixedExecute.bind(this))
  }

  canExecute(delta:number): boolean {
    return super.canExecute(delta) && this.fixedRunner.canRun(delta);
  }

>>>>>>> 513d6dc4
  execute(delta):void {
    this.fixedRunner.run(delta)
  }

<<<<<<< HEAD
=======
  init ():void {
    new PhysicsManager({ framerate: Engine.physicsFrameRate });
  }

  dispose() {
    super.dispose();

    PhysicsManager.instance.dispose()
  }

>>>>>>> 513d6dc4
  onFixedExecute(delta) {
    this.queryResults.character.all?.forEach(entity => physicsPreStep(entity, null, delta));
    PhysicsManager.instance.frame++;
    PhysicsManager.instance.physicsWorld.step(PhysicsManager.instance.physicsFrameTime);
    this.queryResults.character.all?.forEach(entity => updateCharacter(entity, null, delta));

   this.queryResults.character.all?.forEach(entity => physicsPostStep(entity, null, delta));

    // // Collider
     this.queryResults.сollider.added?.forEach(entity => {
       console.log("onAdded called on collider behavior")
       addCollider(entity, { phase: 'onAdded' });
     });

     this.queryResults.сollider.removed?.forEach(entity => {
       console.log("onRemoved called on collider behavior")
       addCollider(entity, { phase: 'onRemoved' });
     });

    // RigidBody

    this.queryResults.rigidBody.added?.forEach(entity => {
      RigidBodyBehavior(entity, { phase: 'onAdded' });
    });

    this.queryResults.rigidBody.all?.forEach(entity => {
      RigidBodyBehavior(entity, { phase: 'onUpdate' });
    });

    this.queryResults.rigidBody.removed?.forEach(entity => {
      RigidBodyBehavior(entity, { phase: 'onRemoved' });
    });

    // Vehicle

    this.queryResults.vehicleBody.added?.forEach(entity => {
      VehicleBehavior(entity, { phase: 'onAdded' });
    });

    this.queryResults.vehicleBody.all?.forEach(entity => {
      VehicleBehavior(entity, { phase: 'onUpdate' });
    });
    this.queryResults.vehicleBody.removed?.forEach(entity => {
      VehicleBehavior(entity, { phase: 'onRemoved' });
    });

    // Wheel
    this.queryResults.wheelBody.added?.forEach(entity => {
      WheelBehavior(entity, { phase: 'onAdded' });
    });

    this.queryResults.wheelBody.all?.forEach((entity, i) => {
      WheelBehavior(entity, { phase: 'onUpdate', i });
    });

    this.queryResults.wheelBody.removed?.forEach(entity => {
      WheelBehavior(entity, { phase: 'onRemoved' });
    });
  }
}

PhysicsSystem.queries = {
  character: {
    components: [CharacterComponent],
  },
  сollider: {
    components: [ColliderComponent],
    listen: {
      added: true,
      removed: true
    }
  },
  rigidBody: {
    components: [RigidBody],
    listen: {
      added: true,
      removed: true
    }
  },
  vehicleBody: {
    components: [VehicleBody],
    listen: {
      added: true,
      removed: true
    }
  },
  wheelBody: {
    components: [WheelBody],
    listen: {
      added: true,
      removed: true
    }
  }
};<|MERGE_RESOLUTION|>--- conflicted
+++ resolved
@@ -21,28 +21,16 @@
 
   constructor() {
     super()
-<<<<<<< HEAD
-    this.fixedExecute = createFixedTimestep(60, this.onFixedExecute.bind(this))
-    new PhysicsManager();
-  }
-
-=======
     this.fixedRunner = new FixedStepsRunner(Engine.physicsFrameRate, this.onFixedExecute.bind(this))
+    new PhysicsManager({ framerate: Engine.physicsFrameRate });
   }
 
   canExecute(delta:number): boolean {
     return super.canExecute(delta) && this.fixedRunner.canRun(delta);
   }
 
->>>>>>> 513d6dc4
   execute(delta):void {
     this.fixedRunner.run(delta)
-  }
-
-<<<<<<< HEAD
-=======
-  init ():void {
-    new PhysicsManager({ framerate: Engine.physicsFrameRate });
   }
 
   dispose() {
@@ -51,7 +39,6 @@
     PhysicsManager.instance.dispose()
   }
 
->>>>>>> 513d6dc4
   onFixedExecute(delta) {
     this.queryResults.character.all?.forEach(entity => physicsPreStep(entity, null, delta));
     PhysicsManager.instance.frame++;
