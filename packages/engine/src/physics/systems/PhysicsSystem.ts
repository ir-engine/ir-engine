--- conflicted
+++ resolved
@@ -150,7 +150,7 @@
   const drainCollisions = Physics.drainCollisionEventQueue(Engine.instance.physicsWorld)
   const drainContacts = Physics.drainContactEventQueue(Engine.instance.physicsWorld)
 
-  world.networkSchema['ee.core.physics'] = {
+  Engine.instance.networkSchema['ee.core.physics'] = {
     read: PhysicsSerialization.readRigidBody,
     write: PhysicsSerialization.writeRigidBody
   }
@@ -257,13 +257,9 @@
     removeActionQueue(teleportObjectQueue)
     removeActionQueue(modifyPropertyActionQueue)
 
-<<<<<<< HEAD
     Engine.instance.physicsWorld.free()
-=======
-    world.physicsWorld.free()
-
-    delete world.networkSchema['ee.core.physics']
->>>>>>> 61267539
+
+    delete Engine.instance.networkSchema['ee.core.physics']
   }
 
   return { execute, cleanup }
