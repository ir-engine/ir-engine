import { Not } from 'bitecs'
import { Quaternion, Vector3 } from 'three'

import { createActionQueue, getState } from '@xrengine/hyperflux'

import { AvatarComponent } from '../../avatar/components/AvatarComponent'
import { Engine } from '../../ecs/classes/Engine'
import { EngineState } from '../../ecs/classes/EngineState'
import { Entity } from '../../ecs/classes/Entity'
import { World } from '../../ecs/classes/World'
import { defineQuery, getComponent, removeComponent } from '../../ecs/functions/ComponentFunctions'
import { LocalAvatarTagComponent } from '../../input/components/LocalAvatarTagComponent'
import { NetworkObjectComponent } from '../../networking/components/NetworkObjectComponent'
import { NetworkObjectDirtyTag } from '../../networking/components/NetworkObjectDirtyTag'
import { WorldNetworkAction } from '../../networking/functions/WorldNetworkAction'
import { NameComponent } from '../../scene/components/NameComponent'
import { TransformComponent } from '../../transform/components/TransformComponent'
import { Physics } from '../classes/Physics'
import { RaycastComponent } from '../components/RaycastComponent'
import { RigidBodyComponent } from '../components/RigidBodyComponent'
import { RigidBodyFixedTagComponent } from '../components/RigidBodyFixedTagComponent'
import { VelocityComponent } from '../components/VelocityComponent'

// Receptor
export function teleportObjectReceptor(
  action: ReturnType<typeof WorldNetworkAction.teleportObject>,
  world = Engine.instance.currentWorld
) {
  const entity = world.getNetworkObject(action.object.ownerId, action.object.networkId)!
  const body = getComponent(entity, RigidBodyComponent)
  if (body) {
    body.setTranslation(action.position, true)
    body.setRotation(action.rotation, true)
    body.setLinvel({ x: 0, y: 0, z: 0 }, true)
    body.setAngvel({ x: 0, y: 0, z: 0 }, true)
  }
}

const processRaycasts = (world: World, entity: Entity) => {
  Physics.castRay(world.physicsWorld, getComponent(entity, RaycastComponent))
}

// Set network state to physics body pose for objects not owned by this user.
const updateDirtyDynamicBodiesFromNetwork = (world: World, entity: Entity) => {
  const network = getComponent(entity, NetworkObjectComponent)

  // Ignore if we own this object or no new network state has been received for this object
  // (i.e. packet loss and/or state not sent out from server because no change in state since last frame)
  if (network.authorityUserId === Engine.instance.userId) {
    // console.log('ignoring state for:', nameComponent)
    return
  }

  const body = getComponent(entity, RigidBodyComponent)
  const { position, rotation } = getComponent(entity, TransformComponent)
  const { linear, angular } = getComponent(entity, VelocityComponent)

  // console.log('updateDirtyDynamicBodiesFromNetwork',getComponent(entity, NetworkObjectComponent), getComponent(entity, NameComponent).name, body.bodyType())

  body.setTranslation(position, true)
  body.setRotation(rotation, true)
  body.setLinvel(linear, true)
  body.setAngvel(angular, true)

  removeComponent(entity, NetworkObjectDirtyTag)
}

const updateTransformFromBody = (world: World, entity: Entity) => {
  const body = getComponent(entity, RigidBodyComponent)
  const { position, rotation } = getComponent(entity, TransformComponent)
  const { linear, angular } = getComponent(entity, VelocityComponent)

  // console.log('updateTransformFromBody', getComponent(entity, NetworkObjectComponent), getComponent(entity, NameComponent).name, body.bodyType())

  position.copy(body.translation() as Vector3)
  rotation.copy(body.rotation() as Quaternion)

  linear.copy(body.linvel() as Vector3)
  angular.copy(body.angvel() as Vector3)
}

const processCollisions = (world: World) => {
  Physics.drainCollisionEventQueue(world.physicsWorld, world.physicsCollisionEventQueue)
  return world
}

export default async function PhysicsSystem(world: World) {
  const raycastQuery = defineQuery([RaycastComponent])

  const dirtyNetworkedDynamicRigidBodyQuery = defineQuery([
    NetworkObjectComponent,
    NetworkObjectDirtyTag,
    RigidBodyComponent,
    Not(RigidBodyFixedTagComponent)
  ])

  const nonNetworkedDynamicRigidBodyQuery = defineQuery([
    Not(AvatarComponent),
    RigidBodyComponent,
    Not(RigidBodyFixedTagComponent)
  ])
  const rigidBodyQuery = defineQuery([RigidBodyComponent])

  const teleportObjectQueue = createActionQueue(WorldNetworkAction.teleportObject.matches)

  await Physics.load()
  world.physicsWorld = Physics.createWorld()
  world.physicsCollisionEventQueue = Physics.createCollisionEventQueue()

  return () => {
    for (const action of teleportObjectQueue()) teleportObjectReceptor(action)

    for (const entity of rigidBodyQuery.exit()) {
      Physics.removeRigidBody(entity, world.physicsWorld, true)
    }

    for (const entity of dirtyNetworkedDynamicRigidBodyQuery()) updateDirtyDynamicBodiesFromNetwork(world, entity)

<<<<<<< HEAD
    processCollisions(world)

    // step physics world
    world.physicsWorld.step(world.physicsCollisionEventQueue)

=======
    // step physics world
    world.physicsWorld.timestep = getState(EngineState).fixedDeltaSeconds.value
    world.physicsWorld.step(world.physicsCollisionEventQueue)

    for (const entity of raycastQuery()) processRaycasts(world, entity)
    processCollisions(world)

>>>>>>> 736f0bf9
    if (!Engine.instance.isEditor) {
      for (const entity of nonNetworkedDynamicRigidBodyQuery()) updateTransformFromBody(world, entity)
    }
  }
}<|MERGE_RESOLUTION|>--- conflicted
+++ resolved
@@ -116,13 +116,6 @@
 
     for (const entity of dirtyNetworkedDynamicRigidBodyQuery()) updateDirtyDynamicBodiesFromNetwork(world, entity)
 
-<<<<<<< HEAD
-    processCollisions(world)
-
-    // step physics world
-    world.physicsWorld.step(world.physicsCollisionEventQueue)
-
-=======
     // step physics world
     world.physicsWorld.timestep = getState(EngineState).fixedDeltaSeconds.value
     world.physicsWorld.step(world.physicsCollisionEventQueue)
@@ -130,7 +123,6 @@
     for (const entity of raycastQuery()) processRaycasts(world, entity)
     processCollisions(world)
 
->>>>>>> 736f0bf9
     if (!Engine.instance.isEditor) {
       for (const entity of nonNetworkedDynamicRigidBodyQuery()) updateTransformFromBody(world, entity)
     }
