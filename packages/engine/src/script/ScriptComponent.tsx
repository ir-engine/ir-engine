--- conflicted
+++ resolved
@@ -59,37 +59,19 @@
 
   onInit: (entity) => {
     return {
-<<<<<<< HEAD
-      script: '',
-      uuid: '',
-      src: '', // default path is in the scripts directory
-      async: false,
-      run: false,
-      disabled: false
-=======
       src: '' // default path is in the scripts directory
->>>>>>> 74c1fe7a
     }
   },
 
   toJSON: (entity, component) => {
     return {
-<<<<<<< HEAD
-      src: cleanStorageProviderURLs(component.src.get({ noproxy: true })),
-      async: component.async.value,
-      script: '',
-      run: false,
-      disabled: component.disabled.value
-=======
       src: cleanStorageProviderURLs(JSON.parse(JSON.stringify(component.src.get({ noproxy: true }))))
->>>>>>> 74c1fe7a
     }
   },
 
   onSet: (entity, component, json) => {
     if (!json) return
     if (typeof json.src === 'string') component.src.set(json.src)
-    if (typeof json.script === 'string') component.script.set(json.script)
   },
 
   // we make reactor for each component handle the engine
@@ -97,31 +79,12 @@
     const entity = useEntityContext()
     const scriptComponent = useComponent(entity, ScriptComponent)
 
-    const fetchCode = async () => {
-      const response = await fetch(scriptComponent.src.value)
-      const text = await response.text()
-      return text
-    }
-
     useEffect(() => {
-      if (!scriptComponent.src.value) return
-      fetchCode().then(scriptComponent.script.set)
-    }, [scriptComponent.src])
-
-    useEffect(() => {
-<<<<<<< HEAD
-      if (scriptComponent.disabled.value) return
-
-      const script: HTMLScriptElement | null = document.querySelector(`script[id="${scriptComponent.uuid.value}"]`)
-      if (!script) return
-
-=======
       if (getState(EngineState).isEditing) return
       const script = document.createElement('script')
       if (!scriptComponent.src.value) return // return for empty src
       if (!validateScriptUrl(entity, scriptComponent.src.value)) return // validation step
       clearErrors(entity, ScriptComponent)
->>>>>>> 74c1fe7a
       script.src = scriptComponent.src.value
 
       script.onerror = () => {
