import { System } from '../../ecs/classes/System'
import { SystemUpdateType } from '../../ecs/functions/SystemUpdateType'
import { EntityManager, NavMesh, Vector3 as YukaVector3, Path } from 'yuka'
import { AutoPilotRequestComponent } from '../component/AutoPilotRequestComponent'
import { AutoPilotComponent } from '../component/AutoPilotComponent'
import {
  addComponent,
  getComponent,
  getMutableComponent,
  hasComponent,
  removeComponent
} from '../../ecs/functions/EntityFunctions'
import { TransformComponent } from '../../transform/components/TransformComponent'
import { NavMeshComponent } from '../component/NavMeshComponent'
import { Raycaster, Vector3 } from 'three'
import { Object3DComponent } from '../../scene/components/Object3DComponent'
import { Engine } from '../../ecs/classes/Engine'
import { InputType } from '../../input/enums/InputType'
import { LifecycleValue } from '../../common/enums/LifecycleValue'
import { GamepadAxis } from '../../input/enums/InputEnums'
import { NumericalType } from '../../common/types/NumericalTypes'
import { AvatarComponent } from '../../avatar/components/AvatarComponent'
import { AutoPilotClickRequestComponent } from '../component/AutoPilotClickRequestComponent'
import { LocalInputReceiver } from '../../input/components/LocalInputReceiver'
import { updatePlayerRotationFromViewVector } from '../../character/functions/updatePlayerRotationFromViewVector'

const findPath = (navMesh: NavMesh, from: Vector3, to: Vector3): Path => {
  const points = navMesh.findPath(new YukaVector3(from.x, from.y, from.z), new YukaVector3(to.x, to.y, to.z))

  const path = new Path()
  for (const point of points) {
    path.add(point)
  }
  return path
}

export class AutopilotSystem extends System {
  raycaster = new Raycaster()

  execute(delta: number, time: number): void {
    for (const entity of this.queryResults.navClick.added) {
      const { coords } = getComponent(entity, AutoPilotClickRequestComponent)
      // console.log('~~~ coords', coords)
      this.raycaster.setFromCamera(coords, Engine.camera)

      const raycasterResults = []
      const clickResult = this.queryResults.navmeshes?.all?.reduce(
        (previousEntry, currentEntity) => {
          const mesh = getComponent(currentEntity, Object3DComponent).value
          raycasterResults.length = 0
          this.raycaster.intersectObject(mesh, true, raycasterResults)
          if (!raycasterResults.length) {
            return previousEntry
          }

          if (raycasterResults[0].distance < previousEntry.distance) {
            return {
              distance: raycasterResults[0].distance,
              point: raycasterResults[0].point,
              entity: currentEntity
            }
          }

          return previousEntry
        },
        { distance: Infinity, point: null, entity: null }
      )
      // console.log('~~~ clickResult', clickResult)

      if (clickResult.point) {
        console.log('ADD AutoPilotRequestComponent')
        addComponent(entity, AutoPilotRequestComponent, {
          point: clickResult.point,
          navEntity: clickResult.entity
        })
      }

      removeComponent(entity, AutoPilotClickRequestComponent)
    }

    // requests
    // generate path from target.graph and create new AutoPilotComponent (or reuse existing)
    for (const entity of this.queryResults.requests.added) {
      const request = getComponent(entity, AutoPilotRequestComponent)
      const navMeshComponent = getComponent(request.navEntity, NavMeshComponent)
      if (!navMeshComponent) {
        console.error('AutopilotSystem unable to process request - navigation entity does not have NavMeshComponent')
      }

      let autopilotComponent: AutoPilotComponent
      if (hasComponent(entity, AutoPilotComponent)) {
        // reuse component
        autopilotComponent = getMutableComponent(entity, AutoPilotComponent)
      } else {
        autopilotComponent = addComponent(entity, AutoPilotComponent)
      }
      autopilotComponent.navEntity = request.navEntity

      const { position } = getComponent(entity, TransformComponent)
      autopilotComponent.path = findPath(navMeshComponent.yukaNavMesh, position, request.point)
      console.log('autopilotComponent.path', autopilotComponent.path)

      // TODO: "mount" player? disable movement, etc.

      removeComponent(entity, AutoPilotRequestComponent)
    }

    // ongoing
    if (this.queryResults.ongoing.all.length) {
      // update our entity transform from vehicle
      const ROTATION_SPEED = 0.1 // angle per step in radians
      const ARRIVING_DISTANCE = 1
      const ARRIVED_DISTANCE = 0.1
      const MIN_SPEED = 0.2
      const stick = GamepadAxis.Left
      this.queryResults.ongoing.all.forEach((entity) => {
        const autopilot = getComponent(entity, AutoPilotComponent)
<<<<<<< HEAD
        const { position: avatarPosition } = getComponent(entity, TransformComponent)
        if (autopilot.path.current().distanceTo(avatarPosition as any) < 0.2) {
=======
        const { position: actorPosition } = getComponent(entity, TransformComponent)
        const targetFlatPosition = new Vector3(autopilot.path.current().x, 0, autopilot.path.current().z)
        const targetFlatDistance = targetFlatPosition.distanceTo(actorPosition.clone().setY(0))
        if (targetFlatDistance < ARRIVED_DISTANCE) {
>>>>>>> 0d2764ac
          if (autopilot.path.finished()) {
            // Path is finished!
            Engine.inputState.set(stick, {
              type: InputType.TWODIM,
              value: [0, 0, 0],
              lifecycleState: LifecycleValue.CHANGED
            })

            // Path is finished - remove component
            removeComponent(entity, AutoPilotComponent)
            return
          }
          autopilot.path.advance()
          return
        }

<<<<<<< HEAD
        const avatar = getComponent(entity, AvatarComponent)
        const avatarViewRotation = Math.atan2(avatar.viewVector.x, avatar.viewVector.z)

        const targetPosition = new Vector3(autopilot.path.current().x, 0, autopilot.path.current().z)
        const direction = targetPosition
          .sub(avatarPosition.clone().setY(0))
          .applyAxisAngle(new Vector3(0, -1, 0), avatarViewRotation)
=======
        const actor = getComponent(entity, CharacterComponent)
        const actorViewRotation = Math.atan2(actor.viewVector.x, actor.viewVector.z)
        const speedModifier = Math.min(
          1,
          Math.max(MIN_SPEED, targetFlatDistance < ARRIVING_DISTANCE ? targetFlatDistance / ARRIVING_DISTANCE : 1)
        )
        const direction = targetFlatPosition
          .clone()
          .sub(actorPosition.clone().setY(0))
          .applyAxisAngle(new Vector3(0, -1, 0), actorViewRotation)
>>>>>>> 0d2764ac
          .normalize()
        const targetAngle = Math.atan2(direction.x, direction.z)
        const stickValue = direction.clone().multiplyScalar(speedModifier) // speed

        const stickPosition: NumericalType = [stickValue.z, stickValue.x, targetAngle]
        // If position not set, set it with lifecycle started
        if (!Engine.inputState.has(stick)) {
          Engine.inputState.set(stick, {
            type: InputType.TWODIM,
            value: stickPosition,
            lifecycleState: LifecycleValue.STARTED
          })
        } else {
          // If position set, check it's value
          const oldStickPosition = Engine.inputState.get(stick)
          // If it's not the same, set it and update the lifecycle value to changed
          if (JSON.stringify(oldStickPosition) !== JSON.stringify(stickPosition)) {
            // console.log('---changed');
            // Set type to TWODIM (two-dimensional axis) and value to a normalized -1, 1 on X and Y
            Engine.inputState.set(stick, {
              type: InputType.TWODIM,
              value: stickPosition,
              lifecycleState: LifecycleValue.CHANGED
            })
          }
        }

        // rotation
        const targetDirection = targetFlatPosition.clone().sub(actorPosition).setY(0).normalize()
        // {
        //   // way 1
        //   const transform = getComponent(entity, TransformComponent)
        //   const forwardVector = new Vector3(0, 0, 1)
        //   applyVectorMatrixXZ(targetDirection, forwardVector)
        //   const targetQuaternion = new Quaternion().setFromUnitVectors(forwardVector, targetDirection)
        //   transform.rotation.rotateTowards(targetQuaternion, ROTATION_SPEED)
        //   // actor.viewVector.copy(targetDirection)
        //   actor.viewVector.copy(forwardVector).applyQuaternion(transform.rotation)
        // }
        {
          // way 2
          updatePlayerRotationFromViewVector(entity, targetDirection)
        }
      })
    }
  }

  static queries: any = {
    navmeshes: {
      components: [NavMeshComponent, Object3DComponent]
    },
    requests: {
      components: [AutoPilotRequestComponent],
      listen: {
        added: true
      }
    },
    ongoing: {
      components: [AutoPilotComponent],
      listen: {
        added: true,
        removed: true
      }
    },
    navClick: {
      components: [LocalInputReceiver, AutoPilotClickRequestComponent],
      listen: {
        added: true,
        removed: true
      }
    }
  }
}<|MERGE_RESOLUTION|>--- conflicted
+++ resolved
@@ -1,8 +1,11 @@
+import { Raycaster, Vector3 } from 'three'
+import { NavMesh, Path, Vector3 as YukaVector3 } from 'yuka'
+import { AvatarComponent } from '../../avatar/components/AvatarComponent'
+import { updatePlayerRotationFromViewVector } from '../../avatar/functions/updatePlayerRotationFromViewVector'
+import { LifecycleValue } from '../../common/enums/LifecycleValue'
+import { NumericalType } from '../../common/types/NumericalTypes'
+import { Engine } from '../../ecs/classes/Engine'
 import { System } from '../../ecs/classes/System'
-import { SystemUpdateType } from '../../ecs/functions/SystemUpdateType'
-import { EntityManager, NavMesh, Vector3 as YukaVector3, Path } from 'yuka'
-import { AutoPilotRequestComponent } from '../component/AutoPilotRequestComponent'
-import { AutoPilotComponent } from '../component/AutoPilotComponent'
 import {
   addComponent,
   getComponent,
@@ -10,19 +13,15 @@
   hasComponent,
   removeComponent
 } from '../../ecs/functions/EntityFunctions'
+import { LocalInputReceiver } from '../../input/components/LocalInputReceiver'
+import { GamepadAxis } from '../../input/enums/InputEnums'
+import { InputType } from '../../input/enums/InputType'
+import { Object3DComponent } from '../../scene/components/Object3DComponent'
 import { TransformComponent } from '../../transform/components/TransformComponent'
+import { AutoPilotClickRequestComponent } from '../component/AutoPilotClickRequestComponent'
+import { AutoPilotComponent } from '../component/AutoPilotComponent'
+import { AutoPilotRequestComponent } from '../component/AutoPilotRequestComponent'
 import { NavMeshComponent } from '../component/NavMeshComponent'
-import { Raycaster, Vector3 } from 'three'
-import { Object3DComponent } from '../../scene/components/Object3DComponent'
-import { Engine } from '../../ecs/classes/Engine'
-import { InputType } from '../../input/enums/InputType'
-import { LifecycleValue } from '../../common/enums/LifecycleValue'
-import { GamepadAxis } from '../../input/enums/InputEnums'
-import { NumericalType } from '../../common/types/NumericalTypes'
-import { AvatarComponent } from '../../avatar/components/AvatarComponent'
-import { AutoPilotClickRequestComponent } from '../component/AutoPilotClickRequestComponent'
-import { LocalInputReceiver } from '../../input/components/LocalInputReceiver'
-import { updatePlayerRotationFromViewVector } from '../../character/functions/updatePlayerRotationFromViewVector'
 
 const findPath = (navMesh: NavMesh, from: Vector3, to: Vector3): Path => {
   const points = navMesh.findPath(new YukaVector3(from.x, from.y, from.z), new YukaVector3(to.x, to.y, to.z))
@@ -115,15 +114,10 @@
       const stick = GamepadAxis.Left
       this.queryResults.ongoing.all.forEach((entity) => {
         const autopilot = getComponent(entity, AutoPilotComponent)
-<<<<<<< HEAD
-        const { position: avatarPosition } = getComponent(entity, TransformComponent)
-        if (autopilot.path.current().distanceTo(avatarPosition as any) < 0.2) {
-=======
         const { position: actorPosition } = getComponent(entity, TransformComponent)
         const targetFlatPosition = new Vector3(autopilot.path.current().x, 0, autopilot.path.current().z)
         const targetFlatDistance = targetFlatPosition.distanceTo(actorPosition.clone().setY(0))
         if (targetFlatDistance < ARRIVED_DISTANCE) {
->>>>>>> 0d2764ac
           if (autopilot.path.finished()) {
             // Path is finished!
             Engine.inputState.set(stick, {
@@ -140,17 +134,8 @@
           return
         }
 
-<<<<<<< HEAD
         const avatar = getComponent(entity, AvatarComponent)
         const avatarViewRotation = Math.atan2(avatar.viewVector.x, avatar.viewVector.z)
-
-        const targetPosition = new Vector3(autopilot.path.current().x, 0, autopilot.path.current().z)
-        const direction = targetPosition
-          .sub(avatarPosition.clone().setY(0))
-          .applyAxisAngle(new Vector3(0, -1, 0), avatarViewRotation)
-=======
-        const actor = getComponent(entity, CharacterComponent)
-        const actorViewRotation = Math.atan2(actor.viewVector.x, actor.viewVector.z)
         const speedModifier = Math.min(
           1,
           Math.max(MIN_SPEED, targetFlatDistance < ARRIVING_DISTANCE ? targetFlatDistance / ARRIVING_DISTANCE : 1)
@@ -158,8 +143,7 @@
         const direction = targetFlatPosition
           .clone()
           .sub(actorPosition.clone().setY(0))
-          .applyAxisAngle(new Vector3(0, -1, 0), actorViewRotation)
->>>>>>> 0d2764ac
+          .applyAxisAngle(new Vector3(0, -1, 0), avatarViewRotation)
           .normalize()
         const targetAngle = Math.atan2(direction.x, direction.z)
         const stickValue = direction.clone().multiplyScalar(speedModifier) // speed
