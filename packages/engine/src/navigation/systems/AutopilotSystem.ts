--- conflicted
+++ resolved
@@ -22,11 +22,8 @@
 import { AutoPilotOverrideComponent } from '../component/AutoPilotOverrideComponent'
 import { System } from '../../ecs/classes/System'
 import { World } from '../../ecs/classes/World'
-<<<<<<< HEAD
-=======
 import createSpeedFunction from '../functions/createSpeedFunction'
 import { Entity } from '../../ecs/classes/Entity'
->>>>>>> 69199208
 
 export const findPath = (navMesh: NavMesh, from: Vector3, to: Vector3, base: Vector3): Path => {
   // graph is in local coordinates, we need to convert "from" and "to" to local using "base" and center
@@ -65,8 +62,11 @@
 
   const navmeshesQuery = defineQuery([NavMeshComponent])
   const requestsQuery = defineQuery([AutoPilotRequestComponent])
-  const ongoingQuery = defineQuery([AutoPilotComponent])
+  const autopilotQuery = defineQuery([AutoPilotComponent])
   const navClickQuery = defineQuery([LocalInputTagComponent, AutoPilotClickRequestComponent])
+
+  const ARRIVED_DISTANCE = 0.2
+  const getSpeed = createSpeedFunction(3, 1.1, 0.01)
 
   const vec3 = new Vector3()
   function getCameraDirection() {
@@ -160,15 +160,11 @@
       removeComponent(entity, AutoPilotRequestComponent)
     }
 
-    const allOngoing = ongoingQuery(world)
+    const allOngoing = autopilotQuery(world)
 
     // ongoing
     if (allOngoing.length) {
       // update our entity transform from vehicle
-      const ARRIVING_DISTANCE = 1
-      const ARRIVED_DISTANCE = 0.1
-      const MIN_SPEED = 0.2
-      const MAX_SPEED = 2
       for (const entity of allOngoing) {
         const autopilot = getComponent(entity, AutoPilotComponent)
         if (!autopilot.path.current()) {
@@ -196,37 +192,30 @@
           }
 
           autopilot.path.advance()
-          continue
+        } else {
+          const speed = getSpeed(targetFlatDistance)
+          direction.copy(targetFlatPosition).sub(avatarPositionFlat).normalize()
+          const targetAngle = Math.atan2(direction.x, direction.z)
+          stickValue
+            .copy(direction)
+            .multiplyScalar(speed)
+            // Avatar controller system assumes all movement is relative to camera, so cancel that out
+            .applyQuaternion(getCameraDirection().invert())
+
+          const stickPosition: NumericalType = [stickValue.z, stickValue.x, targetAngle]
+          // If position not set, set it with lifecycle started
+          Engine.inputState.set(GAMEPAD_STICK, {
+            type: InputType.TWODIM,
+            value: stickPosition,
+            lifecycleState: Engine.inputState.has(GAMEPAD_STICK) ? LifecycleValue.Started : LifecycleValue.Changed
+          })
+
+          avatarRotation.copy(quat.setFromUnitVectors(forward, direction))
         }
-
-        const speedModifier = Math.min(
-          MAX_SPEED,
-          Math.max(
-            MIN_SPEED,
-            targetFlatDistance < ARRIVING_DISTANCE ? (targetFlatDistance * MAX_SPEED) / ARRIVING_DISTANCE : MAX_SPEED
-          )
-        )
-        direction.copy(targetFlatPosition).sub(avatarPositionFlat).normalize()
-        const targetAngle = Math.atan2(direction.x, direction.z)
-        stickValue
-          .copy(direction)
-          .multiplyScalar(speedModifier)
-          // Avatar controller system assumes all movement is relative to camera, so cancel that out
-          .applyQuaternion(getCameraDirection().invert())
-
-        const stickPosition: NumericalType = [stickValue.z, stickValue.x, targetAngle]
-        // If position not set, set it with lifecycle started
-        Engine.inputState.set(GAMEPAD_STICK, {
-          type: InputType.TWODIM,
-          value: stickPosition,
-          lifecycleState: Engine.inputState.has(GAMEPAD_STICK) ? LifecycleValue.Started : LifecycleValue.Changed
-        })
-
-        avatarRotation.copy(quat.setFromUnitVectors(forward, direction))
       }
     }
 
-    if (ongoingQuery.exit(world).length) {
+    if (autopilotQuery.exit(world).length) {
       // send one relaxed gamepad state to stop movement
       Engine.inputState.set(GAMEPAD_STICK, {
         type: InputType.TWODIM,
