--- conflicted
+++ resolved
@@ -1,16 +1,3 @@
-<<<<<<< HEAD
-import { NavMesh, Vector3 as YukaVector3, Path } from 'yuka'
-import { AutoPilotRequestComponent } from '../component/AutoPilotRequestComponent'
-import { AutoPilotComponent } from '../component/AutoPilotComponent'
-import { addComponent, getComponent, hasComponent, removeComponent } from '../../ecs/functions/EntityFunctions'
-import { TransformComponent } from '../../transform/components/TransformComponent'
-import { NavMeshComponent } from '../component/NavMeshComponent'
-import { Raycaster, Vector3 } from 'three'
-import { Object3DComponent } from '../../scene/components/Object3DComponent'
-import { Engine } from '../../ecs/classes/Engine'
-import { InputType } from '../../input/enums/InputType'
-import { LifecycleValue } from '../../common/enums/LifecycleValue'
-=======
 import { Raycaster, Vector3 } from 'three'
 import { NavMesh, Path, Vector3 as YukaVector3 } from 'yuka'
 import { AvatarComponent } from '../../avatar/components/AvatarComponent'
@@ -18,30 +5,23 @@
 import { LifecycleValue } from '../../common/enums/LifecycleValue'
 import { NumericalType } from '../../common/types/NumericalTypes'
 import { Engine } from '../../ecs/classes/Engine'
-import { System } from '../../ecs/classes/System'
 import {
   addComponent,
   getComponent,
-  getMutableComponent,
   hasComponent,
   removeComponent
 } from '../../ecs/functions/EntityFunctions'
-import { LocalInputReceiver } from '../../input/components/LocalInputReceiver'
->>>>>>> e8af90f3
 import { GamepadAxis } from '../../input/enums/InputEnums'
 import { InputType } from '../../input/enums/InputType'
 import { Object3DComponent } from '../../scene/components/Object3DComponent'
 import { TransformComponent } from '../../transform/components/TransformComponent'
 import { AutoPilotClickRequestComponent } from '../component/AutoPilotClickRequestComponent'
-<<<<<<< HEAD
 import { LocalInputReceiverComponent } from '../../input/components/LocalInputReceiverComponent'
 import { defineQuery, defineSystem, enterQuery, System } from 'bitecs'
 import { ECSWorld } from '../../ecs/classes/World'
-=======
 import { AutoPilotComponent } from '../component/AutoPilotComponent'
 import { AutoPilotRequestComponent } from '../component/AutoPilotRequestComponent'
 import { NavMeshComponent } from '../component/NavMeshComponent'
->>>>>>> e8af90f3
 
 const findPath = (navMesh: NavMesh, from: Vector3, to: Vector3): Path => {
   const points = navMesh.findPath(new YukaVector3(from.x, from.y, from.z), new YukaVector3(to.x, to.y, to.z))
@@ -128,14 +108,10 @@
         const path = findPath(navMeshComponent.yukaNavMesh, position, request.point)
         autopilotComponent = addComponent(entity, AutoPilotComponent, { path, navEntity: request.navEntity })
       }
-<<<<<<< HEAD
-=======
       autopilotComponent.navEntity = request.navEntity
 
-      const { position } = getComponent(entity, TransformComponent)
       autopilotComponent.path = findPath(navMeshComponent.yukaNavMesh, position, request.point)
       console.log('autopilotComponent.path', autopilotComponent.path)
->>>>>>> e8af90f3
 
       // TODO: "mount" player? disable movement, etc.
 
@@ -210,8 +186,6 @@
             })
           }
         }
-<<<<<<< HEAD
-=======
 
         // rotation
         const targetDirection = targetFlatPosition.clone().sub(actorPosition).setY(0).normalize()
@@ -229,35 +203,9 @@
           // way 2
           updatePlayerRotationFromViewVector(entity, targetDirection)
         }
-      })
+      }
     }
-  }
-
-  static queries: any = {
-    navmeshes: {
-      components: [NavMeshComponent, Object3DComponent]
-    },
-    requests: {
-      components: [AutoPilotRequestComponent],
-      listen: {
-        added: true
-      }
-    },
-    ongoing: {
-      components: [AutoPilotComponent],
-      listen: {
-        added: true,
-        removed: true
-      }
-    },
-    navClick: {
-      components: [LocalInputReceiver, AutoPilotClickRequestComponent],
-      listen: {
-        added: true,
-        removed: true
->>>>>>> e8af90f3
-      }
-    }
+
     return world
   })
 }