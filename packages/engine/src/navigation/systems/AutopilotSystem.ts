import { System } from '../../ecs/classes/System'
import { SystemUpdateType } from '../../ecs/functions/SystemUpdateType'
import { EntityManager, NavMesh, Vector3 as YukaVector3, Path } from 'yuka'
import { AutoPilotRequestComponent } from '../component/AutoPilotRequestComponent'
import { AutoPilotComponent } from '../component/AutoPilotComponent'
import {
  addComponent,
  getComponent,
  getMutableComponent,
  hasComponent,
  removeComponent
} from '../../ecs/functions/EntityFunctions'
import { TransformComponent } from '../../transform/components/TransformComponent'
import { NavMeshComponent } from '../component/NavMeshComponent'
import { Vector3 } from 'three'
import { Object3DComponent } from '../../scene/components/Object3DComponent'
import { Engine } from '../../ecs/classes/Engine'
import { InputType } from '../../input/enums/InputType'
import { LifecycleValue } from '../../common/enums/LifecycleValue'
import { GamepadAxis } from '../../input/enums/InputEnums'
import { NumericalType } from '../../common/types/NumericalTypes'
import { CharacterComponent } from '../../character/components/CharacterComponent'

const findPath = (navMesh: NavMesh, from: Vector3, to: Vector3): Path => {
  const points = navMesh.findPath(new YukaVector3(from.x, from.y, from.z), new YukaVector3(to.x, to.y, to.z))

  const path = new Path()
  for (const point of points) {
    path.add(point)
  }
  return path
}

export class AutopilotSystem extends System {
  updateType = SystemUpdateType.Free
  entityManager: EntityManager
  static instance: AutopilotSystem

<<<<<<< HEAD
  constructor(attributes: SystemAttributes = {}) {
    super(attributes)
    AutopilotSystem.instance = this
=======
  constructor() {
    super()
>>>>>>> 318514d9
    this.entityManager = new EntityManager()
    this.reset()
  }

  reset(): void {}

  dispose(): void {
    super.dispose()
    this.reset()
  }

  execute(delta: number, time: number): void {
    // requests
    // generate path from target.graph and create new AutoPilotComponent (or reuse existing)
    for (const entity of this.queryResults.requests.added) {
      const request = getComponent(entity, AutoPilotRequestComponent)
      const navMeshComponent = getComponent(request.navEntity, NavMeshComponent)
      if (!navMeshComponent) {
        console.error('AutopilotSystem unable to process request - navigation entity does not have NavMeshComponent')
      }

      let autopilotComponent: AutoPilotComponent
      if (hasComponent(entity, AutoPilotComponent)) {
        // reuse component
        autopilotComponent = getMutableComponent(entity, AutoPilotComponent)
      } else {
        autopilotComponent = addComponent(entity, AutoPilotComponent)
      }
      autopilotComponent.navEntity = request.navEntity

      const { position } = getComponent(entity, TransformComponent)
      autopilotComponent.path = findPath(navMeshComponent.yukaNavMesh, position, request.point)

      // TODO: "mount" player? disable movement, etc.

      removeComponent(entity, AutoPilotRequestComponent)
    }

    // ongoing
    if (this.queryResults.ongoing.all.length) {
      // update our entity transform from vehicle
      const stick = GamepadAxis.Left
      this.queryResults.ongoing.all.forEach((entity) => {
        const autopilot = getComponent(entity, AutoPilotComponent)
        const { position: actorPosition } = getComponent(entity, TransformComponent)
        if (autopilot.path.current().distanceTo(actorPosition as any) < 0.2) {
          if (autopilot.path.finished()) {
            // Path is finished!
            Engine.inputState.set(stick, {
              type: InputType.TWODIM,
              value: [0, 0, 0],
              lifecycleState: LifecycleValue.CHANGED
            })

            // Path is finished - remove component
            removeComponent(entity, AutoPilotComponent)
            return
          }
          autopilot.path.advance()
        }

        const actor = getComponent(entity, CharacterComponent)
        const actorViewRotation = Math.atan2(actor.viewVector.x, actor.viewVector.z)

        const targetPosition = new Vector3(autopilot.path.current().x, 0, autopilot.path.current().z)
        const direction = targetPosition
          .sub(actorPosition.clone().setY(0))
          .applyAxisAngle(new Vector3(0, -1, 0), actorViewRotation)
          .normalize()
        // .multiplyScalar(0.6) // speed

        const stickPosition: NumericalType = [direction.z, direction.x, Math.atan2(direction.x, direction.z)]
        // If position not set, set it with lifecycle started
        if (!Engine.inputState.has(stick)) {
          Engine.inputState.set(stick, {
            type: InputType.TWODIM,
            value: stickPosition,
            lifecycleState: LifecycleValue.STARTED
          })
        } else {
          // If position set, check it's value
          const oldStickPosition = Engine.inputState.get(stick)
          // If it's not the same, set it and update the lifecycle value to changed
          if (JSON.stringify(oldStickPosition) !== JSON.stringify(stickPosition)) {
            // console.log('---changed');
            // Set type to TWODIM (two-dimensional axis) and value to a normalized -1, 1 on X and Y
            Engine.inputState.set(stick, {
              type: InputType.TWODIM,
              value: stickPosition,
              lifecycleState: LifecycleValue.CHANGED
            })
          }
        }
      })
    }
  }

  static queries: any = {
    navmeshes: {
      components: [NavMeshComponent, Object3DComponent]
    },
    requests: {
      components: [AutoPilotRequestComponent],
      listen: {
        added: true
      }
    },
    ongoing: {
      components: [AutoPilotComponent],
      listen: {
        added: true,
        removed: true
      }
    }
  }
}<|MERGE_RESOLUTION|>--- conflicted
+++ resolved
@@ -36,14 +36,9 @@
   entityManager: EntityManager
   static instance: AutopilotSystem
 
-<<<<<<< HEAD
   constructor(attributes: SystemAttributes = {}) {
     super(attributes)
     AutopilotSystem.instance = this
-=======
-  constructor() {
-    super()
->>>>>>> 318514d9
     this.entityManager = new EntityManager()
     this.reset()
   }
