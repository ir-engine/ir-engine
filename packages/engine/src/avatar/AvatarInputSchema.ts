import { SkinnedMesh, Vector2, Vector3 } from 'three'

import { isDev } from '@xrengine/common/src/config'
import { UserId } from '@xrengine/common/src/interfaces/UserId'
import { dispatchAction, getState } from '@xrengine/hyperflux'

import { CameraSettings } from '../camera/CameraState'
import { FollowCameraComponent } from '../camera/components/FollowCameraComponent'
import { TargetCameraRotationComponent } from '../camera/components/TargetCameraRotationComponent'
import { CameraMode } from '../camera/types/CameraMode'
import { LifecycleValue } from '../common/enums/LifecycleValue'
import { ParityValue } from '../common/enums/ParityValue'
import { throttle } from '../common/functions/FunctionHelpers'
import { clamp } from '../common/functions/MathLerpFunctions'
import { Engine } from '../ecs/classes/Engine'
import { EngineActions } from '../ecs/classes/EngineState'
import { Entity } from '../ecs/classes/Entity'
import {
  addComponent,
  ComponentType,
  getComponent,
  getOptionalComponent,
  removeComponent,
  setComponent
} from '../ecs/functions/ComponentFunctions'
import { InputComponent } from '../input/components/InputComponent'
import { BaseInput } from '../input/enums/BaseInput'
import { PhysicsDebugInput } from '../input/enums/DebugEnum'
import {
  AvatarMovementScheme,
  CameraInput,
  GamepadAxis,
  GamepadButtons,
  MouseInput,
  TouchInputs
} from '../input/enums/InputEnums'
import { InputType } from '../input/enums/InputType'
import { InputBehaviorType, InputSchema } from '../input/interfaces/InputSchema'
import { InputValue } from '../input/interfaces/InputValue'
import { InputAlias } from '../input/types/InputAlias'
import { EquipperComponent } from '../interaction/components/EquipperComponent'
import { unequipEntity } from '../interaction/functions/equippableFunctions'
import { InteractState } from '../interaction/systems/InteractiveSystem'
import { AutoPilotClickRequestComponent } from '../navigation/component/AutoPilotClickRequestComponent'
import { NetworkObjectComponent } from '../networking/components/NetworkObjectComponent'
import { WorldNetworkAction } from '../networking/functions/WorldNetworkAction'
import { Physics, RaycastArgs } from '../physics/classes/Physics'
import { CollisionGroups } from '../physics/enums/CollisionGroups'
import { getInteractionGroups } from '../physics/functions/getInteractionGroups'
import { boxDynamicConfig } from '../physics/functions/physicsObjectDebugFunctions'
import { SceneQueryType } from '../physics/types/PhysicsTypes'
import { accessEngineRendererState, EngineRendererAction } from '../renderer/EngineRendererState'
import { Object3DComponent } from '../scene/components/Object3DComponent'
import { XRLGripButtonComponent, XRRGripButtonComponent } from '../xr/XRComponents'
import { getControlMode } from '../xr/XRState'
import { AvatarControllerComponent } from './components/AvatarControllerComponent'
import { moveAvatarWithTeleport, rotateAvatar } from './functions/moveAvatar'
import { switchCameraMode } from './functions/switchCameraMode'
import { AvatarInputSettingsState } from './state/AvatarInputSettingsState'

const getParityFromInputValue = (key: InputAlias): ParityValue => {
  switch (key) {
    case BaseInput.GRAB_LEFT:
      return ParityValue.LEFT
    case BaseInput.GRAB_RIGHT:
      return ParityValue.RIGHT
    default:
      return ParityValue.NONE
  }
}

const grip = (entity: Entity, inputKey: InputAlias, inputValue: InputValue): void => {
  // switch (inputValue.lifecycleState) {
  //   case LifecycleValue.Started: {
  //     if (inputKey == BaseInput.GRIP_LEFT) {
  //       addComponent(entity, XRLGripButtonComponent, {})
  //     } else {
  //       addComponent(entity, XRRGripButtonComponent, {})
  //     }
  //     break
  //   }
  //   case LifecycleValue.Ended: {
  //     if (inputKey == BaseInput.GRIP_LEFT) {
  //       removeComponent(entity, XRLGripButtonComponent)
  //     } else {
  //       removeComponent(entity, XRRGripButtonComponent)
  //     }
  //     break
  //   }
  // }
}

/**
 *
 * @param entity the one who interacts
 * @param args
 */

const interact = (entity: Entity, inputKey: InputAlias, inputValue: InputValue): void => {
  if (inputValue.lifecycleState !== LifecycleValue.Started) return
  const parityValue = getParityFromInputValue(inputKey)

  const interactState = getState(InteractState)

  dispatchAction(
    EngineActions.interactedWithObject({
      targetEntity: interactState.available[0].value,
      parityValue
    })
  )
}

/**
 *
 * @param entity the that holds the equipped object
 * @param args
 */

const drop = (entity: Entity, inputKey: InputAlias, inputValue: InputValue): void => {
  console.log('dropping')
  const equipper = getComponent(entity, EquipperComponent)
  if (!equipper?.equippedEntity) return

  unequipEntity(entity)
}

/**
 * Switch Camera mode from first person to third person and vice versa.
 * @param entity Entity holding {@link camera/components/FollowCameraComponent.FollowCameraComponent | Follow camera} component.
 */
const cycleCameraMode = (entity: Entity, inputKey: InputAlias, inputValue: InputValue): void => {
  if (inputValue.lifecycleState !== LifecycleValue.Started) return

  const cameraEntity = Engine.instance.currentWorld.cameraEntity
  const cameraFollow = getComponent(cameraEntity, FollowCameraComponent) as
    | ComponentType<typeof FollowCameraComponent>
    | undefined

  switch (cameraFollow?.mode) {
    case CameraMode.FirstPerson:
      switchCameraMode(entity, { cameraMode: CameraMode.ShoulderCam })
      break
    case CameraMode.ShoulderCam:
      switchCameraMode(entity, { cameraMode: CameraMode.ThirdPerson })
      cameraFollow.distance = cameraFollow.minDistance + 1
      break
    case CameraMode.ThirdPerson:
      switchCameraMode(entity, { cameraMode: CameraMode.TopDown })
      break
    case CameraMode.TopDown:
      switchCameraMode(entity, { cameraMode: CameraMode.FirstPerson })
      break
    default:
      break
  }
}
/**
 * Fix camera behind the avatar to follow the avatar.
 * @param entity Entity on which camera will be fixed.
 */
export const fixedCameraBehindAvatar: InputBehaviorType = (
  entity: Entity,
  inputKey: InputAlias,
  inputValue: InputValue
): void => {
  if (inputValue.lifecycleState !== LifecycleValue.Started) return
  const follower = getComponent(Engine.instance.currentWorld.cameraEntity, FollowCameraComponent) as
    | ComponentType<typeof FollowCameraComponent>
    | undefined
  console.log(follower)
  if (follower && follower.mode !== CameraMode.FirstPerson) {
    follower.locked = !follower.locked
  }
}

export const switchShoulderSide: InputBehaviorType = (
  entity: Entity,
  inputKey: InputAlias,
  inputValue: InputValue
): void => {
  const cameraEntity = Engine.instance.currentWorld.cameraEntity
  if (inputValue.lifecycleState !== LifecycleValue.Started) return
  const cameraFollow = getOptionalComponent(cameraEntity, FollowCameraComponent) as
    | ComponentType<typeof FollowCameraComponent>
    | undefined
  if (cameraFollow) {
    cameraFollow.shoulderSide = !cameraFollow.shoulderSide
  }
}

export const setTargetCameraRotation = (entity: Entity, phi: number, theta: number, time = 0.3) => {
  const cameraRotationTransition = getOptionalComponent(entity, TargetCameraRotationComponent) as
    | ComponentType<typeof TargetCameraRotationComponent>
    | undefined
  if (!cameraRotationTransition) {
    addComponent(entity, TargetCameraRotationComponent, {
      phi: phi,
      phiVelocity: { value: 0 },
      theta: theta,
      thetaVelocity: { value: 0 },
      time: time
    })
  } else {
    cameraRotationTransition.phi = phi
    cameraRotationTransition.theta = theta
    cameraRotationTransition.time = time
  }
}

let lastScrollValue = 0

/**
 * Change camera distance.
 * @param entity Entity holding camera and input component.
 */
export const changeCameraDistanceByDelta: InputBehaviorType = (
  entity: Entity,
  inputKey: InputAlias,
  inputValue: InputValue
): void => {
  const value = inputValue.value[0]
  const scrollDelta = Math.sign(value - lastScrollValue) * 0.5
  lastScrollValue = value

  if (scrollDelta === 0) {
    return
  }

  const avatarController = getComponent(entity, AvatarControllerComponent)
  const cameraEntity = avatarController.cameraEntity
  const followComponent = getOptionalComponent(cameraEntity, FollowCameraComponent) as
    | ComponentType<typeof FollowCameraComponent>
    | undefined

  if (!followComponent) {
    return
  }

  const epsilon = 0.001
  const nextZoomLevel = clamp(followComponent.zoomLevel + scrollDelta, epsilon, followComponent.maxDistance)

  // Move out of first person mode
  if (followComponent.zoomLevel <= epsilon && scrollDelta > 0) {
    followComponent.zoomLevel = followComponent.minDistance
    return
  }

  // Move to first person mode
  if (nextZoomLevel < followComponent.minDistance) {
    followComponent.zoomLevel = epsilon
    setTargetCameraRotation(cameraEntity, 0, followComponent.theta)
    return
  }

  // Rotate camera to the top but let the player rotate if he/she desires
  if (Math.abs(followComponent.maxDistance - nextZoomLevel) <= 1.0 && scrollDelta > 0) {
    setTargetCameraRotation(cameraEntity, 85, followComponent.theta)
  }

  // Rotate from top
  if (
    Math.abs(followComponent.maxDistance - followComponent.zoomLevel) <= 1.0 &&
    scrollDelta < 0 &&
    followComponent.phi >= 80
  ) {
    setTargetCameraRotation(cameraEntity, 45, followComponent.theta)
  }

  followComponent.zoomLevel = nextZoomLevel
}

export const setCameraRotation: InputBehaviorType = (
  entity: Entity,
  inputKey: InputAlias,
  inputValue: InputValue
): void => {
  const { deltaSeconds: delta } = Engine.instance.currentWorld

  const cameraEntity = Engine.instance.currentWorld.cameraEntity
  const followComponent = getComponent(cameraEntity, FollowCameraComponent) as ComponentType<
    typeof FollowCameraComponent
  >

  if (!followComponent) return

  switch (inputKey) {
    case BaseInput.CAMERA_ROTATE_LEFT:
      followComponent.theta += 100 * delta
      break
    case BaseInput.CAMERA_ROTATE_RIGHT:
      followComponent.theta -= 100 * delta
      break
  }
  setTargetCameraRotation(cameraEntity, followComponent.phi, followComponent.theta)
}

const morphNameByInput = {
  [CameraInput.Neutral]: 'None',
  [CameraInput.Angry]: 'Frown',
  [CameraInput.Disgusted]: 'Frown',
  [CameraInput.Fearful]: 'Frown',
  [CameraInput.Happy]: 'Smile',
  [CameraInput.Surprised]: 'Frown',
  [CameraInput.Sad]: 'Frown',
  [CameraInput.Pucker]: 'None',
  [CameraInput.Widen]: 'Frown',
  [CameraInput.Open]: 'Happy'
}

const setAvatarExpression: InputBehaviorType = (entity: Entity, inputKey: InputAlias, inputValue: InputValue): void => {
  const object = getComponent(entity, Object3DComponent)
  let body
  object.value.traverse((obj: SkinnedMesh) => {
    if (!body && obj.morphTargetDictionary) body = obj
  })

  if (!body?.isMesh || !body?.morphTargetDictionary) {
    console.warn('[Avatar Emotions]: This avatar does not support expressive visemes.')
    return
  }

  const morphValue = inputValue.value
  const morphName = morphNameByInput[inputKey]
  const morphIndex = body.morphTargetDictionary[morphName]
  if (typeof morphIndex !== 'number') {
    console.warn('[Avatar Emotions]: This avatar does not support the', morphName, ' expression.')
    return
  }

  // console.warn(inputKey + ": " + morphName + ":" + morphIndex + " = " + morphValue)
  if (morphName && morphValue !== null) {
    if (typeof morphValue === 'number') {
      body.morphTargetInfluences![morphIndex] = morphValue // 0.0 - 1.0
    }
  }
}

/** 90 degree */
const PI_BY_2 = Math.PI / 2

/** For Thumbstick angle less than 270 degree substract 90 from it.from
 * Otherwise substract 450 degree. This is to make angle range from -180 to 180 degree.
 */
const changedDirection = (radian: number) => {
  return radian < 3 * PI_BY_2 ? (radian = radian - PI_BY_2) : radian - 5 * PI_BY_2
}

export const toggleRunning: InputBehaviorType = (
  entity: Entity,
  inputKey: InputAlias,
  inputValue: InputValue
): void => {
  const controller = getComponent(entity, AvatarControllerComponent) as ComponentType<typeof AvatarControllerComponent>
  if (inputValue.lifecycleState === LifecycleValue.Started) controller.isWalking = !controller.isWalking
}

const setLocalMovementDirection: InputBehaviorType = (
  entity: Entity,
  inputKey: InputAlias,
  inputValue: InputValue
): void => {
  const controller = getComponent(entity, AvatarControllerComponent) as ComponentType<typeof AvatarControllerComponent>
  const hasEnded = inputValue.lifecycleState === LifecycleValue.Ended
  switch (inputKey) {
    case BaseInput.JUMP:
      controller.localMovementDirection.y = hasEnded ? 0 : 1
      break
    case BaseInput.FORWARD:
      controller.localMovementDirection.z = hasEnded ? 0 : -1
      break
    case BaseInput.BACKWARD:
      controller.localMovementDirection.z = hasEnded ? 0 : 1
      break
    case BaseInput.LEFT:
      controller.localMovementDirection.x = hasEnded ? 0 : -1
      break
    case BaseInput.RIGHT:
      controller.localMovementDirection.x = hasEnded ? 0 : 1
      break
  }
  controller.localMovementDirection.normalize()
}

const vrAxisLookSensitivity = 0.025

const moveLeftController: InputBehaviorType = (entity: Entity, inputKey: InputAlias, inputValue: InputValue): void => {
<<<<<<< HEAD
  const controller = getComponent(entity, AvatarControllerComponent) as ComponentType<typeof AvatarControllerComponent>
  if (inputValue.type === InputType.TWODIM) {
    controller.localMovementDirection.x = inputValue.value[0]
    controller.localMovementDirection.z = inputValue.value[1]
  } else if (inputValue.type === InputType.THREEDIM) {
    // TODO: check if this mapping correct
    controller.localMovementDirection.z = inputValue.value[2]
    controller.localMovementDirection.x = inputValue.value[0]
=======
  const avatarController = getComponent(entity, AvatarControllerComponent)
  const cameraEntity = avatarController.cameraEntity
  const followCamera = getComponent(cameraEntity, FollowCameraComponent)

  const cameraSettings = getState(CameraSettings)

  if (followCamera) {
    const target = getComponent(cameraEntity, TargetCameraRotationComponent) || followCamera
    if (target)
      setTargetCameraRotation(
        cameraEntity,
        target.phi - inputValue.value[1] * cameraSettings.cameraRotationSpeed.value,
        target.theta - inputValue.value[0] * cameraSettings.cameraRotationSpeed.value,
        0.1
      )
    return
>>>>>>> 19235775
  }

  // if vr, rotate the avatar
  if (getControlMode() === 'attached') {
    if (getState(AvatarInputSettingsState).controlScheme.value === 'AvatarMovementScheme_Teleport') {
      moveAvatarWithTeleport(entity, inputValue.value[1], inputKey === BaseInput.PRIMARY_MOVE_LEFT ? 'left' : 'right')

      if (
        inputValue.lifecycleState === LifecycleValue.Started &&
        Math.abs(inputValue.value[0]) > 0.01 &&
        Math.abs(inputValue.value[1]) < 0.1
      )
        rotateAvatar(entity, (Math.PI / 6) * (inputValue.value[0] > 0 ? -1 : 1)) // 30 degrees
    } else if (inputValue.value[0] !== 0) {
      rotateAvatar(entity, -inputValue.value[0] * vrAxisLookSensitivity)
    }
  }
}

const moveRightController: InputBehaviorType = (entity: Entity, inputKey: InputAlias, inputValue: InputValue): void => {
<<<<<<< HEAD
  const avatarController = getComponent(entity, AvatarControllerComponent)
  const cameraEntity = avatarController.cameraEntity
  const followCamera = getOptionalComponent(cameraEntity, FollowCameraComponent)

  const cameraSettings = getState(CameraSettings)

  if (followCamera) {
    const target = getOptionalComponent(cameraEntity, TargetCameraRotationComponent) || followCamera
    if (target)
      setTargetCameraRotation(
        cameraEntity,
        target.phi - inputValue.value[1] * cameraSettings.cameraRotationSpeed.value,
        target.theta - inputValue.value[0] * cameraSettings.cameraRotationSpeed.value,
        0.1
      )
    return
=======
  const controller = getComponent(entity, AvatarControllerComponent)
  if (inputValue.type === InputType.TWODIM) {
    controller.localMovementDirection.x = inputValue.value[0]
    controller.localMovementDirection.z = inputValue.value[1]
  } else if (inputValue.type === InputType.THREEDIM) {
    // TODO: check if this mapping correct
    controller.localMovementDirection.z = inputValue.value[2]
    controller.localMovementDirection.x = inputValue.value[0]
>>>>>>> 19235775
  }

  // if vr, rotate the avatar
  if (getControlMode() === 'attached') {
    if (getState(AvatarInputSettingsState).controlScheme.value === 'AvatarMovementScheme_Teleport') {
      moveAvatarWithTeleport(entity, inputValue.value[1], inputKey === BaseInput.PRIMARY_MOVE_LEFT ? 'left' : 'right')

      if (
        inputValue.lifecycleState === LifecycleValue.Started &&
        Math.abs(inputValue.value[0]) > 0.01 &&
        Math.abs(inputValue.value[1]) < 0.1
      )
        rotateAvatar(entity, (Math.PI / 6) * (inputValue.value[0] > 0 ? -1 : 1)) // 30 degrees
    }
  }
}
// const gamepadLook: InputBehaviorType = (entity: Entity): void => {
//   const input = getComponent(entity, InputComponent)
//   const data = input.data.get(BaseInput.GAMEPAD_STICK_RIGHT)!
//   if (data.lifecycleState === LifecycleValue.Ended) {
//     input.data.set(BaseInput.LOOKTURN, {
//       type: data.type,
//       value: [0, 0],
//       lifecycleState: LifecycleValue.Changed
//     })
//   }
//   if (data.type === InputType.TWODIM) {
//     input.data.set(BaseInput.LOOKTURN, {
//       type: data.type,
//       value: [data.value[0], data.value[1]],
//       lifecycleState: LifecycleValue.Changed
//     })
//   } else if (data.type === InputType.THREEDIM) {
//     input.data.set(BaseInput.LOOKTURN, {
//       type: data.type,
//       value: [data.value[0], data.value[2]],
//       lifecycleState: LifecycleValue.Changed
//     })
//   }
// }

export const handlePrimaryButton: InputBehaviorType = (entity, inputKey, inputValue): void => {
  if (inputValue.lifecycleState === LifecycleValue.Started)
    dispatchAction(EngineActions.buttonClicked({ clicked: true, button: BaseInput.PRIMARY }))
  if (inputValue.lifecycleState === LifecycleValue.Ended)
    dispatchAction(EngineActions.buttonClicked({ clicked: false, button: BaseInput.PRIMARY }))

  if (inputValue.lifecycleState !== LifecycleValue.Ended) {
    return
  }
  const input = getComponent(entity, InputComponent)
  const coords = input.data.get(BaseInput.SCREENXY)?.value
  if (coords) {
    setComponent(entity, AutoPilotClickRequestComponent, { coords: new Vector2(coords[0], coords[1]) })
  }
}

export const handleSecondaryButton: InputBehaviorType = (entity, inputKey, inputValue) => {
  if (inputValue.lifecycleState === LifecycleValue.Started)
    dispatchAction(EngineActions.buttonClicked({ clicked: true, button: BaseInput.SECONDARY }))
  if (inputValue.lifecycleState === LifecycleValue.Ended)
    dispatchAction(EngineActions.buttonClicked({ clicked: false, button: BaseInput.SECONDARY }))
}

export const handlePhysicsDebugEvent = (entity: Entity, inputKey: InputAlias, inputValue: InputValue): void => {
  if (inputValue.lifecycleState !== LifecycleValue.Ended) return
  if (inputKey === PhysicsDebugInput.GENERATE_DYNAMIC_DEBUG_CUBE) {
    dispatchAction(
      WorldNetworkAction.spawnDebugPhysicsObject({
        config: boxDynamicConfig // Any custom config can be provided here
      })
    )
  } else if (inputKey === PhysicsDebugInput.TOGGLE_PHYSICS_DEBUG) {
    dispatchAction(
      EngineRendererAction.setDebug({
        debugEnable: !accessEngineRendererState().debugEnable.value
      })
    )
  }
}

export const createAvatarInput = () => {
  const map: Map<InputAlias | Array<InputAlias>, InputAlias> = new Map()
  map.set(MouseInput.LeftButton, BaseInput.PRIMARY)
  map.set(MouseInput.RightButton, BaseInput.SECONDARY)
  map.set(MouseInput.MiddleButton, BaseInput.INTERACT)

  map.set(MouseInput.MousePosition, BaseInput.SCREENXY)
  map.set(MouseInput.MouseClickDownMovement, BaseInput.PRIMARY_MOVE_LEFT)
  map.set(MouseInput.MouseScroll, BaseInput.CAMERA_SCROLL)

  map.set(TouchInputs.Touch, BaseInput.PRIMARY)
  // map.set(TouchInputs.DoubleTouch, BaseInput.JUMP)
  map.set(TouchInputs.Touch1Position, BaseInput.SCREENXY)
  map.set(TouchInputs.Touch1Movement, BaseInput.PRIMARY_MOVE_LEFT)
  map.set(TouchInputs.Scale, BaseInput.CAMERA_SCROLL)

  map.set(GamepadButtons.A, BaseInput.INTERACT)
  map.set(GamepadButtons.B, BaseInput.JUMP)
  map.set(GamepadButtons.X, BaseInput.TOGGLE_MENU_BUTTONS)
  // map.set(GamepadButtons.Y, BaseInput.INTERACT)
  map.set(GamepadButtons.LTrigger, BaseInput.GRAB_LEFT)
  map.set(GamepadButtons.RTrigger, BaseInput.GRAB_RIGHT)
  map.set(GamepadButtons.LBumper, BaseInput.GRIP_LEFT)
  map.set(GamepadButtons.RBumper, BaseInput.GRIP_RIGHT)
  map.set(GamepadButtons.DPad1, BaseInput.FORWARD)
  map.set(GamepadButtons.DPad2, BaseInput.BACKWARD)
  map.set(GamepadButtons.DPad3, BaseInput.LEFT)
  map.set(GamepadButtons.DPad4, BaseInput.RIGHT)

  map.set(GamepadAxis.LThumbstick, BaseInput.PRIMARY_MOVE_LEFT)
  map.set(GamepadAxis.RThumbstick, BaseInput.PRIMARY_MOVE_RIGHT)

  // map.set(GamepadAxis.LTouchpad, BaseInput.PRIMARY_LOOK)
  // map.set(GamepadAxis.RTouchpad, BaseInput.PRIMARY_MOVE)

  map.set('KeyW', BaseInput.FORWARD)
  map.set('ArrowUp', BaseInput.FORWARD)
  map.set('KeyA', BaseInput.LEFT)
  map.set('KeyS', BaseInput.BACKWARD)
  map.set('ArrowDown', BaseInput.BACKWARD)
  map.set('KeyD', BaseInput.RIGHT)
  map.set('KeyE', BaseInput.INTERACT)
  map.set('KeyU', BaseInput.DROP_OBJECT)
  map.set('Space', BaseInput.JUMP)
  map.set('ShiftLeft', BaseInput.RUN)
  map.set('KepV', BaseInput.SWITCH_CAMERA)
  map.set('KeyC', BaseInput.SWITCH_SHOULDER_SIDE)
  map.set('KeyF', BaseInput.LOCKING_CAMERA)

  if (isDev) {
    map.set('KeyQ', PhysicsDebugInput.GENERATE_DYNAMIC_DEBUG_CUBE)
    map.set('KeyP', PhysicsDebugInput.TOGGLE_PHYSICS_DEBUG)
  }

  map.set('ArrowLeft', BaseInput.CAMERA_ROTATE_LEFT)
  map.set('ArrowRight', BaseInput.CAMERA_ROTATE_RIGHT)

  map.set(CameraInput.Neutral, CameraInput.Neutral)
  map.set(CameraInput.Angry, CameraInput.Angry)
  map.set(CameraInput.Disgusted, CameraInput.Disgusted)
  map.set(CameraInput.Fearful, CameraInput.Fearful)
  map.set(CameraInput.Happy, CameraInput.Happy)
  map.set(CameraInput.Surprised, CameraInput.Surprised)
  map.set(CameraInput.Sad, CameraInput.Sad)
  map.set(CameraInput.Pucker, CameraInput.Pucker)
  map.set(CameraInput.Widen, CameraInput.Widen)
  map.set(CameraInput.Open, CameraInput.Open)

  return map
}

export const createBehaviorMap = () => {
  const map = new Map<InputAlias, InputBehaviorType>()

  map.set(BaseInput.INTERACT, interact)
  map.set(BaseInput.DROP_OBJECT, drop)
  map.set(BaseInput.GRAB_LEFT, interact)
  map.set(BaseInput.GRAB_RIGHT, interact)

  map.set(BaseInput.GRIP_LEFT, grip)
  map.set(BaseInput.GRIP_RIGHT, grip)

  map.set(BaseInput.JUMP, setLocalMovementDirection)
  map.set(BaseInput.RUN, toggleRunning)
  map.set(BaseInput.FORWARD, setLocalMovementDirection)
  map.set(BaseInput.BACKWARD, setLocalMovementDirection)
  map.set(BaseInput.LEFT, setLocalMovementDirection)
  map.set(BaseInput.RIGHT, setLocalMovementDirection)
  map.set(BaseInput.CAMERA_ROTATE_LEFT, setCameraRotation)
  map.set(BaseInput.CAMERA_ROTATE_RIGHT, setCameraRotation)

  map.set(CameraInput.Happy, setAvatarExpression)
  map.set(CameraInput.Sad, setAvatarExpression)

  map.set(BaseInput.PRIMARY_MOVE_LEFT, moveLeftController)
  map.set(BaseInput.PRIMARY_MOVE_RIGHT, moveRightController)

  map.set(BaseInput.SWITCH_CAMERA, cycleCameraMode)
  map.set(BaseInput.LOCKING_CAMERA, fixedCameraBehindAvatar)
  map.set(BaseInput.SWITCH_SHOULDER_SIDE, switchShoulderSide)
  map.set(BaseInput.CAMERA_SCROLL, throttle(changeCameraDistanceByDelta, 30, { leading: true, trailing: false }))

  map.set(BaseInput.PRIMARY, handlePrimaryButton)
  map.set(BaseInput.SECONDARY, handleSecondaryButton)

  map.set(PhysicsDebugInput.GENERATE_DYNAMIC_DEBUG_CUBE, handlePhysicsDebugEvent)
  map.set(PhysicsDebugInput.TOGGLE_PHYSICS_DEBUG, handlePhysicsDebugEvent)

  return map
}

export const AvatarInputSchema: InputSchema = {
  inputMap: createAvatarInput(),
  behaviorMap: createBehaviorMap()
}<|MERGE_RESOLUTION|>--- conflicted
+++ resolved
@@ -384,24 +384,14 @@
 const vrAxisLookSensitivity = 0.025
 
 const moveLeftController: InputBehaviorType = (entity: Entity, inputKey: InputAlias, inputValue: InputValue): void => {
-<<<<<<< HEAD
-  const controller = getComponent(entity, AvatarControllerComponent) as ComponentType<typeof AvatarControllerComponent>
-  if (inputValue.type === InputType.TWODIM) {
-    controller.localMovementDirection.x = inputValue.value[0]
-    controller.localMovementDirection.z = inputValue.value[1]
-  } else if (inputValue.type === InputType.THREEDIM) {
-    // TODO: check if this mapping correct
-    controller.localMovementDirection.z = inputValue.value[2]
-    controller.localMovementDirection.x = inputValue.value[0]
-=======
   const avatarController = getComponent(entity, AvatarControllerComponent)
   const cameraEntity = avatarController.cameraEntity
-  const followCamera = getComponent(cameraEntity, FollowCameraComponent)
+  const followCamera = getOptionalComponent(cameraEntity, FollowCameraComponent)
 
   const cameraSettings = getState(CameraSettings)
 
   if (followCamera) {
-    const target = getComponent(cameraEntity, TargetCameraRotationComponent) || followCamera
+    const target = getOptionalComponent(cameraEntity, TargetCameraRotationComponent) || followCamera
     if (target)
       setTargetCameraRotation(
         cameraEntity,
@@ -410,7 +400,6 @@
         0.1
       )
     return
->>>>>>> 19235775
   }
 
   // if vr, rotate the avatar
@@ -431,24 +420,6 @@
 }
 
 const moveRightController: InputBehaviorType = (entity: Entity, inputKey: InputAlias, inputValue: InputValue): void => {
-<<<<<<< HEAD
-  const avatarController = getComponent(entity, AvatarControllerComponent)
-  const cameraEntity = avatarController.cameraEntity
-  const followCamera = getOptionalComponent(cameraEntity, FollowCameraComponent)
-
-  const cameraSettings = getState(CameraSettings)
-
-  if (followCamera) {
-    const target = getOptionalComponent(cameraEntity, TargetCameraRotationComponent) || followCamera
-    if (target)
-      setTargetCameraRotation(
-        cameraEntity,
-        target.phi - inputValue.value[1] * cameraSettings.cameraRotationSpeed.value,
-        target.theta - inputValue.value[0] * cameraSettings.cameraRotationSpeed.value,
-        0.1
-      )
-    return
-=======
   const controller = getComponent(entity, AvatarControllerComponent)
   if (inputValue.type === InputType.TWODIM) {
     controller.localMovementDirection.x = inputValue.value[0]
@@ -457,7 +428,6 @@
     // TODO: check if this mapping correct
     controller.localMovementDirection.z = inputValue.value[2]
     controller.localMovementDirection.x = inputValue.value[0]
->>>>>>> 19235775
   }
 
   // if vr, rotate the avatar
