--- conflicted
+++ resolved
@@ -405,13 +405,8 @@
   }
 }
 
-<<<<<<< HEAD
 export const handlePrimaryButton: InputBehaviorType = (entity, inputKey, inputValue): void => {
-  if (inputValue.lifecycleState !== LifecycleValue.ENDED) {
-=======
-export const clickNavMesh: InputBehaviorType = (entity, inputKey, inputValue): void => {
   if (inputValue.lifecycleState !== LifecycleValue.Ended) {
->>>>>>> fb113ef7
     return
   }
   const input = getComponent(entity, InputComponent)
