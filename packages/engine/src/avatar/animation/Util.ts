/*
CPAL-1.0 License

The contents of this file are subject to the Common Public Attribution License
Version 1.0. (the "License"); you may not use this file except in compliance
with the License. You may obtain a copy of the License at
https://github.com/EtherealEngine/etherealengine/blob/dev/LICENSE.
The License is based on the Mozilla Public License Version 1.1, but Sections 14
and 15 have been added to cover use of software over a computer network and 
provide for limited attribution for the Original Developer. In addition, 
Exhibit A has been modified to be consistent with Exhibit B.

Software distributed under the License is distributed on an "AS IS" basis,
WITHOUT WARRANTY OF ANY KIND, either express or implied. See the License for the
specific language governing rights and limitations under the License.

The Original Code is Ethereal Engine.

The Original Developer is the Initial Developer. The Initial Developer of the
Original Code is the Ethereal Engine team.

All portions of the code written by the Ethereal Engine team are Copyright © 2021-2023 
Ethereal Engine. All Rights Reserved.
*/

import { VRMHumanBone } from '@pixiv/three-vrm'
import {
  AnimationAction,
  AnimationActionLoopStyles,
  AnimationClip,
  KeyframeTrack,
  Quaternion,
  SkinnedMesh,
  Vector3
} from 'three'

import config from '@etherealengine/common/src/config'
import { matches, matchesVector3 } from '../../common/functions/MatchesUtils'

export const ikTargets = {
  rightHand: 'rightHand',
  leftHand: 'leftHand',
  rightFoot: 'rightFoot',
  leftFoot: 'leftFoot',
  head: 'head',
<<<<<<< HEAD
=======
  hips: 'hips',
>>>>>>> 10d7e3ef

  rightElbowHint: 'rightElbowHint',
  leftElbowHint: 'leftElbowHint',
  rightKneeHint: 'rightKneeHint',
  leftKneeHint: 'leftKneeHint'
}

export const animationStates = {
  dance1: 'dance1',
  dance2: 'dance2',
  dance3: 'dance3',
  dance4: 'dance4',
  clap: 'clap',
  wave: 'wave',
  kiss: 'kiss',
  cry: 'cry',
  laugh: 'laugh',
  defeat: 'defeat',
  locomotion: 'locomotion',
  falling: 'falling'
}
<<<<<<< HEAD

export const animationFileTypes = { fbx: 'fbx', glb: 'glb' }

export const matchesIkTarget = matches.some(
  ...Object.keys(ikTargets).map((k: keyof typeof ikTargets) => matches.literal(k))
)

export const matchesAnimationFiles = matches.some(
  ...Object.keys(animationFileTypes).map((k: keyof typeof animationFileTypes) => matches.literal(k))
)
=======
>>>>>>> 10d7e3ef

export const defaultAnimationPath = `${config.client.fileServer}/projects/default-project/assets/animations/`

export const matchesIkTarget = matches.some(
  ...Object.keys(ikTargets).map((k: keyof typeof ikTargets) => matches.literal(k))
)

const matchesMovementType = matches.shape({
  /** Velocity of the avatar */
  velocity: matchesVector3,
  /** Distance from the ground of the avatar */
  distanceFromGround: matches.number
})

/** Type of movement of the avatar in any given frame */
export type MovementType = typeof matchesMovementType._TYPE

/** Animation type */
export enum AnimationType {
  /** Static will be rendered on demand */
  STATIC,

  /** This type of animation will be rendred based on the velocity of the avatar */
  VELOCITY_BASED
}

/** Type of calculate weights method parameters */
export const matchesWeightsParameters = matches.partial({
  movement: matchesMovementType,
  resetAnimation: matches.boolean,
  forceTransition: matches.boolean
})

export type WeightsParameterType = {
  /** Movement of the avatar in the frame */
  movement?: MovementType

  /** Whether reset currrent playing animation. Useful while intra state transition */
  resetAnimation?: boolean

  /** Skip validation check and force state transition */
  forceTransition?: boolean

  /** Other data to be passed with */
  [key: string]: any
}

/** Interface to hold animation details */
export interface Animation {
  /** Name of the animation which must match with the loaded animations */
  name: string

  /** Weight of this animation */
  weight: number

  /** Weight when transition will start. Value will be used to interpolate */
  transitionStartWeight: number

  /** Weight when transition will end. Value will be used to interpolate */
  transitionEndWeight: number

  /** Type of the loop */
  loopType: AnimationActionLoopStyles

  /** Total loop counts */
  loopCount: number

  /** Time scale of the animation. Default is 1. Value less then 1 will slow down the animation. */
  timeScale: number

  /** Animation clip from the loaded animations */
  clip: AnimationClip

  /** Animation action for this animation */
  action: AnimationAction

  /** A Decorator function to apply custom behaviour to the animation action */
  decorateAction: (action: AnimationAction) => void
}

export function mapPositionTrackToDistanceTrack(track: KeyframeTrack, rot: Quaternion, scale: Vector3) {
  const { times, values } = track

  const distTrack = { times: times, values: new Float32Array(times.length) }

  if (!times.length) {
    return distTrack
  }

  const startPos = new Vector3()
  const vec1 = new Vector3()

  startPos.set(values[0], values[1], values[2]).applyQuaternion(rot).multiply(scale)
  startPos.y = 0

  times.forEach((time, i) => {
    const j = i * 3
    vec1
      .set(values[j], values[j + 1], values[j + 2])
      .applyQuaternion(rot)
      .multiply(scale)
    vec1.y = 0

    distTrack.values[i] = vec1.sub(startPos).length()
  })

  return distTrack
}

export function findAnimationClipTrack(animation: AnimationClip, objName: string, attr: string) {
  const trackName = `${objName}.${attr}`
  return animation.tracks.find((track) => track.name === trackName)!
}

export const computeRootAnimationVelocity = (track: KeyframeTrack, quat: Quaternion, scale: Vector3) => {
  return computeRootAnimationDistance(track, quat, scale) / getTrackDuration(track)
}

const getTrackDuration = (track: KeyframeTrack) => {
  return track.times[track.times.length - 1]
}

const computeRootAnimationDistance = (track: KeyframeTrack, quat: Quaternion, scale: Vector3) => {
  const rootVec = computeRootMotionVector(track)
  rootVec.applyQuaternion(quat).multiply(scale)
  rootVec.y = 0
  return rootVec.length()
}

const computeRootMotionVector = (track: KeyframeTrack) => {
  const startPos = new Vector3(),
    endPos = new Vector3(),
    values = track.values,
    length = values.length

  startPos.set(values[0], values[1], values[2])
  endPos.set(values[length - 3], values[length - 2], values[length - 1])

  return endPos.sub(startPos)
}

export function findRootBone(skinnedMesh: SkinnedMesh) {
  return skinnedMesh.skeleton.bones.find((obj) => obj.parent?.type !== 'Bone')
}

export const processRootAnimation = (clip: AnimationClip, rootBone: VRMHumanBone | undefined): any => {
  if (!rootBone || !clip || !clip.name.endsWith('root')) return null

  const meshQuat = new Quaternion(),
    meshScale = new Vector3()
  meshScale.setScalar(1)

  const posTrack = findAnimationClipTrack(clip, rootBone.node.name, 'position')
  const velocity = computeRootAnimationVelocity(posTrack, meshQuat, meshScale)
  const distTrack = mapPositionTrackToDistanceTrack(posTrack, meshQuat, meshScale)

  return {
    velocity: velocity,
    distanceTrack: distTrack
  }
}<|MERGE_RESOLUTION|>--- conflicted
+++ resolved
@@ -43,10 +43,7 @@
   rightFoot: 'rightFoot',
   leftFoot: 'leftFoot',
   head: 'head',
-<<<<<<< HEAD
-=======
   hips: 'hips',
->>>>>>> 10d7e3ef
 
   rightElbowHint: 'rightElbowHint',
   leftElbowHint: 'leftElbowHint',
@@ -68,19 +65,6 @@
   locomotion: 'locomotion',
   falling: 'falling'
 }
-<<<<<<< HEAD
-
-export const animationFileTypes = { fbx: 'fbx', glb: 'glb' }
-
-export const matchesIkTarget = matches.some(
-  ...Object.keys(ikTargets).map((k: keyof typeof ikTargets) => matches.literal(k))
-)
-
-export const matchesAnimationFiles = matches.some(
-  ...Object.keys(animationFileTypes).map((k: keyof typeof animationFileTypes) => matches.literal(k))
-)
-=======
->>>>>>> 10d7e3ef
 
 export const defaultAnimationPath = `${config.client.fileServer}/projects/default-project/assets/animations/`
 
