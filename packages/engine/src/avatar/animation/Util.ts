--- conflicted
+++ resolved
@@ -34,10 +34,6 @@
   Vector3
 } from 'three'
 
-<<<<<<< HEAD
-import config from '@ir-engine/common/src/config'
-=======
->>>>>>> b99a7f40
 import { matches } from '@ir-engine/hyperflux'
 import { matchesVector3 } from '@ir-engine/spatial/src/common/functions/MatchesUtils'
 
@@ -77,11 +73,6 @@
   emotes: 'emotes'
 }
 
-<<<<<<< HEAD
-export const defaultAnimationPath = `${config.client.fileServer}/projects/ir-engine/default-project/assets/animations/`
-
-=======
->>>>>>> b99a7f40
 export const matchesIkTarget = matches.some(
   ...Object.keys(ikTargets).map((k: keyof typeof ikTargets) => matches.literal(k))
 )
