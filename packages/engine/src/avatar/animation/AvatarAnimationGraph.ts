--- conflicted
+++ resolved
@@ -23,81 +23,393 @@
 Ethereal Engine. All Rights Reserved.
 */
 
-import { clamp } from 'lodash'
-import { AnimationClip, AnimationMixer, LoopOnce, LoopRepeat, Vector2, Vector3 } from 'three'
-
-import { getState } from '@etherealengine/hyperflux'
-
-import { lerp } from '../../common/functions/MathLerpFunctions'
-import { Engine } from '../../ecs/classes/Engine'
+import { AnimationClip, AnimationMixer, Vector2, Vector3 } from 'three'
+
+import { dispatchAction, getState } from '@etherealengine/hyperflux'
+
 import { EngineState } from '../../ecs/classes/EngineState'
 import { Entity } from '../../ecs/classes/Entity'
-import { getComponent } from '../../ecs/functions/ComponentFunctions'
-import { AnimationManager, AnimationState } from '../AnimationManager'
-import { AnimationComponent } from '../components/AnimationComponent'
+import { getComponent, hasComponent } from '../../ecs/functions/ComponentFunctions'
+import { NetworkObjectAuthorityTag, NetworkObjectOwnedTag } from '../../networking/components/NetworkObjectComponent'
+import { UUIDComponent } from '../../scene/components/UUIDComponent'
+import { AnimationManager } from '../AnimationManager'
 import { AvatarAnimationComponent } from '../components/AvatarAnimationComponent'
-import { AvatarControllerComponent } from '../components/AvatarControllerComponent'
-import { changeState } from './AnimationGraph'
-
-export const changeAvatarAnimationState = (entity: Entity, newStateName: string): void => {
+import { AvatarMovementSettingsState } from '../state/AvatarMovementSettingsState'
+import { AvatarNetworkAction } from '../state/AvatarNetworkState'
+import { AnimationGraph, changeState } from './AnimationGraph'
+import { enterAnimationState } from './AnimationState'
+import {
+  animationTimeTransitionRule,
+  booleanTransitionRule,
+  compositeTransitionRule,
+  thresholdTransitionRule,
+  vectorLengthTransitionRule
+} from './AnimationStateTransitionsRule'
+import { addBlendSpace1DNode, BlendSpace1D } from './BlendSpace1D'
+import { DistanceMatchingAction } from './DistanceMatchingAction'
+import { LocomotionState } from './locomotionState'
+import { SingleAnimationState } from './singleAnimationState'
+import { AvatarAnimations, AvatarStates } from './Util'
+
+export const getAnimationAction = (name: string, mixer: AnimationMixer, animations?: AnimationClip[]) => {
+  const clip = AnimationClip.findByName(animations ?? AnimationManager.instance._animations, name)
+  return mixer.clipAction(clip)
+}
+
+const getDistanceAction = (animationName: string, mixer: AnimationMixer): DistanceMatchingAction => {
+  return {
+    action: getAnimationAction(animationName, mixer),
+    distanceTrack: AnimationManager.instance._rootAnimationData[animationName].distanceTrack,
+    distanceTraveled: 0
+  } as DistanceMatchingAction
+}
+
+export function createAvatarAnimationGraph(
+  entity: Entity,
+  mixer: AnimationMixer,
+  locomotion: Vector3,
+  jumpValue: object | null
+): AnimationGraph {
+  if (!mixer) return null!
+
+  const graph: AnimationGraph = {
+    states: {},
+    transitionRules: {},
+    currentState: null!,
+    stateChanged: (name: keyof typeof AvatarStates) => {
+      hasComponent(entity, NetworkObjectAuthorityTag) &&
+        dispatchAction(
+          AvatarNetworkAction.setAnimationState({
+            animationState: name,
+            entityUUID: getComponent(entity, UUIDComponent)
+          })
+        )
+    }
+  }
+
+  // Initialize all the states
+  // Locomotion
+
+  const walkForwardAction = getDistanceAction(AvatarAnimations.WALK_FORWARD_ROOT, mixer),
+    runForwardAction = getDistanceAction(AvatarAnimations.RUN_FORWARD_ROOT, mixer),
+    walkBackwardAction = getDistanceAction(AvatarAnimations.WALK_BACKWARD_ROOT, mixer),
+    runBackwardAction = getDistanceAction(AvatarAnimations.RUN_BACKWARD_ROOT, mixer),
+    walkLeftAction = getDistanceAction(AvatarAnimations.WALK_STRAFE_LEFT_ROOT, mixer),
+    runLeftAction = getDistanceAction(AvatarAnimations.RUN_STRAFE_LEFT_ROOT, mixer),
+    walkRightAction = getDistanceAction(AvatarAnimations.WALK_STRAFE_RIGHT_ROOT, mixer),
+    runRightAction = getDistanceAction(AvatarAnimations.RUN_STRAFE_RIGHT_ROOT, mixer)
+
+  const avatarMovementSettings = getState(AvatarMovementSettingsState)
+
+  const verticalBlendSpace: BlendSpace1D = {
+    minValue: -avatarMovementSettings.runSpeed,
+    maxValue: avatarMovementSettings.runSpeed,
+    nodes: []
+  }
+
+  const horizontalBlendSpace: BlendSpace1D = {
+    minValue: -avatarMovementSettings.runSpeed,
+    maxValue: avatarMovementSettings.runSpeed,
+    nodes: []
+  }
+
+  const locomotionState: LocomotionState = {
+    name: AvatarStates.LOCOMOTION,
+    type: 'LocomotionState',
+    yAxisBlendSpace: verticalBlendSpace,
+    xAxisBlendSpace: horizontalBlendSpace,
+    locomotion,
+    forwardMovementActions: [walkForwardAction, runForwardAction, walkBackwardAction, runBackwardAction],
+    sideMovementActions: [walkLeftAction, runLeftAction, walkRightAction, runRightAction],
+    idleAction: getAnimationAction(AvatarAnimations.IDLE, mixer),
+    blendValue: new Vector2(),
+    frameBlendValue: new Vector2()
+  }
+
+  addBlendSpace1DNode(verticalBlendSpace, locomotionState.idleAction, 0)
+  addBlendSpace1DNode(verticalBlendSpace, walkForwardAction.action, avatarMovementSettings.walkSpeed, walkForwardAction)
+  addBlendSpace1DNode(verticalBlendSpace, runForwardAction.action, avatarMovementSettings.runSpeed, runForwardAction)
+  // TODO: Set the actual root animation speeds for backward movements
+  addBlendSpace1DNode(
+    verticalBlendSpace,
+    walkBackwardAction.action,
+    -avatarMovementSettings.walkSpeed,
+    walkBackwardAction
+  )
+  addBlendSpace1DNode(verticalBlendSpace, runBackwardAction.action, -avatarMovementSettings.runSpeed, runBackwardAction)
+
+  addBlendSpace1DNode(horizontalBlendSpace, locomotionState.idleAction, 0)
+  addBlendSpace1DNode(horizontalBlendSpace, runLeftAction.action, -avatarMovementSettings.runSpeed, runLeftAction)
+  addBlendSpace1DNode(horizontalBlendSpace, walkLeftAction.action, -avatarMovementSettings.walkSpeed, walkLeftAction)
+  addBlendSpace1DNode(horizontalBlendSpace, walkRightAction.action, avatarMovementSettings.walkSpeed, walkRightAction)
+  addBlendSpace1DNode(horizontalBlendSpace, runRightAction.action, avatarMovementSettings.runSpeed, runRightAction)
+
+  // Jump
+
+  const jumpUpState: SingleAnimationState = {
+    name: AvatarStates.JUMP_UP,
+    type: 'SingleAnimationState',
+    action: getAnimationAction(AvatarAnimations.JUMP_UP, mixer),
+    loop: false,
+    clamp: true
+  }
+
+  const jumpDownState: SingleAnimationState = {
+    name: AvatarStates.JUMP_DOWN,
+    type: 'SingleAnimationState',
+    action: getAnimationAction(AvatarAnimations.JUMP_DOWN, mixer),
+    loop: false,
+    clamp: true
+  }
+
+  const fallState: SingleAnimationState = {
+    name: AvatarStates.FALL_IDLE,
+    type: 'SingleAnimationState',
+    action: getAnimationAction(AvatarAnimations.FALL_IDLE, mixer),
+    loop: true,
+    clamp: false
+  }
+
+  // Emotes
+
+  const clapState: SingleAnimationState = {
+    name: AvatarStates.CLAP,
+    type: 'SingleAnimationState',
+    action: getAnimationAction(AvatarAnimations.CLAP, mixer),
+    loop: false,
+    clamp: true
+  }
+
+  const cryState: SingleAnimationState = {
+    name: AvatarStates.CRY,
+    type: 'SingleAnimationState',
+    action: getAnimationAction(AvatarAnimations.CRY, mixer),
+    loop: false,
+    clamp: true
+  }
+
+  const kissState: SingleAnimationState = {
+    name: AvatarStates.KISS,
+    type: 'SingleAnimationState',
+    action: getAnimationAction(AvatarAnimations.KISS, mixer),
+    loop: false,
+    clamp: true
+  }
+
+  const waveState: SingleAnimationState = {
+    name: AvatarStates.WAVE,
+    type: 'SingleAnimationState',
+    action: getAnimationAction(AvatarAnimations.WAVE, mixer),
+    loop: false,
+    clamp: true
+  }
+
+  const laughState: SingleAnimationState = {
+    name: AvatarStates.LAUGH,
+    type: 'SingleAnimationState',
+    action: getAnimationAction(AvatarAnimations.LAUGH, mixer),
+    loop: false,
+    clamp: true
+  }
+
+  const defeatState: SingleAnimationState = {
+    name: AvatarStates.DEFEAT,
+    type: 'SingleAnimationState',
+    action: getAnimationAction(AvatarAnimations.DEFEAT, mixer),
+    loop: false,
+    clamp: true
+  }
+
+  const dance1State: SingleAnimationState = {
+    name: AvatarStates.DANCE1,
+    type: 'SingleAnimationState',
+    action: getAnimationAction(AvatarAnimations.DANCING_1, mixer),
+    loop: true,
+    clamp: false
+  }
+
+  const dance2State: SingleAnimationState = {
+    name: AvatarStates.DANCE2,
+    type: 'SingleAnimationState',
+    action: getAnimationAction(AvatarAnimations.DANCING_2, mixer),
+    loop: true,
+    clamp: false
+  }
+
+  const dance3State: SingleAnimationState = {
+    name: AvatarStates.DANCE3,
+    type: 'SingleAnimationState',
+    action: getAnimationAction(AvatarAnimations.DANCING_3, mixer),
+    loop: true,
+    clamp: false
+  }
+
+  const dance4State: SingleAnimationState = {
+    name: AvatarStates.DANCE4,
+    type: 'SingleAnimationState',
+    action: getAnimationAction(AvatarAnimations.DANCING_4, mixer),
+    loop: true,
+    clamp: false
+  }
+
+  // Mount Point
+
+  const sitEnterState: SingleAnimationState = {
+    name: AvatarStates.SIT_ENTER,
+    type: 'SingleAnimationState',
+    action: getAnimationAction(AvatarAnimations.IDLE, mixer),
+    loop: false,
+    clamp: true
+  }
+
+  const sitLeaveState: SingleAnimationState = {
+    name: AvatarStates.SIT_LEAVE,
+    type: 'SingleAnimationState',
+    action: getAnimationAction(AvatarAnimations.IDLE, mixer),
+    loop: false,
+    clamp: true
+  }
+
+  const sitIdleState: SingleAnimationState = {
+    name: AvatarStates.SIT_IDLE,
+    type: 'SingleAnimationState',
+    action: getAnimationAction(AvatarAnimations.IDLE, mixer),
+    loop: true,
+    clamp: false
+  }
+
+  // Add states to the graph
+  graph.states[AvatarStates.LOCOMOTION] = locomotionState
+  graph.states[AvatarStates.JUMP_UP] = jumpUpState
+  graph.states[AvatarStates.FALL_IDLE] = fallState
+  graph.states[AvatarStates.JUMP_DOWN] = jumpDownState
+  graph.states[AvatarStates.CLAP] = clapState
+  graph.states[AvatarStates.CRY] = cryState
+  graph.states[AvatarStates.KISS] = kissState
+  graph.states[AvatarStates.WAVE] = waveState
+  graph.states[AvatarStates.LAUGH] = laughState
+  graph.states[AvatarStates.DEFEAT] = defeatState
+  graph.states[AvatarStates.DANCE1] = dance1State
+  graph.states[AvatarStates.DANCE2] = dance2State
+  graph.states[AvatarStates.DANCE3] = dance3State
+  graph.states[AvatarStates.DANCE4] = dance4State
+  graph.states[AvatarStates.SIT_ENTER] = sitEnterState
+  graph.states[AvatarStates.SIT_LEAVE] = sitLeaveState
+  graph.states[AvatarStates.SIT_IDLE] = sitIdleState
+
+  // Transition rules
+
+  const movementTransitionRule = vectorLengthTransitionRule(locomotion, 0.001)
+
+  if (hasComponent(entity, NetworkObjectOwnedTag)) {
+    graph.transitionRules[AvatarStates.LOCOMOTION] = [
+      // Jump
+      {
+        rule: booleanTransitionRule(jumpValue, 'isJumping'),
+        nextState: AvatarStates.JUMP_UP
+      },
+      // Fall - threshold rule is to prevent fall_idle when going down ramps or over gaps
+      {
+        rule: compositeTransitionRule(
+          [
+            booleanTransitionRule(jumpValue, 'isInAir'),
+            thresholdTransitionRule(locomotion, 'y', -0.1 / getState(EngineState).simulationTimestep, false)
+          ],
+          'and'
+        ),
+        nextState: AvatarStates.FALL_IDLE
+      }
+    ]
+
+    graph.transitionRules[AvatarStates.JUMP_UP] = [
+      {
+        rule: animationTimeTransitionRule(jumpUpState.action, 0.9),
+        nextState: AvatarStates.FALL_IDLE
+      }
+    ]
+
+    graph.transitionRules[AvatarStates.FALL_IDLE] = [
+      {
+        rule: booleanTransitionRule(jumpValue, 'isInAir', true),
+        nextState: AvatarStates.JUMP_DOWN
+      }
+    ]
+
+    graph.transitionRules[AvatarStates.JUMP_DOWN] = [
+      {
+        rule: animationTimeTransitionRule(jumpDownState.action, 0.65),
+        nextState: AvatarStates.LOCOMOTION
+      }
+    ]
+  }
+
+  graph.transitionRules[AvatarStates.CLAP] = [
+    {
+      rule: compositeTransitionRule([movementTransitionRule, animationTimeTransitionRule(clapState.action, 0.9)], 'or'),
+      nextState: AvatarStates.LOCOMOTION
+    }
+  ]
+
+  graph.transitionRules[AvatarStates.CRY] = [
+    {
+      rule: compositeTransitionRule([movementTransitionRule, animationTimeTransitionRule(cryState.action, 0.9)], 'or'),
+      nextState: AvatarStates.LOCOMOTION
+    }
+  ]
+
+  graph.transitionRules[AvatarStates.KISS] = [
+    {
+      rule: compositeTransitionRule([movementTransitionRule, animationTimeTransitionRule(kissState.action, 0.9)], 'or'),
+      nextState: AvatarStates.LOCOMOTION
+    }
+  ]
+
+  graph.transitionRules[AvatarStates.WAVE] = [
+    {
+      rule: compositeTransitionRule([movementTransitionRule, animationTimeTransitionRule(waveState.action, 0.9)], 'or'),
+      nextState: AvatarStates.LOCOMOTION
+    }
+  ]
+
+  graph.transitionRules[AvatarStates.LAUGH] = [
+    {
+      rule: compositeTransitionRule(
+        [movementTransitionRule, animationTimeTransitionRule(laughState.action, 0.9)],
+        'or'
+      ),
+      nextState: AvatarStates.LOCOMOTION
+    }
+  ]
+
+  graph.transitionRules[AvatarStates.DEFEAT] = [
+    {
+      rule: compositeTransitionRule(
+        [movementTransitionRule, animationTimeTransitionRule(defeatState.action, 0.9)],
+        'or'
+      ),
+      nextState: AvatarStates.LOCOMOTION
+    }
+  ]
+
+  graph.transitionRules[AvatarStates.DANCE1] = [{ rule: movementTransitionRule, nextState: AvatarStates.LOCOMOTION }]
+  graph.transitionRules[AvatarStates.DANCE2] = [{ rule: movementTransitionRule, nextState: AvatarStates.LOCOMOTION }]
+  graph.transitionRules[AvatarStates.DANCE3] = [{ rule: movementTransitionRule, nextState: AvatarStates.LOCOMOTION }]
+  graph.transitionRules[AvatarStates.DANCE4] = [{ rule: movementTransitionRule, nextState: AvatarStates.LOCOMOTION }]
+
+  graph.transitionRules[AvatarStates.SIT_ENTER] = [
+    {
+      rule: animationTimeTransitionRule(sitEnterState.action, 0.95),
+      nextState: AvatarStates.SIT_IDLE
+    }
+  ]
+
+  graph.currentState = locomotionState
+  enterAnimationState(graph.currentState)
+
+  return graph
+}
+
+export function changeAvatarAnimationState(entity: Entity, newStateName: string): void {
   const avatarAnimationComponent = getComponent(entity, AvatarAnimationComponent)
   changeState(avatarAnimationComponent.animationGraph, newStateName)
-}
-
-export const getAnimationAction = (name: string, mixer: AnimationMixer, animations?: AnimationClip[]) => {
-  const manager = getState(AnimationState)
-  const clip = AnimationClip.findByName(animations ?? manager.targetsAnimation!, name)
-  return mixer.clipAction(clip)
-}
-
-const moveLength = new Vector3()
-// let fallWeight = 0,
-//   runWeight = 0,
-//   idleWeight = 1
-
-//This is a stateless animation blend, it is not a graph
-//To do: make a stateful blend tree
-export const setAvatarLocomotionAnimation = (entity: Entity) => {
-<<<<<<< HEAD
-  // const animationComponent = getComponent(entity, AnimationComponent)
-  // const avatarAnimationComponent = getComponent(entity, AvatarAnimationComponent)
-  // const idle = getAnimationAction('Idle', animationComponent.mixer)
-  // const run = getAnimationAction('Run', animationComponent.mixer)
-  // const fall = getAnimationAction('Fall', animationComponent.mixer)
-  // idle.play()
-  // fall.play()
-  // run.play()
-  // fallWeight = lerp(
-  //   fall.getEffectiveWeight(),
-  //   clamp(Math.abs(avatarAnimationComponent.locomotion.y), 0, 1),
-  //   getState(EngineState).deltaSeconds * 10
-  // )
-  // runWeight = clamp(moveLength.copy(avatarAnimationComponent.locomotion).setY(0).lengthSq() * 0.1, 0, 1) - fallWeight
-  // idleWeight = clamp(1 - runWeight, 0, 1) - fallWeight
-  // run.setEffectiveWeight(runWeight)
-  // fall.setEffectiveWeight(fallWeight)
-  // idle.setEffectiveWeight(idleWeight)
-=======
-  if (!getState(AnimationManager).targetsAnimation) return
-  const animationComponent = getComponent(entity, AnimationComponent)
-  const avatarAnimationComponent = getComponent(entity, AvatarAnimationComponent)
-
-  const idle = getAnimationAction('Idle', animationComponent.mixer, animationComponent.animations)
-  const run = getAnimationAction('Run', animationComponent.mixer, animationComponent.animations)
-  const fall = getAnimationAction('Fall', animationComponent.mixer, animationComponent.animations)
-  idle.play()
-  fall.play()
-  run.play()
-
-  fallWeight = lerp(
-    fall.getEffectiveWeight(),
-    clamp(Math.abs(avatarAnimationComponent.locomotion.y), 0, 1),
-    getState(EngineState).deltaSeconds * 10
-  )
-  runWeight = clamp(moveLength.copy(avatarAnimationComponent.locomotion).setY(0).lengthSq() * 0.1, 0, 1) - fallWeight
-  idleWeight = clamp(1 - runWeight, 0, 1) - fallWeight
-  run.setEffectiveWeight(runWeight)
-  fall.setEffectiveWeight(fallWeight)
-  idle.setEffectiveWeight(idleWeight)
->>>>>>> 5fdbb296
 }