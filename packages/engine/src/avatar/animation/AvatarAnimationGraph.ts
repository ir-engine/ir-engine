/*
CPAL-1.0 License

The contents of this file are subject to the Common Public Attribution License
Version 1.0. (the "License"); you may not use this file except in compliance
with the License. You may obtain a copy of the License at
https://github.com/EtherealEngine/etherealengine/blob/dev/LICENSE.
The License is based on the Mozilla Public License Version 1.1, but Sections 14
and 15 have been added to cover use of software over a computer network and 
provide for limited attribution for the Original Developer. In addition, 
Exhibit A has been modified to be consistent with Exhibit B.

Software distributed under the License is distributed on an "AS IS" basis,
WITHOUT WARRANTY OF ANY KIND, either express or implied. See the License for the
specific language governing rights and limitations under the License.

The Original Code is Ethereal Engine.

The Original Developer is the Initial Developer. The Initial Developer of the
Original Code is the Ethereal Engine team.

All portions of the code written by the Ethereal Engine team are Copyright © 2021-2023 
Ethereal Engine. All Rights Reserved.
*/

import { clamp } from 'lodash'
<<<<<<< HEAD
import { AnimationClip, AnimationMixer, Vector3 } from 'three'
=======
import { AnimationClip, AnimationMixer, LoopOnce, LoopRepeat, Vector2, Vector3 } from 'three'
>>>>>>> c948169c

import { getState } from '@etherealengine/hyperflux'

import { lerp } from '../../common/functions/MathLerpFunctions'
<<<<<<< HEAD
import { EngineState } from '../../ecs/classes/EngineState'
import { Entity } from '../../ecs/classes/Entity'
import { getComponent } from '../../ecs/functions/ComponentFunctions'
import { AnimationState } from '../AnimationManager'
import { AnimationComponent } from '../components/AnimationComponent'
import { AvatarAnimationComponent } from '../components/AvatarAnimationComponent'
import { changeState } from './AnimationGraph'

export const changeAvatarAnimationState = (entity: Entity, newStateName: string): void => {
  const avatarAnimationComponent = getComponent(entity, AvatarAnimationComponent)
  changeState(avatarAnimationComponent.animationGraph, newStateName)
}

export const getAnimationAction = (name: string, mixer: AnimationMixer, animations?: AnimationClip[]) => {
  const manager = getState(AnimationState)
  const clip = AnimationClip.findByName(animations ?? manager.targetsAnimation!, name)
  return mixer.clipAction(clip)
}

=======
import { Engine } from '../../ecs/classes/Engine'
import { EngineState } from '../../ecs/classes/EngineState'
import { Entity } from '../../ecs/classes/Entity'
import { getComponent } from '../../ecs/functions/ComponentFunctions'
import { AnimationManager } from '../AnimationManager'
import { AnimationComponent } from '../components/AnimationComponent'
import { AvatarAnimationComponent } from '../components/AvatarAnimationComponent'
import { AvatarControllerComponent } from '../components/AvatarControllerComponent'
import { changeState } from './AnimationGraph'

export const getAnimationAction = (name: string, mixer: AnimationMixer, animations?: AnimationClip[]) => {
  const manager = getState(AnimationManager)
  const clip = AnimationClip.findByName(animations ?? manager.targetsAnimation!, name)
  return mixer.clipAction(clip)
}

>>>>>>> c948169c
const moveLength = new Vector3()
let fallWeight = 0,
  runWeight = 0,
  idleWeight = 1

//This is a stateless animation blend, it is not a graph
//To do: make a stateful blend tree
export const setAvatarLocomotionAnimation = (entity: Entity) => {
<<<<<<< HEAD
  if (!getState(AnimationState).targetsAnimation) return
=======
  if (!getState(AnimationManager).targetsAnimation) return
>>>>>>> c948169c
  const animationComponent = getComponent(entity, AnimationComponent)
  const avatarAnimationComponent = getComponent(entity, AvatarAnimationComponent)

  const idle = getAnimationAction('Idle', animationComponent.mixer, animationComponent.animations)
  const run = getAnimationAction('Run', animationComponent.mixer, animationComponent.animations)
  const fall = getAnimationAction('Fall', animationComponent.mixer, animationComponent.animations)
  idle.play()
  fall.play()
  run.play()

  fallWeight = lerp(
    fall.getEffectiveWeight(),
    clamp(Math.abs(avatarAnimationComponent.locomotion.y), 0, 1),
    getState(EngineState).deltaSeconds * 10
  )
  runWeight = clamp(moveLength.copy(avatarAnimationComponent.locomotion).setY(0).lengthSq() * 0.1, 0, 1) - fallWeight
  idleWeight = clamp(1 - runWeight, 0, 1) - fallWeight
  run.setEffectiveWeight(runWeight)
  fall.setEffectiveWeight(fallWeight)
  idle.setEffectiveWeight(idleWeight)
}<|MERGE_RESOLUTION|>--- conflicted
+++ resolved
@@ -24,28 +24,17 @@
 */
 
 import { clamp } from 'lodash'
-<<<<<<< HEAD
 import { AnimationClip, AnimationMixer, Vector3 } from 'three'
-=======
-import { AnimationClip, AnimationMixer, LoopOnce, LoopRepeat, Vector2, Vector3 } from 'three'
->>>>>>> c948169c
 
 import { getState } from '@etherealengine/hyperflux'
 
 import { lerp } from '../../common/functions/MathLerpFunctions'
-<<<<<<< HEAD
 import { EngineState } from '../../ecs/classes/EngineState'
 import { Entity } from '../../ecs/classes/Entity'
 import { getComponent } from '../../ecs/functions/ComponentFunctions'
 import { AnimationState } from '../AnimationManager'
 import { AnimationComponent } from '../components/AnimationComponent'
 import { AvatarAnimationComponent } from '../components/AvatarAnimationComponent'
-import { changeState } from './AnimationGraph'
-
-export const changeAvatarAnimationState = (entity: Entity, newStateName: string): void => {
-  const avatarAnimationComponent = getComponent(entity, AvatarAnimationComponent)
-  changeState(avatarAnimationComponent.animationGraph, newStateName)
-}
 
 export const getAnimationAction = (name: string, mixer: AnimationMixer, animations?: AnimationClip[]) => {
   const manager = getState(AnimationState)
@@ -53,24 +42,6 @@
   return mixer.clipAction(clip)
 }
 
-=======
-import { Engine } from '../../ecs/classes/Engine'
-import { EngineState } from '../../ecs/classes/EngineState'
-import { Entity } from '../../ecs/classes/Entity'
-import { getComponent } from '../../ecs/functions/ComponentFunctions'
-import { AnimationManager } from '../AnimationManager'
-import { AnimationComponent } from '../components/AnimationComponent'
-import { AvatarAnimationComponent } from '../components/AvatarAnimationComponent'
-import { AvatarControllerComponent } from '../components/AvatarControllerComponent'
-import { changeState } from './AnimationGraph'
-
-export const getAnimationAction = (name: string, mixer: AnimationMixer, animations?: AnimationClip[]) => {
-  const manager = getState(AnimationManager)
-  const clip = AnimationClip.findByName(animations ?? manager.targetsAnimation!, name)
-  return mixer.clipAction(clip)
-}
-
->>>>>>> c948169c
 const moveLength = new Vector3()
 let fallWeight = 0,
   runWeight = 0,
@@ -79,11 +50,7 @@
 //This is a stateless animation blend, it is not a graph
 //To do: make a stateful blend tree
 export const setAvatarLocomotionAnimation = (entity: Entity) => {
-<<<<<<< HEAD
   if (!getState(AnimationState).targetsAnimation) return
-=======
-  if (!getState(AnimationManager).targetsAnimation) return
->>>>>>> c948169c
   const animationComponent = getComponent(entity, AnimationComponent)
   const avatarAnimationComponent = getComponent(entity, AvatarAnimationComponent)
 
