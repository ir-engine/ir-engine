import { AnimationClip, AnimationMixer, Vector2, Vector3 } from 'three'

import { dispatchAction } from '@xrengine/hyperflux'

import { Engine } from '../../ecs/classes/Engine'
import { Entity } from '../../ecs/classes/Entity'
import { getComponent } from '../../ecs/functions/ComponentFunctions'
import { isEntityLocalClient } from '../../networking/functions/isEntityLocalClient'
import { NetworkWorldAction } from '../../networking/functions/NetworkWorldAction'
import { AnimationManager } from '../AnimationManager'
import { AvatarSettings } from '../AvatarControllerSystem'
import { AvatarAnimationComponent } from '../components/AvatarAnimationComponent'
import { AnimationGraph, changeState } from './AnimationGraph'
import { enterAnimationState } from './AnimationState'
import {
  animationTimeTransitionRule,
  booleanTransitionRule,
  compositeTransitionRule,
  thresholdTransitionRule,
  vectorLengthTransitionRule
} from './AnimationStateTransitionsRule'
import { addBlendSpace1DNode, BlendSpace1D } from './BlendSpace1D'
import { DistanceMatchingAction } from './DistanceMatchingAction'
import { LocomotionState } from './locomotionState'
import { SingleAnimationState } from './singleAnimationState'
import { AvatarAnimations, AvatarStates } from './Util'

const getAnimationAction = (name: string, mixer: AnimationMixer) => {
  const clip = AnimationClip.findByName(AnimationManager.instance._animations, name)
  return mixer.clipAction(clip)
}

const getDistanceAction = (animationName: string, mixer: AnimationMixer): DistanceMatchingAction => {
  return {
    action: getAnimationAction(animationName, mixer),
    distanceTrack: AnimationManager.instance._rootAnimationData[animationName].distanceTrack,
    distanceTraveled: 0
  } as DistanceMatchingAction
}

export function createAvatarAnimationGraph(
  mixer: AnimationMixer,
  velocity: Vector3,
  jumpValue: {} | null
): AnimationGraph {
  if (!mixer) return null!

  const graph: AnimationGraph = {
    states: {},
    transitionRules: {},
    currentState: null!
  }

  // Initialize all the states
  // Locomotion

  const walkForwardAction = getDistanceAction(AvatarAnimations.WALK_FORWARD_ROOT, mixer),
    runForwardAction = getDistanceAction(AvatarAnimations.RUN_FORWARD_ROOT, mixer),
    walkBackwardAction = getDistanceAction(AvatarAnimations.WALK_BACKWARD_ROOT, mixer),
    runBackwardAction = getDistanceAction(AvatarAnimations.RUN_BACKWARD_ROOT, mixer),
    walkLeftAction = getDistanceAction(AvatarAnimations.WALK_STRAFE_LEFT_ROOT, mixer),
    runLeftAction = getDistanceAction(AvatarAnimations.RUN_STRAFE_LEFT_ROOT, mixer),
    walkRightAction = getDistanceAction(AvatarAnimations.WALK_STRAFE_RIGHT_ROOT, mixer),
    runRightAction = getDistanceAction(AvatarAnimations.RUN_STRAFE_RIGHT_ROOT, mixer)

  const verticalBlendSpace: BlendSpace1D = {
    minValue: -AvatarSettings.instance.runSpeed,
    maxValue: AvatarSettings.instance.runSpeed,
    nodes: []
  }

  const horizontalBlendSpace: BlendSpace1D = {
    minValue: -AvatarSettings.instance.runSpeed,
    maxValue: AvatarSettings.instance.runSpeed,
    nodes: []
  }

  const locomotionState: LocomotionState = {
    name: AvatarStates.LOCOMOTION,
    type: 'LocomotionState',
    yAxisBlendSpace: verticalBlendSpace,
    xAxisBlendSpace: horizontalBlendSpace,
    movementParams: { velocity },
    forwardMovementActions: [walkForwardAction, runForwardAction, walkBackwardAction, runBackwardAction],
    sideMovementActions: [walkLeftAction, runLeftAction, walkRightAction, runRightAction],
    idleAction: getAnimationAction(AvatarAnimations.IDLE, mixer),
    blendValue: new Vector2(),
    frameBlendValue: new Vector2()
  }

  addBlendSpace1DNode(verticalBlendSpace, locomotionState.idleAction, 0)
  addBlendSpace1DNode(
    verticalBlendSpace,
    walkForwardAction.action,
    AvatarSettings.instance.walkSpeed,
    walkForwardAction
  )
  addBlendSpace1DNode(verticalBlendSpace, runForwardAction.action, AvatarSettings.instance.runSpeed, runForwardAction)
  // TODO: Set the actual root animation speeds for backward movements
  addBlendSpace1DNode(
    verticalBlendSpace,
    walkBackwardAction.action,
    -AvatarSettings.instance.walkSpeed,
    walkBackwardAction
  )
  addBlendSpace1DNode(
    verticalBlendSpace,
    runBackwardAction.action,
    -AvatarSettings.instance.runSpeed,
    runBackwardAction
  )

  addBlendSpace1DNode(horizontalBlendSpace, locomotionState.idleAction, 0)
  addBlendSpace1DNode(horizontalBlendSpace, runLeftAction.action, -AvatarSettings.instance.runSpeed, runLeftAction)
  addBlendSpace1DNode(horizontalBlendSpace, walkLeftAction.action, -AvatarSettings.instance.walkSpeed, walkLeftAction)
  addBlendSpace1DNode(horizontalBlendSpace, walkRightAction.action, AvatarSettings.instance.walkSpeed, walkRightAction)
  addBlendSpace1DNode(horizontalBlendSpace, runRightAction.action, AvatarSettings.instance.runSpeed, runRightAction)

  // Jump

  const jumpUpState: SingleAnimationState = {
    name: AvatarStates.JUMP_UP,
    type: 'SingleAnimationState',
    action: getAnimationAction(AvatarAnimations.JUMP_UP, mixer),
    loop: false,
    clamp: true
  }

  const jumpDownState: SingleAnimationState = {
    name: AvatarStates.JUMP_DOWN,
    type: 'SingleAnimationState',
    action: getAnimationAction(AvatarAnimations.JUMP_DOWN, mixer),
    loop: false,
    clamp: true
  }

  const fallState: SingleAnimationState = {
    name: AvatarStates.FALL_IDLE,
    type: 'SingleAnimationState',
    action: getAnimationAction(AvatarAnimations.FALL_IDLE, mixer),
    loop: true,
    clamp: false
  }

  // Emotes

  const clapState: SingleAnimationState = {
    name: AvatarStates.CLAP,
    type: 'SingleAnimationState',
    action: getAnimationAction(AvatarAnimations.CLAP, mixer),
    loop: false,
    clamp: true
  }

  const cryState: SingleAnimationState = {
    name: AvatarStates.CRY,
    type: 'SingleAnimationState',
    action: getAnimationAction(AvatarAnimations.CRY, mixer),
    loop: false,
    clamp: true
  }

  const kissState: SingleAnimationState = {
    name: AvatarStates.KISS,
    type: 'SingleAnimationState',
    action: getAnimationAction(AvatarAnimations.KISS, mixer),
    loop: false,
    clamp: true
  }

  const waveState: SingleAnimationState = {
    name: AvatarStates.WAVE,
    type: 'SingleAnimationState',
    action: getAnimationAction(AvatarAnimations.WAVE, mixer),
    loop: false,
    clamp: true
  }

  const laughState: SingleAnimationState = {
    name: AvatarStates.LAUGH,
    type: 'SingleAnimationState',
    action: getAnimationAction(AvatarAnimations.LAUGH, mixer),
    loop: false,
    clamp: true
  }

  const defeatState: SingleAnimationState = {
    name: AvatarStates.DEFEAT,
    type: 'SingleAnimationState',
    action: getAnimationAction(AvatarAnimations.DEFEAT, mixer),
    loop: false,
    clamp: true
  }

  const dance1State: SingleAnimationState = {
    name: AvatarStates.DANCE1,
    type: 'SingleAnimationState',
    action: getAnimationAction(AvatarAnimations.DANCING_1, mixer),
    loop: true,
    clamp: false
  }

  const dance2State: SingleAnimationState = {
    name: AvatarStates.DANCE2,
    type: 'SingleAnimationState',
    action: getAnimationAction(AvatarAnimations.DANCING_2, mixer),
    loop: true,
    clamp: false
  }

  const dance3State: SingleAnimationState = {
    name: AvatarStates.DANCE3,
    type: 'SingleAnimationState',
    action: getAnimationAction(AvatarAnimations.DANCING_3, mixer),
    loop: true,
    clamp: false
  }

  const dance4State: SingleAnimationState = {
    name: AvatarStates.DANCE4,
    type: 'SingleAnimationState',
    action: getAnimationAction(AvatarAnimations.DANCING_4, mixer),
    loop: true,
    clamp: false
  }

  // Add states to the graph
  graph.states[AvatarStates.LOCOMOTION] = locomotionState
  graph.states[AvatarStates.JUMP_UP] = jumpUpState
  graph.states[AvatarStates.FALL_IDLE] = fallState
  graph.states[AvatarStates.JUMP_DOWN] = jumpDownState
  graph.states[AvatarStates.CLAP] = clapState
  graph.states[AvatarStates.CRY] = cryState
  graph.states[AvatarStates.KISS] = kissState
  graph.states[AvatarStates.WAVE] = waveState
  graph.states[AvatarStates.LAUGH] = laughState
  graph.states[AvatarStates.DEFEAT] = defeatState
  graph.states[AvatarStates.DANCE1] = dance1State
  graph.states[AvatarStates.DANCE2] = dance2State
  graph.states[AvatarStates.DANCE3] = dance3State
  graph.states[AvatarStates.DANCE4] = dance4State

  // Transition rules

  const movementTransitionRule = vectorLengthTransitionRule(velocity, 0.001)

  graph.transitionRules[AvatarStates.LOCOMOTION] = [
    // Jump
    {
      rule: booleanTransitionRule(jumpValue, 'isJumping'),
      nextState: AvatarStates.JUMP_UP
    },
    // Fall - threshold rule is to prevent fall_idle when going down ramps or over gaps
    {
      rule: compositeTransitionRule(
        [booleanTransitionRule(jumpValue, 'isInAir'), thresholdTransitionRule(velocity, 'y', -0.05, false)],
        'and'
      ),
      nextState: AvatarStates.FALL_IDLE
    }
  ]

  graph.transitionRules[AvatarStates.JUMP_UP] = [
    {
      rule: animationTimeTransitionRule(jumpUpState.action, 0.9),
      nextState: AvatarStates.FALL_IDLE
    }
  ]

  graph.transitionRules[AvatarStates.FALL_IDLE] = [
    {
      rule: booleanTransitionRule(jumpValue, 'isInAir', true),
      nextState: AvatarStates.JUMP_DOWN
    }
  ]

<<<<<<< HEAD
    const jumpUpState = new SingleAnimationState(AvatarStates.JUMP_UP, false, true)
    jumpUpState.action = getAnimationAction(AvatarAnimations.JUMP_UP, mixer)
    const jumpDownState = new SingleAnimationState(AvatarStates.JUMP_DOWN, false, true)
    jumpDownState.action = getAnimationAction(AvatarAnimations.JUMP_DOWN, mixer)
    const fallState = new SingleAnimationState(AvatarStates.FALL_IDLE, true, false)
    fallState.action = getAnimationAction(AvatarAnimations.FALL_IDLE, mixer)

    // Emotes

    const clapState = new SingleAnimationState(AvatarStates.CLAP, false, true)
    clapState.action = getAnimationAction(AvatarAnimations.CLAP, mixer)

    const cryState = new SingleAnimationState(AvatarStates.CRY, false, true)
    cryState.action = getAnimationAction(AvatarAnimations.CRY, mixer)

    const kissState = new SingleAnimationState(AvatarStates.KISS, false, true)
    kissState.action = getAnimationAction(AvatarAnimations.KISS, mixer)

    const waveState = new SingleAnimationState(AvatarStates.WAVE, false, true)
    waveState.action = getAnimationAction(AvatarAnimations.WAVE, mixer)

    const laughState = new SingleAnimationState(AvatarStates.LAUGH, false, true)
    laughState.action = getAnimationAction(AvatarAnimations.LAUGH, mixer)

    const defeatState = new SingleAnimationState(AvatarStates.DEFEAT, false, true)
    defeatState.action = getAnimationAction(AvatarAnimations.DEFEAT, mixer)

    const dance1State = new SingleAnimationState(AvatarStates.DANCE1, true)
    dance1State.action = getAnimationAction(AvatarAnimations.DANCING_1, mixer)

    const dance2State = new SingleAnimationState(AvatarStates.DANCE2, true)
    dance2State.action = getAnimationAction(AvatarAnimations.DANCING_2, mixer)

    const dance3State = new SingleAnimationState(AvatarStates.DANCE3, true)
    dance3State.action = getAnimationAction(AvatarAnimations.DANCING_3, mixer)

    const dance4State = new SingleAnimationState(AvatarStates.DANCE4, true)
    dance4State.action = getAnimationAction(AvatarAnimations.DANCING_4, mixer)

    // Add states to the graph
    this.states[AvatarStates.LOCOMOTION] = locomotionState
    this.states[AvatarStates.JUMP_UP] = jumpUpState
    this.states[AvatarStates.FALL_IDLE] = fallState
    this.states[AvatarStates.JUMP_DOWN] = jumpDownState
    this.states[AvatarStates.CLAP] = clapState
    this.states[AvatarStates.CRY] = cryState
    this.states[AvatarStates.KISS] = kissState
    this.states[AvatarStates.WAVE] = waveState
    this.states[AvatarStates.LAUGH] = laughState
    this.states[AvatarStates.DEFEAT] = defeatState
    this.states[AvatarStates.DANCE1] = dance1State
    this.states[AvatarStates.DANCE2] = dance2State
    this.states[AvatarStates.DANCE3] = dance3State
    this.states[AvatarStates.DANCE4] = dance4State

    // Transition rules

    const movementTransitionRule = new VectorLengthTransitionRule(locomotionState.name, velocity)

    this.transitionRules[AvatarStates.LOCOMOTION] = [
      // Jump
      new BooleanTransitionRule(AvatarStates.JUMP_UP, jumpValue, 'isJumping'),
      // Fall - threshold rule is to prevent fall_idle when going down ramps or over gaps
      new CompositeTransitionRule(
        AvatarStates.FALL_IDLE,
        'and',
        new BooleanTransitionRule('', jumpValue, 'isInAir'),
        new ThresholdTransitionRule('', velocity, 'y', -0.05, false)
      )
    ]

    this.transitionRules[AvatarStates.JUMP_UP] = [
      new AnimationTimeTransitionRule(AvatarStates.FALL_IDLE, jumpUpState.action, 0.9)
    ]

    this.transitionRules[AvatarStates.FALL_IDLE] = [
      new BooleanTransitionRule(AvatarStates.JUMP_DOWN, jumpValue, 'isInAir', true)
    ]

    this.transitionRules[AvatarStates.JUMP_DOWN] = [
      new AnimationTimeTransitionRule(AvatarStates.LOCOMOTION, jumpDownState.action, 0.65)
    ]

    this.transitionRules[AvatarStates.CLAP] = [
      new CompositeTransitionRule(
        locomotionState.name,
        'or',
        movementTransitionRule,
        new AnimationTimeTransitionRule('', clapState.action, 0.9)
      )
    ]
    this.transitionRules[AvatarStates.CRY] = [
      new CompositeTransitionRule(
        locomotionState.name,
        'or',
        movementTransitionRule,
        new AnimationTimeTransitionRule('', cryState.action, 0.9)
      )
    ]
    this.transitionRules[AvatarStates.KISS] = [
      new CompositeTransitionRule(
        locomotionState.name,
        'or',
        movementTransitionRule,
        new AnimationTimeTransitionRule('', kissState.action, 0.9)
      )
    ]
    this.transitionRules[AvatarStates.WAVE] = [
      new CompositeTransitionRule(
        locomotionState.name,
        'or',
        movementTransitionRule,
        new AnimationTimeTransitionRule('', waveState.action, 0.9)
      )
    ]
    this.transitionRules[AvatarStates.LAUGH] = [
      new CompositeTransitionRule(
        locomotionState.name,
        'or',
        movementTransitionRule,
        new AnimationTimeTransitionRule('', laughState.action, 0.9)
      )
    ]
    this.transitionRules[AvatarStates.DEFEAT] = [
      new CompositeTransitionRule(
        locomotionState.name,
        'or',
        movementTransitionRule,
        new AnimationTimeTransitionRule('', defeatState.action, 0.9)
      )
    ]

    this.transitionRules[AvatarStates.DANCE1] = [movementTransitionRule]
    this.transitionRules[AvatarStates.DANCE2] = [movementTransitionRule]
    this.transitionRules[AvatarStates.DANCE3] = [movementTransitionRule]
    this.transitionRules[AvatarStates.DANCE4] = [movementTransitionRule]

    this.currentState = locomotionState
    this.currentState.enter()
  }

  changeState(newStateName: string): void {
    super.changeState(newStateName)
    if (isEntityLocalClient(this.entity)) {
      const params = {}
      dispatchAction(NetworkWorldAction.avatarAnimation({ newStateName, params }), [
        Engine.instance.currentWorld.worldNetwork.hostId
      ])
=======
  graph.transitionRules[AvatarStates.JUMP_DOWN] = [
    {
      rule: animationTimeTransitionRule(jumpDownState.action, 0.65),
      nextState: AvatarStates.LOCOMOTION
>>>>>>> 9a8c03de
    }
  ]

  graph.transitionRules[AvatarStates.CLAP] = [
    {
      rule: compositeTransitionRule([movementTransitionRule, animationTimeTransitionRule(clapState.action, 0.9)], 'or'),
      nextState: AvatarStates.LOCOMOTION
    }
  ]

  graph.transitionRules[AvatarStates.CRY] = [
    {
      rule: compositeTransitionRule([movementTransitionRule, animationTimeTransitionRule(cryState.action, 0.9)], 'or'),
      nextState: AvatarStates.LOCOMOTION
    }
  ]

  graph.transitionRules[AvatarStates.KISS] = [
    {
      rule: compositeTransitionRule([movementTransitionRule, animationTimeTransitionRule(kissState.action, 0.9)], 'or'),
      nextState: AvatarStates.LOCOMOTION
    }
  ]

  graph.transitionRules[AvatarStates.WAVE] = [
    {
      rule: compositeTransitionRule([movementTransitionRule, animationTimeTransitionRule(waveState.action, 0.9)], 'or'),
      nextState: AvatarStates.LOCOMOTION
    }
  ]

  graph.transitionRules[AvatarStates.LAUGH] = [
    {
      rule: compositeTransitionRule(
        [movementTransitionRule, animationTimeTransitionRule(laughState.action, 0.9)],
        'or'
      ),
      nextState: AvatarStates.LOCOMOTION
    }
  ]

  graph.transitionRules[AvatarStates.DEFEAT] = [
    {
      rule: compositeTransitionRule(
        [movementTransitionRule, animationTimeTransitionRule(defeatState.action, 0.9)],
        'or'
      ),
      nextState: AvatarStates.LOCOMOTION
    }
  ]

  graph.transitionRules[AvatarStates.DANCE1] = [{ rule: movementTransitionRule, nextState: AvatarStates.LOCOMOTION }]
  graph.transitionRules[AvatarStates.DANCE2] = [{ rule: movementTransitionRule, nextState: AvatarStates.LOCOMOTION }]
  graph.transitionRules[AvatarStates.DANCE3] = [{ rule: movementTransitionRule, nextState: AvatarStates.LOCOMOTION }]
  graph.transitionRules[AvatarStates.DANCE4] = [{ rule: movementTransitionRule, nextState: AvatarStates.LOCOMOTION }]

  graph.currentState = locomotionState
  enterAnimationState(graph.currentState)

  return graph
}

export function changeAvatarAnimationState(entity: Entity, newStateName: string): void {
  const avatarAnimationComponent = getComponent(entity, AvatarAnimationComponent)
  changeState(avatarAnimationComponent.animationGraph, newStateName)
  if (isEntityLocalClient(entity)) {
    const params = {}
    dispatchAction(Engine.instance.currentWorld.store, NetworkWorldAction.avatarAnimation({ newStateName, params }))
  }
}<|MERGE_RESOLUTION|>--- conflicted
+++ resolved
@@ -274,161 +274,10 @@
     }
   ]
 
-<<<<<<< HEAD
-    const jumpUpState = new SingleAnimationState(AvatarStates.JUMP_UP, false, true)
-    jumpUpState.action = getAnimationAction(AvatarAnimations.JUMP_UP, mixer)
-    const jumpDownState = new SingleAnimationState(AvatarStates.JUMP_DOWN, false, true)
-    jumpDownState.action = getAnimationAction(AvatarAnimations.JUMP_DOWN, mixer)
-    const fallState = new SingleAnimationState(AvatarStates.FALL_IDLE, true, false)
-    fallState.action = getAnimationAction(AvatarAnimations.FALL_IDLE, mixer)
-
-    // Emotes
-
-    const clapState = new SingleAnimationState(AvatarStates.CLAP, false, true)
-    clapState.action = getAnimationAction(AvatarAnimations.CLAP, mixer)
-
-    const cryState = new SingleAnimationState(AvatarStates.CRY, false, true)
-    cryState.action = getAnimationAction(AvatarAnimations.CRY, mixer)
-
-    const kissState = new SingleAnimationState(AvatarStates.KISS, false, true)
-    kissState.action = getAnimationAction(AvatarAnimations.KISS, mixer)
-
-    const waveState = new SingleAnimationState(AvatarStates.WAVE, false, true)
-    waveState.action = getAnimationAction(AvatarAnimations.WAVE, mixer)
-
-    const laughState = new SingleAnimationState(AvatarStates.LAUGH, false, true)
-    laughState.action = getAnimationAction(AvatarAnimations.LAUGH, mixer)
-
-    const defeatState = new SingleAnimationState(AvatarStates.DEFEAT, false, true)
-    defeatState.action = getAnimationAction(AvatarAnimations.DEFEAT, mixer)
-
-    const dance1State = new SingleAnimationState(AvatarStates.DANCE1, true)
-    dance1State.action = getAnimationAction(AvatarAnimations.DANCING_1, mixer)
-
-    const dance2State = new SingleAnimationState(AvatarStates.DANCE2, true)
-    dance2State.action = getAnimationAction(AvatarAnimations.DANCING_2, mixer)
-
-    const dance3State = new SingleAnimationState(AvatarStates.DANCE3, true)
-    dance3State.action = getAnimationAction(AvatarAnimations.DANCING_3, mixer)
-
-    const dance4State = new SingleAnimationState(AvatarStates.DANCE4, true)
-    dance4State.action = getAnimationAction(AvatarAnimations.DANCING_4, mixer)
-
-    // Add states to the graph
-    this.states[AvatarStates.LOCOMOTION] = locomotionState
-    this.states[AvatarStates.JUMP_UP] = jumpUpState
-    this.states[AvatarStates.FALL_IDLE] = fallState
-    this.states[AvatarStates.JUMP_DOWN] = jumpDownState
-    this.states[AvatarStates.CLAP] = clapState
-    this.states[AvatarStates.CRY] = cryState
-    this.states[AvatarStates.KISS] = kissState
-    this.states[AvatarStates.WAVE] = waveState
-    this.states[AvatarStates.LAUGH] = laughState
-    this.states[AvatarStates.DEFEAT] = defeatState
-    this.states[AvatarStates.DANCE1] = dance1State
-    this.states[AvatarStates.DANCE2] = dance2State
-    this.states[AvatarStates.DANCE3] = dance3State
-    this.states[AvatarStates.DANCE4] = dance4State
-
-    // Transition rules
-
-    const movementTransitionRule = new VectorLengthTransitionRule(locomotionState.name, velocity)
-
-    this.transitionRules[AvatarStates.LOCOMOTION] = [
-      // Jump
-      new BooleanTransitionRule(AvatarStates.JUMP_UP, jumpValue, 'isJumping'),
-      // Fall - threshold rule is to prevent fall_idle when going down ramps or over gaps
-      new CompositeTransitionRule(
-        AvatarStates.FALL_IDLE,
-        'and',
-        new BooleanTransitionRule('', jumpValue, 'isInAir'),
-        new ThresholdTransitionRule('', velocity, 'y', -0.05, false)
-      )
-    ]
-
-    this.transitionRules[AvatarStates.JUMP_UP] = [
-      new AnimationTimeTransitionRule(AvatarStates.FALL_IDLE, jumpUpState.action, 0.9)
-    ]
-
-    this.transitionRules[AvatarStates.FALL_IDLE] = [
-      new BooleanTransitionRule(AvatarStates.JUMP_DOWN, jumpValue, 'isInAir', true)
-    ]
-
-    this.transitionRules[AvatarStates.JUMP_DOWN] = [
-      new AnimationTimeTransitionRule(AvatarStates.LOCOMOTION, jumpDownState.action, 0.65)
-    ]
-
-    this.transitionRules[AvatarStates.CLAP] = [
-      new CompositeTransitionRule(
-        locomotionState.name,
-        'or',
-        movementTransitionRule,
-        new AnimationTimeTransitionRule('', clapState.action, 0.9)
-      )
-    ]
-    this.transitionRules[AvatarStates.CRY] = [
-      new CompositeTransitionRule(
-        locomotionState.name,
-        'or',
-        movementTransitionRule,
-        new AnimationTimeTransitionRule('', cryState.action, 0.9)
-      )
-    ]
-    this.transitionRules[AvatarStates.KISS] = [
-      new CompositeTransitionRule(
-        locomotionState.name,
-        'or',
-        movementTransitionRule,
-        new AnimationTimeTransitionRule('', kissState.action, 0.9)
-      )
-    ]
-    this.transitionRules[AvatarStates.WAVE] = [
-      new CompositeTransitionRule(
-        locomotionState.name,
-        'or',
-        movementTransitionRule,
-        new AnimationTimeTransitionRule('', waveState.action, 0.9)
-      )
-    ]
-    this.transitionRules[AvatarStates.LAUGH] = [
-      new CompositeTransitionRule(
-        locomotionState.name,
-        'or',
-        movementTransitionRule,
-        new AnimationTimeTransitionRule('', laughState.action, 0.9)
-      )
-    ]
-    this.transitionRules[AvatarStates.DEFEAT] = [
-      new CompositeTransitionRule(
-        locomotionState.name,
-        'or',
-        movementTransitionRule,
-        new AnimationTimeTransitionRule('', defeatState.action, 0.9)
-      )
-    ]
-
-    this.transitionRules[AvatarStates.DANCE1] = [movementTransitionRule]
-    this.transitionRules[AvatarStates.DANCE2] = [movementTransitionRule]
-    this.transitionRules[AvatarStates.DANCE3] = [movementTransitionRule]
-    this.transitionRules[AvatarStates.DANCE4] = [movementTransitionRule]
-
-    this.currentState = locomotionState
-    this.currentState.enter()
-  }
-
-  changeState(newStateName: string): void {
-    super.changeState(newStateName)
-    if (isEntityLocalClient(this.entity)) {
-      const params = {}
-      dispatchAction(NetworkWorldAction.avatarAnimation({ newStateName, params }), [
-        Engine.instance.currentWorld.worldNetwork.hostId
-      ])
-=======
   graph.transitionRules[AvatarStates.JUMP_DOWN] = [
     {
       rule: animationTimeTransitionRule(jumpDownState.action, 0.65),
       nextState: AvatarStates.LOCOMOTION
->>>>>>> 9a8c03de
     }
   ]
 
@@ -496,6 +345,8 @@
   changeState(avatarAnimationComponent.animationGraph, newStateName)
   if (isEntityLocalClient(entity)) {
     const params = {}
-    dispatchAction(Engine.instance.currentWorld.store, NetworkWorldAction.avatarAnimation({ newStateName, params }))
+    dispatchAction(NetworkWorldAction.avatarAnimation({ newStateName, params }), [
+      Engine.instance.currentWorld.worldNetwork.hostId
+    ])
   }
 }