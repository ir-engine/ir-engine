--- conflicted
+++ resolved
@@ -69,20 +69,13 @@
   targetPosition: Vector3, // world space
   targetRotation: Quaternion, // world space
   rotationOffset: Quaternion | null = null,
-<<<<<<< HEAD
   hint: Vector3 | null = null,
   rootAxisRestriction: Euler | null = null,
   midAxisRestriction: Euler | null = null,
   tipAxisRestriction: Euler | null = null,
-  targetPosWeight: number = 1,
-  targetRotWeight: number = 0,
-  hintWeight: number = 1
-=======
-  hint: Object3D | null = null, // todo: in local space, should be in world space, convert to matrix or dual quat
   targetPosWeight = 1,
-  targetRotWeight = 1,
+  targetRotWeight = 0,
   hintWeight = 1
->>>>>>> 933162de
 ) {
   if (rootAxisRestriction) {
     root.quaternion.setFromEuler(rootAxisRestriction)
@@ -116,10 +109,10 @@
 
   // Apply twist restriction
 
-  let abLength = ab.length()
-  let bcLength = bc.length()
-  let acLength = ac.length()
-  let atLength = at.length()
+  const abLength = ab.length()
+  const bcLength = bc.length()
+  const acLength = ac.length()
+  const atLength = at.length()
 
   const oldAngle = triangleAngle(acLength, abLength, bcLength)
   const newAngle = triangleAngle(atLength, abLength, bcLength)
