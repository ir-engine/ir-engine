/*
CPAL-1.0 License

The contents of this file are subject to the Common Public Attribution License
Version 1.0. (the "License"); you may not use this file except in compliance
with the License. You may obtain a copy of the License at
https://github.com/EtherealEngine/etherealengine/blob/dev/LICENSE.
The License is based on the Mozilla Public License Version 1.1, but Sections 14
and 15 have been added to cover use of software over a computer network and 
provide for limited attribution for the Original Developer. In addition, 
Exhibit A has been modified to be consistent with Exhibit B.

Software distributed under the License is distributed on an "AS IS" basis,
WITHOUT WARRANTY OF ANY KIND, either express or implied. See the License for the
specific language governing rights and limitations under the License.

The Original Code is Ethereal Engine.

The Original Developer is the Initial Developer. The Initial Developer of the
Original Code is the Ethereal Engine team.

All portions of the code written by the Ethereal Engine team are Copyright © 2021-2023 
Ethereal Engine. All Rights Reserved.
*/

import { Bone, MathUtils, Matrix4, Mesh, Object3D, Quaternion, Vector3 } from 'three'

<<<<<<< HEAD
import { Entity, getComponent } from '@etherealengine/ecs'
import { VRMHumanBoneName } from '@pixiv/three-vrm'
import { AvatarRigComponent, Matrices } from '../components/AvatarAnimationComponent'
=======
import { V_111 } from '@etherealengine/spatial/src/common/constants/MathConstants'
import { Matrices } from '../components/AvatarAnimationComponent'
>>>>>>> 5a5f7239

const sqrEpsilon = 1e-8

/**
 * Returns angle 'a' in radians given lengths of sides of a triangle
 * @param {number} aLen
 * @param {number} bLen
 * @param {number} cLen
 * @returns angle 'a' in radians
 */
function triangleAngle(aLen: number, bLen: number, cLen: number): number {
  const c = MathUtils.clamp((bLen * bLen + cLen * cLen - aLen * aLen) / (bLen * cLen * 2), -1, 1)
  return Math.acos(c)
}

//mutates target position to constrain it to max distance
const distVector = new Vector3()
export function constrainTargetPosition(targetPosition: Vector3, constraintCenter: Vector3, distance: number) {
  distVector.subVectors(targetPosition, constraintCenter)
  distVector.clampLength(0, distance)
  targetPosition.copy(constraintCenter).add(distVector)
}

const hintHelpers = {} as Record<string, Mesh>

/**
 * Solves Two-Bone IK.
 * targetOffset is assumed to have no parents
 * @param {Bone} root root joint
 * @param {Bone} mid mid joint
 * @param {Bone} tip tip joint
 * @param {Object3D} target goal transform
 * @param {Object3D} hint Position of the hint
 * @param {Object3D} targetOffset Offset transform applied to the target
 * @param {number} targetPosWeight
 * @param {number} targetRotWeight
 * @param {number} hintWeight
 */
export function solveTwoBoneIK(
  parentMatrix: Matrix4,
  root: Matrices,
  mid: Matrices,
  tip: Matrices,
  targetPosition: Vector3, // world space
  targetRotation: Quaternion, // world space
  hint: Vector3 | null = null
) {
  targetPos.copy(targetPosition)
  targetRot.copy(targetRotation)

  root.world.multiplyMatrices(parentMatrix, root.local)
  rootBoneWorldPosition.setFromMatrixPosition(root.world)

  mid.world.multiplyMatrices(root.world, mid.local)
  midBoneWorldPosition.setFromMatrixPosition(mid.world)

  tip.world.multiplyMatrices(mid.world, tip.local)
  tipBoneWorldPosition.setFromMatrixPosition(tip.world)

  rootToMidVector.subVectors(midBoneWorldPosition, rootBoneWorldPosition)
  midToTipVector.subVectors(tipBoneWorldPosition, midBoneWorldPosition)
  rootToTipVector.subVectors(tipBoneWorldPosition, rootBoneWorldPosition)
  rootToTargetVector.subVectors(targetPos, rootBoneWorldPosition)

  const rootToMidLength = rootToMidVector.length()
  const midToTipLength = midToTipVector.length()
  const rootToTipLength = rootToTipVector.length()
  const maxLength = rootToMidLength + midToTipLength
  if (rootToTargetVector.lengthSq() > maxLength * maxLength) {
    rootToTargetVector.normalize().multiplyScalar((rootToMidLength + midToTipLength) * 0.999)
  }

  const rootToTargetLength = rootToTargetVector.length()

  const oldAngle = triangleAngle(rootToTipLength, rootToMidLength, midToTipLength)
  const newAngle = triangleAngle(rootToTargetLength, rootToMidLength, midToTipLength)
  const rotAngle = oldAngle - newAngle

  rotAxis.crossVectors(rootToMidVector, midToTipVector)

  worldBoneRotation.setFromAxisAngle(rotAxis.normalize(), rotAngle)
  const midWorldRot = getWorldQuaternion(mid.world, new Quaternion())
  midWorldRot.premultiply(worldBoneRotation)
  worldQuaternionToLocal(midWorldRot, root.world)
  mid.local.compose(position.setFromMatrixPosition(mid.local), midWorldRot, V_111)
  mid.world.multiplyMatrices(root.world, mid.local)
  tip.world.multiplyMatrices(mid.world, tip.local)

  worldBoneRotation.setFromUnitVectors(
    acNorm.copy(rootToTipVector).normalize(),
    atNorm.copy(rootToTargetVector).normalize()
  )

  const rootWorldRot = getWorldQuaternion(root.world, new Quaternion())
  rootWorldRot.premultiply(worldBoneRotation)
  worldQuaternionToLocal(rootWorldRot, parentMatrix)
  root.local.compose(position.setFromMatrixPosition(root.local), rootWorldRot, V_111)

  /** Apply hint */
  if (hint) {
    if (rootToTipLength > 0) {
      mid.world.multiplyMatrices(root.world, mid.local)
      tip.world.multiplyMatrices(mid.world, tip.local)
      root.world.multiplyMatrices(parentMatrix, root.local)

      midBoneWorldPosition.setFromMatrixPosition(mid.world)
      tipBoneWorldPosition.setFromMatrixPosition(tip.world)
<<<<<<< HEAD
=======

>>>>>>> 5a5f7239
      rootToMidVector.subVectors(midBoneWorldPosition, rootBoneWorldPosition)
      rootToTipVector.subVectors(tipBoneWorldPosition, rootBoneWorldPosition)
      rootToHintVector.copy(hint).sub(rootBoneWorldPosition)

      acNorm.copy(rootToTipVector).divideScalar(rootToTipLength)
      abProj.copy(rootToMidVector).addScaledVector(acNorm, -rootToMidVector.dot(acNorm)) // Prependicular component of vector projection
      ahProj.copy(rootToHintVector).addScaledVector(acNorm, -rootToHintVector.dot(acNorm))

      if (ahProj.lengthSq() > 0) {
        worldBoneRotation.setFromUnitVectors(abProj, ahProj)
        const rootWorldRot = getWorldQuaternion(root.world, new Quaternion())
        rootWorldRot.premultiply(worldBoneRotation)
        worldQuaternionToLocal(rootWorldRot, parentMatrix)
        root.local.compose(position.setFromMatrixPosition(root.local), rootWorldRot, V_111)
      }
    }
  }
  /** Apply tip rotation */
  // Object3DUtils.getWorldQuaternion(rawTip, rawTip.quaternion)
  // /** Apply target rotation weight */
  // if (targetRotWeight === 1) {
  //   rawTip.quaternion.copy(targetRot)
  // } else if (targetRotWeight > 0) {
  //   rawTip.quaternion.fastSlerp(targetRot, targetRotWeight)
  // }
  // Object3DUtils.worldQuaternionToLocal(rawTip.quaternion, rawMid)
  // if (rotationOffset != undefined) rawTip.quaternion.premultiply(rotationOffset)
}

const _v1 = new Vector3()
const _m1 = new Matrix4()
const getWorldQuaternion = (matrix: Matrix4, outQuaternion: Quaternion): Quaternion => {
  const te = matrix.elements

  let sx = _v1.set(te[0], te[1], te[2]).length()
  const sy = _v1.set(te[4], te[5], te[6]).length()
  const sz = _v1.set(te[8], te[9], te[10]).length()

  // if determine is negative, we need to invert one scale
  const det = matrix.determinant()
  if (det < 0) sx = -sx

  // scale the rotation part
  _m1.copy(matrix)

  const invSX = 1 / sx
  const invSY = 1 / sy
  const invSZ = 1 / sz

  _m1.elements[0] *= invSX
  _m1.elements[1] *= invSX
  _m1.elements[2] *= invSX

  _m1.elements[4] *= invSY
  _m1.elements[5] *= invSY
  _m1.elements[6] *= invSY

  _m1.elements[8] *= invSZ
  _m1.elements[9] *= invSZ
  _m1.elements[10] *= invSZ

  outQuaternion.setFromRotationMatrix(_m1)

  return outQuaternion
}

const _quat = new Quaternion()
const worldQuaternionToLocal = (quaternion: Quaternion, parent: Matrix4 | null): Quaternion => {
  if (!parent) return quaternion
  const parentQuatInverse = getWorldQuaternion(parent, _quat).invert()
  quaternion.premultiply(parentQuatInverse)
  return quaternion
}

const targetPos = new Vector3(),
  rootBoneWorldPosition = new Vector3(),
  midBoneWorldPosition = new Vector3(),
  tipBoneWorldPosition = new Vector3(),
  worldBoneRotation = new Quaternion(),
  rotAxis = new Vector3(),
  rootToMidVector = new Vector3(),
  midToTipVector = new Vector3(),
  rootToTipVector = new Vector3(),
  rootToTargetVector = new Vector3(),
  rootToHintVector = new Vector3(),
  acNorm = new Vector3(),
  atNorm = new Vector3(),
  abProj = new Vector3(),
  ahProj = new Vector3(),
  targetRot = new Quaternion(),
<<<<<<< HEAD
  rotation = new Quaternion()

const nodeQuaternion = new Quaternion()
export const blendIKChain = (entity: Entity, bones: VRMHumanBoneName[], weight) => {
  const rigComponent = getComponent(entity, AvatarRigComponent)
  for (const bone of bones) {
    const boneMatrices = rigComponent.ikMatrices[bone]
    if (boneMatrices) {
      const node = rigComponent.vrm.humanoid.getNormalizedBoneNode(bone)
      nodeQuaternion.setFromRotationMatrix(boneMatrices.local)
      node?.quaternion.slerp(nodeQuaternion, weight)
    }
  }
}
=======
  position = new Vector3()
>>>>>>> 5a5f7239
<|MERGE_RESOLUTION|>--- conflicted
+++ resolved
@@ -25,14 +25,10 @@
 
 import { Bone, MathUtils, Matrix4, Mesh, Object3D, Quaternion, Vector3 } from 'three'
 
-<<<<<<< HEAD
 import { Entity, getComponent } from '@etherealengine/ecs'
+import { V_111 } from '@etherealengine/spatial/src/common/constants/MathConstants'
 import { VRMHumanBoneName } from '@pixiv/three-vrm'
 import { AvatarRigComponent, Matrices } from '../components/AvatarAnimationComponent'
-=======
-import { V_111 } from '@etherealengine/spatial/src/common/constants/MathConstants'
-import { Matrices } from '../components/AvatarAnimationComponent'
->>>>>>> 5a5f7239
 
 const sqrEpsilon = 1e-8
 
@@ -140,10 +136,6 @@
 
       midBoneWorldPosition.setFromMatrixPosition(mid.world)
       tipBoneWorldPosition.setFromMatrixPosition(tip.world)
-<<<<<<< HEAD
-=======
-
->>>>>>> 5a5f7239
       rootToMidVector.subVectors(midBoneWorldPosition, rootBoneWorldPosition)
       rootToTipVector.subVectors(tipBoneWorldPosition, rootBoneWorldPosition)
       rootToHintVector.copy(hint).sub(rootBoneWorldPosition)
@@ -234,8 +226,8 @@
   abProj = new Vector3(),
   ahProj = new Vector3(),
   targetRot = new Quaternion(),
-<<<<<<< HEAD
-  rotation = new Quaternion()
+  rotation = new Quaternion(),
+  position = new Vector3()
 
 const nodeQuaternion = new Quaternion()
 export const blendIKChain = (entity: Entity, bones: VRMHumanBoneName[], weight) => {
@@ -248,7 +240,4 @@
       node?.quaternion.slerp(nodeQuaternion, weight)
     }
   }
-}
-=======
-  position = new Vector3()
->>>>>>> 5a5f7239
+}