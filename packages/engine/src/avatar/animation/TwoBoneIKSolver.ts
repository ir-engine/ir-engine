/*
CPAL-1.0 License

The contents of this file are subject to the Common Public Attribution License
Version 1.0. (the "License"); you may not use this file except in compliance
with the License. You may obtain a copy of the License at
https://github.com/EtherealEngine/etherealengine/blob/dev/LICENSE.
The License is based on the Mozilla Public License Version 1.1, but Sections 14
and 15 have been added to cover use of software over a computer network and 
provide for limited attribution for the Original Developer. In addition, 
Exhibit A has been modified to be consistent with Exhibit B.

Software distributed under the License is distributed on an "AS IS" basis,
WITHOUT WARRANTY OF ANY KIND, either express or implied. See the License for the
specific language governing rights and limitations under the License.

The Original Code is Ethereal Engine.

The Original Developer is the Initial Developer. The Initial Developer of the
Original Code is the Ethereal Engine team.

All portions of the code written by the Ethereal Engine team are Copyright © 2021-2023 
Ethereal Engine. All Rights Reserved.
*/

import { Bone, Euler, MathUtils, Object3D, Quaternion, Vector3 } from 'three'

import { Axis } from '../../common/constants/Axis3D'
import { Object3DUtils } from '../../common/functions/Object3DUtils'

const sqrEpsilon = 1e-8

/**
 * Returns angle 'a' in radians given lengths of sides of a triangle
 * @param {number} aLen
 * @param {number} bLen
 * @param {number} cLen
 * @returns angle 'a' in radians
 */
function triangleAngle(aLen: number, bLen: number, cLen: number): number {
  const c = MathUtils.clamp((bLen * bLen + cLen * cLen - aLen * aLen) / (bLen * cLen * 2), -1, 1)
  return Math.acos(c)
}

//mutates target position to constrain it to max distance
const distVector = new Vector3()
export function constrainTargetPosition(targetPosition: Vector3, constraintCenter: Vector3, distance: number) {
  distVector.subVectors(targetPosition, constraintCenter)
  distVector.clampLength(0, distance)
  targetPosition.copy(constraintCenter).add(distVector)
}

/**
 * Solves Two-Bone IK.
 * targetOffset is assumed to have no parents
 * @param {Bone} root root joint
 * @param {Bone} mid mid joint
 * @param {Bone} tip tip joint
 * @param {Object3D} target goal transform
 * @param {Object3D} hint Position of the hint
 * @param {Object3D} targetOffset Offset transform applied to the target
 * @param {number} targetPosWeight
 * @param {number} targetRotWeight
 * @param {number} hintWeight
 */
export function solveTwoBoneIK(
  root: Object3D,
  mid: Object3D,
  tip: Object3D,
  targetPosition: Vector3, // world space
  targetRotation: Quaternion, // world space
  rotationOffset: Quaternion | null = null,
  hint: Vector3 | null = null,
<<<<<<< HEAD
  // rootAxisRestriction: Euler | null = null,
  // midAxisRestriction: Euler | null = null,
  // tipAxisRestriction: Euler | null = null,
  targetPosWeight = 1,
  targetRotWeight = 1,
  hintWeight = 1
) {
  // if (rootAxisRestriction) {
  //   root.quaternion.setFromEuler(rootAxisRestriction)
  //   root.updateWorldMatrix(false, true)
  // }
  // if (midAxisRestriction) {
  //   mid.quaternion.setFromEuler(midAxisRestriction)
  //   mid.updateWorldMatrix(false, true)
  // }
  // if (tipAxisRestriction) {
  //   tip.quaternion.setFromEuler(tipAxisRestriction)
  //   tip.updateWorldMatrix(false, true)
  // }
=======
  rootAxisRestriction: Euler | null = null,
  midAxisRestriction: Euler | null = null,
  tipAxisRestriction: Euler | null = null,
  targetPosWeight: number = 1,
  targetRotWeight: number = 0,
  hintWeight: number = 1
) {
  if (rootAxisRestriction) {
    root.quaternion.setFromEuler(rootAxisRestriction)
    root.updateWorldMatrix(false, true)
  }
  if (midAxisRestriction) {
    mid.quaternion.setFromEuler(midAxisRestriction)
    mid.updateWorldMatrix(false, true)
  }
  if (tipAxisRestriction) {
    tip.quaternion.setFromEuler(tipAxisRestriction)
    tip.updateWorldMatrix(false, true)
  }
>>>>>>> 0306ae1c

  targetPos.copy(targetPosition)
  targetRot.copy(targetRotation)

  aPosition.setFromMatrixPosition(root.matrixWorld)
  bPosition.setFromMatrixPosition(mid.matrixWorld)
  cPosition.setFromMatrixPosition(tip.matrixWorld)

  targetPos.lerp(cPosition, 1 - targetPosWeight)

  ab.subVectors(bPosition, aPosition)
  bc.subVectors(cPosition, bPosition)
  ac.subVectors(cPosition, aPosition)
  at.subVectors(targetPos, aPosition)

  const hasHint = hint && hintWeight > 0
  if (hasHint) ah.copy(hint).sub(aPosition)

  // Apply twist restriction

  const abLength = ab.length()
  const bcLength = bc.length()
  const acLength = ac.length()
  const atLength = at.length()

  const oldAngle = triangleAngle(acLength, abLength, bcLength)
  const newAngle = triangleAngle(atLength, abLength, bcLength)
  const rotAngle = oldAngle - newAngle

  rotAxis.crossVectors(ab, bc)

  if (rotAxis.lengthSq() < sqrEpsilon) {
    hasHint ? rotAxis.crossVectors(ah, bc) : rotAxis.setScalar(0)
    rotAxis.crossVectors(at, bc)
    rotAxis.set(0, 1, 0)
  }

  rot.setFromAxisAngle(rotAxis.normalize(), rotAngle)
  Object3DUtils.premultiplyWorldQuaternion(mid, rot)

  Object3DUtils.updateParentsMatrixWorld(tip, 1)
  cPosition.setFromMatrixPosition(tip.matrixWorld)
  ac.subVectors(cPosition, aPosition)

  rot.setFromUnitVectors(acNorm.copy(ac).normalize(), atNorm.copy(at).normalize())
  Object3DUtils.premultiplyWorldQuaternion(root, rot)

  // Apply hint
  if (hasHint) {
    const acSqMag = ac.lengthSq()
    if (acSqMag > 0) {
      Object3DUtils.updateParentsMatrixWorld(tip, 2)
      bPosition.setFromMatrixPosition(mid.matrixWorld)
      cPosition.setFromMatrixPosition(tip.matrixWorld)
      ab.subVectors(bPosition, aPosition)
      ac.subVectors(cPosition, aPosition)

      acNorm.copy(ac).divideScalar(Math.sqrt(acSqMag))
      abProj.copy(ab).addScaledVector(acNorm, -ab.dot(acNorm)) // Prependicular component of vector projection
      ahProj.copy(ah).addScaledVector(acNorm, -ah.dot(acNorm))

      const maxReach = abLength + bcLength

      if (abProj.lengthSq() > maxReach * maxReach * 0.001 && ahProj.lengthSq() > 0) {
        rot.setFromUnitVectors(abProj.normalize(), ahProj.normalize())
        rot.x *= hintWeight
        rot.y *= hintWeight
        rot.z *= hintWeight
        Object3DUtils.premultiplyWorldQuaternion(root, rot)
      }
    }
  }

  // Apply tip rotation
  //Object3DUtils.getWorldQuaternion(tip, tip.quaternion)
  //tip.quaternion.slerp(targetRot, targetRotWeight)
  //Object3DUtils.worldQuaternionToLocal(tip.quaternion, mid)
  //if (rotationOffset != undefined) tip.quaternion.premultiply(rotationOffset)
}

const targetPos = new Vector3(),
  aPosition = new Vector3(),
  bPosition = new Vector3(),
  cPosition = new Vector3(),
  dPosition = new Vector3(),
  rotAxis = new Vector3(),
  ab = new Vector3(),
  bc = new Vector3(),
  ac = new Vector3(),
  at = new Vector3(),
  ah = new Vector3(),
  acNorm = new Vector3(),
  atNorm = new Vector3(),
  abProj = new Vector3(),
  ahProj = new Vector3(),
  targetRot = new Quaternion(),
  rot = new Quaternion()<|MERGE_RESOLUTION|>--- conflicted
+++ resolved
@@ -71,13 +71,12 @@
   targetRotation: Quaternion, // world space
   rotationOffset: Quaternion | null = null,
   hint: Vector3 | null = null,
-<<<<<<< HEAD
-  // rootAxisRestriction: Euler | null = null,
-  // midAxisRestriction: Euler | null = null,
-  // tipAxisRestriction: Euler | null = null,
-  targetPosWeight = 1,
-  targetRotWeight = 1,
-  hintWeight = 1
+  rootAxisRestriction: Euler | null = null,
+  midAxisRestriction: Euler | null = null,
+  tipAxisRestriction: Euler | null = null,
+  targetPosWeight: number = 1,
+  targetRotWeight: number = 0,
+  hintWeight: number = 1
 ) {
   // if (rootAxisRestriction) {
   //   root.quaternion.setFromEuler(rootAxisRestriction)
@@ -91,27 +90,6 @@
   //   tip.quaternion.setFromEuler(tipAxisRestriction)
   //   tip.updateWorldMatrix(false, true)
   // }
-=======
-  rootAxisRestriction: Euler | null = null,
-  midAxisRestriction: Euler | null = null,
-  tipAxisRestriction: Euler | null = null,
-  targetPosWeight: number = 1,
-  targetRotWeight: number = 0,
-  hintWeight: number = 1
-) {
-  if (rootAxisRestriction) {
-    root.quaternion.setFromEuler(rootAxisRestriction)
-    root.updateWorldMatrix(false, true)
-  }
-  if (midAxisRestriction) {
-    mid.quaternion.setFromEuler(midAxisRestriction)
-    mid.updateWorldMatrix(false, true)
-  }
-  if (tipAxisRestriction) {
-    tip.quaternion.setFromEuler(tipAxisRestriction)
-    tip.updateWorldMatrix(false, true)
-  }
->>>>>>> 0306ae1c
 
   targetPos.copy(targetPosition)
   targetRot.copy(targetRotation)
@@ -186,10 +164,10 @@
   }
 
   // Apply tip rotation
-  //Object3DUtils.getWorldQuaternion(tip, tip.quaternion)
-  //tip.quaternion.slerp(targetRot, targetRotWeight)
-  //Object3DUtils.worldQuaternionToLocal(tip.quaternion, mid)
-  //if (rotationOffset != undefined) tip.quaternion.premultiply(rotationOffset)
+  Object3DUtils.getWorldQuaternion(tip, tip.quaternion)
+  tip.quaternion.slerp(targetRot, targetRotWeight)
+  Object3DUtils.worldQuaternionToLocal(tip.quaternion, mid)
+  if (rotationOffset != undefined) tip.quaternion.premultiply(rotationOffset)
 }
 
 const targetPos = new Vector3(),
