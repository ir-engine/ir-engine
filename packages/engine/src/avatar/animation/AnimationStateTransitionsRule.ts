--- conflicted
+++ resolved
@@ -57,83 +57,15 @@
     }
     return result
   }
-<<<<<<< HEAD
-=======
-}
-
-// Allows state transition based on an object's property
-export class BooleanTransitionRule<
-  K extends string,
-  O extends { [k in K]: boolean }
-> extends AnimationStateTransitionRule {
-  object: O
-  property: K
-  negate: boolean
-
-  constructor(nextState: string, object: O, property: K, negate: boolean = false) {
-    super(nextState)
-    this.object = object
-    this.property = property
-    this.negate = negate
-  }
-  canEnterTransition(): boolean {
-    const value = this.object[this.property]
-    return this.negate ? !value : value
-  }
 }
 
 // Allows state transition based on an object's numerical property
-export class ThresholdTransitionRule<
-  K extends string,
-  O extends { [k in K]: number }
-> extends AnimationStateTransitionRule {
-  object: O
-  property: K
-  threshold: number
-  largerThan: boolean
-
-  constructor(nextState: string, object: O, property: K, threshold: number = 0, largerThan: boolean = false) {
-    super(nextState)
-    this.object = object
-    this.property = property
-    this.threshold = threshold
-    this.largerThan = largerThan
-  }
-  canEnterTransition(): boolean {
-    const value = this.object[this.property]
-    return this.largerThan ? value > this.threshold : value < this.threshold
-  }
-}
-
-// Allows state transition if animation time is past certain percentage
-export class AnimationTimeTransitionRule extends AnimationStateTransitionRule {
-  action: AnimationAction
-  threshold: number
-
-  constructor(nextState: string, action: AnimationAction, threshold: number = 0.9) {
-    super(nextState)
-    this.action = action
-    this.threshold = threshold
-  }
-
-  canEnterTransition(): boolean {
-    const ratio = this.action.time / this.action.getClip().duration
-    return ratio > this.threshold
-  }
-}
-
-export class VectorLengthTransitionRule extends AnimationStateTransitionRule {
-  velocity: Vector3
-  threshold: number
-
-  constructor(nextState: string, velocity: Vector3, threshold: number = 0.001) {
-    super(nextState)
-    this.velocity = velocity
-    this.threshold = threshold
-  }
-
-  canEnterTransition(): boolean {
-    return this.velocity.lengthSq() >= this.threshold
-  }
->>>>>>> deffb61c
+export function thresholdTransitionRule(
+  object: object,
+  property: string,
+  threshold: number = 0,
+  largerThan: boolean = false
+): AnimationStateTransitionRule {
+  if (largerThan) return () => object[property] > threshold
+  return () => object[property] < threshold
 }