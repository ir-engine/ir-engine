--- conflicted
+++ resolved
@@ -26,15 +26,7 @@
 import React, { useEffect } from 'react'
 
 import { EntityUUID } from '@etherealengine/common/src/interfaces/EntityUUID'
-import {
-  NO_PROXY,
-  defineState,
-  dispatchAction,
-  getMutableState,
-  none,
-  useHookstate,
-  useState
-} from '@etherealengine/hyperflux'
+import { defineState, dispatchAction, getMutableState, none, useHookstate, useState } from '@etherealengine/hyperflux'
 
 import { Paginated } from '@feathersjs/feathers'
 import { isClient } from '../../common/functions/getEnvironment'
@@ -136,19 +128,8 @@
     const entity = UUIDComponent.entitiesByUUID[entityUUID]
     if (!entity || !entityExists(entity)) return
 
-    const avatarDetails = state.userAvatarDetails.get(NO_PROXY)
-
-<<<<<<< HEAD
     spawnAvatarReceptor(entityUUID)
-    loadAvatarForUser(entity, url).catch((e) => {
-      console.error('Failed to load avatar for user', e, avatarDetails)
-      if (entityUUID === (Engine.instance.userID as any)) {
-        AvatarState.selectRandomAvatar()
-      }
-    })
-=======
     loadAvatarModelAsset(entity, url)
->>>>>>> 25013bbc
   }, [state.userAvatarDetails])
 
   return null
