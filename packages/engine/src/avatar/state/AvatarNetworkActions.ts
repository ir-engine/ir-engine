/*
CPAL-1.0 License

The contents of this file are subject to the Common Public Attribution License
Version 1.0. (the "License"); you may not use this file except in compliance
with the License. You may obtain a copy of the License at
https://github.com/ir-engine/ir-engine/blob/dev/LICENSE.
The License is based on the Mozilla Public License Version 1.1, but Sections 14
and 15 have been added to cover use of software over a computer network and 
provide for limited attribution for the Original Developer. In addition, 
Exhibit A has been modified to be consistent with Exhibit B.

Software distributed under the License is distributed on an "AS IS" basis,
WITHOUT WARRANTY OF ANY KIND, either express or implied. See the License for the
specific language governing rights and limitations under the License.

The Original Code is Infinite Reality Engine.

The Original Developer is the Initial Developer. The Initial Developer of the
Original Code is the Infinite Reality Engine team.

All portions of the code written by the Infinite Reality Engine team are Copyright © 2021-2023 
Infinite Reality Engine. All Rights Reserved.
*/

import matches from 'ts-matches'

<<<<<<< HEAD
import { AvatarID } from '@ir-engine/common/src/schema.type.module'
=======
>>>>>>> b99a7f40
import { matchesEntityUUID } from '@ir-engine/ecs'
import { defineAction } from '@ir-engine/hyperflux'
import { NetworkTopics } from '@ir-engine/network'
import { SpawnObjectActions } from '@ir-engine/spatial/src/transform/SpawnObjectActions'

import { matchesIkTarget } from '../animation/Util'

export class AvatarNetworkAction {
  static spawn = defineAction(
    SpawnObjectActions.spawnObject.extend({
      type: 'ee.engine.avatar.SPAWN',
      avatarURL: matches.string,
      name: matches.string
    })
  )

  static setAnimationState = defineAction({
    type: 'ee.engine.avatar.SET_ANIMATION_STATE',
    entityUUID: matchesEntityUUID,
    clipName: matches.string.optional(),
    animationAsset: matches.string,
    loop: matches.boolean.optional(),
    needsSkip: matches.boolean.optional(),
    layer: matches.number.optional(),
    $topic: NetworkTopics.world
  })

  static setAvatarURL = defineAction({
    type: 'ee.engine.avatar.SET_AVATAR_URL',
    entityUUID: matchesEntityUUID,
    avatarURL: matches.string,
    $cache: {
      removePrevious: true
    },
    $topic: NetworkTopics.world
  })

  static setName = defineAction({
    type: 'ee.engine.avatar.SET_AVATAR_NAME',
    entityUUID: matchesEntityUUID,
    name: matches.string,
    $cache: {
      removePrevious: true
    },
    $topic: NetworkTopics.world
  })

  static spawnIKTarget = defineAction(
    SpawnObjectActions.spawnObject.extend({
      type: 'ee.engine.avatar.SPAWN_IK_TARGET',
      name: matchesIkTarget,
      blendWeight: matches.number
    })
  )
}<|MERGE_RESOLUTION|>--- conflicted
+++ resolved
@@ -25,10 +25,6 @@
 
 import matches from 'ts-matches'
 
-<<<<<<< HEAD
-import { AvatarID } from '@ir-engine/common/src/schema.type.module'
-=======
->>>>>>> b99a7f40
 import { matchesEntityUUID } from '@ir-engine/ecs'
 import { defineAction } from '@ir-engine/hyperflux'
 import { NetworkTopics } from '@ir-engine/network'
