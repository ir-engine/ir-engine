<<<<<<< HEAD
import { VRM, VRMHumanBone, VRMHumanBoneList, VRMHumanBones } from '@pixiv/three-vrm'
import { AnimationClip, Bone, Euler, Object3D, Quaternion, SkinnedMesh, Vector3 } from 'three'

import { defineState, getMutableState } from '@etherealengine/hyperflux'
=======
/*
CPAL-1.0 License

The contents of this file are subject to the Common Public Attribution License
Version 1.0. (the "License"); you may not use this file except in compliance
with the License. You may obtain a copy of the License at
https://github.com/EtherealEngine/etherealengine/blob/dev/LICENSE.
The License is based on the Mozilla Public License Version 1.1, but Sections 14
and 15 have been added to cover use of software over a computer network and 
provide for limited attribution for the Original Developer. In addition, 
Exhibit A has been modified to be consistent with Exhibit B.

Software distributed under the License is distributed on an "AS IS" basis,
WITHOUT WARRANTY OF ANY KIND, either express or implied. See the License for the
specific language governing rights and limitations under the License.

The Original Code is Ethereal Engine.

The Original Developer is the Initial Developer. The Initial Developer of the
Original Code is the Ethereal Engine team.

All portions of the code written by the Ethereal Engine team are Copyright © 2021-2023 
Ethereal Engine. All Rights Reserved.
*/

import { AnimationClip, Bone, SkinnedMesh } from 'three'
>>>>>>> 5fc333ea

import { config } from '@etherealengine/common/src/config'

import { AssetLoader } from '../assets/classes/AssetLoader'
import { GLTF } from '../assets/loaders/gltf/GLTFLoader'
import { applySkeletonPose, makeTPose } from './animation/avatarPose'
import { findRootBone, processRootAnimation } from './animation/Util'
import avatarBoneMatching, { findSkinnedMeshes, makeBindPose } from './AvatarBoneMatching'
import { makeDefaultSkinnedMesh } from './functions/avatarFunctions'

<<<<<<< HEAD
//Create all IK targets as object 3ds, stored in
//a named struct and in an object 3d hierarchy
//the former allows easy accessability while the
//latter allows for threejs keyframe animation
export const AnimationManager = defineState({
  name: 'animationManager',
  initial: () => ({
    targetsAnimation: undefined as AnimationClip[] | undefined
  })
})
=======
export class AnimationManager {
  static instance: AnimationManager = new AnimationManager()

  _animations: AnimationClip[]
  _defaultSkinnedMesh: SkinnedMesh
  _rootAnimationData: {}
  _defaultRootBone: Bone

  getAnimationDuration(name: string): number {
    const animation = this._animations.find((a) => a.name === name)
    return animation ? animation.duration : 0
  }

  async loadDefaultAnimations(
    path: string = `${config.client.fileServer}/projects/default-project/assets/Animations.glb`
  ) {
    if (this._animations) {
      return this._animations
    }

    const gltf = (await AssetLoader.loadAsync(path)) as GLTF

    const defaultRig = makeDefaultSkinnedMesh()
    const rig = avatarBoneMatching(defaultRig)
    const rootBone = rig.Hips
    rootBone.updateWorldMatrix(true, true)
    const skinnedMeshes = findSkinnedMeshes(defaultRig)
    makeTPose(rig)
    rootBone.updateWorldMatrix(true, true)
    skinnedMeshes.forEach((mesh) => mesh.skeleton.calculateInverses())
    skinnedMeshes.forEach((mesh) => mesh.skeleton.computeBoneTexture())

    this._defaultSkinnedMesh = defaultRig.children[0] as SkinnedMesh

    this._defaultRootBone = findRootBone(this._defaultSkinnedMesh)!
    this._rootAnimationData = {}
    this._animations = gltf.animations
    this._animations?.forEach((clip) => {
      // TODO: make list of morph targets names
      clip.tracks = clip.tracks.filter((track) => !track.name.match(/^CC_Base_/))

      const rootData = processRootAnimation(clip, this._defaultRootBone)

      if (rootData) {
        this._rootAnimationData[clip.name] = rootData
      }
    })
    return this._animations
  }
}
>>>>>>> 5fc333ea
<|MERGE_RESOLUTION|>--- conflicted
+++ resolved
@@ -1,9 +1,3 @@
-<<<<<<< HEAD
-import { VRM, VRMHumanBone, VRMHumanBoneList, VRMHumanBones } from '@pixiv/three-vrm'
-import { AnimationClip, Bone, Euler, Object3D, Quaternion, SkinnedMesh, Vector3 } from 'three'
-
-import { defineState, getMutableState } from '@etherealengine/hyperflux'
-=======
 /*
 CPAL-1.0 License
 
@@ -30,9 +24,9 @@
 */
 
 import { AnimationClip, Bone, SkinnedMesh } from 'three'
->>>>>>> 5fc333ea
 
 import { config } from '@etherealengine/common/src/config'
+import { defineState } from '@etherealengine/hyperflux'
 
 import { AssetLoader } from '../assets/classes/AssetLoader'
 import { GLTF } from '../assets/loaders/gltf/GLTFLoader'
@@ -41,7 +35,6 @@
 import avatarBoneMatching, { findSkinnedMeshes, makeBindPose } from './AvatarBoneMatching'
 import { makeDefaultSkinnedMesh } from './functions/avatarFunctions'
 
-<<<<<<< HEAD
 //Create all IK targets as object 3ds, stored in
 //a named struct and in an object 3d hierarchy
 //the former allows easy accessability while the
@@ -51,56 +44,4 @@
   initial: () => ({
     targetsAnimation: undefined as AnimationClip[] | undefined
   })
-})
-=======
-export class AnimationManager {
-  static instance: AnimationManager = new AnimationManager()
-
-  _animations: AnimationClip[]
-  _defaultSkinnedMesh: SkinnedMesh
-  _rootAnimationData: {}
-  _defaultRootBone: Bone
-
-  getAnimationDuration(name: string): number {
-    const animation = this._animations.find((a) => a.name === name)
-    return animation ? animation.duration : 0
-  }
-
-  async loadDefaultAnimations(
-    path: string = `${config.client.fileServer}/projects/default-project/assets/Animations.glb`
-  ) {
-    if (this._animations) {
-      return this._animations
-    }
-
-    const gltf = (await AssetLoader.loadAsync(path)) as GLTF
-
-    const defaultRig = makeDefaultSkinnedMesh()
-    const rig = avatarBoneMatching(defaultRig)
-    const rootBone = rig.Hips
-    rootBone.updateWorldMatrix(true, true)
-    const skinnedMeshes = findSkinnedMeshes(defaultRig)
-    makeTPose(rig)
-    rootBone.updateWorldMatrix(true, true)
-    skinnedMeshes.forEach((mesh) => mesh.skeleton.calculateInverses())
-    skinnedMeshes.forEach((mesh) => mesh.skeleton.computeBoneTexture())
-
-    this._defaultSkinnedMesh = defaultRig.children[0] as SkinnedMesh
-
-    this._defaultRootBone = findRootBone(this._defaultSkinnedMesh)!
-    this._rootAnimationData = {}
-    this._animations = gltf.animations
-    this._animations?.forEach((clip) => {
-      // TODO: make list of morph targets names
-      clip.tracks = clip.tracks.filter((track) => !track.name.match(/^CC_Base_/))
-
-      const rootData = processRootAnimation(clip, this._defaultRootBone)
-
-      if (rootData) {
-        this._rootAnimationData[clip.name] = rootData
-      }
-    })
-    return this._animations
-  }
-}
->>>>>>> 5fc333ea
+})