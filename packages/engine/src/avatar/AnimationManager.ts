--- conflicted
+++ resolved
@@ -23,16 +23,8 @@
 Ethereal Engine. All Rights Reserved.
 */
 
-<<<<<<< HEAD
-import { AnimationClip } from 'three'
-
 import { defineState } from '@etherealengine/hyperflux'
 
-import { config } from '@etherealengine/common/src/config'
-=======
-import { defineState } from '@etherealengine/hyperflux'
-
->>>>>>> 10d7e3ef
 import { GLTF } from '../assets/loaders/gltf/GLTFLoader'
 
 export const AnimationState = defineState({
@@ -40,58 +32,4 @@
   initial: () => ({
     loadedAnimations: {} as Record<string, GLTF>
   })
-<<<<<<< HEAD
-})
-
-/** @deprecated replaced by AnimationState */
-export class AnimationManager {
-  static instance: AnimationManager = new AnimationManager()
-
-  _animations: AnimationClip[]
-  // _defaultSkinnedMesh: SkinnedMesh
-  // _rootAnimationData: object
-  // _defaultRootBone: Bone
-
-  // getAnimationDuration(name: string): number {
-  //   const animation = this._animations.find((a) => a.name === name)
-  //   return animation ? animation.duration : 0
-  // }
-
-  async loadDefaultAnimations(path = `${config.client.fileServer}/projects/default-project/assets/Animations.glb`) {
-    if (this._animations) {
-      return this._animations
-    }
-
-    // const gltf = (await AssetLoader.loadAsync(path)) as GLTF
-
-    // const defaultRig = makeDefaultSkinnedMesh()
-    // const rig = avatarBoneMatching(defaultRig)
-    // const rootBone = rig.Hips
-    // rootBone.updateWorldMatrix(true, true)
-    // const skinnedMeshes = findSkinnedMeshes(defaultRig)
-    // makeTPose(rig)
-    // rootBone.updateWorldMatrix(true, true)
-    // skinnedMeshes.forEach((mesh) => mesh.skeleton.calculateInverses())
-    // skinnedMeshes.forEach((mesh) => mesh.skeleton.computeBoneTexture())
-
-    // this._defaultSkinnedMesh = defaultRig.children[0] as SkinnedMesh
-
-    // this._defaultRootBone = findRootBone(this._defaultSkinnedMesh)!
-    // this._rootAnimationData = {}
-    // this._animations = gltf.animations
-    // this._animations?.forEach((clip) => {
-    //   // TODO: make list of morph targets names
-    //   clip.tracks = clip.tracks.filter((track) => !track.name.match(/^CC_Base_/))
-
-    //   const rootData = processRootAnimation(clip, this._defaultRootBone)
-
-    //   if (rootData) {
-    //     this._rootAnimationData[clip.name] = rootData
-    //   }
-    // })
-    return this._animations
-  }
-}
-=======
-})
->>>>>>> 10d7e3ef
+})