import { Bone, Euler, Vector3 } from 'three'

import { createActionQueue } from '@xrengine/hyperflux'

import { Engine } from '../ecs/classes/Engine'
import { World } from '../ecs/classes/World'
import { defineQuery, getComponent } from '../ecs/functions/ComponentFunctions'
import { NetworkObjectComponent } from '../networking/components/NetworkObjectComponent'
import { isEntityLocalClient } from '../networking/functions/isEntityLocalClient'
import { NetworkWorldAction } from '../networking/functions/NetworkWorldAction'
import { DesiredTransformComponent } from '../transform/components/DesiredTransformComponent'
import { TransformComponent } from '../transform/components/TransformComponent'
import { TweenComponent } from '../transform/components/TweenComponent'
import { updateAnimationGraph } from './animation/AnimationGraph'
import { changeAvatarAnimationState } from './animation/AvatarAnimationGraph'
import { getForwardVector, solveLookIK } from './animation/LookAtIKSolver'
import { solveTwoBoneIK } from './animation/TwoBoneIKSolver'
import { AnimationManager } from './AnimationManager'
import { AnimationComponent } from './components/AnimationComponent'
import { AvatarAnimationComponent } from './components/AvatarAnimationComponent'
import { AvatarHandsIKComponent } from './components/AvatarHandsIKComponent'
import { AvatarHeadIKComponent } from './components/AvatarHeadIKComponent'

const euler1YXZ = new Euler()
euler1YXZ.order = 'YXZ'
const euler2YXZ = new Euler()
euler2YXZ.order = 'YXZ'

const vrIKQuery = defineQuery([AvatarHandsIKComponent, AvatarAnimationComponent])
const headIKQuery = defineQuery([AvatarHeadIKComponent, AvatarAnimationComponent])
const desiredTransformQuery = defineQuery([DesiredTransformComponent])
const tweenQuery = defineQuery([TweenComponent])
const animationQuery = defineQuery([AnimationComponent])
const forward = new Vector3()
const avatarAnimationQuery = defineQuery([AnimationComponent, AvatarAnimationComponent])

export function animationActionReceptor(
  action: ReturnType<typeof NetworkWorldAction.avatarAnimation>,
  world = Engine.instance.currentWorld
) {
  const avatarEntity = world.getUserAvatarEntity(action.$from)
  if (isEntityLocalClient(avatarEntity)) return // Only run on other clients

<<<<<<< HEAD
  const networkObject = getComponent(avatarEntity, NetworkObjectComponent)
  if (!networkObject) {
    return console.warn(`Avatar Entity for user id ${action.$from} does not exist! You should probably reconnect...`)
=======
      changeAvatarAnimationState(avatarEntity, action.newStateName)
    })
>>>>>>> 9a8c03de
  }

  const avatarAnimationComponent = getComponent(avatarEntity, AvatarAnimationComponent)
  avatarAnimationComponent.animationGraph.changeState(action.newStateName)
}

export default async function AnimationSystem(world: World) {
  const avatarAnimationQueue = createActionQueue(NetworkWorldAction.avatarAnimation.matches)

  await AnimationManager.instance.loadDefaultAnimations()

  return () => {
    const { deltaSeconds: delta } = world

    for (const action of avatarAnimationQueue()) animationActionReceptor(action, world)

    for (const entity of desiredTransformQuery(world)) {
      const desiredTransform = getComponent(entity, DesiredTransformComponent)

      const mutableTransform = getComponent(entity, TransformComponent)
      mutableTransform.position.lerp(desiredTransform.position, desiredTransform.positionRate * delta)

      // store rotation before interpolation
      euler1YXZ.setFromQuaternion(mutableTransform.rotation)
      // lerp to desired rotation

      mutableTransform.rotation.slerp(desiredTransform.rotation, desiredTransform.rotationRate * delta)
      euler2YXZ.setFromQuaternion(mutableTransform.rotation)
      // use axis locks - yes this is correct, the axis order is weird because quaternions
      if (desiredTransform.lockRotationAxis[0]) {
        euler2YXZ.x = euler1YXZ.x
      }
      if (desiredTransform.lockRotationAxis[2]) {
        euler2YXZ.y = euler1YXZ.y
      }
      if (desiredTransform.lockRotationAxis[1]) {
        euler2YXZ.z = euler1YXZ.z
      }
      mutableTransform.rotation.setFromEuler(euler2YXZ)
    }

    for (const entity of tweenQuery(world)) {
      const tween = getComponent(entity, TweenComponent)
      tween.tween.update()
    }

    for (const entity of animationQuery(world)) {
      const animationComponent = getComponent(entity, AnimationComponent)
      const modifiedDelta = delta * animationComponent.animationSpeed
      animationComponent.mixer.update(modifiedDelta)
    }

    for (const entity of avatarAnimationQuery(world)) {
      const animationComponent = getComponent(entity, AnimationComponent)
      const avatarAnimationComponent = getComponent(entity, AvatarAnimationComponent)
      const deltaTime = delta * animationComponent.animationSpeed
      updateAnimationGraph(avatarAnimationComponent.animationGraph, deltaTime)

      const rootBone = animationComponent.mixer.getRoot() as Bone
      const rig = avatarAnimationComponent.rig

      rootBone.traverse((bone: Bone) => {
        if (!bone.isBone) return

        const targetBone = rig[bone.name]
        if (!targetBone) {
          return
        }

        targetBone.quaternion.copy(bone.quaternion)

        // Only copy the root position
        if (targetBone === rig.Hips) {
          targetBone.position.copy(bone.position)
          targetBone.position.y *= avatarAnimationComponent.rootYRatio
        }
      })

      // TODO: Find a more elegant way to handle root motion
      const rootPos = AnimationManager.instance._defaultRootBone.position
      if (avatarAnimationComponent.rig.Hips) avatarAnimationComponent.rig.Hips.position.setX(rootPos.x).setZ(rootPos.z)
    }

    for (const entity of vrIKQuery()) {
      const ik = getComponent(entity, AvatarHandsIKComponent)
      const rig = getComponent(entity, AvatarAnimationComponent).rig

      if (!rig) return

      solveTwoBoneIK(
        rig.LeftArm,
        rig.LeftForeArm,
        rig.LeftHand,
        ik.leftTarget,
        ik.leftHint,
        ik.leftTargetOffset,
        ik.leftTargetPosWeight,
        ik.leftTargetRotWeight,
        ik.leftHintWeight
      )
      solveTwoBoneIK(
        rig.RightArm,
        rig.RightForeArm,
        rig.RightHand,
        ik.rightTarget,
        ik.rightHint,
        ik.rightTargetOffset,
        ik.rightTargetPosWeight,
        ik.rightTargetRotWeight,
        ik.rightHintWeight
      )
    }

    for (const entity of headIKQuery(world)) {
      const rig = getComponent(entity, AvatarAnimationComponent).rig
      const ik = getComponent(entity, AvatarHeadIKComponent)
      getForwardVector(ik.camera.matrixWorld, forward).multiplyScalar(-1)
      solveLookIK(rig.Head, forward, ik.rotationClamp)
    }
  }
}<|MERGE_RESOLUTION|>--- conflicted
+++ resolved
@@ -41,18 +41,12 @@
   const avatarEntity = world.getUserAvatarEntity(action.$from)
   if (isEntityLocalClient(avatarEntity)) return // Only run on other clients
 
-<<<<<<< HEAD
   const networkObject = getComponent(avatarEntity, NetworkObjectComponent)
   if (!networkObject) {
     return console.warn(`Avatar Entity for user id ${action.$from} does not exist! You should probably reconnect...`)
-=======
-      changeAvatarAnimationState(avatarEntity, action.newStateName)
-    })
->>>>>>> 9a8c03de
   }
 
-  const avatarAnimationComponent = getComponent(avatarEntity, AvatarAnimationComponent)
-  avatarAnimationComponent.animationGraph.changeState(action.newStateName)
+  changeAvatarAnimationState(avatarEntity, action.newStateName)
 }
 
 export default async function AnimationSystem(world: World) {
