import { useEffect } from 'react'
import React from 'react'
import { Bone, MathUtils, Object3D, Vector3 } from 'three'

import { insertionSort } from '@etherealengine/common/src/utils/insertionSort'
import {
  defineActionQueue,
  defineState,
  dispatchAction,
  getMutableState,
  getState,
  startReactor,
  useHookstate
} from '@etherealengine/hyperflux'

import { Axis } from '../common/constants/Axis3D'
import { V_000 } from '../common/constants/MathConstants'
import { isClient } from '../common/functions/isClient'
import { proxifyQuaternion, proxifyVector3 } from '../common/proxies/createThreejsProxy'
import { Engine } from '../ecs/classes/Engine'
import { Entity } from '../ecs/classes/Entity'
import {
  defineQuery,
  getComponent,
  getOptionalComponent,
  hasComponent,
  removeComponent,
  removeQuery,
  setComponent
} from '../ecs/functions/ComponentFunctions'
import { defineSystem } from '../ecs/functions/SystemFunctions'
import { createPriorityQueue } from '../ecs/PriorityQueue'
import { RigidBodyComponent } from '../physics/components/RigidBodyComponent'
import { VisibleComponent } from '../scene/components/VisibleComponent'
import {
  compareDistance,
  DistanceFromCameraComponent,
  FrustumCullCameraComponent
} from '../transform/components/DistanceComponents'
import { LocalTransformComponent, TransformComponent } from '../transform/components/TransformComponent'
import { updateGroupChildren } from '../transform/systems/TransformSystem'
import { XRLeftHandComponent, XRRightHandComponent } from '../xr/XRComponents'
import { getCameraMode, isMobileXRHeadset, ReferenceSpace, XRState } from '../xr/XRState'
import { updateAnimationGraph } from './animation/AnimationGraph'
import { solveHipHeight } from './animation/HipIKSolver'
import { solveLookIK } from './animation/LookAtIKSolver'
import { solveTwoBoneIK } from './animation/TwoBoneIKSolver'
import { AnimationManager } from './AnimationManager'
import { AnimationComponent } from './components/AnimationComponent'
import { AvatarAnimationComponent, AvatarRigComponent } from './components/AvatarAnimationComponent'
import { AvatarArmsTwistCorrectionComponent } from './components/AvatarArmsTwistCorrectionComponent'
import { AvatarControllerComponent } from './components/AvatarControllerComponent'
import {
  AvatarIKTargetsComponent,
  AvatarLeftArmIKComponent,
  AvatarRightArmIKComponent
} from './components/AvatarIKComponents'
import { AvatarHeadIKComponent } from './components/AvatarIKComponents'
import { LoopAnimationComponent } from './components/LoopAnimationComponent'
import { applyInputSourcePoseToIKTargets } from './functions/applyInputSourcePoseToIKTargets'

export const AvatarAnimationState = defineState({
  name: 'AvatarAnimationState',
  initial: () => {
    const accumulationBudget = isMobileXRHeadset ? 3 : 6

    const priorityQueue = createPriorityQueue({
      accumulationBudget
    })
    Engine.instance.priorityAvatarEntities = priorityQueue.priorityEntities

    return {
      priorityQueue,
      sortedTransformEntities: [] as Entity[]
    }
  }
})

const _vector3 = new Vector3()
const _vec = new Vector3()

// setComponent(entity, AvatarArmsTwistCorrectionComponent, {
//   LeftHandBindRotationInv: new Quaternion(),
//   LeftArmTwistAmount: 0.6,
//   RightHandBindRotationInv: new Quaternion(),
//   RightArmTwistAmount: 0.6
// })

<<<<<<< HEAD
export default async function AvatarAnimationSystem() {
  await AnimationManager.instance.loadDefaultAnimations()

  const leftArmQuery = defineQuery([VisibleComponent, AvatarLeftArmIKComponent, AvatarRigComponent])
  const rightArmQuery = defineQuery([VisibleComponent, AvatarRightArmIKComponent, AvatarRigComponent])
  const leftHandQuery = defineQuery([VisibleComponent, XRLeftHandComponent, AvatarRigComponent])
  const rightHandQuery = defineQuery([VisibleComponent, XRRightHandComponent, AvatarRigComponent])
  const headIKQuery = defineQuery([VisibleComponent, AvatarHeadIKComponent, AvatarRigComponent])
  const localHeadIKQuery = defineQuery([VisibleComponent, AvatarHeadIKComponent, AvatarControllerComponent])
  const armsTwistCorrectionQuery = defineQuery([
    VisibleComponent,
    AvatarArmsTwistCorrectionComponent,
    AvatarRigComponent
  ])
  const loopAnimationQuery = defineQuery([
    VisibleComponent,
    LoopAnimationComponent,
    AnimationComponent,
    AvatarAnimationComponent,
    AvatarRigComponent
  ])
  const avatarAnimationQuery = defineQuery([AnimationComponent, AvatarAnimationComponent, AvatarRigComponent])

  const reactor = startReactor(function AvatarAnimationReactor() {
    const state = useHookstate(getMutableState(AvatarAnimationState))

    useEffect(() => {
      priorityQueue.accumulationBudget = state.accumulationBudget.value
    }, [state.accumulationBudget])

    return null
  })

  const minimumFrustumCullDistanceSqr = 5 * 5 // 5 units
  const priorityQueue = createPriorityQueue({
    accumulationBudget: getMutableState(AvatarAnimationState).accumulationBudget.value
  })

  Engine.instance.priorityAvatarEntities = priorityQueue.priorityEntities
  const filterPriorityEntities = (entity: Entity<any>) =>
    Engine.instance.priorityAvatarEntities.has(entity) || entity === Engine.instance.localClientEntity

  const filterFrustumCulledEntities = (entity: Entity) =>
    !(
      DistanceFromCameraComponent.squaredDistance[entity] > minimumFrustumCullDistanceSqr &&
      FrustumCullCameraComponent.isCulled[entity]
    )

  let avatarSortAccumulator = 0

  const sortedTransformEntities = [] as Entity[]

=======
const leftArmQuery = defineQuery([VisibleComponent, AvatarLeftArmIKComponent, AvatarRigComponent])
const rightArmQuery = defineQuery([VisibleComponent, AvatarRightArmIKComponent, AvatarRigComponent])
const leftHandQuery = defineQuery([VisibleComponent, XRLeftHandComponent, AvatarRigComponent])
const rightHandQuery = defineQuery([VisibleComponent, XRRightHandComponent, AvatarRigComponent])
const headIKQuery = defineQuery([VisibleComponent, AvatarHeadIKComponent, AvatarRigComponent])
const localHeadIKQuery = defineQuery([VisibleComponent, AvatarHeadIKComponent, AvatarControllerComponent])
const armsTwistCorrectionQuery = defineQuery([VisibleComponent, AvatarArmsTwistCorrectionComponent, AvatarRigComponent])
const loopAnimationQuery = defineQuery([
  VisibleComponent,
  LoopAnimationComponent,
  AnimationComponent,
  AvatarAnimationComponent,
  AvatarRigComponent
])
const avatarAnimationQuery = defineQuery([AnimationComponent, AvatarAnimationComponent, AvatarRigComponent])

const minimumFrustumCullDistanceSqr = 5 * 5 // 5 units

const filterPriorityEntities = (entity: Entity) =>
  Engine.instance.priorityAvatarEntities.has(entity) || entity === Engine.instance.localClientEntity

const filterFrustumCulledEntities = (entity: Entity) =>
  !(
    DistanceFromCameraComponent.squaredDistance[entity] > minimumFrustumCullDistanceSqr &&
    FrustumCullCameraComponent.isCulled[entity]
  )

let avatarSortAccumulator = 0

const execute = () => {
>>>>>>> 08081d76
  const xrState = getState(XRState)
  const { priorityQueue, sortedTransformEntities } = getState(AvatarAnimationState)
  const { elapsedSeconds, deltaSeconds, localClientEntity, inputSources } = Engine.instance

  if (xrState.sessionActive && localClientEntity && hasComponent(localClientEntity, AvatarIKTargetsComponent)) {
    const ikTargets = getComponent(localClientEntity, AvatarIKTargetsComponent)
    const sources = Array.from(inputSources.values())
    const head = getCameraMode() === 'attached'
    const leftHand = !!sources.find((s) => s.handedness === 'left')
    const rightHand = !!sources.find((s) => s.handedness === 'right')

    if (!head && ikTargets.head) removeComponent(localClientEntity, AvatarHeadIKComponent)
    if (!leftHand && ikTargets.leftHand) removeComponent(localClientEntity, AvatarLeftArmIKComponent)
    if (!rightHand && ikTargets.rightHand) removeComponent(localClientEntity, AvatarRightArmIKComponent)

    if (head && !ikTargets.head) setComponent(localClientEntity, AvatarHeadIKComponent)
    if (leftHand && !ikTargets.leftHand) setComponent(localClientEntity, AvatarLeftArmIKComponent)
    if (rightHand && !ikTargets.rightHand) setComponent(localClientEntity, AvatarRightArmIKComponent)

    ikTargets.head = head
    ikTargets.leftHand = leftHand
    ikTargets.rightHand = rightHand
  }

  /**
   * 1 - Sort & apply avatar priority queue
   */

  let needsSorting = false
  avatarSortAccumulator += deltaSeconds
  if (avatarSortAccumulator > 1) {
    needsSorting = true
    avatarSortAccumulator = 0
  }

  for (const entity of avatarAnimationQuery.enter()) {
    sortedTransformEntities.push(entity)
    needsSorting = true
  }

  for (const entity of avatarAnimationQuery.exit()) {
    const idx = sortedTransformEntities.indexOf(entity)
    idx > -1 && sortedTransformEntities.splice(idx, 1)
    needsSorting = true
    priorityQueue.removeEntity(entity)
  }

  if (needsSorting) {
    insertionSort(sortedTransformEntities, compareDistance)
  }

  const filteredSortedTransformEntities = sortedTransformEntities.filter(filterFrustumCulledEntities)

  for (let i = 0; i < filteredSortedTransformEntities.length; i++) {
    const entity = filteredSortedTransformEntities[i]
    const accumulation = Math.min(Math.exp(1 / (i + 1)) / 3, 1)
    priorityQueue.addPriority(entity, accumulation * accumulation)
  }

  priorityQueue.update()

  /**
   * 2 - Apply avatar animations
   */

  const avatarAnimationEntities = avatarAnimationQuery().filter(filterPriorityEntities)
  const headIKEntities = headIKQuery().filter(filterPriorityEntities)
  const leftArmEntities = leftArmQuery().filter(filterPriorityEntities)
  const rightArmEntities = rightArmQuery().filter(filterPriorityEntities)
  const loopAnimationEntities = loopAnimationQuery().filter(filterPriorityEntities)

  for (const entity of avatarAnimationEntities) {
    /**
     * Apply motion to velocity controlled animations
     */
    const animationComponent = getComponent(entity, AnimationComponent)
    const avatarAnimationComponent = getComponent(entity, AvatarAnimationComponent)
    const rigidbodyComponent = getOptionalComponent(entity, RigidBodyComponent)

    const delta = elapsedSeconds - avatarAnimationComponent.deltaAccumulator
    const deltaTime = delta * animationComponent.animationSpeed
    avatarAnimationComponent.deltaAccumulator = elapsedSeconds

    if (rigidbodyComponent) {
      // TODO: use x locomotion for side-stepping when full 2D blending spaces are implemented
      avatarAnimationComponent.locomotion.x = 0
      avatarAnimationComponent.locomotion.y = rigidbodyComponent.linearVelocity.y
      // lerp animated forward animation to smoothly animate to a stop
      avatarAnimationComponent.locomotion.z = MathUtils.lerp(
        avatarAnimationComponent.locomotion.z || 0,
        _vector3.copy(rigidbodyComponent.linearVelocity).setComponent(1, 0).length(),
        10 * deltaTime
      )
    } else {
      avatarAnimationComponent.locomotion.setScalar(0)
    }

    /**
     * Update animation graph
     */
    updateAnimationGraph(avatarAnimationComponent.animationGraph, deltaTime)

    /**
     * Apply retargeting
     */
    const rootBone = animationComponent.mixer.getRoot() as Bone
    const avatarRigComponent = getComponent(entity, AvatarRigComponent)
    const rig = avatarRigComponent.rig

    rootBone.traverse((bone: Bone) => {
      if (!bone.isBone) return

      const targetBone = rig[bone.name]
      if (!targetBone) {
        return
      }

      targetBone.quaternion.copy(bone.quaternion)

      // Only copy the root position
      if (targetBone === rig.Hips) {
        targetBone.position.copy(bone.position)
        targetBone.position.y *= avatarAnimationComponent.rootYRatio
      }
    })

    // TODO: Find a more elegant way to handle root motion
    const rootPos = AnimationManager.instance._defaultRootBone.position
    rig.Hips.position.setX(rootPos.x).setZ(rootPos.z)
  }

  /**
   * 3 - Apply avatar IK
   */

  applyInputSourcePoseToIKTargets()

  /**
   * Apply head IK
   */
  for (const entity of headIKEntities) {
    const ik = getComponent(entity, AvatarHeadIKComponent)
    if (!ik.target.position.equals(V_000)) {
      ik.target.updateMatrixWorld(true)
      const rig = getComponent(entity, AvatarRigComponent).rig
      ik.target.getWorldDirection(_vec).multiplyScalar(-1)
      solveHipHeight(entity, ik.target)
      solveLookIK(rig.Head, _vec, ik.rotationClamp)
    }
  }

  /**
   * Apply left hand IK
   */
  for (const entity of leftArmEntities) {
    const { rig } = getComponent(entity, AvatarRigComponent)

<<<<<<< HEAD
    for (const entity of Engine.instance.priorityAvatarEntities) {
      const avatarRig = getComponent(entity as Entity<[typeof AvatarRigComponent]>, AvatarRigComponent)
      if (avatarRig) {
        avatarRig.rig.Hips.updateWorldMatrix(true, true)
        avatarRig.helper?.updateMatrixWorld(true)
      }
=======
    const ik = getComponent(entity, AvatarLeftArmIKComponent)

    // If data is zeroed out, assume there is no input and do not run IK
    if (!ik.target.position.equals(V_000)) {
      ik.target.updateMatrixWorld(true)
      rig.LeftForeArm.quaternion.setFromAxisAngle(Axis.X, Math.PI * -0.25)
      /** @todo see if this is still necessary */
      rig.LeftForeArm.updateWorldMatrix(false, true)
      solveTwoBoneIK(
        rig.LeftArm,
        rig.LeftForeArm,
        rig.LeftHand,
        ik.target,
        ik.hint,
        ik.targetOffset,
        ik.targetPosWeight,
        ik.targetRotWeight,
        ik.hintWeight
      )
>>>>>>> 08081d76
    }
  }

  /**
   * Apply right hand IK
   */
  for (const entity of rightArmEntities) {
    const { rig } = getComponent(entity, AvatarRigComponent)

    const ik = getComponent(entity, AvatarRightArmIKComponent)
    ik.target.updateMatrixWorld(true)

    if (!ik.target.position.equals(V_000)) {
      rig.RightForeArm.quaternion.setFromAxisAngle(Axis.X, Math.PI * 0.25)
      /** @todo see if this is still necessary */
      rig.RightForeArm.updateWorldMatrix(false, true)
      solveTwoBoneIK(
        rig.RightArm,
        rig.RightForeArm,
        rig.RightHand,
        ik.target,
        ik.hint,
        ik.targetOffset,
        ik.targetPosWeight,
        ik.targetRotWeight,
        ik.hintWeight
      )
    }
  }

  /**
   * Since the scene does not automatically update the matricies for all objects,which updates bones,
   * we need to manually do it for Loop Animation Entities
   */
  for (const entity of loopAnimationEntities) updateGroupChildren(entity)

  for (const entity of Engine.instance.priorityAvatarEntities) {
    const avatarRig = getComponent(entity, AvatarRigComponent)
    if (avatarRig) {
      avatarRig.rig.Hips.updateWorldMatrix(true, true)
      avatarRig.helper?.updateMatrixWorld(true)
    }
  }
}

const reactor = () => {
  useEffect(() => {
    AnimationManager.instance.loadDefaultAnimations()
  }, [])
  return null
}

export const AvatarAnimationSystem = defineSystem({
  uuid: 'ee.engine.AvatarAnimationSystem',
  execute,
  reactor
})<|MERGE_RESOLUTION|>--- conflicted
+++ resolved
@@ -86,60 +86,6 @@
 //   RightArmTwistAmount: 0.6
 // })
 
-<<<<<<< HEAD
-export default async function AvatarAnimationSystem() {
-  await AnimationManager.instance.loadDefaultAnimations()
-
-  const leftArmQuery = defineQuery([VisibleComponent, AvatarLeftArmIKComponent, AvatarRigComponent])
-  const rightArmQuery = defineQuery([VisibleComponent, AvatarRightArmIKComponent, AvatarRigComponent])
-  const leftHandQuery = defineQuery([VisibleComponent, XRLeftHandComponent, AvatarRigComponent])
-  const rightHandQuery = defineQuery([VisibleComponent, XRRightHandComponent, AvatarRigComponent])
-  const headIKQuery = defineQuery([VisibleComponent, AvatarHeadIKComponent, AvatarRigComponent])
-  const localHeadIKQuery = defineQuery([VisibleComponent, AvatarHeadIKComponent, AvatarControllerComponent])
-  const armsTwistCorrectionQuery = defineQuery([
-    VisibleComponent,
-    AvatarArmsTwistCorrectionComponent,
-    AvatarRigComponent
-  ])
-  const loopAnimationQuery = defineQuery([
-    VisibleComponent,
-    LoopAnimationComponent,
-    AnimationComponent,
-    AvatarAnimationComponent,
-    AvatarRigComponent
-  ])
-  const avatarAnimationQuery = defineQuery([AnimationComponent, AvatarAnimationComponent, AvatarRigComponent])
-
-  const reactor = startReactor(function AvatarAnimationReactor() {
-    const state = useHookstate(getMutableState(AvatarAnimationState))
-
-    useEffect(() => {
-      priorityQueue.accumulationBudget = state.accumulationBudget.value
-    }, [state.accumulationBudget])
-
-    return null
-  })
-
-  const minimumFrustumCullDistanceSqr = 5 * 5 // 5 units
-  const priorityQueue = createPriorityQueue({
-    accumulationBudget: getMutableState(AvatarAnimationState).accumulationBudget.value
-  })
-
-  Engine.instance.priorityAvatarEntities = priorityQueue.priorityEntities
-  const filterPriorityEntities = (entity: Entity<any>) =>
-    Engine.instance.priorityAvatarEntities.has(entity) || entity === Engine.instance.localClientEntity
-
-  const filterFrustumCulledEntities = (entity: Entity) =>
-    !(
-      DistanceFromCameraComponent.squaredDistance[entity] > minimumFrustumCullDistanceSqr &&
-      FrustumCullCameraComponent.isCulled[entity]
-    )
-
-  let avatarSortAccumulator = 0
-
-  const sortedTransformEntities = [] as Entity[]
-
-=======
 const leftArmQuery = defineQuery([VisibleComponent, AvatarLeftArmIKComponent, AvatarRigComponent])
 const rightArmQuery = defineQuery([VisibleComponent, AvatarRightArmIKComponent, AvatarRigComponent])
 const leftHandQuery = defineQuery([VisibleComponent, XRLeftHandComponent, AvatarRigComponent])
@@ -158,7 +104,7 @@
 
 const minimumFrustumCullDistanceSqr = 5 * 5 // 5 units
 
-const filterPriorityEntities = (entity: Entity) =>
+const filterPriorityEntities = (entity: Entity<any>) =>
   Engine.instance.priorityAvatarEntities.has(entity) || entity === Engine.instance.localClientEntity
 
 const filterFrustumCulledEntities = (entity: Entity) =>
@@ -170,7 +116,6 @@
 let avatarSortAccumulator = 0
 
 const execute = () => {
->>>>>>> 08081d76
   const xrState = getState(XRState)
   const { priorityQueue, sortedTransformEntities } = getState(AvatarAnimationState)
   const { elapsedSeconds, deltaSeconds, localClientEntity, inputSources } = Engine.instance
@@ -328,15 +273,8 @@
   for (const entity of leftArmEntities) {
     const { rig } = getComponent(entity, AvatarRigComponent)
 
-<<<<<<< HEAD
-    for (const entity of Engine.instance.priorityAvatarEntities) {
-      const avatarRig = getComponent(entity as Entity<[typeof AvatarRigComponent]>, AvatarRigComponent)
-      if (avatarRig) {
-        avatarRig.rig.Hips.updateWorldMatrix(true, true)
-        avatarRig.helper?.updateMatrixWorld(true)
-      }
-=======
     const ik = getComponent(entity, AvatarLeftArmIKComponent)
+    ik.target.updateMatrixWorld(true)
 
     // If data is zeroed out, assume there is no input and do not run IK
     if (!ik.target.position.equals(V_000)) {
@@ -355,7 +293,6 @@
         ik.targetRotWeight,
         ik.hintWeight
       )
->>>>>>> 08081d76
     }
   }
 
@@ -393,7 +330,7 @@
   for (const entity of loopAnimationEntities) updateGroupChildren(entity)
 
   for (const entity of Engine.instance.priorityAvatarEntities) {
-    const avatarRig = getComponent(entity, AvatarRigComponent)
+    const avatarRig = getComponent(entity as Entity<[typeof AvatarRigComponent]>, AvatarRigComponent)
     if (avatarRig) {
       avatarRig.rig.Hips.updateWorldMatrix(true, true)
       avatarRig.helper?.updateMatrixWorld(true)
