import { useEffect } from 'react'
import { Bone, MathUtils, Object3D, Vector3 } from 'three'

import { insertionSort } from '@xrengine/common/src/utils/insertionSort'
import {
  createActionQueue,
  defineState,
  dispatchAction,
  getState,
  startReactor,
  useHookstate
} from '@xrengine/hyperflux'

import { Axis } from '../common/constants/Axis3D'
import { V_000 } from '../common/constants/MathConstants'
import { isClient } from '../common/functions/isClient'
import { proxifyQuaternion, proxifyVector3 } from '../common/proxies/createThreejsProxy'
import { Entity } from '../ecs/classes/Entity'
import { World } from '../ecs/classes/World'
import {
  defineQuery,
  getComponent,
  getOptionalComponent,
  hasComponent,
  removeComponent,
  removeQuery,
  setComponent
} from '../ecs/functions/ComponentFunctions'
import { createPriorityQueue } from '../ecs/PriorityQueue'
import { WorldNetworkAction } from '../networking/functions/WorldNetworkAction'
import { RigidBodyComponent } from '../physics/components/RigidBodyComponent'
import { VisibleComponent } from '../scene/components/VisibleComponent'
import {
  compareDistance,
  DistanceFromCameraComponent,
  FrustumCullCameraComponent
} from '../transform/components/DistanceComponents'
import { updateGroupChildren } from '../transform/systems/TransformSystem'
import { XRLeftHandComponent, XRRightHandComponent } from '../xr/XRComponents'
import { getCameraMode, useIsHeadset } from '../xr/XRState'
import { updateAnimationGraph } from './animation/AnimationGraph'
import { solveHipHeight } from './animation/HipIKSolver'
import { solveLookIK } from './animation/LookAtIKSolver'
import { solveTwoBoneIK } from './animation/TwoBoneIKSolver'
import { AnimationManager } from './AnimationManager'
import { AnimationComponent } from './components/AnimationComponent'
import { AvatarAnimationComponent, AvatarRigComponent } from './components/AvatarAnimationComponent'
import { AvatarArmsTwistCorrectionComponent } from './components/AvatarArmsTwistCorrectionComponent'
import { AvatarControllerComponent } from './components/AvatarControllerComponent'
import {
  AvatarIKTargetsComponent,
  AvatarLeftArmIKComponent,
  AvatarRightArmIKComponent
} from './components/AvatarIKComponents'
import { AvatarHeadIKComponent } from './components/AvatarIKComponents'
import { LoopAnimationComponent } from './components/LoopAnimationComponent'
import { applyInputSourcePoseToIKTargets } from './functions/applyInputSourcePoseToIKTargets'

export const AvatarAnimationState = defineState({
  name: 'AvatarAnimationState',
  initial: {
    accumulationBudget: 5
  }
})

const _vector3 = new Vector3()
const _vec = new Vector3()

/**
 * Setup head-ik for entity
 * @param entity
 * @returns
 */
export function setupHeadIK(entity: Entity) {
  const target = new Object3D()
  target.name = `ik-head-target-${entity}`

  setComponent(entity, AvatarHeadIKComponent, {
    target,
    rotationClamp: 0.785398
  })

  const headIK = getComponent(entity, AvatarHeadIKComponent)
  proxifyVector3(AvatarHeadIKComponent.target.position, entity, headIK.target.position)
  proxifyQuaternion(AvatarHeadIKComponent.target.quaternion, entity, headIK.target.quaternion)
}

// setComponent(entity, AvatarArmsTwistCorrectionComponent, {
//   LeftHandBindRotationInv: new Quaternion(),
//   LeftArmTwistAmount: 0.6,
//   RightHandBindRotationInv: new Quaternion(),
//   RightArmTwistAmount: 0.6
// })

export function setupRightHandIK(entity: Entity) {}

export default async function AvatarAnimationSystem(world: World) {
  await AnimationManager.instance.loadDefaultAnimations()

  const leftArmQuery = defineQuery([VisibleComponent, AvatarLeftArmIKComponent, AvatarRigComponent])
  const rightArmQuery = defineQuery([VisibleComponent, AvatarRightArmIKComponent, AvatarRigComponent])
  const leftHandQuery = defineQuery([VisibleComponent, XRLeftHandComponent, AvatarRigComponent])
  const rightHandQuery = defineQuery([VisibleComponent, XRRightHandComponent, AvatarRigComponent])
  const headIKQuery = defineQuery([VisibleComponent, AvatarHeadIKComponent, AvatarRigComponent])
  const localHeadIKQuery = defineQuery([VisibleComponent, AvatarHeadIKComponent, AvatarControllerComponent])
  const armsTwistCorrectionQuery = defineQuery([
    VisibleComponent,
    AvatarArmsTwistCorrectionComponent,
    AvatarRigComponent
  ])
  const loopAnimationQuery = defineQuery([
    VisibleComponent,
    LoopAnimationComponent,
    AnimationComponent,
    AvatarAnimationComponent,
    AvatarRigComponent
  ])
  const avatarAnimationQuery = defineQuery([AnimationComponent, AvatarAnimationComponent, AvatarRigComponent])
  const avatarIKTargetsQuery = defineQuery([AvatarIKTargetsComponent, AvatarRigComponent])

  const avatarIKTargetsActionQueue = createActionQueue(WorldNetworkAction.avatarIKTargets.matches)

  const reactor = startReactor(() => {
    const state = useHookstate(getState(AvatarAnimationState))
    const isHeadset = useIsHeadset()

    useEffect(() => {
      priorityQueue.accumulationBudget = state.accumulationBudget.value
    }, [state.accumulationBudget])

    useEffect(() => {
      /**
       * Defaults for immersive devices are 2, defaults for non immersive devices is 5.
       * If these have been changed, do not override.
       */
      if (isHeadset && state.accumulationBudget.value !== 5) return
      if (!isHeadset && state.accumulationBudget.value !== 1) return
      state.accumulationBudget.set(isHeadset ? 1 : 5)
    }, [])

    return null
  })

  const minimumFrustumCullDistanceSqr = 5 * 5 // 5 units
  const priorityQueue = createPriorityQueue({
    accumulationBudget: getState(AvatarAnimationState).accumulationBudget.value
  })

  world.priorityAvatarEntities = priorityQueue.priorityEntities
  const filterPriorityEntities = (entity: Entity) =>
    world.priorityAvatarEntities.has(entity) || entity === world.localClientEntity

  const filterFrustumCulledEntities = (entity: Entity) =>
    !(
      DistanceFromCameraComponent.squaredDistance[entity] > minimumFrustumCullDistanceSqr &&
      FrustumCullCameraComponent.isCulled[entity]
    )

  let avatarSortAccumulator = 0

  let sortedTransformEntities = [] as Entity[]

  const execute = () => {
    const { elapsedSeconds, deltaSeconds, localClientEntity, inputSources } = world

    const inAttachedControlMode = getCameraMode() === 'attached'

    if (localClientEntity && hasComponent(localClientEntity, AvatarIKTargetsComponent)) {
      const ikTargets = getComponent(localClientEntity, AvatarIKTargetsComponent)
      const sources = Array.from(inputSources.values())
      const head = getCameraMode() === 'attached'
      const leftHand = !!sources.find((s) => s.handedness === 'left')
      const rightHand = !!sources.find((s) => s.handedness === 'right')

      const changed = ikTargets.head !== head || ikTargets.leftHand !== leftHand || ikTargets.rightHand !== rightHand

      if (changed) dispatchAction(WorldNetworkAction.avatarIKTargets({ head, leftHand, rightHand }))
    }

    for (const action of avatarIKTargetsActionQueue()) {
      const entity = world.getUserAvatarEntity(action.$from)
      const targets = getComponent(entity, AvatarIKTargetsComponent)

      targets.head = action.head
      targets.leftHand = action.leftHand
      targets.rightHand = action.rightHand
    }

    /** Add & remove IK Targets based on active target data */
    for (const entity of avatarIKTargetsQuery()) {
      const targets = getComponent(entity, AvatarIKTargetsComponent)

      if (targets.head && !hasComponent(entity, AvatarHeadIKComponent)) setupHeadIK(entity)
      if (!targets.head && hasComponent(entity, AvatarHeadIKComponent)) removeComponent(entity, AvatarHeadIKComponent)

      if (targets.leftHand && !hasComponent(entity, AvatarLeftArmIKComponent))
        setComponent(entity, AvatarLeftArmIKComponent)
      if (!targets.leftHand && hasComponent(entity, AvatarLeftArmIKComponent))
        removeComponent(entity, AvatarLeftArmIKComponent)

      if (targets.rightHand && !hasComponent(entity, AvatarRightArmIKComponent))
        setComponent(entity, AvatarRightArmIKComponent)
      if (!targets.rightHand && hasComponent(entity, AvatarRightArmIKComponent))
        removeComponent(entity, AvatarRightArmIKComponent)
    }

    if (!isClient) return

    /**
     * 1 - Sort & apply avatar priority queue
     */

    let needsSorting = false
    avatarSortAccumulator += deltaSeconds
    if (avatarSortAccumulator > 1) {
      needsSorting = true
      avatarSortAccumulator = 0
    }

    for (const entity of avatarAnimationQuery.enter()) {
      sortedTransformEntities.push(entity)
      needsSorting = true
    }

    for (const entity of avatarAnimationQuery.exit()) {
      const idx = sortedTransformEntities.indexOf(entity)
      idx > -1 && sortedTransformEntities.splice(idx, 1)
      needsSorting = true
      priorityQueue.removeEntity(entity)
    }

    if (needsSorting) {
      insertionSort(sortedTransformEntities, compareDistance)
    }

    const filteredSortedTransformEntities = sortedTransformEntities.filter(filterFrustumCulledEntities)

    for (let i = 0; i < filteredSortedTransformEntities.length; i++) {
      const entity = filteredSortedTransformEntities[i]
      const accumulation = Math.min(Math.exp(1 / (i + 1)) / 3, 1)
      priorityQueue.addPriority(entity, accumulation * accumulation)
    }

    priorityQueue.update()

    /**
     * 2 - Apply avatar animations
     */

    const avatarAnimationEntities = avatarAnimationQuery(world).filter(filterPriorityEntities)
    const headIKEntities = headIKQuery(world).filter(filterPriorityEntities)
    const leftArmEntities = leftArmQuery(world).filter(filterPriorityEntities)
    const rightArmEntities = rightArmQuery(world).filter(filterPriorityEntities)
    const loopAnimationEntities = loopAnimationQuery(world).filter(filterPriorityEntities)

    for (const entity of avatarAnimationEntities) {
      /**
       * Apply motion to velocity controlled animations
       */
      const animationComponent = getComponent(entity, AnimationComponent)
      const avatarAnimationComponent = getComponent(entity, AvatarAnimationComponent)
      const rigidbodyComponent = getOptionalComponent(entity, RigidBodyComponent)

      const delta = elapsedSeconds - avatarAnimationComponent.deltaAccumulator
      const deltaTime = delta * animationComponent.animationSpeed
      avatarAnimationComponent.deltaAccumulator = elapsedSeconds

      if (rigidbodyComponent) {
        // TODO: use x locomotion for side-stepping when full 2D blending spaces are implemented
        avatarAnimationComponent.locomotion.x = 0
        avatarAnimationComponent.locomotion.y = rigidbodyComponent.linearVelocity.y
        // lerp animated forward animation to smoothly animate to a stop
        avatarAnimationComponent.locomotion.z = MathUtils.lerp(
          avatarAnimationComponent.locomotion.z || 0,
          _vector3.copy(rigidbodyComponent.linearVelocity).setComponent(1, 0).length(),
          10 * deltaTime
        )
      } else {
        avatarAnimationComponent.locomotion.setScalar(0)
      }

      /**
       * Update animation graph
       */
      updateAnimationGraph(avatarAnimationComponent.animationGraph, deltaTime)

      /**
       * Apply retargeting
       */
      const rootBone = animationComponent.mixer.getRoot() as Bone
      const avatarRigComponent = getComponent(entity, AvatarRigComponent)
      const rig = avatarRigComponent.rig

      rootBone.traverse((bone: Bone) => {
        if (!bone.isBone) return

        const targetBone = rig[bone.name]
        if (!targetBone) {
          return
        }

        targetBone.quaternion.copy(bone.quaternion)

        // Only copy the root position
        if (targetBone === rig.Hips) {
          targetBone.position.copy(bone.position)
          targetBone.position.y *= avatarAnimationComponent.rootYRatio
        }
      })

      // TODO: Find a more elegant way to handle root motion
      const rootPos = AnimationManager.instance._defaultRootBone.position
      rig.Hips.position.setX(rootPos.x).setZ(rootPos.z)
    }

    /**
     * 3 - Apply avatar IK
     */

    applyInputSourcePoseToIKTargets()

    /**
     * Apply head IK
     */
    for (const entity of headIKEntities) {
      const ik = getComponent(entity, AvatarHeadIKComponent)
      ik.target.updateMatrixWorld(true)
      const rig = getComponent(entity, AvatarRigComponent).rig
      ik.target.getWorldDirection(_vec).multiplyScalar(-1)
      solveHipHeight(entity, ik.target)
      solveLookIK(rig.Head, _vec, ik.rotationClamp)
    }

    /**
     * Apply left hand IK
     */
    for (const entity of leftArmEntities) {
      const { rig } = getComponent(entity, AvatarRigComponent)

      const ik = getComponent(entity, AvatarLeftArmIKComponent)
      ik.target.updateMatrixWorld(true)

      // Arms should not be straight for the solver to work properly
      // TODO: Make this configurable
      // how do we report that tracking is lost or still pending?
      // FOR NOW: we'll assume that we don't have tracking if the target is at exactly (0, 0, 0);
      // we may want to add a flag for this in the future, or to generally allow animations to play even if tracking is available

      if (!ik.target.position.equals(V_000)) {
        rig.LeftForeArm.quaternion.setFromAxisAngle(Axis.X, Math.PI * -0.25)
        /** @todo see if this is still necessary */
        rig.LeftForeArm.updateWorldMatrix(false, true)
        solveTwoBoneIK(
          rig.LeftArm,
          rig.LeftForeArm,
          rig.LeftHand,
          ik.target,
          ik.hint,
          ik.targetOffset,
          ik.targetPosWeight,
          ik.targetRotWeight,
          ik.hintWeight
        )
      }
    }

    /**
     * Apply right hand IK
     */
    for (const entity of rightArmEntities) {
      const { rig } = getComponent(entity, AvatarRigComponent)

      const ik = getComponent(entity, AvatarRightArmIKComponent)
      ik.target.updateMatrixWorld(true)

      if (!ik.target.position.equals(V_000)) {
        rig.RightForeArm.quaternion.setFromAxisAngle(Axis.X, Math.PI * 0.25)
        /** @todo see if this is still necessary */
        rig.RightForeArm.updateWorldMatrix(false, true)
        solveTwoBoneIK(
          rig.RightArm,
          rig.RightForeArm,
          rig.RightHand,
          ik.target,
          ik.hint,
          ik.targetOffset,
          ik.targetPosWeight,
          ik.targetRotWeight,
          ik.hintWeight
        )
      }
    }

    // for (const entity of leftHandEntities) {
    //   const { rig } = getComponent(entity, AvatarRigComponent)
    //   const hand = getComponent(entity, XRLeftHandComponent)
    //   for (const joint of hand.hand.values()) {
    //     const jointName = joint.jointName
    //     const boneName = getXRJointToBone('left', jointName)
    //     const bone = rig[boneName]
    //     bone.position.copy(joint.getJointPosition())
    //   }
    // }

    /**
     * Since the scene does not automatically update the matricies for all objects,which updates bones,
     * we need to manually do it for Loop Animation Entities
     */
    for (const entity of loopAnimationEntities) updateGroupChildren(entity)

    for (const entity of world.priorityAvatarEntities) {
      const avatarRig = getComponent(entity, AvatarRigComponent)
      avatarRig?.rig.Hips.updateWorldMatrix(true, true)
      avatarRig?.helper?.updateMatrixWorld(true)
    }
  }

  const cleanup = async () => {
<<<<<<< HEAD
    removeQuery(world, headDecapQuery)
    removeQuery(world, leftArmQuery)
    removeQuery(world, rightArmQuery)
=======
    removeQuery(world, leftHandQuery)
    removeQuery(world, rightHandQuery)
>>>>>>> 0b089839
    removeQuery(world, localHeadIKQuery)
    removeQuery(world, headIKQuery)
    removeQuery(world, armsTwistCorrectionQuery)
    removeQuery(world, avatarAnimationQuery)
    reactor.stop()
  }

  return { execute, cleanup }
}<|MERGE_RESOLUTION|>--- conflicted
+++ resolved
@@ -416,14 +416,10 @@
   }
 
   const cleanup = async () => {
-<<<<<<< HEAD
-    removeQuery(world, headDecapQuery)
     removeQuery(world, leftArmQuery)
     removeQuery(world, rightArmQuery)
-=======
     removeQuery(world, leftHandQuery)
     removeQuery(world, rightHandQuery)
->>>>>>> 0b089839
     removeQuery(world, localHeadIKQuery)
     removeQuery(world, headIKQuery)
     removeQuery(world, armsTwistCorrectionQuery)
