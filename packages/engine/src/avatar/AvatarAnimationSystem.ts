--- conflicted
+++ resolved
@@ -13,12 +13,8 @@
 
 import { Axis } from '../common/constants/Axis3D'
 import { V_000 } from '../common/constants/MathConstants'
-<<<<<<< HEAD
 import { isClient } from '../common/functions/isClient'
-import { isHMD } from '../common/functions/isMobile'
 import { proxifyQuaternion, proxifyVector3 } from '../common/proxies/createThreejsProxy'
-=======
->>>>>>> 3541c7ee
 import { Entity } from '../ecs/classes/Entity'
 import { World } from '../ecs/classes/World'
 import {
@@ -40,11 +36,7 @@
   FrustumCullCameraComponent
 } from '../transform/components/DistanceComponents'
 import { updateGroupChildren } from '../transform/systems/TransformSystem'
-<<<<<<< HEAD
-import { getCameraMode } from '../xr/XRState'
-=======
-import { useIsHeadset } from '../xr/XRState'
->>>>>>> 3541c7ee
+import { getCameraMode, useIsHeadset } from '../xr/XRState'
 import { updateAnimationGraph } from './animation/AnimationGraph'
 import { solveHipHeight } from './animation/HipIKSolver'
 import { solveLookIK } from './animation/LookAtIKSolver'
