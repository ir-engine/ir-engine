--- conflicted
+++ resolved
@@ -111,12 +111,7 @@
 
   const execute = () => {
     const { localClientEntity, elapsedSeconds, deltaSeconds } = world
-<<<<<<< HEAD
     const inAttachedControlMode = getXRAvatarControlMode() === 'attached'
-=======
-
-    const inAttachedControlMode = getControlMode() === 'attached'
->>>>>>> 965e5698
 
     /** Update controller pose input sources from WebXR into the ECS */
     if (hasComponent(localClientEntity, AvatarIKTargetsComponent)) {
