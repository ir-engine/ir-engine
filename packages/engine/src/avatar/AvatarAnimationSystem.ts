--- conflicted
+++ resolved
@@ -29,13 +29,8 @@
 } from '../transform/components/DistanceComponents'
 import { TransformComponent } from '../transform/components/TransformComponent'
 import { updateGroupChildren } from '../transform/systems/TransformSystem'
-<<<<<<< HEAD
-import { XRControllerComponent } from '../xr/XRComponents'
+import { XRControllerComponent, XRHandComponent } from '../xr/XRComponents'
 import { getXRAvatarControlMode, XRState } from '../xr/XRState'
-=======
-import { XRControllerComponent, XRHandComponent } from '../xr/XRComponents'
-import { getControlMode, XRState } from '../xr/XRState'
->>>>>>> a168b32b
 import { updateAnimationGraph } from './animation/AnimationGraph'
 import { solveLookIK } from './animation/LookAtIKSolver'
 import { solveTwoBoneIK } from './animation/TwoBoneIKSolver'
@@ -118,13 +113,9 @@
 
   const execute = () => {
     const { localClientEntity, elapsedSeconds, deltaSeconds } = world
-<<<<<<< HEAD
+    const xrFrame = Engine.instance.xrFrame!
+
     const inAttachedControlMode = getXRAvatarControlMode() === 'attached'
-=======
-    const xrFrame = Engine.instance.xrFrame!
-
-    const inAttachedControlMode = getControlMode() === 'attached'
->>>>>>> a168b32b
 
     /** Update controller pose input sources from WebXR into the ECS */
     if (hasComponent(localClientEntity, AvatarIKTargetsComponent)) {
