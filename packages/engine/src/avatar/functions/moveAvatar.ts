--- conflicted
+++ resolved
@@ -1,9 +1,5 @@
-<<<<<<< HEAD
 import { Collider } from '@dimforge/rapier3d-compat'
-import { Matrix4, OrthographicCamera, PerspectiveCamera, Quaternion, Vector3 } from 'three'
-=======
 import { MathUtils, Matrix4, OrthographicCamera, PerspectiveCamera, Quaternion, Vector3 } from 'three'
->>>>>>> 4ab6762d
 
 import { rotate } from '@xrengine/common/src/utils/mathUtils'
 
@@ -30,6 +26,7 @@
 
 const upVector = new Vector3(0, 1, 0)
 const forward = new Vector3(0, 0, 1)
+const velocityScale = 40
 
 const quat = new Quaternion()
 const mat4 = new Matrix4()
@@ -39,7 +36,8 @@
 
 const newVelocity = new Vector3()
 export const avatarCameraOffset = new Vector3(0, 0.14, 0.1)
-const contactNormal = new Vector3()
+const displacementVec3 = new Vector3()
+const velocityToSet = new Vector3()
 
 /**
  * @author HydraFire <github.com/HydraFire>
@@ -93,13 +91,6 @@
   // velocity.linear.setX(newVelocity.x)
   // velocity.linear.setZ(newVelocity.z)
 
-<<<<<<< HEAD
-=======
-  // apply gravity to avatar velocity
-  // velocity.linear.y -= 0.15 * timeStep
-  velocity.linear.y = newVelocity.y = velocity.linear.y - 0.15 * timeStep
-
->>>>>>> 4ab6762d
   // threejs camera is weird, when in VR we must use the head diretion
   if (hasComponent(entity, XRInputSourceComponent))
     getComponent(entity, XRInputSourceComponent).head.getWorldDirection(tempVec1)
@@ -118,39 +109,13 @@
 
   if (onGround) {
     // if we are falling
-<<<<<<< HEAD
     if (velocity.linear.y < 0) {
       velocity.linear.y = 0
-=======
-    if (newVelocity.y < 0) {
-      // look for something to fall onto
-      const raycast = getComponent(entity, RaycastComponent)
-      const closestHit = raycast.hits[0]
-
-      // if something was found
-      if (closestHit) {
-        // groundVelocity = newVelocity (velocity sim w/quat applied)
-        // zero out Y - horizontal plane
-        onGroundVelocity.copy(newVelocity).setY(0)
-        // vec3 = closestHit.normal
-        tempVec1.set(closestHit.normal.x, closestHit.normal.y, closestHit.normal.z)
-        // quat = upVector w/closestHit.normal
-        quat.setFromUnitVectors(upVector, tempVec1)
-        mat4.makeRotationFromQuaternion(quat)
-        onGroundVelocity.applyMatrix4(mat4)
-        newVelocity.y = onGroundVelocity.y
-      }
->>>>>>> 4ab6762d
     }
 
     if (
       // if controller jump input pressed
       controller.localMovementDirection.y > 0 &&
-<<<<<<< HEAD
-=======
-      // and we are on the ground
-      newVelocity.y <= onGroundVelocity.y &&
->>>>>>> 4ab6762d
       // and we are not already jumping
       !controller.isJumping
     ) {
@@ -163,7 +128,8 @@
     }
   } else {
     // apply gravity to avatar velocity
-    velocity.linear.y -= 0.15 * timeStep
+    // velocity.linear.y -= 0.15 * timeStep
+    velocity.linear.y = newVelocity.y = velocity.linear.y - 0.15 * timeStep
   }
 
   // clamp velocities [-1 .. 1]
@@ -182,32 +148,25 @@
   if (Math.abs(newVelocity.y) < 0.001) newVelocity.y = 0
   if (Math.abs(newVelocity.z) < 0.001) newVelocity.z = 0
 
-<<<<<<< HEAD
-  const velocityScale = 40
-  const velocityToSet = {
-    x: newVelocity.x * velocityScale,
-    y: velocity.linear.y * velocityScale,
-    z: newVelocity.z * velocityScale
-  }
-=======
-  const displacement = new Vector3(newVelocity.x, newVelocity.y, newVelocity.z)
->>>>>>> 4ab6762d
+  displacementVec3.set(newVelocity.x, velocity.linear.y, newVelocity.z)
 
   const shapecastComponentData = {
     collider: controller.bodyCollider,
     type: SceneQueryType.Closest,
     hits: [] as RaycastHit[],
-    direction: velocityToSet,
+    direction: displacementVec3,
     maxDistance: 0.1,
     collisionGroups: getInteractionGroups(CollisionGroups.Avatars, CollisionGroups.Default)
   } as ShapecastComponentType
 
   Physics.castShape(Engine.instance.currentWorld.physicsWorld, shapecastComponentData)
   if (shapecastComponentData.hits.length === 0) {
-    controller.controller.setLinvel(velocityToSet, true)
-  }
-
-  return velocityToSet
+    moveAvatarController(world, entity, displacementVec3)
+    // controller.controller.setLinvel(displacementVec3, true)
+  }
+  // TODO: Set return velocity to zero if not applied to controller?
+
+  return displacementVec3
 }
 
 /**
@@ -312,41 +271,21 @@
   camParentRot.setFromUnitVectors(tempVec2.set(0, 0, 1), tempVec1).multiply(quat)
 }
 
-<<<<<<< HEAD
-const tempVector = new Vector3()
-const moveAvatarController = (world: World, entity: Entity, displacement: any) => {
-  const controller = getComponent(entity, AvatarControllerComponent).controller
-
-  const newPosition = tempVector.set(controller.translation().x, controller.translation().y, controller.translation().z)
-  controller.setNextKinematicTranslation(newPosition.add(displacement))
-=======
 const moveAvatarController = (world: World, entity: Entity, displacement: Vector3) => {
   const {
     fixedDeltaSeconds: fixedDelta,
     physics: { timeScale }
   } = world
 
-  const timeStep = timeScale * fixedDelta
   const controller = getComponent(entity, AvatarControllerComponent)
-  const filters = new PhysX.PxControllerFilters(controller.filterData, world.physics.defaultCCTQueryCallback, null!)
-
-  const positionBefore = controller.controller.getPosition()
-
-  const collisionFlags = controller.controller.move(
-    displacement,
-    0.001,
-    timeStep,
-    filters,
-    world.physics.obstacleContext
-  )
-
-  controller.collisions = [
-    collisionFlags.isSet(PhysX.PxControllerCollisionFlag.eCOLLISION_DOWN),
-    collisionFlags.isSet(PhysX.PxControllerCollisionFlag.eCOLLISION_SIDES),
-    collisionFlags.isSet(PhysX.PxControllerCollisionFlag.eCOLLISION_UP)
-  ]
-
-  const positionAfter = controller.controller.getPosition()
+  const rigidBody = controller.controller
+
+  const positionBefore = rigidBody.translation()
+  
+  velocityToSet.copy(displacement).multiplyScalar(velocityScale)
+  rigidBody.setLinvel(velocityToSet, true)
+
+  const positionAfter = rigidBody.translation()
   displacement.copy(positionAfter as Vector3).sub(positionBefore as Vector3)
   const transform = getComponent(entity, TransformComponent)
   displacement.applyQuaternion(transform.rotation)
@@ -358,7 +297,6 @@
   velocity.linear.x = 0 //MathUtils.lerp(velocity.linear.x, displacement.x, world.deltaSeconds * 10)
   velocity.linear.y = velocity.linear.y < 0 && !controller.isInAir ? 0 : velocity.linear.y
   velocity.linear.z = Math.min(Math.max(displacement.length(), -1), 1) //MathUtils.lerp(velocity.linear.z, velocity.linear.z, world.deltaSeconds * 10) // MathUtils.lerp(velocity.linear.z, displacement.z, world.deltaSeconds * 10)
->>>>>>> 4ab6762d
 }
 
 /**
