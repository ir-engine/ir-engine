import { Collider } from '@dimforge/rapier3d-compat'
import { OrthographicCamera, PerspectiveCamera, Quaternion, Vector3 } from 'three'

import { rotate } from '@xrengine/common/src/utils/mathUtils'
import { getState } from '@xrengine/hyperflux'

import { Direction } from '../../common/constants/Axis3D'
import { V_010 } from '../../common/constants/MathConstants'
import checkPositionIsValid from '../../common/functions/checkPositionIsValid'
import { smoothDamp } from '../../common/functions/MathLerpFunctions'
import { Engine } from '../../ecs/classes/Engine'
import { EngineState } from '../../ecs/classes/EngineState'
import { Entity } from '../../ecs/classes/Entity'
import { World } from '../../ecs/classes/World'
import { getComponent, hasComponent } from '../../ecs/functions/ComponentFunctions'
import { TransformComponent } from '../../transform/components/TransformComponent'
import { AvatarSettings, rotateBodyTowardsCameraDirection, rotateBodyTowardsVector } from '../AvatarControllerSystem'
import { AvatarComponent } from '../components/AvatarComponent'
import { AvatarControllerComponent } from '../components/AvatarControllerComponent'
import { AvatarHeadDecapComponent } from '../components/AvatarHeadDecapComponent'
import { getAvatarBoneWorldPosition } from './avatarFunctions'
import { respawnAvatar } from './respawnAvatar'

const forward = new Vector3(0, 0, 1)

const quat = new Quaternion()
const tempVec1 = new Vector3()
const tempVec2 = new Vector3()
const tempVec3 = new Vector3()

export const avatarCameraOffset = new Vector3(0, 0.14, 0.1)

const degrees60 = (60 * Math.PI) / 180

export const moveLocalAvatar = (entity: Entity) => {
  const camera = Engine.instance.currentWorld.camera
  const timeStep = getState(EngineState).fixedDeltaSeconds.value
  const controller = getComponent(entity, AvatarControllerComponent)

  let onGround = false

  const physicsWorld = Engine.instance.currentWorld.physicsWorld
  const collidersInContactWithFeet = [] as Collider[]
  physicsWorld.contactsWith(controller.bodyCollider, (otherCollider) => {
    collidersInContactWithFeet.push(otherCollider)
  })

  for (const otherCollider of collidersInContactWithFeet) {
    physicsWorld.contactPair(controller.bodyCollider, otherCollider, (manifold, flipped) => {
      if (manifold.numContacts() > 0) {
        tempVec1.copy(manifold.normal() as Vector3)
        const angle = tempVec1.angleTo(V_010)
        if (angle < degrees60) onGround = true
      }
    })
    if (onGround) break
  }

  controller.isInAir = !onGround

  const cameraDirection = camera.getWorldDirection(tempVec1).setY(0).normalize()
  const forwardOrientation = quat.setFromUnitVectors(forward, cameraDirection)

  controller.velocitySimulator.target.copy(controller.localMovementDirection)
  controller.velocitySimulator.simulate(timeStep * (onGround ? 1 : 0.2))
  const velocitySpringDirection = controller.velocitySimulator.position

  controller.currentSpeed = controller.isWalking ? AvatarSettings.instance.walkSpeed : AvatarSettings.instance.runSpeed

  const prevVelocity = controller.body.linvel()
  const currentVelocity = tempVec1
    .copy(velocitySpringDirection)
    .multiplyScalar(controller.currentSpeed)
    .applyQuaternion(forwardOrientation)
    .setComponent(1, prevVelocity.y)

  if (onGround) {
    currentVelocity.y = 0
    if (controller.localMovementDirection.y > 0 && !controller.isJumping) {
      // Formula: takeoffVelocity = sqrt(2 * jumpHeight * gravity)
      currentVelocity.y = Math.sqrt(2 * AvatarSettings.instance.jumpHeight * 9.81)
      controller.isJumping = true
    } else if (controller.isJumping) {
      controller.isJumping = false
    }
  } else {
    // apply gravity to avatar velocity
    currentVelocity.y = prevVelocity.y - 9.81 * timeStep
  }

  controller.body.setLinvel(currentVelocity, true)

  if (hasComponent(entity, AvatarHeadDecapComponent)) rotateBodyTowardsCameraDirection(entity)
  else rotateBodyTowardsVector(entity, prevVelocity as Vector3)

  // TODO: implement scene lower bounds parameter
  if (controller.body.translation().y < -10) respawnAvatar(entity)
}

/**
 * Rotates the avatar horizontally using HMD rotation
 *
 * @param world
 * @param entity
 * @param camera
 */
export const rotateXRAvatar = (world: World, entity: Entity, camera: PerspectiveCamera | OrthographicCamera) => {
  const avatarTransform = getComponent(entity, TransformComponent)

  const avatarFwd = tempVec1.set(0, 0, 1).applyQuaternion(avatarTransform.rotation).setY(0).normalize()
  const camFwd = tempVec2.set(0, 0, -1).applyQuaternion(camera.quaternion).setY(0).normalize()

  const angle = Math.acos(avatarFwd.dot(camFwd))
  const clamp = Math.PI * 0.5

  quat.identity()

  if (angle > clamp) {
    const deltaTarget = tempVec3.subVectors(camFwd, avatarFwd)
    // clamp delta target to within the ratio
    deltaTarget.multiplyScalar(clamp / angle)
    // set new target
    deltaTarget.add(avatarFwd).normalize()

    quat.setFromUnitVectors(deltaTarget, camFwd)

    avatarTransform.rotation.premultiply(quat)
  }

  tempVec1.subVectors(avatarTransform.position, camera.position).applyQuaternion(quat).add(camera.position)
  tempVec2.subVectors(tempVec1, avatarTransform.position).setY(0)

  // const displacement = new Vector3(tempVec2.x, 0, tempVec2.z)

  // Rotate around camera
  // moveAvatarController(entity, displacement)
}

const vec3 = new Vector3()

/**
 * Rotates the camera when in XR mode by a given amount
 * @param {Entity} entity
 * @param {number} amount
 */
export const rotateXRCamera = (amount: number) => {
  const cameraParentRotation = Engine.instance.currentWorld.camera.parent?.rotation
  if (cameraParentRotation) {
    vec3.copy(Direction.Up).multiplyScalar(amount)
    const quat = new Quaternion().copy(Engine.instance.currentWorld.camera.parent!.quaternion)
    rotate(quat, vec3.x, vec3.y, vec3.z)
    cameraParentRotation.setFromQuaternion(quat)
  }
}

/**
 * Returns offset position from avatar neck bone
 *
 * @param entity
 * @param offset In, offset from neck
 * @param position Out, offset position
 */
export const getAvatarNeckOffsetPosition = (entity: Entity, offset: Vector3, position: Vector3) => {
  getAvatarBoneWorldPosition(entity, 'Neck', position)
  const avatarTransform = getComponent(entity, TransformComponent)
  tempVec2.copy(offset)
  tempVec2.applyQuaternion(avatarTransform.rotation)
  position.add(tempVec2)
}

/**
 * NOTE: Use this function alongwith XRCameraUpdatePendingTagComponent always
 * Aligns the XR camra position with the avatar's neck
 * Note: There is a delay from when the camera parent's position is set and
 * the camera position is updated
 * @param entity
 * @param camera
 */
export const alignXRCameraPositionWithAvatar = (entity: Entity, camera: PerspectiveCamera | OrthographicCamera) => {
  const cameraContainerPos = camera.parent!.position
  tempVec1.subVectors(cameraContainerPos, camera.position)
  tempVec2.copy(avatarCameraOffset)
  getAvatarNeckOffsetPosition(entity, tempVec2, cameraContainerPos)
  cameraContainerPos.add(tempVec1)
}

/**
 * NOTE: Use this function alongwith XRCameraUpdatePendingTagComponent always
 * Aligns the XR camra rotation with the avatar's forward vector
 * @param entity
 * @param camera
 */
export const alignXRCameraRotationWithAvatar = (entity: Entity, camera: PerspectiveCamera | OrthographicCamera) => {
  const avatarTransform = getComponent(entity, TransformComponent)
  const camParentRot = camera.parent!.quaternion
  tempVec1.set(0, 0, 1).applyQuaternion(Engine.instance.currentWorld.camera.quaternion).setY(0).normalize()
  quat.setFromUnitVectors(tempVec2.set(0, 0, 1), tempVec1).invert()
  tempVec1.set(0, 0, -1).applyQuaternion(avatarTransform.rotation).setY(0).normalize()
  camParentRot.setFromUnitVectors(tempVec2.set(0, 0, 1), tempVec1).multiply(quat)
}

export const xrCameraNeedsAlignment = (
  entity: Entity,
  camera: PerspectiveCamera | OrthographicCamera,
  thresholdSq: number = 0.1
): boolean => {
  const avatarPosition = tempVec1
  getAvatarNeckOffsetPosition(entity, avatarCameraOffset, avatarPosition)
  return avatarPosition.subVectors(avatarPosition, camera.position).lengthSq() > thresholdSq
}

export const alignXRCameraWithAvatar = (
  entity: Entity,
  camera: PerspectiveCamera | OrthographicCamera,
  lastCameraPos: Vector3
): void => {
  lastCameraPos.subVectors(camera.position, camera.parent!.position)

  // if (!hasComponent(entity, XRCameraUpdatePendingTagComponent)) {
  //   alignXRCameraPositionWithAvatar(entity, camera)
  //   addComponent(entity, XRCameraUpdatePendingTagComponent, {})
  // }

  // Calculate new camera world position
  lastCameraPos.add(camera.parent!.position)
}

/**
 * Moves the avatar using camera displacement
 * @param world
 * @param entity
 * @param camera
 * @param lastCameraPos Out, last frame camera position
 * @returns
 */
export const moveXRAvatar = (
  world: World,
  entity: Entity,
  camera: PerspectiveCamera | OrthographicCamera,
  lastCameraPos: Vector3
): void => {
  const cameraPosition = camera.position
  const avatarPosition = tempVec1
  getAvatarNeckOffsetPosition(entity, avatarCameraOffset, avatarPosition)

  avatarPosition.subVectors(cameraPosition, lastCameraPos)
  lastCameraPos.copy(cameraPosition)

  const displacement = new Vector3(avatarPosition.x, 0, avatarPosition.z)
  const dl = displacement.lengthSq()
  // Limit the distance traveled in a frame
  if (displacement.lengthSq() > 1.0 || dl <= Number.EPSILON) return

  // moveAvatarController(entity, displacement)
}

/**
 * Teleports the avatar to new position
 * @param entity
 * @param newPosition
 */
export const teleportAvatar = (entity: Entity, targetPosition: Vector3): void => {
  if (!hasComponent(entity, AvatarComponent)) {
    console.warn('Teleport avatar called on non-avatar entity')
    return
  }

  const newPosition = targetPosition.clone()

  if (checkPositionIsValid(newPosition, false)) {
    const avatar = getComponent(entity, AvatarComponent)
    const controller = getComponent(entity, AvatarControllerComponent)
    newPosition.y = newPosition.y + avatar.avatarHalfHeight
<<<<<<< HEAD
    controllerComponent.body.setTranslation(newPosition, true)
=======
    controller.controller.setTranslation(newPosition, true)
>>>>>>> b1dcdf40
  } else {
    console.log('invalid position', newPosition)
  }
}<|MERGE_RESOLUTION|>--- conflicted
+++ resolved
@@ -271,11 +271,7 @@
     const avatar = getComponent(entity, AvatarComponent)
     const controller = getComponent(entity, AvatarControllerComponent)
     newPosition.y = newPosition.y + avatar.avatarHalfHeight
-<<<<<<< HEAD
-    controllerComponent.body.setTranslation(newPosition, true)
-=======
-    controller.controller.setTranslation(newPosition, true)
->>>>>>> b1dcdf40
+    controller.body.setTranslation(newPosition, true)
   } else {
     console.log('invalid position', newPosition)
   }
