--- conflicted
+++ resolved
@@ -216,7 +216,6 @@
 
   if (getCameraMode() === 'attached') {
     const world = Engine.instance.currentWorld
-<<<<<<< HEAD
     const avatarTransform = getComponent(entity, TransformComponent)
     const originTransform = getComponent(world.originEntity, TransformComponent)
     originRelativeToAvatarMatrix.multiplyMatrices(avatarTransform.matrixInverse, originTransform.matrix)
@@ -226,16 +225,6 @@
     originTransform.matrix.decompose(originTransform.position, originTransform.rotation, originTransform.scale)
     originTransform.matrixInverse.copy(originTransform.matrix).invert()
 
-=======
-    const worldOriginTransform = getComponent(world.originEntity, TransformComponent)
-    /** @todo update rotation about viewer position */
-    spinMatrixWithQuaternion(worldOriginTransform.matrix, _quat)
-    worldOriginTransform.matrix.decompose(
-      worldOriginTransform.position,
-      worldOriginTransform.rotation,
-      worldOriginTransform.scale
-    )
->>>>>>> cc2af279
     updateWorldOrigin()
   }
 }
