--- conflicted
+++ resolved
@@ -5,7 +5,7 @@
 import { getState } from '@xrengine/hyperflux'
 
 import { ObjectDirection } from '../../common/constants/Axis3D'
-import { V_000, V_010 } from '../../common/constants/MathConstants'
+import { V_000, V_010, V_101, V_111 } from '../../common/constants/MathConstants'
 import checkPositionIsValid from '../../common/functions/checkPositionIsValid'
 import { Engine } from '../../ecs/classes/Engine'
 import { Entity } from '../../ecs/classes/Entity'
@@ -19,7 +19,7 @@
 import { computeAndUpdateWorldOrigin, updateWorldOrigin } from '../../transform/updateWorldOrigin'
 import { getCameraMode, ReferenceSpace, XRState } from '../../xr/XRState'
 import { AvatarComponent } from '../components/AvatarComponent'
-import { AvatarControllerComponent } from '../components/AvatarControllerComponent'
+import { AvatarControllerComponent, AvatarControllerComponentType } from '../components/AvatarControllerComponent'
 import { AvatarHeadDecapComponent } from '../components/AvatarIKComponents'
 import { AvatarMovementSettingsState } from '../state/AvatarMovementSettingsState'
 import { autopilotMarkerObject, ScaleFluctuate } from './autopilotFunctions'
@@ -145,6 +145,11 @@
   const controller = getComponent(entity, AvatarControllerComponent)
   if (!controller || controller.autopilotWalkpoint == undefined) return
 
+  if (controller.gamepadLocalInput.lengthSq() > 0) {
+    controller.autopilotWalkpoint = undefined
+    return
+  }
+
   const walkpoint = new Vector3()
   walkpoint.set(controller.autopilotWalkpoint.x, controller.autopilotWalkpoint.y, controller.autopilotWalkpoint.z)
   ScaleFluctuate(autopilotMarkerObject)
@@ -154,15 +159,21 @@
   const avatarMovementSettings = getState(AvatarMovementSettingsState).value
   const legSpeed = controller.isWalking ? avatarMovementSettings.walkSpeed : avatarMovementSettings.runSpeed
   const delta = 0.0175
+
   if (distanceSquared > minimumDistanceSquared)
-    updateLocalAvatarPosition(moveDirection.normalize().multiplyScalar(delta * legSpeed))
+    updateLocalAvatarPosition(
+      moveDirection
+        .normalize()
+        .multiplyScalar(delta * legSpeed)
+        .add(new Vector3(0, controller.verticalVelocity, 0))
+    )
   else controller.autopilotWalkpoint = undefined
 }
 
 /**
  * Avatar movement via gamepad
  */
-export const movementEpsilon = 0.00025
+
 export const applyGamepadInput = (entity: Entity) => {
   if (!entity) return
 
@@ -186,6 +197,21 @@
   controller.gamepadWorldMovement.lerp(targetWorldMovement, 5 * deltaSeconds)
 
   // set vertical velocity on ground
+  applyVerticalVelocity(controller, avatarMovementSettings)
+
+  // apply gamepad movement and gravity
+  if (controller.movementEnabled) controller.verticalVelocity -= 9.81 * deltaSeconds
+  const verticalMovement = controller.verticalVelocity * deltaSeconds
+  _additionalMovement.set(
+    controller.gamepadWorldMovement.x,
+    (controller.isInAir || verticalMovement) > 0 ? verticalMovement : 0,
+    controller.gamepadWorldMovement.z
+  )
+
+  updateLocalAvatarPosition(_additionalMovement)
+}
+
+const applyVerticalVelocity = (controller: AvatarControllerComponentType, avatarMovementSettings) => {
   if (!controller.isInAir) {
     controller.verticalVelocity = 0
     if (controller.gamepadJumpActive) {
@@ -201,22 +227,6 @@
   } else {
     controller.isJumping = false
   }
-
-  // apply gamepad movement and gravity
-  if (controller.movementEnabled) controller.verticalVelocity -= 9.81 * deltaSeconds
-  const verticalMovement = controller.verticalVelocity * deltaSeconds
-<<<<<<< HEAD
-  _additionalMovement.set(controller.gamepadWorldMovement.x, verticalMovement, controller.gamepadWorldMovement.z)
-  // set autopilot target to undefined if manual input detected
-  if (_additionalMovement.lengthSq() > movementEpsilon) controller.autopilotWalkpoint = undefined
-=======
-  _additionalMovement.set(
-    controller.gamepadWorldMovement.x,
-    (controller.isInAir || verticalMovement) > 0 ? verticalMovement : 0,
-    controller.gamepadWorldMovement.z
-  )
->>>>>>> 6c494b78
-  updateLocalAvatarPosition(_additionalMovement)
 }
 
 const _mat4 = new Matrix4()
