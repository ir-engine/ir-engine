import { DEFAULT_AVATAR_ID } from '@xrengine/common/src/constants/AvatarConstants'
import { AnimationMixer, Group, PerspectiveCamera, Quaternion, Vector3 } from 'three'
import { Entity } from '../../ecs/classes/Entity'
import { addComponent, getComponent } from '../../ecs/functions/EntityFunctions'
import { InputComponent } from '../../input/components/InputComponent'
import { VectorSpringSimulator } from '../../physics/classes/VectorSpringSimulator'
import { TransformComponent } from '../../transform/components/TransformComponent'
import { AvatarInputSchema } from '../AvatarInputSchema'
import { AnimationComponent } from '../components/AnimationComponent'
import { AvatarComponent } from '../components/AvatarComponent'
import { AvatarControllerComponent } from '../components/AvatarControllerComponent'
import { Object3DComponent } from '../../scene/components/Object3DComponent'
import { VelocityComponent } from '../../physics/components/VelocityComponent'
import { Body, BodyType, Controller, PhysXInstance, RaycastQuery, SceneQueryType, SHAPES } from 'three-physx'
import { CollisionGroups, DefaultCollisionMask } from '../../physics/enums/CollisionGroups'
import { ColliderComponent } from '../../physics/components/ColliderComponent'
import { AvatarAnimationComponent } from '../components/AvatarAnimationComponent'
import { RaycastComponent } from '../../physics/components/RaycastComponent'
import { Network } from '../../networking/classes/Network'
import { NetworkObjectComponent } from '../../networking/components/NetworkObjectComponent'
import { AnimationGraph } from '../animations/AnimationGraph'
import { AnimationState } from '../animations/AnimationState'
import { InteractorComponent } from '../../interaction/components/InteractorComponent'
import { NameComponent } from '../../scene/components/NameComponent'

const avatarRadius = 0.25
const avatarHeight = 1.8
const capsuleHeight = avatarHeight - avatarRadius * 2
const avatarHalfHeight = avatarHeight / 2

/**
 *
 * @param {Entity} entity
 * @param {string} uniqueId
 * @param {networkId} networkId
 * @param isRemotePlayer
 */
export const createAvatar = (
  entity: Entity,
  spawnTransform: { position: Vector3; rotation: Quaternion },
  isRemotePlayer = false
): void => {
  const transform = addComponent(entity, TransformComponent, {
    position: new Vector3().copy(spawnTransform.position),
    rotation: new Quaternion().copy(spawnTransform.rotation),
    scale: new Vector3(1, 1, 1)
  })

  addComponent(entity, VelocityComponent, {
    velocity: new Vector3()
  })

  // The visuals group is centered for easy actor tilting
  const tiltContainer = new Group()
  tiltContainer.name = 'Actor (tiltContainer)' + entity
  tiltContainer.position.setY(avatarHalfHeight)

  // // Model container is used to reliably ground the actor, as animation can alter the position of the model itself
  const modelContainer = new Group()
  modelContainer.name = 'Actor (modelContainer)' + entity
  tiltContainer.add(modelContainer)

  addComponent(entity, AvatarComponent, {
    ...(Network.instance.clients[getComponent(entity, NetworkObjectComponent).uniqueId]?.avatarDetail || {
      avatarId: DEFAULT_AVATAR_ID
    }),
    avatarHalfHeight,
    avatarHeight,
    modelContainer,
    isGrounded: false,
    viewVector: new Vector3(0, 0, 1)
  })
  addComponent(entity, NameComponent, {
    name: Network.instance.clients[getComponent(entity, NetworkObjectComponent).uniqueId]?.userId
  })

  addComponent(entity, AnimationComponent, {
    mixer: new AnimationMixer(modelContainer),
    animations: [],
    animationSpeed: 1
  })

  addComponent(entity, AvatarAnimationComponent, {
    animationGraph: new AnimationGraph(),
    currentState: new AnimationState(),
    prevState: new AnimationState(),
    prevVelocity: new Vector3()
  })

  addComponent(entity, Object3DComponent, { value: tiltContainer })

  const raycastQuery = PhysXInstance.instance.addRaycastQuery(
    new RaycastQuery({
      type: SceneQueryType.Closest,
      origin: new Vector3(0, avatarHalfHeight, 0),
      direction: new Vector3(0, -1, 0),
      maxDistance: avatarHalfHeight + 0.05,
<<<<<<< HEAD
      collisionMask: CollisionGroups.Default | CollisionGroups.Ground | CollisionGroups.Portal | CollisionGroups.Trigger
=======
      collisionMask: CollisionGroups.Default | CollisionGroups.Ground
>>>>>>> 06c6f6e4
    })
  )
  addComponent(entity, RaycastComponent, { raycastQuery })

  if (isRemotePlayer) {
    const body = PhysXInstance.instance.addBody(
      new Body({
        shapes: [
          {
            shape: SHAPES.Capsule,
            options: { halfHeight: capsuleHeight / 2, radius: avatarRadius },
            config: {
              collisionLayer: CollisionGroups.Avatars,
              collisionMask: DefaultCollisionMask
            }
          }
        ],
        type: BodyType.STATIC,
        transform: {
          translation: {
            x: transform.position.x,
            y: transform.position.y + avatarHalfHeight,
            z: transform.position.z
          }
        },
        userData: {
          entity
        }
      })
    )
    addComponent(entity, ColliderComponent, { body })
  } else {
    createAvatarController(entity)
  }
}

export const createAvatarController = (entity: Entity) => {
  const { position } = getComponent(entity, TransformComponent)
  const { value } = getComponent(entity, Object3DComponent)

  addComponent(entity, InputComponent, {
    schema: AvatarInputSchema,
    data: new Map(),
    prevData: new Map()
  })

  const controller = PhysXInstance.instance.createController(
    new Controller({
      isCapsule: true,
      collisionLayer: CollisionGroups.Avatars,
      collisionMask: DefaultCollisionMask | CollisionGroups.Trigger,
      height: capsuleHeight,
      contactOffset: 0.01,
      stepOffset: 0.25,
      slopeLimit: 0,
      radius: avatarRadius,
      position: {
        x: position.x,
        y: position.y + avatarHalfHeight,
        z: position.z
      },
      material: {
        dynamicFriction: 0.1
      },
      userData: {
        entity
      }
    })
  )

  const frustumCamera = new PerspectiveCamera(60, 2, 0.1, 3)
  frustumCamera.position.setY(avatarHalfHeight)
  frustumCamera.rotateY(Math.PI)

  value.add(frustumCamera)
  addComponent(entity, InteractorComponent, {
    focusedInteractive: null,
    frustumCamera,
    subFocusedArray: []
  })

  const velocitySimulator = new VectorSpringSimulator(60, 50, 0.8)
  addComponent(entity, AvatarControllerComponent, {
    controller,
    movementEnabled: true,
    isJumping: false,
    isWalking: false,
    localMovementDirection: new Vector3(),
    velocitySimulator
  })
}<|MERGE_RESOLUTION|>--- conflicted
+++ resolved
@@ -95,11 +95,7 @@
       origin: new Vector3(0, avatarHalfHeight, 0),
       direction: new Vector3(0, -1, 0),
       maxDistance: avatarHalfHeight + 0.05,
-<<<<<<< HEAD
-      collisionMask: CollisionGroups.Default | CollisionGroups.Ground | CollisionGroups.Portal | CollisionGroups.Trigger
-=======
-      collisionMask: CollisionGroups.Default | CollisionGroups.Ground
->>>>>>> 06c6f6e4
+      collisionMask: CollisionGroups.Default | CollisionGroups.Ground | CollisionGroups.Trigger
     })
   )
   addComponent(entity, RaycastComponent, { raycastQuery })
