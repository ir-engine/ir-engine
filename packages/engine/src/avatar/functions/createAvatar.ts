import { DEFAULT_AVATAR_ID } from '@xrengine/common/src/constants/AvatarConstants'
import { AnimationMixer, Group, PerspectiveCamera, Quaternion, Vector3 } from 'three'
import { Entity } from '../../ecs/classes/Entity'
import { addComponent, getComponent, hasComponent } from '../../ecs/functions/ComponentFunctions'
import { InputComponent } from '../../input/components/InputComponent'
import { VectorSpringSimulator } from '../../physics/classes/VectorSpringSimulator'
import { TransformComponent } from '../../transform/components/TransformComponent'
import { AvatarInputSchema } from '../AvatarInputSchema'
import { AnimationComponent } from '../components/AnimationComponent'
import { AvatarComponent } from '../components/AvatarComponent'
import { AvatarControllerComponent } from '../components/AvatarControllerComponent'
import { Object3DComponent } from '../../scene/components/Object3DComponent'
import { VelocityComponent } from '../../physics/components/VelocityComponent'
import { Body, BodyType, Controller, PhysXInstance, RaycastQuery, SceneQueryType, SHAPES } from 'three-physx'
import { CollisionGroups, DefaultCollisionMask } from '../../physics/enums/CollisionGroups'
import { ColliderComponent } from '../../physics/components/ColliderComponent'
import { AvatarAnimationComponent } from '../components/AvatarAnimationComponent'
import { RaycastComponent } from '../../physics/components/RaycastComponent'
import { Network } from '../../networking/classes/Network'
import { NetworkObjectComponent } from '../../networking/components/NetworkObjectComponent'
import { AnimationGraph } from '../animations/AnimationGraph'
import { AnimationState } from '../animations/AnimationState'
import { InteractorComponent } from '../../interaction/components/InteractorComponent'
import { NameComponent } from '../../scene/components/NameComponent'
import { isClient } from '../../common/functions/isClient'
import { isBot } from '../../common/functions/isBot'
<<<<<<< HEAD
import { ProximityComponent } from '../../proximityChecker/components/ProximityComponent'
=======
import { AfkCheckComponent } from '../../navigation/component/AfkCheckComponent'
>>>>>>> 5bc2c979

const avatarRadius = 0.25
const avatarHeight = 1.8
const capsuleHeight = avatarHeight - avatarRadius * 2
const avatarHalfHeight = avatarHeight / 2

/**
 *
 * @param {Entity} entity
 * @param {string} uniqueId
 * @param {networkId} networkId
 * @param isRemotePlayer
 */
export const createAvatar = (
  entity: Entity,
  spawnTransform: { position: Vector3; rotation: Quaternion },
  isRemotePlayer = true
): void => {
<<<<<<< HEAD
  if (isClient && isBot(window)) {
    if (!hasComponent(entity, ProximityComponent))
      addComponent(entity, ProximityComponent, {
        usersInRange: [],
        usersInIntimateRange: [],
        usersInHarassmentRange: [],
        usersLookingTowards: []
=======
  if (isClient) {
    if (isBot(window) && !hasComponent(entity, ProximityCheckerComponent))
      addComponent(entity, ProximityCheckerComponent, {})
    if (!hasComponent(entity, AfkCheckComponent))
      addComponent(entity, AfkCheckComponent, {
        isAfk: false,
        prevPosition: new Vector3(0, 0, 0),
        cStep: 0,
        timer: 0
>>>>>>> 5bc2c979
      })
  }
  const transform = addComponent(entity, TransformComponent, {
    position: new Vector3().copy(spawnTransform.position),
    rotation: new Quaternion().copy(spawnTransform.rotation),
    scale: new Vector3(1, 1, 1)
  })

  addComponent(entity, VelocityComponent, {
    velocity: new Vector3()
  })

  // The visuals group is centered for easy actor tilting
  const tiltContainer = new Group()
  tiltContainer.name = 'Actor (tiltContainer)' + entity
  tiltContainer.position.setY(avatarHalfHeight)

  // // Model container is used to reliably ground the actor, as animation can alter the position of the model itself
  const modelContainer = new Group()
  modelContainer.name = 'Actor (modelContainer)' + entity
  tiltContainer.add(modelContainer)

  addComponent(entity, AvatarComponent, {
    ...(Network.instance.clients[getComponent(entity, NetworkObjectComponent).uniqueId]?.avatarDetail || {
      avatarId: DEFAULT_AVATAR_ID
    }),
    avatarHalfHeight,
    avatarHeight,
    modelContainer,
    isGrounded: false
  })

  addComponent(entity, NameComponent, {
    name: Network.instance.clients[getComponent(entity, NetworkObjectComponent).uniqueId]?.userId
  })
  console.log('uniqueID: ' + getComponent(entity, NetworkObjectComponent).uniqueId)
  console.log('userID: ' + Network.instance.clients[getComponent(entity, NetworkObjectComponent).uniqueId]?.userId)

  addComponent(entity, AnimationComponent, {
    mixer: new AnimationMixer(modelContainer),
    animations: [],
    animationSpeed: 1
  })

  addComponent(entity, AvatarAnimationComponent, {
    animationGraph: new AnimationGraph(),
    currentState: new AnimationState(),
    prevState: new AnimationState(),
    prevVelocity: new Vector3()
  })

  addComponent(entity, Object3DComponent, { value: tiltContainer })

  const raycastQuery = PhysXInstance.instance.addRaycastQuery(
    new RaycastQuery({
      type: SceneQueryType.Closest,
      origin: new Vector3(0, avatarHalfHeight, 0),
      direction: new Vector3(0, -1, 0),
      maxDistance: avatarHalfHeight + 0.05,
      collisionMask: CollisionGroups.Default | CollisionGroups.Ground
    })
  )
  addComponent(entity, RaycastComponent, { raycastQuery })

  if (isRemotePlayer) {
    const body = PhysXInstance.instance.addBody(
      new Body({
        shapes: [
          {
            shape: SHAPES.Capsule,
            options: { halfHeight: capsuleHeight / 2, radius: avatarRadius },
            config: {
              collisionLayer: CollisionGroups.Avatars,
              collisionMask: DefaultCollisionMask
            }
          }
        ],
        type: BodyType.STATIC,
        transform: {
          translation: {
            x: transform.position.x,
            y: transform.position.y + avatarHalfHeight,
            z: transform.position.z
          }
        },
        userData: {
          entity
        }
      })
    )
    addComponent(entity, ColliderComponent, { body })
  } else {
    createAvatarController(entity)
  }
}

export const createAvatarController = (entity: Entity) => {
  const { position } = getComponent(entity, TransformComponent)
  const { value } = getComponent(entity, Object3DComponent)

  addComponent(entity, InputComponent, {
    schema: AvatarInputSchema,
    data: new Map()
  })

  const controller = PhysXInstance.instance.createController(
    new Controller({
      isCapsule: true,
      collisionLayer: CollisionGroups.Avatars,
      collisionMask: DefaultCollisionMask | CollisionGroups.Trigger,
      height: capsuleHeight,
      contactOffset: 0.01,
      stepOffset: 0.25,
      slopeLimit: 0,
      radius: avatarRadius,
      position: {
        x: position.x,
        y: position.y + avatarHalfHeight,
        z: position.z
      },
      material: {
        dynamicFriction: 0.1
      },
      userData: {
        entity
      }
    })
  )

  const frustumCamera = new PerspectiveCamera(60, 2, 0.1, 3)
  frustumCamera.position.setY(avatarHalfHeight)
  frustumCamera.rotateY(Math.PI)

  value.add(frustumCamera)
  addComponent(entity, InteractorComponent, {
    focusedInteractive: null,
    frustumCamera,
    subFocusedArray: []
  })

  const velocitySimulator = new VectorSpringSimulator(60, 50, 0.8)
  addComponent(entity, AvatarControllerComponent, {
    controller,
    movementEnabled: true,
    isJumping: false,
    isWalking: false,
    localMovementDirection: new Vector3(),
    velocitySimulator
  })
}<|MERGE_RESOLUTION|>--- conflicted
+++ resolved
@@ -24,11 +24,8 @@
 import { NameComponent } from '../../scene/components/NameComponent'
 import { isClient } from '../../common/functions/isClient'
 import { isBot } from '../../common/functions/isBot'
-<<<<<<< HEAD
-import { ProximityComponent } from '../../proximityChecker/components/ProximityComponent'
-=======
 import { AfkCheckComponent } from '../../navigation/component/AfkCheckComponent'
->>>>>>> 5bc2c979
+import { ProximityCheckerComponent } from '../../proximityChecker/components/ProximityCheckerComponent'
 
 const avatarRadius = 0.25
 const avatarHeight = 1.8
@@ -47,27 +44,19 @@
   spawnTransform: { position: Vector3; rotation: Quaternion },
   isRemotePlayer = true
 ): void => {
-<<<<<<< HEAD
-  if (isClient && isBot(window)) {
-    if (!hasComponent(entity, ProximityComponent))
-      addComponent(entity, ProximityComponent, {
-        usersInRange: [],
-        usersInIntimateRange: [],
-        usersInHarassmentRange: [],
-        usersLookingTowards: []
-=======
   if (isClient) {
-    if (isBot(window) && !hasComponent(entity, ProximityCheckerComponent))
+    if (isBot(window) && !hasComponent(entity, ProximityCheckerComponent)) {
       addComponent(entity, ProximityCheckerComponent, {})
+    }
     if (!hasComponent(entity, AfkCheckComponent))
       addComponent(entity, AfkCheckComponent, {
         isAfk: false,
         prevPosition: new Vector3(0, 0, 0),
         cStep: 0,
         timer: 0
->>>>>>> 5bc2c979
       })
   }
+
   const transform = addComponent(entity, TransformComponent, {
     position: new Vector3().copy(spawnTransform.position),
     rotation: new Quaternion().copy(spawnTransform.rotation),
