--- conflicted
+++ resolved
@@ -28,25 +28,13 @@
 import React from 'react'
 import { Quaternion, Vector3 } from 'three'
 
-<<<<<<< HEAD
-import { API } from '@ir-engine/common'
-import { AvatarID, UserID } from '@ir-engine/common/src/schema.type.module'
-=======
->>>>>>> b99a7f40
 import { Entity, EntityUUID, SystemDefinitions, UUIDComponent } from '@ir-engine/ecs'
 import { getComponent, setComponent } from '@ir-engine/ecs/src/ComponentFunctions'
 import { ECSState } from '@ir-engine/ecs/src/ECSState'
 import { Engine, createEngine, destroyEngine } from '@ir-engine/ecs/src/Engine'
-<<<<<<< HEAD
-import { applyIncomingActions, dispatchAction, getMutableState } from '@ir-engine/hyperflux'
-import { Network, NetworkPeerFunctions, NetworkState, NetworkWorldUserStateSystem } from '@ir-engine/network'
-import { createMockNetwork } from '@ir-engine/network/tests/createMockNetwork'
-import { EventDispatcher } from '@ir-engine/spatial/src/common/classes/EventDispatcher'
-=======
 import { UserID, applyIncomingActions, dispatchAction, getMutableState } from '@ir-engine/hyperflux'
 import { Network, NetworkPeerFunctions, NetworkState, NetworkWorldUserStateSystem } from '@ir-engine/network'
 import { createMockNetwork } from '@ir-engine/network/tests/createMockNetwork'
->>>>>>> b99a7f40
 import { initializeSpatialEngine, initializeSpatialViewer } from '@ir-engine/spatial/src/initializeEngine'
 import { Physics, PhysicsWorld } from '@ir-engine/spatial/src/physics/classes/Physics'
 import { RigidBodyComponent } from '@ir-engine/spatial/src/physics/components/RigidBodyComponent'
@@ -74,23 +62,6 @@
     physicsWorld.timestep = 1 / 60
 
     createMockNetwork()
-<<<<<<< HEAD
-
-    const eventDispatcher = new EventDispatcher()
-    ;(API.instance as any) = {
-      service: () => {
-        return {
-          on: (serviceName, cb) => {
-            eventDispatcher.addEventListener(serviceName, cb)
-          },
-          off: (serviceName, cb) => {
-            eventDispatcher.removeEventListener(serviceName, cb)
-          }
-        }
-      }
-    }
-=======
->>>>>>> b99a7f40
   })
 
   afterEach(() => {
