--- conflicted
+++ resolved
@@ -23,20 +23,17 @@
 Ethereal Engine. All Rights Reserved.
 */
 
+import { getComponent, UUIDComponent } from '@etherealengine/ecs'
 import { Entity } from '@etherealengine/ecs/src/Entity'
+import { getState } from '@etherealengine/hyperflux'
+import { SpawnPoseState } from '@etherealengine/spatial'
+import { AvatarControllerComponent } from '../components/AvatarControllerComponent'
+import { teleportAvatar } from './moveAvatar'
 
-<<<<<<< HEAD
-export const respawnAvatar = (entity: Entity) => {
-  // const { spawnPosition } = getState(SpawnPoseState)[getComponent(entity, UUIDComponent)]
-  // const controller = getComponent(entity, AvatarControllerComponent)
-  // controller.verticalVelocity = 0
-  // teleportAvatar(entity, spawnPosition)
-=======
 export const respawnAvatar = (entity?: Entity) => {
   if (!entity) return
   const { spawnPosition } = getState(SpawnPoseState)[getComponent(entity, UUIDComponent)]
   const controller = getComponent(entity, AvatarControllerComponent)
   controller.verticalVelocity = 0
   teleportAvatar(entity, spawnPosition)
->>>>>>> 06cc676a
 }