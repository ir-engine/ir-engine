/*
CPAL-1.0 License

The contents of this file are subject to the Common Public Attribution License
Version 1.0. (the "License"); you may not use this file except in compliance
with the License. You may obtain a copy of the License at
https://github.com/EtherealEngine/etherealengine/blob/dev/LICENSE.
The License is based on the Mozilla Public License Version 1.1, but Sections 14
and 15 have been added to cover use of software over a computer network and 
provide for limited attribution for the Original Developer. In addition, 
Exhibit A has been modified to be consistent with Exhibit B.

Software distributed under the License is distributed on an "AS IS" basis,
WITHOUT WARRANTY OF ANY KIND, either express or implied. See the License for the
specific language governing rights and limitations under the License.

The Original Code is Ethereal Engine.

The Original Developer is the Initial Developer. The Initial Developer of the
Original Code is the Ethereal Engine team.

All portions of the code written by the Ethereal Engine team are Copyright © 2021-2023 
Ethereal Engine. All Rights Reserved.
*/

import { Collider, ColliderDesc, RigidBody, RigidBodyDesc } from '@dimforge/rapier3d-compat'
import { AnimationClip, AnimationMixer, Object3D, Vector3 } from 'three'

import { EntityUUID } from '@etherealengine/common/src/interfaces/EntityUUID'
import { UserID } from '@etherealengine/engine/src/schemas/user/user.schema'
import { getState } from '@etherealengine/hyperflux'

import { setTargetCameraRotation } from '../../camera/systems/CameraInputSystem'
import { Engine } from '../../ecs/classes/Engine'
import { Entity } from '../../ecs/classes/Entity'
import { SceneState } from '../../ecs/classes/Scene'
<<<<<<< HEAD
import { getComponent, hasComponent, setComponent } from '../../ecs/functions/ComponentFunctions'
import { BoundingBoxComponent, BoundingBoxDynamicTag } from '../../interaction/components/BoundingBoxComponents'
=======
import { getComponent, setComponent } from '../../ecs/functions/ComponentFunctions'
>>>>>>> 1f082314
import { GrabberComponent } from '../../interaction/components/GrabbableComponent'
import {
  NetworkObjectComponent,
  NetworkObjectSendPeriodicUpdatesTag
} from '../../networking/components/NetworkObjectComponent'
import { WorldState } from '../../networking/interfaces/WorldState'
import { Physics } from '../../physics/classes/Physics'
import { CollisionComponent } from '../../physics/components/CollisionComponent'
import { RigidBodyComponent } from '../../physics/components/RigidBodyComponent'
import { AvatarCollisionMask, CollisionGroups } from '../../physics/enums/CollisionGroups'
import { getInteractionGroups } from '../../physics/functions/getInteractionGroups'
import { PhysicsState } from '../../physics/state/PhysicsState'
import { EnvmapComponent } from '../../scene/components/EnvmapComponent'
import { NameComponent } from '../../scene/components/NameComponent'
import { ShadowComponent } from '../../scene/components/ShadowComponent'
import { UUIDComponent } from '../../scene/components/UUIDComponent'
import { VisibleComponent } from '../../scene/components/VisibleComponent'
import { EnvMapSourceType } from '../../scene/constants/EnvMapEnum'
import { DistanceFromCameraComponent, FrustumCullCameraComponent } from '../../transform/components/DistanceComponents'
import { TransformComponent } from '../../transform/components/TransformComponent'
import { AnimationComponent } from '../components/AnimationComponent'
import { AvatarAnimationComponent, AvatarRigComponent } from '../components/AvatarAnimationComponent'
import { AvatarComponent } from '../components/AvatarComponent'
import { AvatarControllerComponent } from '../components/AvatarControllerComponent'

export const avatarRadius = 0.125
export const defaultAvatarHeight = 1.8
export const defaultAvatarHalfHeight = defaultAvatarHeight / 2

export const spawnAvatarReceptor = (entityUUID: EntityUUID) => {
<<<<<<< HEAD
  const entity = UUIDComponent.entitiesByUUID[entityUUID]
  if (!entity) throw new Error(`Entity with UUID ${entityUUID} does not exist.`)
=======
  const entity = UUIDComponent.getEntityByUUID(entityUUID)
  if (!entity) return
>>>>>>> 1f082314

  const ownerID = getComponent(entity, NetworkObjectComponent).ownerId
  const isOwner = ownerID === (entityUUID as string as UserID)

  // if (isOwner) {
  //   const existingAvatarEntity = NetworkObjectComponent.getUserAvatarEntity(entityUUID as string as UserID)
  //   // already spawned into the world on another device or tab
  //   if (existingAvatarEntity) return
  // }

  setComponent(entity, AvatarComponent, {
    avatarHalfHeight: defaultAvatarHalfHeight,
    avatarHeight: defaultAvatarHeight
  })

  const userNames = getState(WorldState).userNames
  const userName = userNames[entityUUID]
  const shortId = ownerID.substring(0, 7)
  setComponent(entity, NameComponent, 'avatar-' + (userName ? shortId + ' (' + userName + ')' : shortId))

  setComponent(entity, VisibleComponent, true)

  setComponent(entity, DistanceFromCameraComponent)
  setComponent(entity, FrustumCullCameraComponent)

  setComponent(entity, EnvmapComponent, {
    type: EnvMapSourceType.Bake,
    envMapIntensity: 0.5,
    envMapSourceEntityUUID: getComponent(SceneState.getRootEntity(), UUIDComponent)
  })

  setComponent(entity, AnimationComponent, {
    mixer: new AnimationMixer(new Object3D()),
    animations: [] as AnimationClip[]
  })

  setComponent(entity, AvatarAnimationComponent, {
    rootYRatio: 1,
    locomotion: new Vector3()
  })

  if (ownerID === Engine.instance.userID) {
    createAvatarController(entity)
  } else {
    createAvatarRigidBody(entity)
    createAvatarCollider(entity)
  }

  setComponent(entity, NetworkObjectSendPeriodicUpdatesTag)

  setComponent(entity, ShadowComponent)
  setComponent(entity, GrabberComponent)
  setComponent(entity, AvatarRigComponent)
}

export const createAvatarCollider = (entity: Entity): Collider => {
  const interactionGroups = getInteractionGroups(CollisionGroups.Avatars, AvatarCollisionMask)
  const avatarComponent = getComponent(entity, AvatarComponent)
  const rigidBody = getComponent(entity, RigidBodyComponent)
  const transform = getComponent(entity, TransformComponent)
  rigidBody.position.copy(transform.position)
  rigidBody.rotation.copy(transform.rotation)

  const bodyColliderDesc = ColliderDesc.capsule(
    avatarComponent.avatarHalfHeight - avatarRadius - 0.25,
    avatarRadius
  ).setCollisionGroups(interactionGroups)
  bodyColliderDesc.setTranslation(0, avatarComponent.avatarHalfHeight + 0.25, 0)

  return Physics.createColliderAndAttachToRigidBody(
    getState(PhysicsState).physicsWorld,
    bodyColliderDesc,
    rigidBody.body
  )
}

const createAvatarRigidBody = (entity: Entity): RigidBody => {
  const rigidBodyDesc = RigidBodyDesc.kinematicPositionBased()
  const rigidBody = Physics.createRigidBody(entity, getState(PhysicsState).physicsWorld, rigidBodyDesc, [])
  rigidBody.lockRotations(true, false)
  rigidBody.setEnabledRotations(false, true, false, false)

  return rigidBody
}

export const createAvatarController = (entity: Entity) => {
  if (!hasComponent(entity, RigidBodyComponent)) {
    createAvatarRigidBody(entity)
    setComponent(entity, AvatarControllerComponent, {
      bodyCollider: createAvatarCollider(entity),
      controller: Physics.createCharacterController(getState(PhysicsState).physicsWorld, {})
    })
  }

  const rigidbody = getComponent(entity, RigidBodyComponent)
  const transform = getComponent(entity, TransformComponent)
  rigidbody.position.copy(transform.position)
  rigidbody.rotation.copy(transform.rotation)
  rigidbody.targetKinematicPosition.copy(transform.position)
  rigidbody.targetKinematicRotation.copy(transform.rotation)

  const avatarForward = new Vector3(0, 0, 1).applyQuaternion(transform.rotation)
  const cameraForward = new Vector3(0, 0, -1)
  let targetTheta = (cameraForward.angleTo(avatarForward) * 180) / Math.PI
  const orientation = cameraForward.x * avatarForward.z - cameraForward.z * avatarForward.x
  if (orientation > 0) targetTheta = 2 * Math.PI - targetTheta
  setTargetCameraRotation(Engine.instance.cameraEntity, 0, targetTheta, 0.01)

  setComponent(entity, AvatarControllerComponent, {
    bodyCollider: createAvatarCollider(entity),
    controller: Physics.createCharacterController(getState(PhysicsState).physicsWorld, {})
  })

  setComponent(entity, CollisionComponent)
}<|MERGE_RESOLUTION|>--- conflicted
+++ resolved
@@ -34,12 +34,7 @@
 import { Engine } from '../../ecs/classes/Engine'
 import { Entity } from '../../ecs/classes/Entity'
 import { SceneState } from '../../ecs/classes/Scene'
-<<<<<<< HEAD
 import { getComponent, hasComponent, setComponent } from '../../ecs/functions/ComponentFunctions'
-import { BoundingBoxComponent, BoundingBoxDynamicTag } from '../../interaction/components/BoundingBoxComponents'
-=======
-import { getComponent, setComponent } from '../../ecs/functions/ComponentFunctions'
->>>>>>> 1f082314
 import { GrabberComponent } from '../../interaction/components/GrabbableComponent'
 import {
   NetworkObjectComponent,
@@ -70,13 +65,8 @@
 export const defaultAvatarHalfHeight = defaultAvatarHeight / 2
 
 export const spawnAvatarReceptor = (entityUUID: EntityUUID) => {
-<<<<<<< HEAD
-  const entity = UUIDComponent.entitiesByUUID[entityUUID]
-  if (!entity) throw new Error(`Entity with UUID ${entityUUID} does not exist.`)
-=======
   const entity = UUIDComponent.getEntityByUUID(entityUUID)
   if (!entity) return
->>>>>>> 1f082314
 
   const ownerID = getComponent(entity, NetworkObjectComponent).ownerId
   const isOwner = ownerID === (entityUUID as string as UserID)
