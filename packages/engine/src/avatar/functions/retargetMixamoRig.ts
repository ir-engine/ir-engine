/*
CPAL-1.0 License

The contents of this file are subject to the Common Public Attribution License
Version 1.0. (the "License"); you may not use this file except in compliance
with the License. You may obtain a copy of the License at
https://github.com/EtherealEngine/etherealengine/blob/dev/LICENSE.
The License is based on the Mozilla Public License Version 1.1, but Sections 14
and 15 have been added to cover use of software over a computer network and 
provide for limited attribution for the Original Developer. In addition, 
Exhibit A has been modified to be consistent with Exhibit B.

Software distributed under the License is distributed on an "AS IS" basis,
WITHOUT WARRANTY OF ANY KIND, either express or implied. See the License for the
specific language governing rights and limitations under the License.

The Original Code is Ethereal Engine.

The Original Developer is the Initial Developer. The Initial Developer of the
Original Code is the Ethereal Engine team.

All portions of the code written by the Ethereal Engine team are Copyright © 2021-2023 
Ethereal Engine. All Rights Reserved.
*/

import { VRM } from '@pixiv/three-vrm'
import {
  AnimationClip,
  Euler,
  KeyframeTrack,
  Object3D,
  Quaternion,
  QuaternionKeyframeTrack,
  Vector3,
  VectorKeyframeTrack
} from 'three'
import { mixamoVRMRigMap } from '../AvatarBoneMatching'

const hipsOffset = new Quaternion().setFromEuler(new Euler(0, Math.PI, 0))
const rightArmOffset = new Quaternion().setFromEuler(new Euler(Math.PI * 0.325, 0, -Math.PI * 0.1))
const leftArmOffset = new Quaternion().setFromEuler(new Euler(Math.PI * 0.325, 0, Math.PI * 0.1))

const restRotationInverse = new Quaternion()
const parentRestWorldRotation = new Quaternion()
const _quatA = new Quaternion()
const _vec3 = new Vector3()

/**
 * Retargets mixamo animation to a VRM rig,
 * based upon https://github.com/pixiv/three-vrm/blob/dev/packages/three-vrm-core/examples/humanoidAnimation/loadMixamoAnimation.js
 *
 */
export function retargetMixamoAnimation(clip: AnimationClip, mixamoScene: Object3D, vrm: VRM) {
  const tracks = [] as KeyframeTrack[] // KeyframeTracks compatible with VRM will be added here

  // Adjust with reference to hips height.
  // Additional logic present to handle known transform differences
  const hips = mixamoScene.getObjectByName('mixamorigHips')!
  const rightArm = mixamoScene.getObjectByName('mixamorigRightArm')!
  const leftArm = mixamoScene.getObjectByName('mixamorigLeftArm')!
<<<<<<< HEAD

  const originalHipQuaternion = hips.quaternion.clone()
  const originalRightArmQuaternion = rightArm.quaternion.clone()
  const originalLeftArmQuaternion = leftArm.quaternion.clone()

  const userData = vrm.userData
  if (userData.flipped) {
    hips.quaternion.copy(hipsOffset)
  }
=======

  const originalHipQuaternion = hips.quaternion.clone()
  const originalRightArmQuaternion = rightArm.quaternion.clone()
  const originalLeftArmQuaternion = leftArm.quaternion.clone()

  const userData = vrm.userData
>>>>>>> 89dc5330
  if (userData.useAPose) {
    rightArm.quaternion.copy(rightArmOffset)
    leftArm.quaternion.copy(leftArmOffset)
  }

  mixamoScene.updateWorldMatrix(true, true)

  const motionHipsHeight = hips!.position.y
  const vrmHipsY = vrm.humanoid.getNormalizedBoneNode('hips')!.getWorldPosition(_vec3).y
  const vrmRootY = vrm.scene.getWorldPosition(_vec3).y
  const vrmHipsHeight = Math.abs(vrmHipsY - vrmRootY)
  const hipsPositionScale = vrmHipsHeight / motionHipsHeight

  clip.tracks.forEach((track) => {
    const trackClone = track.clone()
    // Convert each tracks for VRM use, and push to `tracks`
    const trackSplitted = trackClone.name.split('.')
    const mixamoRigName = trackSplitted[0]
    const vrmBoneName = mixamoVRMRigMap[mixamoRigName]
    const vrmNodeName = vrm.humanoid?.getNormalizedBoneNode(vrmBoneName)?.name
    const mixamoRigNode = mixamoScene.getObjectByName(mixamoRigName)!

    if (vrmNodeName != null) {
      const propertyName = trackSplitted[1]

      // Store rotations of rest-pose.
      mixamoRigNode.getWorldQuaternion(restRotationInverse).invert()
      mixamoRigNode.parent!.getWorldQuaternion(parentRestWorldRotation)

      if (trackClone instanceof QuaternionKeyframeTrack) {
        // Retarget rotation of mixamoRig to NormalizedBone.
        for (let i = 0; i < trackClone.values.length; i += 4) {
          const flatQuaternion = trackClone.values.slice(i, i + 4)

          _quatA.fromArray(flatQuaternion)

          _quatA.premultiply(parentRestWorldRotation).multiply(restRotationInverse)

          _quatA.toArray(flatQuaternion)

          flatQuaternion.forEach((v, index) => {
            trackClone.values[index + i] = v
          })
        }

        tracks.push(new QuaternionKeyframeTrack(`${vrmNodeName}.${propertyName}`, trackClone.times, trackClone.values))
      } else if (trackClone instanceof VectorKeyframeTrack) {
        const value = trackClone.values.map((v) => v * hipsPositionScale)
        tracks.push(new VectorKeyframeTrack(`${vrmNodeName}.${propertyName}`, trackClone.times, value))
      }
    }
  })

  hips.quaternion.copy(originalHipQuaternion)
  rightArm.quaternion.copy(originalRightArmQuaternion)
  leftArm.quaternion.copy(originalLeftArmQuaternion)

  mixamoScene.updateWorldMatrix(true, true)

  return new AnimationClip(clip.name, clip.duration, tracks)
}<|MERGE_RESOLUTION|>--- conflicted
+++ resolved
@@ -36,7 +36,6 @@
 } from 'three'
 import { mixamoVRMRigMap } from '../AvatarBoneMatching'
 
-const hipsOffset = new Quaternion().setFromEuler(new Euler(0, Math.PI, 0))
 const rightArmOffset = new Quaternion().setFromEuler(new Euler(Math.PI * 0.325, 0, -Math.PI * 0.1))
 const leftArmOffset = new Quaternion().setFromEuler(new Euler(Math.PI * 0.325, 0, Math.PI * 0.1))
 
@@ -58,24 +57,12 @@
   const hips = mixamoScene.getObjectByName('mixamorigHips')!
   const rightArm = mixamoScene.getObjectByName('mixamorigRightArm')!
   const leftArm = mixamoScene.getObjectByName('mixamorigLeftArm')!
-<<<<<<< HEAD
 
   const originalHipQuaternion = hips.quaternion.clone()
   const originalRightArmQuaternion = rightArm.quaternion.clone()
   const originalLeftArmQuaternion = leftArm.quaternion.clone()
 
   const userData = vrm.userData
-  if (userData.flipped) {
-    hips.quaternion.copy(hipsOffset)
-  }
-=======
-
-  const originalHipQuaternion = hips.quaternion.clone()
-  const originalRightArmQuaternion = rightArm.quaternion.clone()
-  const originalLeftArmQuaternion = leftArm.quaternion.clone()
-
-  const userData = vrm.userData
->>>>>>> 89dc5330
   if (userData.useAPose) {
     rightArm.quaternion.copy(rightArmOffset)
     leftArm.quaternion.copy(leftArmOffset)
