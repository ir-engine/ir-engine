<<<<<<< HEAD
import { VRM, VRMHumanBone, VRMHumanBoneList, VRMHumanBoneName } from '@pixiv/three-vrm'
import * as VRMUtils from '@pixiv/three-vrm'
import { pipe } from 'bitecs'
import { clone, cloneDeep } from 'lodash'
import { useEffect } from 'react'
import {
  AnimationClip,
  AnimationMixer,
  Bone,
  Box3,
  Euler,
  Group,
  Object3D,
  Quaternion,
  Skeleton,
  SkinnedMesh,
  Vector3
} from 'three'
import { GLTF } from 'three/examples/jsm/loaders/GLTFLoader'

import { dispatchAction, getMutableState, getState, startReactor } from '@etherealengine/hyperflux'
=======
/*
CPAL-1.0 License

The contents of this file are subject to the Common Public Attribution License
Version 1.0. (the "License"); you may not use this file except in compliance
with the License. You may obtain a copy of the License at
https://github.com/EtherealEngine/etherealengine/blob/dev/LICENSE.
The License is based on the Mozilla Public License Version 1.1, but Sections 14
and 15 have been added to cover use of software over a computer network and 
provide for limited attribution for the Original Developer. In addition, 
Exhibit A has been modified to be consistent with Exhibit B.

Software distributed under the License is distributed on an "AS IS" basis,
WITHOUT WARRANTY OF ANY KIND, either express or implied. See the License for the
specific language governing rights and limitations under the License.

The Original Code is Ethereal Engine.

The Original Developer is the Initial Developer. The Initial Developer of the
Original Code is the Ethereal Engine team.

All portions of the code written by the Ethereal Engine team are Copyright © 2021-2023 
Ethereal Engine. All Rights Reserved.
*/

import { pipe } from 'bitecs'
import { AnimationClip, AnimationMixer, Bone, Box3, Group, Mesh, Object3D, Skeleton, SkinnedMesh, Vector3 } from 'three'

import { dispatchAction, getState } from '@etherealengine/hyperflux'
>>>>>>> 5fc333ea

import { AssetLoader } from '../../assets/classes/AssetLoader'
import { AssetType } from '../../assets/enum/AssetType'
import { LoopAnimationComponent } from '../../avatar/components/LoopAnimationComponent'
import { isClient } from '../../common/functions/getEnvironment'
import { iOS } from '../../common/functions/isMobile'
import { EngineActions, EngineState } from '../../ecs/classes/EngineState'
import { Entity } from '../../ecs/classes/Entity'
import {
  addComponent,
  getComponent,
  getOptionalComponent,
  hasComponent,
  removeComponent,
  setComponent
} from '../../ecs/functions/ComponentFunctions'
import { createEntity } from '../../ecs/functions/EntityFunctions'
import UpdateableObject3D from '../../scene/classes/UpdateableObject3D'
import { setCallback } from '../../scene/components/CallbackComponent'
import { addObjectToGroup, GroupComponent, removeObjectFromGroup } from '../../scene/components/GroupComponent'
import { UpdatableCallback, UpdatableComponent } from '../../scene/components/UpdatableComponent'
import { ObjectLayers } from '../../scene/constants/ObjectLayers'
import { setObjectLayers } from '../../scene/functions/setObjectLayers'
import iterateObject3D from '../../scene/util/iterateObject3D'
import { computeTransformMatrix, updateGroupChildren } from '../../transform/systems/TransformSystem'
import { XRState } from '../../xr/XRState'
import { applySkeletonPose, isSkeletonInTPose, makeTPose } from '../animation/avatarPose'
import { retargetSkeleton, syncModelSkeletons } from '../animation/retargetSkeleton'
import { AnimationManager } from '../AnimationManager'
// import { retargetSkeleton, syncModelSkeletons } from '../animation/retargetSkeleton'
import avatarBoneMatching, {
  BoneNames,
  BoneStructure,
  createSkeletonFromBone,
  findSkinnedMeshes
} from '../AvatarBoneMatching'
import { AnimationComponent } from '../components/AnimationComponent'
import { AvatarAnimationComponent, AvatarRigComponent } from '../components/AvatarAnimationComponent'
import { AvatarComponent } from '../components/AvatarComponent'
import { AvatarControllerComponent } from '../components/AvatarControllerComponent'
import { AvatarEffectComponent, MaterialMap } from '../components/AvatarEffectComponent'
import { AvatarPendingComponent } from '../components/AvatarPendingComponent'
import { defaultBonesData } from '../DefaultSkeletonBones'
import { DissolveEffect } from '../DissolveEffect'
import { SkeletonUtils } from '../SkeletonUtils'
import { getIdlePose, getWalkForwardPose } from './proceduralIKAnimations'
import { resizeAvatar } from './resizeAvatar'

const tempVec3ForHeight = new Vector3()
const tempVec3ForCenter = new Vector3()

export const loadAvatarModelAsset = async (avatarURL: string) => {
  const model = await AssetLoader.loadAsync(avatarURL)
  const scene = model.scene || model // FBX files does not have 'scene' property
  if (!scene) return

  if (model.userData.vrm) {
    const vrm: VRM = model.userData.vrm
    VRMUtils.VRMUtils.removeUnnecessaryJoints(vrm.scene)
    VRMUtils.VRMUtils.removeUnnecessaryVertices(vrm.scene)

    vrm.humanoid.humanBones.hips.node.rotateY(Math.PI)

    return vrm as VRM
    // vrm.scene.traverse((l) => {
    //   l.frustumCulled = false;
    // });

    //
    //
    //

    // scene = vrm.scene
    // scene.userData = model.userData

    // this._vrm = vrm;
    // this._positionBone.add(vrm.scene);
    // this._avatarScene.add(this._positionBone);
    // this._stage.rootScene.add(this._avatarScene);

    // model = {
    //   ...model,
    //   ...model.userData.vrm,
    //   scene: {
    //     ...model.scene,
    //   }
    // };
    // VRMUtils.removeUnnecessaryVertices(model.scene);
    // VRMUtils.removeUnnecessaryJoints(model.scene);
    // model.scene.traverse((obj) => { obj.frustumCulled = false; });
  }

  // console.log(model.userData);
  // const { vrmCore } = model.userData;
  // VRMUtils.rotateVRM0(vrmCore);
  // VRMUtils.removeUnnecessaryJoints(model.scene);
  // return vrmCore as VRM;
  // VRMUtils.removeUnnecessaryJoints(model.scene);

  // const parent = new Group()
  // parent.name = 'model-parent'
  // const root = new Group()
  // root.name = 'model-root'
  // root.add(scene)
  // parent.add(root)
  // parent.userData = scene.userData

  // scene.traverse((obj) => {
  //   //TODO: To avoid the changes of the source material
  //   if (obj.material && obj.material.clone) {
  //     obj.material = obj.material.clone()
  //     //TODO: to fix alphablend issue of some models (mostly fbx converted models)
  //     if (obj.material.opacity != 0) {
  //       obj.material.depthWrite = true
  //     } else {
  //       obj.material.depthWrite = false
  //     }
  //     obj.material.depthTest = true
  //   }
  //   // Enable shadow for avatars
  //   obj.castShadow = true
  // })
  return scene as Object3D
}

export const loadAvatarForUser = async (
  entity: Entity,
  avatarURL: string,
  loadingEffect = getState(EngineState).avatarLoadingEffect && !getState(XRState).sessionActive && !iOS
) => {
  if (hasComponent(entity, AvatarPendingComponent) && getComponent(entity, AvatarPendingComponent).url === avatarURL)
    return

  if (loadingEffect) {
    if (hasComponent(entity, AvatarControllerComponent)) {
      getComponent(entity, AvatarControllerComponent).movementEnabled = false
    }
  }

  setComponent(entity, AvatarPendingComponent, { url: avatarURL })
  const parent = (await loadAvatarModelAsset(avatarURL)) as VRM

  /** hack a cancellable promise - check if the url we start with is the one we end up with */
  if (!hasComponent(entity, AvatarPendingComponent) || getComponent(entity, AvatarPendingComponent).url !== avatarURL)
    return

  removeComponent(entity, AvatarPendingComponent)

  if (!parent) return
  setupAvatarForUser(entity, parent)

  if (isClient && loadingEffect) {
    const avatar = getComponent(entity, AvatarComponent)
    const avatarMaterials = setupAvatarMaterials(entity, avatar?.model)
    const effectEntity = createEntity()
    addComponent(effectEntity, AvatarEffectComponent, {
      sourceEntity: entity,
      opacityMultiplier: 1,
      originMaterials: avatarMaterials
    })
  }

  dispatchAction(EngineActions.avatarModelChanged({ entity }))
}

export const setupAvatarForUser = (entity: Entity, model: VRM) => {
  const avatar = getComponent(entity, AvatarComponent)
  // if (avatar.model) removeObjectFromGroup(entity, avatar.model)

  setupAvatarModel(entity)(model)
<<<<<<< HEAD
  addObjectToGroup(entity, model.scene)
=======
  addObjectToGroup(entity, model)
  iterateObject3D(model, (obj) => {
    obj && (obj.frustumCulled = false)
  })

>>>>>>> 5fc333ea
  computeTransformMatrix(entity)
  //updateGroupChildren(entity)
  setupAvatarHeight(entity, model.scene)
  createIKAnimator(entity)

  setObjectLayers(model.scene, ObjectLayers.Avatar)
  avatar.model = model.scene
}

export const setupAvatarModel = (entity: Entity) => pipe(rigAvatarModel(entity), animateAvatarModel(entity))

// export const boneMatchAvatarModel = (entity: Entity) => (model: Object3D) => {
//   const assetType = model.scene.userData.type

//   const groupComponent = getOptionalComponent(entity, GroupComponent)

//   if (assetType == AssetType.FBX) {
//     // TODO: Should probably be applied to vertexes in the modeling tool
//     model.children[0].scale.setScalar(0.01)
//     if (groupComponent) for (const obj of groupComponent) obj.userData.scale = 0.01
//   } else if (assetType == AssetType.VRM) {
//     if (model && (model as UpdateableObject3D).update) {
//       addComponent(entity, UpdatableComponent, true)
//       setCallback(entity, UpdatableCallback, (delta: number) => {
//         ;(model as UpdateableObject3D).update(delta)
//       })
//     }
//   }

//   return model
// }

export const createIKAnimator = async (entity: Entity) => {
  const rigComponent = getComponent(entity, AvatarRigComponent)
  const animations = await getAnimations()

  //Using set component here allows us to react to animations
  setComponent(entity, AnimationComponent, {
    animations: clone(animations),
    mixer: new AnimationMixer(rigComponent.targets)
  })
}

<<<<<<< HEAD
export const getAnimations = async () => {
  const manager = getMutableState(AnimationManager)
  if (!manager.targetsAnimation.value) {
    const asset = await AssetLoader.loadAsync('/default_assets/vrm_mocap_targets.glb')
    const glb = asset as GLTF
    manager.targetsAnimation.set(glb.animations)
=======
  if (assetType == AssetType.FBX) {
    // TODO: Should probably be applied to vertexes in the modeling tool
    model.children[0].scale.setScalar(0.01)
    if (groupComponent) for (const obj of groupComponent) obj.userData.scale = 0.01
  } else if (assetType == AssetType.VRM) {
    if (model && (model as UpdateableObject3D).update) {
      setComponent(entity, UpdatableComponent, true)
      setCallback(entity, UpdatableCallback, (delta: number) => {
        ;(model as UpdateableObject3D).update(delta)
      })
    }
>>>>>>> 5fc333ea
  }
  return manager.targetsAnimation.value!
}

export const rigAvatarModel = (entity: Entity) => (model: VRM) => {
  const avatarAnimationComponent = getComponent(entity, AvatarAnimationComponent)
<<<<<<< HEAD
  removeComponent(entity, AvatarRigComponent)
=======

  const rig = avatarBoneMatching(model)
  const rootBone = rig.Root || rig.Hips
  rootBone.updateWorldMatrix(true, true)

  const skinnedMeshes = findSkinnedMeshes(model)
>>>>>>> 5fc333ea

  const rig = model.humanoid?.humanBones

  const skinnedMeshes = findSkinnedMeshes(model.scene)

  setComponent(entity, AvatarRigComponent, {
    rig,
    bindRig: cloneDeep(rig),
    skinnedMeshes,
    vrm: model
  })

  const rigComponent = getComponent(entity, AvatarRigComponent)
  for (const [key, value] of Object.entries(rigComponent.ikTargetsMap)) {
    value.name = key
    rigComponent.targets.add(value)
  }

  avatarAnimationComponent.rootYRatio = 1

  return model
}

export const animateAvatarModel = (entity: Entity) => (model: VRM) => {
  const animationComponent = getComponent(entity, AnimationComponent)
  const avatarAnimationComponent = getComponent(entity, AvatarAnimationComponent)
  const controllerComponent = getOptionalComponent(entity, AvatarControllerComponent)

  animationComponent.mixer?.stopAllAction()
  // Mixer has some issues when binding with the target skeleton
  // We have to bind the mixer with original skeleton and copy resulting bone transforms after update

  //const sourceSkeleton = getComponent(entity, AvatarRigComponent).bindRig
  // debugger
  //animationComponent.mixer = new AnimationMixer(AnimationManager.instance._animatedScene.children[0].children[0])
  //animationComponent.animations = AnimationManager.instance._animations
  //animationComponent.mixer.clipAction(animationComponent.animations[0]).play()

  /* if (avatarAnimationComponent)
    avatarAnimationComponent.animationGraph = createAvatarAnimationGraph(
      entity,
      animationComponent.mixer,
      avatarAnimationComponent.locomotion,
      controllerComponent ?? {}
    )
*/
  // advance animation for a frame to eliminate potential t-pose
  animationComponent.mixer.update(1 / 60)
}

export const animateModel = (entity: Entity) => {
  const animationComponent = getComponent(entity, AnimationComponent)
  animationComponent.mixer.clipAction(AnimationClip.findByName(animationComponent.animations, 'wave')).play()
}

export const setupAvatarMaterials = (entity, root) => {
  const materialList: Array<MaterialMap> = []
  setObjectLayers(root, ObjectLayers.Avatar)

  root.traverse((object) => {
    if (object.isBone) object.visible = false
    if (object.material && object.material.clone) {
      const material = object.material
      materialList.push({
        id: object.uuid,
        material: material
      })
      object.material = DissolveEffect.getDissolveTexture(object)
    }
  })

  return materialList
}

export const setupAvatarHeight = (entity: Entity, model: Object3D) => {
  const box = new Box3()
  box.expandByObject(model).getSize(tempVec3ForHeight)
  box.getCenter(tempVec3ForCenter)
  resizeAvatar(entity, tempVec3ForHeight.y, tempVec3ForCenter)
}

/**
 * Creates an empty skinned mesh with the default skeleton attached.
 * The skeleton created is compatible with default animation tracks
 * @returns SkinnedMesh
 */
export function makeDefaultSkinnedMesh() {
  return makeSkinnedMeshFromBoneData(defaultBonesData)
}

/**
 * Creates an empty skinned mesh using list of bones to build skeleton structure
 * @returns SkinnedMesh
 */
export function makeSkinnedMeshFromBoneData(bonesData) {
  const bones: Bone[] = []
  bonesData.forEach((data) => {
    const bone = new Bone()
    bone.name = data.name
    bone.position.fromArray(data.position)
    bone.quaternion.fromArray(data.quaternion)
    bone.scale.setScalar(1)
    bones.push(bone)
  })

  bonesData.forEach((data, index) => {
    if (data.parentIndex > -1) {
      bones[data.parentIndex].add(bones[index])
    }
  })

  // we assume that root bone is the first one
  const hipBone = bones[0]
  hipBone.updateWorldMatrix(false, true)

  const group = new Group()
  group.name = 'skinned-mesh-group'
  const skinnedMesh = new SkinnedMesh()
  const skeleton = new Skeleton(bones)
  skinnedMesh.bind(skeleton)
  group.add(skinnedMesh)
  group.add(hipBone)

  return group
}

export const getAvatarBoneWorldPosition = (entity: Entity, boneName: BoneNames, position: Vector3): boolean => {
  const avatarRigComponent = getOptionalComponent(entity, AvatarRigComponent)
  if (!avatarRigComponent) return false
  const bone = avatarRigComponent.rig[boneName.toLowerCase()] as VRMHumanBone
  if (!bone) return false
  const el = bone.node.matrixWorld.elements
  position.set(el[12], el[13], el[14])
  return true
}<|MERGE_RESOLUTION|>--- conflicted
+++ resolved
@@ -1,26 +1,3 @@
-<<<<<<< HEAD
-import { VRM, VRMHumanBone, VRMHumanBoneList, VRMHumanBoneName } from '@pixiv/three-vrm'
-import * as VRMUtils from '@pixiv/three-vrm'
-import { pipe } from 'bitecs'
-import { clone, cloneDeep } from 'lodash'
-import { useEffect } from 'react'
-import {
-  AnimationClip,
-  AnimationMixer,
-  Bone,
-  Box3,
-  Euler,
-  Group,
-  Object3D,
-  Quaternion,
-  Skeleton,
-  SkinnedMesh,
-  Vector3
-} from 'three'
-import { GLTF } from 'three/examples/jsm/loaders/GLTFLoader'
-
-import { dispatchAction, getMutableState, getState, startReactor } from '@etherealengine/hyperflux'
-=======
 /*
 CPAL-1.0 License
 
@@ -46,11 +23,15 @@
 Ethereal Engine. All Rights Reserved.
 */
 
+import { VRM, VRMHumanBone, VRMHumanBoneList, VRMHumanBoneName } from '@pixiv/three-vrm'
+import * as VRMUtils from '@pixiv/three-vrm'
 import { pipe } from 'bitecs'
+import { clone, cloneDeep } from 'lodash'
+import { useEffect } from 'react'
 import { AnimationClip, AnimationMixer, Bone, Box3, Group, Mesh, Object3D, Skeleton, SkinnedMesh, Vector3 } from 'three'
-
-import { dispatchAction, getState } from '@etherealengine/hyperflux'
->>>>>>> 5fc333ea
+import { GLTF } from 'three/examples/jsm/loaders/GLTFLoader'
+
+import { dispatchAction, getMutableState, getState } from '@etherealengine/hyperflux'
 
 import { AssetLoader } from '../../assets/classes/AssetLoader'
 import { AssetType } from '../../assets/enum/AssetType'
@@ -221,15 +202,11 @@
   // if (avatar.model) removeObjectFromGroup(entity, avatar.model)
 
   setupAvatarModel(entity)(model)
-<<<<<<< HEAD
   addObjectToGroup(entity, model.scene)
-=======
-  addObjectToGroup(entity, model)
-  iterateObject3D(model, (obj) => {
+  iterateObject3D(model.scene, (obj) => {
     obj && (obj.frustumCulled = false)
   })
 
->>>>>>> 5fc333ea
   computeTransformMatrix(entity)
   //updateGroupChildren(entity)
   setupAvatarHeight(entity, model.scene)
@@ -273,42 +250,19 @@
   })
 }
 
-<<<<<<< HEAD
 export const getAnimations = async () => {
   const manager = getMutableState(AnimationManager)
   if (!manager.targetsAnimation.value) {
-    const asset = await AssetLoader.loadAsync('/default_assets/vrm_mocap_targets.glb')
+    const asset = await AssetLoader.loadAsync('/vrm_mocap_targets.glb')
     const glb = asset as GLTF
     manager.targetsAnimation.set(glb.animations)
-=======
-  if (assetType == AssetType.FBX) {
-    // TODO: Should probably be applied to vertexes in the modeling tool
-    model.children[0].scale.setScalar(0.01)
-    if (groupComponent) for (const obj of groupComponent) obj.userData.scale = 0.01
-  } else if (assetType == AssetType.VRM) {
-    if (model && (model as UpdateableObject3D).update) {
-      setComponent(entity, UpdatableComponent, true)
-      setCallback(entity, UpdatableCallback, (delta: number) => {
-        ;(model as UpdateableObject3D).update(delta)
-      })
-    }
->>>>>>> 5fc333ea
   }
   return manager.targetsAnimation.value!
 }
 
 export const rigAvatarModel = (entity: Entity) => (model: VRM) => {
   const avatarAnimationComponent = getComponent(entity, AvatarAnimationComponent)
-<<<<<<< HEAD
   removeComponent(entity, AvatarRigComponent)
-=======
-
-  const rig = avatarBoneMatching(model)
-  const rootBone = rig.Root || rig.Hips
-  rootBone.updateWorldMatrix(true, true)
-
-  const skinnedMeshes = findSkinnedMeshes(model)
->>>>>>> 5fc333ea
 
   const rig = model.humanoid?.humanBones
 
