--- conflicted
+++ resolved
@@ -179,13 +179,8 @@
       )
   }
   setComponent(entity, AnimationComponent, {
-<<<<<<< HEAD
-    animations,
-    mixer: new AnimationMixer(rigComponent.normalizedRig.hips.node)
-=======
-    animations: clone(animations),
+    animations: animations,
     mixer: new AnimationMixer(rigComponent.vrm.humanoid.normalizedHumanBones.hips.node.parent!)
->>>>>>> 34d5b0a9
   })
 }
 
@@ -233,10 +228,6 @@
 
 export const rigAvatarModel = (entity: Entity) => (model: VRM) => {
   const avatarAnimationComponent = getComponent(entity, AvatarAnimationComponent)
-<<<<<<< HEAD
-=======
-  removeComponent(entity, AvatarRigComponent)
->>>>>>> 34d5b0a9
 
   const skinnedMeshes = findSkinnedMeshes(model.scene)
   const hips = recursiveHipsLookup(model.scene)
