--- conflicted
+++ resolved
@@ -23,37 +23,15 @@
 Ethereal Engine. All Rights Reserved.
 */
 
-import { VRM, VRMHumanBone, VRMHumanBoneList, VRMHumanBoneName } from '@pixiv/three-vrm'
 import * as VRMUtils from '@pixiv/three-vrm'
-import { pipe } from 'bitecs'
-<<<<<<< HEAD
+import { VRM, VRMHumanBone } from '@pixiv/three-vrm'
 import { clone, cloneDeep } from 'lodash'
-import { useEffect } from 'react'
-import {
-  AnimationClip,
-  AnimationMixer,
-  Bone,
-  Box3,
-  Group,
-  Matrix4,
-  Mesh,
-  Object3D,
-  Skeleton,
-  SkinnedMesh,
-  Vector3
-} from 'three'
+import { AnimationMixer, Bone, Box3, Group, Object3D, Skeleton, SkinnedMesh, Vector3 } from 'three'
 import { GLTF } from 'three/examples/jsm/loaders/GLTFLoader'
 
 import { dispatchAction, getMutableState, getState } from '@etherealengine/hyperflux'
-=======
-import { AnimationClip, AnimationMixer, Bone, Box3, Group, Object3D, Skeleton, SkinnedMesh, Vector3 } from 'three'
-
-import { dispatchAction, getState } from '@etherealengine/hyperflux'
->>>>>>> dfcebf0e
 
 import { AssetLoader } from '../../assets/classes/AssetLoader'
-import { AssetType } from '../../assets/enum/AssetType'
-import { LoopAnimationComponent } from '../../avatar/components/LoopAnimationComponent'
 import { isClient } from '../../common/functions/getEnvironment'
 import { iOS } from '../../common/functions/isMobile'
 import { EngineActions, EngineState } from '../../ecs/classes/EngineState'
@@ -67,25 +45,15 @@
   setComponent
 } from '../../ecs/functions/ComponentFunctions'
 import { createEntity } from '../../ecs/functions/EntityFunctions'
-import UpdateableObject3D from '../../scene/classes/UpdateableObject3D'
-import { setCallback } from '../../scene/components/CallbackComponent'
-import { addObjectToGroup, GroupComponent, removeObjectFromGroup } from '../../scene/components/GroupComponent'
-import { UpdatableCallback, UpdatableComponent } from '../../scene/components/UpdatableComponent'
+import { addObjectToGroup, removeObjectFromGroup } from '../../scene/components/GroupComponent'
 import { ObjectLayers } from '../../scene/constants/ObjectLayers'
 import { setObjectLayers } from '../../scene/functions/setObjectLayers'
 import iterateObject3D from '../../scene/util/iterateObject3D'
-import { computeTransformMatrix, updateGroupChildren } from '../../transform/systems/TransformSystem'
+import { computeTransformMatrix } from '../../transform/systems/TransformSystem'
 import { XRState } from '../../xr/XRState'
-import { applySkeletonPose, isSkeletonInTPose, makeTPose } from '../animation/avatarPose'
-import { retargetSkeleton, syncModelSkeletons } from '../animation/retargetSkeleton'
 import { AnimationManager } from '../AnimationManager'
 // import { retargetSkeleton, syncModelSkeletons } from '../animation/retargetSkeleton'
-import avatarBoneMatching, {
-  BoneNames,
-  BoneStructure,
-  createSkeletonFromBone,
-  findSkinnedMeshes
-} from '../AvatarBoneMatching'
+import avatarBoneMatching, { BoneNames, findSkinnedMeshes } from '../AvatarBoneMatching'
 import { AnimationComponent } from '../components/AnimationComponent'
 import { AvatarAnimationComponent, AvatarRigComponent } from '../components/AvatarAnimationComponent'
 import { AvatarComponent } from '../components/AvatarComponent'
@@ -94,8 +62,6 @@
 import { AvatarPendingComponent } from '../components/AvatarPendingComponent'
 import { defaultBonesData } from '../DefaultSkeletonBones'
 import { DissolveEffect } from '../DissolveEffect'
-import { SkeletonUtils } from '../SkeletonUtils'
-import { getIdlePose, getWalkForwardPose } from './proceduralIKAnimations'
 import { resizeAvatar } from './resizeAvatar'
 
 const tempVec3ForHeight = new Vector3()
