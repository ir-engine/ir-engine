--- conflicted
+++ resolved
@@ -119,7 +119,6 @@
   const override = !isAvaturn(avatarURL) ? undefined : AssetType.glB
 
   setComponent(entity, AvatarPendingComponent, { url: avatarURL })
-<<<<<<< HEAD
 
   AssetLoader.loadAsync(avatarURL, undefined, undefined, override).then((loadedAsset) => {
     setComponent(entity, AvatarRigComponent, { vrm: loadedAsset })
@@ -140,34 +139,6 @@
       if (hasComponent(entity, AvatarControllerComponent)) AvatarControllerComponent.releaseMovement(entity, entity)
     }
   })
-=======
-  const parent = (await loadAvatarModelAsset(avatarURL)) as VRM
-
-  /** hack a cancellable promise - check if the url we start with is the one we end up with */
-  if (!hasComponent(entity, AvatarPendingComponent) || getComponent(entity, AvatarPendingComponent).url !== avatarURL)
-    throw new Error('Avatar model changed while loading')
-
-  removeComponent(entity, AvatarPendingComponent)
-
-  if (!parent) throw new Error('Avatar model not found')
-  setupAvatarForUser(entity, parent)
-
-  if (isClient && loadingEffect) {
-    const avatar = getComponent(entity, AvatarComponent)
-    const [dissolveMaterials, avatarMaterials] = setupAvatarMaterials(entity, avatar?.model)
-    const effectEntity = createEntity()
-    setComponent(effectEntity, AvatarEffectComponent, {
-      sourceEntity: entity,
-      opacityMultiplier: 1,
-      dissolveMaterials: dissolveMaterials as ShaderMaterial[],
-      originMaterials: avatarMaterials as MaterialMap[]
-    })
-  }
-
-  if (hasComponent(entity, AvatarControllerComponent)) AvatarControllerComponent.releaseMovement(entity, entity)
-
-  if (entity === Engine.instance.localClientEntity) getMutableState(EngineState).userReady.set(true)
->>>>>>> cbcd4bdc
 }
 
 /**Kicks off avatar animation loading and setup. Called after an avatar's model asset is
@@ -207,10 +178,12 @@
         retargetMixamoAnimation(cloneDeep(animation), manager.loadedAnimations[key].scene, rigComponent.vrm)
       )
   }
-  setComponent(entity, AnimationComponent, { animations, mixer: new AnimationMixer(rigComponent.localRig.hips.node) })
-}
-
-<<<<<<< HEAD
+  setComponent(entity, AnimationComponent, {
+    animations,
+    mixer: new AnimationMixer(rigComponent.normalizedRig.hips.node)
+  })
+}
+
 export const loadLocomotionAnimations = () => {
   const manager = getMutableState(AnimationState)
 
@@ -222,11 +195,6 @@
     //update avatar speed from root motion
     // todo: refactor this for direct translation from root motion
     setAvatarSpeedFromRootMotion()
-=======
-  setComponent(entity, AnimationComponent, {
-    animations: clone(animations),
-    mixer: new AnimationMixer(rigComponent.vrm.humanoid.normalizedHumanBones.hips.node.parent!)
->>>>>>> cbcd4bdc
   })
 }
 
