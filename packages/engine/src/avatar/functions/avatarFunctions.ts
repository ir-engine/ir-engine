import {
  AdditiveBlending,
  AnimationMixer,
  Bone,
  DoubleSide,
  Group,
  Mesh,
  MeshBasicMaterial,
  Object3D,
  PlaneGeometry,
  RGBAFormat,
  Skeleton,
  SkeletonHelper,
  SkinnedMesh,
  sRGBEncoding
} from 'three'
import { AssetLoader } from '../../assets/classes/AssetLoader'
import { addComponent, getComponent, hasComponent, removeComponent } from '../../ecs/functions/ComponentFunctions'
import { AnimationComponent } from '../components/AnimationComponent'
import { AvatarComponent } from '../components/AvatarComponent'
import { SkeletonUtils } from '../SkeletonUtils'
import { AnimationRenderer } from '../animations/AnimationRenderer'
import { AvatarAnimationComponent } from '../components/AvatarAnimationComponent'
import { Entity } from '../../ecs/classes/Entity'
import { AvatarPendingComponent } from '../components/AvatarPendingComponent'
import { AvatarEffectComponent, MaterialMap } from '../components/AvatarEffectComponent'
import { DissolveEffect } from '../DissolveEffect'
import { ObjectLayers } from '../../scene/constants/ObjectLayers'
import { bonesData2 } from '../DefaultSkeletonBones'
import { addRig, addTargetRig } from '../../ikrig/functions/RigFunctions'
import { defaultIKPoseComponentValues, IKPoseComponent } from '../../ikrig/components/IKPoseComponent'
import { ArmatureType } from '../../ikrig/enums/ArmatureType'
import { useWorld } from '../../ecs/functions/SystemHooks'
import { setObjectLayers } from '../../scene/functions/setObjectLayers'
import { AvatarProps } from '../../networking/interfaces/WorldState'

import { Object3DComponent } from '../../scene/components/Object3DComponent'
import { createEntity } from '@xrengine/engine/src/ecs/functions/EntityFunctions'

export const loadAvatarForEntity = (entity: Entity, avatarDetail: AvatarProps) => {
<<<<<<< HEAD
  avatarDetail.avatarURL = 'https://172.160.10.156:8642/avatars/public/new/mixamo5.glb'
=======
  avatarDetail.avatarURL = 'https://172.160.10.156:8642/avatars/public/new/Geoff.glb'
>>>>>>> b6df7b44
  AssetLoader.load(
    {
      url: avatarDetail.avatarURL,
      castShadow: true,
      receiveShadow: true
    },
    (gltf: any) => {
      console.log(gltf.scene)
      setupAvatar(entity, SkeletonUtils.clone(gltf.scene), avatarDetail.avatarURL)
    }
  )
}

export const setAvatarLayer = (obj: Object3D) => {
  setObjectLayers(obj, ObjectLayers.Render, ObjectLayers.Avatar)
}

const setupAvatar = (entity: Entity, model: any, avatarURL?: string) => {
  const world = useWorld()

  if (!entity) return

  const avatar = getComponent(entity, AvatarComponent)
  const animationComponent = getComponent(entity, AnimationComponent)
  const avatarAnimationComponent = getComponent(entity, AvatarAnimationComponent)

  let hips = model

  model.traverse((o) => {
    // TODO: Remove me when we add retargeting
    // TODO: For mixamorig
    if (o.name?.includes('mixamorig')) {
      o.name = o.name.replace('mixamorig', '')
    }
    // TODO: For VRM
    else if (o.name?.includes('J_Bip_')) {
      o.name = o.name
        .replace('J_Bip_C_Hips', 'Hips')
        .replace('J_Bip_C_Spine', 'Spine')
        .replace('J_Bip_C_Chest', 'Spine1')
        .replace('J_Bip_C_Neck', 'Neck')
        .replace('J_Bip_C_Head', 'Head')

        .replace('J_Adj_L_FaceEye', 'LeftEye')
        .replace('J_Adj_R_FaceEye', 'RightEye')

        .replace('J_Bip_L_Shoulder', 'LeftShoulder')
        .replace('J_Bip_L_UpperArm', 'LeftArm')
        .replace('J_Bip_L_LowerArm', 'LeftForeArm')
        .replace('J_Bip_L_Hand', 'LeftHand')

        .replace('J_Bip_R_Shoulder', 'RightShoulder')
        .replace('J_Bip_R_UpperArm', 'RightArm')
        .replace('J_Bip_R_LowerArm', 'RightForeArm')
        .replace('J_Bip_R_Hand', 'RightHand')

        .replace('J_Bip_L_UpperLeg', 'LeftUpLeg')
        .replace('J_Bip_L_LowerLeg', 'LeftLeg')
        .replace('J_Bip_L_Foot', 'LeftFoot')

        .replace('J_Bip_R_UpperLeg', 'RightUpLeg')
        .replace('J_Bip_R_LowerLeg', 'RightLeg')
        .replace('J_Bip_R_Foot', 'RightFoot')
    } else {
      o.name = o.name
        .replace('root', 'Hips')
        .replace('pelvis', 'Spine')
        .replace('spine_01', 'Spine1')
        .replace('spine_02', 'Spine2')

        .replace('neck_01', 'Neck')
        .replace('head', 'Head')
        .replace('CC_Base_R_Eye', 'LeftEye')
        .replace('CC_Base_L_Eye', 'RightEye')

        .replace('clavicle_l', 'LeftShoulder')
        .replace('upperarm_l', 'LeftArm')
        .replace('lowerarm_l', 'LeftForeArm')
        .replace('hand_l', 'LeftHand')

        .replace('clavicle_r', 'RightShoulder')
        .replace('upperarm_r', 'RightArm')
        .replace('lowerarm_r', 'RightForeArm')
        .replace('hand_r', 'RightHand')

        .replace('thigh_l', 'LeftUpLeg')
        .replace('calf_l', 'LeftLeg')
        .replace('foot_l', 'LeftFoot')
        .replace('ball_l', 'LeftToeBase')

        .replace('thigh_r', 'RightUpLeg')
        .replace('calf_r', 'RightLeg')
        .replace('foot_r', 'RightFoot')
        .replace('ball_r', 'RightToeBase')
    }
    if (o.name?.toLowerCase().includes('hips')) hips = o
  })

  const loadedAvatarBoneNames: string[] = []
  hips.traverse((child) => loadedAvatarBoneNames.push(child.name))

  console.log(loadedAvatarBoneNames)
  debugger

  animationComponent.mixer.stopAllAction()
  avatar.modelContainer.children.forEach((child) => child.removeFromParent())

  let materialList: Array<MaterialMap> = []

  model.traverse((object) => {
    if (object.isBone) object.visible = false
    setAvatarLayer(object)

    if (object.material) {
      // Transparency fix
      object.material.format = RGBAFormat

      materialList.push({
        id: object.uuid,
        material: object.material.clone()
      })
      object.material = DissolveEffect.getDissolveTexture(object)
    }
  })

  model.children.forEach((child) => avatar.modelContainer.add(child))

  // TODO: find skinned mesh in avatar.modelContainer
  const avatarSkinnedMesh = avatar.modelContainer.getObjectByProperty('type', 'SkinnedMesh') as SkinnedMesh
  const rootBone = avatarSkinnedMesh.skeleton.bones.find((b) => b.parent!.type !== 'Bone')

  // TODO: add way to handle armature type
  const armatureType = avatarURL?.includes('trex') ? ArmatureType.TREX : ArmatureType.MIXAMO
  addTargetRig(entity, rootBone?.parent!, null, false, armatureType)

  if (hasComponent(entity, IKPoseComponent)) removeComponent(entity, IKPoseComponent)
  addComponent(entity, IKPoseComponent, defaultIKPoseComponentValues())

  // animation will be applied to this skeleton instead of avatar
  const sourceSkeletonRoot: Group = SkeletonUtils.clone(getDefaultSkeleton().parent)
  rootBone?.parent!.add(sourceSkeletonRoot)
  addRig(entity, sourceSkeletonRoot)
  animationComponent.mixer = new AnimationMixer(sourceSkeletonRoot)
  const retargetedBones: string[] = []

  sourceSkeletonRoot.traverse((child) => {
    if (child.name) retargetedBones.push(child.name)
  })

  retargetedBones.forEach((r) => {
    if (!loadedAvatarBoneNames.includes(r)) console.warn(`[Avatar Loader]: Bone '${r}' not found`)
  })

  loadedAvatarBoneNames.forEach((r) => {
    if (!retargetedBones.includes(r)) console.warn(`[Avatar Loader]: Bone '${r}' not supported`)
  })

  if (avatarAnimationComponent.currentState) {
    AnimationRenderer.mountCurrentState(entity)
  }

  // advance animation for a frame to eliminate potential t-pose
  animationComponent.mixer.update(world.delta)

  const helper = new SkeletonHelper(sourceSkeletonRoot)
  const newEntity = createEntity()
  addComponent(newEntity, Object3DComponent, { value: helper })
  loadGrowingEffectObject(entity, materialList)
}

const loadGrowingEffectObject = async (entity: Entity, originalMatList: Array<MaterialMap>) => {
  const textureLight = AssetLoader.getFromCache('/itemLight.png')
  const texturePlate = AssetLoader.getFromCache('/itemPlate.png')

  const lightMesh = new Mesh(
    new PlaneGeometry(0.04, 3.2),
    new MeshBasicMaterial({
      transparent: true,
      map: textureLight,
      blending: AdditiveBlending,
      depthWrite: false,
      side: DoubleSide
    })
  )

  const plateMesh = new Mesh(
    new PlaneGeometry(1.6, 1.6),
    new MeshBasicMaterial({
      transparent: false,
      map: texturePlate,
      blending: AdditiveBlending,
      depthWrite: false
    })
  )

  lightMesh.geometry.computeBoundingSphere()
  plateMesh.geometry.computeBoundingSphere()
  lightMesh.name = 'light_obj'
  plateMesh.name = 'plate_obj'

  textureLight.encoding = sRGBEncoding
  textureLight.needsUpdate = true
  texturePlate.encoding = sRGBEncoding
  texturePlate.needsUpdate = true

  if (hasComponent(entity, AvatarPendingComponent)) removeComponent(entity, AvatarPendingComponent)
  addComponent(entity, AvatarPendingComponent, {
    light: lightMesh,
    plate: plateMesh
  })
  if (hasComponent(entity, AvatarEffectComponent)) removeComponent(entity, AvatarEffectComponent)
  addComponent(entity, AvatarEffectComponent, {
    opacityMultiplier: 0,
    originMaterials: originalMatList
  })
}

export function getDefaultSkeleton(): SkinnedMesh {
  const bones: Bone[] = []
  bonesData2.forEach((data) => {
    const bone = new Bone()
    bone.name = data.name
    bone.position.fromArray(data.position)
    bone.quaternion.fromArray(data.quaternion)
    bone.scale.fromArray(data.scale)
    bones.push(bone)
  })

  bonesData2.forEach((data, index) => {
    if (data.parentIndex !== null) {
      bones[data.parentIndex].add(bones[index])
    }
  })

  const group = new Group()
  const skinnedMesh = new SkinnedMesh()
  const skeleton = new Skeleton(bones)
  skinnedMesh.bind(skeleton)
  group.add(skinnedMesh)
  group.add(bones[0]) // we assume that root bone is the first one

  return skinnedMesh
}<|MERGE_RESOLUTION|>--- conflicted
+++ resolved
@@ -38,11 +38,7 @@
 import { createEntity } from '@xrengine/engine/src/ecs/functions/EntityFunctions'
 
 export const loadAvatarForEntity = (entity: Entity, avatarDetail: AvatarProps) => {
-<<<<<<< HEAD
-  avatarDetail.avatarURL = 'https://172.160.10.156:8642/avatars/public/new/mixamo5.glb'
-=======
   avatarDetail.avatarURL = 'https://172.160.10.156:8642/avatars/public/new/Geoff.glb'
->>>>>>> b6df7b44
   AssetLoader.load(
     {
       url: avatarDetail.avatarURL,
