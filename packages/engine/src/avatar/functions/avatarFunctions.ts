/*
CPAL-1.0 License

The contents of this file are subject to the Common Public Attribution License
Version 1.0. (the "License"); you may not use this file except in compliance
with the License. You may obtain a copy of the License at
https://github.com/EtherealEngine/etherealengine/blob/dev/LICENSE.
The License is based on the Mozilla Public License Version 1.1, but Sections 14
and 15 have been added to cover use of software over a computer network and 
provide for limited attribution for the Original Developer. In addition, 
Exhibit A has been modified to be consistent with Exhibit B.

Software distributed under the License is distributed on an "AS IS" basis,
WITHOUT WARRANTY OF ANY KIND, either express or implied. See the License for the
specific language governing rights and limitations under the License.

The Original Code is Ethereal Engine.

The Original Developer is the Initial Developer. The Initial Developer of the
Original Code is the Ethereal Engine team.

All portions of the code written by the Ethereal Engine team are Copyright © 2021-2023 
Ethereal Engine. All Rights Reserved.
*/

import { VRM, VRMHumanBone } from '@pixiv/three-vrm'
import { clone, cloneDeep } from 'lodash'
import { AnimationClip, AnimationMixer, Bone, Box3, Group, Object3D, Skeleton, SkinnedMesh, Vector3 } from 'three'

import { dispatchAction, getMutableState, getState } from '@etherealengine/hyperflux'

import { AssetLoader } from '../../assets/classes/AssetLoader'
import { isClient } from '../../common/functions/getEnvironment'
import { iOS } from '../../common/functions/isMobile'
import { EngineActions, EngineState } from '../../ecs/classes/EngineState'
import { Entity } from '../../ecs/classes/Entity'
import {
  addComponent,
  getComponent,
  getOptionalComponent,
  hasComponent,
  removeComponent,
  setComponent
} from '../../ecs/functions/ComponentFunctions'
import { createEntity } from '../../ecs/functions/EntityFunctions'
import { addObjectToGroup, removeObjectFromGroup } from '../../scene/components/GroupComponent'
import { ObjectLayers } from '../../scene/constants/ObjectLayers'
import { setObjectLayers } from '../../scene/functions/setObjectLayers'
import iterateObject3D from '../../scene/util/iterateObject3D'
import { computeTransformMatrix } from '../../transform/systems/TransformSystem'
import { XRState } from '../../xr/XRState'
import { AnimationState } from '../AnimationManager'
// import { retargetSkeleton, syncModelSkeletons } from '../animation/retargetSkeleton'
import config from '@etherealengine/common/src/config'
import { GLTF } from '../../assets/loaders/gltf/GLTFLoader'
import avatarBoneMatching, { BoneNames, findSkinnedMeshes } from '../AvatarBoneMatching'
import { defaultBonesData } from '../DefaultSkeletonBones'
import { DissolveEffect } from '../DissolveEffect'
import { getRootSpeed } from '../animation/AvatarAnimationGraph'
import { AnimationComponent } from '../components/AnimationComponent'
import { AvatarAnimationComponent, AvatarRigComponent } from '../components/AvatarAnimationComponent'
import { AvatarComponent } from '../components/AvatarComponent'
import { AvatarControllerComponent } from '../components/AvatarControllerComponent'
import { AvatarEffectComponent, MaterialMap } from '../components/AvatarEffectComponent'
import { AvatarPendingComponent } from '../components/AvatarPendingComponent'
import { AvatarMovementSettingsState } from '../state/AvatarMovementSettingsState'
import { resizeAvatar } from './resizeAvatar'
import { retargetMixamoAnimation } from './retargetMixamoRig'

const tempVec3ForHeight = new Vector3()
const tempVec3ForCenter = new Vector3()

export const locomotionPack = 'locomotion'

<<<<<<< HEAD
export const loadAvatarModelAsset = async (avatarURL: string) => {
  const model = await AssetLoader.loadAsync(avatarURL)
=======
export const parseAvatarModelAsset = (model: any) => {
>>>>>>> 3d430ad9
  const scene = model.scene || model // FBX files does not have 'scene' property
  if (!scene) return

  const vrm = (model instanceof VRM ? model : model.userData.vrm ?? avatarBoneMatching(scene)) as any

  if (!vrm.userData) vrm.userData = { flipped: vrm.meta.metaVersion == '1' ? false : true } as any

  return vrm as VRM
<<<<<<< HEAD
=======
}

export const loadAvatarModelAsset = async (avatarURL: string) => {
  const model = await AssetLoader.loadAsync(avatarURL)
  return parseAvatarModelAsset(model)
>>>>>>> 3d430ad9
}

export const loadAvatarForUser = async (
  entity: Entity,
  avatarURL: string,
  loadingEffect = getState(EngineState).avatarLoadingEffect && !getState(XRState).sessionActive && !iOS
) => {
  if (hasComponent(entity, AvatarPendingComponent) && getComponent(entity, AvatarPendingComponent).url === avatarURL)
    return

  if (loadingEffect) {
    if (hasComponent(entity, AvatarControllerComponent)) {
      getComponent(entity, AvatarControllerComponent).movementEnabled = false
    }
  }

  setComponent(entity, AvatarPendingComponent, { url: avatarURL })
  const parent = (await loadAvatarModelAsset(avatarURL)) as VRM

  /** hack a cancellable promise - check if the url we start with is the one we end up with */
  if (!hasComponent(entity, AvatarPendingComponent) || getComponent(entity, AvatarPendingComponent).url !== avatarURL)
    return

  removeComponent(entity, AvatarPendingComponent)

  if (!parent) return
  setupAvatarForUser(entity, parent)

  if (isClient && loadingEffect) {
    const avatar = getComponent(entity, AvatarComponent)
    const avatarMaterials = setupAvatarMaterials(entity, avatar?.model)
    const effectEntity = createEntity()
    addComponent(effectEntity, AvatarEffectComponent, {
      sourceEntity: entity,
      opacityMultiplier: 1,
      originMaterials: avatarMaterials
    })
  }

  dispatchAction(EngineActions.avatarModelChanged({ entity }))
}

export const setupAvatarForUser = (entity: Entity, model: VRM) => {
  const avatar = getComponent(entity, AvatarComponent)
  if (avatar && avatar.model) removeObjectFromGroup(entity, avatar.model)

  rigAvatarModel(entity)(model)
  addObjectToGroup(entity, model.scene)
  iterateObject3D(model.scene, (obj) => {
    obj && (obj.frustumCulled = false)
  })

  computeTransformMatrix(entity)
  setupAvatarHeight(entity, model.scene)
  createIKAnimator(entity)

  setObjectLayers(model.scene, ObjectLayers.Avatar)
  avatar.model = model.scene
}

export const createIKAnimator = async (entity: Entity) => {
  const rigComponent = getComponent(entity, AvatarRigComponent)
  const animations = await getAnimations()
  const manager = getState(AnimationState)
  const avatar = getComponent(entity, AvatarComponent)

  for (let i = 0; i < animations!.length; i++) {
    animations[i] = retargetMixamoAnimation(
      animations[i],
      manager.loadedAnimations[locomotionPack]?.scene!,
<<<<<<< HEAD
      rigComponent.vrm,
      'glb'
    )
    console.log(animations[i])
=======
      rigComponent.vrm
    )
>>>>>>> 3d430ad9
  }

  setComponent(entity, AnimationComponent, {
    animations: clone(animations),
<<<<<<< HEAD
    mixer: new AnimationMixer(rigComponent.bindRig.hips.node.parent!)
=======
    mixer: new AnimationMixer(rigComponent.localRig.hips.node.parent!)
>>>>>>> 3d430ad9
  })
}

export const getAnimations = async () => {
  const manager = getMutableState(AnimationState)
  if (!manager.loadedAnimations[locomotionPack].value) {
    //load both ik target animations and fk animations, then return the ones we'll be using based on the animation state
    const asset = (await AssetLoader.loadAsync(
      `${config.client.fileServer}/projects/default-project/assets/animations/${locomotionPack}.glb`
    )) as GLTF

    if (asset && asset.animations && asset.animations[4] && asset.animations[6]) {
      const movement = getState(AvatarMovementSettingsState)
      movement.runSpeed = getRootSpeed(asset.animations[4]) * 0.01
      movement.walkSpeed = getRootSpeed(asset.animations[6]) * 0.01
    }

    manager.loadedAnimations[locomotionPack].set(asset)
  }

  return cloneDeep(manager.loadedAnimations[locomotionPack].value?.animations) ?? [new AnimationClip()]
}

export const rigAvatarModel = (entity: Entity) => (model: VRM) => {
  const avatarAnimationComponent = getComponent(entity, AvatarAnimationComponent)
  removeComponent(entity, AvatarRigComponent)

  const rig = model.humanoid?.normalizedHumanBones

  const skinnedMeshes = findSkinnedMeshes(model.scene)

  setComponent(entity, AvatarRigComponent, {
    rig,
<<<<<<< HEAD
    bindRig: cloneDeep(rig),
=======
    localRig: cloneDeep(rig),
>>>>>>> 3d430ad9
    skinnedMeshes,
    vrm: model
  })

  avatarAnimationComponent.rootYRatio = 1

  return model
}

export const setupAvatarMaterials = (entity, root) => {
  const materialList: Array<MaterialMap> = []
  setObjectLayers(root, ObjectLayers.Avatar)

  root.traverse((object) => {
    if (object.isBone) object.visible = false
    if (object.material && object.material.clone) {
      const material = object.material
      materialList.push({
        id: object.uuid,
        material: material
      })
      object.material = DissolveEffect.createDissolveMaterial(object)
    }
  })

  return materialList
}

export const setupAvatarHeight = (entity: Entity, model: Object3D) => {
  const box = new Box3()
  box.expandByObject(model).getSize(tempVec3ForHeight)
  box.getCenter(tempVec3ForCenter)
  resizeAvatar(entity, tempVec3ForHeight.y, tempVec3ForCenter)
}

/**
 * Creates an empty skinned mesh with the default skeleton attached.
 * The skeleton created is compatible with default animation tracks
 * @returns SkinnedMesh
 */
export function makeDefaultSkinnedMesh() {
  return makeSkinnedMeshFromBoneData(defaultBonesData)
}

/**
 * Creates an empty skinned mesh using list of bones to build skeleton structure
 * @returns SkinnedMesh
 */
export function makeSkinnedMeshFromBoneData(bonesData) {
  const bones: Bone[] = []
  bonesData.forEach((data) => {
    const bone = new Bone()
    bone.name = data.name
    bone.position.fromArray(data.position)
    bone.quaternion.fromArray(data.quaternion)
    bone.scale.setScalar(1)
    bones.push(bone)
  })

  bonesData.forEach((data, index) => {
    if (data.parentIndex > -1) {
      bones[data.parentIndex].add(bones[index])
    }
  })

  // we assume that root bone is the first one
  const hipBone = bones[0]
  hipBone.updateWorldMatrix(false, true)

  const group = new Group()
  group.name = 'skinned-mesh-group'
  const skinnedMesh = new SkinnedMesh()
  const skeleton = new Skeleton(bones)
  skinnedMesh.bind(skeleton)
  group.add(skinnedMesh)
  group.add(hipBone)

  return group
}

export const getAvatarBoneWorldPosition = (entity: Entity, boneName: BoneNames, position: Vector3): boolean => {
  const avatarRigComponent = getOptionalComponent(entity, AvatarRigComponent)
  if (!avatarRigComponent) return false
  const bone = avatarRigComponent.rig[boneName.toLowerCase()] as VRMHumanBone
  if (!bone) return false
  const el = bone.node.matrixWorld.elements
  position.set(el[12], el[13], el[14])
  return true
}<|MERGE_RESOLUTION|>--- conflicted
+++ resolved
@@ -72,12 +72,7 @@
 
 export const locomotionPack = 'locomotion'
 
-<<<<<<< HEAD
-export const loadAvatarModelAsset = async (avatarURL: string) => {
-  const model = await AssetLoader.loadAsync(avatarURL)
-=======
 export const parseAvatarModelAsset = (model: any) => {
->>>>>>> 3d430ad9
   const scene = model.scene || model // FBX files does not have 'scene' property
   if (!scene) return
 
@@ -86,14 +81,11 @@
   if (!vrm.userData) vrm.userData = { flipped: vrm.meta.metaVersion == '1' ? false : true } as any
 
   return vrm as VRM
-<<<<<<< HEAD
-=======
 }
 
 export const loadAvatarModelAsset = async (avatarURL: string) => {
   const model = await AssetLoader.loadAsync(avatarURL)
   return parseAvatarModelAsset(model)
->>>>>>> 3d430ad9
 }
 
 export const loadAvatarForUser = async (
@@ -164,24 +156,13 @@
     animations[i] = retargetMixamoAnimation(
       animations[i],
       manager.loadedAnimations[locomotionPack]?.scene!,
-<<<<<<< HEAD
-      rigComponent.vrm,
-      'glb'
-    )
-    console.log(animations[i])
-=======
       rigComponent.vrm
     )
->>>>>>> 3d430ad9
   }
 
   setComponent(entity, AnimationComponent, {
     animations: clone(animations),
-<<<<<<< HEAD
-    mixer: new AnimationMixer(rigComponent.bindRig.hips.node.parent!)
-=======
     mixer: new AnimationMixer(rigComponent.localRig.hips.node.parent!)
->>>>>>> 3d430ad9
   })
 }
 
@@ -215,11 +196,7 @@
 
   setComponent(entity, AvatarRigComponent, {
     rig,
-<<<<<<< HEAD
-    bindRig: cloneDeep(rig),
-=======
     localRig: cloneDeep(rig),
->>>>>>> 3d430ad9
     skinnedMeshes,
     vrm: model
   })
