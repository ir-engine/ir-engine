/*
CPAL-1.0 License

The contents of this file are subject to the Common Public Attribution License
Version 1.0. (the "License"); you may not use this file except in compliance
with the License. You may obtain a copy of the License at
https://github.com/EtherealEngine/etherealengine/blob/dev/LICENSE.
The License is based on the Mozilla Public License Version 1.1, but Sections 14
and 15 have been added to cover use of software over a computer network and 
provide for limited attribution for the Original Developer. In addition, 
Exhibit A has been modified to be consistent with Exhibit B.

Software distributed under the License is distributed on an "AS IS" basis,
WITHOUT WARRANTY OF ANY KIND, either express or implied. See the License for the
specific language governing rights and limitations under the License.

The Original Code is Ethereal Engine.

The Original Developer is the Initial Developer. The Initial Developer of the
Original Code is the Ethereal Engine team.

All portions of the code written by the Ethereal Engine team are Copyright © 2021-2023 
Ethereal Engine. All Rights Reserved.
*/

import {
  VRM,
  VRMHumanBone
  // VRMHumanBoneList, VRMHumanBoneName
} from '@pixiv/three-vrm'
// import * as VRMUtils from '@pixiv/three-vrm'
import { pipe } from 'bitecs'
<<<<<<< HEAD
import { clone, cloneDeep } from 'lodash'
// import { useEffect } from 'react'
import {
  // AnimationClip,
  AnimationMixer,
  Bone,
  Box3,
  Group,
  // Matrix4,
  // Mesh,
  Object3D,
  Skeleton,
  SkinnedMesh,
  Vector3
} from 'three'
import { GLTF } from 'three/examples/jsm/loaders/GLTFLoader'

import { dispatchAction, getMutableState, getState } from '@etherealengine/hyperflux'
=======
import { AnimationClip, AnimationMixer, Bone, Box3, Group, Object3D, Skeleton, SkinnedMesh, Vector3 } from 'three'

import { dispatchAction, getState } from '@etherealengine/hyperflux'
>>>>>>> 3a59f3b7

import { AssetLoader } from '../../assets/classes/AssetLoader'
// import { AssetType } from '../../assets/enum/AssetType'
// import { LoopAnimationComponent } from '../../avatar/components/LoopAnimationComponent'
import { isClient } from '../../common/functions/getEnvironment'
import { iOS } from '../../common/functions/isMobile'
import { EngineActions, EngineState } from '../../ecs/classes/EngineState'
import { Entity } from '../../ecs/classes/Entity'
import {
  addComponent,
  getComponent,
  getOptionalComponent,
  hasComponent,
  removeComponent,
  setComponent
} from '../../ecs/functions/ComponentFunctions'
import { createEntity } from '../../ecs/functions/EntityFunctions'
// import UpdateableObject3D from '../../scene/classes/UpdateableObject3D'
// import { setCallback } from '../../scene/components/CallbackComponent'
import {
  addObjectToGroup
  // GroupComponent, removeObjectFromGroup
} from '../../scene/components/GroupComponent'
// import { UpdatableCallback, UpdatableComponent } from '../../scene/components/UpdatableComponent'
import { ObjectLayers } from '../../scene/constants/ObjectLayers'
import { setObjectLayers } from '../../scene/functions/setObjectLayers'
import iterateObject3D from '../../scene/util/iterateObject3D'
import {
  computeTransformMatrix
  // updateGroupChildren
} from '../../transform/systems/TransformSystem'
import { XRState } from '../../xr/XRState'
// import { applySkeletonPose, isSkeletonInTPose, makeTPose } from '../animation/avatarPose'
// import { retargetSkeleton, syncModelSkeletons } from '../animation/retargetSkeleton'
import { AnimationState } from '../AnimationManager'
// import { retargetSkeleton, syncModelSkeletons } from '../animation/retargetSkeleton'
import {
  BoneNames
  // BoneStructure,
  // createSkeletonFromBone,
  // findSkinnedMeshes
} from '../AvatarBoneMatching'
import { AnimationComponent } from '../components/AnimationComponent'
import { AvatarAnimationComponent, AvatarRigComponent } from '../components/AvatarAnimationComponent'
import { AvatarComponent } from '../components/AvatarComponent'
import { AvatarControllerComponent } from '../components/AvatarControllerComponent'
import { AvatarEffectComponent, MaterialMap } from '../components/AvatarEffectComponent'
import { AvatarPendingComponent } from '../components/AvatarPendingComponent'
// import { defaultBonesData } from '../DefaultSkeletonBones'
import { DissolveEffect } from '../DissolveEffect'
// import { SkeletonUtils } from '../SkeletonUtils'
// import { getIdlePose, getWalkForwardPose } from './proceduralIKAnimations'
import { resizeAvatar } from './resizeAvatar'

const tempVec3ForHeight = new Vector3()
const tempVec3ForCenter = new Vector3()

export const loadAvatarModelAsset = async (avatarURL: string) => {
  const model = await AssetLoader.loadAsync(avatarURL)
  const scene = model.scene || model // FBX files does not have 'scene' property
  if (!scene) return

  const vrm = model instanceof VRM ? model : model.userData.vrm

  // VRMUtils.VRMUtils.removeUnnecessaryJoints(vrm.scene)
  // VRMUtils.VRMUtils.removeUnnecessaryVertices(vrm.scene)

  return vrm as VRM
}

export const loadAvatarForUser = async (
  entity: Entity,
  avatarURL: string,
  loadingEffect = getState(EngineState).avatarLoadingEffect && !getState(XRState).sessionActive && !iOS
) => {
  if (hasComponent(entity, AvatarPendingComponent) && getComponent(entity, AvatarPendingComponent).url === avatarURL)
    return

  if (loadingEffect) {
    if (hasComponent(entity, AvatarControllerComponent)) {
      getComponent(entity, AvatarControllerComponent).movementEnabled = false
    }
  }

  setComponent(entity, AvatarPendingComponent, { url: avatarURL })
  const parent = (await loadAvatarModelAsset(avatarURL)) as VRM

  /** hack a cancellable promise - check if the url we start with is the one we end up with */
  if (!hasComponent(entity, AvatarPendingComponent) || getComponent(entity, AvatarPendingComponent).url !== avatarURL)
    return

  removeComponent(entity, AvatarPendingComponent)

  if (!parent) return
  setupAvatarForUser(entity, parent)

  if (isClient && loadingEffect) {
    const avatar = getComponent(entity, AvatarComponent)
    const avatarMaterials = setupAvatarMaterials(entity, avatar?.model)
    const effectEntity = createEntity()
    addComponent(effectEntity, AvatarEffectComponent, {
      sourceEntity: entity,
      opacityMultiplier: 1,
      originMaterials: avatarMaterials
    })
  }

  dispatchAction(EngineActions.avatarModelChanged({ entity }))
}

export const setupAvatarForUser = (entity: Entity, model: VRM) => {
  const avatar = getComponent(entity, AvatarComponent)
  // if (avatar.model) removeObjectFromGroup(entity, avatar.model)

  setupAvatarModel(entity)(model)
  addObjectToGroup(entity, model.scene)
  iterateObject3D(model.scene, (obj) => {
    obj && (obj.frustumCulled = false)
  })

  computeTransformMatrix(entity)
  setupAvatarHeight(entity, model.scene)
  createIKAnimator(entity)

  setObjectLayers(model.scene, ObjectLayers.Avatar)
  avatar.model = model.scene
}

export const setupAvatarModel = (entity: Entity) => pipe(rigAvatarModel(entity), animateAvatarModel(entity))

// export const boneMatchAvatarModel = (entity: Entity) => (model: Object3D) => {
//   const assetType = model.scene.userData.type

//   const groupComponent = getOptionalComponent(entity, GroupComponent)

//   if (assetType == AssetType.FBX) {
//     // TODO: Should probably be applied to vertexes in the modeling tool
//     model.children[0].scale.setScalar(0.01)
//     if (groupComponent) for (const obj of groupComponent) obj.userData.scale = 0.01
//   } else if (assetType == AssetType.VRM) {
//     if (model && (model as UpdateableObject3D).update) {
//       addComponent(entity, UpdatableComponent, true)
//       setCallback(entity, UpdatableCallback, (delta: number) => {
//         ;(model as UpdateableObject3D).update(delta)
//       })
//     }
//   }

//   return model
// }

export const createIKAnimator = async (entity: Entity) => {
  const rigComponent = getComponent(entity, AvatarRigComponent)
  const animations = await getAnimations()

  //Using set component here allows us to react to animations
  setComponent(entity, AnimationComponent, {
    animations: clone(animations),
    mixer: new AnimationMixer(rigComponent.targets)
  })
}

export const getAnimations = async () => {
  const manager = getMutableState(AnimationState)
  if (!manager.targetsAnimation.value) {
    const asset = await AssetLoader.loadAsync('/vrm_mocap_targets.glb')
    const glb = asset as GLTF
    manager.targetsAnimation.set(glb.animations)
  }
  return manager.targetsAnimation.value!
}

export const rigAvatarModel = (entity: Entity) => (model: VRM) => {
  const avatarAnimationComponent = getComponent(entity, AvatarAnimationComponent)
  removeComponent(entity, AvatarRigComponent)

  const rig = model.humanoid?.humanBones

  // const skinnedMeshes = findSkinnedMeshes(model.scene)

  setComponent(entity, AvatarRigComponent, {
    rig,
    bindRig: cloneDeep(rig),
    skinnedMeshes: [],
    vrm: model
  })

  centerAvatar(entity)

  const rigComponent = getComponent(entity, AvatarRigComponent)
  rigComponent.targets.name = 'IKTargets'
  for (const [key, value] of Object.entries(rigComponent.ikTargetsMap)) {
    value.name = key
    rigComponent.targets.add(value)
  }

  avatarAnimationComponent.rootYRatio = 1

  return model
}

const offset = new Vector3()
const foot = new Vector3()
export const centerAvatar = (entity: Entity) => {
  //use right foot and left foot rig nodes to calculate the center of the avatar
  const rigComponent = getComponent(entity, AvatarRigComponent)
  rigComponent.bindRig.hips.node.getWorldPosition(offset).multiplyScalar(2)
  offset.y = -rigComponent.bindRig.rightFoot.node.getWorldPosition(foot).y * 2
  rigComponent.vrm.humanoid.normalizedHumanBonesRoot.position.add(offset)
}

export const animateAvatarModel = (entity: Entity) => (model: VRM) => {
  const animationComponent = getComponent(entity, AnimationComponent)
  const avatarAnimationComponent = getComponent(entity, AvatarAnimationComponent)
  const controllerComponent = getOptionalComponent(entity, AvatarControllerComponent)

  animationComponent.mixer?.stopAllAction()
  // Mixer has some issues when binding with the target skeleton
  // We have to bind the mixer with original skeleton and copy resulting bone transforms after update

  //const sourceSkeleton = getComponent(entity, AvatarRigComponent).bindRig
  // debugger
  //animationComponent.mixer = new AnimationMixer(AnimationManager.instance._animatedScene.children[0].children[0])
  //animationComponent.animations = AnimationManager.instance._animations
  //animationComponent.mixer.clipAction(animationComponent.animations[0]).play()

  /* if (avatarAnimationComponent)
    avatarAnimationComponent.animationGraph = createAvatarAnimationGraph(
      entity,
      animationComponent.mixer,
      avatarAnimationComponent.locomotion,
      controllerComponent ?? {}
    )
*/
  // advance animation for a frame to eliminate potential t-pose
  animationComponent.mixer.update(1 / 60)
}

export const setupAvatarMaterials = (entity, root) => {
  const materialList: Array<MaterialMap> = []
  setObjectLayers(root, ObjectLayers.Avatar)

  root.traverse((object) => {
    if (object.isBone) object.visible = false
    if (object.material && object.material.clone) {
      const material = object.material
      materialList.push({
        id: object.uuid,
        material: material
      })
      object.material = DissolveEffect.createDissolveMaterial(object)
    }
  })

  return materialList
}

export const setupAvatarHeight = (entity: Entity, model: Object3D) => {
  const box = new Box3()
  box.expandByObject(model).getSize(tempVec3ForHeight)
  box.getCenter(tempVec3ForCenter)
  resizeAvatar(entity, tempVec3ForHeight.y, tempVec3ForCenter)
}

/**
 * Creates an empty skinned mesh with the default skeleton attached.
 * The skeleton created is compatible with default animation tracks
 * @returns SkinnedMesh
 */
// export function makeDefaultSkinnedMesh() {
//   return makeSkinnedMeshFromBoneData(defaultBonesData)
// }

/**
 * Creates an empty skinned mesh using list of bones to build skeleton structure
 * @returns SkinnedMesh
 */
// export function makeSkinnedMeshFromBoneData(bonesData) {
//   const bones: Bone[] = []
//   bonesData.forEach((data) => {
//     const bone = new Bone()
//     bone.name = data.name
//     bone.position.fromArray(data.position)
//     bone.quaternion.fromArray(data.quaternion)
//     bone.scale.setScalar(1)
//     bones.push(bone)
//   })

//   bonesData.forEach((data, index) => {
//     if (data.parentIndex > -1) {
//       bones[data.parentIndex].add(bones[index])
//     }
//   })

//   // we assume that root bone is the first one
//   const hipBone = bones[0]
//   hipBone.updateWorldMatrix(false, true)

//   const group = new Group()
//   // group.name = 'skinned-mesh-group'
//   // const skinnedMesh = new SkinnedMesh()
//   // const skeleton = new Skeleton(bones)
//   // skinnedMesh.bind(skeleton)
//   // group.add(skinnedMesh)
//   // group.add(hipBone)

//   return group
// }

export const getAvatarBoneWorldPosition = (entity: Entity, boneName: BoneNames, position: Vector3): boolean => {
  const avatarRigComponent = getOptionalComponent(entity, AvatarRigComponent)
  if (!avatarRigComponent) return false
  const bone = avatarRigComponent.rig[boneName.toLowerCase()] as VRMHumanBone
  if (!bone) return false
  const el = bone?.node?.matrixWorld?.elements
  position.set(el[12], el[13], el[14])
  return true
}<|MERGE_RESOLUTION|>--- conflicted
+++ resolved
@@ -30,30 +30,9 @@
 } from '@pixiv/three-vrm'
 // import * as VRMUtils from '@pixiv/three-vrm'
 import { pipe } from 'bitecs'
-<<<<<<< HEAD
-import { clone, cloneDeep } from 'lodash'
-// import { useEffect } from 'react'
-import {
-  // AnimationClip,
-  AnimationMixer,
-  Bone,
-  Box3,
-  Group,
-  // Matrix4,
-  // Mesh,
-  Object3D,
-  Skeleton,
-  SkinnedMesh,
-  Vector3
-} from 'three'
-import { GLTF } from 'three/examples/jsm/loaders/GLTFLoader'
+import { AnimationMixer, Box3, Object3D, Vector3 } from 'three'
 
 import { dispatchAction, getMutableState, getState } from '@etherealengine/hyperflux'
-=======
-import { AnimationClip, AnimationMixer, Bone, Box3, Group, Object3D, Skeleton, SkinnedMesh, Vector3 } from 'three'
-
-import { dispatchAction, getState } from '@etherealengine/hyperflux'
->>>>>>> 3a59f3b7
 
 import { AssetLoader } from '../../assets/classes/AssetLoader'
 // import { AssetType } from '../../assets/enum/AssetType'
@@ -106,6 +85,8 @@
 import { DissolveEffect } from '../DissolveEffect'
 // import { SkeletonUtils } from '../SkeletonUtils'
 // import { getIdlePose, getWalkForwardPose } from './proceduralIKAnimations'
+import { clone, cloneDeep } from 'lodash'
+import { GLTF } from 'three/examples/jsm/loaders/GLTFLoader'
 import { resizeAvatar } from './resizeAvatar'
 
 const tempVec3ForHeight = new Vector3()
