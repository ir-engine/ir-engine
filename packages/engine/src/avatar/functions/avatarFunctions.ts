--- conflicted
+++ resolved
@@ -56,10 +56,6 @@
         // TODO: Remove me when we add retargeting
         if (o.name.includes('mixamorig')) {
           o.name = o.name.replace('mixamorig', '')
-<<<<<<< HEAD
-          // console.log(o.name)
-=======
->>>>>>> e8af90f3
         }
       })
 
