--- conflicted
+++ resolved
@@ -23,8 +23,8 @@
 Ethereal Engine. All Rights Reserved.
 */
 
-<<<<<<< HEAD
-import { pipe } from 'bitecs'
+import { VRM, VRMHumanBone } from '@pixiv/three-vrm'
+import { clone, cloneDeep } from 'lodash'
 import {
   AnimationClip,
   AnimationMixer,
@@ -37,11 +37,6 @@
   SkinnedMesh,
   Vector3
 } from 'three'
-=======
-import { VRM, VRMHumanBone } from '@pixiv/three-vrm'
-import { clone, cloneDeep } from 'lodash'
-import { AnimationClip, AnimationMixer, Bone, Box3, Group, Object3D, Skeleton, SkinnedMesh, Vector3 } from 'three'
->>>>>>> 47c63b9d
 
 import { dispatchAction, getMutableState, getState } from '@etherealengine/hyperflux'
 
@@ -59,36 +54,19 @@
   setComponent
 } from '../../ecs/functions/ComponentFunctions'
 import { createEntity } from '../../ecs/functions/EntityFunctions'
-<<<<<<< HEAD
-import UpdateableObject3D from '../../scene/classes/UpdateableObject3D'
-import { setCallback } from '../../scene/components/CallbackComponent'
-import { GroupComponent, addObjectToGroup, removeObjectFromGroup } from '../../scene/components/GroupComponent'
-import { UpdatableCallback, UpdatableComponent } from '../../scene/components/UpdatableComponent'
-=======
 import { addObjectToGroup, removeObjectFromGroup } from '../../scene/components/GroupComponent'
->>>>>>> 47c63b9d
 import { ObjectLayers } from '../../scene/constants/ObjectLayers'
 import { setObjectLayers } from '../../scene/functions/setObjectLayers'
 import iterateObject3D from '../../scene/util/iterateObject3D'
 import { computeTransformMatrix } from '../../transform/systems/TransformSystem'
 import { XRState } from '../../xr/XRState'
-<<<<<<< HEAD
-import avatarBoneMatching, { BoneNames, createSkeletonFromBone, findSkinnedMeshes } from '../AvatarBoneMatching'
-import { defaultBonesData } from '../DefaultSkeletonBones'
-import { SkeletonUtils } from '../SkeletonUtils'
-import { createAvatarAnimationGraph } from '../animation/AvatarAnimationGraph'
-import { applySkeletonPose, isSkeletonInTPose, makeTPose } from '../animation/avatarPose'
-import { retargetSkeleton, syncModelSkeletons } from '../animation/retargetSkeleton'
-=======
 import { AnimationState } from '../AnimationManager'
 // import { retargetSkeleton, syncModelSkeletons } from '../animation/retargetSkeleton'
 import config from '@etherealengine/common/src/config'
 import { GLTF } from '../../assets/loaders/gltf/GLTFLoader'
 import avatarBoneMatching, { BoneNames, findSkinnedMeshes } from '../AvatarBoneMatching'
 import { defaultBonesData } from '../DefaultSkeletonBones'
-import { DissolveEffect } from '../DissolveEffect'
 import { getRootSpeed } from '../animation/AvatarAnimationGraph'
->>>>>>> 47c63b9d
 import { AnimationComponent } from '../components/AnimationComponent'
 import { AvatarAnimationComponent, AvatarRigComponent } from '../components/AvatarAnimationComponent'
 import { AvatarComponent } from '../components/AvatarComponent'
@@ -96,10 +74,7 @@
 import { AvatarDissolveComponent } from '../components/AvatarDissolveComponent'
 import { AvatarEffectComponent, MaterialMap } from '../components/AvatarEffectComponent'
 import { AvatarPendingComponent } from '../components/AvatarPendingComponent'
-<<<<<<< HEAD
-=======
 import { AvatarMovementSettingsState } from '../state/AvatarMovementSettingsState'
->>>>>>> 47c63b9d
 import { resizeAvatar } from './resizeAvatar'
 import { retargetMixamoAnimation } from './retargetMixamoRig'
 
@@ -152,11 +127,7 @@
 
   if (isClient && loadingEffect) {
     const avatar = getComponent(entity, AvatarComponent)
-<<<<<<< HEAD
-    const [dissolveMaterials, avatarMaterials] = setupAvatarMaterials(entity, avatar.model)
-=======
-    const avatarMaterials = setupAvatarMaterials(entity, avatar?.model)
->>>>>>> 47c63b9d
+    const [dissolveMaterials, avatarMaterials] = setupAvatarMaterials(entity, avatar?.model)
     const effectEntity = createEntity()
     addComponent(effectEntity, AvatarEffectComponent, {
       sourceEntity: entity,
