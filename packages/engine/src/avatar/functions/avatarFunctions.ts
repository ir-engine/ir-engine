import {
  AdditiveBlending,
  AnimationMixer,
  Bone,
  DoubleSide,
  Group,
  Material,
  Mesh,
  MeshBasicMaterial,
  Object3D,
  PlaneGeometry,
  RGBAFormat,
  Skeleton,
  SkinnedMesh,
  sRGBEncoding,
  Vector3
} from 'three'
import { AssetLoader } from '../../assets/classes/AssetLoader'
import { AssetType } from '../../assets/enum/AssetType'
import { addComponent, getComponent, hasComponent, removeComponent } from '../../ecs/functions/ComponentFunctions'
import { AnimationComponent } from '../components/AnimationComponent'
import { AvatarComponent } from '../components/AvatarComponent'
import { SkeletonUtils } from '../SkeletonUtils'
import { AnimationRenderer } from '../animations/AnimationRenderer'
import { AvatarAnimationComponent } from '../components/AvatarAnimationComponent'
import { Entity } from '../../ecs/classes/Entity'
import { AvatarPendingComponent } from '../components/AvatarPendingComponent'
import { AvatarEffectComponent, MaterialMap } from '../components/AvatarEffectComponent'
import { DissolveEffect } from '../DissolveEffect'
import { ObjectLayers } from '../../scene/constants/ObjectLayers'
import { bonesData2 } from '../DefaultSkeletonBones'
import { addRig, addTargetRig } from '../../ikrig/functions/RigFunctions'
import { defaultIKPoseComponentValues, IKPoseComponent } from '../../ikrig/components/IKPoseComponent'
import { setObjectLayers } from '../../scene/functions/setObjectLayers'
import { insertAfterString, insertBeforeString } from '../../common/functions/string'
import { Object3DComponent } from '../../scene/components/Object3DComponent'
import { IKRigComponent } from '../../ikrig/components/IKRigComponent'
import AvatarBoneMatching, { BoneStructure } from '../AvatarBoneMatching'
import { UpdatableComponent } from '../../scene/components/UpdatableComponent'
import { Updatable } from '../../scene/interfaces/Updatable'
import { pipe } from 'bitecs'
import UpdateableObject3D from '../../scene/classes/UpdateableObject3D'
import { isClient } from '../../common/functions/isClient'

const vec3 = new Vector3()

export const loadAvatarForUser = async (entity: Entity, avatarURL: string) => {
  const model = await AssetLoader.loadAsync({
    url: avatarURL,
    castShadow: true,
    receiveShadow: true
  })
  const parent = new Group()
  const root = new Group()
  root.add(model.scene)
  parent.add(root)
  parent.userData = model.scene.userData
  setupAvatarForUser(entity, SkeletonUtils.clone(parent))
}

export const setupAvatarForUser = (entity: Entity, model: Object3D) => {
  const avatar = getComponent(entity, AvatarComponent)
  avatar.modelContainer.children.forEach((child) => child.removeFromParent())

  setupAvatarModel(entity)(model)
  setupAvatarHeight(entity, getComponent(entity, IKRigComponent).boneStructure)

  const avatarMaterials = setupAvatarMaterials(model)

  // Materials only load on the client currently
  if (isClient) {
    loadGrowingEffectObject(entity, avatarMaterials)
  }

  model.children.forEach((child) => avatar.modelContainer.add(child))
}

export const setupAvatarModel = (entity: Entity) =>
  pipe(boneMatchAvatarModel(entity), rigAvatarModel(entity), animateAvatarModel(entity))

export const boneMatchAvatarModel = (entity: Entity) => (model: Object3D) => {
  const assetType = model.userData.type

  const boneStructure = AvatarBoneMatching(model)
  const rootBone = boneStructure.Root

  if (assetType == AssetType.FBX) {
    rootBone.children[0].scale.setScalar(0.01)
  } else if (assetType == AssetType.VRM) {
    if (model) {
      //@ts-ignore
      const object3DComponent = getComponent(entity, Object3DComponent)
      if (object3DComponent.value && (model as UpdateableObject3D).update) {
        //@ts-ignore
        addComponent(entity, UpdatableComponent, {})
        ;(object3DComponent.value as unknown as Updatable).update = (delta: number) => {
          ;(model as UpdateableObject3D).update(delta)
        }
      }
    }
  }

  return boneStructure
}

export const rigAvatarModel = (entity: Entity) => (boneStructure: BoneStructure) => {
  const rootBone = boneStructure.Root

  addTargetRig(entity, rootBone, null, false)

  if (hasComponent(entity, IKPoseComponent)) removeComponent(entity, IKPoseComponent)
  addComponent(entity, IKPoseComponent, defaultIKPoseComponentValues())

  // animation will be applied to this skeleton instead of avatar
  const sourceSkeletonRoot: Group = SkeletonUtils.clone(getDefaultSkeleton().parent)
  rootBone.add(sourceSkeletonRoot)
  addRig(entity, sourceSkeletonRoot)
  getComponent(entity, IKRigComponent).boneStructure = boneStructure

  return sourceSkeletonRoot
}

export const animateAvatarModel = (entity: Entity) => (sourceSkeletonRoot: Group) => {
  const animationComponent = getComponent(entity, AnimationComponent)
  const avatarAnimationComponent = getComponent(entity, AvatarAnimationComponent)

  animationComponent.mixer?.stopAllAction()

  animationComponent.mixer = new AnimationMixer(sourceSkeletonRoot)
  if (avatarAnimationComponent.currentState) {
    AnimationRenderer.mountCurrentState(entity)
  }
  // advance animation for a frame to eliminate potential t-pose
<<<<<<< HEAD
  animationComponent.mixer.update(world.delta)

  const eyeTarget = retargeted.LeftEye ?? retargeted.Head ?? retargeted.Neck
  root.updateMatrixWorld(true)
  avatar.avatarHeight = eyeTarget.getWorldPosition(vec3).y - root.getWorldPosition(vec3).y
=======
  animationComponent.mixer.update(1 / 60)
}

export const setupAvatarMaterials = (root) => {
  const materialList: Array<MaterialMap> = []
>>>>>>> 5b1527d6

  root.traverse((object) => {
    if (object.isBone) object.visible = false
    setObjectLayers(object, ObjectLayers.Render, ObjectLayers.Avatar)
    if (object.material && object.material.clone) {
      // Transparency fix
      object.material.format = RGBAFormat
      const material = object.material.clone()

      addBoneOpacityParamsToMaterial(material, 5) // Head bone

      materialList.push({
        id: object.uuid,
        material: material
      })
      object.material = DissolveEffect.getDissolveTexture(object)
    }
  })

  return materialList
}

export const setupAvatarHeight = (entity: Entity, boneStructure: BoneStructure) => {
  const eyeTarget = boneStructure.LeftEye ?? boneStructure.Head ?? boneStructure.Neck
  boneStructure.Neck.updateMatrixWorld(true)
  boneStructure.Root.updateMatrixWorld(true)
  const avatar = getComponent(entity, AvatarComponent)
  avatar.avatarHeight = eyeTarget.getWorldPosition(vec3).y - boneStructure.Root.getWorldPosition(vec3).y
  avatar.avatarHalfHeight = avatar.avatarHeight / 2
}

export const loadGrowingEffectObject = (entity: Entity, originalMatList: Array<MaterialMap>) => {
  const textureLight = AssetLoader.getFromCache('/itemLight.png')
  const texturePlate = AssetLoader.getFromCache('/itemPlate.png')

  const lightMesh = new Mesh(
    new PlaneGeometry(0.04, 3.2),
    new MeshBasicMaterial({
      transparent: true,
      map: textureLight,
      blending: AdditiveBlending,
      depthWrite: false,
      side: DoubleSide
    })
  )

  const plateMesh = new Mesh(
    new PlaneGeometry(1.6, 1.6),
    new MeshBasicMaterial({
      transparent: false,
      map: texturePlate,
      blending: AdditiveBlending,
      depthWrite: false
    })
  )

  lightMesh.geometry.computeBoundingSphere()
  plateMesh.geometry.computeBoundingSphere()
  lightMesh.name = 'light_obj'
  plateMesh.name = 'plate_obj'

  textureLight.encoding = sRGBEncoding
  textureLight.needsUpdate = true
  texturePlate.encoding = sRGBEncoding
  texturePlate.needsUpdate = true

  if (hasComponent(entity, AvatarPendingComponent)) removeComponent(entity, AvatarPendingComponent)
  addComponent(entity, AvatarPendingComponent, {
    light: lightMesh,
    plate: plateMesh
  })
  if (hasComponent(entity, AvatarEffectComponent)) removeComponent(entity, AvatarEffectComponent)
  addComponent(entity, AvatarEffectComponent, {
    opacityMultiplier: 0,
    originMaterials: originalMatList
  })
}

export function getDefaultSkeleton(): SkinnedMesh {
  const bones: Bone[] = []
  bonesData2.forEach((data) => {
    const bone = new Bone()
    bone.name = data.name
    bone.position.fromArray(data.position)
    bone.quaternion.fromArray(data.quaternion)
    bone.scale.fromArray(data.scale)
    bones.push(bone)
  })

  bonesData2.forEach((data, index) => {
    if (data.parentIndex !== null) {
      bones[data.parentIndex].add(bones[index])
    }
  })

  const group = new Group()
  const skinnedMesh = new SkinnedMesh()
  const skeleton = new Skeleton(bones)
  skinnedMesh.bind(skeleton)
  group.add(skinnedMesh)
  group.add(bones[0]) // we assume that root bone is the first one

  return skinnedMesh
}

/**
 * Adds opacity setting to a material based on single bone
 *
 * @param material
 * @param boneIndex
 */
export const addBoneOpacityParamsToMaterial = (material, boneIndex = -1) => {
  material.transparent = true
  material.onBeforeCompile = (shader, renderer) => {
    shader.uniforms.boneIndexToFade = { value: boneIndex }
    shader.uniforms.boneWeightThreshold = { value: 0.9 }
    shader.uniforms.boneOpacity = { value: 1.0 }

    // Vertex Uniforms
    const vertexUniforms = `uniform float boneIndexToFade;
      uniform float boneWeightThreshold;
      varying float vSelectedBone;`

    shader.vertexShader = insertBeforeString(shader.vertexShader, 'varying vec3 vViewPosition;', vertexUniforms)

    shader.vertexShader = insertAfterString(
      shader.vertexShader,
      '#include <skinning_vertex>',
      `
      vSelectedBone = 0.0;

      if((skinIndex.x == boneIndexToFade && skinWeight.x >= boneWeightThreshold) || 
      (skinIndex.y == boneIndexToFade && skinWeight.y >= boneWeightThreshold) ||
      (skinIndex.z == boneIndexToFade && skinWeight.z >= boneWeightThreshold) ||
      (skinIndex.w == boneIndexToFade && skinWeight.w >= boneWeightThreshold)){
          vSelectedBone = 1.0;
      }
      `
    )

    // Fragment Uniforms
    const fragUniforms = `varying float vSelectedBone;
      uniform float boneOpacity;
      `

    shader.fragmentShader = insertBeforeString(shader.fragmentShader, 'uniform vec3 diffuse;', fragUniforms)

    shader.fragmentShader = insertAfterString(
      shader.fragmentShader,
      'vec4 diffuseColor = vec4( diffuse, opacity );',
      `if(vSelectedBone > 0.0){
          diffuseColor.a = opacity * boneOpacity;
      }
      `
    )

    material.userData.shader = shader
  }
}

export const setAvatarHeadOpacity = (entity: Entity, opacity: number): void => {
  const object3DComponent = getComponent(entity, Object3DComponent)
  object3DComponent?.value.traverse((obj) => {
    if (!(obj as SkinnedMesh).isSkinnedMesh) return
    const material = (obj as SkinnedMesh).material as Material
    if (!material.userData.shader) return
    const shader = material.userData.shader
    shader.uniforms.boneOpacity.value = opacity
  })
}

export const getAvatarBoneWorldPosition = (entity: Entity, boneName: string, position: Vector3): boolean => {
  const rig = getComponent(entity, IKRigComponent)
  const bone = rig.boneStructure[boneName]
  if (!bone) return false
  bone.updateWorldMatrix(true, false)
  const el = bone.matrixWorld.elements
  position.set(el[12], el[13], el[14])
  return true
}<|MERGE_RESOLUTION|>--- conflicted
+++ resolved
@@ -131,19 +131,11 @@
     AnimationRenderer.mountCurrentState(entity)
   }
   // advance animation for a frame to eliminate potential t-pose
-<<<<<<< HEAD
-  animationComponent.mixer.update(world.delta)
-
-  const eyeTarget = retargeted.LeftEye ?? retargeted.Head ?? retargeted.Neck
-  root.updateMatrixWorld(true)
-  avatar.avatarHeight = eyeTarget.getWorldPosition(vec3).y - root.getWorldPosition(vec3).y
-=======
   animationComponent.mixer.update(1 / 60)
 }
 
 export const setupAvatarMaterials = (root) => {
   const materialList: Array<MaterialMap> = []
->>>>>>> 5b1527d6
 
   root.traverse((object) => {
     if (object.isBone) object.visible = false
