--- conflicted
+++ resolved
@@ -24,11 +24,7 @@
 */
 
 import { VRM, VRM1Meta, VRMHumanBone, VRMHumanoid } from '@pixiv/three-vrm'
-<<<<<<< HEAD
-import { AnimationClip, AnimationMixer, Scene, Vector3 } from 'three'
-=======
-import { AnimationClip, AnimationMixer, Box3, Vector3 } from 'three'
->>>>>>> f38b6d8b
+import { AnimationClip, AnimationMixer, Box3, Scene, Vector3 } from 'three'
 
 import { getMutableState, getState } from '@etherealengine/hyperflux'
 
