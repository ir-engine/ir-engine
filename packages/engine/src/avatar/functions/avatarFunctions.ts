--- conflicted
+++ resolved
@@ -23,11 +23,7 @@
 Ethereal Engine. All Rights Reserved.
 */
 
-<<<<<<< HEAD
-import { VRM, VRMHumanBone } from '@pixiv/three-vrm'
-=======
 import { VRM, VRMHumanBone, VRMHumanBones } from '@pixiv/three-vrm'
->>>>>>> 10d7e3ef
 import { clone, cloneDeep } from 'lodash'
 import { AnimationClip, AnimationMixer, Bone, Box3, Group, Object3D, Skeleton, SkinnedMesh, Vector3 } from 'three'
 
@@ -57,16 +53,12 @@
 // import { retargetSkeleton, syncModelSkeletons } from '../animation/retargetSkeleton'
 import config from '@etherealengine/common/src/config'
 import { GLTF } from '../../assets/loaders/gltf/GLTFLoader'
-<<<<<<< HEAD
-import avatarBoneMatching, { BoneNames, findSkinnedMeshes } from '../AvatarBoneMatching'
-=======
 import avatarBoneMatching, {
   BoneNames,
   findSkinnedMeshes,
   getAllBones,
   recursiveHipsLookup
 } from '../AvatarBoneMatching'
->>>>>>> 10d7e3ef
 import { defaultBonesData } from '../DefaultSkeletonBones'
 import { DissolveEffect } from '../DissolveEffect'
 import { getRootSpeed } from '../animation/AvatarAnimationGraph'
@@ -85,12 +77,7 @@
 
 export const locomotionPack = 'locomotion'
 
-<<<<<<< HEAD
-export const loadAvatarModelAsset = async (avatarURL: string) => {
-  const model = await AssetLoader.loadAsync(avatarURL)
-=======
 export const parseAvatarModelAsset = (model: any) => {
->>>>>>> 10d7e3ef
   const scene = model.scene || model // FBX files does not have 'scene' property
   if (!scene) return
 
@@ -99,8 +86,6 @@
   if (!vrm.userData) vrm.userData = { flipped: vrm.meta.metaVersion == '1' ? false : true } as any
 
   return vrm as VRM
-<<<<<<< HEAD
-=======
 }
 
 export const loadAvatarModelAsset = async (avatarURL: string) => {
@@ -112,7 +97,6 @@
   // }
   const model = await AssetLoader.loadAsync(avatarURL)
   return parseAvatarModelAsset(model)
->>>>>>> 10d7e3ef
 }
 
 export const loadAvatarForUser = async (
@@ -178,56 +162,6 @@
   const animations = await getAnimations()
   const manager = getState(AnimationState)
   const avatar = getComponent(entity, AvatarComponent)
-<<<<<<< HEAD
-
-  for (let i = 0; i < animations!.length; i++) {
-    animations[i] = retargetMixamoAnimation(
-      animations[i],
-      manager.loadedAnimations[locomotionPack]?.scene!,
-      rigComponent.vrm,
-      'glb'
-    )
-    console.log(animations[i])
-  }
-
-  setComponent(entity, AnimationComponent, {
-    animations: clone(animations),
-    mixer: new AnimationMixer(rigComponent.bindRig.hips.node.parent!)
-  })
-}
-
-export const getAnimations = async () => {
-  const manager = getMutableState(AnimationState)
-  if (!manager.loadedAnimations[locomotionPack].value) {
-    //load both ik target animations and fk animations, then return the ones we'll be using based on the animation state
-    const asset = (await AssetLoader.loadAsync(
-      `${config.client.fileServer}/projects/default-project/assets/animations/${locomotionPack}.glb`
-    )) as GLTF
-
-    if (asset && asset.animations && asset.animations[4] && asset.animations[6]) {
-      const movement = getState(AvatarMovementSettingsState)
-      movement.runSpeed = getRootSpeed(asset.animations[4]) * 0.01
-      movement.walkSpeed = getRootSpeed(asset.animations[6]) * 0.01
-    }
-
-    manager.loadedAnimations[locomotionPack].set(asset)
-  }
-
-  return cloneDeep(manager.loadedAnimations[locomotionPack].value?.animations) ?? [new AnimationClip()]
-}
-
-export const rigAvatarModel = (entity: Entity) => (model: VRM) => {
-  const avatarAnimationComponent = getComponent(entity, AvatarAnimationComponent)
-  removeComponent(entity, AvatarRigComponent)
-
-  const rig = model.humanoid?.normalizedHumanBones
-
-  const skinnedMeshes = findSkinnedMeshes(model.scene)
-
-  setComponent(entity, AvatarRigComponent, {
-    rig,
-    bindRig: cloneDeep(rig),
-=======
 
   for (let i = 0; i < animations!.length; i++) {
     animations[i] = retargetMixamoAnimation(
@@ -279,7 +213,6 @@
     rig,
     localRig: cloneDeep(rig), //cloneDeep(sourceRig),
     targetBones,
->>>>>>> 10d7e3ef
     skinnedMeshes,
     vrm: model
   })
