--- conflicted
+++ resolved
@@ -81,12 +81,7 @@
     }
   }
 
-<<<<<<< HEAD
   setComponent(entity, AvatarPendingComponent, true)
-=======
-  if (hasComponent(entity, AvatarPendingComponent)) removeComponent(entity, AvatarPendingComponent)
-  addComponent(entity, AvatarPendingComponent, true)
->>>>>>> 7a71d83d
   const parent = await loadAvatarModelAsset(avatarURL)
   if (hasComponent(entity, AvatarPendingComponent)) removeComponent(entity, AvatarPendingComponent)
 
