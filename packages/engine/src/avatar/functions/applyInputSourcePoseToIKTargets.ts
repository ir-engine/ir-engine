--- conflicted
+++ resolved
@@ -1,25 +1,13 @@
-import { Bone, Euler, Matrix4, Quaternion, Vector3 } from 'three'
+import { Bone, Matrix4, Quaternion, Vector3 } from 'three'
 
 import { Engine } from '../../ecs/classes/Engine'
-<<<<<<< HEAD
 import { Entity } from '../../ecs/classes/Entity'
 import { getComponent, hasComponent, removeComponent, setComponent } from '../../ecs/functions/ComponentFunctions'
-import {
-  XRHand,
-  XRJointBones,
-  XRJointParentMap,
-  XRLeftHandComponent,
-  XRRightHandComponent
-} from '../../xr/XRComponents'
+import { TransformComponent } from '../../transform/components/TransformComponent'
+import { XRHand, XRJointBones, XRLeftHandComponent, XRRightHandComponent } from '../../xr/XRComponents'
 import { getCameraMode, ReferenceSpace } from '../../xr/XRState'
 import { BoneStructure } from '../AvatarBoneMatching'
 import { AvatarRigComponent } from '../components/AvatarAnimationComponent'
-=======
-import { getComponent, hasComponent } from '../../ecs/functions/ComponentFunctions'
-import { TransformComponent } from '../../transform/components/TransformComponent'
-import { XRHand } from '../../xr/XRComponents'
-import { getCameraMode, ReferenceSpace, XRState } from '../../xr/XRState'
->>>>>>> ce4917b0
 import {
   AvatarHeadIKComponent,
   AvatarIKTargetsComponent,
