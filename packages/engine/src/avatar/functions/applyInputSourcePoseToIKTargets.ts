/*
CPAL-1.0 License

The contents of this file are subject to the Common Public Attribution License
Version 1.0. (the "License"); you may not use this file except in compliance
with the License. You may obtain a copy of the License at
https://github.com/EtherealEngine/etherealengine/blob/dev/LICENSE.
The License is based on the Mozilla Public License Version 1.1, but Sections 14
and 15 have been added to cover use of software over a computer network and 
provide for limited attribution for the Original Developer. In addition, 
Exhibit A has been modified to be consistent with Exhibit B.

Software distributed under the License is distributed on an "AS IS" basis,
WITHOUT WARRANTY OF ANY KIND, either express or implied. See the License for the
specific language governing rights and limitations under the License.

The Original Code is Ethereal Engine.

The Original Developer is the Initial Developer. The Initial Developer of the
Original Code is the Ethereal Engine team.

All portions of the code written by the Ethereal Engine team are Copyright © 2021-2023 
Ethereal Engine. All Rights Reserved.
*/

import { Bone, Euler, Matrix4, Quaternion, Vector3 } from 'three'

import { EntityUUID } from '@etherealengine/common/src/interfaces/EntityUUID'
import { getState } from '@etherealengine/hyperflux'

import { Engine } from '../../ecs/classes/Engine'
import { Entity } from '../../ecs/classes/Entity'
import { getComponent, hasComponent, removeComponent, setComponent } from '../../ecs/functions/ComponentFunctions'
import { InputSourceComponent } from '../../input/components/InputSourceComponent'
import { UUIDComponent } from '../../scene/components/UUIDComponent'
import { TransformComponent } from '../../transform/components/TransformComponent'
import { XRHand, XRLeftHandComponent, XRRightHandComponent } from '../../xr/XRComponents'
import { ReferenceSpace, XRState, getCameraMode } from '../../xr/XRState'
import { BoneStructure } from '../AvatarBoneMatching'
import { xrTargetHeadSuffix, xrTargetLeftHandSuffix, xrTargetRightHandSuffix } from '../components/AvatarIKComponents'

// rotate +90 around rig finger's X axis
// rotate +90 around rig finger's Z axis
const webxrJointRotation = new Matrix4().makeRotationFromQuaternion(
  new Quaternion()
    .setFromAxisAngle(new Vector3(1, 0, 0), Math.PI / 2)
    .multiply(new Quaternion().setFromAxisAngle(new Vector3(0, 1, 0), Math.PI / 2))
)

/**
 * Returns the bone name for a given XRHandJoint
 * - Gracefully degrades to fewer bones if the rig doesn't have them
 *
 * @param joint
 * @param rig
 */
export const getBoneNameFromXRHand = (side: XRHandedness, joint: XRHandJoint, rig: BoneStructure): Bone | undefined => {
  const handedness = side.slice(0, 1).toUpperCase() + side.slice(1)

  if (joint.includes('wrist')) return rig[`${handedness}Hand`]

  if (joint.includes('thumb')) {
    const thumbCount = [
      rig[`${handedness}HandThumb1`],
      rig[`${handedness}HandThumb2`],
      rig[`${handedness}HandThumb3`],
      rig[`${handedness}HandThumb4`]
    ].filter((bone) => bone).length

    if (!thumbCount) return
    if (thumbCount === 1) return rig[`${handedness}HandThumb1`]
    if (thumbCount === 2)
      return joint === 'thumb-tip' || joint === 'thumb-phalanx-distal'
        ? rig[`${handedness}HandThumb2`]
        : rig[`${handedness}HandThumb1`]

    switch (joint) {
      case 'thumb-metacarpal':
        return rig[`${handedness}HandThumb${thumbCount - 3}`]
      case 'thumb-phalanx-proximal':
        return rig[`${handedness}HandThumb${thumbCount - 2}`]
      case 'thumb-phalanx-distal':
        return rig[`${handedness}HandThumb${thumbCount - 1}`]
      case 'thumb-tip':
        return rig[`${handedness}HandThumb${thumbCount}`]
    }
  }

  if (joint.includes('index')) {
    const indexFingerCount = [
      rig[`${handedness}HandIndex1`],
      rig[`${handedness}HandIndex2`],
      rig[`${handedness}HandIndex3`],
      rig[`${handedness}HandIndex4`],
      rig[`${handedness}HandIndex5`]
    ].filter((bone) => bone).length

    if (!indexFingerCount) return
    if (indexFingerCount === 1) return rig[`${handedness}HandIndex1`]
    if (indexFingerCount === 2)
      return joint === 'index-finger-tip' || joint === 'index-finger-phalanx-distal'
        ? rig[`${handedness}HandIndex2`]
        : rig[`${handedness}HandIndex1`]

    switch (joint) {
      case 'index-finger-metacarpal':
        return rig[`${handedness}HandIndex${indexFingerCount - 4}`]
      case 'index-finger-phalanx-proximal':
        return rig[`${handedness}HandIndex${indexFingerCount - 3}`]
      case 'index-finger-phalanx-intermediate':
        return rig[`${handedness}HandIndex${indexFingerCount - 2}`]
      case 'index-finger-phalanx-distal':
        return rig[`${handedness}HandIndex${indexFingerCount - 1}`]
      case 'index-finger-tip':
        return rig[`${handedness}HandIndex${indexFingerCount}`]
    }
  }

  if (joint.includes('middle')) {
    const middleFingerCount = [
      rig[`${handedness}HandMiddle1`],
      rig[`${handedness}HandMiddle2`],
      rig[`${handedness}HandMiddle3`],
      rig[`${handedness}HandMiddle4`],
      rig[`${handedness}HandMiddle5`]
    ].filter((bone) => bone).length

    if (!middleFingerCount) return
    if (middleFingerCount === 1) return rig[`${handedness}HandMiddle1`]
    if (middleFingerCount === 2)
      return joint === 'middle-finger-tip' || joint === 'middle-finger-phalanx-distal'
        ? rig[`${handedness}HandMiddle2`]
        : rig[`${handedness}HandMiddle1`]

    switch (joint) {
      case 'middle-finger-metacarpal':
        return rig[`${handedness}HandMiddle${middleFingerCount - 4}`]
      case 'middle-finger-phalanx-proximal':
        return rig[`${handedness}HandMiddle${middleFingerCount - 3}`]
      case 'middle-finger-phalanx-intermediate':
        return rig[`${handedness}HandMiddle${middleFingerCount - 2}`]
      case 'middle-finger-phalanx-distal':
        return rig[`${handedness}HandMiddle${middleFingerCount - 1}`]
      case 'middle-finger-tip':
        return rig[`${handedness}HandMiddle${middleFingerCount}`]
    }
  }

  if (joint.includes('ring')) {
    const ringFingerCount = [
      rig[`${handedness}HandRing1`],
      rig[`${handedness}HandRing2`],
      rig[`${handedness}HandRing3`],
      rig[`${handedness}HandRing4`],
      rig[`${handedness}HandRing5`]
    ].filter((bone) => bone).length

    if (!ringFingerCount) return
    if (ringFingerCount === 1) return rig[`${handedness}HandRing1`]
    if (ringFingerCount === 2)
      return joint === 'ring-finger-tip' || joint === 'ring-finger-phalanx-distal'
        ? rig[`${handedness}HandRing2`]
        : rig[`${handedness}HandRing1`]

    switch (joint) {
      case 'ring-finger-metacarpal':
        return rig[`${handedness}HandRing${ringFingerCount - 4}`]
      case 'ring-finger-phalanx-proximal':
        return rig[`${handedness}HandRing${ringFingerCount - 3}`]
      case 'ring-finger-phalanx-intermediate':
        return rig[`${handedness}HandRing${ringFingerCount - 2}`]
      case 'ring-finger-phalanx-distal':
        return rig[`${handedness}HandRing${ringFingerCount - 1}`]
      case 'ring-finger-tip':
        return rig[`${handedness}HandRing${ringFingerCount}`]
    }
  }

  if (joint.includes('pinky')) {
    const pinkyFingerCount = [
      rig[`${handedness}HandPinky1`],
      rig[`${handedness}HandPinky2`],
      rig[`${handedness}HandPinky3`],
      rig[`${handedness}HandPinky4`],
      rig[`${handedness}HandPinky5`]
    ].filter((bone) => bone).length

    if (!pinkyFingerCount) return
    if (pinkyFingerCount === 1) return rig[`${handedness}HandPinky1`]
    if (pinkyFingerCount === 2)
      return joint === 'pinky-finger-tip' || joint === 'pinky-finger-phalanx-distal'
        ? rig[`${handedness}HandPinky2`]
        : rig[`${handedness}HandPinky1`]

    switch (joint) {
      case 'pinky-finger-metacarpal':
        return rig[`${handedness}HandPinky${pinkyFingerCount - 4}`]
      case 'pinky-finger-phalanx-proximal':
        return rig[`${handedness}HandPinky${pinkyFingerCount - 3}`]
      case 'pinky-finger-phalanx-intermediate':
        return rig[`${handedness}HandPinky${pinkyFingerCount - 2}`]
      case 'pinky-finger-phalanx-distal':
        return rig[`${handedness}HandPinky${pinkyFingerCount - 1}`]
      case 'pinky-finger-tip':
        return rig[`${handedness}HandPinky${pinkyFingerCount}`]
    }
  }
}

// const emptyVec = new Vector3()
// const mat4 = new Matrix4()

// const matrixWorld = new Matrix4()
// const matrix = new Matrix4()

// const thumbOffsetRadians = -Math.PI / 2
// const offsetMatrix = new Matrix4()

const applyHandPose = (inputSource: XRInputSource, entity: Entity) => {
<<<<<<< HEAD
=======
  const rig = getComponent(entity, AvatarRigComponent)

>>>>>>> c948169c
  /*  const hand = inputSource.hand as any as XRHand
  const rig = getComponent(entity, AvatarRigComponent)
  const referenceSpace = ReferenceSpace.origin!
  const xrFrame = Engine.instance.xrFrame!
  const poses1 = new Float32Array(16 * 25)

  xrFrame.fillPoses!(hand.values(), referenceSpace, poses1)

  for (let i = 0; i < XRJointBones.length; i++) {
    const joint = XRJointBones[i]

    if (joint === 'wrist') continue
    const bone = getBoneNameFromXRHand(inputSource.handedness, joint, rig.rig)
    if (bone) {
      matrixWorld.fromArray(poses1, i * 16)

      matrix.multiplyMatrices(mat4.copy(bone.parent!.matrixWorld).invert(), matrixWorld)

      offsetMatrix.identity()
      //Needs branching code to account for joint offsets / misalignment in the current avatar rig
      if (joint.startsWith('thumb-')) {
        offsetMatrix.makeRotationY(thumbOffsetRadians)
        matrix.multiply(offsetMatrix)
      } else {
        offsetMatrix.makeRotationX(thumbOffsetRadians)
        matrix.multiply(offsetMatrix)
      }

      matrix.decompose(emptyVec, bone.quaternion, emptyVec)
    }
  }
*/
}

const handOffsetRadians = Math.PI / 2.5
const rightHandOffset = new Quaternion().setFromEuler(new Euler(0, Math.PI / 2, 0))
const leftHandOffset = new Quaternion().setFromEuler(new Euler(0, -Math.PI / 2, 0))

//set offsets so hands align with controllers. Multiplying two quaternions because gimbal lock in euler angles prevents setting the offset in one quaternion
const leftControllerOffset = new Quaternion()
  .setFromEuler(new Euler(0, -Math.PI / 2, 0))
  .multiply(new Quaternion().setFromEuler(new Euler(Math.PI / 4, 0, 0)))
const rightControllerOffset = new Quaternion()
  .setFromEuler(new Euler(0, Math.PI / 2, 0))
  .multiply(new Quaternion().setFromEuler(new Euler(Math.PI / 4, 0, 0)))

export const applyInputSourcePoseToIKTargets = () => {
  const { localClientEntity } = Engine.instance

  const xrFrame = Engine.instance.xrFrame!

  const inAttachedControlMode = getCameraMode() === 'attached'

  const referenceSpace = ReferenceSpace.origin

  /** Update controller pose input sources from WebXR into the ECS */
  if (xrFrame && referenceSpace) {
    const headUUID = (Engine.instance.userId + xrTargetHeadSuffix) as EntityUUID
    const leftHandUUID = (Engine.instance.userId + xrTargetLeftHandSuffix) as EntityUUID
    const rightHandUUID = (Engine.instance.userId + xrTargetRightHandSuffix) as EntityUUID

    const ikTargetHead = UUIDComponent.entitiesByUUID[headUUID]
    const ikTargetLeftHand = UUIDComponent.entitiesByUUID[leftHandUUID]
    const ikTargetRightHand = UUIDComponent.entitiesByUUID[rightHandUUID]

    /** Head */
    if (inAttachedControlMode && ikTargetHead) {
      const cameraTransform = getComponent(Engine.instance.cameraEntity, TransformComponent)
      const ikTransform = getComponent(ikTargetHead, TransformComponent)
      ikTransform.position.copy(cameraTransform.position)
      ikTransform.rotation.copy(cameraTransform.rotation)
    }

    const nonCapturedInputSourceEntities = InputSourceComponent.nonCapturedInputSourceQuery()

    for (const inputSourceEntity of nonCapturedInputSourceEntities) {
      const inputSourceComponent = getComponent(inputSourceEntity, InputSourceComponent)
      const handedness = inputSourceComponent.source.handedness
      if (handedness === 'none') continue

      const entity = handedness === 'right' ? ikTargetRightHand : ikTargetLeftHand
      const XRHandComponent = handedness === 'right' ? XRRightHandComponent : XRLeftHandComponent
      const player = getComponent(Engine.instance.localClientEntity, TransformComponent)
      if (entity) {
        const ikTransform = getComponent(entity, TransformComponent)
        const hand = inputSourceComponent.source.hand as XRHand | undefined
        /** detect hand joint pose support */
        if (hand && xrFrame.fillPoses && xrFrame.getJointPose) {
          if (!hasComponent(localClientEntity, XRHandComponent)) {
            setComponent(localClientEntity, XRHandComponent, { hand })
          }
          const wrist = hand.get('wrist')
          if (wrist) {
            const jointPose = xrFrame.getJointPose(wrist, referenceSpace)
            if (jointPose) {
              ikTransform.position
                .copy(jointPose.transform.position as unknown as Vector3)
                .sub(player.position)
                .multiplyScalar(1 / getState(XRState).sceneScale)
                .add(player.position)
              ikTransform.rotation.copy(jointPose.transform.orientation as unknown as Quaternion)
              ikTransform.rotation.multiply(handedness === 'right' ? rightHandOffset : leftHandOffset)
            }
          }
          applyHandPose(inputSourceComponent.source, localClientEntity)
        } else {
          if (hasComponent(localClientEntity, XRHandComponent)) removeComponent(localClientEntity, XRHandComponent)
          if (inputSourceComponent.source.gripSpace) {
            const pose = Engine.instance.xrFrame!.getPose(inputSourceComponent.source.gripSpace, referenceSpace)
            if (pose) {
              ikTransform.position
                .copy(pose.transform.position as any as Vector3)
                .sub(player.position)
                .multiplyScalar(1 / getState(XRState).sceneScale)
                .add(player.position)
              ikTransform.rotation
                .copy(pose.transform.orientation as any as Quaternion)
                .multiply(handedness === 'right' ? rightControllerOffset : leftControllerOffset)
            }
          } else {
            const pose = Engine.instance.xrFrame!.getPose(inputSourceComponent.source.targetRaySpace, referenceSpace)
            if (pose) {
              ikTransform.position.copy(pose.transform.position as any as Vector3)
              ikTransform.rotation
                .copy(pose.transform.orientation as any as Quaternion)
                .multiply(handedness === 'right' ? rightControllerOffset : leftControllerOffset)
            }
          }
        }
      }
    }
  }
}<|MERGE_RESOLUTION|>--- conflicted
+++ resolved
@@ -39,6 +39,8 @@
 import { BoneStructure } from '../AvatarBoneMatching'
 import { xrTargetHeadSuffix, xrTargetLeftHandSuffix, xrTargetRightHandSuffix } from '../components/AvatarIKComponents'
 
+import { AvatarRigComponent } from '@etherealengine/engine/src/avatar/components/AvatarAnimationComponent'
+
 // rotate +90 around rig finger's X axis
 // rotate +90 around rig finger's Z axis
 const webxrJointRotation = new Matrix4().makeRotationFromQuaternion(
@@ -217,11 +219,8 @@
 // const offsetMatrix = new Matrix4()
 
 const applyHandPose = (inputSource: XRInputSource, entity: Entity) => {
-<<<<<<< HEAD
-=======
   const rig = getComponent(entity, AvatarRigComponent)
 
->>>>>>> c948169c
   /*  const hand = inputSource.hand as any as XRHand
   const rig = getComponent(entity, AvatarRigComponent)
   const referenceSpace = ReferenceSpace.origin!
