--- conflicted
+++ resolved
@@ -191,18 +191,11 @@
 const emptyVec = new Vector3()
 const mat4 = new Matrix4()
 
-<<<<<<< HEAD
 const matrixWorld = new Matrix4()
 const matrix = new Matrix4()
 
 const thumbOffsetRadians = -Math.PI / 2
 
-=======
-const offsetMatrix = new Matrix4()
-const matrixWorld = new Matrix4()
-const matrix = new Matrix4()
-
->>>>>>> 7a146ce1
 const applyHandPose = (inputSource: XRInputSource, entity: Entity) => {
   const hand = inputSource.hand as any as XRHand
   const rig = getComponent(entity, AvatarRigComponent)
@@ -212,11 +205,6 @@
 
   xrFrame.fillPoses!(hand.values(), referenceSpace, poses1)
   xrFrame.getPose(inputSource.targetRaySpace, referenceSpace)
-<<<<<<< HEAD
-=======
-
-  // xrFrame.fillJointRadii!(hand.values(), radii1)
->>>>>>> 7a146ce1
 
   const rightHandPos = new Vector3()
   rig.rig.RightHand.getWorldPosition(rightHandPos)
@@ -231,7 +219,6 @@
 
       matrix.multiplyMatrices(mat4.copy(bone.parent!.matrixWorld).invert(), matrixWorld)
 
-<<<<<<< HEAD
       const offsetMatrix = new Matrix4()
       //Needs branching code to account for joint offsets / misalignment in the current avatar rig
       if (joint.startsWith('thumb-')) {
@@ -239,19 +226,6 @@
         matrix.multiply(offsetMatrix)
       } else {
         offsetMatrix.makeRotationX(thumbOffsetRadians)
-=======
-      //Needs branching code to account for joint offsets / misalignment in the current avatar rig
-      if (
-        joint != 'thumb-metacarpal' &&
-        joint != 'thumb-phalanx-distal' &&
-        joint != 'thumb-phalanx-proximal' &&
-        joint != 'thumb-tip'
-      ) {
-        offsetMatrix.makeRotationX(-Math.PI / 2)
-        matrix.multiply(offsetMatrix)
-      } else {
-        offsetMatrix.makeRotationY(-Math.PI / 2)
->>>>>>> 7a146ce1
         matrix.multiply(offsetMatrix)
       }
 
@@ -308,13 +282,7 @@
             if (jointPose) {
               ik.target.position.copy(jointPose.transform.position as unknown as Vector3)
               ik.target.quaternion.copy(jointPose.transform.orientation as unknown as Quaternion)
-<<<<<<< HEAD
               ik.target.quaternion.multiply(handedness == 'right' ? rightHandOffset : leftHandOffset)
-=======
-              ik.target.quaternion.multiply(
-                new Quaternion().setFromEuler(new Euler(0, 0, handedness == 'right' ? Math.PI / 2.5 : -Math.PI / 2.5))
-              )
->>>>>>> 7a146ce1
             }
           }
           applyHandPose(inputSource, localClientEntity)
