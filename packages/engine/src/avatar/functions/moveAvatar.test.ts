/*
CPAL-1.0 License

The contents of this file are subject to the Common Public Attribution License
Version 1.0. (the "License"); you may not use this file except in compliance
with the License. You may obtain a copy of the License at
https://github.com/EtherealEngine/etherealengine/blob/dev/LICENSE.
The License is based on the Mozilla Public License Version 1.1, but Sections 14
and 15 have been added to cover use of software over a computer network and 
provide for limited attribution for the Original Developer. In addition, 
Exhibit A has been modified to be consistent with Exhibit B.

Software distributed under the License is distributed on an "AS IS" basis,
WITHOUT WARRANTY OF ANY KIND, either express or implied. See the License for the
specific language governing rights and limitations under the License.

The Original Code is Ethereal Engine.

The Original Developer is the Initial Developer. The Initial Developer of the
Original Code is the Ethereal Engine team.

All portions of the code written by the Ethereal Engine team are Copyright © 2021-2023 
Ethereal Engine. All Rights Reserved.
*/

import { strictEqual } from 'assert'
import { Quaternion, Vector3 } from 'three'

import { EntityUUID } from '@etherealengine/common/src/interfaces/EntityUUID'
<<<<<<< HEAD
import { UserID } from '@etherealengine/engine/src/schemas/user/user.schema'
import { applyIncomingActions, dispatchAction, getMutableState, getState } from '@etherealengine/hyperflux'
=======
import { UserID } from '@etherealengine/common/src/schema.type.module'
import {
  applyIncomingActions,
  dispatchAction,
  getMutableState,
  getState,
  receiveActions
} from '@etherealengine/hyperflux'
>>>>>>> 752ab561

import { loadEmptyScene } from '../../../tests/util/loadEmptyScene'
import { destroyEngine, Engine } from '../../ecs/classes/Engine'
import { EngineState } from '../../ecs/classes/EngineState'
import { getComponent } from '../../ecs/functions/ComponentFunctions'
import { createEngine } from '../../initializeEngine'
import { NetworkObjectComponent } from '../../networking/components/NetworkObjectComponent'
import { Physics } from '../../physics/classes/Physics'
import { RigidBodyComponent } from '../../physics/components/RigidBodyComponent'
import { PhysicsState } from '../../physics/state/PhysicsState'
import { AvatarControllerComponent } from '../components/AvatarControllerComponent'
import { AvatarNetworkAction } from '../state/AvatarNetworkActions'
import { applyGamepadInput } from './moveAvatar'
import { spawnAvatarReceptor } from './spawnAvatarReceptor'

describe('moveAvatar function tests', () => {
  beforeEach(async () => {
    createEngine()
    await Physics.load()
    Engine.instance.store.defaultDispatchDelay = () => 0
    getMutableState(PhysicsState).physicsWorld.set(Physics.createWorld())
    Engine.instance.userID = 'userId' as UserID
    loadEmptyScene()
  })

  afterEach(() => {
    return destroyEngine()
  })

  it('should apply world.fixedDelta @ 60 tick to avatar movement, consistent with physics simulation', () => {
    const engineState = getMutableState(EngineState)
    engineState.simulationTimestep.set(1000 / 60)

    dispatchAction(
      AvatarNetworkAction.spawn({
        $from: Engine.instance.userID,
        position: new Vector3(),
        rotation: new Quaternion(),
        entityUUID: Engine.instance.userID as string as EntityUUID
      })
    )

    applyIncomingActions()

    spawnAvatarReceptor(Engine.instance.userID as string as EntityUUID)
    const entity = NetworkObjectComponent.getUserAvatarEntity(Engine.instance.userID)

    const velocity = getComponent(entity, RigidBodyComponent).linearVelocity
    const avatar = getComponent(entity, AvatarControllerComponent)

    avatar.gamepadWorldMovement.setZ(-1)

    // velocity starts at 0
    strictEqual(velocity.x, 0)
    strictEqual(velocity.z, 0)

    /* run */
    applyGamepadInput(entity)

    /* assert */
  })

  it('should apply world.fixedDelta @ 120 tick to avatar movement, consistent with physics simulation', () => {
    const engineState = getMutableState(EngineState)
    engineState.simulationTimestep.set(1000 / 60)

    dispatchAction(
      AvatarNetworkAction.spawn({
        $from: Engine.instance.userID,
        position: new Vector3(),
        rotation: new Quaternion(),
        entityUUID: Engine.instance.userID as string as EntityUUID
      })
    )

    applyIncomingActions()

    spawnAvatarReceptor(Engine.instance.userID as string as EntityUUID)
    const entity = NetworkObjectComponent.getUserAvatarEntity(Engine.instance.userID)

    const velocity = getComponent(entity, RigidBodyComponent).linearVelocity

    // velocity starts at 0
    strictEqual(velocity.x, 0)
    strictEqual(velocity.z, 0)

    /* run */
    applyGamepadInput(entity)

    /* assert */
  })

  it('should take world.physics.timeScale into account when moving avatars, consistent with physics simulation', () => {
    Engine.instance.userID = 'user' as UserID

    const engineState = getMutableState(EngineState)
    engineState.simulationTimestep.set(1000 / 60)

    /* mock */
    getState(PhysicsState).physicsWorld.timestep = 1 / 2

    dispatchAction(
      AvatarNetworkAction.spawn({
        $from: Engine.instance.userID,
        position: new Vector3(),
        rotation: new Quaternion(),
        entityUUID: Engine.instance.userID as string as EntityUUID
      })
    )

    applyIncomingActions()

    spawnAvatarReceptor(Engine.instance.userID as string as EntityUUID)
    const entity = NetworkObjectComponent.getUserAvatarEntity(Engine.instance.userID)

    const velocity = getComponent(entity, RigidBodyComponent).linearVelocity

    // velocity starts at 0
    strictEqual(velocity.x, 0)
    strictEqual(velocity.z, 0)

    /* run */
    applyGamepadInput(entity)

    /* assert */
  })

  it('should not allow velocity to breach a full unit through multiple frames', () => {
    Engine.instance.userID = 'user' as UserID

    const engineState = getMutableState(EngineState)
    engineState.simulationTimestep.set(1000 / 60)

    dispatchAction(
      AvatarNetworkAction.spawn({
        $from: Engine.instance.userID,
        position: new Vector3(),
        rotation: new Quaternion(),
        entityUUID: Engine.instance.userID as string as EntityUUID
      })
    )

    applyIncomingActions()

    spawnAvatarReceptor(Engine.instance.userID as string as EntityUUID)
    const entity = NetworkObjectComponent.getUserAvatarEntity(Engine.instance.userID)

    const velocity = getComponent(entity, RigidBodyComponent).linearVelocity

    // velocity starts at 0
    strictEqual(velocity.x, 0)
    strictEqual(velocity.z, 0)

    /* run */
    applyGamepadInput(entity)
    const physicsWorld = getState(PhysicsState).physicsWorld
    physicsWorld.step()
    applyGamepadInput(entity)
    physicsWorld.step()
    applyGamepadInput(entity)
    physicsWorld.step()
    applyGamepadInput(entity)
    physicsWorld.step()
    applyGamepadInput(entity)
    physicsWorld.step()
    applyGamepadInput(entity)

    /* assert */
  })
})<|MERGE_RESOLUTION|>--- conflicted
+++ resolved
@@ -27,20 +27,9 @@
 import { Quaternion, Vector3 } from 'three'
 
 import { EntityUUID } from '@etherealengine/common/src/interfaces/EntityUUID'
-<<<<<<< HEAD
-import { UserID } from '@etherealengine/engine/src/schemas/user/user.schema'
 import { applyIncomingActions, dispatchAction, getMutableState, getState } from '@etherealengine/hyperflux'
-=======
+
 import { UserID } from '@etherealengine/common/src/schema.type.module'
-import {
-  applyIncomingActions,
-  dispatchAction,
-  getMutableState,
-  getState,
-  receiveActions
-} from '@etherealengine/hyperflux'
->>>>>>> 752ab561
-
 import { loadEmptyScene } from '../../../tests/util/loadEmptyScene'
 import { destroyEngine, Engine } from '../../ecs/classes/Engine'
 import { EngineState } from '../../ecs/classes/EngineState'
