import assert, { strictEqual } from 'assert'
import { Quaternion, Vector3 } from 'three'
import { TestNetwork } from '../../../tests/networking/TestNetwork'
import { Engine } from '../../ecs/classes/Engine'
import { createWorld } from '../../ecs/classes/World'
import { addComponent, getComponent, hasComponent } from '../../ecs/functions/ComponentFunctions'
import { createEntity } from '../../ecs/functions/EntityFunctions'
import { Network } from '../../networking/classes/Network'
import { NetworkObjectComponent } from '../../networking/components/NetworkObjectComponent'
import { CollisionComponent } from '../../physics/components/CollisionComponent'
import { RaycastComponent } from '../../physics/components/RaycastComponent'
import { VelocityComponent } from '../../physics/components/VelocityComponent'
import { NameComponent } from '../../scene/components/NameComponent'
import { Object3DComponent } from '../../scene/components/Object3DComponent'
import { TransformComponent } from '../../transform/components/TransformComponent'
import { AvatarAnimationComponent } from '../components/AvatarAnimationComponent'
import { AvatarComponent } from '../components/AvatarComponent'
import { SpawnPoseComponent } from '../components/SpawnPoseComponent'
import { createAvatar } from './createAvatar'
import { NetworkId } from '@xrengine/common/src/interfaces/NetworkId'
import { AvatarControllerComponent } from '../components/AvatarControllerComponent'
import { InteractorComponent } from '../../interaction/components/InteractorComponent'

describe('createAvatar', () => {
  let world

  beforeEach(async () => {
    /* hoist */
    Network.instance = new TestNetwork()
    world = createWorld()
    Engine.currentWorld = world
    await Engine.currentWorld.physics.createScene({ verbose: true })
  })

  afterEach(() => {
    Engine.currentWorld = null!
    delete (globalThis as any).PhysX
  })

  it('check the create avatar function', () => {
    Engine.userId = world.hostId
    Engine.hasJoinedWorld = true

    // mock entity to apply incoming unreliable updates to
    const entity = createEntity()

    const networkObject = addComponent(entity, NetworkObjectComponent, {
      // remote owner
      ownerId: Engine.userId,
      networkId: 0 as NetworkId,
      prefab: '',
      parameters: {}
    })
<<<<<<< HEAD
    
    it('check the create avatar function', () => {
        Engine.userId = world.hostId
        Engine.hasJoinedWorld = true
        
        // mock entity to apply incoming unreliable updates to
        const entity = createEntity()
        
        const networkObject = addComponent(entity, NetworkObjectComponent, {
          // remote owner
          ownerId: Engine.userId,
          ownerIndex: 0,
          networkId: 0 as NetworkId,
          prefab: '',
          parameters: {},
        })
=======
>>>>>>> e6ebc130

    const prevPhysicsBodies = Engine.currentWorld.physics.bodies.size
    const prevPhysicsColliders = Engine.currentWorld.physics.controllers.size

<<<<<<< HEAD
        createAvatar({
          prefab: 'avatar',
          parameters: { position: new Vector3(-0.48624888685311896, 0, -0.12087574159728942), rotation: new Quaternion() },
          type: 'network.SPAWN_OBJECT',
          networkId: networkObject.networkId,
          ownerIndex: 0,
          $from: Engine.userId,
          $to: 'all',
          $tick: Engine.currentWorld.fixedTick,
          $cache: true
        })
        
        assert(hasComponent(entity, TransformComponent))
        assert(hasComponent(entity, VelocityComponent))
        assert(hasComponent(entity, AvatarComponent))
        assert(hasComponent(entity, NameComponent))
        assert(hasComponent(entity, AvatarAnimationComponent))
        assert(hasComponent(entity, Object3DComponent))
        assert(hasComponent(entity, RaycastComponent))
        assert(hasComponent(entity, CollisionComponent))
        assert(hasComponent(entity, SpawnPoseComponent))
        assert(hasComponent(entity, AvatarControllerComponent))
        assert(hasComponent(entity, InteractorComponent))
        strictEqual(Engine.currentWorld.physics.bodies.size, prevPhysicsBodies + 2)
        strictEqual(Engine.currentWorld.physics.controllers.size, prevPhysicsColliders + 1)
        strictEqual(getComponent(entity, NameComponent).name, Engine.userId)
=======
    createAvatar({
      prefab: 'avatar',
      parameters: { position: new Vector3(-0.48624888685311896, 0, -0.12087574159728942), rotation: new Quaternion() },
      type: 'network.SPAWN_OBJECT',
      networkId: networkObject.networkId,
      $from: Engine.userId,
      $to: 'all',
      $tick: Engine.currentWorld.fixedTick,
      $cache: true
>>>>>>> e6ebc130
    })

    assert(hasComponent(entity, TransformComponent))
    assert(hasComponent(entity, VelocityComponent))
    assert(hasComponent(entity, AvatarComponent))
    assert(hasComponent(entity, NameComponent))
    assert(hasComponent(entity, AvatarAnimationComponent))
    assert(hasComponent(entity, Object3DComponent))
    assert(hasComponent(entity, RaycastComponent))
    assert(hasComponent(entity, CollisionComponent))
    assert(hasComponent(entity, SpawnPoseComponent))
    assert(hasComponent(entity, AvatarControllerComponent))
    assert(hasComponent(entity, InteractorComponent))
    strictEqual(Engine.currentWorld.physics.bodies.size, prevPhysicsBodies + 2)
    strictEqual(Engine.currentWorld.physics.controllers.size, prevPhysicsColliders + 1)
    strictEqual(getComponent(entity, NameComponent).name, Engine.userId)
  })
})<|MERGE_RESOLUTION|>--- conflicted
+++ resolved
@@ -47,71 +47,25 @@
     const networkObject = addComponent(entity, NetworkObjectComponent, {
       // remote owner
       ownerId: Engine.userId,
+      ownerIndex: 0,
       networkId: 0 as NetworkId,
       prefab: '',
       parameters: {}
     })
-<<<<<<< HEAD
-    
-    it('check the create avatar function', () => {
-        Engine.userId = world.hostId
-        Engine.hasJoinedWorld = true
-        
-        // mock entity to apply incoming unreliable updates to
-        const entity = createEntity()
-        
-        const networkObject = addComponent(entity, NetworkObjectComponent, {
-          // remote owner
-          ownerId: Engine.userId,
-          ownerIndex: 0,
-          networkId: 0 as NetworkId,
-          prefab: '',
-          parameters: {},
-        })
-=======
->>>>>>> e6ebc130
 
     const prevPhysicsBodies = Engine.currentWorld.physics.bodies.size
     const prevPhysicsColliders = Engine.currentWorld.physics.controllers.size
 
-<<<<<<< HEAD
-        createAvatar({
-          prefab: 'avatar',
-          parameters: { position: new Vector3(-0.48624888685311896, 0, -0.12087574159728942), rotation: new Quaternion() },
-          type: 'network.SPAWN_OBJECT',
-          networkId: networkObject.networkId,
-          ownerIndex: 0,
-          $from: Engine.userId,
-          $to: 'all',
-          $tick: Engine.currentWorld.fixedTick,
-          $cache: true
-        })
-        
-        assert(hasComponent(entity, TransformComponent))
-        assert(hasComponent(entity, VelocityComponent))
-        assert(hasComponent(entity, AvatarComponent))
-        assert(hasComponent(entity, NameComponent))
-        assert(hasComponent(entity, AvatarAnimationComponent))
-        assert(hasComponent(entity, Object3DComponent))
-        assert(hasComponent(entity, RaycastComponent))
-        assert(hasComponent(entity, CollisionComponent))
-        assert(hasComponent(entity, SpawnPoseComponent))
-        assert(hasComponent(entity, AvatarControllerComponent))
-        assert(hasComponent(entity, InteractorComponent))
-        strictEqual(Engine.currentWorld.physics.bodies.size, prevPhysicsBodies + 2)
-        strictEqual(Engine.currentWorld.physics.controllers.size, prevPhysicsColliders + 1)
-        strictEqual(getComponent(entity, NameComponent).name, Engine.userId)
-=======
     createAvatar({
       prefab: 'avatar',
       parameters: { position: new Vector3(-0.48624888685311896, 0, -0.12087574159728942), rotation: new Quaternion() },
       type: 'network.SPAWN_OBJECT',
       networkId: networkObject.networkId,
+      ownerIndex: 0,
       $from: Engine.userId,
       $to: 'all',
       $tick: Engine.currentWorld.fixedTick,
       $cache: true
->>>>>>> e6ebc130
     })
 
     assert(hasComponent(entity, TransformComponent))
