<<<<<<< HEAD
import { FollowCameraComponent } from '../camera/components/FollowCameraComponent'
import { CameraMode } from '../camera/types/CameraMode'
import { addComponent, getComponent } from '../ecs/functions/ComponentFunctions'
import { LocalInputTagComponent } from '../input/components/LocalInputTagComponent'
import { ShadowComponent } from '../scene/components/ShadowComponent'
import { createAvatar } from './functions/createAvatar'
import { AudioTagComponent } from '../audio/components/AudioTagComponent'
import { System } from '../ecs/classes/System'
import { World } from '../ecs/classes/World'
import { Engine } from '../ecs/classes/Engine'
import { NetworkWorldAction } from '../networking/functions/NetworkWorldAction'
import matches from 'ts-matches'
import { Raycaster } from 'three'
import { VisibleComponent } from '../scene/components/VisibleComponent'
=======
import matches from 'ts-matches'
import { AudioTagComponent } from '../audio/components/AudioTagComponent'
import { FollowCameraComponent, FollowCameraDefaultValues } from '../camera/components/FollowCameraComponent'
import { Engine } from '../ecs/classes/Engine'
import { System } from '../ecs/classes/System'
import { World } from '../ecs/classes/World'
import { addComponent } from '../ecs/functions/ComponentFunctions'
import { LocalInputTagComponent } from '../input/components/LocalInputTagComponent'
import { NetworkWorldAction } from '../networking/functions/NetworkWorldAction'
import { PersistTagComponent } from '../scene/components/PersistTagComponent'
import { ShadowComponent } from '../scene/components/ShadowComponent'
import { createAvatar } from './functions/createAvatar'
>>>>>>> f2148f0a

export default async function ClientAvatarSpawnSystem(world: World): Promise<System> {
  world.receptors.push((action) => {
    matches(action).when(NetworkWorldAction.spawnAvatar.matches, (spawnAction) => {
      const entity = createAvatar(spawnAction)

      addComponent(entity, AudioTagComponent, {})
      // addComponent(entity, InterpolationComponent, {})
      addComponent(entity, ShadowComponent, { receiveShadow: true, castShadow: true })

      if (spawnAction.userId === Engine.userId) {
        addComponent(entity, LocalInputTagComponent, {})
<<<<<<< HEAD
        addComponent(entity, FollowCameraComponent, {
          mode: CameraMode.ThirdPerson,
          distance: 5,
          zoomLevel: 5,
          zoomVelocity: { value: 0 },
          minDistance: 2,
          maxDistance: 7,
          theta: Math.PI,
          phi: 0,
          shoulderSide: true,
          locked: true,
          raycaster: new Raycaster()
        })

        const entityMetadata = getComponent(entity, VisibleComponent)
        entityMetadata.persist = true
=======
        addComponent(entity, FollowCameraComponent, FollowCameraDefaultValues)
        addComponent(entity, PersistTagComponent, {})
>>>>>>> f2148f0a
      }
    })
  })

  return () => {}
}<|MERGE_RESOLUTION|>--- conflicted
+++ resolved
@@ -1,6 +1,3 @@
-<<<<<<< HEAD
-import { FollowCameraComponent } from '../camera/components/FollowCameraComponent'
-import { CameraMode } from '../camera/types/CameraMode'
 import { addComponent, getComponent } from '../ecs/functions/ComponentFunctions'
 import { LocalInputTagComponent } from '../input/components/LocalInputTagComponent'
 import { ShadowComponent } from '../scene/components/ShadowComponent'
@@ -11,22 +8,8 @@
 import { Engine } from '../ecs/classes/Engine'
 import { NetworkWorldAction } from '../networking/functions/NetworkWorldAction'
 import matches from 'ts-matches'
-import { Raycaster } from 'three'
 import { VisibleComponent } from '../scene/components/VisibleComponent'
-=======
-import matches from 'ts-matches'
-import { AudioTagComponent } from '../audio/components/AudioTagComponent'
 import { FollowCameraComponent, FollowCameraDefaultValues } from '../camera/components/FollowCameraComponent'
-import { Engine } from '../ecs/classes/Engine'
-import { System } from '../ecs/classes/System'
-import { World } from '../ecs/classes/World'
-import { addComponent } from '../ecs/functions/ComponentFunctions'
-import { LocalInputTagComponent } from '../input/components/LocalInputTagComponent'
-import { NetworkWorldAction } from '../networking/functions/NetworkWorldAction'
-import { PersistTagComponent } from '../scene/components/PersistTagComponent'
-import { ShadowComponent } from '../scene/components/ShadowComponent'
-import { createAvatar } from './functions/createAvatar'
->>>>>>> f2148f0a
 
 export default async function ClientAvatarSpawnSystem(world: World): Promise<System> {
   world.receptors.push((action) => {
@@ -39,27 +22,10 @@
 
       if (spawnAction.userId === Engine.userId) {
         addComponent(entity, LocalInputTagComponent, {})
-<<<<<<< HEAD
-        addComponent(entity, FollowCameraComponent, {
-          mode: CameraMode.ThirdPerson,
-          distance: 5,
-          zoomLevel: 5,
-          zoomVelocity: { value: 0 },
-          minDistance: 2,
-          maxDistance: 7,
-          theta: Math.PI,
-          phi: 0,
-          shoulderSide: true,
-          locked: true,
-          raycaster: new Raycaster()
-        })
+        addComponent(entity, FollowCameraComponent, FollowCameraDefaultValues)
 
         const entityMetadata = getComponent(entity, VisibleComponent)
         entityMetadata.persist = true
-=======
-        addComponent(entity, FollowCameraComponent, FollowCameraDefaultValues)
-        addComponent(entity, PersistTagComponent, {})
->>>>>>> f2148f0a
       }
     })
   })
