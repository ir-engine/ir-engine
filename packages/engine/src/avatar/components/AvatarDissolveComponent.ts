--- conflicted
+++ resolved
@@ -106,23 +106,6 @@
       vPosition = position.y;
     `
 
-<<<<<<< HEAD
-    const fragmentColorShader = `
-      #include <opaque_fragment>
-      float offset = vPosition - time;
-      if(offset > (-0.01 - rand(time) * 0.3)){
-      gl_FragColor = vec4(color.r, color.g, color.b, 1.0);
-      gl_FragColor.r = 0.0;
-      gl_FragColor.g = 1.0;
-      gl_FragColor.b = 0.0;
-      }
-      if(offset > 0.0){
-      discard;
-      }
-    `
-
-=======
->>>>>>> 6ad6a6f2
     let textureShader = `gl_FragColor = textureColor;`
     if (hasTexture && (material as any).map.isVideoTexture) {
       textureShader = `gl_FragColor = sRGBToLinear(textureColor);`
@@ -164,14 +147,7 @@
     vertexShader = vertexShader.replace('#include <clipping_planes_pars_vertex>', vertexHeaderShader)
     vertexShader = vertexShader.replace('#include <fog_vertex>', vertexUVShader)
     fragmentShader = fragmentShader.replace('#include <clipping_planes_pars_fragment>', fragmentHeaderShader)
-<<<<<<< HEAD
-    fragmentShader = fragmentShader.replace(
-      '#include <opaque_fragment>',
-      hasTexture ? fragmentTextureShader : fragmentColorShader
-    )
-=======
-    fragmentShader = fragmentShader.replace('#include <output_fragment>', fragmentTextureShader)
->>>>>>> 6ad6a6f2
+    fragmentShader = fragmentShader.replace('#include <opaque_fragment>', fragmentTextureShader)
 
     if (isShaderMaterial) {
       material.vertexShader = vertexShader
