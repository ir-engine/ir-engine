--- conflicted
+++ resolved
@@ -116,15 +116,6 @@
             (plugin: PluginObjectType) => plugin.id === 'transparency-dithering'
           )
           if (plugin !== undefined && plugin !== -1) material.plugins!.splice(plugin, 1)
-<<<<<<< HEAD
-          injectDitheringLogic(material, ditheringDistance, ditheringExponent, center, useWorldSpace)
-          if (!material.shader) return
-          if (material.shader.uniforms.useWorldSpace) material.shader.uniforms.useWorldSpace.value = useWorldSpace
-          if (material.shader.uniforms.ditheringDistance)
-            material.shader.uniforms.ditheringDistance.value = ditheringDistance
-          if (material.shader.uniforms.ditheringExponent)
-            material.shader.uniforms.ditheringExponent.value = ditheringExponent
-=======
           injectDitheringLogic(
             material,
             ditheringWorldExponent,
@@ -137,6 +128,7 @@
             useLocalCenter,
             overrideFaceCulling
           )
+          if (!material.shader) return
           if (material.shader.uniforms.useWorldCenter) material.shader.uniforms.useWorldCenter.value = useWorldCenter
           if (material.shader.uniforms.useLocalCenter) material.shader.uniforms.useLocalCenter.value = useLocalCenter
           if (material.shader.uniforms.ditheringWorldDistance)
@@ -147,7 +139,6 @@
             material.shader.uniforms.ditheringLocalDistance.value = ditheringLocalDistance
           if (material.shader.uniforms.ditheringLocalExponent)
             material.shader.uniforms.ditheringLocalExponent.value = ditheringLocalExponent
->>>>>>> 44688a8d
         }
       })
     }, [
