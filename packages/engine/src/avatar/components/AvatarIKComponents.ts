/*
CPAL-1.0 License

The contents of this file are subject to the Common Public Attribution License
Version 1.0. (the "License"); you may not use this file except in compliance
with the License. You may obtain a copy of the License at
https://github.com/EtherealEngine/etherealengine/blob/dev/LICENSE.
The License is based on the Mozilla Public License Version 1.1, but Sections 14
and 15 have been added to cover use of software over a computer network and 
provide for limited attribution for the Original Developer. In addition, 
Exhibit A has been modified to be consistent with Exhibit B.

Software distributed under the License is distributed on an "AS IS" basis,
WITHOUT WARRANTY OF ANY KIND, either express or implied. See the License for the
specific language governing rights and limitations under the License.

The Original Code is Ethereal Engine.

The Original Developer is the Initial Developer. The Initial Developer of the
Original Code is the Ethereal Engine team.

All portions of the code written by the Ethereal Engine team are Copyright © 2021-2023 
Ethereal Engine. All Rights Reserved.
*/

import { useEffect } from 'react'
import { AxesHelper, Quaternion, Vector3 } from 'three'

import {
  defineComponent,
  getComponent,
  getOptionalComponent,
  setComponent
} from '@etherealengine/ecs/src/ComponentFunctions'
import { Entity } from '@etherealengine/ecs/src/Entity'
import { useEntityContext } from '@etherealengine/ecs/src/EntityFunctions'
import { getMutableState, useHookstate } from '@etherealengine/hyperflux'
import { NetworkObjectComponent } from '@etherealengine/network'
import { NameComponent } from '@etherealengine/spatial/src/common/NameComponent'
import { RendererState } from '@etherealengine/spatial/src/renderer/RendererState'
import { addObjectToGroup, removeObjectFromGroup } from '@etherealengine/spatial/src/renderer/components/GroupComponent'
import { setObjectLayers } from '@etherealengine/spatial/src/renderer/components/ObjectLayerComponent'
import { VisibleComponent } from '@etherealengine/spatial/src/renderer/components/VisibleComponent'
import { ObjectLayers } from '@etherealengine/spatial/src/renderer/constants/ObjectLayers'
import { TransformComponent } from '@etherealengine/spatial/src/transform/components/TransformComponent'
import { Types } from 'bitecs'
import { AvatarRigComponent } from './AvatarAnimationComponent'

export const AvatarHeadDecapComponent = defineComponent({
<<<<<<< HEAD
  name: 'AvatarHeadDecapComponent',

  reactor: function () {
    const entity = useEntityContext()

    const headDecap = useComponent(entity, AvatarHeadDecapComponent)
    const rig = useComponent(entity, AvatarRigComponent)
    const model = useComponent(entity, ModelComponent)

    useEffect(() => {
      if (!rig.rawRig.value?.head?.node || !headDecap?.value) return

      rig.rawRig.value.head.node.scale.setScalar(EPSILON)

      const cameraComponent = getComponent(Engine.instance.cameraEntity, FollowCameraComponent)
      cameraComponent.offset.setZ(eyeOffset)

      return () => {
        rig.rawRig.value.head.node.scale.setScalar(1)
        cameraComponent.offset.setZ(0)
      }
    }, [headDecap, model.asset])

    return null
  }
=======
  name: 'AvatarHeadDecapComponent'
>>>>>>> a87fa08f
})

export type AvatarIKTargetsType = {
  head: boolean
  leftHand: boolean
  rightHand: boolean
}

export const AvatarIKTargetComponent = defineComponent({
  name: 'AvatarIKTargetComponent',
  schema: { blendWeight: Types.f64 },

  reactor: function () {
    const entity = useEntityContext()
    const debugEnabled = useHookstate(getMutableState(RendererState).avatarDebug)

    useEffect(() => {
      if (!debugEnabled.value) return
      const helper = new AxesHelper(0.5)
      addObjectToGroup(entity, helper)
      setObjectLayers(helper, ObjectLayers.AvatarHelper)
      setComponent(entity, VisibleComponent)
      return () => {
        removeObjectFromGroup(entity, helper)
      }
    }, [debugEnabled])

    return null
  }
})

/**
 * Gets the hand position in world space
 * @param entity the player entity
 * @param hand which hand to get
 * @returns {Vector3}
 */

const vec3 = new Vector3()
const quat = new Quaternion()

type HandTargetReturn = { position: Vector3; rotation: Quaternion } | null
export const getHandTarget = (entity: Entity, hand: XRHandedness): HandTargetReturn => {
  const networkComponent = getComponent(entity, NetworkObjectComponent)

  const targetEntity = NameComponent.entitiesByName[networkComponent.ownerId + '_' + hand]?.[0] // todo, how should be choose which one to use?
  if (targetEntity && AvatarIKTargetComponent.blendWeight[targetEntity] > 0)
    return getComponent(targetEntity, TransformComponent)

  const rig = getOptionalComponent(entity, AvatarRigComponent)
  if (!rig?.rawRig) return getComponent(entity, TransformComponent)

  switch (hand) {
    case 'left':
      return {
        position: rig.rawRig.leftHand.node.getWorldPosition(vec3),
        rotation: rig.rawRig.leftHand.node.getWorldQuaternion(quat)
      }
    case 'right':
      return {
        position: rig.rawRig.rightHand.node.getWorldPosition(vec3),
        rotation: rig.rawRig.rightHand.node.getWorldQuaternion(quat)
      }
    default:
    case 'none':
      return {
        position: rig.rawRig.head.node.getWorldPosition(vec3),
        rotation: rig.rawRig.head.node.getWorldQuaternion(quat)
      }
  }
}<|MERGE_RESOLUTION|>--- conflicted
+++ resolved
@@ -47,35 +47,7 @@
 import { AvatarRigComponent } from './AvatarAnimationComponent'
 
 export const AvatarHeadDecapComponent = defineComponent({
-<<<<<<< HEAD
-  name: 'AvatarHeadDecapComponent',
-
-  reactor: function () {
-    const entity = useEntityContext()
-
-    const headDecap = useComponent(entity, AvatarHeadDecapComponent)
-    const rig = useComponent(entity, AvatarRigComponent)
-    const model = useComponent(entity, ModelComponent)
-
-    useEffect(() => {
-      if (!rig.rawRig.value?.head?.node || !headDecap?.value) return
-
-      rig.rawRig.value.head.node.scale.setScalar(EPSILON)
-
-      const cameraComponent = getComponent(Engine.instance.cameraEntity, FollowCameraComponent)
-      cameraComponent.offset.setZ(eyeOffset)
-
-      return () => {
-        rig.rawRig.value.head.node.scale.setScalar(1)
-        cameraComponent.offset.setZ(0)
-      }
-    }, [headDecap, model.asset])
-
-    return null
-  }
-=======
   name: 'AvatarHeadDecapComponent'
->>>>>>> a87fa08f
 })
 
 export type AvatarIKTargetsType = {
