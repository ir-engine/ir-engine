import { useEffect } from 'react'
import { Bone, Object3D, Vector3 } from 'three'

<<<<<<< HEAD
import { isClient } from '../../common/functions/isClient'
import { proxifyQuaternion, proxifyVector3 } from '../../common/proxies/createThreejsProxy'
=======
import { NO_PROXY } from '@xrengine/hyperflux'

>>>>>>> 0b089839
import { Entity } from '../../ecs/classes/Entity'
import {
  createMappedComponent,
  defineComponent,
  getComponent,
  hasComponent,
  useOptionalComponent
} from '../../ecs/functions/ComponentFunctions'
import { QuaternionSchema, Vector3Schema } from '../../transform/components/TransformComponent'
import { AvatarRigComponent } from './AvatarAnimationComponent'

const EPSILON = 1e-6

export const AvatarHeadDecapComponent = defineComponent({
  name: 'AvatarHeadDecapComponent',

  reactor: function ({ root }) {
    const entity = root.entity

    const headDecap = useOptionalComponent(entity, AvatarHeadDecapComponent)
    const rig = useOptionalComponent(entity, AvatarRigComponent)

    useEffect(() => {
      if (rig?.value) {
        if (headDecap?.value) {
          rig.value.rig.Head?.scale.setScalar(EPSILON)
        } else {
          rig.value.rig.Head?.scale.setScalar(1)
        }
      }
    }, [headDecap, rig])

    return null
  }
})

export type AvatarHeadIKComponentType = {
  target: Object3D
  /**
   * Clamp the angle between bone forward vector and camera forward in radians
   * Use 0 to disable
   */
  rotationClamp: number
}

const PoseSchema = {
  position: Vector3Schema,
  quaternion: QuaternionSchema
}

const XRHeadIKSchema = {
  target: PoseSchema
}

export const AvatarHeadIKComponent = createMappedComponent<AvatarHeadIKComponentType, typeof XRHeadIKSchema>(
  'AvatarHeadIKComponent',
  XRHeadIKSchema
)

/**
 * Avatar Hands IK Solver Component.
 */
export type AvatarHandsIKComponentType = {
  target: Object3D
  hint: Object3D
  targetOffset: Object3D
  targetPosWeight: number
  targetRotWeight: number
  hintWeight: number
}

const HandIKSchema = {
  target: PoseSchema
}

const _vec = new Vector3()

export const AvatarLeftArmIKComponent = defineComponent({
  name: 'AvatarLeftArmIKComponent',

  schema: HandIKSchema,

  onInit(entity, world) {
    const leftHint = new Object3D()
    leftHint.name = `ik-left-hint-${entity}`
    const leftOffset = new Object3D()
    leftOffset.name = `ik-left-offset-${entity}`

    const rig = getComponent(entity, AvatarRigComponent)

    leftOffset.rotation.set(-Math.PI * 0.5, Math.PI, 0)

    if (isClient) {
      rig.rig.LeftShoulder.getWorldPosition(leftHint.position)
      rig.rig.LeftArm.getWorldPosition(_vec)
      _vec.subVectors(_vec, leftHint.position).normalize()
      leftHint.position.add(_vec)
      rig.rig.LeftShoulder.attach(leftHint)
      leftHint.updateMatrixWorld(true)
    }

    const target = new Object3D()
    target.name = `ik-right-target-${entity}`

    proxifyVector3(AvatarLeftArmIKComponent.target.position, entity, target.position)
    proxifyQuaternion(AvatarLeftArmIKComponent.target.quaternion, entity, target.quaternion)

    return {
      target,
      hint: leftHint,
      targetOffset: leftOffset,
      targetPosWeight: 1,
      targetRotWeight: 1,
      hintWeight: 1
    }
  },

  onRemove(entity, world) {
    const leftHand = getComponent(entity, AvatarLeftArmIKComponent)
    leftHand?.hint?.removeFromParent()
  }
})

export const AvatarRightArmIKComponent = defineComponent({
  name: 'AvatarLeftArmIKComponent',
  schema: HandIKSchema,
  onInit(entity, world) {
    const rightHint = new Object3D()
    rightHint.name = `ik-right-hint-${entity}`
    const rightOffset = new Object3D()
    rightOffset.name = `ik-right-offset-${entity}`

    const rig = getComponent(entity, AvatarRigComponent)

    rightOffset.rotation.set(-Math.PI * 0.5, 0, 0)
    rightOffset.updateMatrix()
    rightOffset.updateMatrixWorld(true)

    if (isClient) {
      rig.rig.RightShoulder.getWorldPosition(rightHint.position)
      rig.rig.RightArm.getWorldPosition(_vec)
      _vec.subVectors(_vec, rightHint.position).normalize()
      rightHint.position.add(_vec)
      rig.rig.RightShoulder.attach(rightHint)
      rightHint.updateMatrixWorld(true)
    }

    const target = new Object3D()
    target.name = `ik-right-target-${entity}`

    proxifyVector3(AvatarRightArmIKComponent.target.position, entity, target.position)
    proxifyQuaternion(AvatarRightArmIKComponent.target.quaternion, entity, target.quaternion)

    return {
      target,
      hint: rightHint,
      targetOffset: rightOffset,
      targetPosWeight: 1,
      targetRotWeight: 1,
      hintWeight: 1
    }
  },

  onRemove(entity, world) {
    const rightHand = getComponent(entity, AvatarRightArmIKComponent)
    rightHand?.hint?.removeFromParent()
  }
})

export type AvatarIKTargetsType = {
  head: boolean
  leftHand: boolean
  rightHand: boolean
}

export const AvatarIKTargetsComponent = createMappedComponent<AvatarIKTargetsType>('AvatarIKTargetsComponent')

/**
 * Gets the hand position in world space
 * @param entity the player entity
 * @param hand which hand to get
 * @returns {Vector3}
 */
export const getHandTarget = (entity: Entity, hand: XRHandedness): Object3D | null => {
  switch (hand) {
    case 'left':
      if (hasComponent(entity, AvatarLeftArmIKComponent))
        return getComponent(entity, AvatarLeftArmIKComponent).target as Object3D
      if (hasComponent(entity, AvatarRigComponent)) return getComponent(entity, AvatarRigComponent).rig.LeftHand as Bone
      break
    case 'right':
      if (hasComponent(entity, AvatarRightArmIKComponent))
        return getComponent(entity, AvatarRightArmIKComponent).target as Object3D
      if (hasComponent(entity, AvatarRigComponent))
        return getComponent(entity, AvatarRigComponent).rig.RightHand as Bone
      break
    case 'none':
      if (hasComponent(entity, AvatarHeadIKComponent))
        return getComponent(entity, AvatarHeadIKComponent).target as Object3D
      if (hasComponent(entity, AvatarRigComponent)) return getComponent(entity, AvatarRigComponent).rig.Head as Bone
      break
  }
  return null
}<|MERGE_RESOLUTION|>--- conflicted
+++ resolved
@@ -1,13 +1,8 @@
 import { useEffect } from 'react'
 import { Bone, Object3D, Vector3 } from 'three'
 
-<<<<<<< HEAD
 import { isClient } from '../../common/functions/isClient'
 import { proxifyQuaternion, proxifyVector3 } from '../../common/proxies/createThreejsProxy'
-=======
-import { NO_PROXY } from '@xrengine/hyperflux'
-
->>>>>>> 0b089839
 import { Entity } from '../../ecs/classes/Entity'
 import {
   createMappedComponent,
