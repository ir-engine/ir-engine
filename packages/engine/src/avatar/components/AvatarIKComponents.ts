/*
CPAL-1.0 License

The contents of this file are subject to the Common Public Attribution License
Version 1.0. (the "License"); you may not use this file except in compliance
with the License. You may obtain a copy of the License at
https://github.com/EtherealEngine/etherealengine/blob/dev/LICENSE.
The License is based on the Mozilla Public License Version 1.1, but Sections 14
and 15 have been added to cover use of software over a computer network and 
provide for limited attribution for the Original Developer. In addition, 
Exhibit A has been modified to be consistent with Exhibit B.

Software distributed under the License is distributed on an "AS IS" basis,
WITHOUT WARRANTY OF ANY KIND, either express or implied. See the License for the
specific language governing rights and limitations under the License.

The Original Code is Ethereal Engine.

The Original Developer is the Initial Developer. The Initial Developer of the
Original Code is the Ethereal Engine team.

All portions of the code written by the Ethereal Engine team are Copyright © 2021-2023 
Ethereal Engine. All Rights Reserved.
*/

import { useEffect } from 'react'
import { Quaternion, Vector3 } from 'three'

import matches from 'ts-matches'
import { Entity } from '../../ecs/classes/Entity'
import { defineComponent, getComponent, useOptionalComponent } from '../../ecs/functions/ComponentFunctions'
import { useEntityContext } from '../../ecs/functions/EntityFunctions'
import { NetworkObjectComponent } from '../../networking/components/NetworkObjectComponent'
import { NameComponent } from '../../scene/components/NameComponent'
import { TransformComponent } from '../../transform/components/TransformComponent'
import { AvatarRigComponent } from './AvatarAnimationComponent'

const EPSILON = 1e-6

export const AvatarHeadDecapComponent = defineComponent({
  name: 'AvatarHeadDecapComponent',

  reactor: function () {
    const entity = useEntityContext()

    const headDecap = useOptionalComponent(entity, AvatarHeadDecapComponent)
    const rig = useOptionalComponent(entity, AvatarRigComponent)

    useEffect(() => {
      if (rig?.value) {
        if (headDecap?.value) rig.value.vrm.humanoid.rawHumanBones.head.node.scale.setScalar(EPSILON)
        return () => {
          rig.value.vrm.humanoid.rawHumanBones.head.node.scale.setScalar(1)
        }
      }
    }, [headDecap, rig])

    return null
  }
})

export type AvatarIKTargetsType = {
  head: boolean
  leftHand: boolean
  rightHand: boolean
}

export const AvatarIKTargetComponent = defineComponent({
  name: 'AvatarIKTargetComponent',

  onInit(entity) {
<<<<<<< HEAD
    return {}
  },

  onSet(entity, component, json) {}
=======
    return { blendWeight: 0 }
  },

  onSet(entity, component, json) {
    if (json && matches.number.test(json?.blendWeight)) component.blendWeight.set(json.blendWeight)
  }
>>>>>>> 10d7e3ef
})

/**
 * Gets the hand position in world space
 * @param entity the player entity
 * @param hand which hand to get
 * @returns {Vector3}
 */

const vec3 = new Vector3()
const quat = new Quaternion()

type HandTargetReturn = { position: Vector3; rotation: Quaternion } | null
export const getHandTarget = (entity: Entity, hand: XRHandedness): HandTargetReturn => {
  const networkComponent = getComponent(entity, NetworkObjectComponent)
  const targetEntity = NameComponent.entitiesByName[networkComponent.ownerId + '_' + hand]?.[0] // todo, how should be choose which one to use?
  if (targetEntity) return getComponent(targetEntity, TransformComponent)

  const rig = getComponent(entity, AvatarRigComponent)
  if (!rig) return getComponent(entity, TransformComponent)

  switch (hand) {
    case 'left':
      return {
        position: rig.rig.leftHand.node.getWorldPosition(vec3),
        rotation: rig.rig.leftHand.node.getWorldQuaternion(quat)
      }
    case 'right':
      return {
        position: rig.rig.rightHand.node.getWorldPosition(vec3),
        rotation: rig.rig.rightHand.node.getWorldQuaternion(quat)
      }
    default:
    case 'none':
      return {
        position: rig.rig.head.node.getWorldPosition(vec3),
        rotation: rig.rig.head.node.getWorldQuaternion(quat)
      }
  }
}<|MERGE_RESOLUTION|>--- conflicted
+++ resolved
@@ -69,19 +69,12 @@
   name: 'AvatarIKTargetComponent',
 
   onInit(entity) {
-<<<<<<< HEAD
-    return {}
-  },
-
-  onSet(entity, component, json) {}
-=======
     return { blendWeight: 0 }
   },
 
   onSet(entity, component, json) {
     if (json && matches.number.test(json?.blendWeight)) component.blendWeight.set(json.blendWeight)
   }
->>>>>>> 10d7e3ef
 })
 
 /**
