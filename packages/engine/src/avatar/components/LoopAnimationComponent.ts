--- conflicted
+++ resolved
@@ -225,11 +225,7 @@
       for (let i = 0; i < animations.length; i++) retargetAnimationClip(animations[i], gltf.scene)
       lastAnimationPack.set(loopAnimationComponent.animationPack.get(NO_PROXY))
       animComponent.animations.set(animations)
-<<<<<<< HEAD
-    }, [gltf, animComponent, loopAnimationComponent.animationPack, modelComponent?.asset])
-=======
-    }, [gltf, animComponent])
->>>>>>> 6df1116c
+    }, [gltf, animComponent, modelComponent?.asset])
 
     return null
   }
