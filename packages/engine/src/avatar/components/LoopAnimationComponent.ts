/*
CPAL-1.0 License

The contents of this file are subject to the Common Public Attribution License
Version 1.0. (the "License"); you may not use this file except in compliance
with the License. You may obtain a copy of the License at
https://github.com/ir-engine/ir-engine/blob/dev/LICENSE.
The License is based on the Mozilla Public License Version 1.1, but Sections 14
and 15 have been added to cover use of software over a computer network and 
provide for limited attribution for the Original Developer. In addition, 
Exhibit A has been modified to be consistent with Exhibit B.

Software distributed under the License is distributed on an "AS IS" basis,
WITHOUT WARRANTY OF ANY KIND, either express or implied. See the License for the
specific language governing rights and limitations under the License.

The Original Code is Infinite Reality Engine.

The Original Developer is the Initial Developer. The Initial Developer of the
Original Code is the Infinite Reality Engine team.

All portions of the code written by the Infinite Reality Engine team are Copyright © 2021-2023 
Infinite Reality Engine. All Rights Reserved.
*/

import { VRM } from '@pixiv/three-vrm'
import { useEffect } from 'react'
import {
  AnimationAction,
  AnimationActionLoopStyles,
  AnimationBlendMode,
  AnimationClip,
  LoopRepeat,
  NormalAnimationBlendMode
} from 'three'

<<<<<<< HEAD
import { isClient } from '@ir-engine/common/src/utils/getEnvironment'
=======
>>>>>>> b99a7f40
import {
  defineComponent,
  getComponent,
  hasComponent,
  useComponent,
  useOptionalComponent
} from '@ir-engine/ecs/src/ComponentFunctions'
import { useEntityContext } from '@ir-engine/ecs/src/EntityFunctions'
<<<<<<< HEAD
import { NO_PROXY, useHookstate } from '@ir-engine/hyperflux'
=======
import { NO_PROXY, isClient, useHookstate } from '@ir-engine/hyperflux'
>>>>>>> b99a7f40
import { CallbackComponent, StandardCallbacks, setCallback } from '@ir-engine/spatial/src/common/CallbackComponent'

import { useGLTF } from '../../assets/functions/resourceLoaderHooks'
import { ModelComponent } from '../../scene/components/ModelComponent'
import { bindAnimationClipFromMixamo, retargetAnimationClip } from '../functions/retargetMixamoRig'
import { AnimationComponent } from './AnimationComponent'

export const LoopAnimationComponent = defineComponent({
  name: 'LoopAnimationComponent',
  jsonID: 'EE_loop_animation',

  onInit: (entity) => {
    return {
      activeClipIndex: -1,
      animationPack: '',

      // TODO: support blending multiple animation actions. Refactor into AnimationMixerComponent and AnimationActionComponent
      paused: false,
      enabled: true,
      time: 0,
      timeScale: 1,
      blendMode: NormalAnimationBlendMode as AnimationBlendMode,
      loop: LoopRepeat as AnimationActionLoopStyles,
      repetitions: Infinity,
      clampWhenFinished: false,
      zeroSlopeAtStart: true,
      zeroSlopeAtEnd: true,
      weight: 1,

      // internal
      _action: null as AnimationAction | null
    }
  },

  onSet: (entity, component, json) => {
    if (!json) return
    if (typeof (json as any).animationSpeed === 'number') component.timeScale.set((json as any).animationSpeed) // backwards-compat
    if (typeof json.activeClipIndex === 'number') component.activeClipIndex.set(json.activeClipIndex)
    if (typeof json.animationPack === 'string') component.animationPack.set(json.animationPack)
    if (typeof json.paused === 'number') component.paused.set(json.paused)
    if (typeof json.time === 'number') component.time.set(json.time)
    if (typeof json.timeScale === 'number') component.timeScale.set(json.timeScale)
    if (typeof json.blendMode === 'number') component.blendMode.set(json.blendMode)
    if (typeof json.loop === 'number') component.loop.set(json.loop)
    if (typeof json.repetitions === 'number') component.repetitions.set(json.repetitions)
    if (typeof json.clampWhenFinished === 'boolean') component.clampWhenFinished.set(json.clampWhenFinished)
    if (typeof json.zeroSlopeAtStart === 'boolean') component.zeroSlopeAtStart.set(json.zeroSlopeAtStart)
    if (typeof json.zeroSlopeAtEnd === 'boolean') component.zeroSlopeAtEnd.set(json.zeroSlopeAtEnd)
    if (typeof json.weight === 'number') component.weight.set(json.weight)
  },

  toJSON: (entity, component) => {
    return {
      activeClipIndex: component.activeClipIndex.value,
      animationPack: component.animationPack.value,
      paused: component.paused.value,
      time: component.time.value,
      timeScale: component.timeScale.value,
      blendMode: component.blendMode.value,
      loop: component.loop.value,
      clampWhenFinished: component.clampWhenFinished.value,
      zeroSlopeAtStart: component.zeroSlopeAtStart.value,
      zeroSlopeAtEnd: component.zeroSlopeAtEnd.value,
      weight: component.weight.value
    }
  },

  reactor: function () {
    if (!isClient) return null
    const entity = useEntityContext()

    const loopAnimationComponent = useComponent(entity, LoopAnimationComponent)
    const modelComponent = useOptionalComponent(entity, ModelComponent)
    const animComponent = useOptionalComponent(entity, AnimationComponent)
    const animationAction = loopAnimationComponent._action.value as AnimationAction

    const lastAnimationPack = useHookstate('')
    useEffect(() => {
      if (!animComponent?.animations?.value) return
      const clip = animComponent.animations.value[loopAnimationComponent.activeClipIndex.value] as AnimationClip
      const asset = modelComponent?.asset.get(NO_PROXY) ?? null
      if (!modelComponent || !asset?.scene || !clip) {
        loopAnimationComponent._action.set(null)
        return
      }
      animComponent.mixer.time.set(0)
      const assetObject = modelComponent.asset.get(NO_PROXY)
      try {
        const action = animComponent.mixer.value.clipAction(
          assetObject instanceof VRM ? bindAnimationClipFromMixamo(clip, assetObject) : clip
        )
        loopAnimationComponent._action.set(action)
        return () => {
          action.stop()
        }
      } catch (e) {
        console.warn('Failed to bind animation in LoopAnimationComponent', entity, e)
      }
    }, [loopAnimationComponent.activeClipIndex, modelComponent?.asset, animComponent?.animations])

    useEffect(() => {
      if (animationAction?.isRunning()) {
        animationAction.paused = loopAnimationComponent.paused.value
      } else if (!animationAction?.isRunning() && !loopAnimationComponent.paused.value) {
        animationAction?.getMixer().stopAllAction()
        animationAction?.reset()
        animationAction?.play()
      }
    }, [loopAnimationComponent._action, loopAnimationComponent.paused])

    useEffect(() => {
      if (!animationAction) return
      animationAction.enabled = loopAnimationComponent.enabled.value
    }, [loopAnimationComponent._action, loopAnimationComponent.enabled])

    useEffect(() => {
      if (!animationAction) return
      animationAction.time = loopAnimationComponent.time.value
      animationAction.setLoop(loopAnimationComponent.loop.value, loopAnimationComponent.repetitions.value)
      animationAction.clampWhenFinished = loopAnimationComponent.clampWhenFinished.value
      animationAction.zeroSlopeAtStart = loopAnimationComponent.zeroSlopeAtStart.value
      animationAction.zeroSlopeAtEnd = loopAnimationComponent.zeroSlopeAtEnd.value
      animationAction.blendMode = loopAnimationComponent.blendMode.value
    }, [
      loopAnimationComponent._action,
      loopAnimationComponent.blendMode,
      loopAnimationComponent.loop,
      loopAnimationComponent.clampWhenFinished,
      loopAnimationComponent.zeroSlopeAtStart,
      loopAnimationComponent.zeroSlopeAtEnd
    ])

    useEffect(() => {
      if (!animationAction) return
      animationAction.setEffectiveWeight(loopAnimationComponent.weight.value)
      animationAction.setEffectiveTimeScale(loopAnimationComponent.timeScale.value)
    }, [loopAnimationComponent._action, loopAnimationComponent.weight, loopAnimationComponent.timeScale])

    /**
     * Callback functions
     */
    useEffect(() => {
      if (hasComponent(entity, CallbackComponent)) return
      const play = () => {
        loopAnimationComponent.paused.set(false)
      }
      const pause = () => {
        loopAnimationComponent.paused.set(true)
      }
      setCallback(entity, StandardCallbacks.PLAY, play)
      setCallback(entity, StandardCallbacks.PAUSE, pause)
    }, [])

    /**
     * A model is required for LoopAnimationComponent.
     */
    useEffect(() => {
      const asset = modelComponent?.asset.get(NO_PROXY) ?? null
      if (!asset?.scene) return
      const model = getComponent(entity, ModelComponent)
    }, [modelComponent?.asset])

    const [gltf] = useGLTF(loopAnimationComponent.animationPack.value, entity)

    useEffect(() => {
      const asset = modelComponent?.asset.get(NO_PROXY) ?? null
      if (
        !gltf ||
        !animComponent ||
        !asset?.scene ||
        !loopAnimationComponent.animationPack.value ||
        lastAnimationPack.value === loopAnimationComponent.animationPack.value
      )
        return

      animComponent.mixer.time.set(0)
      animComponent.mixer.value.stopAllAction()
      const animations = gltf.animations
      for (let i = 0; i < animations.length; i++) retargetAnimationClip(animations[i], gltf.scene)
      lastAnimationPack.set(loopAnimationComponent.animationPack.get(NO_PROXY))
      animComponent.animations.set(animations)
    }, [gltf, animComponent, modelComponent?.asset])

    return null
  }
})<|MERGE_RESOLUTION|>--- conflicted
+++ resolved
@@ -34,10 +34,6 @@
   NormalAnimationBlendMode
 } from 'three'
 
-<<<<<<< HEAD
-import { isClient } from '@ir-engine/common/src/utils/getEnvironment'
-=======
->>>>>>> b99a7f40
 import {
   defineComponent,
   getComponent,
@@ -46,11 +42,7 @@
   useOptionalComponent
 } from '@ir-engine/ecs/src/ComponentFunctions'
 import { useEntityContext } from '@ir-engine/ecs/src/EntityFunctions'
-<<<<<<< HEAD
-import { NO_PROXY, useHookstate } from '@ir-engine/hyperflux'
-=======
 import { NO_PROXY, isClient, useHookstate } from '@ir-engine/hyperflux'
->>>>>>> b99a7f40
 import { CallbackComponent, StandardCallbacks, setCallback } from '@ir-engine/spatial/src/common/CallbackComponent'
 
 import { useGLTF } from '../../assets/functions/resourceLoaderHooks'
