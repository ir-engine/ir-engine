--- conflicted
+++ resolved
@@ -36,13 +36,9 @@
 
 import {
   defineComponent,
-<<<<<<< HEAD
   hasComponent,
   removeComponent,
   setComponent,
-=======
-  getComponent,
->>>>>>> 894c373b
   useComponent,
   useOptionalComponent
 } from '@ir-engine/ecs/src/ComponentFunctions'
