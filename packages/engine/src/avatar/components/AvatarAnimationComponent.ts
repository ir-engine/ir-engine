--- conflicted
+++ resolved
@@ -35,12 +35,10 @@
 import type * as V0VRM from '@pixiv/types-vrm-0.0'
 
 import { useEffect } from 'react'
-<<<<<<< HEAD
 import { AnimationAction, Euler, Group, Matrix4, Vector3 } from 'three'
-=======
-import { AnimationAction, Group, Matrix4, SkeletonHelper } from 'three'
->>>>>>> 6bc53e20
-
+
+import { GLTF } from '@gltf-transform/core'
+import { UUIDComponent } from '@ir-engine/ecs'
 import {
   defineComponent,
   getComponent,
@@ -51,30 +49,18 @@
   useComponent,
   useOptionalComponent
 } from '@ir-engine/ecs/src/ComponentFunctions'
-<<<<<<< HEAD
 import { Entity, EntityUUID } from '@ir-engine/ecs/src/Entity'
 import { useEntityContext } from '@ir-engine/ecs/src/EntityFunctions'
-import { getMutableState, getState, matches, useHookstate } from '@ir-engine/hyperflux'
-=======
-import { createEntity, entityExists, removeEntity, useEntityContext } from '@ir-engine/ecs/src/EntityFunctions'
-import { getMutableState, useHookstate } from '@ir-engine/hyperflux'
->>>>>>> 6bc53e20
+import { S } from '@ir-engine/ecs/src/schemas/JSONSchemas'
+import { getMutableState, getState, useHookstate } from '@ir-engine/hyperflux'
+import { TransformComponent } from '@ir-engine/spatial'
 import { NameComponent } from '@ir-engine/spatial/src/common/NameComponent'
+import { BoneComponent } from '@ir-engine/spatial/src/renderer/components/BoneComponent'
 import { addObjectToGroup } from '@ir-engine/spatial/src/renderer/components/GroupComponent'
-
-<<<<<<< HEAD
-import { GLTF } from '@gltf-transform/core'
-import { UUIDComponent } from '@ir-engine/ecs'
-import { TransformComponent } from '@ir-engine/spatial'
-import { BoneComponent } from '@ir-engine/spatial/src/renderer/components/BoneComponent'
 import { Object3DComponent } from '@ir-engine/spatial/src/renderer/components/Object3DComponent'
 import { EntityTreeComponent, iterateEntityNode } from '@ir-engine/spatial/src/transform/components/EntityTree'
 import { GLTFComponent } from '../../gltf/GLTFComponent'
 import { GLTFDocumentState } from '../../gltf/GLTFDocumentState'
-=======
-import { S } from '@ir-engine/ecs/src/schemas/JSONSchemas'
-import { ModelComponent } from '../../scene/components/ModelComponent'
->>>>>>> 6bc53e20
 import { addError, removeError } from '../../scene/functions/ErrorFunctions'
 import { proxifyParentChildRelationships } from '../../scene/functions/loadGLTFModel'
 import { AnimationState } from '../AnimationManager'
