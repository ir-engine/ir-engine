/*
CPAL-1.0 License

The contents of this file are subject to the Common Public Attribution License
Version 1.0. (the "License"); you may not use this file except in compliance
with the License. You may obtain a copy of the License at
https://github.com/EtherealEngine/etherealengine/blob/dev/LICENSE.
The License is based on the Mozilla Public License Version 1.1, but Sections 14
and 15 have been added to cover use of software over a computer network and 
provide for limited attribution for the Original Developer. In addition, 
Exhibit A has been modified to be consistent with Exhibit B.

Software distributed under the License is distributed on an "AS IS" basis,
WITHOUT WARRANTY OF ANY KIND, either express or implied. See the License for the
specific language governing rights and limitations under the License.

The Original Code is Ethereal Engine.

The Original Developer is the Initial Developer. The Initial Developer of the
Original Code is the Ethereal Engine team.

All portions of the code written by the Ethereal Engine team are Copyright © 2021-2023 
Ethereal Engine. All Rights Reserved.
*/

import { VRM, VRMHumanBoneList, VRMHumanBones } from '@pixiv/three-vrm'
import { useEffect } from 'react'
<<<<<<< HEAD
import { AnimationClip, Euler, Matrix4, Object3D, Quaternion, SkeletonHelper, SkinnedMesh, Vector3 } from 'three'
=======
import {
  AnimationClip,
  AxesHelper,
  Euler,
  Matrix4,
  Mesh,
  Object3D,
  Quaternion,
  SkeletonHelper,
  SkinnedMesh,
  SphereGeometry,
  Vector3
} from 'three'
>>>>>>> c948169c

import { getMutableState, getState, none, useHookstate } from '@etherealengine/hyperflux'

import { boolean, matches } from '../../common/functions/MatchesUtils'
import { proxifyQuaternion, proxifyVector3 } from '../../common/proxies/createThreejsProxy'
<<<<<<< HEAD
import {
  defineComponent,
  getMutableComponent,
=======
import { Engine } from '../../ecs/classes/Engine'
import {
  defineComponent,
  getMutableComponent,
  hasComponent,
>>>>>>> c948169c
  useComponent,
  useOptionalComponent
} from '../../ecs/functions/ComponentFunctions'
import { useEntityContext } from '../../ecs/functions/EntityFunctions'
import { RendererState } from '../../renderer/RendererState'
import { addObjectToGroup, removeObjectFromGroup } from '../../scene/components/GroupComponent'
import { ObjectLayers } from '../../scene/constants/ObjectLayers'
import { setObjectLayers } from '../../scene/functions/setObjectLayers'
import { PoseSchema } from '../../transform/components/TransformComponent'
import { AnimationState } from '../AnimationManager'
import { AnimationGraph } from '../animation/AnimationGraph'
<<<<<<< HEAD
import { AnimationComponent } from './AnimationComponent'
=======
import { getAnimationAction } from '../animation/AvatarAnimationGraph'
import { AnimationManager } from '../AnimationManager'
import { AnimationComponent } from './AnimationComponent'
import { AvatarComponent } from './AvatarComponent'
>>>>>>> c948169c
import { AvatarPendingComponent } from './AvatarPendingComponent'

export const AvatarAnimationComponent = defineComponent({
  name: 'AvatarAnimationComponent',

  onInit: (entity) => {
    return {
      /** ratio between original and target skeleton's root.position.y */
      rootYRatio: 1,
      /** The input vector for 2D locomotion blending space */
      locomotion: new Vector3(),
      /** Time since the last update */
      deltaAccumulator: 0,
      /** Tells us if we are suspended in midair */
      isGrounded: true
    }
  },

  onSet: (entity, component, json) => {
    if (!json) return
    if (matches.number.test(json.rootYRatio)) component.rootYRatio.set(json.rootYRatio)
    if (matches.object.test(json.locomotion)) component.locomotion.value.copy(json.locomotion)
    if (matches.number.test(json.deltaAccumulator)) component.deltaAccumulator.set(json.deltaAccumulator)
    if (matches.boolean.test(json.isGrounded)) component.isGrounded.set(json.isGrounded)
  }
})

export interface ikTargets {
  rightHandTarget: Object3D
  leftHandTarget: Object3D
  rightFootTarget: Object3D
  leftFootTarget: Object3D
  headTarget: Object3D
  hipsTarget: Object3D

  rightElbowHint: Object3D
  leftElbowHint: Object3D
  rightKneeHint: Object3D
  leftKneeHint: Object3D
  headHint: Object3D
}

export const AvatarRigComponent = defineComponent({
  name: 'AvatarRigComponent',

  schema: {
    rig: Object.fromEntries(VRMHumanBoneList.map((b) => [b, PoseSchema]))
  },

  onInit: (entity) => {
    return {
      /** Holds all the bones */
      rig: null! as VRMHumanBones,
      /** Read-only bones in bind pose */
      bindRig: null! as VRMHumanBones,
      helper: null as SkeletonHelper | null,
      /** The length of the torso in a t-pose, from the hip joint to the head joint */
      torsoLength: 0,
      /** The length of the upper leg in a t-pose, from the hip joint to the knee joint */
      upperLegLength: 0,
      /** The length of the lower leg in a t-pose, from the knee joint to the ankle joint */
      lowerLegLength: 0,
      /** The height of the foot in a t-pose, from the ankle joint to the bottom of the avatar's model */
      footHeight: 0,

      armLength: 0,

      /** Cache of the skinned meshes currently on the rig */
      skinnedMeshes: [] as SkinnedMesh[],
      /** The VRM model */
      vrm: null! as VRM,

      targets: new Object3D(),
      ikTargetsMap: {
        rightHandTarget: new Object3D(),
        leftHandTarget: new Object3D(),
        rightFootTarget: new Object3D(),
        leftFootTarget: new Object3D(),
        headTarget: new Object3D(),
        hipsTarget: new Object3D(),

        rightElbowHint: new Object3D(),
        leftElbowHint: new Object3D(),
        rightKneeHint: new Object3D(),
        leftKneeHint: new Object3D(),
        headHint: new Object3D()
      } as ikTargets,

      ikOffsetsMap: new Map<string, Vector3>(),
      rootOffset: new Vector3()
    }
  },

  onSet: (entity, component, json) => {
    if (!json) return
    if (matches.object.test(json.rig)) component.rig.set(json.rig as VRMHumanBones)
    if (matches.object.test(json.bindRig)) component.bindRig.set(json.bindRig as VRMHumanBones)
    if (matches.number.test(json.torsoLength)) component.torsoLength.set(json.torsoLength)
    if (matches.number.test(json.upperLegLength)) component.upperLegLength.set(json.upperLegLength)
    if (matches.number.test(json.lowerLegLength)) component.lowerLegLength.set(json.lowerLegLength)
    if (matches.number.test(json.footHeight)) component.footHeight.set(json.footHeight)
    if (matches.array.test(json.skinnedMeshes)) component.skinnedMeshes.set(json.skinnedMeshes as SkinnedMesh[])
    if (matches.object.test(json.vrm)) component.vrm.set(json.vrm as VRM)
  },

  onRemove: (entity, component) => {
    if (component.helper.value) {
      removeObjectFromGroup(entity, component.helper.value)
    }
  },

  reactor: function () {
    const entity = useEntityContext()
    const debugEnabled = useHookstate(getMutableState(RendererState).debugEnable)
    const anim = useComponent(entity, AvatarRigComponent)
    const pending = useOptionalComponent(entity, AvatarPendingComponent)
    const rigComponent = getMutableComponent(entity, AvatarRigComponent)

    useEffect(() => {
      if (debugEnabled.value && !anim.helper.value && !pending?.value) {
        const helper = new SkeletonHelper(anim.value.rig.hips.node.parent!)
        helper.frustumCulled = false
        helper.name = `skeleton-helper-${entity}`
        setObjectLayers(helper, ObjectLayers.PhysicsHelper)
        addObjectToGroup(entity, helper)
        anim.helper.set(helper)
      }

      if ((!debugEnabled.value || pending?.value) && anim.helper.value) {
        removeObjectFromGroup(entity, anim.helper.value)
        anim.helper.set(none)
      }
    }, [debugEnabled, pending])
    /**
     * Proxify the rig bones with the bitecs store
     */
    useEffect(() => {
      const rig = anim.rig.value
      for (const [boneName, bone] of Object.entries(rig)) {
        if (!bone) continue
        // const axesHelper = new AxesHelper(0.1)
        // setObjectLayers(axesHelper, ObjectLayers.Scene)
        // bone.add(axesHelper)
        proxifyVector3(AvatarRigComponent.rig[boneName].position, entity, bone.node.position)
        proxifyQuaternion(AvatarRigComponent.rig[boneName].rotation, entity, bone.node.quaternion)
      }
    }, [anim.rig])

    const animComponent = useComponent(entity, AnimationComponent)

    const offset = new Vector3()
    const foot = new Vector3()
    //Calculate ik target offsets for retargeting
    useEffect(() => {
      if (!animComponent.animations.value.length || !rigComponent.targets.children.length) return
<<<<<<< HEAD
      const bindTracks = AnimationClip.findByName(getState(AnimationState).targetsAnimation!, 'BindPose').tracks
=======
      const bindTracks = AnimationClip.findByName(getState(AnimationManager).targetsAnimation!, 'BindPose').tracks
>>>>>>> c948169c
      if (!bindTracks) return

      rigComponent.bindRig.hips.node.value.getWorldPosition(offset).multiplyScalar(2)
      offset.y = rigComponent.bindRig.rightFoot.node.value.getWorldPosition(foot).y
<<<<<<< HEAD
      rigComponent.vrm.humanoid.normalizedHumanBonesRoot.position.value.add(offset)
=======
>>>>>>> c948169c

      for (let i = 0; i < bindTracks.length; i += 3) {
        const key = bindTracks[i].name.substring(0, bindTracks[i].name.indexOf('.'))
        const hipsRotationoffset = new Quaternion().setFromEuler(new Euler(0, Math.PI, 0))

        //todo: find a better way to map joints to ik targets here
        //currently hints are offset by joint forward to estimate where they should be for every rig
        const bonePos = new Matrix4()
        switch (key) {
          case 'rightHandTarget':
            bonePos.copy(rigComponent.bindRig.rightHand.value.node.matrixWorld)
            break
          case 'leftHandTarget':
            bonePos.copy(rigComponent.bindRig.leftHand.value.node.matrixWorld)
            break
          case 'rightFootTarget':
            bonePos.copy(rigComponent.bindRig.rightFoot.value.node.matrixWorld)
            break
          case 'leftFootTarget':
            bonePos.copy(rigComponent.bindRig.leftFoot.value.node.matrixWorld)
            break
          case 'rightElbowHint':
            bonePos.copy(
              rigComponent.bindRig.rightLowerArm.value.node.matrixWorld.multiply(
                new Matrix4().setPosition(
<<<<<<< HEAD
                  rigComponent.bindRig.rightLowerLeg.node.value.getWorldDirection(new Vector3())
=======
                  rigComponent.bindRig.rightLowerArm.node.value.getWorldDirection(new Vector3())
>>>>>>> c948169c
                )
              )
            )
            break
          case 'leftElbowHint':
            bonePos.copy(
              rigComponent.bindRig.leftLowerArm.value.node.matrixWorld.multiply(
<<<<<<< HEAD
                new Matrix4().setPosition(
                  rigComponent.bindRig.rightLowerLeg.node.value.getWorldDirection(new Vector3())
                )
=======
                new Matrix4().setPosition(rigComponent.bindRig.leftLowerArm.node.value.getWorldDirection(new Vector3()))
>>>>>>> c948169c
              )
            )
            break
          case 'rightKneeHint':
            bonePos.copy(
              rigComponent.bindRig.rightLowerLeg.value.node.matrixWorld.multiply(
                new Matrix4().setPosition(
                  rigComponent.bindRig.rightLowerLeg.node.value.getWorldDirection(new Vector3()).multiplyScalar(-1)
                )
              )
            )
            break
          case 'leftKneeHint':
            bonePos.copy(
              rigComponent.bindRig.leftLowerLeg.value.node.matrixWorld.multiply(
                new Matrix4().setPosition(
                  rigComponent.bindRig.rightLowerLeg.node.value.getWorldDirection(new Vector3()).multiplyScalar(-1)
                )
              )
            )
            break
          case 'headHint':
          case 'headTarget':
<<<<<<< HEAD
            bonePos.copy(rigComponent.bindRig.head.value.node.matrixWorld.multiply(new Matrix4().setPosition(0, 0, 0)))
            break
          case 'hipsTarget':
            bonePos.copy(
              rigComponent.bindRig.hips.value.node.matrixWorld.multiply(new Matrix4().setPosition(0, -0.05, 0))
            )
            break
        }
        const pos = new Vector3()
        bonePos.decompose(pos, new Quaternion(), new Vector3())
        pos.applyQuaternion(hipsRotationoffset)
=======
            bonePos.copy(rigComponent.bindRig.head.value.node.matrixWorld)
          case 'hipsTarget':
            bonePos.copy(
              rigComponent.bindRig.hips.value.node.matrixWorld.multiply(new Matrix4().setPosition(0, -0.025, 0))
            )
        }
        const pos = new Vector3()
        bonePos.decompose(pos, new Quaternion(), new Vector3())
        if (!(rigComponent.vrm.value as any).userData) pos.applyQuaternion(hipsRotationoffset)
>>>>>>> c948169c
        pos.sub(new Vector3(bindTracks[i].values[0], bindTracks[i].values[1], bindTracks[i].values[2]))
        pos.sub(offset)
        rigComponent.ikOffsetsMap.value.set(key, pos)
      }
    }, [animComponent.animations, rigComponent.targets])
    return null
  }
})<|MERGE_RESOLUTION|>--- conflicted
+++ resolved
@@ -25,39 +25,16 @@
 
 import { VRM, VRMHumanBoneList, VRMHumanBones } from '@pixiv/three-vrm'
 import { useEffect } from 'react'
-<<<<<<< HEAD
 import { AnimationClip, Euler, Matrix4, Object3D, Quaternion, SkeletonHelper, SkinnedMesh, Vector3 } from 'three'
-=======
-import {
-  AnimationClip,
-  AxesHelper,
-  Euler,
-  Matrix4,
-  Mesh,
-  Object3D,
-  Quaternion,
-  SkeletonHelper,
-  SkinnedMesh,
-  SphereGeometry,
-  Vector3
-} from 'three'
->>>>>>> c948169c
 
 import { getMutableState, getState, none, useHookstate } from '@etherealengine/hyperflux'
 
-import { boolean, matches } from '../../common/functions/MatchesUtils'
+import { matches } from '../../common/functions/MatchesUtils'
 import { proxifyQuaternion, proxifyVector3 } from '../../common/proxies/createThreejsProxy'
-<<<<<<< HEAD
+
 import {
   defineComponent,
   getMutableComponent,
-=======
-import { Engine } from '../../ecs/classes/Engine'
-import {
-  defineComponent,
-  getMutableComponent,
-  hasComponent,
->>>>>>> c948169c
   useComponent,
   useOptionalComponent
 } from '../../ecs/functions/ComponentFunctions'
@@ -68,15 +45,8 @@
 import { setObjectLayers } from '../../scene/functions/setObjectLayers'
 import { PoseSchema } from '../../transform/components/TransformComponent'
 import { AnimationState } from '../AnimationManager'
-import { AnimationGraph } from '../animation/AnimationGraph'
-<<<<<<< HEAD
 import { AnimationComponent } from './AnimationComponent'
-=======
-import { getAnimationAction } from '../animation/AvatarAnimationGraph'
-import { AnimationManager } from '../AnimationManager'
-import { AnimationComponent } from './AnimationComponent'
-import { AvatarComponent } from './AvatarComponent'
->>>>>>> c948169c
+
 import { AvatarPendingComponent } from './AvatarPendingComponent'
 
 export const AvatarAnimationComponent = defineComponent({
@@ -91,7 +61,14 @@
       /** Time since the last update */
       deltaAccumulator: 0,
       /** Tells us if we are suspended in midair */
-      isGrounded: true
+      isGrounded: true,
+
+      animationGraph: {
+        states: {},
+        transitionRules: {},
+        currentState: null!,
+        stateChanged: null!
+      }
     }
   },
 
@@ -232,19 +209,11 @@
     //Calculate ik target offsets for retargeting
     useEffect(() => {
       if (!animComponent.animations.value.length || !rigComponent.targets.children.length) return
-<<<<<<< HEAD
       const bindTracks = AnimationClip.findByName(getState(AnimationState).targetsAnimation!, 'BindPose').tracks
-=======
-      const bindTracks = AnimationClip.findByName(getState(AnimationManager).targetsAnimation!, 'BindPose').tracks
->>>>>>> c948169c
       if (!bindTracks) return
 
       rigComponent.bindRig.hips.node.value.getWorldPosition(offset).multiplyScalar(2)
       offset.y = rigComponent.bindRig.rightFoot.node.value.getWorldPosition(foot).y
-<<<<<<< HEAD
-      rigComponent.vrm.humanoid.normalizedHumanBonesRoot.position.value.add(offset)
-=======
->>>>>>> c948169c
 
       for (let i = 0; i < bindTracks.length; i += 3) {
         const key = bindTracks[i].name.substring(0, bindTracks[i].name.indexOf('.'))
@@ -270,11 +239,7 @@
             bonePos.copy(
               rigComponent.bindRig.rightLowerArm.value.node.matrixWorld.multiply(
                 new Matrix4().setPosition(
-<<<<<<< HEAD
-                  rigComponent.bindRig.rightLowerLeg.node.value.getWorldDirection(new Vector3())
-=======
                   rigComponent.bindRig.rightLowerArm.node.value.getWorldDirection(new Vector3())
->>>>>>> c948169c
                 )
               )
             )
@@ -282,13 +247,7 @@
           case 'leftElbowHint':
             bonePos.copy(
               rigComponent.bindRig.leftLowerArm.value.node.matrixWorld.multiply(
-<<<<<<< HEAD
-                new Matrix4().setPosition(
-                  rigComponent.bindRig.rightLowerLeg.node.value.getWorldDirection(new Vector3())
-                )
-=======
                 new Matrix4().setPosition(rigComponent.bindRig.leftLowerArm.node.value.getWorldDirection(new Vector3()))
->>>>>>> c948169c
               )
             )
             break
@@ -312,29 +271,17 @@
             break
           case 'headHint':
           case 'headTarget':
-<<<<<<< HEAD
-            bonePos.copy(rigComponent.bindRig.head.value.node.matrixWorld.multiply(new Matrix4().setPosition(0, 0, 0)))
+            bonePos.copy(rigComponent.bindRig.head.value.node.matrixWorld)
             break
           case 'hipsTarget':
             bonePos.copy(
-              rigComponent.bindRig.hips.value.node.matrixWorld.multiply(new Matrix4().setPosition(0, -0.05, 0))
-            )
-            break
-        }
-        const pos = new Vector3()
-        bonePos.decompose(pos, new Quaternion(), new Vector3())
-        pos.applyQuaternion(hipsRotationoffset)
-=======
-            bonePos.copy(rigComponent.bindRig.head.value.node.matrixWorld)
-          case 'hipsTarget':
-            bonePos.copy(
               rigComponent.bindRig.hips.value.node.matrixWorld.multiply(new Matrix4().setPosition(0, -0.025, 0))
             )
+            break
         }
         const pos = new Vector3()
         bonePos.decompose(pos, new Quaternion(), new Vector3())
         if (!(rigComponent.vrm.value as any).userData) pos.applyQuaternion(hipsRotationoffset)
->>>>>>> c948169c
         pos.sub(new Vector3(bindTracks[i].values[0], bindTracks[i].values[1], bindTracks[i].values[2]))
         pos.sub(offset)
         rigComponent.ikOffsetsMap.value.set(key, pos)
