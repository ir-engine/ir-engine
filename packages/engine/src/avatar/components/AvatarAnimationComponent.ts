--- conflicted
+++ resolved
@@ -280,13 +280,7 @@
             break
           case 'headHint':
           case 'headTarget':
-<<<<<<< HEAD
-            bonePos.copy(
-              rigComponent.bindRig.head.value.node.matrixWorld.multiply(new Matrix4().setPosition(0, -0.05, 0))
-            )
-=======
             bonePos.copy(rigComponent.bindRig.head.value.node.matrixWorld.multiply(new Matrix4().setPosition(0, 0, 0)))
->>>>>>> 0306ae1c
           case 'hipsTarget':
             bonePos.copy(
               rigComponent.bindRig.hips.value.node.matrixWorld.multiply(new Matrix4().setPosition(0, -0.05, 0))
