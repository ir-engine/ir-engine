--- conflicted
+++ resolved
@@ -14,12 +14,6 @@
   removeComponent
 } from '../ecs/functions/ComponentFunctions'
 import { useWorld } from '../ecs/functions/SystemHooks'
-<<<<<<< HEAD
-import { AvatarHandsIKComponent } from '../ik/components/AvatarHandsIKComponent'
-import { HeadIKComponent } from '../ik/components/HeadIKComponent'
-import { IKRigComponent } from '../ik/components/IKRigComponent'
-=======
->>>>>>> 807cbd95
 import { isEntityLocalClient } from '../networking/functions/isEntityLocalClient'
 import { NetworkWorldAction } from '../networking/functions/NetworkWorldAction'
 import { RaycastComponent } from '../physics/components/RaycastComponent'
@@ -33,9 +27,10 @@
 import { proxifyXRInputs } from '../xr/functions/WebXRFunctions'
 import { AvatarComponent } from './components/AvatarComponent'
 import { AvatarControllerComponent } from './components/AvatarControllerComponent'
+import { AvatarHandsIKComponent } from './components/AvatarHandsIKComponent'
+import { AvatarHeadIKComponent } from './components/AvatarHeadIKComponent'
 import { loadAvatarForUser } from './functions/avatarFunctions'
 import { detectUserInCollisions } from './functions/detectUserInCollisions'
-import { accessAvatarInputSettingsState } from './state/AvatarInputSettingsState'
 
 function avatarActionReceptor(action) {
   const world = useWorld()
@@ -122,7 +117,6 @@
 
   const raycastQuery = defineQuery([AvatarComponent, RaycastComponent])
   const xrInputQuery = defineQuery([AvatarComponent, XRInputSourceComponent])
-  const xrIKQuery = defineQuery([AvatarComponent, XRInputSourceComponent, IKRigComponent])
   const xrHandsInputQuery = defineQuery([AvatarComponent, XRHandsInputComponent, XRInputSourceComponent])
   const xrLGripQuery = defineQuery([AvatarComponent, XRLGripButtonComponent, XRInputSourceComponent])
   const xrRGripQuery = defineQuery([AvatarComponent, XRRGripButtonComponent, XRInputSourceComponent])
@@ -146,27 +140,13 @@
       // Add head IK Solver
       if (!isEntityLocalClient(entity)) {
         proxifyXRInputs(entity, xrInputSourceComponent)
-<<<<<<< HEAD
-        addComponent(entity, HeadIKComponent, {
-          boneName: 'Head',
+        addComponent(entity, AvatarHeadIKComponent, {
           camera: xrInputSourceComponent.head,
           rotationClamp: 0.785398
         })
-=======
->>>>>>> 807cbd95
-      }
-    }
-
-    for (const entity of xrInputQuery.exit(world)) {
-      const xrInputComponent = getComponent(entity, XRInputSourceComponent, true)
-      xrInputComponent.container.removeFromParent()
-      xrInputComponent.head.removeFromParent()
-<<<<<<< HEAD
-      removeComponent(entity, HeadIKComponent)
-    }
-
-    for (const entity of xrIKQuery.enter(world)) {
-      const xrInputSourceComponent = getComponent(entity, XRInputSourceComponent)
+      }
+
+      // Hands IK solver
       const leftHint = new Object3D()
       const rightHint = new Object3D()
       leftHint.position.set(-0.5, 0.5, 0.5)
@@ -191,13 +171,16 @@
       })
     }
 
-    for (const entity of xrIKQuery.exit(world)) {
+    for (const entity of xrInputQuery.exit(world)) {
+      const xrInputComponent = getComponent(entity, XRInputSourceComponent, true)
+      xrInputComponent.container.removeFromParent()
+      xrInputComponent.head.removeFromParent()
+      removeComponent(entity, AvatarHeadIKComponent)
+
       const ik = getComponent(entity, AvatarHandsIKComponent)
       ik.leftHint?.removeFromParent()
       ik.rightHint?.removeFromParent()
       removeComponent(entity, AvatarHandsIKComponent)
-=======
->>>>>>> 807cbd95
     }
 
     for (const entity of xrHandsInputQuery.enter(world)) {
