import { Quaternion, Vector3 } from 'three'
import { ControllerHitEvent, PhysXInstance } from 'three-physx'
import { isClient } from '../common/functions/isClient'
import { defineQuery, defineSystem, enterQuery, exitQuery, System } from 'bitecs'
import { Engine } from '../ecs/classes/Engine'
import { ECSWorld } from '../ecs/classes/World'
import { getComponent, hasComponent } from '../ecs/functions/EntityFunctions'
import { LocalInputTagComponent } from '../input/components/LocalInputTagComponent'
import { sendClientObjectUpdate } from '../networking/functions/sendClientObjectUpdate'
import { NetworkObjectUpdateType } from '../networking/templates/NetworkObjectUpdates'
import { RaycastComponent } from '../physics/components/RaycastComponent'
import { Object3DComponent } from '../scene/components/Object3DComponent'
import { TransformComponent } from '../transform/components/TransformComponent'
import { AvatarComponent } from './components/AvatarComponent'
import { AvatarControllerComponent } from './components/AvatarControllerComponent'
import { XRInputSourceComponent } from './components/XRInputSourceComponent'
import { moveAvatar } from './functions/moveAvatar'
import { detectUserInTrigger } from './functions/detectUserInTrigger'
import { teleportPlayer } from './functions/teleportPlayer'
import { SpawnPoints } from './ServerAvatarSpawnSystem'
<<<<<<< HEAD
import { TriggerVolumeComponent } from '../scene/components/TriggerVolumeComponent'
=======
import { ColliderComponent } from '../physics/components/ColliderComponent'
import { Network } from '../networking/classes/Network'
>>>>>>> 06c6f6e4
export class AvatarSettings {
  static instance: AvatarSettings = new AvatarSettings()
  walkSpeed = 1.5
  runSpeed = 5
  jumpHeight = 4
}
export const AvatarControllerSystem = async (): Promise<System> => {
  const vector3 = new Vector3()
  const quat = new Quaternion()
  const quat2 = new Quaternion()
  const rotate180onY = new Quaternion().setFromAxisAngle(new Vector3(0, 1, 0), Math.PI)

  const controllerQuery = defineQuery([AvatarControllerComponent])
  const avatarControllerRemovedQuery = exitQuery(controllerQuery)

  const raycastQuery = defineQuery([AvatarComponent, RaycastComponent])

  const localXRInputQuery = defineQuery([LocalInputTagComponent, XRInputSourceComponent, AvatarControllerComponent])
  const localXRInputQueryAddQuery = enterQuery(localXRInputQuery)
  const localXRInputQueryRemoveQuery = exitQuery(localXRInputQuery)

  const xrInputQuery = defineQuery([AvatarComponent, XRInputSourceComponent])
  const xrInputQueryAddQuery = enterQuery(xrInputQuery)

  return defineSystem((world: ECSWorld) => {
    const { delta } = world

    for (const entity of avatarControllerRemovedQuery(world)) {
      const controller = getComponent(entity, AvatarControllerComponent, true)

      // may get cleaned up already, eg. portals
      if (controller?.controller) {
        PhysXInstance.instance.removeController(controller.controller)
      }

      const avatar = getComponent(entity, AvatarComponent)
      if (avatar) {
        avatar.isGrounded = false
      }
    }

    for (const entity of raycastQuery(world)) {
      const raycastComponent = getComponent(entity, RaycastComponent)
      const transform = getComponent(entity, TransformComponent)
      const avatar = getComponent(entity, AvatarComponent)
      raycastComponent.raycastQuery.origin.copy(transform.position).y += avatar.avatarHalfHeight
      avatar.isGrounded = Boolean(raycastComponent.raycastQuery.hits.length > 0)
    }

    for (const entity of controllerQuery(world)) {
      const controller = getComponent(entity, AvatarControllerComponent)

      // iterate on all collisions since the last update
      controller.controller.controllerCollisionEvents?.forEach((event: ControllerHitEvent) => {
        let entity = event.body.userData.entity
        let triggerComponent = getComponent(entity, TriggerVolumeComponent)
        if (triggerComponent) {
          if (!triggerComponent.active) {
            triggerComponent.active = true
            triggerComponent.onTriggerEnter(triggerComponent.args)
            console.log('********* TRIGGER ACTIVATED')
            const interval = setInterval(() => {
              if (
                triggerComponent.active &&
                raycastComponent.raycastQuery.hits[0]?.body.userData !== triggerComponent
              ) {
                triggerComponent.active = false
                triggerComponent.onTriggerExit()
                console.log('********* TRIGGER DEACTIVATED')
                clearInterval(interval)
              }
            }, 100)
          }
        }

        // let portalComponent = getComponent(entity, PortalComponent)
        // if (portalComponent)
        // {
        //   console.log("portal")
        // }
      })

      const avatar = getComponent(entity, AvatarComponent)
      const transform = getComponent(entity, TransformComponent)

      // reset if vals are invalid
      if (isNaN(controller.controller.transform.translation.x)) {
        console.warn('WARNING: Avatar physics data reporting NaN', controller.controller.transform.translation)
        controller.controller.updateTransform({
          translation: { x: 0, y: 10, z: 0 },
          rotation: { x: 0, y: 0, z: 0, w: 1 }
        })
      }

      // TODO: implement scene lower bounds parameter
      if (!isClient && controller.controller.transform.translation.y < -10) {
        const { position, rotation } = SpawnPoints.instance.getRandomSpawnPoint()

        teleportPlayer(entity, position, rotation)

        sendClientObjectUpdate(entity, NetworkObjectUpdateType.ForceTransformUpdate, [
          position.x,
          position.y,
          position.z,
          rotation.x,
          rotation.y,
          rotation.z,
          rotation.w
        ])
        continue
      }

      transform.position.set(
        controller.controller.transform.translation.x,
        controller.controller.transform.translation.y - avatar.avatarHalfHeight,
        controller.controller.transform.translation.z
      )

      moveAvatar(entity, delta)

<<<<<<< HEAD
      detectUserInTrigger(entity)
    }
=======
      detectUserInPortal(entity)
>>>>>>> 06c6f6e4

      if (isClient) {
        Network.instance.clientInputState.viewVector.x = avatar.viewVector.x
        Network.instance.clientInputState.viewVector.y = avatar.viewVector.y
        Network.instance.clientInputState.viewVector.z = avatar.viewVector.z
      }
    }

    for (const entity of xrInputQueryAddQuery(world)) {
      const xrInputSourceComponent = getComponent(entity, XRInputSourceComponent)
      const object3DComponent = getComponent(entity, Object3DComponent)

      xrInputSourceComponent.controllerGroup.add(
        xrInputSourceComponent.controllerLeft,
        xrInputSourceComponent.controllerGripLeft,
        xrInputSourceComponent.controllerRight,
        xrInputSourceComponent.controllerGripRight
      )

      xrInputSourceComponent.controllerGroup.applyQuaternion(rotate180onY)
      object3DComponent.value.add(xrInputSourceComponent.controllerGroup, xrInputSourceComponent.head)
    }

    for (const entity of localXRInputQueryAddQuery(world)) {
      const avatar = getComponent(entity, AvatarComponent)

      // TODO: Temporarily make rig invisible until rig is fixed
      avatar.modelContainer?.traverse((child) => {
        if (child.visible) {
          child.visible = false
        }
      })
    }

    for (const entity of localXRInputQueryRemoveQuery(world)) {
      const avatar = getComponent(entity, AvatarComponent)
      // TODO: Temporarily make rig invisible until rig is fixed
      avatar?.modelContainer?.traverse((child) => {
        if (child.visible) {
          child.visible = true
        }
      })
    }

    for (const entity of localXRInputQuery(world)) {
      const avatar = getComponent(entity, AvatarComponent)
      const transform = getComponent(entity, TransformComponent)
      avatar.viewVector.set(0, 0, 1).applyQuaternion(transform.rotation)

      const xrInputSourceComponent = getComponent(entity, XRInputSourceComponent)

      quat.copy(transform.rotation).invert()
      quat2.copy(Engine.camera.quaternion).premultiply(quat)
      xrInputSourceComponent.head.quaternion.copy(quat2)

      vector3.subVectors(Engine.camera.position, transform.position)
      vector3.applyQuaternion(quat)
      xrInputSourceComponent.head.position.copy(vector3)
    }
    return world
  })
}<|MERGE_RESOLUTION|>--- conflicted
+++ resolved
@@ -18,12 +18,9 @@
 import { detectUserInTrigger } from './functions/detectUserInTrigger'
 import { teleportPlayer } from './functions/teleportPlayer'
 import { SpawnPoints } from './ServerAvatarSpawnSystem'
-<<<<<<< HEAD
 import { TriggerVolumeComponent } from '../scene/components/TriggerVolumeComponent'
-=======
 import { ColliderComponent } from '../physics/components/ColliderComponent'
 import { Network } from '../networking/classes/Network'
->>>>>>> 06c6f6e4
 export class AvatarSettings {
   static instance: AvatarSettings = new AvatarSettings()
   walkSpeed = 1.5
@@ -80,6 +77,7 @@
       controller.controller.controllerCollisionEvents?.forEach((event: ControllerHitEvent) => {
         let entity = event.body.userData.entity
         let triggerComponent = getComponent(entity, TriggerVolumeComponent)
+        const raycastComponent = getComponent(entity, RaycastComponent)
         if (triggerComponent) {
           if (!triggerComponent.active) {
             triggerComponent.active = true
@@ -144,12 +142,7 @@
 
       moveAvatar(entity, delta)
 
-<<<<<<< HEAD
       detectUserInTrigger(entity)
-    }
-=======
-      detectUserInPortal(entity)
->>>>>>> 06c6f6e4
 
       if (isClient) {
         Network.instance.clientInputState.viewVector.x = avatar.viewVector.x
