--- conflicted
+++ resolved
@@ -91,7 +91,6 @@
   }
 }
 
-<<<<<<< HEAD
 const alignXRCameraYawWithAvatar = (entity: Entity) => {
   const inputSource = getComponent(entity, XRInputSourceComponent)
   const transform = getComponent(entity, TransformComponent)
@@ -99,7 +98,7 @@
   dir.applyQuaternion(transform.rotation).setY(0).normalize()
   inputSource.container.quaternion.setFromUnitVectors(V_001, dir)
 }
-
+/*
 export const updateColliderPose = (entity: Entity) => {
   const collider = getComponent(entity, ColliderComponent)
   const controller = getComponent(entity, AvatarControllerComponent)
@@ -113,23 +112,7 @@
     },
     true
   )
-}
-=======
-// export const updateColliderPose = (entity: Entity) => {
-//   const collider = getComponent(entity, ColliderComponent)
-//   const controller = getComponent(entity, AvatarControllerComponent)
-//   const transform = getComponent(entity, TransformComponent)
-//   const pose = controller.controller.getPosition()
-
-//   collider.body.setGlobalPose(
-//     {
-//       translation: pose,
-//       rotation: transform.rotation
-//     },
-//     true
-//   )
-// }
->>>>>>> 06113a36
+}*/
 
 export const updateAvatarTransformPosition = (entity: Entity) => {
   const transform = getComponent(entity, TransformComponent)
