--- conflicted
+++ resolved
@@ -26,18 +26,9 @@
 import { respawnAvatar } from './functions/respawnAvatar'
 import { AvatarInputSettingsReceptor } from './state/AvatarInputSettingsState'
 
-<<<<<<< HEAD
-export default async function AvatarControllerSystem() {
-  const localControllerQuery = defineQuery([AvatarControllerComponent, LocalInputTagComponent, UUIDComponent])
-  const controllerQuery = defineQuery([AvatarControllerComponent])
-  const sessionChangedActions = createActionQueue(XRAction.sessionChanged.matches)
-
-  addActionReceptor(AvatarInputSettingsReceptor)
-=======
-const localControllerQuery = defineQuery([AvatarControllerComponent, LocalInputTagComponent])
+const localControllerQuery = defineQuery([AvatarControllerComponent, LocalInputTagComponent, UUIDComponent])
 const controllerQuery = defineQuery([AvatarControllerComponent])
 const sessionChangedActions = defineActionQueue(XRAction.sessionChanged.matches)
->>>>>>> 08081d76
 
 const execute = () => {
   for (const action of sessionChangedActions()) {
@@ -79,17 +70,9 @@
 
   const controlledEntity = Engine.instance.localClientEntity
 
-<<<<<<< HEAD
-    if (
-      hasComponent(controlledEntity, AvatarControllerComponent) &&
-      hasComponent(controlledEntity, RigidBodyComponent)
-    ) {
-      const controller = getComponent(controlledEntity, AvatarControllerComponent)
-      const rigidbody = getComponent(controlledEntity, RigidBodyComponent)
-=======
-  if (hasComponent(controlledEntity, AvatarControllerComponent)) {
+  if (hasComponent(controlledEntity, AvatarControllerComponent) && hasComponent(controlledEntity, RigidBodyComponent)) {
     const controller = getComponent(controlledEntity, AvatarControllerComponent)
->>>>>>> 08081d76
+    const rigidbody = getComponent(controlledEntity, RigidBodyComponent)
 
     if (controller.movementEnabled) {
       /** Support multiple peers controlling the same avatar by detecting movement and overriding network authority.
@@ -111,14 +94,8 @@
         )
         setComponent(controlledEntity, NetworkObjectAuthorityTag)
       }
-<<<<<<< HEAD
-
-      if (rigidbody.position.y < -10) respawnAvatar(controlledEntity)
-=======
->>>>>>> 08081d76
     }
 
-    const rigidbody = getComponent(controlledEntity, RigidBodyComponent)
     if (rigidbody.position.y < -10) respawnAvatar(controlledEntity)
   }
 }
