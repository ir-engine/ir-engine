import { Matrix4, Quaternion, Vector3 } from 'three'

import { addActionReceptor } from '@xrengine/hyperflux'

import { V_000, V_010 } from '../common/constants/MathConstants'
import { Engine } from '../ecs/classes/Engine'
import { Entity } from '../ecs/classes/Entity'
import { World } from '../ecs/classes/World'
import { defineQuery, getComponent } from '../ecs/functions/ComponentFunctions'
import { LocalInputTagComponent } from '../input/components/LocalInputTagComponent'
import { BaseInput } from '../input/enums/BaseInput'
import { AvatarMovementScheme } from '../input/enums/InputEnums'
import { XRAxes } from '../input/enums/InputEnums'
import { ColliderComponent } from '../physics/components/ColliderComponent'
import { TransformComponent } from '../transform/components/TransformComponent'
import { XRInputSourceComponent } from '../xr/components/XRInputSourceComponent'
import { AvatarInputSchema } from './AvatarInputSchema'
import { AvatarComponent } from './components/AvatarComponent'
import { AvatarControllerComponent } from './components/AvatarControllerComponent'
import { detectUserInCollisions } from './functions/detectUserInCollisions'
import { moveAvatar, moveXRAvatar, rotateXRAvatar } from './functions/moveAvatar'
import { respawnAvatar } from './functions/respawnAvatar'
import { accessAvatarInputSettingsState, AvatarInputSettingsReceptor } from './state/AvatarInputSettingsState'

export class AvatarSettings {
  static instance: AvatarSettings = new AvatarSettings()
  // Speeds are same as animation's root motion
  walkSpeed = 1.6762927669761485
  runSpeed = 3.769894125544925 * 1.5
  jumpHeight = 4
  movementScheme = AvatarMovementScheme.Linear
}

const displacementXZ = new Vector3(),
  invOrientation = new Quaternion(),
  rotMatrix = new Matrix4(),
  targetOrientation = new Quaternion()

export default async function AvatarControllerSystem(world: World) {
  const controllerQuery = defineQuery([AvatarControllerComponent])
  const localXRInputQuery = defineQuery([LocalInputTagComponent, XRInputSourceComponent, AvatarControllerComponent])

  addActionReceptor(AvatarInputSettingsReceptor)

  const lastCamPos = new Vector3(),
    displacement = new Vector3()

  return () => {
    for (const entity of controllerQuery.exit(world)) {
<<<<<<< HEAD
      const controller = getComponent(entity, AvatarControllerComponent, true)

      if (controller?.controller) {
        world.physicsWorld.removeRigidBody(controller.controller)
      }
=======
      avatarControllerExit(entity, world)
>>>>>>> 4ab6762d
    }

    for (const entity of localXRInputQuery(world)) {
      moveXRAvatar(world, entity, Engine.instance.currentWorld.camera, lastCamPos, displacement)
      rotateXRAvatar(world, entity, Engine.instance.currentWorld.camera)
    }

    for (const entity of controllerQuery(world)) {
      controllerQueryUpdate(entity, displacement, world)
    }

    return world
  }
}

export const updateColliderPose = (entity: Entity) => {
  const collider = getComponent(entity, ColliderComponent)
  const controller = getComponent(entity, AvatarControllerComponent)
  const transform = getComponent(entity, TransformComponent)
  const pose = controller.controller.getPosition()

  collider.body.setGlobalPose(
    {
      translation: pose,
      rotation: transform.rotation
    },
    true
  )
}

export const updateAvatarTransformPosition = (entity: Entity) => {
  const transform = getComponent(entity, TransformComponent)
  const controller = getComponent(entity, AvatarControllerComponent)
  const avatar = getComponent(entity, AvatarComponent)
  const pose = controller.controller.getPosition()
  transform.position.set(pose.x, pose.y - avatar.avatarHalfHeight, pose.z)
}

export const rotateTowardsDisplacementVector = (entity: Entity, displacement: Vector3, world: World) => {
  const transform = getComponent(entity, TransformComponent)

<<<<<<< HEAD
      const controller = getComponent(entity, AvatarControllerComponent)
      const avatar = getComponent(entity, AvatarComponent)
      const transform = getComponent(entity, TransformComponent)

      const pose = controller.controller.translation()
      transform.position.set(pose.x, pose.y, pose.z)
=======
  displacementXZ.set(displacement.x, 0, displacement.z)
  displacementXZ.applyQuaternion(invOrientation.copy(transform.rotation).invert())

  if (displacementXZ.lengthSq() <= 0) return

  rotMatrix.lookAt(displacementXZ, V_000, V_010)
  targetOrientation.setFromRotationMatrix(rotMatrix)
  transform.rotation.slerp(targetOrientation, Math.max(world.deltaSeconds * 2, 3 / 60))
}
>>>>>>> 4ab6762d

export const controllerQueryUpdate = (
  entity: Entity,
  displacement: Vector3,
  world: World = Engine.instance.currentWorld
) => {
  rotateTowardsDisplacementVector(entity, displacement, world)

<<<<<<< HEAD
      // TODO: implement scene lower bounds parameter
      if (transform.position.y < -10) {
        respawnAvatar(entity)
        continue
      }
    }
=======
  const displace = moveAvatar(world, entity, Engine.instance.currentWorld.camera)
  displacement.set(displace.x, displace.y, displace.z)

  updateAvatarTransformPosition(entity)
  detectUserInCollisions(entity)
  updateColliderPose(entity)
>>>>>>> 4ab6762d

  const transform = getComponent(entity, TransformComponent)
  // TODO: implement scene lower bounds parameter
  if (transform.position.y < -10) respawnAvatar(entity)
}

export const avatarControllerExit = (entity: Entity, world: World = Engine.instance.currentWorld) => {
  const controller = getComponent(entity, AvatarControllerComponent, true)
  if (controller?.controller) world.physics.removeController(controller.controller)
  const avatar = getComponent(entity, AvatarComponent)
  if (avatar) avatar.isGrounded = false
}

export const updateMap = () => {
  const avatarInputState = accessAvatarInputSettingsState()
  const inputMap = AvatarInputSchema.inputMap
  if (avatarInputState.invertRotationAndMoveSticks.value) {
    inputMap.set(XRAxes.Left, BaseInput.XR_AXIS_LOOK)
    inputMap.set(XRAxes.Right, BaseInput.XR_AXIS_MOVE)
  } else {
    inputMap.set(XRAxes.Left, BaseInput.XR_AXIS_MOVE)
    inputMap.set(XRAxes.Right, BaseInput.XR_AXIS_LOOK)
  }
}<|MERGE_RESOLUTION|>--- conflicted
+++ resolved
@@ -11,7 +11,6 @@
 import { BaseInput } from '../input/enums/BaseInput'
 import { AvatarMovementScheme } from '../input/enums/InputEnums'
 import { XRAxes } from '../input/enums/InputEnums'
-import { ColliderComponent } from '../physics/components/ColliderComponent'
 import { TransformComponent } from '../transform/components/TransformComponent'
 import { XRInputSourceComponent } from '../xr/components/XRInputSourceComponent'
 import { AvatarInputSchema } from './AvatarInputSchema'
@@ -47,15 +46,7 @@
 
   return () => {
     for (const entity of controllerQuery.exit(world)) {
-<<<<<<< HEAD
-      const controller = getComponent(entity, AvatarControllerComponent, true)
-
-      if (controller?.controller) {
-        world.physicsWorld.removeRigidBody(controller.controller)
-      }
-=======
       avatarControllerExit(entity, world)
->>>>>>> 4ab6762d
     }
 
     for (const entity of localXRInputQuery(world)) {
@@ -71,40 +62,31 @@
   }
 }
 
-export const updateColliderPose = (entity: Entity) => {
-  const collider = getComponent(entity, ColliderComponent)
-  const controller = getComponent(entity, AvatarControllerComponent)
-  const transform = getComponent(entity, TransformComponent)
-  const pose = controller.controller.getPosition()
+// export const updateColliderPose = (entity: Entity) => {
+//   const collider = getComponent(entity, ColliderComponent)
+//   const controller = getComponent(entity, AvatarControllerComponent)
+//   const transform = getComponent(entity, TransformComponent)
+//   const pose = controller.controller.getPosition()
 
-  collider.body.setGlobalPose(
-    {
-      translation: pose,
-      rotation: transform.rotation
-    },
-    true
-  )
-}
+//   collider.body.setGlobalPose(
+//     {
+//       translation: pose,
+//       rotation: transform.rotation
+//     },
+//     true
+//   )
+// }
 
 export const updateAvatarTransformPosition = (entity: Entity) => {
   const transform = getComponent(entity, TransformComponent)
   const controller = getComponent(entity, AvatarControllerComponent)
-  const avatar = getComponent(entity, AvatarComponent)
-  const pose = controller.controller.getPosition()
-  transform.position.set(pose.x, pose.y - avatar.avatarHalfHeight, pose.z)
+  const pose = controller.controller.translation()
+  transform.position.set(pose.x, pose.y, pose.z)
 }
 
 export const rotateTowardsDisplacementVector = (entity: Entity, displacement: Vector3, world: World) => {
   const transform = getComponent(entity, TransformComponent)
 
-<<<<<<< HEAD
-      const controller = getComponent(entity, AvatarControllerComponent)
-      const avatar = getComponent(entity, AvatarComponent)
-      const transform = getComponent(entity, TransformComponent)
-
-      const pose = controller.controller.translation()
-      transform.position.set(pose.x, pose.y, pose.z)
-=======
   displacementXZ.set(displacement.x, 0, displacement.z)
   displacementXZ.applyQuaternion(invOrientation.copy(transform.rotation).invert())
 
@@ -114,7 +96,6 @@
   targetOrientation.setFromRotationMatrix(rotMatrix)
   transform.rotation.slerp(targetOrientation, Math.max(world.deltaSeconds * 2, 3 / 60))
 }
->>>>>>> 4ab6762d
 
 export const controllerQueryUpdate = (
   entity: Entity,
@@ -123,21 +104,12 @@
 ) => {
   rotateTowardsDisplacementVector(entity, displacement, world)
 
-<<<<<<< HEAD
-      // TODO: implement scene lower bounds parameter
-      if (transform.position.y < -10) {
-        respawnAvatar(entity)
-        continue
-      }
-    }
-=======
   const displace = moveAvatar(world, entity, Engine.instance.currentWorld.camera)
   displacement.set(displace.x, displace.y, displace.z)
 
   updateAvatarTransformPosition(entity)
   detectUserInCollisions(entity)
-  updateColliderPose(entity)
->>>>>>> 4ab6762d
+  // updateColliderPose(entity)
 
   const transform = getComponent(entity, TransformComponent)
   // TODO: implement scene lower bounds parameter
@@ -146,9 +118,8 @@
 
 export const avatarControllerExit = (entity: Entity, world: World = Engine.instance.currentWorld) => {
   const controller = getComponent(entity, AvatarControllerComponent, true)
-  if (controller?.controller) world.physics.removeController(controller.controller)
+  if (controller?.controller) world.physicsWorld.removeRigidBody(controller.controller)
   const avatar = getComponent(entity, AvatarComponent)
-  if (avatar) avatar.isGrounded = false
 }
 
 export const updateMap = () => {
