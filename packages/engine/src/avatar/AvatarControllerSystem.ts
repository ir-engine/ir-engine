import { Vector3 } from 'three'

import { Engine } from '../ecs/classes/Engine'
import { World } from '../ecs/classes/World'
import { defineQuery, getComponent } from '../ecs/functions/ComponentFunctions'
import { LocalInputTagComponent } from '../input/components/LocalInputTagComponent'
import { ColliderComponent } from '../physics/components/ColliderComponent'
import { TransformComponent } from '../transform/components/TransformComponent'
import { XRInputSourceComponent } from '../xr/components/XRInputSourceComponent'
import { AvatarComponent } from './components/AvatarComponent'
import { AvatarControllerComponent } from './components/AvatarControllerComponent'
<<<<<<< HEAD
import { moveAvatar, moveXRAvatar, rotateXRAvatar } from './functions/moveAvatar'
import { World } from '../ecs/classes/World'
import { ColliderComponent } from '../physics/components/ColliderComponent'
import { XRInputSourceComponent } from '../xr/components/XRInputSourceComponent'
import { setAvatarHeadOpacity } from './functions/avatarFunctions'
import { Vector3 } from 'three'
=======
import { setAvatarHeadOpacity } from './functions/avatarFunctions'
import {
  alignXRCameraPositionWithAvatar,
  alignXRCameraRotationWithAvatar,
  moveAvatar,
  moveXRAvatar,
  rotateXRAvatar
} from './functions/moveAvatar'
>>>>>>> 75bb5068

export class AvatarSettings {
  static instance: AvatarSettings = new AvatarSettings()
  // Speeds are same as animation's root motion
  walkSpeed = 1.6762927669761485
  runSpeed = 3.769894125544925
  jumpHeight = 4
}

export default async function AvatarControllerSystem(world: World) {
  const controllerQuery = defineQuery([AvatarControllerComponent])
  const localXRInputQuery = defineQuery([LocalInputTagComponent, XRInputSourceComponent, AvatarControllerComponent])

  const lastCamPos = new Vector3(),
    displacement = new Vector3()

  return () => {
    for (const entity of controllerQuery.exit(world)) {
      const controller = getComponent(entity, AvatarControllerComponent, true)

      if (controller?.controller) {
        world.physics.removeController(controller.controller)
      }

      const avatar = getComponent(entity, AvatarComponent)
      if (avatar) {
        avatar.isGrounded = false
      }
    }

    for (const entity of localXRInputQuery(world)) {
      setAvatarHeadOpacity(entity, 0)
      moveXRAvatar(world, entity, Engine.camera, lastCamPos, displacement)
      rotateXRAvatar(world, entity, Engine.camera)
    }

    for (const entity of controllerQuery(world)) {
      const displace = moveAvatar(world, entity, Engine.camera)
      displacement.set(displace.x, displace.y, displace.z)

      const controller = getComponent(entity, AvatarControllerComponent)
      const collider = getComponent(entity, ColliderComponent)

      const avatar = getComponent(entity, AvatarComponent)
      const transform = getComponent(entity, TransformComponent)

      const pose = controller.controller.getPosition()
      transform.position.set(pose.x, pose.y - avatar.avatarHalfHeight, pose.z)

      collider.body.setGlobalPose(
        {
          translation: pose,
          rotation: transform.rotation
        },
        true
      )

      // TODO: implement scene lower bounds parameter
      if (transform.position.y < -10) {
        // respawnAvatar(entity)
        continue
      }
    }

    return world
  }
}<|MERGE_RESOLUTION|>--- conflicted
+++ resolved
@@ -9,23 +9,8 @@
 import { XRInputSourceComponent } from '../xr/components/XRInputSourceComponent'
 import { AvatarComponent } from './components/AvatarComponent'
 import { AvatarControllerComponent } from './components/AvatarControllerComponent'
-<<<<<<< HEAD
+import { setAvatarHeadOpacity } from './functions/avatarFunctions'
 import { moveAvatar, moveXRAvatar, rotateXRAvatar } from './functions/moveAvatar'
-import { World } from '../ecs/classes/World'
-import { ColliderComponent } from '../physics/components/ColliderComponent'
-import { XRInputSourceComponent } from '../xr/components/XRInputSourceComponent'
-import { setAvatarHeadOpacity } from './functions/avatarFunctions'
-import { Vector3 } from 'three'
-=======
-import { setAvatarHeadOpacity } from './functions/avatarFunctions'
-import {
-  alignXRCameraPositionWithAvatar,
-  alignXRCameraRotationWithAvatar,
-  moveAvatar,
-  moveXRAvatar,
-  rotateXRAvatar
-} from './functions/moveAvatar'
->>>>>>> 75bb5068
 
 export class AvatarSettings {
   static instance: AvatarSettings = new AvatarSettings()
