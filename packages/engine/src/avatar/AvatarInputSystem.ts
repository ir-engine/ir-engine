--- conflicted
+++ resolved
@@ -148,10 +148,7 @@
 
     /** keyboard input */
     const keyDeltaX = (keys.KeyA?.pressed ? -1 : 0) + (keys.KeyD?.pressed ? 1 : 0)
-<<<<<<< HEAD
-=======
     const keyDeltaY = keys.Space?.down ? 1 : 0
->>>>>>> df3e57c6
     const keyDeltaZ =
       (keys.KeyW?.pressed ? -1 : 0) +
       (keys.KeyS?.pressed ? 1 : 0) +
