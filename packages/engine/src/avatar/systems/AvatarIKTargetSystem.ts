--- conflicted
+++ resolved
@@ -87,11 +87,7 @@
       continue
     }
     setComponent(entity, NameComponent, action.$from + '_' + action.name)
-<<<<<<< HEAD
-    setComponent(entity, AvatarIKTargetComponent)
-=======
     setComponent(entity, AvatarIKTargetComponent, { blendWeight: action.blendWeight })
->>>>>>> 10d7e3ef
 
     setComponent(UUIDComponent.entitiesByUUID[action.$from], AvatarRigComponent, { ikOverride: 'xr' })
 
@@ -129,19 +125,6 @@
     if (!leftHand && ikTargetLeftHand) removeEntity(ikTargetLeftHand)
     if (!rightHand && ikTargetRightHand) removeEntity(ikTargetRightHand)
 
-<<<<<<< HEAD
-    if (head && !ikTargetHead) dispatchAction(AvatarNetworkAction.spawnIKTarget({ entityUUID: headUUID, name: 'head' }))
-    if (leftHand && !ikTargetLeftHand)
-      dispatchAction(AvatarNetworkAction.spawnIKTarget({ entityUUID: leftHandUUID, name: 'leftHand', position }))
-    if (rightHand && !ikTargetRightHand)
-      dispatchAction(AvatarNetworkAction.spawnIKTarget({ entityUUID: rightHandUUID, name: 'rightHand', position }))
-
-    if (!ikTargetLeftFoot)
-      dispatchAction(AvatarNetworkAction.spawnIKTarget({ entityUUID: leftFootUUID, name: 'leftFoot', position }))
-
-    if (!ikTargetRightFoot)
-      dispatchAction(AvatarNetworkAction.spawnIKTarget({ entityUUID: rightFootUUID, name: 'rightFoot', position }))
-=======
     if (head && !ikTargetHead)
       dispatchAction(AvatarNetworkAction.spawnIKTarget({ entityUUID: headUUID, name: 'head', blendWeight: 1 }))
     if (leftHand && !ikTargetLeftHand)
@@ -162,7 +145,6 @@
       dispatchAction(
         AvatarNetworkAction.spawnIKTarget({ entityUUID: rightFootUUID, name: 'rightFoot', position, blendWeight: 1 })
       )
->>>>>>> 10d7e3ef
   }
 }
 
