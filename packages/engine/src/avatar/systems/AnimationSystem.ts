/*
CPAL-1.0 License

The contents of this file are subject to the Common Public Attribution License
Version 1.0. (the "License"); you may not use this file except in compliance
with the License. You may obtain a copy of the License at
https://github.com/EtherealEngine/etherealengine/blob/dev/LICENSE.
The License is based on the Mozilla Public License Version 1.1, but Sections 14
and 15 have been added to cover use of software over a computer network and 
provide for limited attribution for the Original Developer. In addition, 
Exhibit A has been modified to be consistent with Exhibit B.

Software distributed under the License is distributed on an "AS IS" basis,
WITHOUT WARRANTY OF ANY KIND, either express or implied. See the License for the
specific language governing rights and limitations under the License.

The Original Code is Ethereal Engine.

The Original Developer is the Initial Developer. The Initial Developer of the
Original Code is the Ethereal Engine team.

All portions of the code written by the Ethereal Engine team are Copyright © 2021-2023 
Ethereal Engine. All Rights Reserved.
*/

import { getState } from '@etherealengine/hyperflux'

import { VRM } from '@pixiv/three-vrm'
import { EngineState } from '../../ecs/classes/EngineState'
import { defineQuery, getComponent } from '../../ecs/functions/ComponentFunctions'
import { defineSystem } from '../../ecs/functions/SystemFunctions'
import { ModelComponent } from '../../scene/components/ModelComponent'
import { VisibleComponent } from '../../scene/components/VisibleComponent'
import { TweenComponent } from '../../transform/components/TweenComponent'
import { AnimationComponent } from '.././components/AnimationComponent'
import { LoopAnimationComponent } from '../components/LoopAnimationComponent'

const tweenQuery = defineQuery([TweenComponent])
const animationQuery = defineQuery([AnimationComponent, VisibleComponent])
<<<<<<< HEAD
const loopAnimationQuery = defineQuery([LoopAnimationComponent, VisibleComponent])
=======
const loopAnimationQuery = defineQuery([AnimationComponent, LoopAnimationComponent, ModelComponent])
>>>>>>> 3d430ad9

const execute = () => {
  const { deltaSeconds } = getState(EngineState)

  for (const entity of tweenQuery()) {
    const tween = getComponent(entity, TweenComponent)
    tween.update()
  }

  for (const entity of loopAnimationQuery()) {
    const model = getComponent(entity, ModelComponent)
    if (model.asset instanceof VRM) model.asset.update(deltaSeconds)
  }

  for (const entity of animationQuery()) {
    const animationComponent = getComponent(entity, AnimationComponent)
    const modifiedDelta = deltaSeconds
    animationComponent.mixer.update(modifiedDelta)
  }

  for (const entity of loopAnimationQuery()) {
    const loopAnimationComponent = getComponent(entity, LoopAnimationComponent)
    if (loopAnimationComponent.vrm) loopAnimationComponent.vrm.update(getState(EngineState).deltaSeconds)
  }
}

export const AnimationSystem = defineSystem({
  uuid: 'ee.engine.AnimationSystem',
  execute
})<|MERGE_RESOLUTION|>--- conflicted
+++ resolved
@@ -37,11 +37,7 @@
 
 const tweenQuery = defineQuery([TweenComponent])
 const animationQuery = defineQuery([AnimationComponent, VisibleComponent])
-<<<<<<< HEAD
-const loopAnimationQuery = defineQuery([LoopAnimationComponent, VisibleComponent])
-=======
 const loopAnimationQuery = defineQuery([AnimationComponent, LoopAnimationComponent, ModelComponent])
->>>>>>> 3d430ad9
 
 const execute = () => {
   const { deltaSeconds } = getState(EngineState)
@@ -61,11 +57,6 @@
     const modifiedDelta = deltaSeconds
     animationComponent.mixer.update(modifiedDelta)
   }
-
-  for (const entity of loopAnimationQuery()) {
-    const loopAnimationComponent = getComponent(entity, LoopAnimationComponent)
-    if (loopAnimationComponent.vrm) loopAnimationComponent.vrm.update(getState(EngineState).deltaSeconds)
-  }
 }
 
 export const AnimationSystem = defineSystem({
