/*
CPAL-1.0 License

The contents of this file are subject to the Common Public Attribution License
Version 1.0. (the "License"); you may not use this file except in compliance
with the License. You may obtain a copy of the License at
https://github.com/EtherealEngine/etherealengine/blob/dev/LICENSE.
The License is based on the Mozilla Public License Version 1.1, but Sections 14
and 15 have been added to cover use of software over a computer network and 
provide for limited attribution for the Original Developer. In addition, 
Exhibit A has been modified to be consistent with Exhibit B.

Software distributed under the License is distributed on an "AS IS" basis,
WITHOUT WARRANTY OF ANY KIND, either express or implied. See the License for the
specific language governing rights and limitations under the License.

The Original Code is Ethereal Engine.

The Original Developer is the Initial Developer. The Initial Developer of the
Original Code is the Ethereal Engine team.

All portions of the code written by the Ethereal Engine team are Copyright © 2021-2023 
Ethereal Engine. All Rights Reserved.
*/

import { getState } from '@etherealengine/hyperflux'

import { VRM } from '@pixiv/three-vrm'
import { EngineState } from '../../ecs/classes/EngineState'
import { defineQuery, getComponent } from '../../ecs/functions/ComponentFunctions'
import { defineSystem } from '../../ecs/functions/SystemFunctions'
import { ModelComponent } from '../../scene/components/ModelComponent'
import { VisibleComponent } from '../../scene/components/VisibleComponent'
import { TransformComponent } from '../../transform/components/TransformComponent'
import { TweenComponent } from '../../transform/components/TweenComponent'
import { AnimationComponent } from '.././components/AnimationComponent'
import { LoopAnimationComponent } from '../components/LoopAnimationComponent'

const tweenQuery = defineQuery([TweenComponent])
const animationQuery = defineQuery([AnimationComponent, VisibleComponent])
<<<<<<< HEAD
const loopAnimationQuery = defineQuery([LoopAnimationComponent, VisibleComponent])
=======
const loopAnimationQuery = defineQuery([AnimationComponent, LoopAnimationComponent, ModelComponent, TransformComponent])
>>>>>>> 10d7e3ef

const execute = () => {
  const { deltaSeconds } = getState(EngineState)

  for (const entity of tweenQuery()) {
    const tween = getComponent(entity, TweenComponent)
    tween.update()
  }

  for (const entity of animationQuery()) {
    const animationComponent = getComponent(entity, AnimationComponent)
    const modifiedDelta = deltaSeconds
    animationComponent.mixer.update(modifiedDelta)
  }

  for (const entity of loopAnimationQuery()) {
<<<<<<< HEAD
    const loopAnimationComponent = getComponent(entity, LoopAnimationComponent)
    if (loopAnimationComponent.vrm) loopAnimationComponent.vrm.update(getState(EngineState).deltaSeconds)
=======
    const model = getComponent(entity, ModelComponent)
    if (model.asset instanceof VRM) {
      const position = getComponent(entity, TransformComponent).position
      model.asset.update(deltaSeconds)
      getComponent(entity, TransformComponent).position.copy(position)
    }
>>>>>>> 10d7e3ef
  }
}

export const AnimationSystem = defineSystem({
  uuid: 'ee.engine.AnimationSystem',
  execute
})<|MERGE_RESOLUTION|>--- conflicted
+++ resolved
@@ -38,11 +38,7 @@
 
 const tweenQuery = defineQuery([TweenComponent])
 const animationQuery = defineQuery([AnimationComponent, VisibleComponent])
-<<<<<<< HEAD
-const loopAnimationQuery = defineQuery([LoopAnimationComponent, VisibleComponent])
-=======
 const loopAnimationQuery = defineQuery([AnimationComponent, LoopAnimationComponent, ModelComponent, TransformComponent])
->>>>>>> 10d7e3ef
 
 const execute = () => {
   const { deltaSeconds } = getState(EngineState)
@@ -59,17 +55,12 @@
   }
 
   for (const entity of loopAnimationQuery()) {
-<<<<<<< HEAD
-    const loopAnimationComponent = getComponent(entity, LoopAnimationComponent)
-    if (loopAnimationComponent.vrm) loopAnimationComponent.vrm.update(getState(EngineState).deltaSeconds)
-=======
     const model = getComponent(entity, ModelComponent)
     if (model.asset instanceof VRM) {
       const position = getComponent(entity, TransformComponent).position
       model.asset.update(deltaSeconds)
       getComponent(entity, TransformComponent).position.copy(position)
     }
->>>>>>> 10d7e3ef
   }
 }
 
