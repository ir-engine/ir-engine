/*
CPAL-1.0 License

The contents of this file are subject to the Common Public Attribution License
Version 1.0. (the "License"); you may not use this file except in compliance
with the License. You may obtain a copy of the License at
https://github.com/EtherealEngine/etherealengine/blob/dev/LICENSE.
The License is based on the Mozilla Public License Version 1.1, but Sections 14
and 15 have been added to cover use of software over a computer network and 
provide for limited attribution for the Original Developer. In addition, 
Exhibit A has been modified to be consistent with Exhibit B.

Software distributed under the License is distributed on an "AS IS" basis,
WITHOUT WARRANTY OF ANY KIND, either express or implied. See the License for the
specific language governing rights and limitations under the License.

The Original Code is Ethereal Engine.

The Original Developer is the Initial Developer. The Initial Developer of the
Original Code is the Ethereal Engine team.

All portions of the code written by the Ethereal Engine team are Copyright © 2021-2023 
Ethereal Engine. All Rights Reserved.
*/

import { getState } from '@etherealengine/hyperflux'

import { VRM } from '@pixiv/three-vrm'
import { EngineState } from '../../ecs/classes/EngineState'
<<<<<<< HEAD
import { getComponent, getOptionalMutableComponent, hasComponent } from '../../ecs/functions/ComponentFunctions'
=======
import {
  defineQuery,
  getComponent,
  getOptionalComponent,
  getOptionalMutableComponent,
  hasComponent
} from '../../ecs/functions/ComponentFunctions'
>>>>>>> 396900f1
import { traverseEntityNode } from '../../ecs/functions/EntityTree'
import { defineQuery } from '../../ecs/functions/QueryFunctions'
import { defineSystem } from '../../ecs/functions/SystemFunctions'
import { MeshComponent } from '../../scene/components/MeshComponent'
import { ModelComponent } from '../../scene/components/ModelComponent'
import { VisibleComponent } from '../../scene/components/VisibleComponent'
import { TransformSystem } from '../../transform/TransformModule'
import { TransformComponent } from '../../transform/components/TransformComponent'

import { TweenComponent } from '../../transform/components/TweenComponent'
import { AnimationComponent } from '.././components/AnimationComponent'
import { LoopAnimationComponent } from '../components/LoopAnimationComponent'
import { updateVRMRetargeting } from '../functions/updateVRMRetargeting'

const tweenQuery = defineQuery([TweenComponent])
const animationQuery = defineQuery([AnimationComponent, VisibleComponent])
const loopAnimationQuery = defineQuery([AnimationComponent, LoopAnimationComponent, ModelComponent, TransformComponent])

const execute = () => {
  const { deltaSeconds } = getState(EngineState)

  for (const entity of tweenQuery()) {
    const tween = getComponent(entity, TweenComponent)
    tween.update()
  }

  for (const entity of animationQuery()) {
    const animationComponent = getComponent(entity, AnimationComponent)
    const modifiedDelta = deltaSeconds
    animationComponent.mixer.update(modifiedDelta)
    /** @todo for some reason, the animation clips do not apply their data to the proxified quaternions */
    if (hasComponent(entity, ModelComponent))
      traverseEntityNode(entity, (childEntity) => {
        const mesh = getOptionalComponent(childEntity, MeshComponent)
        if (!mesh) return
        const rotation = getComponent(childEntity, TransformComponent).rotation
        rotation.copy(mesh.quaternion)
      })
    const animationActionComponent = getOptionalMutableComponent(entity, LoopAnimationComponent)
    animationActionComponent?._action.value &&
      animationActionComponent?.time.set(animationActionComponent._action.value.time)
  }

  for (const entity of loopAnimationQuery()) {
    const model = getComponent(entity, ModelComponent)
    if (model.asset instanceof VRM) {
      updateVRMRetargeting(model.asset, entity)
    }
  }
}

export const AnimationSystem = defineSystem({
  uuid: 'ee.engine.AnimationSystem',
  insert: { before: TransformSystem },
  execute
})<|MERGE_RESOLUTION|>--- conflicted
+++ resolved
@@ -27,17 +27,12 @@
 
 import { VRM } from '@pixiv/three-vrm'
 import { EngineState } from '../../ecs/classes/EngineState'
-<<<<<<< HEAD
-import { getComponent, getOptionalMutableComponent, hasComponent } from '../../ecs/functions/ComponentFunctions'
-=======
 import {
-  defineQuery,
   getComponent,
   getOptionalComponent,
   getOptionalMutableComponent,
   hasComponent
 } from '../../ecs/functions/ComponentFunctions'
->>>>>>> 396900f1
 import { traverseEntityNode } from '../../ecs/functions/EntityTree'
 import { defineQuery } from '../../ecs/functions/QueryFunctions'
 import { defineSystem } from '../../ecs/functions/SystemFunctions'
