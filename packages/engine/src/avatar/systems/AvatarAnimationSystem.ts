--- conflicted
+++ resolved
@@ -197,16 +197,7 @@
       )
     }
 
-<<<<<<< HEAD
-    if (rightHandTargetBlendWeight) {
-=======
     if (rightHandTargetBlendWeight && rightHandTransform) {
-      _quat2.copy(rightHandTransform.rotation)
-      if (!isAvatarFlipped) {
-        _quat2.multiply(rightHandRotation)
-      }
-
->>>>>>> 435deeba
       getArmIKHint(
         entity,
         rightHandTransform.position,
@@ -230,16 +221,7 @@
       )
     }
 
-<<<<<<< HEAD
-    if (leftHandTargetBlendWeight) {
-=======
     if (leftHandTargetBlendWeight && leftHandTransform) {
-      _quat2.copy(leftHandTransform.rotation)
-      if (!isAvatarFlipped) {
-        _quat2.multiply(leftHandRotation)
-      }
-
->>>>>>> 435deeba
       getArmIKHint(
         entity,
         leftHandTransform.position,
@@ -262,20 +244,7 @@
       )
     }
 
-<<<<<<< HEAD
-    if (rightFootTargetBlendWeight) {
-=======
     if (rightFootTargetBlendWeight && rightFootTransform) {
-      _quat2.copy(rightFootTransform.rotation)
-      if (isAvatarFlipped) {
-        _quat2.multiply(Q_X_90)
-      } else {
-        /** I don't know why flipped models don't need this foot angle applied, nor why it needs to be halved */
-        footAngleQuat.setFromAxisAngle(V_100, avatarComponent.footAngle / 2)
-        _quat2.multiply(footAngleQuat)
-      }
-
->>>>>>> 435deeba
       _hint
         .set(-avatarComponent.footGap * 1.5, 0, 1)
         .applyQuaternion(transform.rotation)
@@ -295,19 +264,7 @@
       )
     }
 
-<<<<<<< HEAD
-    if (leftFootTargetBlendWeight) {
-=======
     if (leftFootTargetBlendWeight && leftFootTransform) {
-      _quat2.copy(leftFootTransform.rotation)
-      if (isAvatarFlipped) {
-        _quat2.multiply(Q_X_90)
-      } else {
-        footAngleQuat.setFromAxisAngle(V_100, avatarComponent.footAngle / 2)
-        _quat2.multiply(footAngleQuat)
-      }
-
->>>>>>> 435deeba
       _hint
         .set(avatarComponent.footGap * 1.5, 0, 1)
         .applyQuaternion(transform.rotation)
