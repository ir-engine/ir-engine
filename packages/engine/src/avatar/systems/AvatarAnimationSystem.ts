--- conflicted
+++ resolved
@@ -39,10 +39,6 @@
 import { defineQuery, getComponent, getOptionalComponent, setComponent } from '../../ecs/functions/ComponentFunctions'
 import { createEntity, removeEntity } from '../../ecs/functions/EntityFunctions'
 import { defineSystem } from '../../ecs/functions/SystemFunctions'
-<<<<<<< HEAD
-import { InputSourceComponent } from '../../input/components/InputSourceComponent'
-=======
->>>>>>> 3d430ad9
 import { timeSeriesMocapData } from '../../mocap/MotionCaptureSystem'
 import { NetworkObjectComponent } from '../../networking/components/NetworkObjectComponent'
 import { Physics, RaycastArgs } from '../../physics/classes/Physics'
@@ -61,10 +57,6 @@
   compareDistanceToCamera
 } from '../../transform/components/DistanceComponents'
 import { TransformComponent } from '../../transform/components/TransformComponent'
-<<<<<<< HEAD
-import { XRAction } from '../../xr/XRState'
-=======
->>>>>>> 3d430ad9
 import { AnimationComponent } from '.././components/AnimationComponent'
 import { AvatarAnimationComponent, AvatarRigComponent } from '.././components/AvatarAnimationComponent'
 import { AvatarIKTargetComponent } from '.././components/AvatarIKComponents'
@@ -94,10 +86,8 @@
 })
 
 const avatarAnimationQuery = defineQuery([AnimationComponent, AvatarAnimationComponent, AvatarRigComponent])
-const sessionChangedQueue = defineActionQueue(XRAction.sessionChanged.matches)
 
 const ikTargetQuery = defineQuery([AvatarIKTargetComponent])
-const inputSourceQuery = defineQuery([InputSourceComponent])
 
 const minimumFrustumCullDistanceSqr = 5 * 5 // 5 units
 
@@ -137,21 +127,14 @@
   rightFoot: { position: new Vector3(), rotation: new Quaternion(), blendWeight: 1 } as targetTransform,
   leftFoot: { position: new Vector3(), rotation: new Quaternion(), blendWeight: 1 } as targetTransform,
   head: { position: new Vector3(), rotation: new Quaternion(), blendWeight: 1 } as targetTransform,
-<<<<<<< HEAD
   hips: { position: new Vector3(), rotation: new Quaternion(), blendWeight: 1 } as targetTransform,
-=======
->>>>>>> 3d430ad9
 
   rightElbowHint: { position: new Vector3(), rotation: new Quaternion(), blendWeight: 1 } as targetTransform,
   leftElbowHint: { position: new Vector3(), rotation: new Quaternion(), blendWeight: 1 } as targetTransform,
   rightKneeHint: { position: new Vector3(), rotation: new Quaternion(), blendWeight: 1 } as targetTransform,
   leftKneeHint: { position: new Vector3(), rotation: new Quaternion(), blendWeight: 1 } as targetTransform,
-<<<<<<< HEAD
   headHint: { position: new Vector3(), rotation: new Quaternion(), blendWeight: 1 } as targetTransform,
   hipsHint: { position: new Vector3(), rotation: new Quaternion(), blendWeight: 1 } as targetTransform
-=======
-  headHint: { position: new Vector3(), rotation: new Quaternion(), blendWeight: 1 } as targetTransform
->>>>>>> 3d430ad9
 }
 let weights = {} as Record<string, number>
 
@@ -286,11 +269,7 @@
     const network = Engine.instance.worldNetwork
     if (network) {
       const isPeerForEntity = Array.from(timeSeriesMocapData.keys()).find(
-<<<<<<< HEAD
-        (peerID: PeerID) => network.peers.get(peerID)?.userId === networkObject.ownerId
-=======
         (peerID: PeerID) => network.peers[peerID]?.userId === networkObject.ownerId
->>>>>>> 3d430ad9
       )
       if (isPeerForEntity && ikEntities.length == 0) {
         // just animate and exit
@@ -323,13 +302,8 @@
 
     /**
      * Apply procedural IK based animations or FK animations depending on the animation state
-<<<<<<< HEAD
      * First reset targets
      */
-=======
-     */
-    //clear some data
->>>>>>> 3d430ad9
     for (const [key, value] of Object.entries(worldSpaceTargets)) {
       value.blendWeight = 1
       value.position = new Vector3()
@@ -337,11 +311,6 @@
     }
     weights = {}
     if (rigComponent.ikOverride != '') {
-<<<<<<< HEAD
-=======
-      if (!rig.hips?.node) continue
-
->>>>>>> 3d430ad9
       //calculate world positions
 
       const transform = getComponent(entity, TransformComponent)
@@ -352,11 +321,7 @@
       setIkFootTarget(rigComponent.upperLegLength + rigComponent.lowerLegLength)
 
       for (const ikEntity of ikEntities) {
-<<<<<<< HEAD
         // if (ikEntities.length <= 1) continue
-=======
-        if (ikEntities.length <= 1) continue
->>>>>>> 3d430ad9
         const networkObject = getComponent(ikEntity, NetworkObjectComponent)
         const ownerEntity = NetworkObjectComponent.getUserAvatarEntity(networkObject.ownerId)
         if (ownerEntity !== entity) continue
@@ -394,10 +359,7 @@
               // to do: get blend weight from networked ik component
             }
             break
-<<<<<<< HEAD
           case ikTargets.hips:
-=======
->>>>>>> 3d430ad9
           case ikTargets.leftFoot:
           case ikTargets.rightFoot:
           case ikTargets.leftHand:
@@ -408,11 +370,7 @@
           case ikTargets.rightElbowHint:
             worldSpaceTargets[ikTargetName].position.copy(ikTransform.position)
             worldSpaceTargets[ikTargetName].rotation.copy(ikTransform.rotation)
-<<<<<<< HEAD
             // @todo: get blend weight from networked ik component
-=======
-            // to do: get blend weight from networked ik component
->>>>>>> 3d430ad9
             worldSpaceTargets[ikTargetName].blendWeight = 0
         }
       }
@@ -427,7 +385,6 @@
           i++
         }
       }
-<<<<<<< HEAD
 
       const leftLegLength =
         leftLegVector.subVectors(rig.hips.node.position, worldSpaceTargets.leftFoot.position).length() +
@@ -482,47 +439,12 @@
           worldSpaceTargets.leftElbowHint.blendWeight < 1
             ? worldSpaceTargets.leftElbowHint.position
             : _vector3.copy(transform.position).add(right),
-=======
-
-      const leftLegLength =
-        leftLegVector.subVectors(rig.hips.node.position, worldSpaceTargets.leftFoot.position).length() +
-        rigComponent.footHeight
-      const rightLegLength =
-        rightLegVector.subVectors(rig.hips.node.position, worldSpaceTargets.rightFoot.position).length() +
-        rigComponent.footHeight
-
-      const forward = new Vector3(0, 0, 5).applyQuaternion(transform.rotation)
-      const right = new Vector3(5, 0, 0).applyQuaternion(transform.rotation)
-
-      //calculate hips to head
-      rig.hips.node.position.applyMatrix4(transform.matrixInverse)
-      //_hipVector.subVectors(
-      //  rigComponent.ikTargetsMap.headTarget.position,
-      //  rigComponent.ikTargetsMap.hipsTarget.position
-      //)
-      rig.hips.node.quaternion
-        .setFromUnitVectors(V_010, _hipVector)
-        .multiply(_hipRot.setFromEuler(new Euler(0, rigComponent.flipped ? Math.PI : 0)))
-
-      if (worldSpaceTargets.rightHand.blendWeight < 1) {
-        solveTwoBoneIK(
-          rig.rightUpperArm.node,
-          rig.rightLowerArm.node,
-          rig.rightHand.node,
-          worldSpaceTargets.rightHand.position,
-          worldSpaceTargets.rightHand.rotation,
-          null,
-          worldSpaceTargets.rightElbowHint.blendWeight < 1
-            ? worldSpaceTargets.rightElbowHint.position
-            : _vector3.copy(transform.position).sub(right),
->>>>>>> 3d430ad9
           tipAxisRestriction,
           midAxisRestriction,
           null,
           1,
           1
         )
-<<<<<<< HEAD
         weights['leftUpperArm'] = worldSpaceTargets.leftHand.blendWeight
         weights['leftLowerArm'] = worldSpaceTargets.leftHand.blendWeight
         weights['leftHand'] = worldSpaceTargets.leftHand.blendWeight
@@ -575,108 +497,6 @@
           null,
           worldSpaceTargets.leftKneeHint.blendWeight < 1
             ? worldSpaceTargets.leftKneeHint.position
-=======
-        weights['rightUpperArm'] = worldSpaceTargets.rightHand.blendWeight
-        weights['rightLowerArm'] = worldSpaceTargets.rightHand.blendWeight
-        weights['rightHand'] = worldSpaceTargets.rightHand.blendWeight
-      }
-
-      if (worldSpaceTargets.leftHand.blendWeight < 1) {
-        solveTwoBoneIK(
-          rig.leftUpperArm.node,
-          rig.leftLowerArm.node,
-          rig.leftHand.node,
-          worldSpaceTargets.leftHand.position,
-          worldSpaceTargets.leftHand.rotation,
-          null,
-          worldSpaceTargets.leftElbowHint.blendWeight < 1
-            ? worldSpaceTargets.leftElbowHint.position
-            : _vector3.copy(transform.position).add(right),
-          tipAxisRestriction,
-          midAxisRestriction,
-          null,
-          1,
-          1
-        )
-        weights['leftUpperArm'] = worldSpaceTargets.leftHand.blendWeight
-        weights['leftLowerArm'] = worldSpaceTargets.leftHand.blendWeight
-        weights['leftHand'] = worldSpaceTargets.leftHand.blendWeight
-      }
-
-      if (footRaycastTimer >= footRaycastInterval) {
-        footRaycastTimer = 0
-      }
-
-      if (worldSpaceTargets.rightFoot.blendWeight < 1) {
-        setFootTarget(
-          transform.position,
-          worldSpaceTargets.rightFoot,
-          rightLegLength,
-          footRaycastTimer >= footRaycastInterval,
-          0
-        )
-        solveTwoBoneIK(
-          rig.rightUpperLeg.node,
-          rig.rightLowerLeg.node,
-          rig.rightFoot.node,
-          worldSpaceTargets.rightFoot.position.setY(worldSpaceTargets.rightFoot.position.y),
-          worldSpaceTargets.rightFoot.rotation,
-          null,
-          worldSpaceTargets.rightKneeHint.blendWeight < 1
-            ? worldSpaceTargets.rightKneeHint.position
->>>>>>> 3d430ad9
-            : _vector3.copy(transform.position).add(forward),
-          null,
-          midAxisRestriction
-        )
-<<<<<<< HEAD
-        weights['leftUpperLeg'] = worldSpaceTargets.leftFoot.blendWeight
-        weights['leftLowerLeg'] = worldSpaceTargets.leftFoot.blendWeight
-        weights['leftFoot'] = worldSpaceTargets.leftFoot.blendWeight
-      }
-
-      if (worldSpaceTargets.head.blendWeight < 1) {
-        weights['head'] = worldSpaceTargets.head.blendWeight
-        weights['hips'] = worldSpaceTargets.head.blendWeight
-        weights['spine'] = worldSpaceTargets.head.blendWeight
-      }
-    }
-
-    for (const [key, animatedBone] of Object.entries(rigComponent.bindRig)) {
-      const ikBone = rigComponent.rig[key].node as Object3D
-      ikBone.quaternion.slerp(animatedBone.node.quaternion, weights[key] ?? 1)
-    }
-
-    if (weights['hips'] == undefined) {
-      rig.hips.node.position.copy(rigComponent.bindRig.hips.node.position)
-    }
-
-    rigComponent.vrm.update(getState(EngineState).deltaSeconds)
-  }
-
-=======
-        weights['rightUpperLeg'] = worldSpaceTargets.rightFoot.blendWeight
-        weights['rightLowerLeg'] = worldSpaceTargets.rightFoot.blendWeight
-        weights['rightFoot'] = worldSpaceTargets.rightFoot.blendWeight
-      }
-
-      if (worldSpaceTargets.leftFoot.blendWeight < 1) {
-        setFootTarget(
-          transform.position,
-          worldSpaceTargets.leftFoot,
-          leftLegLength,
-          footRaycastTimer >= footRaycastInterval,
-          1
-        )
-        solveTwoBoneIK(
-          rig.leftUpperLeg.node,
-          rig.leftLowerLeg.node,
-          rig.leftFoot.node,
-          worldSpaceTargets.leftFoot.position.setY(worldSpaceTargets.leftFoot.position.y),
-          worldSpaceTargets.leftFoot.rotation,
-          null,
-          worldSpaceTargets.leftKneeHint.blendWeight < 1
-            ? worldSpaceTargets.leftKneeHint.position
             : _vector3.copy(transform.position).add(forward),
           null,
           midAxisRestriction
@@ -702,7 +522,6 @@
     rigComponent.vrm.update(getState(EngineState).deltaSeconds)
   }
 
->>>>>>> 3d430ad9
   /** Run debug */
   for (const entity of Engine.instance.priorityAvatarEntities) {
     const avatarRig = getComponent(entity, AvatarRigComponent)
