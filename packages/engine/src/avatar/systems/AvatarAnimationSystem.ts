--- conflicted
+++ resolved
@@ -37,6 +37,7 @@
   useHookstate
 } from '@etherealengine/hyperflux'
 
+import { PhysicsState } from '@etherealengine/engine/src/physics/state/PhysicsState'
 import { lerp } from 'three/src/math/MathUtils'
 import { V_010 } from '../../common/constants/MathConstants'
 import { createPriorityQueue } from '../../ecs/PriorityQueue'
@@ -202,7 +203,8 @@
   footRaycastArgs.maxDistance = legLength
 
   if (castRay) {
-    const castedRay = Physics.castRay(Engine.instance.physicsWorld, footRaycastArgs)
+    const { physicsWorld } = getState(PhysicsState)
+    const castedRay = Physics.castRay(physicsWorld, footRaycastArgs)
     if (castedRay[0]) {
       lastRayInfo[index] = castedRay[0]
     } else {
@@ -401,7 +403,8 @@
     for (const ikEntity of ikEntities) {
       if (ikEntities.length <= 1) continue
       const networkObject = getComponent(ikEntity, NetworkObjectComponent)
-      const ownerEntity = Engine.instance.getUserAvatarEntity(networkObject.ownerId)
+      const ownerEntity = NetworkObjectComponent.getUserAvatarEntity(networkObject.ownerId)
+
       if (ownerEntity != entity) continue
 
       const rigidbodyComponent = getComponent(ownerEntity, RigidBodyComponent)
@@ -557,129 +560,76 @@
   /**
    * 4 - Apply avatar IK
    */
-<<<<<<< HEAD
-  // for (const entity of ikEntities) {
-  //   /** Filter by priority queue */
-  //   const networkObject = getComponent(entity, NetworkObjectComponent)
-  //   const ownerEntity = Engine.instance.getUserAvatarEntity(networkObject.ownerId)
-  //   if (!Engine.instance.priorityAvatarEntities.has(ownerEntity)) continue
-
-  //   const transformComponent = getComponent(entity, TransformComponent)
-  //   // If data is zeroed out, assume there is no input and do not run IK
-  //   if (transformComponent.position.equals(V_000)) continue
-
-  //   const { rig } = getComponent(ownerEntity, AvatarRigComponent)
-
-  //   const ikComponent = getComponent(entity, AvatarIKTargetComponent)
-  //   if (ikComponent.handedness === 'none') {
-  //     _vec
-  //       .set(
-  //         transformComponent.matrix.elements[8],
-  //         transformComponent.matrix.elements[9],
-  //         transformComponent.matrix.elements[10]
-  //       )
-  //       .normalize() // equivalent to Object3D.getWorldDirection
-  //     solveHipHeight(ownerEntity, transformComponent.position)
-
-  //     solveLookIK(rig.head.node, _vec)
-  //   } else if (ikComponent.handedness === 'left') {
-  //     rig.leftLowerArm.node.quaternion.setFromAxisAngle(Axis.X, Math.PI * -0.25)
-  //     /** @todo see if this is still necessary */
-  //     rig.leftLowerArm.node.updateWorldMatrix(false, true)
-  //     solveTwoBoneIK(
-  //       rig.leftUpperArm.node,
-  //       rig.leftLowerArm.node,
-  //       rig.leftHand.node,
-  //       transformComponent.position,
-  //       transformComponent.rotation.multiply(leftHandRotation),
-  //       leftHandRotationOffset
-  //     )
-  //   } else if (ikComponent.handedness === 'right') {
-  //     rig.rightLowerArm.node.quaternion.setFromAxisAngle(Axis.X, Math.PI * 0.25)
-  //     /** @todo see if this is still necessary */
-  //     rig.rightLowerArm.node.updateWorldMatrix(false, true)
-  //     solveTwoBoneIK(
-  //       rig.rightUpperArm.node,
-  //       rig.rightLowerArm.node,
-  //       rig.rightHand.node,
-  //       transformComponent.position,
-  //       transformComponent.rotation.multiply(rightHandRotation),
-  //       rightHandRotationOffset
-  //     )
-  //   }
-  // }
-=======
   for (const entity of ikEntities) {
     /** Filter by priority queue */
     const networkObject = getComponent(entity, NetworkObjectComponent)
     const ownerEntity = NetworkObjectComponent.getUserAvatarEntity(networkObject.ownerId)
     if (!Engine.instance.priorityAvatarEntities.has(ownerEntity)) continue
 
-    const transformComponent = getComponent(entity, TransformComponent)
-    // If data is zeroed out, assume there is no input and do not run IK
-    if (transformComponent.position.equals(V_000)) continue
-
-    const { rig, handRadius } = getComponent(ownerEntity, AvatarRigComponent)
-
-    _fwd.set(0, 0, 1).applyQuaternion(transformComponent.rotation)
-
-    const ikComponent = getComponent(entity, AvatarIKTargetComponent)
-    if (ikComponent.handedness === 'none') {
-      _vec
-        .set(
-          transformComponent.matrix.elements[8],
-          transformComponent.matrix.elements[9],
-          transformComponent.matrix.elements[10]
-        )
-        .normalize() // equivalent to Object3D.getWorldDirection
-      solveHipHeight(ownerEntity, transformComponent.position)
-      solveLookIK(rig.Head, _vec)
-    } else if (ikComponent.handedness === 'left') {
-      rig.LeftForeArm.quaternion.setFromAxisAngle(Axis.X, Math.PI * -0.25)
-      /** @todo see if this is still necessary */
-      rig.LeftForeArm.updateWorldMatrix(true, true)
-      solveTwoBoneIK(
-        rig.LeftArm,
-        rig.LeftForeArm,
-        rig.LeftHand,
-        _vector3.addVectors(transformComponent.position, _fwd.multiplyScalar(handRadius)),
-        _quat.multiplyQuaternions(transformComponent.rotation, leftHandRotation),
-        leftHandRotationOffset
-      )
-    } else if (ikComponent.handedness === 'right') {
-      rig.RightForeArm.quaternion.setFromAxisAngle(Axis.X, Math.PI * 0.25)
-      /** @todo see if this is still necessary */
-      rig.RightForeArm.updateWorldMatrix(true, true)
-      solveTwoBoneIK(
-        rig.RightArm,
-        rig.RightForeArm,
-        rig.RightHand,
-        _vector3.addVectors(transformComponent.position, _fwd.multiplyScalar(handRadius)),
-        _quat.multiplyQuaternions(transformComponent.rotation, rightHandRotation),
-        rightHandRotationOffset
-      )
-    }
-  }
->>>>>>> dfcebf0e
-
-  /**
-   * Since the scene does not automatically update the matricies for all objects, which updates bones,
-   * we need to manually do it for Loop Animation Entities
-   */
-  for (const entity of loopAnimationEntities) updateGroupChildren(entity)
-
-  /** Run debug */
-  for (const entity of Engine.instance.priorityAvatarEntities) {
-    const avatarRig = getComponent(entity, AvatarRigComponent)
-    if (avatarRig?.helper) {
-      avatarRig.rig.hips.node.updateWorldMatrix(true, true)
-      avatarRig.helper?.updateMatrixWorld(true)
-    }
-  }
-
-  /** We don't need to ever calculate the matrices for ik targets, so mark them not dirty */
-  for (const entity of ikEntities) {
-    // delete TransformComponent.dirtyTransforms[entity]
+    //   const transformComponent = getComponent(entity, TransformComponent)
+    //   // If data is zeroed out, assume there is no input and do not run IK
+    //   if (transformComponent.position.equals(V_000)) continue
+
+    //   const { rig } = getComponent(ownerEntity, AvatarRigComponent)
+
+    //   const ikComponent = getComponent(entity, AvatarIKTargetComponent)
+    //   if (ikComponent.handedness === 'none') {
+    //     _vec
+    //       .set(
+    //         transformComponent.matrix.elements[8],
+    //         transformComponent.matrix.elements[9],
+    //         transformComponent.matrix.elements[10]
+    //       )
+    //       .normalize() // equivalent to Object3D.getWorldDirection
+    //     solveHipHeight(ownerEntity, transformComponent.position)
+
+    //     solveLookIK(rig.head.node, _vec)
+    //   } else if (ikComponent.handedness === 'left') {
+    //     rig.leftLowerArm.node.quaternion.setFromAxisAngle(Axis.X, Math.PI * -0.25)
+    //     /** @todo see if this is still necessary */
+    //     rig.leftLowerArm.node.updateWorldMatrix(false, true)
+    //     solveTwoBoneIK(
+    //       rig.leftUpperArm.node,
+    //       rig.leftLowerArm.node,
+    //       rig.leftHand.node,
+    //       transformComponent.position,
+    //       transformComponent.rotation.multiply(leftHandRotation),
+    //       leftHandRotationOffset
+    //     )
+    //   } else if (ikComponent.handedness === 'right') {
+    //     rig.rightLowerArm.node.quaternion.setFromAxisAngle(Axis.X, Math.PI * 0.25)
+    //     /** @todo see if this is still necessary */
+    //     rig.rightLowerArm.node.updateWorldMatrix(false, true)
+    //     solveTwoBoneIK(
+    //       rig.rightUpperArm.node,
+    //       rig.rightLowerArm.node,
+    //       rig.rightHand.node,
+    //       transformComponent.position,
+    //       transformComponent.rotation.multiply(rightHandRotation),
+    //       rightHandRotationOffset
+    //     )
+    //   }
+    // }
+
+    /**
+     * Since the scene does not automatically update the matricies for all objects, which updates bones,
+     * we need to manually do it for Loop Animation Entities
+     */
+    for (const entity of loopAnimationEntities) updateGroupChildren(entity)
+
+    /** Run debug */
+    for (const entity of Engine.instance.priorityAvatarEntities) {
+      const avatarRig = getComponent(entity, AvatarRigComponent)
+      if (avatarRig?.helper) {
+        avatarRig.rig.hips.node.updateWorldMatrix(true, true)
+        avatarRig.helper?.updateMatrixWorld(true)
+      }
+    }
+
+    /** We don't need to ever calculate the matrices for ik targets, so mark them not dirty */
+    for (const entity of ikEntities) {
+      // delete TransformComponent.dirtyTransforms[entity]
+    }
   }
 }
 
