--- conflicted
+++ resolved
@@ -23,13 +23,8 @@
 Ethereal Engine. All Rights Reserved.
 */
 
-import { clone } from 'lodash'
 import { useEffect } from 'react'
-<<<<<<< HEAD
-import { AxesHelper, Bone, Euler, MathUtils, Matrix4, Mesh, Quaternion, SphereGeometry, Vector3 } from 'three'
-=======
-import { AxesHelper, Bone, Euler, MathUtils, Quaternion, Vector3 } from 'three'
->>>>>>> dfcebf0e
+import { AxesHelper, Euler, MathUtils, Mesh, Quaternion, SphereGeometry, Vector3 } from 'three'
 
 import { EntityUUID } from '@etherealengine/common/src/interfaces/EntityUUID'
 import { insertionSort } from '@etherealengine/common/src/utils/insertionSort'
@@ -39,60 +34,44 @@
   dispatchAction,
   getMutableState,
   getState,
-  startReactor,
   useHookstate
 } from '@etherealengine/hyperflux'
 
-import { Axis } from '../../common/constants/Axis3D'
-<<<<<<< HEAD
-import { V_000, V_010 } from '../../common/constants/MathConstants'
+import { V_010 } from '../../common/constants/MathConstants'
 import { lerp } from '../../common/functions/MathLerpFunctions'
-import { proxifyQuaternion } from '../../common/proxies/createThreejsProxy'
-=======
-import { V_000 } from '../../common/constants/MathConstants'
->>>>>>> dfcebf0e
+import { createPriorityQueue } from '../../ecs/PriorityQueue'
 import { Engine } from '../../ecs/classes/Engine'
 import { EngineState } from '../../ecs/classes/EngineState'
 import { Entity } from '../../ecs/classes/Entity'
-import {
-  defineQuery,
-  getComponent,
-  getMutableComponent,
-  getOptionalComponent,
-  setComponent
-} from '../../ecs/functions/ComponentFunctions'
+import { defineQuery, getComponent, getOptionalComponent, setComponent } from '../../ecs/functions/ComponentFunctions'
 import { createEntity, removeEntity } from '../../ecs/functions/EntityFunctions'
 import { defineSystem } from '../../ecs/functions/SystemFunctions'
-import { createPriorityQueue } from '../../ecs/PriorityQueue'
 import { InputSourceComponent } from '../../input/components/InputSourceComponent'
-import { InputState } from '../../input/state/InputState'
 import { NetworkObjectComponent } from '../../networking/components/NetworkObjectComponent'
 import { Physics, RaycastArgs } from '../../physics/classes/Physics'
 import { RigidBodyComponent } from '../../physics/components/RigidBodyComponent'
 import { CollisionGroups } from '../../physics/enums/CollisionGroups'
 import { getInteractionGroups } from '../../physics/functions/getInteractionGroups'
+import { PhysicsState } from '../../physics/state/PhysicsState'
 import { RaycastHit, SceneQueryType } from '../../physics/types/PhysicsTypes'
 import { RendererState } from '../../renderer/RendererState'
-import { addObjectToGroup, GroupComponent } from '../../scene/components/GroupComponent'
+import { addObjectToGroup } from '../../scene/components/GroupComponent'
 import { NameComponent } from '../../scene/components/NameComponent'
 import { UUIDComponent } from '../../scene/components/UUIDComponent'
 import { VisibleComponent } from '../../scene/components/VisibleComponent'
 import { ObjectLayers } from '../../scene/constants/ObjectLayers'
 import { setObjectLayers } from '../../scene/functions/setObjectLayers'
 import {
-  compareDistanceToCamera,
   DistanceFromCameraComponent,
-  FrustumCullCameraComponent
+  FrustumCullCameraComponent,
+  compareDistanceToCamera
 } from '../../transform/components/DistanceComponents'
-import { TransformComponent, TransformComponentType } from '../../transform/components/TransformComponent'
+import { TransformComponent } from '../../transform/components/TransformComponent'
 import { updateGroupChildren } from '../../transform/systems/TransformSystem'
 import { setTrackingSpace } from '../../xr/XRScaleAdjustmentFunctions'
-import { getCameraMode, isMobileXRHeadset, XRAction, XRState } from '../../xr/XRState'
-import { updateAnimationGraph } from '.././animation/AnimationGraph'
-import { solveHipHeight } from '.././animation/HipIKSolver'
-import { solveLookIK } from '.././animation/LookAtIKSolver'
+import { XRAction, XRState, getCameraMode, isMobileXRHeadset } from '../../xr/XRState'
+import { AnimationManager } from '.././AnimationManager'
 import { solveTwoBoneIK } from '.././animation/TwoBoneIKSolver'
-import { AnimationManager } from '.././AnimationManager'
 import { AnimationComponent } from '.././components/AnimationComponent'
 import { AvatarAnimationComponent, AvatarRigComponent } from '.././components/AvatarAnimationComponent'
 import {
@@ -103,7 +82,6 @@
 } from '.././components/AvatarIKComponents'
 import { LoopAnimationComponent } from '.././components/LoopAnimationComponent'
 import { applyInputSourcePoseToIKTargets } from '.././functions/applyInputSourcePoseToIKTargets'
-import { AvatarMovementSettingsState } from '.././state/AvatarMovementSettingsState'
 import { setAvatarLocomotionAnimation } from '../animation/AvatarAnimationGraph'
 
 export const AvatarAnimationState = defineState({
@@ -224,7 +202,7 @@
   footRaycastArgs.maxDistance = legLength
 
   if (castRay) {
-    const castedRay = Physics.castRay(Engine.instance.physicsWorld, footRaycastArgs)
+    const castedRay = Physics.castRay(getState(PhysicsState).physicsWorld, footRaycastArgs)
     if (castedRay[0]) {
       lastRayInfo[index] = castedRay[0]
     } else {
@@ -423,7 +401,7 @@
     for (const ikEntity of ikEntities) {
       if (ikEntities.length <= 1) continue
       const networkObject = getComponent(ikEntity, NetworkObjectComponent)
-      const ownerEntity = Engine.instance.getUserAvatarEntity(networkObject.ownerId)
+      const ownerEntity = NetworkObjectComponent.getUserAvatarEntity(networkObject.ownerId)
       if (ownerEntity != entity) continue
 
       const rigidbodyComponent = getComponent(ownerEntity, RigidBodyComponent)
@@ -565,120 +543,6 @@
   }
 
   /**
-   * 3 - Get IK target pose from WebXR
-   */
-
-  // applyInputSourcePoseToIKTargets()
-
-  /**
-   * 4 - Apply avatar IK
-   */
-<<<<<<< HEAD
-  // for (const entity of ikEntities) {
-  //   /** Filter by priority queue */
-  //   const networkObject = getComponent(entity, NetworkObjectComponent)
-  //   const ownerEntity = Engine.instance.getUserAvatarEntity(networkObject.ownerId)
-  //   if (!Engine.instance.priorityAvatarEntities.has(ownerEntity)) continue
-
-  //   const transformComponent = getComponent(entity, TransformComponent)
-  //   // If data is zeroed out, assume there is no input and do not run IK
-  //   if (transformComponent.position.equals(V_000)) continue
-
-  //   const { rig } = getComponent(ownerEntity, AvatarRigComponent)
-
-  //   const ikComponent = getComponent(entity, AvatarIKTargetComponent)
-  //   if (ikComponent.handedness === 'none') {
-  //     _vec
-  //       .set(
-  //         transformComponent.matrix.elements[8],
-  //         transformComponent.matrix.elements[9],
-  //         transformComponent.matrix.elements[10]
-  //       )
-  //       .normalize() // equivalent to Object3D.getWorldDirection
-  //     solveHipHeight(ownerEntity, transformComponent.position)
-
-  //     solveLookIK(rig.head.node, _vec)
-  //   } else if (ikComponent.handedness === 'left') {
-  //     rig.leftLowerArm.node.quaternion.setFromAxisAngle(Axis.X, Math.PI * -0.25)
-  //     /** @todo see if this is still necessary */
-  //     rig.leftLowerArm.node.updateWorldMatrix(false, true)
-  //     solveTwoBoneIK(
-  //       rig.leftUpperArm.node,
-  //       rig.leftLowerArm.node,
-  //       rig.leftHand.node,
-  //       transformComponent.position,
-  //       transformComponent.rotation.multiply(leftHandRotation),
-  //       leftHandRotationOffset
-  //     )
-  //   } else if (ikComponent.handedness === 'right') {
-  //     rig.rightLowerArm.node.quaternion.setFromAxisAngle(Axis.X, Math.PI * 0.25)
-  //     /** @todo see if this is still necessary */
-  //     rig.rightLowerArm.node.updateWorldMatrix(false, true)
-  //     solveTwoBoneIK(
-  //       rig.rightUpperArm.node,
-  //       rig.rightLowerArm.node,
-  //       rig.rightHand.node,
-  //       transformComponent.position,
-  //       transformComponent.rotation.multiply(rightHandRotation),
-  //       rightHandRotationOffset
-  //     )
-  //   }
-  // }
-=======
-  for (const entity of ikEntities) {
-    /** Filter by priority queue */
-    const networkObject = getComponent(entity, NetworkObjectComponent)
-    const ownerEntity = NetworkObjectComponent.getUserAvatarEntity(networkObject.ownerId)
-    if (!Engine.instance.priorityAvatarEntities.has(ownerEntity)) continue
-
-    const transformComponent = getComponent(entity, TransformComponent)
-    // If data is zeroed out, assume there is no input and do not run IK
-    if (transformComponent.position.equals(V_000)) continue
-
-    const { rig, handRadius } = getComponent(ownerEntity, AvatarRigComponent)
-
-    _fwd.set(0, 0, 1).applyQuaternion(transformComponent.rotation)
-
-    const ikComponent = getComponent(entity, AvatarIKTargetComponent)
-    if (ikComponent.handedness === 'none') {
-      _vec
-        .set(
-          transformComponent.matrix.elements[8],
-          transformComponent.matrix.elements[9],
-          transformComponent.matrix.elements[10]
-        )
-        .normalize() // equivalent to Object3D.getWorldDirection
-      solveHipHeight(ownerEntity, transformComponent.position)
-      solveLookIK(rig.Head, _vec)
-    } else if (ikComponent.handedness === 'left') {
-      rig.LeftForeArm.quaternion.setFromAxisAngle(Axis.X, Math.PI * -0.25)
-      /** @todo see if this is still necessary */
-      rig.LeftForeArm.updateWorldMatrix(true, true)
-      solveTwoBoneIK(
-        rig.LeftArm,
-        rig.LeftForeArm,
-        rig.LeftHand,
-        _vector3.addVectors(transformComponent.position, _fwd.multiplyScalar(handRadius)),
-        _quat.multiplyQuaternions(transformComponent.rotation, leftHandRotation),
-        leftHandRotationOffset
-      )
-    } else if (ikComponent.handedness === 'right') {
-      rig.RightForeArm.quaternion.setFromAxisAngle(Axis.X, Math.PI * 0.25)
-      /** @todo see if this is still necessary */
-      rig.RightForeArm.updateWorldMatrix(true, true)
-      solveTwoBoneIK(
-        rig.RightArm,
-        rig.RightForeArm,
-        rig.RightHand,
-        _vector3.addVectors(transformComponent.position, _fwd.multiplyScalar(handRadius)),
-        _quat.multiplyQuaternions(transformComponent.rotation, rightHandRotation),
-        rightHandRotationOffset
-      )
-    }
-  }
->>>>>>> dfcebf0e
-
-  /**
    * Since the scene does not automatically update the matricies for all objects, which updates bones,
    * we need to manually do it for Loop Animation Entities
    */
