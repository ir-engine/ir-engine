/*
CPAL-1.0 License

The contents of this file are subject to the Common Public Attribution License
Version 1.0. (the "License"); you may not use this file except in compliance
with the License. You may obtain a copy of the License at
https://github.com/EtherealEngine/etherealengine/blob/dev/LICENSE.
The License is based on the Mozilla Public License Version 1.1, but Sections 14
and 15 have been added to cover use of software over a computer network and 
provide for limited attribution for the Original Developer. In addition, 
Exhibit A has been modified to be consistent with Exhibit B.

Software distributed under the License is distributed on an "AS IS" basis,
WITHOUT WARRANTY OF ANY KIND, either express or implied. See the License for the
specific language governing rights and limitations under the License.

The Original Code is Ethereal Engine.

The Original Developer is the Initial Developer. The Initial Developer of the
Original Code is the Ethereal Engine team.

All portions of the code written by the Ethereal Engine team are Copyright © 2021-2023 
Ethereal Engine. All Rights Reserved.
*/

import { useEffect } from 'react'
import { AxesHelper, Euler, MathUtils, Mesh, Quaternion, SphereGeometry, Vector3 } from 'three'

import { EntityUUID } from '@etherealengine/common/src/interfaces/EntityUUID'
import { insertionSort } from '@etherealengine/common/src/utils/insertionSort'
import {
  defineActionQueue,
  defineState,
  dispatchAction,
  getMutableState,
  getState,
  useHookstate
} from '@etherealengine/hyperflux'

<<<<<<< HEAD
import { PhysicsState } from '@etherealengine/engine/src/physics/state/PhysicsState'
import { lerp } from 'three/src/math/MathUtils'
import { V_010 } from '../../common/constants/MathConstants'
=======
import { V_010 } from '../../common/constants/MathConstants'
import { lerp } from '../../common/functions/MathLerpFunctions'
>>>>>>> c948169c
import { createPriorityQueue } from '../../ecs/PriorityQueue'
import { Engine } from '../../ecs/classes/Engine'
import { EngineState } from '../../ecs/classes/EngineState'
import { Entity } from '../../ecs/classes/Entity'
import { defineQuery, getComponent, getOptionalComponent, setComponent } from '../../ecs/functions/ComponentFunctions'
import { createEntity, removeEntity } from '../../ecs/functions/EntityFunctions'
import { defineSystem } from '../../ecs/functions/SystemFunctions'
import { InputSourceComponent } from '../../input/components/InputSourceComponent'
import { NetworkObjectComponent } from '../../networking/components/NetworkObjectComponent'
import { Physics, RaycastArgs } from '../../physics/classes/Physics'
import { RigidBodyComponent } from '../../physics/components/RigidBodyComponent'
import { CollisionGroups } from '../../physics/enums/CollisionGroups'
import { getInteractionGroups } from '../../physics/functions/getInteractionGroups'
<<<<<<< HEAD
=======
import { PhysicsState } from '../../physics/state/PhysicsState'
>>>>>>> c948169c
import { RaycastHit, SceneQueryType } from '../../physics/types/PhysicsTypes'
import { RendererState } from '../../renderer/RendererState'
import { addObjectToGroup } from '../../scene/components/GroupComponent'
import { NameComponent } from '../../scene/components/NameComponent'
import { UUIDComponent } from '../../scene/components/UUIDComponent'
import { VisibleComponent } from '../../scene/components/VisibleComponent'
import { ObjectLayers } from '../../scene/constants/ObjectLayers'
import { setObjectLayers } from '../../scene/functions/setObjectLayers'
import {
  DistanceFromCameraComponent,
  FrustumCullCameraComponent,
  compareDistanceToCamera
} from '../../transform/components/DistanceComponents'
import { TransformComponent } from '../../transform/components/TransformComponent'
import { updateGroupChildren } from '../../transform/systems/TransformSystem'
import { setTrackingSpace } from '../../xr/XRScaleAdjustmentFunctions'
import { XRAction, XRState, getCameraMode, isMobileXRHeadset } from '../../xr/XRState'
<<<<<<< HEAD
import { AnimationState } from '.././AnimationManager'
=======
import { AnimationManager } from '.././AnimationManager'
>>>>>>> c948169c
import { solveTwoBoneIK } from '.././animation/TwoBoneIKSolver'
import { AnimationComponent } from '.././components/AnimationComponent'
import { AvatarAnimationComponent, AvatarRigComponent } from '.././components/AvatarAnimationComponent'
import {
  AvatarIKTargetComponent,
  xrTargetHeadSuffix,
  xrTargetLeftHandSuffix,
  xrTargetRightHandSuffix
} from '.././components/AvatarIKComponents'
import { LoopAnimationComponent } from '.././components/LoopAnimationComponent'
import { applyInputSourcePoseToIKTargets } from '.././functions/applyInputSourcePoseToIKTargets'
import { setAvatarLocomotionAnimation } from '../animation/AvatarAnimationGraph'

export const AvatarAnimationState = defineState({
  name: 'AvatarAnimationState',
  initial: () => {
    const accumulationBudget = isMobileXRHeadset ? 3 : 6

    const priorityQueue = createPriorityQueue({
      accumulationBudget
    })
    Engine.instance.priorityAvatarEntities = priorityQueue.priorityEntities

    return {
      priorityQueue,
      sortedTransformEntities: [] as Entity[],
      visualizers: [] as Entity[]
    }
  }
})

const loopAnimationQuery = defineQuery([
  VisibleComponent,
  LoopAnimationComponent,
  AnimationComponent,
  AvatarAnimationComponent,
  AvatarRigComponent
])
const avatarAnimationQuery = defineQuery([AnimationComponent, AvatarAnimationComponent, AvatarRigComponent])
const ikTargetSpawnQueue = defineActionQueue(XRAction.spawnIKTarget.matches)
const sessionChangedQueue = defineActionQueue(XRAction.sessionChanged.matches)

const ikTargetQuery = defineQuery([AvatarIKTargetComponent])

const inputSourceQuery = defineQuery([InputSourceComponent])

const minimumFrustumCullDistanceSqr = 5 * 5 // 5 units

const filterPriorityEntities = (entity: Entity) =>
  Engine.instance.priorityAvatarEntities.has(entity) || entity === Engine.instance.localClientEntity

const filterFrustumCulledEntities = (entity: Entity) =>
  !(
    DistanceFromCameraComponent.squaredDistance[entity] > minimumFrustumCullDistanceSqr &&
    FrustumCullCameraComponent.isCulled[entity]
  )

let avatarSortAccumulator = 0
const _quat = new Quaternion()

const _vector3 = new Vector3()
const _empty = new Vector3()
const _hipVector = new Vector3()
<<<<<<< HEAD
=======
const _hipRot = new Quaternion()
>>>>>>> c948169c
const leftLegVector = new Vector3()
const rightLegVector = new Vector3()

const midAxisRestriction = new Euler(-Math.PI / 4, undefined, undefined) // Restrict rotation around the X-axis to 45 degrees

interface targetTransform {
  position: Vector3
  rotation: Quaternion
}

//raw position and rotation of the IK targets in world space
const worldSpaceTargets = {
  rightHandTarget: { position: new Vector3(), rotation: new Quaternion() } as targetTransform,
  leftHandTarget: { position: new Vector3(), rotation: new Quaternion() } as targetTransform,
  rightFootTarget: { position: new Vector3(), rotation: new Quaternion() } as targetTransform,
  leftFootTarget: { position: new Vector3(), rotation: new Quaternion() } as targetTransform,
  headTarget: { position: new Vector3(), rotation: new Quaternion() } as targetTransform,
  hipsTarget: { position: new Vector3(), rotation: new Quaternion() } as targetTransform,

  rightElbowHint: { position: new Vector3(), rotation: new Quaternion() } as targetTransform,
  leftElbowHint: { position: new Vector3(), rotation: new Quaternion() } as targetTransform,
  rightKneeHint: { position: new Vector3(), rotation: new Quaternion() } as targetTransform,
  leftKneeHint: { position: new Vector3(), rotation: new Quaternion() } as targetTransform,
  headHint: { position: new Vector3(), rotation: new Quaternion() } as targetTransform
}

const setVisualizers = () => {
  const { visualizers } = getMutableState(AvatarAnimationState)
  const { debugEnable } = getMutableState(RendererState)
<<<<<<< HEAD
  console.log(debugEnable)
=======
>>>>>>> c948169c
  if (!debugEnable.value) {
    //remove visualizers
    for (let i = 0; i < visualizers.length; i++) {
      removeEntity(visualizers[i].value)
    }

    return
  }
  for (let i = 0; i < 11; i++) {
    const e = createEntity()
    setComponent(e, VisibleComponent, true)
    addObjectToGroup(e, new Mesh(new SphereGeometry(0.05)))
    setComponent(e, TransformComponent)
    visualizers[i].set(e)
  }
<<<<<<< HEAD
  console.log(visualizers)
=======
>>>>>>> c948169c
}
const interactionGroups = getInteractionGroups(CollisionGroups.Avatars, CollisionGroups.Default)
const footRaycastArgs = {
  type: SceneQueryType.Closest,
  origin: new Vector3(),
  direction: new Vector3(0, -1, 0),
  maxDistance: 0,
  groups: interactionGroups
} as RaycastArgs

const lastRayInfo = {} as Record<number, RaycastHit>
const lastLerpPosition = {} as Record<number, number>
const setFootTarget = (
  hipsPos: Vector3,
  footPos: targetTransform,
  legLength: number,
  castRay: boolean,
  index: number
) => {
  footRaycastArgs.origin.set(footPos.position.x, hipsPos.y + legLength, footPos.position.z)
  footRaycastArgs.maxDistance = legLength

  if (castRay) {
<<<<<<< HEAD
    const { physicsWorld } = getState(PhysicsState)
    const castedRay = Physics.castRay(physicsWorld, footRaycastArgs)
=======
    const castedRay = Physics.castRay(getState(PhysicsState).physicsWorld, footRaycastArgs)
>>>>>>> c948169c
    if (castedRay[0]) {
      lastRayInfo[index] = castedRay[0]
    } else {
      delete lastRayInfo[index]
      delete lastLerpPosition[index]
    }
  }

  const castedRay = lastRayInfo[index]
  if (castedRay) {
    if (!lastLerpPosition[index]) lastLerpPosition[index] = footPos.position.y
    lastLerpPosition[index] = lerp(
      lastLerpPosition[index],
      castedRay.position.y,
      getState(EngineState).deltaSeconds * 10
    )
    footPos.position.setY(lastLerpPosition[index])
    //footPos.rotation.copy(new Quaternion().setFromUnitVectors(castedRay.normal as Vector3, new Vector3(0, 1, 0)))
  }
}

const footRaycastInterval = 0.25
let footRaycastTimer = 0

const execute = () => {
  const xrState = getState(XRState)
  const { priorityQueue, sortedTransformEntities, visualizers } = getState(AvatarAnimationState)
  const { elapsedSeconds, deltaSeconds, localClientEntity } = Engine.instance
  const { debugEnable } = getState(RendererState)

  for (const action of sessionChangedQueue()) {
    if (!localClientEntity) continue

    const headUUID = (Engine.instance.userId + xrTargetHeadSuffix) as EntityUUID
    const leftHandUUID = (Engine.instance.userId + xrTargetLeftHandSuffix) as EntityUUID
    const rightHandUUID = (Engine.instance.userId + xrTargetRightHandSuffix) as EntityUUID

    const ikTargetHead = UUIDComponent.entitiesByUUID[headUUID]
    const ikTargetLeftHand = UUIDComponent.entitiesByUUID[leftHandUUID]
    const ikTargetRightHand = UUIDComponent.entitiesByUUID[rightHandUUID]

    if (ikTargetHead) removeEntity(ikTargetHead)
    if (ikTargetLeftHand) removeEntity(ikTargetLeftHand)
    if (ikTargetRightHand) removeEntity(ikTargetRightHand)
  }

  for (const action of ikTargetSpawnQueue()) {
    const entity = NetworkObjectComponent.getNetworkObject(action.$from, action.networkId)
    if (!entity) {
      console.warn('Could not find entity for networkId', action.$from, action.networkId)
      continue
    }
    setComponent(entity, NameComponent, action.$from + '_' + action.handedness)
    setComponent(entity, AvatarIKTargetComponent, { handedness: action.handedness })
    const helper = new AxesHelper(0.5)
    setObjectLayers(helper, ObjectLayers.Gizmos)
    addObjectToGroup(entity, helper)
    setComponent(entity, VisibleComponent)

    setTrackingSpace()
  }

  // todo - remove ik targets when session ends
  if (xrState.sessionActive && localClientEntity) {
    const sources = inputSourceQuery().map((eid) => getComponent(eid, InputSourceComponent).source)

    const head = getCameraMode() === 'attached'
    const leftHand = !!sources.find((s) => s.handedness === 'left')
    const rightHand = !!sources.find((s) => s.handedness === 'right')

    const headUUID = (Engine.instance.userId + xrTargetHeadSuffix) as EntityUUID
    const leftHandUUID = (Engine.instance.userId + xrTargetLeftHandSuffix) as EntityUUID
    const rightHandUUID = (Engine.instance.userId + xrTargetRightHandSuffix) as EntityUUID

    const ikTargetHead = UUIDComponent.entitiesByUUID[headUUID]
    const ikTargetLeftHand = UUIDComponent.entitiesByUUID[leftHandUUID]
    const ikTargetRightHand = UUIDComponent.entitiesByUUID[rightHandUUID]

    if (!head && ikTargetHead) removeEntity(ikTargetHead)
    if (!leftHand && ikTargetLeftHand) removeEntity(ikTargetLeftHand)
    if (!rightHand && ikTargetRightHand) removeEntity(ikTargetRightHand)

    if (head && !ikTargetHead) dispatchAction(XRAction.spawnIKTarget({ handedness: 'none', entityUUID: headUUID }))
    if (leftHand && !ikTargetLeftHand)
      dispatchAction(XRAction.spawnIKTarget({ handedness: 'left', entityUUID: leftHandUUID }))
    if (rightHand && !ikTargetRightHand)
      dispatchAction(XRAction.spawnIKTarget({ handedness: 'right', entityUUID: rightHandUUID }))
  }

  /**
   * 1 - Sort & apply avatar priority queue
   */

  let needsSorting = false
  avatarSortAccumulator += deltaSeconds
  if (avatarSortAccumulator > 1) {
    needsSorting = true
    avatarSortAccumulator = 0
  }

  for (const entity of avatarAnimationQuery.enter()) {
    sortedTransformEntities.push(entity)
    needsSorting = true
  }

  for (const entity of avatarAnimationQuery.exit()) {
    const idx = sortedTransformEntities.indexOf(entity)
    idx > -1 && sortedTransformEntities.splice(idx, 1)
    needsSorting = true
    priorityQueue.removeEntity(entity)
  }

  if (needsSorting) {
    insertionSort(sortedTransformEntities, compareDistanceToCamera)
  }

  const filteredSortedTransformEntities = sortedTransformEntities.filter(filterFrustumCulledEntities)

  for (let i = 0; i < filteredSortedTransformEntities.length; i++) {
    const entity = filteredSortedTransformEntities[i]
    const accumulation = Math.min(Math.exp(1 / (i + 1)) / 3, 1)
    priorityQueue.addPriority(entity, accumulation * accumulation)
  }

  priorityQueue.update()

  /**
   * 2 - Apply avatar animations
   */

  const avatarAnimationEntities = avatarAnimationQuery().filter(filterPriorityEntities)
  const loopAnimationEntities = loopAnimationQuery().filter(filterPriorityEntities)
  const ikEntities = ikTargetQuery()

  footRaycastTimer += deltaSeconds

  for (const entity of avatarAnimationEntities) {
    /**
     * Apply motion to velocity controlled animations
     */
    const animationComponent = getComponent(entity, AnimationComponent)
    const avatarAnimationComponent = getComponent(entity, AvatarAnimationComponent)
    const rigidbodyComponent = getOptionalComponent(entity, RigidBodyComponent)

    const delta = elapsedSeconds - avatarAnimationComponent.deltaAccumulator
    const deltaTime = delta * animationComponent.animationSpeed
    avatarAnimationComponent.deltaAccumulator = elapsedSeconds

    if (rigidbodyComponent) {
      // TODO: use x locomotion for side-stepping when full 2D blending spaces are implemented
      avatarAnimationComponent.locomotion.x = 0
      avatarAnimationComponent.locomotion.y = rigidbodyComponent.linearVelocity.y
      // lerp animated forward animation to smoothly animate to a stop
      avatarAnimationComponent.locomotion.z = MathUtils.lerp(
        avatarAnimationComponent.locomotion.z || 0,
        _vector3.copy(rigidbodyComponent.linearVelocity).setComponent(1, 0).length(),
        10 * deltaTime
      )
    } else {
      avatarAnimationComponent.locomotion.setScalar(0)
    }

    setAvatarLocomotionAnimation(entity)

    /**
     * Apply IK
     */

    const rigComponent = getComponent(entity, AvatarRigComponent)
    const rig = rigComponent.rig
<<<<<<< HEAD
    const animationState = getState(AnimationState)

    if (!animationState.targetsAnimation) return

    //calculate world positions

    const transform = getComponent(entity, TransformComponent)

    let i = 0
    for (const [key, value] of Object.entries(rigComponent.ikTargetsMap)) {
      //if xr is active, set select targets to xr tracking data
      worldSpaceTargets[key].position
        .copy(value.position)
        .add(rigComponent.ikOffsetsMap.get(key) ?? _empty)
        .applyMatrix4(transform.matrix)

      if (debugEnable) {
        const visualizerTransform = getComponent(visualizers[i], TransformComponent)
        visualizerTransform.position.copy(worldSpaceTargets[key].position)
      }
      i++
    }

    applyInputSourcePoseToIKTargets()

    for (const ikEntity of ikEntities) {
      if (ikEntities.length <= 1) continue
      const networkObject = getComponent(ikEntity, NetworkObjectComponent)
      const ownerEntity = NetworkObjectComponent.getUserAvatarEntity(networkObject.ownerId)

      if (ownerEntity != entity) continue

      const rigidbodyComponent = getComponent(ownerEntity, RigidBodyComponent)
      const rigComponent = getComponent(ownerEntity, AvatarRigComponent)

      const ikTargetComponent = getComponent(ikEntity, AvatarIKTargetComponent)
      const ikTransform = getComponent(ikEntity, TransformComponent)
      const hipsForward = new Vector3(0, 0, 1)
      //todo - use a map for this
      switch (ikTargetComponent.handedness) {
        case 'left':
          worldSpaceTargets.leftHandTarget.position.copy(ikTransform.position)
          worldSpaceTargets.leftHandTarget.rotation.copy(ikTransform.rotation)
          break
        case 'right':
          worldSpaceTargets.rightHandTarget.position.copy(ikTransform.position)
          worldSpaceTargets.rightHandTarget.rotation.copy(ikTransform.rotation)
          break
        case 'none':
          worldSpaceTargets.hipsTarget.position.copy(
            _vector3.copy(ikTransform.position).setY(ikTransform.position.y - rigComponent.torsoLength - 0.125)
          )
          //offset target forward to account for hips being behind the head
          hipsForward.applyQuaternion(rigidbodyComponent!.rotation)
          hipsForward.multiplyScalar(0.125)
          worldSpaceTargets.hipsTarget.position.sub(hipsForward)

          //calculate head look direction and apply to head bone
          //look direction should be set outside of the xr switch
          rig.head.node.quaternion.copy(
            _quat.multiplyQuaternions(
              rig.spine.node.getWorldQuaternion(new Quaternion()).invert(),
              ikTransform.rotation
            )
          )
          break
      }
    }

    //replace references to this with hips calculation below
    const hipsWorldSpace = new Vector3()
    rig.hips.node.getWorldPosition(hipsWorldSpace)

    const leftLegLength =
      leftLegVector
        .subVectors(worldSpaceTargets.hipsTarget.position, worldSpaceTargets.leftFootTarget.position)
        .length() + rigComponent.footHeight
    const rightLegLength =
      rightLegVector
        .subVectors(worldSpaceTargets.hipsTarget.position, worldSpaceTargets.rightFootTarget.position)
        .length() + rigComponent.footHeight

    //get rotations from ik targets and convert to world space relative to hips
    const rot = new Quaternion()
    rig.hips.node.getWorldQuaternion(rot)

    //calculate hips to head
    rig.hips.node.position.copy(
      rigComponent.vrm.humanoid.normalizedHumanBonesRoot.worldToLocal(worldSpaceTargets.hipsTarget.position)
    )
    _hipVector.subVectors(rigComponent.ikTargetsMap.headTarget.position, rigComponent.ikTargetsMap.hipsTarget.position)
    rig.hips.node.quaternion
      .setFromUnitVectors(V_010, _hipVector)
      .multiply(new Quaternion().setFromEuler(new Euler(0, Math.PI)))

    //right now we only want hand rotation set if we are in xr
    const xrValue = xrState.sessionActive ? 1 : 0

    solveTwoBoneIK(
      rig.rightUpperArm.node,
      rig.rightLowerArm.node,
      rig.rightHand.node,
      worldSpaceTargets.rightHandTarget.position,
      worldSpaceTargets.rightHandTarget.rotation,
      null,
      worldSpaceTargets.rightElbowHint.position,
      null,
      midAxisRestriction,
      null,
      1,
      xrValue
    )

    solveTwoBoneIK(
      rig.leftUpperArm.node,
      rig.leftLowerArm.node,
      rig.leftHand.node,
      worldSpaceTargets.leftHandTarget.position,
      worldSpaceTargets.leftHandTarget.rotation,
      null,
      worldSpaceTargets.leftElbowHint.position,
      null,
      midAxisRestriction,
      null,
      1,
      xrValue
    )

    setFootTarget(
      transform.position,
      worldSpaceTargets.rightFootTarget,
      rightLegLength,
      footRaycastTimer >= footRaycastInterval,
      0
    )
    setFootTarget(
      transform.position,
      worldSpaceTargets.leftFootTarget,
      leftLegLength,
      footRaycastTimer >= footRaycastInterval,
      1
    )

    if (footRaycastTimer >= footRaycastInterval) {
      footRaycastTimer = 0
    }

    solveTwoBoneIK(
      rig.rightUpperLeg.node,
      rig.rightLowerLeg.node,
      rig.rightFoot.node,
      worldSpaceTargets.rightFootTarget.position.setY(
        worldSpaceTargets.rightFootTarget.position.y + rigComponent.footHeight
      ),
      worldSpaceTargets.rightFootTarget.rotation,
      null,
      worldSpaceTargets.rightKneeHint.position,
      null,
      midAxisRestriction
    )

    solveTwoBoneIK(
      rig.leftUpperLeg.node,
      rig.leftLowerLeg.node,
      rig.leftFoot.node,
      worldSpaceTargets.leftFootTarget.position.setY(
        worldSpaceTargets.leftFootTarget.position.y + rigComponent.footHeight
      ),
      rot,
      null,
      worldSpaceTargets.leftKneeHint.position,
      null,
      midAxisRestriction
    )
  }
=======
    const animationState = getState(AnimationManager)

    if (!animationState.targetsAnimation) return

    //calculate world positions

    const transform = getComponent(entity, TransformComponent)

    let i = 0
    for (const [key, value] of Object.entries(rigComponent.ikTargetsMap)) {
      //if xr is active, set select targets to xr tracking data
      worldSpaceTargets[key].position
        .copy(value.position)
        .add(rigComponent.ikOffsetsMap.get(key) ?? _empty)
        .applyMatrix4(transform.matrix)
>>>>>>> c948169c

      if (debugEnable) {
        const visualizerTransform = getComponent(visualizers[i], TransformComponent)
        visualizerTransform.position.copy(worldSpaceTargets[key].position)
      }
      i++
    }

<<<<<<< HEAD
  // applyInputSourcePoseToIKTargets()

  /**
   * 4 - Apply avatar IK
   */
  for (const entity of ikEntities) {
    /** Filter by priority queue */
    const networkObject = getComponent(entity, NetworkObjectComponent)
    const ownerEntity = NetworkObjectComponent.getUserAvatarEntity(networkObject.ownerId)
    if (!Engine.instance.priorityAvatarEntities.has(ownerEntity)) continue

    //   const transformComponent = getComponent(entity, TransformComponent)
    //   // If data is zeroed out, assume there is no input and do not run IK
    //   if (transformComponent.position.equals(V_000)) continue

    //   const { rig } = getComponent(ownerEntity, AvatarRigComponent)

    //   const ikComponent = getComponent(entity, AvatarIKTargetComponent)
    //   if (ikComponent.handedness === 'none') {
    //     _vec
    //       .set(
    //         transformComponent.matrix.elements[8],
    //         transformComponent.matrix.elements[9],
    //         transformComponent.matrix.elements[10]
    //       )
    //       .normalize() // equivalent to Object3D.getWorldDirection
    //     solveHipHeight(ownerEntity, transformComponent.position)

    //     solveLookIK(rig.head.node, _vec)
    //   } else if (ikComponent.handedness === 'left') {
    //     rig.leftLowerArm.node.quaternion.setFromAxisAngle(Axis.X, Math.PI * -0.25)
    //     /** @todo see if this is still necessary */
    //     rig.leftLowerArm.node.updateWorldMatrix(false, true)
    //     solveTwoBoneIK(
    //       rig.leftUpperArm.node,
    //       rig.leftLowerArm.node,
    //       rig.leftHand.node,
    //       transformComponent.position,
    //       transformComponent.rotation.multiply(leftHandRotation),
    //       leftHandRotationOffset
    //     )
    //   } else if (ikComponent.handedness === 'right') {
    //     rig.rightLowerArm.node.quaternion.setFromAxisAngle(Axis.X, Math.PI * 0.25)
    //     /** @todo see if this is still necessary */
    //     rig.rightLowerArm.node.updateWorldMatrix(false, true)
    //     solveTwoBoneIK(
    //       rig.rightUpperArm.node,
    //       rig.rightLowerArm.node,
    //       rig.rightHand.node,
    //       transformComponent.position,
    //       transformComponent.rotation.multiply(rightHandRotation),
    //       rightHandRotationOffset
    //     )
    //   }
    // }

    /**
     * Since the scene does not automatically update the matricies for all objects, which updates bones,
     * we need to manually do it for Loop Animation Entities
     */
    for (const entity of loopAnimationEntities) updateGroupChildren(entity)

    /** Run debug */
    for (const entity of Engine.instance.priorityAvatarEntities) {
      const avatarRig = getComponent(entity, AvatarRigComponent)
      if (avatarRig?.helper) {
        avatarRig.rig.hips.node.updateWorldMatrix(true, true)
        avatarRig.helper?.updateMatrixWorld(true)
      }
=======
    applyInputSourcePoseToIKTargets()

    for (const ikEntity of ikEntities) {
      if (ikEntities.length <= 1) continue
      const networkObject = getComponent(ikEntity, NetworkObjectComponent)
      const ownerEntity = NetworkObjectComponent.getUserAvatarEntity(networkObject.ownerId)
      if (ownerEntity != entity) continue

      const rigidbodyComponent = getComponent(ownerEntity, RigidBodyComponent)
      const rigComponent = getComponent(ownerEntity, AvatarRigComponent)

      const ikTargetComponent = getComponent(ikEntity, AvatarIKTargetComponent)
      const ikTransform = getComponent(ikEntity, TransformComponent)
      //todo - use a map for this
      switch (ikTargetComponent.handedness) {
        case 'left':
          worldSpaceTargets.leftHandTarget.position.copy(ikTransform.position)
          worldSpaceTargets.leftHandTarget.rotation.copy(ikTransform.rotation)
          break
        case 'right':
          worldSpaceTargets.rightHandTarget.position.copy(ikTransform.position)
          worldSpaceTargets.rightHandTarget.rotation.copy(ikTransform.rotation)
          break
        case 'none':
          worldSpaceTargets.hipsTarget.position.copy(
            _vector3.copy(ikTransform.position).setY(ikTransform.position.y - rigComponent.torsoLength - 0.125)
          )
          //offset target forward to account for hips being behind the head
          const hipsForward = new Vector3(0, 0, 1)
          hipsForward.applyQuaternion(rigidbodyComponent!.rotation)
          hipsForward.multiplyScalar(0.125)
          worldSpaceTargets.hipsTarget.position.sub(hipsForward)

          //calculate head look direction and apply to head bone
          //look direction should be set outside of the xr switch
          rig.head.node.quaternion.copy(
            _quat.multiplyQuaternions(
              rig.spine.node.getWorldQuaternion(new Quaternion()).invert(),
              ikTransform.rotation
            )
          )
          break
      }
    }

    //replace references to this with hips calculation below
    const hipsWorldSpace = new Vector3()
    rig.hips.node.getWorldPosition(hipsWorldSpace)

    const leftLegLength =
      leftLegVector
        .subVectors(worldSpaceTargets.hipsTarget.position, worldSpaceTargets.leftFootTarget.position)
        .length() + rigComponent.footHeight
    const rightLegLength =
      rightLegVector
        .subVectors(worldSpaceTargets.hipsTarget.position, worldSpaceTargets.rightFootTarget.position)
        .length() + rigComponent.footHeight

    //calculate hips to head
    rig.hips.node.position.copy(worldSpaceTargets.hipsTarget.position.applyMatrix4(transform.matrixInverse))
    _hipVector.subVectors(rigComponent.ikTargetsMap.headTarget.position, rigComponent.ikTargetsMap.hipsTarget.position)
    rig.hips.node.quaternion
      .setFromUnitVectors(V_010, _hipVector)
      .multiply(_hipRot.setFromEuler(new Euler(0, (rigComponent.vrm as any).userData ? 0 : Math.PI)))

    //right now we only want hand rotation set if we are in xr
    const xrValue = xrState.sessionActive ? 1 : 0

    solveTwoBoneIK(
      rig.rightUpperArm.node,
      rig.rightLowerArm.node,
      rig.rightHand.node,
      worldSpaceTargets.rightHandTarget.position,
      worldSpaceTargets.rightHandTarget.rotation,
      null,
      worldSpaceTargets.rightElbowHint.position,
      null,
      midAxisRestriction,
      null,
      1,
      xrValue
    )

    solveTwoBoneIK(
      rig.leftUpperArm.node,
      rig.leftLowerArm.node,
      rig.leftHand.node,
      worldSpaceTargets.leftHandTarget.position,
      worldSpaceTargets.leftHandTarget.rotation,
      null,
      worldSpaceTargets.leftElbowHint.position,
      null,
      midAxisRestriction,
      null,
      1,
      xrValue
    )

    setFootTarget(
      transform.position,
      worldSpaceTargets.rightFootTarget,
      rightLegLength,
      footRaycastTimer >= footRaycastInterval,
      0
    )
    setFootTarget(
      transform.position,
      worldSpaceTargets.leftFootTarget,
      leftLegLength,
      footRaycastTimer >= footRaycastInterval,
      1
    )

    if (footRaycastTimer >= footRaycastInterval) {
      footRaycastTimer = 0
    }

    solveTwoBoneIK(
      rig.rightUpperLeg.node,
      rig.rightLowerLeg.node,
      rig.rightFoot.node,
      worldSpaceTargets.rightFootTarget.position.setY(
        worldSpaceTargets.rightFootTarget.position.y + rigComponent.footHeight
      ),
      worldSpaceTargets.rightFootTarget.rotation,
      null,
      worldSpaceTargets.rightKneeHint.position,
      null,
      midAxisRestriction
    )

    solveTwoBoneIK(
      rig.leftUpperLeg.node,
      rig.leftLowerLeg.node,
      rig.leftFoot.node,
      worldSpaceTargets.leftFootTarget.position.setY(
        worldSpaceTargets.leftFootTarget.position.y + rigComponent.footHeight
      ),
      worldSpaceTargets.leftFootTarget.rotation,
      null,
      worldSpaceTargets.leftKneeHint.position,
      null,
      midAxisRestriction
    )
  }

  /**
   * Since the scene does not automatically update the matricies for all objects, which updates bones,
   * we need to manually do it for Loop Animation Entities
   */
  for (const entity of loopAnimationEntities) updateGroupChildren(entity)

  /** Run debug */
  for (const entity of Engine.instance.priorityAvatarEntities) {
    const avatarRig = getComponent(entity, AvatarRigComponent)
    if (avatarRig?.helper) {
      avatarRig.rig.hips.node.updateWorldMatrix(true, true)
      avatarRig.helper?.updateMatrixWorld(true)
>>>>>>> c948169c
    }

    /** We don't need to ever calculate the matrices for ik targets, so mark them not dirty */
    for (const entity of ikEntities) {
      // delete TransformComponent.dirtyTransforms[entity]
    }
  }
}

const reactor = () => {
  const renderState = useHookstate(getMutableState(RendererState))
  useEffect(() => {
    setVisualizers()
<<<<<<< HEAD
    console.log('set')
=======
>>>>>>> c948169c
  }, [renderState.debugEnable])
  return null
}

export const AvatarAnimationSystem = defineSystem({
  uuid: 'ee.engine.AvatarAnimationSystem',
  execute,
  reactor
})<|MERGE_RESOLUTION|>--- conflicted
+++ resolved
@@ -37,14 +37,8 @@
   useHookstate
 } from '@etherealengine/hyperflux'
 
-<<<<<<< HEAD
-import { PhysicsState } from '@etherealengine/engine/src/physics/state/PhysicsState'
-import { lerp } from 'three/src/math/MathUtils'
-import { V_010 } from '../../common/constants/MathConstants'
-=======
 import { V_010 } from '../../common/constants/MathConstants'
 import { lerp } from '../../common/functions/MathLerpFunctions'
->>>>>>> c948169c
 import { createPriorityQueue } from '../../ecs/PriorityQueue'
 import { Engine } from '../../ecs/classes/Engine'
 import { EngineState } from '../../ecs/classes/EngineState'
@@ -58,10 +52,7 @@
 import { RigidBodyComponent } from '../../physics/components/RigidBodyComponent'
 import { CollisionGroups } from '../../physics/enums/CollisionGroups'
 import { getInteractionGroups } from '../../physics/functions/getInteractionGroups'
-<<<<<<< HEAD
-=======
 import { PhysicsState } from '../../physics/state/PhysicsState'
->>>>>>> c948169c
 import { RaycastHit, SceneQueryType } from '../../physics/types/PhysicsTypes'
 import { RendererState } from '../../renderer/RendererState'
 import { addObjectToGroup } from '../../scene/components/GroupComponent'
@@ -79,11 +70,7 @@
 import { updateGroupChildren } from '../../transform/systems/TransformSystem'
 import { setTrackingSpace } from '../../xr/XRScaleAdjustmentFunctions'
 import { XRAction, XRState, getCameraMode, isMobileXRHeadset } from '../../xr/XRState'
-<<<<<<< HEAD
 import { AnimationState } from '.././AnimationManager'
-=======
-import { AnimationManager } from '.././AnimationManager'
->>>>>>> c948169c
 import { solveTwoBoneIK } from '.././animation/TwoBoneIKSolver'
 import { AnimationComponent } from '.././components/AnimationComponent'
 import { AvatarAnimationComponent, AvatarRigComponent } from '.././components/AvatarAnimationComponent'
@@ -147,10 +134,7 @@
 const _vector3 = new Vector3()
 const _empty = new Vector3()
 const _hipVector = new Vector3()
-<<<<<<< HEAD
-=======
 const _hipRot = new Quaternion()
->>>>>>> c948169c
 const leftLegVector = new Vector3()
 const rightLegVector = new Vector3()
 
@@ -180,10 +164,6 @@
 const setVisualizers = () => {
   const { visualizers } = getMutableState(AvatarAnimationState)
   const { debugEnable } = getMutableState(RendererState)
-<<<<<<< HEAD
-  console.log(debugEnable)
-=======
->>>>>>> c948169c
   if (!debugEnable.value) {
     //remove visualizers
     for (let i = 0; i < visualizers.length; i++) {
@@ -199,10 +179,6 @@
     setComponent(e, TransformComponent)
     visualizers[i].set(e)
   }
-<<<<<<< HEAD
-  console.log(visualizers)
-=======
->>>>>>> c948169c
 }
 const interactionGroups = getInteractionGroups(CollisionGroups.Avatars, CollisionGroups.Default)
 const footRaycastArgs = {
@@ -226,12 +202,7 @@
   footRaycastArgs.maxDistance = legLength
 
   if (castRay) {
-<<<<<<< HEAD
-    const { physicsWorld } = getState(PhysicsState)
-    const castedRay = Physics.castRay(physicsWorld, footRaycastArgs)
-=======
     const castedRay = Physics.castRay(getState(PhysicsState).physicsWorld, footRaycastArgs)
->>>>>>> c948169c
     if (castedRay[0]) {
       lastRayInfo[index] = castedRay[0]
     } else {
@@ -402,7 +373,6 @@
 
     const rigComponent = getComponent(entity, AvatarRigComponent)
     const rig = rigComponent.rig
-<<<<<<< HEAD
     const animationState = getState(AnimationState)
 
     if (!animationState.targetsAnimation) return
@@ -432,7 +402,6 @@
       if (ikEntities.length <= 1) continue
       const networkObject = getComponent(ikEntity, NetworkObjectComponent)
       const ownerEntity = NetworkObjectComponent.getUserAvatarEntity(networkObject.ownerId)
-
       if (ownerEntity != entity) continue
 
       const rigidbodyComponent = getComponent(ownerEntity, RigidBodyComponent)
@@ -485,18 +454,12 @@
         .subVectors(worldSpaceTargets.hipsTarget.position, worldSpaceTargets.rightFootTarget.position)
         .length() + rigComponent.footHeight
 
-    //get rotations from ik targets and convert to world space relative to hips
-    const rot = new Quaternion()
-    rig.hips.node.getWorldQuaternion(rot)
-
     //calculate hips to head
-    rig.hips.node.position.copy(
-      rigComponent.vrm.humanoid.normalizedHumanBonesRoot.worldToLocal(worldSpaceTargets.hipsTarget.position)
-    )
+    rig.hips.node.position.copy(worldSpaceTargets.hipsTarget.position.applyMatrix4(transform.matrixInverse))
     _hipVector.subVectors(rigComponent.ikTargetsMap.headTarget.position, rigComponent.ikTargetsMap.hipsTarget.position)
     rig.hips.node.quaternion
       .setFromUnitVectors(V_010, _hipVector)
-      .multiply(new Quaternion().setFromEuler(new Euler(0, Math.PI)))
+      .multiply(_hipRot.setFromEuler(new Euler(0, (rigComponent.vrm as any).userData ? 0 : Math.PI)))
 
     //right now we only want hand rotation set if we are in xr
     const xrValue = xrState.sessionActive ? 1 : 0
@@ -571,247 +534,6 @@
       worldSpaceTargets.leftFootTarget.position.setY(
         worldSpaceTargets.leftFootTarget.position.y + rigComponent.footHeight
       ),
-      rot,
-      null,
-      worldSpaceTargets.leftKneeHint.position,
-      null,
-      midAxisRestriction
-    )
-  }
-=======
-    const animationState = getState(AnimationManager)
-
-    if (!animationState.targetsAnimation) return
-
-    //calculate world positions
-
-    const transform = getComponent(entity, TransformComponent)
-
-    let i = 0
-    for (const [key, value] of Object.entries(rigComponent.ikTargetsMap)) {
-      //if xr is active, set select targets to xr tracking data
-      worldSpaceTargets[key].position
-        .copy(value.position)
-        .add(rigComponent.ikOffsetsMap.get(key) ?? _empty)
-        .applyMatrix4(transform.matrix)
->>>>>>> c948169c
-
-      if (debugEnable) {
-        const visualizerTransform = getComponent(visualizers[i], TransformComponent)
-        visualizerTransform.position.copy(worldSpaceTargets[key].position)
-      }
-      i++
-    }
-
-<<<<<<< HEAD
-  // applyInputSourcePoseToIKTargets()
-
-  /**
-   * 4 - Apply avatar IK
-   */
-  for (const entity of ikEntities) {
-    /** Filter by priority queue */
-    const networkObject = getComponent(entity, NetworkObjectComponent)
-    const ownerEntity = NetworkObjectComponent.getUserAvatarEntity(networkObject.ownerId)
-    if (!Engine.instance.priorityAvatarEntities.has(ownerEntity)) continue
-
-    //   const transformComponent = getComponent(entity, TransformComponent)
-    //   // If data is zeroed out, assume there is no input and do not run IK
-    //   if (transformComponent.position.equals(V_000)) continue
-
-    //   const { rig } = getComponent(ownerEntity, AvatarRigComponent)
-
-    //   const ikComponent = getComponent(entity, AvatarIKTargetComponent)
-    //   if (ikComponent.handedness === 'none') {
-    //     _vec
-    //       .set(
-    //         transformComponent.matrix.elements[8],
-    //         transformComponent.matrix.elements[9],
-    //         transformComponent.matrix.elements[10]
-    //       )
-    //       .normalize() // equivalent to Object3D.getWorldDirection
-    //     solveHipHeight(ownerEntity, transformComponent.position)
-
-    //     solveLookIK(rig.head.node, _vec)
-    //   } else if (ikComponent.handedness === 'left') {
-    //     rig.leftLowerArm.node.quaternion.setFromAxisAngle(Axis.X, Math.PI * -0.25)
-    //     /** @todo see if this is still necessary */
-    //     rig.leftLowerArm.node.updateWorldMatrix(false, true)
-    //     solveTwoBoneIK(
-    //       rig.leftUpperArm.node,
-    //       rig.leftLowerArm.node,
-    //       rig.leftHand.node,
-    //       transformComponent.position,
-    //       transformComponent.rotation.multiply(leftHandRotation),
-    //       leftHandRotationOffset
-    //     )
-    //   } else if (ikComponent.handedness === 'right') {
-    //     rig.rightLowerArm.node.quaternion.setFromAxisAngle(Axis.X, Math.PI * 0.25)
-    //     /** @todo see if this is still necessary */
-    //     rig.rightLowerArm.node.updateWorldMatrix(false, true)
-    //     solveTwoBoneIK(
-    //       rig.rightUpperArm.node,
-    //       rig.rightLowerArm.node,
-    //       rig.rightHand.node,
-    //       transformComponent.position,
-    //       transformComponent.rotation.multiply(rightHandRotation),
-    //       rightHandRotationOffset
-    //     )
-    //   }
-    // }
-
-    /**
-     * Since the scene does not automatically update the matricies for all objects, which updates bones,
-     * we need to manually do it for Loop Animation Entities
-     */
-    for (const entity of loopAnimationEntities) updateGroupChildren(entity)
-
-    /** Run debug */
-    for (const entity of Engine.instance.priorityAvatarEntities) {
-      const avatarRig = getComponent(entity, AvatarRigComponent)
-      if (avatarRig?.helper) {
-        avatarRig.rig.hips.node.updateWorldMatrix(true, true)
-        avatarRig.helper?.updateMatrixWorld(true)
-      }
-=======
-    applyInputSourcePoseToIKTargets()
-
-    for (const ikEntity of ikEntities) {
-      if (ikEntities.length <= 1) continue
-      const networkObject = getComponent(ikEntity, NetworkObjectComponent)
-      const ownerEntity = NetworkObjectComponent.getUserAvatarEntity(networkObject.ownerId)
-      if (ownerEntity != entity) continue
-
-      const rigidbodyComponent = getComponent(ownerEntity, RigidBodyComponent)
-      const rigComponent = getComponent(ownerEntity, AvatarRigComponent)
-
-      const ikTargetComponent = getComponent(ikEntity, AvatarIKTargetComponent)
-      const ikTransform = getComponent(ikEntity, TransformComponent)
-      //todo - use a map for this
-      switch (ikTargetComponent.handedness) {
-        case 'left':
-          worldSpaceTargets.leftHandTarget.position.copy(ikTransform.position)
-          worldSpaceTargets.leftHandTarget.rotation.copy(ikTransform.rotation)
-          break
-        case 'right':
-          worldSpaceTargets.rightHandTarget.position.copy(ikTransform.position)
-          worldSpaceTargets.rightHandTarget.rotation.copy(ikTransform.rotation)
-          break
-        case 'none':
-          worldSpaceTargets.hipsTarget.position.copy(
-            _vector3.copy(ikTransform.position).setY(ikTransform.position.y - rigComponent.torsoLength - 0.125)
-          )
-          //offset target forward to account for hips being behind the head
-          const hipsForward = new Vector3(0, 0, 1)
-          hipsForward.applyQuaternion(rigidbodyComponent!.rotation)
-          hipsForward.multiplyScalar(0.125)
-          worldSpaceTargets.hipsTarget.position.sub(hipsForward)
-
-          //calculate head look direction and apply to head bone
-          //look direction should be set outside of the xr switch
-          rig.head.node.quaternion.copy(
-            _quat.multiplyQuaternions(
-              rig.spine.node.getWorldQuaternion(new Quaternion()).invert(),
-              ikTransform.rotation
-            )
-          )
-          break
-      }
-    }
-
-    //replace references to this with hips calculation below
-    const hipsWorldSpace = new Vector3()
-    rig.hips.node.getWorldPosition(hipsWorldSpace)
-
-    const leftLegLength =
-      leftLegVector
-        .subVectors(worldSpaceTargets.hipsTarget.position, worldSpaceTargets.leftFootTarget.position)
-        .length() + rigComponent.footHeight
-    const rightLegLength =
-      rightLegVector
-        .subVectors(worldSpaceTargets.hipsTarget.position, worldSpaceTargets.rightFootTarget.position)
-        .length() + rigComponent.footHeight
-
-    //calculate hips to head
-    rig.hips.node.position.copy(worldSpaceTargets.hipsTarget.position.applyMatrix4(transform.matrixInverse))
-    _hipVector.subVectors(rigComponent.ikTargetsMap.headTarget.position, rigComponent.ikTargetsMap.hipsTarget.position)
-    rig.hips.node.quaternion
-      .setFromUnitVectors(V_010, _hipVector)
-      .multiply(_hipRot.setFromEuler(new Euler(0, (rigComponent.vrm as any).userData ? 0 : Math.PI)))
-
-    //right now we only want hand rotation set if we are in xr
-    const xrValue = xrState.sessionActive ? 1 : 0
-
-    solveTwoBoneIK(
-      rig.rightUpperArm.node,
-      rig.rightLowerArm.node,
-      rig.rightHand.node,
-      worldSpaceTargets.rightHandTarget.position,
-      worldSpaceTargets.rightHandTarget.rotation,
-      null,
-      worldSpaceTargets.rightElbowHint.position,
-      null,
-      midAxisRestriction,
-      null,
-      1,
-      xrValue
-    )
-
-    solveTwoBoneIK(
-      rig.leftUpperArm.node,
-      rig.leftLowerArm.node,
-      rig.leftHand.node,
-      worldSpaceTargets.leftHandTarget.position,
-      worldSpaceTargets.leftHandTarget.rotation,
-      null,
-      worldSpaceTargets.leftElbowHint.position,
-      null,
-      midAxisRestriction,
-      null,
-      1,
-      xrValue
-    )
-
-    setFootTarget(
-      transform.position,
-      worldSpaceTargets.rightFootTarget,
-      rightLegLength,
-      footRaycastTimer >= footRaycastInterval,
-      0
-    )
-    setFootTarget(
-      transform.position,
-      worldSpaceTargets.leftFootTarget,
-      leftLegLength,
-      footRaycastTimer >= footRaycastInterval,
-      1
-    )
-
-    if (footRaycastTimer >= footRaycastInterval) {
-      footRaycastTimer = 0
-    }
-
-    solveTwoBoneIK(
-      rig.rightUpperLeg.node,
-      rig.rightLowerLeg.node,
-      rig.rightFoot.node,
-      worldSpaceTargets.rightFootTarget.position.setY(
-        worldSpaceTargets.rightFootTarget.position.y + rigComponent.footHeight
-      ),
-      worldSpaceTargets.rightFootTarget.rotation,
-      null,
-      worldSpaceTargets.rightKneeHint.position,
-      null,
-      midAxisRestriction
-    )
-
-    solveTwoBoneIK(
-      rig.leftUpperLeg.node,
-      rig.leftLowerLeg.node,
-      rig.leftFoot.node,
-      worldSpaceTargets.leftFootTarget.position.setY(
-        worldSpaceTargets.leftFootTarget.position.y + rigComponent.footHeight
-      ),
       worldSpaceTargets.leftFootTarget.rotation,
       null,
       worldSpaceTargets.leftKneeHint.position,
@@ -832,13 +554,12 @@
     if (avatarRig?.helper) {
       avatarRig.rig.hips.node.updateWorldMatrix(true, true)
       avatarRig.helper?.updateMatrixWorld(true)
->>>>>>> c948169c
-    }
-
-    /** We don't need to ever calculate the matrices for ik targets, so mark them not dirty */
-    for (const entity of ikEntities) {
-      // delete TransformComponent.dirtyTransforms[entity]
-    }
+    }
+  }
+
+  /** We don't need to ever calculate the matrices for ik targets, so mark them not dirty */
+  for (const entity of ikEntities) {
+    // delete TransformComponent.dirtyTransforms[entity]
   }
 }
 
@@ -846,10 +567,6 @@
   const renderState = useHookstate(getMutableState(RendererState))
   useEffect(() => {
     setVisualizers()
-<<<<<<< HEAD
-    console.log('set')
-=======
->>>>>>> c948169c
   }, [renderState.debugEnable])
   return null
 }
