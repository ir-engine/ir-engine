/*
CPAL-1.0 License

The contents of this file are subject to the Common Public Attribution License
Version 1.0. (the "License"); you may not use this file except in compliance
with the License. You may obtain a copy of the License at
https://github.com/EtherealEngine/etherealengine/blob/dev/LICENSE.
The License is based on the Mozilla Public License Version 1.1, but Sections 14
and 15 have been added to cover use of software over a computer network and 
provide for limited attribution for the Original Developer. In addition, 
Exhibit A has been modified to be consistent with Exhibit B.

Software distributed under the License is distributed on an "AS IS" basis,
WITHOUT WARRANTY OF ANY KIND, either express or implied. See the License for the
specific language governing rights and limitations under the License.

The Original Code is Ethereal Engine.

The Original Developer is the Initial Developer. The Initial Developer of the
Original Code is the Ethereal Engine team.

All portions of the code written by the Ethereal Engine team are Copyright © 2021-2023 
Ethereal Engine. All Rights Reserved.
*/

import { useEffect } from 'react'
import { Euler, MathUtils, Mesh, Quaternion, SphereGeometry, Vector3 } from 'three'

import { insertionSort } from '@etherealengine/common/src/utils/insertionSort'
import { defineState, getMutableState, getState, useHookstate } from '@etherealengine/hyperflux'

import { V_010 } from '../../common/constants/MathConstants'
import { lerp } from '../../common/functions/MathLerpFunctions'
import { createPriorityQueue } from '../../ecs/PriorityQueue'
import { Engine } from '../../ecs/classes/Engine'
import { EngineState } from '../../ecs/classes/EngineState'
import { Entity } from '../../ecs/classes/Entity'
import { defineQuery, getComponent, getOptionalComponent, setComponent } from '../../ecs/functions/ComponentFunctions'
import { createEntity, removeEntity } from '../../ecs/functions/EntityFunctions'
import { defineSystem } from '../../ecs/functions/SystemFunctions'
import { NetworkObjectComponent } from '../../networking/components/NetworkObjectComponent'
import { Physics, RaycastArgs } from '../../physics/classes/Physics'
import { RigidBodyComponent } from '../../physics/components/RigidBodyComponent'
import { CollisionGroups } from '../../physics/enums/CollisionGroups'
import { getInteractionGroups } from '../../physics/functions/getInteractionGroups'
import { PhysicsState } from '../../physics/state/PhysicsState'
import { RaycastHit, SceneQueryType } from '../../physics/types/PhysicsTypes'
import { RendererState } from '../../renderer/RendererState'
import { addObjectToGroup } from '../../scene/components/GroupComponent'
import { NameComponent } from '../../scene/components/NameComponent'
import { VisibleComponent } from '../../scene/components/VisibleComponent'
import {
  DistanceFromCameraComponent,
  FrustumCullCameraComponent,
  compareDistanceToCamera
} from '../../transform/components/DistanceComponents'
import { TransformComponent } from '../../transform/components/TransformComponent'
import { AnimationComponent } from '.././components/AnimationComponent'
import { AvatarAnimationComponent, AvatarRigComponent } from '.././components/AvatarAnimationComponent'
import { AvatarIKTargetComponent } from '.././components/AvatarIKComponents'
import { applyInputSourcePoseToIKTargets } from '.././functions/applyInputSourcePoseToIKTargets'
import { updateAnimationGraph } from '../animation/AvatarAnimationGraph'
import { solveTwoBoneIK } from '../animation/TwoBoneIKSolver'
import { setIkFootTarget } from '../functions/avatarFootHeuristics'

export const AvatarAnimationState = defineState({
  name: 'AvatarAnimationState',
  initial: () => {
    const accumulationBudget = 100 //isMobileXRHeadset ? 3 : 6

    const priorityQueue = createPriorityQueue({
      accumulationBudget
    })
    Engine.instance.priorityAvatarEntities = priorityQueue.priorityEntities

    return {
      priorityQueue,
      sortedTransformEntities: [] as Entity[],
      visualizers: [] as Entity[]
    }
  }
})

const avatarAnimationQuery = defineQuery([AnimationComponent, AvatarAnimationComponent, AvatarRigComponent])

const ikTargetQuery = defineQuery([AvatarIKTargetComponent])

const minimumFrustumCullDistanceSqr = 5 * 5 // 5 units

const filterPriorityEntities = (entity: Entity) =>
  Engine.instance.priorityAvatarEntities.has(entity) || entity === Engine.instance.localClientEntity

const filterFrustumCulledEntities = (entity: Entity) =>
  !(
    DistanceFromCameraComponent.squaredDistance[entity] > minimumFrustumCullDistanceSqr &&
    FrustumCullCameraComponent.isCulled[entity]
  )

let avatarSortAccumulator = 0
const _quat = new Quaternion()

const _vector3 = new Vector3()
const _right = new Vector3()
const _forward = new Vector3()
const _hipVector = new Vector3()
const _hipRot = new Quaternion()
const leftLegVector = new Vector3()
const rightLegVector = new Vector3()
const hipsForward = new Vector3(0, 0, 1)

const midAxisRestriction = new Euler(0, 0, 0)
const tipAxisRestriction = new Euler(0, 0, 0)

interface targetTransform {
  position: Vector3
  rotation: Quaternion
  blendWeight: number
}

//stores raw position and rotation of the IK targets in world space
//is set from ecs ik target components that correspond with a given avatar
export const worldSpaceTargets = {
  rightHand: { position: new Vector3(), rotation: new Quaternion(), blendWeight: 1 } as targetTransform,
  leftHand: { position: new Vector3(), rotation: new Quaternion(), blendWeight: 1 } as targetTransform,
  rightFoot: { position: new Vector3(), rotation: new Quaternion(), blendWeight: 1 } as targetTransform,
  leftFoot: { position: new Vector3(), rotation: new Quaternion(), blendWeight: 1 } as targetTransform,
  head: { position: new Vector3(), rotation: new Quaternion(), blendWeight: 1 } as targetTransform,
  hips: { position: new Vector3(), rotation: new Quaternion(), blendWeight: 1 } as targetTransform,

  rightElbowHint: { position: new Vector3(), rotation: new Quaternion(), blendWeight: 1 } as targetTransform,
  leftElbowHint: { position: new Vector3(), rotation: new Quaternion(), blendWeight: 1 } as targetTransform,
  rightKneeHint: { position: new Vector3(), rotation: new Quaternion(), blendWeight: 1 } as targetTransform,
  leftKneeHint: { position: new Vector3(), rotation: new Quaternion(), blendWeight: 1 } as targetTransform,
  headHint: { position: new Vector3(), rotation: new Quaternion(), blendWeight: 1 } as targetTransform,
  hipsHint: { position: new Vector3(), rotation: new Quaternion(), blendWeight: 1 } as targetTransform
}

const setVisualizers = () => {
  const { visualizers } = getMutableState(AvatarAnimationState)
  const { physicsDebug: debugEnable } = getMutableState(RendererState)
  if (!debugEnable.value) {
    //remove visualizers
    for (let i = 0; i < visualizers.length; i++) {
      removeEntity(visualizers[i].value)
    }

    return
  }
  for (let i = 0; i < 11; i++) {
    const e = createEntity()
    setComponent(e, VisibleComponent, true)
    addObjectToGroup(e, new Mesh(new SphereGeometry(0.05)))
    setComponent(e, TransformComponent)
    visualizers[i].set(e)
  }
}
const interactionGroups = getInteractionGroups(CollisionGroups.Avatars, CollisionGroups.Default)
const footRaycastArgs = {
  type: SceneQueryType.Closest,
  origin: new Vector3(),
  direction: new Vector3(0, -1, 0),
  maxDistance: 0,
  groups: interactionGroups
} as RaycastArgs

const lastRayInfo = {} as Record<number, RaycastHit>
const lastLerpPosition = {} as Record<number, number>
const setFootTarget = (
  hipsPos: Vector3,
  footPos: targetTransform,
  legLength: number,
  castRay: boolean,
  index: number
) => {
  footRaycastArgs.origin.set(footPos.position.x, hipsPos.y + legLength, footPos.position.z)
  footRaycastArgs.maxDistance = legLength

  if (castRay) {
    const castedRay = Physics.castRay(getState(PhysicsState).physicsWorld, footRaycastArgs)
    if (castedRay[0]) {
      lastRayInfo[index] = castedRay[0]
    } else {
      delete lastRayInfo[index]
      delete lastLerpPosition[index]
    }
  }

  const castedRay = lastRayInfo[index]
  if (castedRay) {
    if (!lastLerpPosition[index]) lastLerpPosition[index] = footPos.position.y
    lastLerpPosition[index] = lerp(
      lastLerpPosition[index],
      castedRay.position.y,
      getState(EngineState).deltaSeconds * 10
    )
    footPos.position.setY(lastLerpPosition[index])
    //footPos.rotation.copy(new Quaternion().setFromUnitVectors(castedRay.normal as Vector3, new Vector3(0, 1, 0)))
  }
}

const footRaycastInterval = 0.25
let footRaycastTimer = 0

const execute = () => {
  const { priorityQueue, sortedTransformEntities, visualizers } = getState(AvatarAnimationState)
<<<<<<< HEAD
  const { elapsedSeconds, deltaSeconds, localClientEntity } = Engine.instance
  const { avatarDebug } = getState(RendererState)
=======
  const { elapsedSeconds, deltaSeconds } = getState(EngineState)
  const { debugEnable } = getState(RendererState)
>>>>>>> b2a5a962

  /**
   * 1 - Sort & apply avatar priority queue
   */

  let needsSorting = false
  avatarSortAccumulator += deltaSeconds
  if (avatarSortAccumulator > 1) {
    needsSorting = true
    avatarSortAccumulator = 0
  }

  for (const entity of avatarAnimationQuery.enter()) {
    sortedTransformEntities.push(entity)
    needsSorting = true
  }

  for (const entity of avatarAnimationQuery.exit()) {
    const idx = sortedTransformEntities.indexOf(entity)
    idx > -1 && sortedTransformEntities.splice(idx, 1)
    needsSorting = true
    priorityQueue.removeEntity(entity)
  }

  if (needsSorting) {
    insertionSort(sortedTransformEntities, compareDistanceToCamera)
  }

  const filteredSortedTransformEntities = sortedTransformEntities.filter(filterFrustumCulledEntities)

  for (let i = 0; i < filteredSortedTransformEntities.length; i++) {
    const entity = filteredSortedTransformEntities[i]
    const accumulation = Math.min(Math.exp(1 / (i + 1)) / 3, 1)
    priorityQueue.addPriority(entity, accumulation * accumulation)
  }

  priorityQueue.update()

  /**
   * 2 - Apply avatar animations
   */

  const avatarAnimationEntities = avatarAnimationQuery().filter(filterPriorityEntities)
  const ikEntities = ikTargetQuery()

  footRaycastTimer += deltaSeconds
  updateAnimationGraph(avatarAnimationEntities)

  for (const entity of avatarAnimationEntities) {
    const rigComponent = getComponent(entity, AvatarRigComponent)
<<<<<<< HEAD
=======
    const animationComponent = getComponent(entity, AnimationComponent)
    const avatarAnimationComponent = getComponent(entity, AvatarAnimationComponent)
>>>>>>> b2a5a962

    const deltaTime = elapsedSeconds - avatarAnimationComponent.deltaAccumulator
    avatarAnimationComponent.deltaAccumulator = elapsedSeconds
    const rig = rigComponent.rig
<<<<<<< HEAD
    if (!rig?.hips?.node) continue
=======

    // temp for mocap
    const networkObject = getComponent(entity, NetworkObjectComponent)
    const network = Engine.instance.worldNetwork
    if (network) {
      const isPeerForEntity = Array.from(timeSeriesMocapData.keys()).find(
        (peerID: PeerID) => network.peers[peerID]?.userId === networkObject.ownerId
      )
      if (isPeerForEntity && ikEntities.length == 0) {
        // just animate and exit
        animationComponent.mixer.stopAllAction()
        rigComponent.vrm.update(deltaTime)
        continue
      }
    }
>>>>>>> b2a5a962

    const rigidbodyComponent = getOptionalComponent(entity, RigidBodyComponent)
    if (rigidbodyComponent) {
      // TODO: use x locomotion for side-stepping when full 2D blending spaces are implemented
      avatarAnimationComponent.locomotion.x = 0
      avatarAnimationComponent.locomotion.y = rigidbodyComponent.linearVelocity.y
      // lerp animated forward animation to smoothly animate to a stop
      avatarAnimationComponent.locomotion.z = MathUtils.lerp(
        avatarAnimationComponent.locomotion.z || 0,
        _vector3.copy(rigidbodyComponent.linearVelocity).setComponent(1, 0).length(),
        10 * deltaTime
      )
    } else {
      avatarAnimationComponent.locomotion.setScalar(0)
    }

    /**
     * Apply procedural IK based animations or FK animations depending on the animation state
     * First reset targets
     */
<<<<<<< HEAD
    for (const [key, value] of Object.entries(worldSpaceTargets)) {
      value.blendWeight = 1
      value.position.set(0, 0, 0)
      value.rotation.identity()
    }
    weights = {}
    if (rigComponent.ikOverride !== '') {
=======

    for (const [key, ikBone] of Object.entries(rigComponent.rig)) {
      ikBone.node.quaternion.copy(rigComponent.localRig[key].node.quaternion)
      //todo: lerp this
      rig.hips.node.position.copy(rigComponent.localRig.hips.node.position)
    }

    //clear some data
    for (const [key, value] of Object.entries(worldSpaceTargets)) {
      value.blendWeight = 0
      value.position.set(0, 0, 0)
      value.rotation.identity()
    }

    if (rigComponent.ikOverride != '') {
>>>>>>> b2a5a962
      if (!rig.hips?.node) continue
      hipsForward.set(0, 0, 1)

      //calculate world positions

      const transform = getComponent(entity, TransformComponent)

      applyInputSourcePoseToIKTargets()
      setIkFootTarget(rigComponent.upperLegLength + rigComponent.lowerLegLength, deltaTime)

      for (const ikEntity of ikEntities) {
        if (ikEntities.length <= 1) continue
        const networkObject = getComponent(ikEntity, NetworkObjectComponent)
        const ownerEntity = NetworkObjectComponent.getUserAvatarEntity(networkObject.ownerId)
        if (ownerEntity !== entity) continue

        const rigidbodyComponent = getComponent(ownerEntity, RigidBodyComponent)
        const rigComponent = getComponent(ownerEntity, AvatarRigComponent)

        const ikTargetName = getComponent(ikEntity, NameComponent).split('_').pop()!
        const ikTransform = getComponent(ikEntity, TransformComponent)
<<<<<<< HEAD
        hipsForward.set(0, 0, 1)
        rig.hips.node.quaternion.copy(new Quaternion().setFromEuler(new Euler(0, Math.PI, 0)))
        switch (ikTargetName) {
          case ikTargets.head:
            worldSpaceTargets.head.blendWeight = 0
            if (rigComponent.ikOverride == 'xr') {
              rig.hips.node.position.copy(
                _vector3.copy(ikTransform.position).setY(ikTransform.position.y - rigComponent.torsoLength - 0.125)
              )

              //offset target forward to account for hips being behind the head
              hipsForward.applyQuaternion(rigidbodyComponent!.rotation)
              hipsForward.multiplyScalar(0.125)
              rig.hips.node.position.sub(hipsForward)

              //calculate head look direction and apply to head bone
              //look direction should be set outside of the xr switch
              rig.head.node.quaternion.copy(
                _quat.multiplyQuaternions(
                  rig.spine.node.getWorldQuaternion(new Quaternion()).invert(),
                  ikTransform.rotation
                )
              )
            } else {
              worldSpaceTargets.head.position.copy(ikTransform.position)
              // to do: get blend weight from networked ik component
            }
            break
          case ikTargets.hips:
          case ikTargets.leftFoot:
          case ikTargets.rightFoot:
          case ikTargets.leftHand:
          case ikTargets.rightHand:
          case ikTargets.leftKneeHint:
          case ikTargets.rightKneeHint:
          case ikTargets.leftElbowHint:
          case ikTargets.rightElbowHint:
            worldSpaceTargets[ikTargetName].position.copy(ikTransform.position)
            worldSpaceTargets[ikTargetName].rotation.copy(ikTransform.rotation)
            // @todo: get blend weight from networked ik component
            worldSpaceTargets[ikTargetName].blendWeight = 0
=======
        const ikComponent = getComponent(ikEntity, AvatarIKTargetComponent)

        //special case for the head if we're in xr mode
        //todo: automatically infer whether or not we need to set hips position from the head position
        if (rigComponent.ikOverride == 'xr' && ikTargetName == 'head') {
          worldSpaceTargets.head.blendWeight = ikComponent.blendWeight
          rig.hips.node.position.copy(
            _vector3.copy(ikTransform.position).setY(ikTransform.position.y - rigComponent.torsoLength - 0.125)
          )

          //offset target forward to account for hips being behind the head
          hipsForward.applyQuaternion(rigidbodyComponent!.rotation)
          hipsForward.multiplyScalar(0.125)
          rig.hips.node.position.sub(hipsForward)

          //calculate head look direction and apply to head bone
          //look direction should be set outside of the xr switch
          rig.head.node.quaternion.copy(
            _quat.multiplyQuaternions(
              rig.spine.node.getWorldQuaternion(new Quaternion()).invert(),
              ikTransform.rotation
            )
          )
          continue
>>>>>>> b2a5a962
        }
        //otherwise just set the target position, rotation and blend weight
        worldSpaceTargets[ikTargetName].position.copy(ikTransform.position)
        worldSpaceTargets[ikTargetName].rotation.copy(ikTransform.rotation)
        worldSpaceTargets[ikTargetName].blendWeight = ikComponent.blendWeight
      }

      if (avatarDebug) {
        let i = 0
        for (const [key] of Object.entries(worldSpaceTargets)) {
          //if xr is active, set select targets to xr tracking data
          const visualizerTransform = getComponent(visualizers[i], TransformComponent)
          visualizerTransform.position.copy(worldSpaceTargets[key].position)
          i++
        }
      }

      const leftLegLength =
        leftLegVector.subVectors(rig.hips.node.position, worldSpaceTargets.leftFoot.position).length() +
        rigComponent.footHeight
      const rightLegLength =
        rightLegVector.subVectors(rig.hips.node.position, worldSpaceTargets.rightFoot.position).length() +
        rigComponent.footHeight

      const forward = _forward.set(0, 0, 1).applyQuaternion(transform.rotation)
      const right = _right.set(5, 0, 0).applyQuaternion(transform.rotation)

      //calculate hips to head
      rig.hips.node.position.applyMatrix4(transform.matrixInverse)
      //_hipVector.subVectors(
      //  rigComponent.ikTargetsMap.headTarget.position,
      //  rigComponent.ikTargetsMap.hipsTarget.position
      //)
      rig.hips.node.quaternion
        .setFromUnitVectors(V_010, _hipVector)
        .multiply(_hipRot.setFromEuler(new Euler(0, rigComponent.flipped ? Math.PI : 0)))

      if (worldSpaceTargets.rightHand.blendWeight > 0) {
        solveTwoBoneIK(
          rig.rightUpperArm.node,
          rig.rightLowerArm.node,
          rig.rightHand.node,
          worldSpaceTargets.rightHand.position,
          worldSpaceTargets.rightHand.rotation,
          null,
          worldSpaceTargets.rightElbowHint.blendWeight > 0
            ? worldSpaceTargets.rightElbowHint.position
            : _vector3.copy(transform.position).sub(right),
          tipAxisRestriction,
          midAxisRestriction,
          null,
          worldSpaceTargets.rightHand.blendWeight,
          worldSpaceTargets.rightHand.blendWeight
        )
      }

      if (worldSpaceTargets.leftHand.blendWeight > 0) {
        solveTwoBoneIK(
          rig.leftUpperArm.node,
          rig.leftLowerArm.node,
          rig.leftHand.node,
          worldSpaceTargets.leftHand.position,
          worldSpaceTargets.leftHand.rotation,
          null,
          worldSpaceTargets.leftElbowHint.blendWeight > 0
            ? worldSpaceTargets.leftElbowHint.position
            : _vector3.copy(transform.position).add(right),
          tipAxisRestriction,
          midAxisRestriction,
          null,
          worldSpaceTargets.leftHand.blendWeight,
          worldSpaceTargets.leftHand.blendWeight
        )
      }

      if (footRaycastTimer >= footRaycastInterval) {
        footRaycastTimer = 0
      }

      if (worldSpaceTargets.rightFoot.blendWeight > 0) {
        setFootTarget(
          transform.position,
          worldSpaceTargets.rightFoot,
          rightLegLength,
          footRaycastTimer >= footRaycastInterval,
          0
        )
        solveTwoBoneIK(
          rig.rightUpperLeg.node,
          rig.rightLowerLeg.node,
          rig.rightFoot.node,
          worldSpaceTargets.rightFoot.position,
          worldSpaceTargets.rightFoot.rotation,
          null,
          worldSpaceTargets.rightKneeHint.blendWeight > 0
            ? worldSpaceTargets.rightKneeHint.position
            : _vector3.copy(transform.position).add(forward),
          null,
          midAxisRestriction,
          null,
          worldSpaceTargets.rightFoot.blendWeight,
          worldSpaceTargets.rightFoot.blendWeight
        )
      }

      if (worldSpaceTargets.leftFoot.blendWeight > 0) {
        setFootTarget(
          transform.position,
          worldSpaceTargets.leftFoot,
          leftLegLength,
          footRaycastTimer >= footRaycastInterval,
          1
        )
        solveTwoBoneIK(
          rig.leftUpperLeg.node,
          rig.leftLowerLeg.node,
          rig.leftFoot.node,
          worldSpaceTargets.leftFoot.position,
          worldSpaceTargets.leftFoot.rotation,
          null,
          worldSpaceTargets.leftKneeHint.blendWeight > 0
            ? worldSpaceTargets.leftKneeHint.position
            : _vector3.copy(transform.position).add(forward),
          null,
          midAxisRestriction,
          null,
          worldSpaceTargets.leftFoot.blendWeight,
          worldSpaceTargets.leftFoot.blendWeight
        )
      }
    }

<<<<<<< HEAD
    try {
      for (const [key, animatedBone] of Object.entries(rigComponent.localRig)) {
        if (!rigComponent.rig[key]) continue
        const ikBone = rigComponent.rig[key].node as Object3D
        ikBone.quaternion.slerp(animatedBone.node.quaternion, weights[key] ?? 1)
      }

      //todo: lerp this
      if (!weights['hips']) rig.hips.node.position.copy(rigComponent.localRig.hips.node.position)
      rigComponent.vrm.update(getState(EngineState).deltaSeconds)
    } catch (e) {
      console.error(entity, e)
    }
=======
    rigComponent.vrm.update(deltaTime)
>>>>>>> b2a5a962
  }

  /** Run debug */
  for (const entity of Engine.instance.priorityAvatarEntities) {
    const rigComponent = getComponent(entity, AvatarRigComponent)
    if (rigComponent?.helper) {
      rigComponent.rig.hips.node.updateWorldMatrix(true, true)
      rigComponent.helper?.updateMatrixWorld(true)
    }
  }
}

const reactor = () => {
  const renderState = useHookstate(getMutableState(RendererState))
  useEffect(() => {
    setVisualizers()
  }, [renderState.physicsDebug])
  return null
}

export const AvatarAnimationSystem = defineSystem({
  uuid: 'ee.engine.AvatarAnimationSystem',
  execute,
  reactor
})<|MERGE_RESOLUTION|>--- conflicted
+++ resolved
@@ -203,13 +203,8 @@
 
 const execute = () => {
   const { priorityQueue, sortedTransformEntities, visualizers } = getState(AvatarAnimationState)
-<<<<<<< HEAD
-  const { elapsedSeconds, deltaSeconds, localClientEntity } = Engine.instance
+  const { elapsedSeconds, deltaSeconds } = getState(EngineState)
   const { avatarDebug } = getState(RendererState)
-=======
-  const { elapsedSeconds, deltaSeconds } = getState(EngineState)
-  const { debugEnable } = getState(RendererState)
->>>>>>> b2a5a962
 
   /**
    * 1 - Sort & apply avatar priority queue
@@ -260,34 +255,14 @@
 
   for (const entity of avatarAnimationEntities) {
     const rigComponent = getComponent(entity, AvatarRigComponent)
-<<<<<<< HEAD
-=======
     const animationComponent = getComponent(entity, AnimationComponent)
     const avatarAnimationComponent = getComponent(entity, AvatarAnimationComponent)
->>>>>>> b2a5a962
 
     const deltaTime = elapsedSeconds - avatarAnimationComponent.deltaAccumulator
     avatarAnimationComponent.deltaAccumulator = elapsedSeconds
     const rig = rigComponent.rig
-<<<<<<< HEAD
+
     if (!rig?.hips?.node) continue
-=======
-
-    // temp for mocap
-    const networkObject = getComponent(entity, NetworkObjectComponent)
-    const network = Engine.instance.worldNetwork
-    if (network) {
-      const isPeerForEntity = Array.from(timeSeriesMocapData.keys()).find(
-        (peerID: PeerID) => network.peers[peerID]?.userId === networkObject.ownerId
-      )
-      if (isPeerForEntity && ikEntities.length == 0) {
-        // just animate and exit
-        animationComponent.mixer.stopAllAction()
-        rigComponent.vrm.update(deltaTime)
-        continue
-      }
-    }
->>>>>>> b2a5a962
 
     const rigidbodyComponent = getOptionalComponent(entity, RigidBodyComponent)
     if (rigidbodyComponent) {
@@ -308,15 +283,6 @@
      * Apply procedural IK based animations or FK animations depending on the animation state
      * First reset targets
      */
-<<<<<<< HEAD
-    for (const [key, value] of Object.entries(worldSpaceTargets)) {
-      value.blendWeight = 1
-      value.position.set(0, 0, 0)
-      value.rotation.identity()
-    }
-    weights = {}
-    if (rigComponent.ikOverride !== '') {
-=======
 
     for (const [key, ikBone] of Object.entries(rigComponent.rig)) {
       ikBone.node.quaternion.copy(rigComponent.localRig[key].node.quaternion)
@@ -332,7 +298,6 @@
     }
 
     if (rigComponent.ikOverride != '') {
->>>>>>> b2a5a962
       if (!rig.hips?.node) continue
       hipsForward.set(0, 0, 1)
 
@@ -354,49 +319,6 @@
 
         const ikTargetName = getComponent(ikEntity, NameComponent).split('_').pop()!
         const ikTransform = getComponent(ikEntity, TransformComponent)
-<<<<<<< HEAD
-        hipsForward.set(0, 0, 1)
-        rig.hips.node.quaternion.copy(new Quaternion().setFromEuler(new Euler(0, Math.PI, 0)))
-        switch (ikTargetName) {
-          case ikTargets.head:
-            worldSpaceTargets.head.blendWeight = 0
-            if (rigComponent.ikOverride == 'xr') {
-              rig.hips.node.position.copy(
-                _vector3.copy(ikTransform.position).setY(ikTransform.position.y - rigComponent.torsoLength - 0.125)
-              )
-
-              //offset target forward to account for hips being behind the head
-              hipsForward.applyQuaternion(rigidbodyComponent!.rotation)
-              hipsForward.multiplyScalar(0.125)
-              rig.hips.node.position.sub(hipsForward)
-
-              //calculate head look direction and apply to head bone
-              //look direction should be set outside of the xr switch
-              rig.head.node.quaternion.copy(
-                _quat.multiplyQuaternions(
-                  rig.spine.node.getWorldQuaternion(new Quaternion()).invert(),
-                  ikTransform.rotation
-                )
-              )
-            } else {
-              worldSpaceTargets.head.position.copy(ikTransform.position)
-              // to do: get blend weight from networked ik component
-            }
-            break
-          case ikTargets.hips:
-          case ikTargets.leftFoot:
-          case ikTargets.rightFoot:
-          case ikTargets.leftHand:
-          case ikTargets.rightHand:
-          case ikTargets.leftKneeHint:
-          case ikTargets.rightKneeHint:
-          case ikTargets.leftElbowHint:
-          case ikTargets.rightElbowHint:
-            worldSpaceTargets[ikTargetName].position.copy(ikTransform.position)
-            worldSpaceTargets[ikTargetName].rotation.copy(ikTransform.rotation)
-            // @todo: get blend weight from networked ik component
-            worldSpaceTargets[ikTargetName].blendWeight = 0
-=======
         const ikComponent = getComponent(ikEntity, AvatarIKTargetComponent)
 
         //special case for the head if we're in xr mode
@@ -421,7 +343,6 @@
             )
           )
           continue
->>>>>>> b2a5a962
         }
         //otherwise just set the target position, rotation and blend weight
         worldSpaceTargets[ikTargetName].position.copy(ikTransform.position)
@@ -554,23 +475,7 @@
       }
     }
 
-<<<<<<< HEAD
-    try {
-      for (const [key, animatedBone] of Object.entries(rigComponent.localRig)) {
-        if (!rigComponent.rig[key]) continue
-        const ikBone = rigComponent.rig[key].node as Object3D
-        ikBone.quaternion.slerp(animatedBone.node.quaternion, weights[key] ?? 1)
-      }
-
-      //todo: lerp this
-      if (!weights['hips']) rig.hips.node.position.copy(rigComponent.localRig.hips.node.position)
-      rigComponent.vrm.update(getState(EngineState).deltaSeconds)
-    } catch (e) {
-      console.error(entity, e)
-    }
-=======
     rigComponent.vrm.update(deltaTime)
->>>>>>> b2a5a962
   }
 
   /** Run debug */
