/*
CPAL-1.0 License

The contents of this file are subject to the Common Public Attribution License
Version 1.0. (the "License"); you may not use this file except in compliance
with the License. You may obtain a copy of the License at
https://github.com/EtherealEngine/etherealengine/blob/dev/LICENSE.
The License is based on the Mozilla Public License Version 1.1, but Sections 14
and 15 have been added to cover use of software over a computer network and 
provide for limited attribution for the Original Developer. In addition, 
Exhibit A has been modified to be consistent with Exhibit B.

Software distributed under the License is distributed on an "AS IS" basis,
WITHOUT WARRANTY OF ANY KIND, either express or implied. See the License for the
specific language governing rights and limitations under the License.

The Original Code is Ethereal Engine.

The Original Developer is the Initial Developer. The Initial Developer of the
Original Code is the Ethereal Engine team.

All portions of the code written by the Ethereal Engine team are Copyright © 2021-2023 
Ethereal Engine. All Rights Reserved.
*/

import { useEffect } from 'react'
import { AxesHelper, Euler, MathUtils, Mesh, Object3D, Quaternion, SphereGeometry, Vector3 } from 'three'

import { EntityUUID } from '@etherealengine/common/src/interfaces/EntityUUID'
import { insertionSort } from '@etherealengine/common/src/utils/insertionSort'
import {
  defineActionQueue,
  defineState,
  dispatchAction,
  getMutableState,
  getState,
  useHookstate
} from '@etherealengine/hyperflux'

import { PeerID } from '@etherealengine/common/src/interfaces/PeerID'
import { V_010 } from '../../common/constants/MathConstants'
import { lerp } from '../../common/functions/MathLerpFunctions'
import { createPriorityQueue } from '../../ecs/PriorityQueue'
import { Engine } from '../../ecs/classes/Engine'
import { EngineState } from '../../ecs/classes/EngineState'
import { Entity } from '../../ecs/classes/Entity'
import { defineQuery, getComponent, getOptionalComponent, setComponent } from '../../ecs/functions/ComponentFunctions'
import { createEntity, removeEntity } from '../../ecs/functions/EntityFunctions'
import { defineSystem } from '../../ecs/functions/SystemFunctions'
import { InputSourceComponent } from '../../input/components/InputSourceComponent'
import { timeSeriesMocapData } from '../../mocap/MotionCaptureSystem'
import { NetworkObjectComponent } from '../../networking/components/NetworkObjectComponent'
import { Physics, RaycastArgs } from '../../physics/classes/Physics'
import { RigidBodyComponent } from '../../physics/components/RigidBodyComponent'
import { CollisionGroups } from '../../physics/enums/CollisionGroups'
import { getInteractionGroups } from '../../physics/functions/getInteractionGroups'
import { PhysicsState } from '../../physics/state/PhysicsState'
import { RaycastHit, SceneQueryType } from '../../physics/types/PhysicsTypes'
import { RendererState } from '../../renderer/RendererState'
import { addObjectToGroup } from '../../scene/components/GroupComponent'
import { NameComponent } from '../../scene/components/NameComponent'
import { UUIDComponent } from '../../scene/components/UUIDComponent'
import { VisibleComponent } from '../../scene/components/VisibleComponent'
import { ObjectLayers } from '../../scene/constants/ObjectLayers'
import { setObjectLayers } from '../../scene/functions/setObjectLayers'
import {
  DistanceFromCameraComponent,
  FrustumCullCameraComponent,
  compareDistanceToCamera
} from '../../transform/components/DistanceComponents'
import { TransformComponent } from '../../transform/components/TransformComponent'
import { setTrackingSpace } from '../../xr/XRScaleAdjustmentFunctions'
import { XRAction, XRState, getCameraMode } from '../../xr/XRState'
import { AnimationState } from '.././AnimationManager'
import { AnimationComponent } from '.././components/AnimationComponent'
import { AvatarAnimationComponent, AvatarRigComponent } from '.././components/AvatarAnimationComponent'
import { AvatarIKTargetComponent } from '.././components/AvatarIKComponents'
import { applyInputSourcePoseToIKTargets } from '.././functions/applyInputSourcePoseToIKTargets'
import { setAvatarLocomotionAnimation } from '../animation/AvatarAnimationGraph'
import { solveTwoBoneIK } from '../animation/TwoBoneIKSolver'
import { ikTargets } from '../animation/Util'
import { AvatarComponent } from '../components/AvatarComponent'
import { setIkFootTarget } from '../functions/avatarFootHeuristics'
import { AvatarNetworkAction } from '../state/AvatarNetworkState'

export const AvatarAnimationState = defineState({
  name: 'AvatarAnimationState',
  initial: () => {
    const accumulationBudget = 100 //isMobileXRHeadset ? 3 : 6

    const priorityQueue = createPriorityQueue({
      accumulationBudget
    })
    Engine.instance.priorityAvatarEntities = priorityQueue.priorityEntities

    return {
      priorityQueue,
      sortedTransformEntities: [] as Entity[],
      visualizers: [] as Entity[]
    }
  }
})

const avatarAnimationQuery = defineQuery([AnimationComponent, AvatarAnimationComponent, AvatarRigComponent])
const sessionChangedQueue = defineActionQueue(XRAction.sessionChanged.matches)

const ikTargetQuery = defineQuery([AvatarIKTargetComponent])

const inputSourceQuery = defineQuery([InputSourceComponent])

const minimumFrustumCullDistanceSqr = 5 * 5 // 5 units

const filterPriorityEntities = (entity: Entity) =>
  Engine.instance.priorityAvatarEntities.has(entity) || entity === Engine.instance.localClientEntity

const filterFrustumCulledEntities = (entity: Entity) =>
  !(
    DistanceFromCameraComponent.squaredDistance[entity] > minimumFrustumCullDistanceSqr &&
    FrustumCullCameraComponent.isCulled[entity]
  )

let avatarSortAccumulator = 0
const _quat = new Quaternion()

const _vector3 = new Vector3()
const _hipVector = new Vector3()
const _hipRot = new Quaternion()
const leftLegVector = new Vector3()
const rightLegVector = new Vector3()

const midAxisRestriction = new Euler(0, 0, 0)
const tipAxisRestriction = new Euler(0, 0, 0)

interface targetTransform {
  position: Vector3
  rotation: Quaternion
  blendWeight: number
}

//stores raw position and rotation of the IK targets in world space
//is set from ecs ik target components that correspond with a given avatar
export const worldSpaceTargets = {
  rightHand: { position: new Vector3(), rotation: new Quaternion(), blendWeight: 1 } as targetTransform,
  leftHand: { position: new Vector3(), rotation: new Quaternion(), blendWeight: 1 } as targetTransform,
  rightFoot: { position: new Vector3(), rotation: new Quaternion(), blendWeight: 1 } as targetTransform,
  leftFoot: { position: new Vector3(), rotation: new Quaternion(), blendWeight: 1 } as targetTransform,
  head: { position: new Vector3(), rotation: new Quaternion(), blendWeight: 1 } as targetTransform,

  rightElbowHint: { position: new Vector3(), rotation: new Quaternion(), blendWeight: 1 } as targetTransform,
  leftElbowHint: { position: new Vector3(), rotation: new Quaternion(), blendWeight: 1 } as targetTransform,
  rightKneeHint: { position: new Vector3(), rotation: new Quaternion(), blendWeight: 1 } as targetTransform,
  leftKneeHint: { position: new Vector3(), rotation: new Quaternion(), blendWeight: 1 } as targetTransform,
  headHint: { position: new Vector3(), rotation: new Quaternion(), blendWeight: 1 } as targetTransform
}
let weights = {} as Record<string, number>

const ikTargetSpawnQueue = defineActionQueue(AvatarNetworkAction.spawnIKTarget.matches)

const setVisualizers = () => {
  const { visualizers } = getMutableState(AvatarAnimationState)
  const { debugEnable } = getMutableState(RendererState)
  if (!debugEnable.value) {
    //remove visualizers
    for (let i = 0; i < visualizers.length; i++) {
      removeEntity(visualizers[i].value)
    }

    return
  }
  for (let i = 0; i < 11; i++) {
    const e = createEntity()
    setComponent(e, VisibleComponent, true)
    addObjectToGroup(e, new Mesh(new SphereGeometry(0.05)))
    setComponent(e, TransformComponent)
    visualizers[i].set(e)
  }
}
const interactionGroups = getInteractionGroups(CollisionGroups.Avatars, CollisionGroups.Default)
const footRaycastArgs = {
  type: SceneQueryType.Closest,
  origin: new Vector3(),
  direction: new Vector3(0, -1, 0),
  maxDistance: 0,
  groups: interactionGroups
} as RaycastArgs

const lastRayInfo = {} as Record<number, RaycastHit>
const lastLerpPosition = {} as Record<number, number>
const setFootTarget = (
  hipsPos: Vector3,
  footPos: targetTransform,
  legLength: number,
  castRay: boolean,
  index: number
) => {
  footRaycastArgs.origin.set(footPos.position.x, hipsPos.y + legLength, footPos.position.z)
  footRaycastArgs.maxDistance = legLength

  if (castRay) {
    const castedRay = Physics.castRay(getState(PhysicsState).physicsWorld, footRaycastArgs)
    if (castedRay[0]) {
      lastRayInfo[index] = castedRay[0]
    } else {
      delete lastRayInfo[index]
      delete lastLerpPosition[index]
    }
  }

  const castedRay = lastRayInfo[index]
  if (castedRay) {
    if (!lastLerpPosition[index]) lastLerpPosition[index] = footPos.position.y
    lastLerpPosition[index] = lerp(
      lastLerpPosition[index],
      castedRay.position.y,
      getState(EngineState).deltaSeconds * 10
    )
    footPos.position.setY(lastLerpPosition[index])
    //footPos.rotation.copy(new Quaternion().setFromUnitVectors(castedRay.normal as Vector3, new Vector3(0, 1, 0)))
  }
}

const footRaycastInterval = 0.25
let footRaycastTimer = 0

const execute = () => {
  const xrState = getState(XRState)
  const { priorityQueue, sortedTransformEntities, visualizers } = getState(AvatarAnimationState)
  const { elapsedSeconds, deltaSeconds, localClientEntity } = Engine.instance
  const { debugEnable } = getState(RendererState)

  for (const action of sessionChangedQueue()) {
    if (!localClientEntity) continue

    //todo, this needs to be optimized and scalable
    const headUUID = (Engine.instance.userId + ikTargets.head) as EntityUUID
    const leftHandUUID = (Engine.instance.userId + ikTargets.leftHand) as EntityUUID
    const rightHandUUID = (Engine.instance.userId + ikTargets.rightHand) as EntityUUID
    const leftFootUUID = (Engine.instance.userId + ikTargets.leftFoot) as EntityUUID
    const rightFootUUID = (Engine.instance.userId + ikTargets.rightFoot) as EntityUUID

    const ikTargetHead = UUIDComponent.entitiesByUUID[headUUID]
    const ikTargetLeftHand = UUIDComponent.entitiesByUUID[leftHandUUID]
    const ikTargetRightHand = UUIDComponent.entitiesByUUID[rightHandUUID]
    const ikTargetLeftFoot = UUIDComponent.entitiesByUUID[leftFootUUID]
    const ikTargetRightFoot = UUIDComponent.entitiesByUUID[rightFootUUID]

    if (ikTargetHead) removeEntity(ikTargetHead)
    if (ikTargetLeftHand) removeEntity(ikTargetLeftHand)
    if (ikTargetRightHand) removeEntity(ikTargetRightHand)
    if (ikTargetLeftFoot) removeEntity(ikTargetLeftFoot)
    if (ikTargetRightFoot) removeEntity(ikTargetRightFoot)
  }

  for (const action of ikTargetSpawnQueue()) {
    const entity = NetworkObjectComponent.getNetworkObject(action.$from, action.networkId)
    if (!entity) {
      console.warn('Could not find entity for networkId', action.$from, action.networkId)
      continue
    }
    setComponent(entity, NameComponent, action.$from + '_' + action.name)
    setComponent(entity, AvatarIKTargetComponent)

    setComponent(UUIDComponent.entitiesByUUID[action.$from], AvatarRigComponent, { ikOverride: 'xr' })

    const helper = new AxesHelper(0.5)
    setObjectLayers(helper, ObjectLayers.Gizmos)
    addObjectToGroup(entity, helper)
    setComponent(entity, VisibleComponent)

    setTrackingSpace()
  }

  // todo - remove ik targets when session ends
  if (xrState.sessionActive && localClientEntity) {
    const sources = inputSourceQuery().map((eid) => getComponent(eid, InputSourceComponent).source)

    const head = getCameraMode() === 'attached'
    const leftHand = !!sources.find((s) => s.handedness === 'left')
    const rightHand = !!sources.find((s) => s.handedness === 'right')

    const headUUID = (Engine.instance.userId + ikTargets.head) as EntityUUID
    const leftHandUUID = (Engine.instance.userId + ikTargets.leftHand) as EntityUUID
    const rightHandUUID = (Engine.instance.userId + ikTargets.rightHand) as EntityUUID
    const leftFootUUID = (Engine.instance.userId + ikTargets.leftFoot) as EntityUUID
    const rightFootUUID = (Engine.instance.userId + ikTargets.rightFoot) as EntityUUID

    const ikTargetHead = UUIDComponent.entitiesByUUID[headUUID]
    const ikTargetLeftHand = UUIDComponent.entitiesByUUID[leftHandUUID]
    const ikTargetRightHand = UUIDComponent.entitiesByUUID[rightHandUUID]
    const ikTargetLeftFoot = UUIDComponent.entitiesByUUID[leftFootUUID]
    const ikTargetRightFoot = UUIDComponent.entitiesByUUID[rightFootUUID]

    if (!head && ikTargetHead) removeEntity(ikTargetHead)
    if (!leftHand && ikTargetLeftHand) removeEntity(ikTargetLeftHand)
    if (!rightHand && ikTargetRightHand) removeEntity(ikTargetRightHand)

    if (head && !ikTargetHead) dispatchAction(AvatarNetworkAction.spawnIKTarget({ entityUUID: headUUID, name: 'head' }))
    if (leftHand && !ikTargetLeftHand)
      dispatchAction(AvatarNetworkAction.spawnIKTarget({ entityUUID: leftHandUUID, name: 'leftHand' }))
    if (rightHand && !ikTargetRightHand)
      dispatchAction(AvatarNetworkAction.spawnIKTarget({ entityUUID: rightHandUUID, name: 'rightHand' }))

    if (!ikTargetLeftFoot)
      dispatchAction(AvatarNetworkAction.spawnIKTarget({ entityUUID: leftFootUUID, name: 'leftFoot' }))

    if (!ikTargetRightFoot)
      dispatchAction(AvatarNetworkAction.spawnIKTarget({ entityUUID: rightFootUUID, name: 'rightFoot' }))
  }

  /**
   * 1 - Sort & apply avatar priority queue
   */

  let needsSorting = false
  avatarSortAccumulator += deltaSeconds
  if (avatarSortAccumulator > 1) {
    needsSorting = true
    avatarSortAccumulator = 0
  }

  for (const entity of avatarAnimationQuery.enter()) {
    sortedTransformEntities.push(entity)
    needsSorting = true
  }

  for (const entity of avatarAnimationQuery.exit()) {
    const idx = sortedTransformEntities.indexOf(entity)
    idx > -1 && sortedTransformEntities.splice(idx, 1)
    needsSorting = true
    priorityQueue.removeEntity(entity)
  }

  if (needsSorting) {
    insertionSort(sortedTransformEntities, compareDistanceToCamera)
  }

  const filteredSortedTransformEntities = sortedTransformEntities.filter(filterFrustumCulledEntities)

  for (let i = 0; i < filteredSortedTransformEntities.length; i++) {
    const entity = filteredSortedTransformEntities[i]
    const accumulation = Math.min(Math.exp(1 / (i + 1)) / 3, 1)
    priorityQueue.addPriority(entity, accumulation * accumulation)
  }

  priorityQueue.update()

  /**
   * 2 - Apply avatar animations
   */

  const avatarAnimationEntities = avatarAnimationQuery().filter(filterPriorityEntities)
  const ikEntities = ikTargetQuery()

  footRaycastTimer += deltaSeconds

  for (const entity of avatarAnimationEntities) {
    const rigComponent = getComponent(entity, AvatarRigComponent)
    const animationComponent = getComponent(entity, AnimationComponent)

    const rig = rigComponent.rig

    // temp for mocap
    const networkObject = getComponent(entity, NetworkObjectComponent)
    const network = Engine.instance.worldNetwork
    if (network) {
      const isPeerForEntity = Array.from(timeSeriesMocapData.keys()).find(
        (peerID: PeerID) => network.peers.get(peerID)?.userId === networkObject.ownerId
      )
      if (isPeerForEntity && ikEntities.length == 0) {
        // just animate and exit
        animationComponent.mixer.stopAllAction()
        rigComponent.vrm.update(getState(EngineState).deltaSeconds)
        continue
      }
    }

    /**
     * Apply motion to velocity controlled animations
     */
    const avatarAnimationComponent = getComponent(entity, AvatarAnimationComponent)
    const rigidbodyComponent = getOptionalComponent(entity, RigidBodyComponent)

    const delta = elapsedSeconds - avatarAnimationComponent.deltaAccumulator
    const deltaTime = delta * animationComponent.animationSpeed
    avatarAnimationComponent.deltaAccumulator = elapsedSeconds

    if (rigidbodyComponent) {
      // TODO: use x locomotion for side-stepping when full 2D blending spaces are implemented
      avatarAnimationComponent.locomotion.x = 0
      avatarAnimationComponent.locomotion.y = rigidbodyComponent.linearVelocity.y
      // lerp animated forward animation to smoothly animate to a stop
      avatarAnimationComponent.locomotion.z = MathUtils.lerp(
        avatarAnimationComponent.locomotion.z || 0,
        _vector3.copy(rigidbodyComponent.linearVelocity).setComponent(1, 0).length(),
        10 * deltaTime
      )
    } else {
      avatarAnimationComponent.locomotion.setScalar(0)
    }

    /**
     * Apply procedural IK based animations or FK animations depending on the animation state
     */
    const animationState = getState(AnimationState)
    const avatarComponent = getComponent(entity, AvatarComponent)

    if (animationState.useDynamicAnimation || rigComponent.ikOverride != '') {
      if (!rig.hips?.node) continue

      //calculate world positions

      const transform = getComponent(entity, TransformComponent)
      rig.hips.node.parent!.matrix.copy(transform.matrix)
      rig.hips.node.parent!.updateWorldMatrix(false, true)

      applyInputSourcePoseToIKTargets()
      setIkFootTarget(rigComponent.upperLegLength + rigComponent.lowerLegLength)

      //clear some data
      for (const [key, value] of Object.entries(worldSpaceTargets)) {
        value.blendWeight = 1
        value.position = new Vector3()
        value.rotation.identity()
      }
      weights = {}

      for (const ikEntity of ikEntities) {
        if (ikEntities.length <= 1) continue
        const networkObject = getComponent(ikEntity, NetworkObjectComponent)
        const ownerEntity = NetworkObjectComponent.getUserAvatarEntity(networkObject.ownerId)
        if (ownerEntity !== entity) continue

        const rigidbodyComponent = getComponent(ownerEntity, RigidBodyComponent)
        const rigComponent = getComponent(ownerEntity, AvatarRigComponent)

        const ikTargetName = getComponent(ikEntity, NameComponent).split('_').pop()!
        const ikTransform = getComponent(ikEntity, TransformComponent)
        const hipsForward = new Vector3(0, 0, 1)

        rig.hips.node.quaternion.copy(new Quaternion().setFromEuler(new Euler(0, Math.PI, 0)))
        switch (ikTargetName) {
          case ikTargets.head:
            worldSpaceTargets.head.blendWeight = 0
            if (rigComponent.ikOverride == 'xr') {
              rig.hips.node.position.copy(
                _vector3.copy(ikTransform.position).setY(ikTransform.position.y - rigComponent.torsoLength - 0.125)
              )

              //offset target forward to account for hips being behind the head
              hipsForward.applyQuaternion(rigidbodyComponent!.rotation)
              hipsForward.multiplyScalar(0.125)
              rig.hips.node.position.sub(hipsForward)

              //calculate head look direction and apply to head bone
              //look direction should be set outside of the xr switch
              rig.head.node.quaternion.copy(
                _quat.multiplyQuaternions(
                  rig.spine.node.getWorldQuaternion(new Quaternion()).invert(),
                  ikTransform.rotation
                )
              )
            } else {
              worldSpaceTargets.head.position.copy(ikTransform.position)
              // to do: get blend weight from networked ik component
            }
<<<<<<< HEAD
            */
            break
          case 'hips':
            worldSpaceTargets.hipsTarget.position.copy(ikTransform.position)
            break
          case 'leftAnkle':
            worldSpaceTargets.leftFootTarget.position.copy(ikTransform.position)
            break
          case 'rightAnkle':
            worldSpaceTargets.rightFootTarget.position.copy(ikTransform.position)
=======
>>>>>>> 48873410
            break
          case ikTargets.leftFoot:
          case ikTargets.rightFoot:
          case ikTargets.leftHand:
          case ikTargets.rightHand:
          case ikTargets.leftKneeHint:
          case ikTargets.rightKneeHint:
          case ikTargets.leftElbowHint:
          case ikTargets.rightElbowHint:
            worldSpaceTargets[ikTargetName].position.copy(ikTransform.position)
            worldSpaceTargets[ikTargetName].rotation.copy(ikTransform.rotation)
            // to do: get blend weight from networked ik component
            worldSpaceTargets[ikTargetName].blendWeight = 0
        }
      }

      if (debugEnable) {
        let i = 0
        for (const [key, value] of Object.entries(worldSpaceTargets)) {
          //if xr is active, set select targets to xr tracking data
          const visualizerTransform = getComponent(visualizers[i], TransformComponent)
          visualizerTransform.position.copy(worldSpaceTargets[key].position)

          i++
        }
      }

      const leftLegLength =
        leftLegVector.subVectors(rig.hips.node.position, worldSpaceTargets.leftFoot.position).length() +
        rigComponent.footHeight
      const rightLegLength =
        rightLegVector.subVectors(rig.hips.node.position, worldSpaceTargets.rightFoot.position).length() +
        rigComponent.footHeight

      const forward = new Vector3(0, 0, 5).applyQuaternion(transform.rotation)
      const right = new Vector3(5, 0, 0).applyQuaternion(transform.rotation)

      //calculate hips to head
      rig.hips.node.position.applyMatrix4(transform.matrixInverse)
      //_hipVector.subVectors(
      //  rigComponent.ikTargetsMap.headTarget.position,
      //  rigComponent.ikTargetsMap.hipsTarget.position
      //)
      rig.hips.node.quaternion
        .setFromUnitVectors(V_010, _hipVector)
        .multiply(_hipRot.setFromEuler(new Euler(0, rigComponent.flipped ? Math.PI : 0)))

      if (worldSpaceTargets.rightHand.blendWeight < 1) {
        solveTwoBoneIK(
          rig.rightUpperArm.node,
          rig.rightLowerArm.node,
          rig.rightHand.node,
          worldSpaceTargets.rightHand.position,
          worldSpaceTargets.rightHand.rotation,
          null,
          worldSpaceTargets.rightElbowHint.blendWeight < 1
            ? worldSpaceTargets.rightElbowHint.position
            : _vector3.copy(transform.position).sub(right),
          tipAxisRestriction,
          midAxisRestriction,
          null,
          1,
          1
        )
        weights['rightUpperArm'] = worldSpaceTargets.rightHand.blendWeight
        weights['rightLowerArm'] = worldSpaceTargets.rightHand.blendWeight
        weights['rightHand'] = worldSpaceTargets.rightHand.blendWeight
      }

      if (worldSpaceTargets.leftHand.blendWeight < 1) {
        solveTwoBoneIK(
          rig.leftUpperArm.node,
          rig.leftLowerArm.node,
          rig.leftHand.node,
          worldSpaceTargets.leftHand.position,
          worldSpaceTargets.leftHand.rotation,
          null,
          worldSpaceTargets.leftElbowHint.blendWeight < 1
            ? worldSpaceTargets.leftElbowHint.position
            : _vector3.copy(transform.position).add(right),
          tipAxisRestriction,
          midAxisRestriction,
          null,
          1,
          1
        )
        weights['leftUpperArm'] = worldSpaceTargets.leftHand.blendWeight
        weights['leftLowerArm'] = worldSpaceTargets.leftHand.blendWeight
        weights['leftHand'] = worldSpaceTargets.leftHand.blendWeight
      }

      if (footRaycastTimer >= footRaycastInterval) {
        footRaycastTimer = 0
      }

      if (worldSpaceTargets.rightFoot.blendWeight < 1) {
        setFootTarget(
          transform.position,
          worldSpaceTargets.rightFoot,
          rightLegLength,
          footRaycastTimer >= footRaycastInterval,
          0
        )
        solveTwoBoneIK(
          rig.rightUpperLeg.node,
          rig.rightLowerLeg.node,
          rig.rightFoot.node,
          worldSpaceTargets.rightFoot.position.setY(worldSpaceTargets.rightFoot.position.y),
          worldSpaceTargets.rightFoot.rotation,
          null,
          worldSpaceTargets.rightKneeHint.blendWeight < 1
            ? worldSpaceTargets.rightKneeHint.position
            : _vector3.copy(transform.position).add(forward),
          null,
          midAxisRestriction
        )
        weights['rightUpperLeg'] = worldSpaceTargets.rightFoot.blendWeight
        weights['rightLowerLeg'] = worldSpaceTargets.rightFoot.blendWeight
        weights['rightFoot'] = worldSpaceTargets.rightFoot.blendWeight
      }

      if (worldSpaceTargets.leftFoot.blendWeight < 1) {
        setFootTarget(
          transform.position,
          worldSpaceTargets.leftFoot,
          leftLegLength,
          footRaycastTimer >= footRaycastInterval,
          1
        )
        solveTwoBoneIK(
          rig.leftUpperLeg.node,
          rig.leftLowerLeg.node,
          rig.leftFoot.node,
          worldSpaceTargets.leftFoot.position.setY(worldSpaceTargets.leftFoot.position.y),
          worldSpaceTargets.leftFoot.rotation,
          null,
          worldSpaceTargets.leftKneeHint.blendWeight < 1
            ? worldSpaceTargets.leftKneeHint.position
            : _vector3.copy(transform.position).add(forward),
          null,
          midAxisRestriction
        )
        weights['leftUpperLeg'] = worldSpaceTargets.leftFoot.blendWeight
        weights['leftLowerLeg'] = worldSpaceTargets.leftFoot.blendWeight
        weights['leftFoot'] = worldSpaceTargets.leftFoot.blendWeight
      }

      if (worldSpaceTargets.head.blendWeight < 1) {
        weights['head'] = worldSpaceTargets.head.blendWeight
        weights['hips'] = worldSpaceTargets.head.blendWeight
        weights['spine'] = worldSpaceTargets.head.blendWeight
      }
    }

    setAvatarLocomotionAnimation(entity)

    for (const [key, animatedBone] of Object.entries(rigComponent.bindRig)) {
      const ikBone = rigComponent.rig[key].node as Object3D
      ikBone.quaternion.slerp(animatedBone.node.quaternion, weights[key] ?? 1)
    }
    //todo: lerp this
    if (weights['hips'] == undefined) rig.hips.node.position.copy(rigComponent.bindRig.hips.node.position)
    rigComponent.vrm.update(getState(EngineState).deltaSeconds)
  }

  /** Run debug */
  for (const entity of Engine.instance.priorityAvatarEntities) {
    const avatarRig = getComponent(entity, AvatarRigComponent)
    if (avatarRig?.helper) {
      avatarRig.rig.hips.node.updateWorldMatrix(true, true)
      avatarRig.helper?.updateMatrixWorld(true)
    }
  }
}

const reactor = () => {
  const renderState = useHookstate(getMutableState(RendererState))
  useEffect(() => {
    setVisualizers()
  }, [renderState.debugEnable])
  return null
}

export const AvatarAnimationSystem = defineSystem({
  uuid: 'ee.engine.AvatarAnimationSystem',
  execute,
  reactor
})<|MERGE_RESOLUTION|>--- conflicted
+++ resolved
@@ -463,19 +463,6 @@
               worldSpaceTargets.head.position.copy(ikTransform.position)
               // to do: get blend weight from networked ik component
             }
-<<<<<<< HEAD
-            */
-            break
-          case 'hips':
-            worldSpaceTargets.hipsTarget.position.copy(ikTransform.position)
-            break
-          case 'leftAnkle':
-            worldSpaceTargets.leftFootTarget.position.copy(ikTransform.position)
-            break
-          case 'rightAnkle':
-            worldSpaceTargets.rightFootTarget.position.copy(ikTransform.position)
-=======
->>>>>>> 48873410
             break
           case ikTargets.leftFoot:
           case ikTargets.rightFoot:
