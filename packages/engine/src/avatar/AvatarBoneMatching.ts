/*
CPAL-1.0 License

The contents of this file are subject to the Common Public Attribution License
Version 1.0. (the "License"); you may not use this file except in compliance
with the License. You may obtain a copy of the License at
https://github.com/ir-engine/ir-engine/blob/dev/LICENSE.
The License is based on the Mozilla Public License Version 1.1, but Sections 14
and 15 have been added to cover use of software over a computer network and 
provide for limited attribution for the Original Developer. In addition, 
Exhibit A has been modified to be consistent with Exhibit B.

Software distributed under the License is distributed on an "AS IS" basis,
WITHOUT WARRANTY OF ANY KIND, either express or implied. See the License for the
specific language governing rights and limitations under the License.

The Original Code is Infinite Reality Engine.

The Original Developer is the Initial Developer. The Initial Developer of the
Original Code is the Infinite Reality Engine team.

All portions of the code written by the Infinite Reality Engine team are Copyright © 2021-2023 
Infinite Reality Engine. All Rights Reserved.
*/

// This retargeting logic is based exokitxr retargeting system
// https://github.com/exokitxr/avatars

import { VRM, VRM1Meta, VRMHumanBone, VRMHumanBones, VRMHumanoid, VRMParameters } from '@pixiv/three-vrm'
import { Bone, Euler, Group, Object3D, Quaternion, Skeleton, SkinnedMesh, Vector3 } from 'three'

<<<<<<< HEAD
import { Object3DUtils } from '@ir-engine/common/src/utils/Object3DUtils'
=======
import { Object3DUtils } from '@ir-engine/spatial'
>>>>>>> b99a7f40

import { GLTF } from '../assets/loaders/gltf/GLTFLoader'

export type MixamoBoneNames =
  | 'Root'
  | 'Hips'
  | 'Spine'
  | 'Spine1'
  | 'Spine2'
  | 'Neck'
  | 'Head'
  | 'LeftEye'
  | 'RightEye'
  | 'LeftShoulder'
  | 'LeftArm'
  | 'LeftForeArm'
  // | 'LeftForeArmTwist'
  | 'LeftHand'
  | 'LeftUpLeg'
  | 'LeftLeg'
  | 'LeftFoot'
  | 'RightShoulder'
  | 'RightArm'
  | 'RightForeArm'
  // | 'RightForeArmTwist'
  | 'RightHand'
  | 'RightUpLeg'
  | 'RightLeg'
  | 'RightFoot'
  | 'LeftHandPinky1'
  | 'LeftHandPinky2'
  | 'LeftHandPinky3'
  | 'LeftHandPinky4'
  | 'LeftHandPinky5'
  | 'LeftHandRing1'
  | 'LeftHandRing2'
  | 'LeftHandRing3'
  | 'LeftHandRing4'
  | 'LeftHandRing5'
  | 'LeftHandMiddle1'
  | 'LeftHandMiddle2'
  | 'LeftHandMiddle3'
  | 'LeftHandMiddle4'
  | 'LeftHandMiddle5'
  | 'LeftHandIndex1'
  | 'LeftHandIndex2'
  | 'LeftHandIndex3'
  | 'LeftHandIndex4'
  | 'LeftHandIndex5'
  | 'LeftHandThumb1'
  | 'LeftHandThumb2'
  | 'LeftHandThumb3'
  | 'LeftHandThumb4'
  | 'RightHandPinky1'
  | 'RightHandPinky2'
  | 'RightHandPinky3'
  | 'RightHandPinky4'
  | 'RightHandPinky5'
  | 'RightHandRing1'
  | 'RightHandRing2'
  | 'RightHandRing3'
  | 'RightHandRing4'
  | 'RightHandRing5'
  | 'RightHandMiddle1'
  | 'RightHandMiddle2'
  | 'RightHandMiddle3'
  | 'RightHandMiddle4'
  | 'RightHandMiddle5'
  | 'RightHandIndex1'
  | 'RightHandIndex2'
  | 'RightHandIndex3'
  | 'RightHandIndex4'
  | 'RightHandIndex5'
  | 'RightHandThumb1'
  | 'RightHandThumb2'
  | 'RightHandThumb3'
  | 'RightHandThumb4'

export type MixamoBoneStructure = {
  [bone in MixamoBoneNames]: Bone
}

const _getTailBones = (root: Bone): Bone[] => {
  const result: any[] = []

  root.traverse((bone: Bone) => {
    if (bone.children.length === 0) {
      if (!result.includes(bone)) {
        result.push(bone)
      }
    }
  })

  return result
}
const _findClosestParentBone = (bone, pred) => {
  for (; bone; bone = bone.parent) {
    if (pred(bone)) {
      return bone
    }
  }
  return null
}
const _findFurthestParentBone = (bone, pred) => {
  let result = null
  for (; bone; bone = bone.parent) {
    if (pred(bone)) {
      result = bone
    }
  }
  return result
}
const _distanceToParentBone = (bone, parentBone) => {
  for (let i = 0; bone; bone = bone.parent, i++) {
    if (bone === parentBone) {
      return i
    }
  }
  return Infinity
}
const _findClosestChildBone = (bone, pred) => {
  const _recurse = (bone) => {
    if (pred(bone)) {
      return bone
    } else {
      for (let i = 0; i < bone.children.length; i++) {
        const result = _recurse(bone.children[i])
        if (result) {
          return result
        }
      }
      return null
    }
  }
  return _recurse(bone)
}
const _traverseChild = (bone, distance) => {
  if (distance <= 0) {
    return bone
  } else {
    for (let i = 0; i < bone.children.length; i++) {
      const child = bone.children[i]
      const subchild = _traverseChild(child, distance - 1)
      if (subchild !== null) {
        return subchild
      }
    }
    return null
  }
}
const _countCharacters = (name, regex) => {
  let result = 0
  for (let i = 0; i < name.length; i++) {
    if (regex.test(name[i])) {
      result++
    }
  }
  return result
}
const _findHips = (root: Bone) => {
  let hips
  Object3DUtils.traverse(root, (bone: Bone) => {
    if (/hip|pelvis/i.test(bone.name)) {
      hips = bone
      return true
    }
  })
  return hips
}
const _findHead = (tailBones) => {
  const headBones = tailBones
    .map((tailBone) => {
      const headBone = _findFurthestParentBone(tailBone, (bone) => /head/i.test(bone.name))
      if (headBone) {
        return headBone
      } else {
        return null
      }
    })
    .filter((bone) => bone)
  const headBone = headBones.length > 0 ? headBones[0] : null
  if (headBone) {
    return headBone
  } else {
    return null
  }
}
const _findEye = (tailBones, left) => {
  const regexp = left ? /l/i : /r/i
  const eyeBones = tailBones
    .map((tailBone) => {
      const eyeBone = _findFurthestParentBone(
        tailBone,
        (bone) => /eye/i.test(bone.name) && regexp.test(bone.name.replace(/eye/gi, ''))
      )
      if (eyeBone) {
        return eyeBone
      } else {
        return null
      }
    })
    .filter((spec) => spec)
    .sort((a, b) => {
      const aName = a.name.replace(/shoulder|clavicle/gi, '')
      const aLeftBalance = _countCharacters(aName, /l/i) - _countCharacters(aName, /r/i)
      const bName = b.name.replace(/shoulder|clavicle/gi, '')
      const bLeftBalance = _countCharacters(bName, /l/i) - _countCharacters(bName, /r/i)
      if (!left) {
        return aLeftBalance - bLeftBalance
      } else {
        return bLeftBalance - aLeftBalance
      }
    })
  const eyeBone = eyeBones.length > 0 ? eyeBones[0] : null
  if (eyeBone) {
    return eyeBone
  } else {
    return null
  }
}
const _findSpine = (chest, hips) => {
  for (let bone = chest; bone; bone = bone.parent) {
    if (bone.parent === hips) {
      return bone
    }
  }
  return null
}
const _findShoulder = (tailBones, left) => {
  const regexp = left ? /l/i : /r/i
  const shoulderBones = tailBones
    .map((tailBone) => {
      const shoulderBone = _findClosestParentBone(
        tailBone,
        (bone) => /shoulder|clavicle/i.test(bone.name) && regexp.test(bone.name.replace(/shoulder|clavicle/gi, ''))
      )
      if (shoulderBone) {
        const distance = _distanceToParentBone(tailBone, shoulderBone)
        if (distance >= 3) {
          return {
            bone: shoulderBone,
            distance
          }
        } else {
          return null
        }
      } else {
        return null
      }
    })
    .filter((spec) => spec)
    .sort((a, b) => {
      const diff = b.distance - a.distance
      if (diff !== 0) {
        return diff
      } else {
        const aName = a.bone.name.replace(/shoulder|clavicle/gi, '')
        const aLeftBalance = _countCharacters(aName, /l/i) - _countCharacters(aName, /r/i)
        const bName = b.bone.name.replace(/shoulder|clavicle/gi, '')
        const bLeftBalance = _countCharacters(bName, /l/i) - _countCharacters(bName, /r/i)
        if (!left) {
          return aLeftBalance - bLeftBalance
        } else {
          return bLeftBalance - aLeftBalance
        }
      }
    })
  const shoulderBone = shoulderBones.length > 0 ? shoulderBones[0].bone : null
  if (shoulderBone) {
    return shoulderBone
  } else {
    return null
  }
}
const _findHand = (shoulderBone) => _findClosestChildBone(shoulderBone, (bone) => /hand|wrist/i.test(bone.name))
const _findFoot = (tailBones, left) => {
  const regexp = left ? /l/i : /r/i
  const legBones = tailBones
    .map((tailBone) => {
      const footBone = _findFurthestParentBone(
        tailBone,
        (bone) => /foot|ankle/i.test(bone.name) && regexp.test(bone.name.replace(/foot|ankle/gi, ''))
      )
      if (footBone) {
        const legBone = _findFurthestParentBone(
          footBone,
          (bone) => /leg|thigh/i.test(bone.name) && regexp.test(bone.name.replace(/leg|thigh/gi, ''))
        )
        if (legBone) {
          const distance = _distanceToParentBone(footBone, legBone)
          if (distance >= 2) {
            return {
              footBone,
              distance
            }
          } else {
            return null
          }
        } else {
          return null
        }
      } else {
        return null
      }
    })
    .filter((spec) => spec)
    .sort((a, b) => {
      const diff = b.distance - a.distance
      if (diff !== 0) {
        return diff
      } else {
        const aName = a.footBone.name.replace(/foot|ankle/gi, '')
        const aLeftBalance = _countCharacters(aName, /l/i) - _countCharacters(aName, /r/i)
        const bName = b.footBone.name.replace(/foot|ankle/gi, '')
        const bLeftBalance = _countCharacters(bName, /l/i) - _countCharacters(bName, /r/i)
        if (!left) {
          return aLeftBalance - bLeftBalance
        } else {
          return bLeftBalance - aLeftBalance
        }
      }
    })
  const footBone = legBones.length > 0 ? legBones[0].footBone : null
  if (footBone) {
    return footBone
  } else {
    return null
  }
}

const _findFinger = (r, left, parent) => {
  const fingerTipBone = parent.tailBones
    .filter(
      (bone) =>
        r.test(bone.name) &&
        _findClosestParentBone(bone, (bone) => bone === parent.Left_wrist || bone === parent.Right_wrist)
    )
    .sort((a, b) => {
      const aName = a.name.replace(r, '')
      const aLeftBalance = _countCharacters(aName, /l/i) - _countCharacters(aName, /r/i)
      const bName = b.name.replace(r, '')
      const bLeftBalance = _countCharacters(bName, /l/i) - _countCharacters(bName, /r/i)
      if (!left) {
        return aLeftBalance - bLeftBalance
      } else {
        return bLeftBalance - aLeftBalance
      }
    })
  const fingerRootBone =
    fingerTipBone.length > 0 ? _findFurthestParentBone(fingerTipBone[0], (bone) => r.test(bone.name)) : null
  return fingerRootBone
}

function fixSkeletonZForward(rootBone, context) {
  context = context || {}
  precalculateZForwards(rootBone, context)
  if (context.exclude) {
    const bones = [rootBone]
    rootBone.traverse((b) => bones.push(b))
    bones.forEach((b) => {
      if (~context.exclude.indexOf(b.id) || ~context.exclude.indexOf(b.name)) {
        delete context.averagedDirs[b.id]
      }
    })
  }
  return setZForward(rootBone, context)
}

function precalculateZForwards(rootBone, context) {
  context = context || rootBone
  context.worldPos = context.worldPos || {}
  context.averagedDirs = context.averagedDirs || {}
  context.preRotations = context.preRotations || {}
  getOriginalWorldPositions(rootBone, context.worldPos)
  calculateAverages(rootBone, context.worldPos, context.averagedDirs)
  return context
}

function setZForward(rootBone, context) {
  if (!context || !context.worldPos) {
    context = context || {}
    precalculateZForwards(rootBone, context)
  }
  updateTransformations(rootBone, context.worldPos, context.averagedDirs, context.preRotations)
  return context
}

function getOriginalWorldPositions(rootBone, worldPos) {
  const rootBoneWorldPos = rootBone.getWorldPosition(new Vector3())
  worldPos[rootBone.id] = [rootBoneWorldPos]
  rootBone.children.forEach((child) => {
    getOriginalWorldPositions(child, worldPos)
  })
}

function calculateAverages(parentBone, worldPos, averagedDirs) {
  const averagedDir = new Vector3()
  parentBone.children.forEach((childBone) => {
    //average the child bone world pos
    const childBonePosWorld = worldPos[childBone.id][0]
    averagedDir.add(childBonePosWorld)
  })

  averagedDir.multiplyScalar(1 / parentBone.children.length)
  averagedDirs[parentBone.id] = averagedDir

  parentBone.children.forEach((childBone) => {
    calculateAverages(childBone, worldPos, averagedDirs)
  })
}

function updateTransformations(parentBone, worldPos, averagedDirs, preRotations) {
  const averagedDir = averagedDirs[parentBone.id]
  if (averagedDir) {
    //set quaternion
    const RESETQUAT = new Quaternion()
    parentBone.quaternion.copy(RESETQUAT)
    // parentBone.quaternion.premultiply(new Quaternion().setFromAxisAngle(new Vector3(0, 1, 0), Math.PI*2));
    parentBone.updateMatrixWorld()

    //get the child bone position in local coordinates
    // const childBoneDir = parentBone.worldToLocal(averagedDir.clone()).normalize();

    //set direction to face child
    // setQuaternionFromDirection(childBoneDir, Y_AXIS, parentBone.quaternion)
    // console.log('new quaternion', parentBone.quaternion.toArray().join(','));
  }
  const preRot = preRotations[parentBone.id] || preRotations[parentBone.name]
  if (preRot) parentBone.quaternion.multiply(preRot)
  // parentBone.quaternion.multiply(new Quaternion().setFromAxisAngle(new Vector3(0, 1, 0), Math.PI));
  parentBone.updateMatrixWorld()

  //set child bone position relative to the new parent matrix.
  parentBone.children.forEach((childBone) => {
    const childBonePosWorld = worldPos[childBone.id][0].clone()
    parentBone.worldToLocal(childBonePosWorld)
    childBone.position.copy(childBonePosWorld)
  })

  parentBone.children.forEach((childBone) => {
    updateTransformations(childBone, worldPos, averagedDirs, preRotations)
  })
}

function findHandBones(handBone: Object3D) {
  let pinky1,
    pinky2,
    pinky3,
    pinky4,
    pinky5,
    ring1,
    ring2,
    ring3,
    ring4,
    ring5,
    middle1,
    middle2,
    middle3,
    middle4,
    middle5,
    index1,
    index2,
    index3,
    index4,
    index5,
    thumb1,
    thumb2,
    thumb3,
    thumb4

  const findBone = (parent: Object3D, name: string, index: string) => {
    const re = new RegExp(name, 'i')
    let result = null

    Object3DUtils.traverse(parent, (bone) => {
      if (re.test(bone.name) && bone.name.includes(index)) {
        result = bone
        return true
      }
    })

    return result
  }

  pinky1 = findBone(handBone, 'pinky', '1')
  pinky2 = findBone(handBone, 'pinky', '2')
  pinky3 = findBone(handBone, 'pinky', '3')
  pinky4 = findBone(handBone, 'pinky', '4')
  pinky5 = findBone(handBone, 'pinky', '5')
  ring1 = findBone(handBone, 'ring', '1')
  ring2 = findBone(handBone, 'ring', '2')
  ring3 = findBone(handBone, 'ring', '3')
  ring4 = findBone(handBone, 'ring', '4')
  ring5 = findBone(handBone, 'ring', '5')
  middle1 = findBone(handBone, 'middle', '1')
  middle2 = findBone(handBone, 'middle', '2')
  middle3 = findBone(handBone, 'middle', '3')
  middle4 = findBone(handBone, 'middle', '4')
  middle5 = findBone(handBone, 'middle', '5')
  index1 = findBone(handBone, 'index', '1')
  index2 = findBone(handBone, 'index', '2')
  index3 = findBone(handBone, 'index', '3')
  index4 = findBone(handBone, 'index', '4')
  index5 = findBone(handBone, 'index', '5')
  thumb1 = findBone(handBone, 'thumb', '1')
  thumb2 = findBone(handBone, 'thumb', '2')
  thumb3 = findBone(handBone, 'thumb', '3')
  thumb4 = findBone(handBone, 'thumb', '4')

  return {
    pinky1,
    pinky2,
    pinky3,
    pinky4,
    pinky5,
    ring1,
    ring2,
    ring3,
    ring4,
    ring5,
    middle1,
    middle2,
    middle3,
    middle4,
    middle5,
    index1,
    index2,
    index3,
    index4,
    index5,
    thumb1,
    thumb2,
    thumb3,
    thumb4
  } as Record<string, Bone>
}

export function findSkinnedMeshes(model: Object3D) {
  const meshes: SkinnedMesh[] = []
  model.traverse((obj: SkinnedMesh) => {
    if (obj.isSkinnedMesh) {
      meshes.push(obj)
    }
  })

  return meshes
}

/**
 * Creates a skeleton form given bone chain
 * @param bone first bone in the chain
 * @returns Skeleton
 */
export function createSkeletonFromBone(bone: Bone): Skeleton {
  const bones: Bone[] = []
  bone.traverse((b: Bone) => {
    if (b.isBone) bones.push(b)
  })

  const meshes = findSkinnedMeshes(Object3DUtils.findRoot(bone)!)
  const skeleton = new Skeleton(bones)

  // Calculated inverse matrixes by Skeleton class might not work
  // Copy from the source
  for (let i = 0; i < bones.length; i++) {
    const bone = bones[i]
    let found = false

    for (let j = 0; j < meshes.length; j++) {
      const mesh = meshes[j]
      const { bones: meshBones, boneInverses } = mesh.skeleton
      const k = meshBones.findIndex((b) => b === bone)
      if (k < 0) continue
      skeleton.boneInverses[i].copy(boneInverses[k])
      found = true
      break
    }

    if (!found) {
      console.warn('Could not find the bone inverse', i)
    }
  }

  return skeleton
}

function findRootBone(bone: Bone): Bone {
  let node = bone
  while (node.parent && (node.parent as Bone).isBone) {
    node = node.parent as Bone
  }

  // Some models use Object3D as a root bone instead of Bone
  if (node.parent && /hip|pelvis/i.test(node.parent.name)) {
    node = node.parent as any
  }

  return node
}

const hipsRegex = /hip|pelvis/i
export const recursiveHipsLookup = (model: Object3D) => {
  const name = model.name.toLowerCase()

  if (hipsRegex.test(name)) {
    return model
  }
  if (model.children.length > 0) {
    for (const child of model.children) {
      const results = recursiveHipsLookup(child)
      if (results) return results
    }
  }
}

const _dir = new Vector3()
export function getAPose(rightHand: Vector3, _rightUpperArmPos: Vector3): boolean {
  //get direction of right arm
  _dir.subVectors(rightHand, _rightUpperArmPos).normalize()
  const angle = _dir.angleTo(new Vector3(0, 1, 0))
  return angle > 2
}

const _rightHandPos = new Vector3(),
  _rightUpperArmPos = new Vector3()

export default function avatarBoneMatching(asset: VRM | GLTF): VRM | GLTF {
  /** Determine whether or not the model needs bone matching */
  if (asset instanceof VRM) return asset

  const hips = recursiveHipsLookup(asset.scene)
  if (!hips) return asset

  const bones = {} as VRMHumanBones

  /**
   * some mixamo rigs do not use the mixamo prefix, if so we add
   * a prefix to the rig names for matching to keys in the mixamoVRMRigMap
   */
  const mixamoPrefix = hips.name.includes('mixamorig') ? '' : 'mixamorig'
  /**
   * some mixamo rigs have an identifier or suffix after the mixamo prefix
   * that must be removed for matching to keys in the mixamoVRMRigMap
   */
  const removeSuffix = mixamoPrefix ? false : !/[hp]/i.test(hips.name.charAt(9))
  hips.traverse((target) => {
    /**match the keys to create a humanoid bones object */
    let boneName = mixamoPrefix + target.name
    if (removeSuffix) boneName = boneName.slice(0, 9) + target.name.slice(10)
    const bone = mixamoVRMRigMap[boneName] as string
    if (bone) {
      bones[bone] = { node: target } as VRMHumanBone
    }
  })

  const humanoid = enforceTPose(new VRMHumanoid(bones))
  const scene = asset.scene as any as Group

  const vrm = new VRM({
    humanoid,
    scene: scene,
    meta: { name: scene.children[0].name } as VRM1Meta
  } as VRMParameters)

  if (!vrm.userData) vrm.userData = {}
  humanoid.humanBones.rightHand.node.getWorldPosition(_rightHandPos)
  humanoid.humanBones.rightUpperArm.node.getWorldPosition(_rightUpperArmPos)
  return vrm
}

/**Aligns the arms and legs with a T-Pose formation and flips the hips if it is VRM0 */
const legAngle = new Euler(0, 0, Math.PI)
const rightShoulderAngle = new Euler(Math.PI / 2, 0, Math.PI / 2)
const leftShoulderAngle = new Euler(Math.PI / 2, 0, -Math.PI / 2)
export const enforceTPose = (humanoid: VRMHumanoid) => {
  const bones = humanoid.humanBones

  bones.rightShoulder!.node.quaternion.setFromEuler(rightShoulderAngle)
  bones.rightUpperArm.node.quaternion.set(0, 0, 0, 1)
  bones.rightLowerArm.node.quaternion.set(0, 0, 0, 1)

  bones.leftShoulder!.node.quaternion.setFromEuler(leftShoulderAngle)
  bones.leftUpperArm.node.quaternion.set(0, 0, 0, 1)
  bones.leftLowerArm.node.quaternion.set(0, 0, 0, 1)

  bones.rightUpperLeg.node.quaternion.setFromEuler(legAngle)
  bones.rightLowerLeg.node.quaternion.set(0, 0, 0, 1)

  bones.leftUpperLeg.node.quaternion.setFromEuler(legAngle)
  bones.leftLowerLeg.node.quaternion.set(0, 0, 0, 1)

  return new VRMHumanoid(bones)
}

export const mixamoVRMRigMap = {
  mixamorigHips: 'hips',
  mixamorigSpine: 'spine',
  mixamorigSpine1: 'chest',
  mixamorigSpine2: 'upperChest',
  mixamorigNeck: 'neck',
  mixamorigHead: 'head',
  mixamorigLeftShoulder: 'leftShoulder',
  mixamorigLeftArm: 'leftUpperArm',
  mixamorigLeftForeArm: 'leftLowerArm',
  mixamorigLeftHand: 'leftHand',
  mixamorigLeftHandThumb1: 'leftThumbMetacarpal',
  mixamorigLeftHandThumb2: 'leftThumbProximal',
  mixamorigLeftHandThumb3: 'leftThumbDistal',
  mixamorigLeftHandIndex1: 'leftIndexProximal',
  mixamorigLeftHandIndex2: 'leftIndexIntermediate',
  mixamorigLeftHandIndex3: 'leftIndexDistal',
  mixamorigLeftHandMiddle1: 'leftMiddleProximal',
  mixamorigLeftHandMiddle2: 'leftMiddleIntermediate',
  mixamorigLeftHandMiddle3: 'leftMiddleDistal',
  mixamorigLeftHandRing1: 'leftRingProximal',
  mixamorigLeftHandRing2: 'leftRingIntermediate',
  mixamorigLeftHandRing3: 'leftRingDistal',
  mixamorigLeftHandPinky1: 'leftLittleProximal',
  mixamorigLeftHandPinky2: 'leftLittleIntermediate',
  mixamorigLeftHandPinky3: 'leftLittleDistal',
  mixamorigRightShoulder: 'rightShoulder',
  mixamorigRightArm: 'rightUpperArm',
  mixamorigRightForeArm: 'rightLowerArm',
  mixamorigRightHand: 'rightHand',
  mixamorigRightHandPinky1: 'rightLittleProximal',
  mixamorigRightHandPinky2: 'rightLittleIntermediate',
  mixamorigRightHandPinky3: 'rightLittleDistal',
  mixamorigRightHandRing1: 'rightRingProximal',
  mixamorigRightHandRing2: 'rightRingIntermediate',
  mixamorigRightHandRing3: 'rightRingDistal',
  mixamorigRightHandMiddle1: 'rightMiddleProximal',
  mixamorigRightHandMiddle2: 'rightMiddleIntermediate',
  mixamorigRightHandMiddle3: 'rightMiddleDistal',
  mixamorigRightHandIndex1: 'rightIndexProximal',
  mixamorigRightHandIndex2: 'rightIndexIntermediate',
  mixamorigRightHandIndex3: 'rightIndexDistal',
  mixamorigRightHandThumb1: 'rightThumbMetacarpal',
  mixamorigRightHandThumb2: 'rightThumbProximal',
  mixamorigRightHandThumb3: 'rightThumbDistal',
  mixamorigLeftUpLeg: 'leftUpperLeg',
  mixamorigLeftLeg: 'leftLowerLeg',
  mixamorigLeftFoot: 'leftFoot',
  mixamorigLeftToeBase: 'leftToes',
  mixamorigRightUpLeg: 'rightUpperLeg',
  mixamorigRightLeg: 'rightLowerLeg',
  mixamorigRightFoot: 'rightFoot',
  mixamorigRightToeBase: 'rightToes'
}

export const hipRigMap = {
  CC_Base_Hip: 'hips'
}<|MERGE_RESOLUTION|>--- conflicted
+++ resolved
@@ -29,11 +29,7 @@
 import { VRM, VRM1Meta, VRMHumanBone, VRMHumanBones, VRMHumanoid, VRMParameters } from '@pixiv/three-vrm'
 import { Bone, Euler, Group, Object3D, Quaternion, Skeleton, SkinnedMesh, Vector3 } from 'three'
 
-<<<<<<< HEAD
-import { Object3DUtils } from '@ir-engine/common/src/utils/Object3DUtils'
-=======
 import { Object3DUtils } from '@ir-engine/spatial'
->>>>>>> b99a7f40
 
 import { GLTF } from '../assets/loaders/gltf/GLTFLoader'
 
