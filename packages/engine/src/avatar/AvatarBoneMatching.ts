--- conflicted
+++ resolved
@@ -675,6 +675,7 @@
 export default function avatarBoneMatching(asset: VRM | GLTF): VRM | GLTF {
   /** Detect that the model needs bone matching */
   if (asset instanceof VRM) return asset
+
   let isAvatar = false
   let hasSkinnedMesh = false
   asset.scene.traverse((target: SkinnedMesh) => {
@@ -735,11 +736,7 @@
   humanoid.humanBones.rightHand.node.getWorldPosition(_rightHandPos)
   humanoid.humanBones.rightUpperArm.node.getWorldPosition(_rightUpperArmPos)
   //quick dirty tag to disable flipping on mixamo rigs
-<<<<<<< HEAD
-  vrm.userData = { flipped: false, useAPose: getAPose(_rightHandPos, _rightUpperArmPos) } as any
-=======
-  ;(vrm as any).userData = { useAPose: getAPose(_rightHandPos, _rightUpperArmPos) } as any
->>>>>>> 89dc5330
+  vrm.userData = { useAPose: getAPose(_rightHandPos, _rightUpperArmPos) }
   return vrm
 }
 
