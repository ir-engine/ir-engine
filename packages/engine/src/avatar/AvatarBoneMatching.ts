--- conflicted
+++ resolved
@@ -645,19 +645,11 @@
 
 export default function avatarBoneMatching(model: Object3D): VRM {
   const bones = {} as VRMHumanBones
-<<<<<<< HEAD
-
-=======
->>>>>>> 3d430ad9
   //use hips name as a standard to determine what to do with the mixamo prefix
   let needsMixamoPrefix = false
   let mixamoPrefix = ''
   let removeIdentifier = false
   let foundHips = false
-<<<<<<< HEAD
-  model = model.children[0]
-=======
->>>>>>> 3d430ad9
 
   model.traverse((target) => {
     //see if we find hips
@@ -677,10 +669,6 @@
     }
 
     const bone = mixamoVRMRigMap[mixamoPrefix + target.name] as string
-<<<<<<< HEAD
-    console.log(target.name, mixamoPrefix, needsMixamoPrefix, mixamoPrefix, bone)
-=======
->>>>>>> 3d430ad9
 
     if (bone) {
       //if hips bone does not have mixamo prefix, remove it from the current bone
@@ -701,10 +689,6 @@
 
   //quick dirty tag to disable flipping on mixamo rigs
   ;(vrm as any).userData = { flipped: false, needsMixamoPrefix: needsMixamoPrefix } as any
-<<<<<<< HEAD
-
-=======
->>>>>>> 3d430ad9
   return vrm
 }
 
