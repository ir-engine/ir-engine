--- conflicted
+++ resolved
@@ -26,15 +26,9 @@
 // This retargeting logic is based exokitxr retargeting system
 // https://github.com/exokitxr/avatars
 
-<<<<<<< HEAD
-import { VRMHumanBones } from '@pixiv/three-vrm'
+import { VRM, VRM1Meta, VRMHumanBone, VRMHumanBones, VRMHumanoid, VRMParameters } from '@pixiv/three-vrm'
 import { cloneDeep } from 'lodash'
 import { Bone, Object3D, Quaternion, Skeleton, SkinnedMesh, Vector3 } from 'three'
-=======
-import { VRM, VRM1Meta, VRMHumanBone, VRMHumanBones, VRMHumanoid, VRMParameters } from '@pixiv/three-vrm'
-import { cloneDeep } from 'lodash'
-import { Bone, Euler, Object3D, Quaternion, Skeleton, SkinnedMesh, Vector3 } from 'three'
->>>>>>> c948169c
 
 import { Object3DUtils } from '../common/functions/Object3DUtils'
 
@@ -648,32 +642,6 @@
   return existingBone
 }
 
-<<<<<<< HEAD
-export default function avatarBoneMatching(model: Object3D): VRMHumanBones {
-  //this is a mess
-  //tentatively mapping mixamo rig to animated vrm object :)
-  const _animatedVRM = {} as VRMHumanBones
-  _animatedVRM.hips = { node: model.getObjectByName('mixamorigHips')! }
-  _animatedVRM.head = { node: model.getObjectByName('mixamorigHead')! }
-  _animatedVRM.chest = { node: model.getObjectByName('mixamorigSpine2')! }
-  _animatedVRM.spine = { node: model.getObjectByName('mixamorigSpine')! }
-  _animatedVRM.leftUpperLeg = { node: model.getObjectByName('mixamorigLeftUpLeg')! }
-  _animatedVRM.leftLowerLeg = { node: model.getObjectByName('mixamorigLeftLeg')! }
-  _animatedVRM.leftFoot = { node: model.getObjectByName('mixamorigLeftFoot')! }
-  _animatedVRM.rightUpperLeg = { node: model.getObjectByName('mixamorigRightUpLeg')! }
-  _animatedVRM.rightLowerLeg = { node: model.getObjectByName('mixamorigRightLeg')! }
-  _animatedVRM.rightFoot = { node: model.getObjectByName('mixamorigRightFoot')! }
-  _animatedVRM.leftShoulder = { node: model.getObjectByName('mixamorigLeftShoulder')! }
-  _animatedVRM.leftUpperArm = { node: model.getObjectByName('mixamorigLeftArm')! }
-  _animatedVRM.leftLowerArm = { node: model.getObjectByName('mixamorigLeftForeArm')! }
-  _animatedVRM.leftHand = { node: model.getObjectByName('mixamorigLeftHand')! }
-  _animatedVRM.leftShoulder = { node: model.getObjectByName('mixamorigRightShoulder')! }
-  _animatedVRM.leftUpperArm = { node: model.getObjectByName('mixamorigRightArm')! }
-  _animatedVRM.leftLowerArm = { node: model.getObjectByName('mixamorigRightForeArm')! }
-  _animatedVRM.leftHand = { node: model.getObjectByName('mixamorigRightHand')! }
-
-  return _animatedVRM
-=======
 export default function avatarBoneMatching(model: Object3D): VRM {
   const bones = {} as VRMHumanBones
 
@@ -750,7 +718,6 @@
   mixamorigRightLeg: 'rightLowerLeg',
   mixamorigRightFoot: 'rightFoot',
   mixamorigRightToeBase: 'rightToes'
->>>>>>> c948169c
 }
 
 export function makeBindPose(bones: VRMHumanBones) {
