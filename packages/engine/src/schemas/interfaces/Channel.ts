--- conflicted
+++ resolved
@@ -24,12 +24,8 @@
 */
 
 import { ChannelID } from '@etherealengine/common/src/dbmodels/Channel'
-<<<<<<< HEAD
+import { InstanceID } from '../networking/instance.schema'
 import { ChannelUserType } from '../social/channel-user.schema'
-=======
-import { InstanceID } from '../networking/instance.schema'
-import { ChannelUser } from './ChannelUser'
->>>>>>> 89edc552
 import { Message } from './Message'
 
 export type Channel = {
