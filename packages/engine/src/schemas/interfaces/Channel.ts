/*
CPAL-1.0 License

The contents of this file are subject to the Common Public Attribution License
Version 1.0. (the "License"); you may not use this file except in compliance
with the License. You may obtain a copy of the License at
https://github.com/EtherealEngine/etherealengine/blob/dev/LICENSE.
The License is based on the Mozilla Public License Version 1.1, but Sections 14
and 15 have been added to cover use of software over a computer network and 
provide for limited attribution for the Original Developer. In addition, 
Exhibit A has been modified to be consistent with Exhibit B.

Software distributed under the License is distributed on an "AS IS" basis,
WITHOUT WARRANTY OF ANY KIND, either express or implied. See the License for the
specific language governing rights and limitations under the License.

The Original Code is Ethereal Engine.

The Original Developer is the Initial Developer. The Initial Developer of the
Original Code is the Ethereal Engine team.

All portions of the code written by the Ethereal Engine team are Copyright © 2021-2023 
Ethereal Engine. All Rights Reserved.
*/

import { ChannelID } from '@etherealengine/common/src/dbmodels/Channel'
<<<<<<< HEAD
import { MessageType } from '../social/message.schema'
=======
import { InstanceID } from '../networking/instance.schema'
>>>>>>> 26e4ff58
import { ChannelUser } from './ChannelUser'

export type Channel = {
  id: ChannelID
  name: string
  instanceId: InstanceID | null
  createdAt: string
  updatedAt: string
  updateNeeded: boolean
  limit: 5
  skip: 0
  total: 0
  channel_users: ChannelUser[]
  messages: MessageType[]
}

export interface PatchChannel {
  name: string
}<|MERGE_RESOLUTION|>--- conflicted
+++ resolved
@@ -24,11 +24,8 @@
 */
 
 import { ChannelID } from '@etherealengine/common/src/dbmodels/Channel'
-<<<<<<< HEAD
+import { InstanceID } from '../networking/instance.schema'
 import { MessageType } from '../social/message.schema'
-=======
-import { InstanceID } from '../networking/instance.schema'
->>>>>>> 26e4ff58
 import { ChannelUser } from './ChannelUser'
 
 export type Channel = {
