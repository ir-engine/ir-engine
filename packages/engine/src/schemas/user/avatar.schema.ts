/*
CPAL-1.0 License

The contents of this file are subject to the Common Public Attribution License
Version 1.0. (the "License"); you may not use this file except in compliance
with the License. You may obtain a copy of the License at
https://github.com/EtherealEngine/etherealengine/blob/dev/LICENSE.
The License is based on the Mozilla Public License Version 1.1, but Sections 14
and 15 have been added to cover use of software over a computer network and 
provide for limited attribution for the Original Developer. In addition, 
Exhibit A has been modified to be consistent with Exhibit B.

Software distributed under the License is distributed on an "AS IS" basis,
WITHOUT WARRANTY OF ANY KIND, either express or implied. See the License for the
specific language governing rights and limitations under the License.

The Original Code is Ethereal Engine.

The Original Developer is the Initial Developer. The Initial Developer of the
Original Code is the Ethereal Engine team.

All portions of the code written by the Ethereal Engine team are Copyright © 2021-2023 
Ethereal Engine. All Rights Reserved.
*/

// For more information about this file see https://dove.feathersjs.com/guides/cli/service.schemas.html
import type { Static } from '@feathersjs/typebox'
import { getValidator, querySyntax, Type } from '@feathersjs/typebox'

import { UserID } from '@etherealengine/engine/src/schemas/user/user.schema'
import { TypedString } from '../../common/types/TypeboxUtils'
import { staticResourceSchema } from '../media/static-resource.schema'
import { dataValidator, queryValidator } from '../validators'

export const avatarPath = 'avatar'

export const avatarMethods = ['find', 'get', 'create', 'patch', 'remove'] as const

// Main data model schema
export const avatarSchema = Type.Object(
  {
    id: Type.String({
      format: 'uuid'
    }),
    name: Type.String(),
    identifierName: Type.String(),
    modelResourceId: Type.String({
      format: 'uuid'
    }),
    thumbnailResourceId: Type.String({
      format: 'uuid'
    }),
    isPublic: Type.Boolean(),
    userId: TypedString<UserID>({
      format: 'uuid'
    }),
    project: Type.String(),
    user: Type.Optional(Type.Any()), // avoid circular reference to `userSchema` which utilizes current `avatarSchema`
    modelResource: Type.Optional(Type.Ref(staticResourceSchema)),
    thumbnailResource: Type.Optional(Type.Ref(staticResourceSchema)),
    createdAt: Type.String({ format: 'date-time' }),
    updatedAt: Type.String({ format: 'date-time' })
  },
  { $id: 'Avatar', additionalProperties: false }
)
export interface AvatarType extends Static<typeof avatarSchema> {}

<<<<<<< HEAD
export interface AvatarDatabaseType extends Omit<AvatarType, 'user' | 'modelResource' | 'thumbnailResource'> {}
=======
export type AvatarDatabaseType = Omit<AvatarType, 'modelResource' | 'thumbnailResource'>
>>>>>>> c7802046

// Schema for creating new entries
// export const avatarDataSchema = Type.Pick(
//   avatarSchema,
//   ['name', 'identifierName', 'modelResourceId', 'thumbnailResourceId', 'isPublic', 'userId', 'project'],
//   {
//     $id: 'AvatarData'
//   }
// )
export const avatarDataSchema = Type.Partial(avatarSchema, {
  $id: 'AvatarData'
})
export interface AvatarData extends Static<typeof avatarDataSchema> {}

// Schema for updating existing entries
export const avatarPatchSchema = Type.Partial(avatarSchema, {
  $id: 'AvatarPatch'
})
export interface AvatarPatch extends Static<typeof avatarPatchSchema> {}

// Schema for allowed query properties
export const avatarQueryProperties = Type.Pick(avatarSchema, [
  'id',
  'name',
  'identifierName',
  'modelResourceId',
  'thumbnailResourceId',
  'isPublic',
  'userId',
  'project'
])
export const avatarQuerySchema = Type.Intersect(
  [
    querySyntax(avatarQueryProperties, {
      name: {
        $like: Type.String()
      }
    }),
    // Add additional query properties here
    Type.Object(
      { action: Type.Optional(Type.String()), skipUser: Type.Optional(Type.Boolean()) },
      { additionalProperties: false }
    )
  ],
  { additionalProperties: false }
)
export interface AvatarQuery extends Static<typeof avatarQuerySchema> {}

export const avatarValidator = getValidator(avatarSchema, dataValidator)
export const avatarDataValidator = getValidator(avatarDataSchema, dataValidator)
export const avatarPatchValidator = getValidator(avatarPatchSchema, dataValidator)
export const avatarQueryValidator = getValidator(avatarQuerySchema, queryValidator)<|MERGE_RESOLUTION|>--- conflicted
+++ resolved
@@ -65,11 +65,7 @@
 )
 export interface AvatarType extends Static<typeof avatarSchema> {}
 
-<<<<<<< HEAD
-export interface AvatarDatabaseType extends Omit<AvatarType, 'user' | 'modelResource' | 'thumbnailResource'> {}
-=======
-export type AvatarDatabaseType = Omit<AvatarType, 'modelResource' | 'thumbnailResource'>
->>>>>>> c7802046
+export interface AvatarDatabaseType extends Omit<AvatarType, 'modelResource' | 'thumbnailResource'> {}
 
 // Schema for creating new entries
 // export const avatarDataSchema = Type.Pick(
