--- conflicted
+++ resolved
@@ -155,37 +155,11 @@
 )
 export interface SceneMetadataCreate extends Static<typeof sceneMetadataCreateSchema> {}
 
-<<<<<<< HEAD
 // Schema for updating existing entries
 export const scenePatchSchema = Type.Partial(sceneSchema, {
   $id: 'ScenePatch'
 })
 export type ScenePatch = Static<typeof scenePatchSchema>
-=======
-// Schema for updated entries
-export const sceneUpdateSchema = Type.Object(
-  {
-    id: Type.String()
-  },
-  { $id: 'SceneUpdate', additionalProperties: false }
-)
-export interface SceneUpdate extends Static<typeof sceneUpdateSchema> {}
-
-// Schema for updating existing entries
-export const scenePatchSchema = Type.Object(
-  {
-    newSceneName: Type.Optional(Type.String()),
-    oldSceneName: Type.Optional(Type.String()),
-    storageProviderName: Type.Optional(Type.String()),
-    project: Type.Optional(Type.String())
-  },
-  {
-    $id: 'ScenePatch'
-  }
-)
-
-export interface ScenePatch extends Static<typeof scenePatchSchema> {}
->>>>>>> 95cea61b
 
 // Schema for allowed query properties
 export const sceneQueryProperties = Type.Pick(sceneSchema, [
