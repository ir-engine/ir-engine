--- conflicted
+++ resolved
@@ -33,36 +33,7 @@
       url,
       (gltf) => {
         loadExtentions(gltf)
-<<<<<<< HEAD
-        resolve({ animations: gltf.animations, scene: gltf.scene, json: {}, stats: {} })
-      },
-      null,
-      (e) => {
-        console.log(e)
-        reject(e)
-      }
-    )
-  })
-}
-
-/**
- * Loads an Instanced Asset which is in GLTF format and uses EXT_mesh_gpu_instancing extension.
- *
- * @param url URL of the asset.
- * @returns a promise of {@link LoadGLTFResultInterface}.
- */
-export async function LoadInstancedGLTF(url: string): Promise<LoadGLTFResultInterface> {
-  let buffer = await instanceGLTF(url)
-  return await new Promise<LoadGLTFResultInterface>((resolve, reject) => {
-    getLoader().parse(
-      buffer,
-      null,
-      (gltf) => {
-        loadExtentions(gltf)
-        resolve({ animations: gltf.animations, scene: gltf.scene, json: {}, stats: {} })
-=======
         resolve(gltf)
->>>>>>> 8e94d729
       },
       null!,
       (e) => {
