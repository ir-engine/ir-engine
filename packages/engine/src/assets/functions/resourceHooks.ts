--- conflicted
+++ resolved
@@ -64,7 +64,6 @@
     }
 
     if (!url) return
-<<<<<<< HEAD
 
     if (entity) {
       const uuid = getOptionalComponent(entity, UUIDComponent)
@@ -72,9 +71,6 @@
         ResourceProgressState.addResource(uuid, url)
       }
     }
-    const controller = createAbortController(url, unload)
-=======
->>>>>>> 06cc676a
     let completed = false
 
     ResourceManager.load<T>(
