--- conflicted
+++ resolved
@@ -26,13 +26,8 @@
 import { VRMLoaderPlugin } from '@pixiv/three-vrm'
 import { Group, WebGLRenderer } from 'three'
 
-<<<<<<< HEAD
-import { isClient } from '@ir-engine/common/src/utils/getEnvironment'
-=======
 import { getState, isClient } from '@ir-engine/hyperflux'
->>>>>>> b99a7f40
 
-import { Engine } from '@ir-engine/ecs'
 import { DRACOLoader } from '../loaders/gltf/DRACOLoader'
 import { CachedImageLoadExtension } from '../loaders/gltf/extensions/CachedImageLoadExtension'
 import EEECSImporterExtension from '../loaders/gltf/extensions/EEECSImporterExtension'
@@ -51,11 +46,7 @@
 
 export const initializeKTX2Loader = (loader: GLTFLoader) => {
   const ktxLoader = new KTX2Loader()
-<<<<<<< HEAD
-  ktxLoader.setTranscoderPath(Engine.instance.store.publicPath + '/loader_decoders/basis/')
-=======
   ktxLoader.setTranscoderPath(getState(DomainConfigState).publicDomain + '/loader_decoders/basis/')
->>>>>>> b99a7f40
   const renderer = new WebGLRenderer()
   ktxLoader.detectSupport(renderer)
   renderer.dispose()
@@ -88,11 +79,7 @@
   if (isClient) {
     initializeKTX2Loader(loader)
     const dracoLoader = new DRACOLoader()
-<<<<<<< HEAD
-    dracoLoader.setDecoderPath(Engine.instance.store.publicPath + '/loader_decoders/')
-=======
     dracoLoader.setDecoderPath(getState(DomainConfigState).publicDomain + '/loader_decoders/')
->>>>>>> b99a7f40
     dracoLoader.setWorkerLimit(1)
     loader.setDRACOLoader(dracoLoader)
   } else {
