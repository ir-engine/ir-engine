--- conflicted
+++ resolved
@@ -32,7 +32,6 @@
   PlaneGeometry,
   Scene,
   ShaderMaterial,
-  SRGBColorSpace,
   Texture,
   Uniform,
   Vector4,
@@ -123,10 +122,7 @@
   if ((map as CubeTexture).isCubeTexture) {
     blit = new Texture(map.source.data[0])
   }
-<<<<<<< HEAD
   map.colorSpace = LinearSRGBColorSpace
-=======
->>>>>>> 34d02a11
   const temporaryRenderer = getTemporaryRenderer()
   const temporaryScene = getTemporaryScene()
   if (options?.keepTransform) {
