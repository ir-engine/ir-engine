--- conflicted
+++ resolved
@@ -274,35 +274,35 @@
       }, done)
     }))
 
-<<<<<<< HEAD
-  it('Tracks assets referenced by GLTFs', (done) => {
-    const entity = createEntity()
-    const resourceState = getState(ResourceState)
-    const controller = new AbortController()
-    assert.doesNotThrow(() => {
-      loadResource(
-        url,
-        ResourceType.GLTF,
-        entity,
-        (response) => {
-          assert(resourceState.resources[url])
-          assert(resourceState.resources[url].assetRefs?.Mesh.length === 2)
-          const referencedMeshes = resourceState.resources[url].assetRefs.Mesh
-          for (const refMesh of referencedMeshes) assert(resourceState.resources[refMesh])
-          ResourceManager.unload(url, entity)
-          assert(!resourceState.resources[url])
-          done()
-        },
-        (resquest) => {
-          assert(false)
-        },
-        (error) => {
-          assert(false)
-        },
-        controller.signal
-      )
-    }, done)
-  })
+  it('Tracks assets referenced by GLTFs', () =>
+    new Promise((done: DoneCallback) => {
+      const entity = createEntity()
+      const resourceState = getState(ResourceState)
+      const controller = new AbortController()
+      assert.doesNotThrow(() => {
+        loadResource(
+          url,
+          ResourceType.GLTF,
+          entity,
+          (response) => {
+            assert(resourceState.resources[url])
+            assert(resourceState.resources[url].assetRefs?.Mesh.length === 2)
+            const referencedMeshes = resourceState.resources[url].assetRefs.Mesh
+            for (const refMesh of referencedMeshes) assert(resourceState.resources[refMesh])
+            ResourceManager.unload(url, entity)
+            assert(!resourceState.resources[url])
+            done()
+          },
+          (resquest) => {
+            assert(false)
+          },
+          (error) => {
+            assert(false)
+          },
+          controller.signal
+        )
+      }, done)
+    }))
 
   it('Will use the passed in loader', () => {
     const entity = createEntity()
@@ -340,35 +340,4 @@
 
     assert(spy.calledOnce)
   })
-=======
-  it('Tracks assets referenced by GLTFs', () =>
-    new Promise((done: DoneCallback) => {
-      const entity = createEntity()
-      const resourceState = getState(ResourceState)
-      const controller = new AbortController()
-      assert.doesNotThrow(() => {
-        loadResource(
-          url,
-          ResourceType.GLTF,
-          entity,
-          (response) => {
-            assert(resourceState.resources[url])
-            assert(resourceState.resources[url].assetRefs?.Mesh.length === 2)
-            const referencedMeshes = resourceState.resources[url].assetRefs.Mesh
-            for (const refMesh of referencedMeshes) assert(resourceState.resources[refMesh])
-            ResourceManager.unload(url, entity)
-            assert(!resourceState.resources[url])
-            done()
-          },
-          (resquest) => {
-            assert(false)
-          },
-          (error) => {
-            assert(false)
-          },
-          controller.signal
-        )
-      }, done)
-    }))
->>>>>>> 894c373b
 })