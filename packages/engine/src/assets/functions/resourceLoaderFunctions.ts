/*
CPAL-1.0 License

The contents of this file are subject to the Common Public Attribution License
Version 1.0. (the "License"); you may not use this file except in compliance
with the License. You may obtain a copy of the License at
https://github.com/EtherealEngine/etherealengine/blob/dev/LICENSE.
The License is based on the Mozilla Public License Version 1.1, but Sections 14
and 15 have been added to cover use of software over a computer network and 
provide for limited attribution for the Original Developer. In addition, 
Exhibit A has been modified to be consistent with Exhibit B.

Software distributed under the License is distributed on an "AS IS" basis,
WITHOUT WARRANTY OF ANY KIND, either express or implied. See the License for the
specific language governing rights and limitations under the License.

The Original Code is Ethereal Engine.

The Original Developer is the Initial Developer. The Initial Developer of the
Original Code is the Ethereal Engine team.

All portions of the code written by the Ethereal Engine team are Copyright © 2021-2023 
Ethereal Engine. All Rights Reserved.
*/

import { Entity } from '@etherealengine/ecs'
import { getMutableState, getState, NO_PROXY } from '@etherealengine/hyperflux'
import {
  ResourceAssetType,
  ResourceManager,
  ResourceState,
  ResourceStatus,
  ResourceType
} from '@etherealengine/spatial/src/resources/ResourceState'

<<<<<<< HEAD
import bustURLCache from '@etherealengine/common/src/utils/bustURLcache'
import { EngineState } from '@etherealengine/spatial/src/EngineState'
import { AssetLoader } from '../classes/AssetLoader'
=======
import { AssetExt } from '@etherealengine/common/src/constants/AssetType'
import { AssetLoader, getLoader } from '../classes/AssetLoader'

const getLoaderForResourceType = (resourceType: ResourceType) => {
  switch (resourceType) {
    case ResourceType.GLTF:
      return getLoader(AssetExt.GLTF)
    default:
      break
  }
  return undefined
}
>>>>>>> abe0e11f

export const loadResource = <T extends ResourceAssetType>(
  url: string,
  resourceType: ResourceType,
  entity: Entity,
  onLoad: (response: T) => void,
  onProgress: (request: ProgressEvent) => void,
  onError: (event: ErrorEvent | Error) => void,
  signal: AbortSignal,
  uuid?: string
) => {
  const resourceState = getMutableState(ResourceState)
  const resources = resourceState.nested('resources')
  let callbacks = ResourceManager.resourceCallbacks[resourceType]
  if (!resources[url].value) {
    resources.merge({
      [url]: {
        id: url,
        status: ResourceStatus.Unloaded,
        type: resourceType,
        references: [entity],
        metadata: {},
        onLoads: {}
      }
    })
  } else {
    //No need for callbacks if the asset has already been loaded
    callbacks = ResourceManager.resourceCallbacks[ResourceType.Unknown]
    resources[url].references.merge([entity])
  }
  if (uuid) resources[url].onLoads.merge({ [uuid]: onLoad })

  const resource = resources[url]
  callbacks.onStart(resource)
  ResourceState.debugLog('ResourceManager:load Loading resource: ' + url + ' for entity: ' + entity)
  AssetLoader.loadAsset<T>(
    url,
    (response: T) => {
      if (!resource || !resource.value) {
        console.warn('ResourceManager:load Resource removed before load finished: ' + url + ' for entity: ' + entity)
        return
      }
      resource.status.set(ResourceStatus.Loaded)
      resource.asset.set(response)
      callbacks.onLoad(response, resource, resourceState)
      ResourceState.debugLog('ResourceManager:load Loaded resource: ' + url + ' for entity: ' + entity)
      ResourceManager.checkBudgets()
      onLoad(response)
    },
    (request) => {
      callbacks.onProgress(request, resource)
      onProgress(request)
    },
    (error) => {
      console.warn(`ResourceManager:load error loading ${resourceType} at url ${url} for entity ${entity}`, error)
      if (resource && resource.value) {
        resource.status.set(ResourceStatus.Error)
        callbacks.onError(error, resource)
      }
      onError(error)
      ResourceManager.unload(url, entity, uuid)
    },
    signal,
    getLoaderForResourceType(resourceType)
  )
}

/**
 *
 * Updates a model's resource without the url changing
 * Removes the model from the resource state and reloads
 *
 * @param url the url of the asset to update
 * @returns
 */
export const updateModelResource = (url: string) => {
  url = getState(EngineState).isEditing ? bustURLCache(url) : url
  const resourceState = getMutableState(ResourceState)
  const resources = resourceState.nested('resources')
  const resource = resources[url]
  if (!resource.value) {
    console.warn('resourceLoaderFunctions:updateResource No resource found to update for url: ' + url)
    return
  }
  const onLoads = resource.onLoads.get(NO_PROXY)
  if (!onLoads) {
    console.warn('resourceLoaderFunctions:updateResource No callbacks found to update for url: ' + url)
    return
  }

  const onLoadArr = Object.values(onLoads)
  const entities = resource.references.get(NO_PROXY) as Entity[]
  if (onLoadArr.length !== entities.length) {
    console.warn(
      'resourceLoaderFunctions:updateResource There should be one loaded callback for every reference, url: ' + url
    )
    return
  }

  ResourceState.debugLog('resourceLoaderFunctions:updateResource Updating asset for url: ' + url)
  const resourceType = resource.type.value
  ResourceManager.__unsafeRemoveResource(url)
  for (let i = 0; i < onLoadArr.length; i++) {
    const onLoad = onLoadArr[i]
    loadResource(
      url,
      resourceType,
      entities[i],
      (response: ResourceAssetType) => {
        onLoad(response)
      },
      () => {},
      (error) => {
        console.error('resourceLoaderFunctions:updateResource error updating resource for url: ' + url, error)
      },
      new AbortController().signal
    )
  }
}<|MERGE_RESOLUTION|>--- conflicted
+++ resolved
@@ -33,12 +33,9 @@
   ResourceType
 } from '@etherealengine/spatial/src/resources/ResourceState'
 
-<<<<<<< HEAD
+import { AssetExt } from '@etherealengine/common/src/constants/AssetType'
 import bustURLCache from '@etherealengine/common/src/utils/bustURLcache'
 import { EngineState } from '@etherealengine/spatial/src/EngineState'
-import { AssetLoader } from '../classes/AssetLoader'
-=======
-import { AssetExt } from '@etherealengine/common/src/constants/AssetType'
 import { AssetLoader, getLoader } from '../classes/AssetLoader'
 
 const getLoaderForResourceType = (resourceType: ResourceType) => {
@@ -50,7 +47,6 @@
   }
   return undefined
 }
->>>>>>> abe0e11f
 
 export const loadResource = <T extends ResourceAssetType>(
   url: string,
