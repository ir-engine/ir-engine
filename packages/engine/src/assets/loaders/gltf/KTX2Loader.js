--- conflicted
+++ resolved
@@ -98,11 +98,7 @@
 import WebWorker from 'web-worker'
 import { FileLoader } from '../base/FileLoader';
 import { Loader } from '../base/Loader';
-<<<<<<< HEAD
-import { isClient } from '@ir-engine/common/src/utils/getEnvironment'
-=======
 import { isClient } from '@ir-engine/hyperflux'
->>>>>>> b99a7f40
 
 const _taskCache = new WeakMap();
 
