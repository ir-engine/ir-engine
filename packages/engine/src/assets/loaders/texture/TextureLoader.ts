/*
CPAL-1.0 License

The contents of this file are subject to the Common Public Attribution License
Version 1.0. (the "License"); you may not use this file except in compliance
with the License. You may obtain a copy of the License at
https://github.com/ir-engine/ir-engine/blob/dev/LICENSE.
The License is based on the Mozilla Public License Version 1.1, but Sections 14
and 15 have been added to cover use of software over a computer network and 
provide for limited attribution for the Original Developer. In addition, 
Exhibit A has been modified to be consistent with Exhibit B.

Software distributed under the License is distributed on an "AS IS" basis,
WITHOUT WARRANTY OF ANY KIND, either express or implied. See the License for the
specific language governing rights and limitations under the License.

The Original Code is Infinite Reality Engine.

The Original Developer is the Initial Developer. The Initial Developer of the
Original Code is the Infinite Reality Engine team.

All portions of the code written by the Infinite Reality Engine team are Copyright © 2021-2023 
Infinite Reality Engine. All Rights Reserved.
*/

<<<<<<< HEAD
import { isClient } from '@ir-engine/common/src/utils/getEnvironment'
=======
import { isClient } from '@ir-engine/hyperflux'
>>>>>>> b99a7f40
import { iOS } from '@ir-engine/spatial/src/common/functions/isMobile'
import { ImageLoader, LoadingManager, Texture } from 'three'
import { Loader } from '../base/Loader'

const iOSMaxResolution = 1024

/** @todo make this accessible for performance scaling */
const getScaledTextureURI = async (src: string, maxResolution: number): Promise<[string, HTMLCanvasElement]> => {
  return new Promise(async (resolve) => {
    const img = new Image()
    img.crossOrigin = 'anonymous' //browser will yell without this
    img.src = src
    await img.decode() //new way to wait for image to load
    // Initialize the canvas and it's size
    const canvas = document.createElement('canvas') //dead dom elements? Remove after Three loads them
    const ctx = canvas.getContext('2d')

    // Set width and height
    const originalWidth = img.width
    const originalHeight = img.height

    let resizingFactor = 1
    if (originalWidth >= originalHeight) {
      if (originalWidth > maxResolution) {
        resizingFactor = maxResolution / originalWidth
      }
    } else {
      if (originalHeight > maxResolution) {
        resizingFactor = maxResolution / originalHeight
      }
    }

    const canvasWidth = originalWidth * resizingFactor
    const canvasHeight = originalHeight * resizingFactor

    canvas.width = canvasWidth
    canvas.height = canvasHeight

    // Draw image and export to a data-uri
    ctx?.drawImage(img, 0, 0, canvasWidth, canvasHeight)
    const dataURI = canvas.toDataURL()

    // Do something with the result, like overwrite original
    resolve([dataURI, canvas])
  })
}

class TextureLoader extends Loader<Texture> {
  maxResolution: number | undefined

  constructor(maxResolution?: number, manager?: LoadingManager) {
    super(manager)
    if (maxResolution) this.maxResolution = maxResolution
    else if (iOS) this.maxResolution = iOSMaxResolution
  }

  override async load(
    url: string,
    onLoad: (loadedTexture: Texture) => void,
    onProgress?: (event: ProgressEvent) => void,
    onError?: (err: unknown) => void,
    signal?: AbortSignal
  ) {
    let canvas: HTMLCanvasElement | undefined = undefined
    if (this.maxResolution) {
      ;[url, canvas] = await getScaledTextureURI(url, this.maxResolution)
    }

    const texture = new Texture()
    if (!isClient) {
      onLoad(texture)
      return
    }

    const loader = new ImageLoader(this.manager).setCrossOrigin(this.crossOrigin).setPath(this.path)
    loader.load(
      url,
      (image) => {
        texture.image = image
        texture.needsUpdate = true
        if (canvas) canvas.remove()
        onLoad(texture)
      },
      onProgress,
      onError
    )
  }
}

export { TextureLoader }<|MERGE_RESOLUTION|>--- conflicted
+++ resolved
@@ -23,11 +23,7 @@
 Infinite Reality Engine. All Rights Reserved.
 */
 
-<<<<<<< HEAD
-import { isClient } from '@ir-engine/common/src/utils/getEnvironment'
-=======
 import { isClient } from '@ir-engine/hyperflux'
->>>>>>> b99a7f40
 import { iOS } from '@ir-engine/spatial/src/common/functions/isMobile'
 import { ImageLoader, LoadingManager, Texture } from 'three'
 import { Loader } from '../base/Loader'
