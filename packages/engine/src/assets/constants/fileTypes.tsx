/*
CPAL-1.0 License

The contents of this file are subject to the Common Public Attribution License
Version 1.0. (the "License"); you may not use this file except in compliance
with the License. You may obtain a copy of the License at
https://github.com/EtherealEngine/etherealengine/blob/dev/LICENSE.
The License is based on the Mozilla Public License Version 1.1, but Sections 14
and 15 have been added to cover use of software over a computer network and 
provide for limited attribution for the Original Developer. In addition, 
Exhibit A has been modified to be consistent with Exhibit B.

Software distributed under the License is distributed on an "AS IS" basis,
WITHOUT WARRANTY OF ANY KIND, either express or implied. See the License for the
specific language governing rights and limitations under the License.

The Original Code is Ethereal Engine.

The Original Developer is the Initial Developer. The Initial Developer of the
Original Code is the Ethereal Engine team.

All portions of the code written by the Ethereal Engine team are Copyright © 2021-2023 
Ethereal Engine. All Rights Reserved.
*/

// array containing audio file type
export const AudioFileTypes = ['.mp3', '.mpeg', 'audio/mpeg', '.ogg']
//array containing video file type
export const VideoFileTypes = ['.mp4', 'video/mp4', '.m3u8', 'application/vnd.apple.mpegurl']
//array containing image files types
export const ImageFileTypes = [
  '.png',
  '.jpeg',
  '.jpg',
  '.gif',
  '.ktx2',
  'image/png',
  'image/jpeg',
  'image/gif',
  'image/ktx2'
]
//array containing model file type.
export const ModelFileTypes = ['.glb', '.gltf', 'model/gltf-binary', 'model/gltf-embedded', '.fbx', '.usdz', '.vrm']
//array containing volumetric file type.
export const VolumetricFileTypes = ['.manifest']
//array containing custom script type.
export const CustomScriptFileTypes = ['.tsx', '.ts', '.js', '.jsx']
<<<<<<< HEAD
//array containing graph json type.
export const GraphFileTypes = ['.graph.json']

=======
export const BinaryFileTypes = ['.bin']
>>>>>>> e51f6738
//array contains arrays of all files types.
export const AllFileTypes = [
  ...AudioFileTypes,
  ...VideoFileTypes,
  ...ImageFileTypes,
  ...ModelFileTypes,
  ...VolumetricFileTypes,
  ...CustomScriptFileTypes,
<<<<<<< HEAD
  ...GraphFileTypes
=======
  ...BinaryFileTypes
>>>>>>> e51f6738
]

//creating comma separated string contains all file types
export const AcceptsAllFileTypes = AllFileTypes.join(',')<|MERGE_RESOLUTION|>--- conflicted
+++ resolved
@@ -45,13 +45,7 @@
 export const VolumetricFileTypes = ['.manifest']
 //array containing custom script type.
 export const CustomScriptFileTypes = ['.tsx', '.ts', '.js', '.jsx']
-<<<<<<< HEAD
-//array containing graph json type.
-export const GraphFileTypes = ['.graph.json']
-
-=======
 export const BinaryFileTypes = ['.bin']
->>>>>>> e51f6738
 //array contains arrays of all files types.
 export const AllFileTypes = [
   ...AudioFileTypes,
@@ -60,11 +54,7 @@
   ...ModelFileTypes,
   ...VolumetricFileTypes,
   ...CustomScriptFileTypes,
-<<<<<<< HEAD
-  ...GraphFileTypes
-=======
   ...BinaryFileTypes
->>>>>>> e51f6738
 ]
 
 //creating comma separated string contains all file types
