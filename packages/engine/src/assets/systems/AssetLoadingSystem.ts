import { removeObject3DComponent } from '../../common/behaviors/Object3DBehaviors';
import { Object3DComponent } from '../../common/components/Object3DComponent';
import { isBrowser } from '../../common/functions/isBrowser';
import { Entity } from '../../ecs/classes/Entity';
import { System } from '../../ecs/classes/System';
import { Not } from '../../ecs/functions/ComponentFunctions';
import {
  addComponent,
  createEntity,
  getComponent,
  getMutableComponent,
  hasComponent,
  removeComponent
} from '../../ecs/functions/EntityFunctions';
import { AssetLoader } from '../components/AssetLoader';
import { AssetLoaderState } from '../components/AssetLoaderState';
import AssetVault from '../components/AssetVault';
import { Model } from '../components/Model';
import { Unload } from '../components/Unload';
import { AssetClass } from '../enums/AssetClass';
import { getAssetClass, getAssetType, loadAsset } from '../functions/LoadingFunctions';
<<<<<<< HEAD
=======
import { isBrowser } from '../../common/functions/isBrowser';
import { MeshPhysicalMaterial, TorusGeometry } from "three";
>>>>>>> 44a3afe5
import { ProcessModelAsset } from "../functions/ProcessModelAsset";

export default class AssetLoadingSystem extends System {
  loaded = new Map<Entity, any>()
  loadingCount:number = 0;

  constructor() {
    super();
    addComponent(createEntity(), AssetVault);
  }
  
  execute () {
    if(this.queryResults.toLoad.all.length > 0){
      const event = new CustomEvent('scene-loaded', { detail:{loaded:false} });
      document.dispatchEvent(event);
    }  

<<<<<<< HEAD
=======
  execute () : void{
    if(this.queryResults.toLoad.all.length > 0){
      const event = new CustomEvent('scene-loaded', { detail:{loaded:false} });
      document.dispatchEvent(event);
    }  

  // execute(): void {
>>>>>>> 44a3afe5
    this.queryResults.assetVault.all.forEach(entity => {
      // Do things here
    });
    this.queryResults.toLoad.all.forEach((entity: Entity) => {
      console.log("To load query has members!");
<<<<<<< HEAD
      if(hasComponent(entity, AssetLoaderState)) {
        //return console.log("Returning because already has AssetLoaderState");
        console.log("??? already has AssetLoaderState");
      } else {
        // Create a new AssetLoaderState
        addComponent(entity, AssetLoaderState);
      }
=======
      // Create a new entity
      addComponent(entity, AssetLoaderState);
      
>>>>>>> 44a3afe5
      const assetLoader = getMutableComponent<AssetLoader>(entity, AssetLoader);
      // Set the filetype
      assetLoader.assetType = getAssetType(assetLoader.url);
      // Set the class (model, image, etc)
      assetLoader.assetClass = getAssetClass(assetLoader.url);
      // Check if the vault already contains the asset
      // If it does, get it so we don't need to reload it
      // Load the asset with a calback to add it to our processing queue
      if(isBrowser){ // Only load asset on browser, as it uses browser-specific requests
        this.loadingCount++;

        const eventEntity = new CustomEvent('scene-loaded-entity', { detail:{left:this.loadingCount} });
        document.dispatchEvent(eventEntity);

        loadAsset(assetLoader.url, entity, (entity, { asset }) => {
          // This loads the editor scene
          this.loaded.set(entity, asset); 
          this.loadingCount--;

          if(this.loadingCount === 0){
            //loading finished
            const event = new CustomEvent('scene-loaded', { detail:{loaded:true} });
            document.dispatchEvent(event);
          }else{
            //show progress by entitites
            const event = new CustomEvent('scene-loaded-entity', { detail:{left: this.loadingCount} });
            document.dispatchEvent(event);
          }
        });
      }
     
    });

    if (this.queryResults.toLoad.added?.length > 0) {
      console.log('toLoad added', this.queryResults.toLoad.added.length);
    }
    if (this.queryResults.toLoad.removed?.length > 0) {
      console.log('toLoad removed', this.queryResults.toLoad.removed.length);
    }

    // Do the actual entity creation inside the system tick not in the loader callback
    this.loaded.forEach( (asset, entity) =>{
      const component = getComponent<AssetLoader>(entity, AssetLoader);
      if (component.assetClass === AssetClass.Model) {
        addComponent(entity, Model, { value: asset });
        ProcessModelAsset(entity, component, asset);
      }

      getMutableComponent<AssetLoader>(entity, AssetLoader).loaded = true;
      
      AssetVault.instance.assets.set(hashResourceString(component.url), asset.scene);
      
      if (component.onLoaded) {
        component.onLoaded(entity, { asset });
      }

      console.log('loaded number ', entity)
    });

    this.loaded?.clear();

    this.queryResults.toUnload.all.forEach((entity: Entity) => {
      console.log("Entity should be unloaded", entity);
      removeComponent(entity, AssetLoaderState);
      removeComponent(entity, Unload);

      if(hasComponent(entity, Object3DComponent)){
        removeObject3DComponent(entity);
      }
    });
  }
}

export function hashResourceString (str:string):string {
  let hash = 0;
  let i = 0;
  const len = str.length;
  while (i < len) {
    hash = ((hash << 5) - hash + str.charCodeAt(i++)) << 0;
  }
  // Return the hash plus part of the file name
  return `${hash}${str.substr(Math.max(str.length - 7, 0))}`;
}

AssetLoadingSystem.queries = {
  models: {
    components: [Model]
  },
  assetVault: {
    components: [AssetVault]
  },
  toLoad: {
    components: [AssetLoader, Not(AssetLoaderState)],
    listen: {
      added: true,
      removed: true
<<<<<<< HEAD
    }
=======
    }  
>>>>>>> 44a3afe5
  },
  toUnload: {
    components: [AssetLoaderState, Unload, Not(AssetLoader)]
  }
};<|MERGE_RESOLUTION|>--- conflicted
+++ resolved
@@ -19,11 +19,8 @@
 import { Unload } from '../components/Unload';
 import { AssetClass } from '../enums/AssetClass';
 import { getAssetClass, getAssetType, loadAsset } from '../functions/LoadingFunctions';
-<<<<<<< HEAD
-=======
 import { isBrowser } from '../../common/functions/isBrowser';
 import { MeshPhysicalMaterial, TorusGeometry } from "three";
->>>>>>> 44a3afe5
 import { ProcessModelAsset } from "../functions/ProcessModelAsset";
 
 export default class AssetLoadingSystem extends System {
@@ -34,15 +31,7 @@
     super();
     addComponent(createEntity(), AssetVault);
   }
-  
-  execute () {
-    if(this.queryResults.toLoad.all.length > 0){
-      const event = new CustomEvent('scene-loaded', { detail:{loaded:false} });
-      document.dispatchEvent(event);
-    }  
 
-<<<<<<< HEAD
-=======
   execute () : void{
     if(this.queryResults.toLoad.all.length > 0){
       const event = new CustomEvent('scene-loaded', { detail:{loaded:false} });
@@ -50,13 +39,11 @@
     }  
 
   // execute(): void {
->>>>>>> 44a3afe5
     this.queryResults.assetVault.all.forEach(entity => {
       // Do things here
     });
     this.queryResults.toLoad.all.forEach((entity: Entity) => {
       console.log("To load query has members!");
-<<<<<<< HEAD
       if(hasComponent(entity, AssetLoaderState)) {
         //return console.log("Returning because already has AssetLoaderState");
         console.log("??? already has AssetLoaderState");
@@ -64,11 +51,6 @@
         // Create a new AssetLoaderState
         addComponent(entity, AssetLoaderState);
       }
-=======
-      // Create a new entity
-      addComponent(entity, AssetLoaderState);
-      
->>>>>>> 44a3afe5
       const assetLoader = getMutableComponent<AssetLoader>(entity, AssetLoader);
       // Set the filetype
       assetLoader.assetType = getAssetType(assetLoader.url);
@@ -165,11 +147,7 @@
     listen: {
       added: true,
       removed: true
-<<<<<<< HEAD
     }
-=======
-    }  
->>>>>>> 44a3afe5
   },
   toUnload: {
     components: [AssetLoaderState, Unload, Not(AssetLoader)]
