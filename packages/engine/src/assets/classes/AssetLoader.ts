--- conflicted
+++ resolved
@@ -280,17 +280,10 @@
 const tgaLoader = () => new TGALoader()
 const videoLoader = () => ({ load: loadVideoTexture })
 const ktx2Loader = () => ({
-<<<<<<< HEAD
-  load: (src, onLoad) => {
+  load: (src, onLoad, onProgress, onError) => {
     const gltfLoader = getState(AssetLoaderState).gltfLoader
     if (!gltfLoader.ktx2Loader) initializeKTX2Loader(gltfLoader)
     gltfLoader.ktx2Loader!.load(
-=======
-  load: (src, onLoad, onProgress, onError) => {
-    const ktxLoader = getState(AssetLoaderState).gltfLoader!.ktx2Loader
-    if (!ktxLoader) throw new Error('KTX2Loader not yet initialized')
-    ktxLoader.load(
->>>>>>> 752ab561
       src,
       (texture) => {
         // console.log('KTX2Loader loaded texture', texture)
