--- conflicted
+++ resolved
@@ -25,11 +25,7 @@
 
 import { DracoOptions, JoinOptions, PaletteOptions } from '@gltf-transform/functions'
 
-<<<<<<< HEAD
-import { OpaqueType } from '@ir-engine/common/src/interfaces/OpaqueType'
-=======
 import { OpaqueType } from '@ir-engine/hyperflux'
->>>>>>> b99a7f40
 
 export type ResourceID = OpaqueType<'ResourceID'> & string
 
