import { Component } from '../../ecs/classes/Component';
import { Types } from '../../ecs/types/Types';
import { AssetClass } from '../enums/AssetClass';
import { AssetType } from '../enums/AssetType';
import { AssetClassAlias, AssetsLoadedHandler, AssetTypeAlias } from '../types/AssetTypes';

export class AssetLoader extends Component<AssetLoader> {
<<<<<<< HEAD
  loaded = false
  url: string = ''
=======
  url = ''
>>>>>>> origin/Engine.reset
  assetType: AssetTypeAlias = null
  assetClass: AssetClassAlias = null
  receiveShadow = false
  castShadow = false
  envMapOverride: any = null
  append = true
  onLoaded: AssetsLoadedHandler = null
  parent: any = null
}
AssetLoader.schema = {
  assetType: { default: AssetType.glTF, type: Types.Number },
  assetClass: { default: AssetClass, type: Types.Number },
  url: { default: '', type: Types.Number },
  loaded: { default: false, type: Types.Boolean },
  receiveShadow: { default: false, type: Types.Boolean },
  castShadow: { default: false, type: Types.Boolean },
  envMapOverride: { default: null, type: Types.Ref },
  append: { default: true, type: Types.Boolean },
  onLoaded: { default: null, type: Types.Ref },
  parent: { default: null, type: Types.Ref }
};<|MERGE_RESOLUTION|>--- conflicted
+++ resolved
@@ -5,12 +5,8 @@
 import { AssetClassAlias, AssetsLoadedHandler, AssetTypeAlias } from '../types/AssetTypes';
 
 export class AssetLoader extends Component<AssetLoader> {
-<<<<<<< HEAD
   loaded = false
   url: string = ''
-=======
-  url = ''
->>>>>>> origin/Engine.reset
   assetType: AssetTypeAlias = null
   assetClass: AssetClassAlias = null
   receiveShadow = false
