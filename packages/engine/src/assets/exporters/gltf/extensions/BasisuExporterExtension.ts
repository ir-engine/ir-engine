<<<<<<< HEAD
import { CompressedTexture, LinearSRGBColorSpace, Texture } from 'three'
=======
/*
CPAL-1.0 License

The contents of this file are subject to the Common Public Attribution License
Version 1.0. (the "License"); you may not use this file except in compliance
with the License. You may obtain a copy of the License at
https://github.com/EtherealEngine/etherealengine/blob/dev/LICENSE.
The License is based on the Mozilla Public License Version 1.1, but Sections 14
and 15 have been added to cover use of software over a computer network and 
provide for limited attribution for the Original Developer. In addition, 
Exhibit A has been modified to be consistent with Exhibit B.

Software distributed under the License is distributed on an "AS IS" basis,
WITHOUT WARRANTY OF ANY KIND, either express or implied. See the License for the
specific language governing rights and limitations under the License.

The Original Code is Ethereal Engine.

The Original Developer is the Initial Developer. The Initial Developer of the
Original Code is the Ethereal Engine team.

All portions of the code written by the Ethereal Engine team are Copyright © 2021-2023 
Ethereal Engine. All Rights Reserved.
*/

import { CompressedTexture, LinearEncoding, Texture } from 'three'
>>>>>>> 34d02a11

import { dispatchAction } from '@etherealengine/hyperflux'
import { KTX2Encoder } from '@etherealengine/xrui/core/textures/KTX2Encoder'

import createReadableTexture from '../../../functions/createReadableTexture'
import { LSHIndex } from '../../../functions/lshIndex'
import { GLTFExporterPlugin, GLTFWriter } from '../GLTFExporter'
import BufferHandlerExtension from './BufferHandlerExtension'
import { ExporterExtension } from './ExporterExtension'

const hashCanvas = document.createElement('canvas')

function getImageHash(image: HTMLImageElement | HTMLCanvasElement, size = 8) {
  hashCanvas.width = size
  hashCanvas.height = size
  const context = hashCanvas.getContext('2d')!
  context.drawImage(image, 0, 0, size, size)
  const imageData = context.getImageData(0, 0, size, size).data

  let sum = 0
  const grayscale: number[] = []
  for (let i = 0; i < imageData.length; i += 4) {
    const gray = 0.299 * imageData[i] + 0.587 * imageData[i + 1] + 0.114 * imageData[i + 2]
    grayscale.push(gray)
    sum += gray
  }

  const avg = sum / (size * size)
  let hash = 0
  for (let i = 0; i < grayscale.length; i++) {
    if (grayscale[i] >= avg) {
      hash |= 1 << i
    }
  }

  return hash
}

function stageHash(pHash: string | number, bits = 256): string {
  const binaryHash = (typeof pHash === 'number' ? pHash : parseInt(pHash, 16)).toString(2).padStart(bits, '0')
  return binaryHash
}

export default class BasisuExporterExtension extends ExporterExtension implements GLTFExporterPlugin {
  constructor(writer: GLTFWriter) {
    super(writer)
    this.name = 'KHR_texture_basisu'
    this.sampler = writer.processSampler(new Texture())
    this.imageIdCache = {}
    this.lshIndex = new LSHIndex(20, 5)
  }

  imageIdCache: Record<string, string>
  lshIndex: LSHIndex
  sampler: number

  writeTexture(_texture: CompressedTexture, textureDef) {
    if (!_texture?.isCompressedTexture) return
    const writer = this.writer
<<<<<<< HEAD
    _texture.colorSpace = LinearSRGBColorSpace
=======
>>>>>>> 34d02a11
    writer.pending.push(
      new Promise((resolve) => {
        createReadableTexture(_texture, { canvas: true, flipY: true }).then((texture: Texture) => {
          textureDef.sampler = this.sampler
          const image: HTMLCanvasElement = texture.source.data

          const imageDef: any = {
            width: image.width,
            height: image.height,
            mimeType: 'image/ktx2'
          }
          if (!writer.json.images) writer.json.images = []
          const imgIdx = writer.json.images.push(imageDef) - 1

          const imgData = image.getContext('2d')!.getImageData(0, 0, image.width, image.height)
          const imgId = getImageHash(image)

          writer.extensionsUsed[this.name] = true
          textureDef.extensions = textureDef.extensions ?? {}
          textureDef.extensions[this.name] = { source: imgIdx }
          textureDef.sampler = this.sampler
          const stagedHash = stageHash(imgId)
          const similarImages = this.lshIndex.query(stagedHash, 5)
          const ktx2Encoder = new KTX2Encoder()
          similarImages.length && ((imageDef.uri = this.imageIdCache[similarImages[0]]) || resolve(null))
          !similarImages.length &&
            ktx2Encoder
              .encode(imgData, {
                qualityLevel: 256,
                compressionLevel: 5,
                srgb: true, // TODO: set false if normal map
                normalMap: false, // TODO: set true if normal map
                mipmaps: true
              })
              .then(async (arrayBuffer) => {
                if (writer.options.embedImages) {
                  const bufferIdx = writer.processBuffer(arrayBuffer)

                  const bufferViewDef = {
                    buffer: bufferIdx,
                    byteOffset: writer.byteOffset,
                    byteLength: arrayBuffer.byteLength
                  }
                  writer.byteOffset += arrayBuffer.byteLength
                  const bufferViewIdx = writer.json.bufferViews.push(bufferViewDef) - 1

                  imageDef.bufferView = bufferViewIdx
                } else {
                  const [_, projectName, basePath] = /projects\/([^/]+)\/assets\/(.*)$/.exec(writer.options.path!)!
                  const baseURI = basePath.includes('/') ? basePath.slice(0, basePath.lastIndexOf('/')) : '.'
                  const relativeURI = `${writer.options.resourceURI ?? baseURI}/images/${imgId}.ktx2`
                  const projectSpaceURI = `${baseURI}/${
                    writer.options.resourceURI ? `${writer.options.resourceURI}/` : ''
                  }images`
                  imageDef.uri = relativeURI
                  this.imageIdCache[stagedHash] = relativeURI
                  this.lshIndex.add(stagedHash, stagedHash)
                  const saveParms = {
                    name: `${imgId}`,
                    byteLength: arrayBuffer.byteLength,
                    uri: `${projectSpaceURI}/${imgId}.ktx2`,
                    buffer: arrayBuffer
                  }
                  dispatchAction(
                    BufferHandlerExtension.saveBuffer({
                      saveParms,
                      projectName,
                      modelName: `${imgId}`
                    })
                  )
                }
                ktx2Encoder.pool.dispose()
                resolve(null)
              })
        })
      })
    )
  }
}<|MERGE_RESOLUTION|>--- conflicted
+++ resolved
@@ -1,6 +1,3 @@
-<<<<<<< HEAD
-import { CompressedTexture, LinearSRGBColorSpace, Texture } from 'three'
-=======
 /*
 CPAL-1.0 License
 
@@ -26,8 +23,7 @@
 Ethereal Engine. All Rights Reserved.
 */
 
-import { CompressedTexture, LinearEncoding, Texture } from 'three'
->>>>>>> 34d02a11
+import { CompressedTexture, LinearEncoding, LinearSRGBColorSpace, Texture } from 'three'
 
 import { dispatchAction } from '@etherealengine/hyperflux'
 import { KTX2Encoder } from '@etherealengine/xrui/core/textures/KTX2Encoder'
@@ -87,10 +83,7 @@
   writeTexture(_texture: CompressedTexture, textureDef) {
     if (!_texture?.isCompressedTexture) return
     const writer = this.writer
-<<<<<<< HEAD
     _texture.colorSpace = LinearSRGBColorSpace
-=======
->>>>>>> 34d02a11
     writer.pending.push(
       new Promise((resolve) => {
         createReadableTexture(_texture, { canvas: true, flipY: true }).then((texture: Texture) => {
