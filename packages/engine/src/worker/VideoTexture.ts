
/**
 * Proxies for offscreen threejs video texture
 *
 * @author Josh Field <github.com/hexafield>
 */


import {
  Mapping,
  RGBAFormat,
  LinearFilter,
  TextureDataType,
  TextureFilter,
  CanvasTexture,
  Wrapping,
} from 'three';

import type { VideoDocumentElementProxy } from './MessageQueue';

export class VideoTextureProxy extends CanvasTexture {
  isVideoTexture = true;
  videoProxy: VideoDocumentElementProxy;
  constructor(
    videoProxy: VideoDocumentElementProxy,
    mapping?: Mapping,
    wrapS?: Wrapping,
    wrapT?: Wrapping,
    magFilter?: TextureFilter,
    minFilter?: TextureFilter,
    type?: TextureDataType,
    anisotropy?: number,
  ) {
    super(
      // @ts-ignore
      videoProxy.video,
      mapping,
      wrapS,
      wrapT,
      magFilter,
      minFilter,
      RGBAFormat,
      type,
      anisotropy,
      // encoding,
    );
    this.videoProxy = videoProxy;
    (this as any).minFilter = minFilter !== undefined ? minFilter : LinearFilter;
    (this as any).magFilter = magFilter !== undefined ? magFilter : LinearFilter;
    (this as any).generateMipmaps = false;
    (this as any).flipY = true;

    const updateVideo = () => {
      (this as any).image = this.videoProxy.video;
      (this as any).needsUpdate = true;
      videoProxy._requestVideoFrameCallback(updateVideo);
    };

    if ('_requestVideoFrameCallback' in videoProxy) {
      videoProxy._requestVideoFrameCallback(updateVideo);
    }
  }
<<<<<<< HEAD
  clone() {
=======
  clone(): this {
>>>>>>> 1d307fbf
    return (new VideoTextureProxy(this.videoProxy) as any).copy(this);
  }

  update() {
    if (
      !this.videoProxy._requestVideoFrameCallback &&
      this.videoProxy.readyState >= 2
    ) {
      (this as any).image = this.videoProxy.video;
      (this as any).needsUpdate = true;
    }
  }
}<|MERGE_RESOLUTION|>--- conflicted
+++ resolved
@@ -60,11 +60,7 @@
       videoProxy._requestVideoFrameCallback(updateVideo);
     }
   }
-<<<<<<< HEAD
   clone() {
-=======
-  clone(): this {
->>>>>>> 1d307fbf
     return (new VideoTextureProxy(this.videoProxy) as any).copy(this);
   }
 
