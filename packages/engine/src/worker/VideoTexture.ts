--- conflicted
+++ resolved
@@ -60,11 +60,7 @@
       videoProxy._requestVideoFrameCallback(updateVideo);
     }
   }
-<<<<<<< HEAD
-  clone() {
-=======
   clone(): this {
->>>>>>> 3b7a5ebd
     return (new VideoTextureProxy(this.videoProxy) as any).copy(this);
   }
 
