// TODO: this should not be here
<<<<<<< HEAD
=======
import { WebContainer3D } from '@etherealjs/web-layer/three/WebContainer3D'
import { Engine } from 'behave-graph'
import { useEffect, useReducer } from 'react'
import {
  BufferGeometry,
  Group,
  Line,
  LineBasicMaterial,
  Mesh,
  MeshBasicMaterial,
  MeshLambertMaterial,
  RingGeometry,
  ShadowMaterial
} from 'three'

import { getState, useHookstate } from '@xrengine/hyperflux'

import { matches } from '../common/functions/MatchesUtils'
import { Entity, UndefinedEntity } from '../ecs/classes/Entity'
import {
  createMappedComponent,
  defineComponent,
  hasComponent,
  useComponent,
  useOptionalComponent
} from '../ecs/functions/ComponentFunctions'
import { addObjectToGroup, removeObjectFromGroup } from '../scene/components/GroupComponent'
import { QuaternionSchema, Vector3Schema } from '../transform/components/TransformComponent'
import { XRState } from './XRState'

export type XRGripButtonComponentType = {}
>>>>>>> 42acb7ec

import { BoneNames } from '../avatar/AvatarBoneMatching'
import { matches } from '../common/functions/MatchesUtils'
import { defineComponent } from '../ecs/functions/ComponentFunctions'
import { QuaternionSchema, Vector3Schema } from '../transform/components/TransformComponent'

/** Maps each XR Joint to it's parent joint */
export const XRJointParentMap = {
  'thumb-metacarpal': 'wrist',
  'thumb-phalanx-proximal': 'thumb-metacarpal',
  'thumb-phalanx-distal': 'thumb-phalanx-proximal',
  'thumb-tip': 'thumb-phalanx-distal',
  'index-finger-metacarpal': 'wrist',
  'index-finger-phalanx-proximal': 'index-finger-metacarpal',
  'index-finger-phalanx-intermediate': 'index-finger-phalanx-proximal',
  'index-finger-phalanx-distal': 'index-finger-phalanx-intermediate',
  'index-finger-tip': 'index-finger-phalanx-distal',
  'middle-finger-metacarpal': 'wrist',
  'middle-finger-phalanx-proximal': 'middle-finger-metacarpal',
  'middle-finger-phalanx-intermediate': 'middle-finger-phalanx-proximal',
  'middle-finger-phalanx-distal': 'middle-finger-phalanx-intermediate',
  'middle-finger-tip': 'middle-finger-phalanx-distal',
  'ring-finger-metacarpal': 'wrist',
  'ring-finger-phalanx-proximal': 'ring-finger-metacarpal',
  'ring-finger-phalanx-intermediate': 'ring-finger-phalanx-proximal',
  'ring-finger-phalanx-distal': 'ring-finger-phalanx-intermediate',
  'ring-finger-tip': 'ring-finger-phalanx-distal',
  'pinky-finger-metacarpal': 'wrist',
  'pinky-finger-phalanx-proximal': 'pinky-finger-metacarpal',
  'pinky-finger-phalanx-intermediate': 'pinky-finger-phalanx-proximal',
  'pinky-finger-phalanx-distal': 'pinky-finger-phalanx-intermediate',
  'pinky-finger-tip': 'pinky-finger-phalanx-distal'
} as Record<XRHandJoint, XRHandJoint>

/** Maps each XR Joint to it's corresponding Avatar Bone */
export const XRJointAvatarBoneMap = {
  wrist: 'Hand',
  'thumb-metacarpal': 'HandThumb1',
  'thumb-phalanx-proximal': 'HandThumb2',
  'thumb-phalanx-distal': 'HandThumb3',
  'thumb-tip': 'HandThumb4',
  'index-finger-metacarpal': 'HandIndex1',
  'index-finger-phalanx-proximal': 'HandIndex2',
  'index-finger-phalanx-intermediate': 'HandIndex3',
  'index-finger-phalanx-distal': 'HandIndex4',
  'index-finger-tip': 'HandIndex5',
  'middle-finger-metacarpal': 'HandMiddle1',
  'middle-finger-phalanx-proximal': 'HandMiddle2',
  'middle-finger-phalanx-intermediate': 'HandMiddle3',
  'middle-finger-phalanx-distal': 'HandMiddle4',
  'middle-finger-tip': 'HandMiddle5',
  'ring-finger-metacarpal': 'HandRing1',
  'ring-finger-phalanx-proximal': 'HandRing2',
  'ring-finger-phalanx-intermediate': 'HandRing3',
  'ring-finger-phalanx-distal': 'HandRing4',
  'ring-finger-tip': 'HandRing5',
  'pinky-finger-metacarpal': 'HandPinky1',
  'pinky-finger-phalanx-proximal': 'HandPinky2',
  'pinky-finger-phalanx-intermediate': 'HandPinky3',
  'pinky-finger-phalanx-distal': 'HandPinky4',
  'pinky-finger-tip': 'HandPinky5'
} as Record<XRHandJoint, string> // BoneName without the handedness

export const XRJointBones = [
  'wrist',
  'thumb-metacarpal',
  'thumb-phalanx-proximal',
  'thumb-phalanx-distal',
  'thumb-tip',
  'index-finger-metacarpal',
  'index-finger-phalanx-proximal',
  'index-finger-phalanx-intermediate',
  'index-finger-phalanx-distal',
  'index-finger-tip',
  'middle-finger-metacarpal',
  'middle-finger-phalanx-proximal',
  'middle-finger-phalanx-intermediate',
  'middle-finger-phalanx-distal',
  'middle-finger-tip',
  'ring-finger-metacarpal',
  'ring-finger-phalanx-proximal',
  'ring-finger-phalanx-intermediate',
  'ring-finger-phalanx-distal',
  'ring-finger-tip',
  'pinky-finger-metacarpal',
  'pinky-finger-phalanx-proximal',
  'pinky-finger-phalanx-intermediate',
  'pinky-finger-phalanx-distal',
  'pinky-finger-tip'
] as XRHandJoint[]

export const HandBones = [
  'Hand',
  'HandThumb1',
  'HandThumb2',
  'HandThumb3',
  'HandThumb4',
  'HandIndex1',
  'HandIndex2',
  'HandIndex3',
  'HandIndex4',
  'HandIndex5',
  'HandMiddle1',
  'HandMiddle2',
  'HandMiddle3',
  'HandMiddle4',
  'HandMiddle5',
  'HandRing1',
  'HandRing2',
  'HandRing3',
  'HandRing4',
  'HandRing5',
  'HandPinky1',
  'HandPinky2',
  'HandPinky3',
  'HandPinky4',
  'HandPinky5'
]

const Object3DSchema = {
  position: Vector3Schema,
  quaternion: QuaternionSchema
}

const HandSchema = {
  wrist: Object3DSchema,
  'thumb-metacarpal': Object3DSchema,
  'thumb-phalanx-proximal': Object3DSchema,
  'thumb-phalanx-distal': Object3DSchema,
  'thumb-tip': Object3DSchema,
  'index-finger-metacarpal': Object3DSchema,
  'index-finger-phalanx-proximal': Object3DSchema,
  'index-finger-phalanx-intermediate': Object3DSchema,
  'index-finger-phalanx-distal': Object3DSchema,
  'index-finger-tip': Object3DSchema,
  'middle-finger-metacarpal': Object3DSchema,
  'middle-finger-phalanx-proximal': Object3DSchema,
  'middle-finger-phalanx-intermediate': Object3DSchema,
  'middle-finger-phalanx-distal': Object3DSchema,
  'middle-finger-tip': Object3DSchema,
  'ring-finger-metacarpal': Object3DSchema,
  'ring-finger-phalanx-proximal': Object3DSchema,
  'ring-finger-phalanx-intermediate': Object3DSchema,
  'ring-finger-phalanx-distal': Object3DSchema,
  'ring-finger-tip': Object3DSchema,
  'pinky-finger-metacarpal': Object3DSchema,
  'pinky-finger-phalanx-proximal': Object3DSchema,
  'pinky-finger-phalanx-intermediate': Object3DSchema,
  'pinky-finger-phalanx-distal': Object3DSchema,
  'pinky-finger-tip': Object3DSchema
}

<<<<<<< HEAD
export const XRLeftHandComponent = defineComponent({
  name: 'XRLeftHandComponent',
  schema: HandSchema,

  onInit: (entity) => {
    return {
      hand: null! as XRHand
    }
  },

  onSet: (entity, component, json) => {
    if (!json) return
    if (matches.object.test(json.hand)) component.hand.set(json.hand)
  },

  onRemove: (entity, component) => {}
})

export const XRRightHandComponent = defineComponent({
  name: 'XRRightHandComponent',
  schema: HandSchema,

  onInit: (entity) => {
    return {
      hand: null! as XRHand
    }
  },

  onSet: (entity, component, json) => {
    if (!json) return
    if (matches.object.test(json.hand)) component.hand.set(json.hand)
  },

  onRemove: (entity, component) => {}
})
=======
const XRHandsInputSchema = {
  left: HandSchema,
  right: HandSchema
}
/** @deprecated */
export const XRHandsInputComponent = createMappedComponent<XRHandsInputComponentType, typeof XRHandsInputSchema>(
  'XRHandsInput',
  XRHandsInputSchema
)
>>>>>>> 42acb7ec

export const XRHitTestComponent = defineComponent({
  name: 'XRHitTest',

  onInit: (entity) => {
    return {
      options: null! as XRTransientInputHitTestOptionsInit | XRHitTestOptionsInit,
      source: null! as XRHitTestSource,
      results: [] as XRHitTestResult[]
    }
  },

  onSet: (entity, component, data: XRTransientInputHitTestOptionsInit | XRHitTestOptionsInit) => {
    component.options.set(data)
  },

  onRemove: (entity, component) => {
    component.source.value?.cancel()
  },

  reactor: ({ root }) => {
    const entity = root.entity

    const hitTest = useOptionalComponent(entity, XRHitTestComponent)

    useEffect(() => {
      if (!hitTest) return

      const options = hitTest.options.value
      const xrState = getState(XRState).value

      let active = true

      if ('space' in options) {
        xrState.session?.requestHitTestSource?.(options)?.then((source) => {
          if (active) {
            hitTest.source.set(source)
            hitTest.results.set([])
          } else {
            source.cancel()
          }
        })
      } else {
        xrState.session?.requestHitTestSourceForTransientInput?.(options)?.then((source) => {
          if (active) {
            hitTest.source.set(source)
            hitTest.results.set([])
          } else {
            source.cancel()
          }
        })
      }

      return () => {
        active = false
        hitTest?.source?.value?.cancel?.()
      }
    }, [hitTest?.options])

    return null
  }
})

export const XRAnchorComponent = defineComponent({
  name: 'XRAnchor',

  onInit: (entity) => {
    return {
      anchor: null! as XRAnchor
    }
  },

  onSet: (
    entity,
    component,
    data: {
      anchor: XRAnchor
    }
  ) => {
    component.anchor.value?.delete()
    component.anchor.set(data.anchor)
  },

  onRemove: (entity, component) => {
    component.anchor.value.delete()
  }
})

export type XRHand = Map<XRHandJoint, XRJointSpace>

export const XRPlaneComponent = defineComponent({
  name: 'XRPlaneComponent',

  onInit(entity, world) {
    return {
      shadowMesh: null! as Mesh,
      occlusionMesh: null! as Mesh,
      geometry: null! as BufferGeometry,
      placementHelper: null! as Mesh
    }
  },

  onSet(entity, component, json) {
    if (!json) return
    if (matches.object.test(json.shadowMesh)) component.shadowMesh.set(json.shadowMesh as Mesh)
    if (matches.object.test(json.occlusionMesh)) component.occlusionMesh.set(json.occlusionMesh as Mesh)
    if (matches.object.test(json.placementHelper)) component.placementHelper.set(json.placementHelper as Mesh)
    if (matches.object.test(json.geometry)) {
      component.geometry.value?.dispose?.()
      component.geometry.set(json.geometry as BufferGeometry)
    }
  },

  onRemove(entity, component) {
    component.shadowMesh.value?.traverse((mesh: Mesh) => {
      if (mesh.geometry) mesh.geometry.dispose()
    })
    component.occlusionMesh.value.traverse((mesh: Mesh) => {
      if (mesh.geometry) mesh.geometry.dispose()
    })
    component.placementHelper.value?.traverse((mesh: Mesh) => {
      if (mesh.geometry) mesh.geometry.dispose()
    })
    component.geometry.value?.dispose?.()
  },

  reactor: function ({ root }) {
    const entity = root.entity
    const plane = useOptionalComponent(entity, XRPlaneComponent)
    const scenePlacementMode = useHookstate(getState(XRState).scenePlacementMode)

    useEffect(() => {
      if (!plane) return

      const shadowMesh = plane.shadowMesh.value
      const occlusionMesh = plane.occlusionMesh.value

      const setGeometry = (mesh: Mesh) => {
        if (mesh.geometry) mesh.geometry = plane.geometry.value
      }

      shadowMesh.traverse(setGeometry)
      occlusionMesh.traverse(setGeometry)
    }, [plane?.geometry])

    useEffect(() => {
      if (!plane) return
      const placementHelper = plane.placementHelper.value
      placementHelper.visible = scenePlacementMode.value === 'placing'
    }, [scenePlacementMode])

    return null
  }
})<|MERGE_RESOLUTION|>--- conflicted
+++ resolved
@@ -1,43 +1,12 @@
-// TODO: this should not be here
-<<<<<<< HEAD
-=======
-import { WebContainer3D } from '@etherealjs/web-layer/three/WebContainer3D'
-import { Engine } from 'behave-graph'
-import { useEffect, useReducer } from 'react'
-import {
-  BufferGeometry,
-  Group,
-  Line,
-  LineBasicMaterial,
-  Mesh,
-  MeshBasicMaterial,
-  MeshLambertMaterial,
-  RingGeometry,
-  ShadowMaterial
-} from 'three'
+import { useEffect } from 'react'
+import { BufferGeometry, Mesh } from 'three'
 
 import { getState, useHookstate } from '@xrengine/hyperflux'
 
 import { matches } from '../common/functions/MatchesUtils'
-import { Entity, UndefinedEntity } from '../ecs/classes/Entity'
-import {
-  createMappedComponent,
-  defineComponent,
-  hasComponent,
-  useComponent,
-  useOptionalComponent
-} from '../ecs/functions/ComponentFunctions'
-import { addObjectToGroup, removeObjectFromGroup } from '../scene/components/GroupComponent'
+import { defineComponent, useOptionalComponent } from '../ecs/functions/ComponentFunctions'
 import { QuaternionSchema, Vector3Schema } from '../transform/components/TransformComponent'
 import { XRState } from './XRState'
-
-export type XRGripButtonComponentType = {}
->>>>>>> 42acb7ec
-
-import { BoneNames } from '../avatar/AvatarBoneMatching'
-import { matches } from '../common/functions/MatchesUtils'
-import { defineComponent } from '../ecs/functions/ComponentFunctions'
-import { QuaternionSchema, Vector3Schema } from '../transform/components/TransformComponent'
 
 /** Maps each XR Joint to it's parent joint */
 export const XRJointParentMap = {
@@ -185,7 +154,6 @@
   'pinky-finger-tip': Object3DSchema
 }
 
-<<<<<<< HEAD
 export const XRLeftHandComponent = defineComponent({
   name: 'XRLeftHandComponent',
   schema: HandSchema,
@@ -221,17 +189,6 @@
 
   onRemove: (entity, component) => {}
 })
-=======
-const XRHandsInputSchema = {
-  left: HandSchema,
-  right: HandSchema
-}
-/** @deprecated */
-export const XRHandsInputComponent = createMappedComponent<XRHandsInputComponentType, typeof XRHandsInputSchema>(
-  'XRHandsInput',
-  XRHandsInputSchema
-)
->>>>>>> 42acb7ec
 
 export const XRHitTestComponent = defineComponent({
   name: 'XRHitTest',
