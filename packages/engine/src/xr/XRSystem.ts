--- conflicted
+++ resolved
@@ -68,11 +68,8 @@
       () => import('./8thwall/XR8'),
       () => import('./XRAnchorSystem'),
       () => import('./XRCameraSystem'),
-<<<<<<< HEAD
       () => import('./XRControllerSystem'),
-=======
       () => import('./XRLightProbeSystem'),
->>>>>>> 7283e6bf
       // () => import('./XRDepthOcclusion'),
       () => import('./XRScenePlacementShader')
     ]
