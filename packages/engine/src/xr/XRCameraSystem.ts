import { ArrayCamera, PerspectiveCamera, Vector2, Vector3, Vector4 } from 'three'

import { defineActionQueue, getMutableState, getState } from '@etherealengine/hyperflux'

import { CameraComponent } from '../camera/components/CameraComponent'
import { Engine } from '../ecs/classes/Engine'
import { getComponent } from '../ecs/functions/ComponentFunctions'
import { defineSystem } from '../ecs/functions/SystemFunctions'
import { EngineRenderer } from '../renderer/WebGLRendererSystem'
import { TransformComponent } from '../transform/components/TransformComponent'
import { XRRendererState } from './WebXRManager'
import { ReferenceSpace, XRAction, XRState } from './XRState'

const cameraLPos = new Vector3()
const cameraRPos = new Vector3()

const cameraL = new PerspectiveCamera()
cameraL.layers.enable(1)
cameraL.viewport = new Vector4()
cameraL.matrixAutoUpdate = false
cameraL.matrixWorldAutoUpdate = false

const cameraR = new PerspectiveCamera()
cameraR.layers.enable(2)
cameraR.viewport = new Vector4()
cameraR.matrixAutoUpdate = false
cameraR.matrixWorldAutoUpdate = false

const cameraPool = [cameraL, cameraR]

/**
 * Assumes 2 cameras that are parallel and share an X-axis, and that
 * the cameras' projection and world matrices have already been set.
 * And that near and far planes are identical for both cameras.
 * Visualization of scope technique: https://computergraphics.stackexchange.com/a/4765
 */
function updateProjectionFromCameraArrayUnion(camera: ArrayCamera) {
  if (camera.cameras.length !== 2) {
    // assume single camera setup
    camera.projectionMatrix.copy(cameraL.projectionMatrix)
    return
  }

  // TODO: verify this is actually an HMD setup, not projection mapping or something
  // update projection matrix for proper view frustum culling

  cameraLPos.setFromMatrixPosition(cameraL.matrixWorld)
  cameraRPos.setFromMatrixPosition(cameraR.matrixWorld)

  const ipd = cameraLPos.distanceTo(cameraRPos)

  const projL = cameraL.projectionMatrix.elements
  const projR = cameraR.projectionMatrix.elements

  // VR systems will have identical far and near planes, and
  // most likely identical top and bottom frustum extents.
  // Use the left camera for these values.
  const near = projL[14] / (projL[10] - 1)
  const far = projL[14] / (projL[10] + 1)
  const topFov = (projL[9] + 1) / projL[5]
  const bottomFov = (projL[9] - 1) / projL[5]

  const leftFov = (projL[8] - 1) / projL[0]
  const rightFov = (projR[8] + 1) / projR[0]
  const left = near * leftFov
  const right = near * rightFov

  // Calculate the new camera's position offset from the
  // left camera. xOffset should be roughly half `ipd`.
  const zOffset = ipd / (-leftFov + rightFov)
  const xOffset = zOffset * -leftFov

  // TODO: Better way to apply scope offset?
  // cameraL.matrixWorld.decompose(camera.position, camera.quaternion, camera.scale)
  // camera.translateX(xOffset)
  // camera.translateZ(zOffset)
  // camera.matrixWorld.compose(camera.position, camera.quaternion, camera.scale)
  // camera.matrixWorldInverse.copy(camera.matrixWorld).invert()

  // Find the union of the frustum values of the cameras and scale
  // the values so that the near plane's position does not change in world space,
  // although must now be relative to the new union camera.
  const near2 = near + zOffset
  const far2 = far + zOffset
  const left2 = left - xOffset
  const right2 = right + (ipd - xOffset)
  const top2 = ((topFov * far) / far2) * near2
  const bottom2 = ((bottomFov * far) / far2) * near2

  camera.projectionMatrix.makePerspective(left2, right2, top2, bottom2, near2, far2)
}

function updateCameraFromXRViewerPose() {
  const camera = getComponent(Engine.instance.cameraEntity, CameraComponent)
  const originTransform = getComponent(Engine.instance.originEntity, TransformComponent)
  const cameraTransform = getComponent(Engine.instance.cameraEntity, TransformComponent)
  const renderer = EngineRenderer.instance.renderer
  const xrState = getState(XRState)
  const pose = xrState.viewerPose

  if (pose) {
    const views = pose.views
    const xrRendererState = getState(XRRendererState)
    const glBaseLayer = xrRendererState.glBaseLayer
    const glBinding = xrRendererState.glBinding
    const glProjLayer = xrRendererState.glProjLayer
    const newRenderTarget = xrRendererState.newRenderTarget

    if (glBaseLayer !== null) {
      // @ts-ignore setRenderTargetFramebuffer is not in the type definition
      renderer.setRenderTargetFramebuffer(newRenderTarget, glBaseLayer.framebuffer)
      renderer.setRenderTarget(newRenderTarget)
    }

<<<<<<< HEAD
    cameraTransform.position.copy(pose.transform.position as any).multiplyScalar(xrState.sceneScale.value)
=======
    cameraTransform.position.copy(pose.transform.position as any).multiplyScalar(1 / xrState.sceneScale)
>>>>>>> 7a146ce1
    cameraTransform.rotation.copy(pose.transform.orientation as any)
    cameraTransform.matrix
      .compose(cameraTransform.position, cameraTransform.rotation, cameraTransform.scale)
      .premultiply(originTransform.matrix)
      .decompose(cameraTransform.position, cameraTransform.rotation, cameraTransform.scale)
    cameraTransform.matrixInverse.copy(cameraTransform.matrix).invert()

    // check if it's necessary to rebuild camera list
    let cameraListNeedsUpdate = false
    if (views.length !== camera.cameras.length) {
      camera.cameras.length = 0
      cameraListNeedsUpdate = true
    }

    for (let i = 0; i < views.length; i++) {
      const view = views[i]

      let viewport: XRViewport | null = null

      if (glBaseLayer !== null) {
        viewport = glBaseLayer.getViewport(view)!
      } else if (glBinding) {
        const glSubImage = glBinding.getViewSubImage(glProjLayer!, view)
        viewport = glSubImage.viewport

        // For side-by-side projection, we only produce a single texture for both eyes.
        if (i === 0) {
          // @ts-ignore setRenderTargetTextures is not in the type definition
          renderer.setRenderTargetTextures(
            newRenderTarget,
            glSubImage.colorTexture,
            glProjLayer!.ignoreDepthValues ? undefined : glSubImage.depthStencilTexture
          )

          renderer.setRenderTarget(newRenderTarget)
        }
      }

      let viewCamera = cameraPool[i]

      if (viewCamera === undefined) {
        viewCamera = new PerspectiveCamera()
        viewCamera.layers.enable(i)
        viewCamera.viewport = new Vector4()
        cameraPool[i] = viewCamera
        viewCamera.matrixAutoUpdate = false
        viewCamera.matrixWorldAutoUpdate = false
      }

<<<<<<< HEAD
      viewCamera.position.copy(view.transform.position as any).multiplyScalar(xrState.sceneScale.value)
=======
      viewCamera.position.copy(view.transform.position as any).multiplyScalar(1 / xrState.sceneScale)
>>>>>>> 7a146ce1
      viewCamera.quaternion.copy(view.transform.orientation as any)
      viewCamera.matrixWorld
        .compose(viewCamera.position, viewCamera.quaternion, viewCamera.scale)
        .premultiply(originTransform.matrix)
        .decompose(viewCamera.position, viewCamera.quaternion, viewCamera.scale)
      viewCamera.matrixWorldInverse.copy(viewCamera.matrixWorld).invert()
      viewCamera.projectionMatrix.fromArray(view.projectionMatrix)
      if (viewport) viewCamera.viewport.set(viewport.x, viewport.y, viewport.width, viewport.height)

      if (cameraListNeedsUpdate === true) {
        camera.cameras.push(viewCamera)
      }
    }
  }
}

let _currentDepthNear = null as number | null
let _currentDepthFar = null as number | null
const _vec = new Vector2()

export function updateXRCamera() {
  const renderer = EngineRenderer.instance.renderer

  const camera = Engine.instance.camera
  const xrState = getState(XRState)
  const session = xrState.session

  if (session === null) {
    camera.cameras = [cameraL]
    cameraL.copy(camera, false)
    const size = renderer.getDrawingBufferSize(_vec)
    cameraL.viewport.x = 0
    cameraL.viewport.y = 0
    cameraL.viewport.z = size.width
    cameraL.viewport.w = size.height
    return
  }

  updateCameraFromXRViewerPose()

  cameraR.near = cameraL.near = camera.near
  cameraR.far = cameraL.far = camera.far

  if (_currentDepthNear !== camera.near || _currentDepthFar !== camera.far) {
    // Note that the new renderState won't apply until the next frame. See #18320

    session.updateRenderState({
      depthNear: camera.near,
      depthFar: camera.far
    })

    _currentDepthNear = camera.near
    _currentDepthFar = camera.far
  }

  updateProjectionFromCameraArrayUnion(camera)
}

const xrSessionChangedQueue = defineActionQueue(XRAction.sessionChanged.matches)

const execute = () => {
  for (const action of xrSessionChangedQueue()) {
    if (!action.active) {
      _currentDepthNear = null
      _currentDepthFar = null
    }
  }

  getMutableState(XRState).viewerPose.set(
    ReferenceSpace.localFloor && Engine.instance.xrFrame?.getViewerPose(ReferenceSpace.localFloor)
  )
}

export const XRCameraSystem = defineSystem({
  uuid: 'ee.engine.XRCameraSystem',
  execute
})<|MERGE_RESOLUTION|>--- conflicted
+++ resolved
@@ -112,11 +112,7 @@
       renderer.setRenderTarget(newRenderTarget)
     }
 
-<<<<<<< HEAD
-    cameraTransform.position.copy(pose.transform.position as any).multiplyScalar(xrState.sceneScale.value)
-=======
     cameraTransform.position.copy(pose.transform.position as any).multiplyScalar(1 / xrState.sceneScale)
->>>>>>> 7a146ce1
     cameraTransform.rotation.copy(pose.transform.orientation as any)
     cameraTransform.matrix
       .compose(cameraTransform.position, cameraTransform.rotation, cameraTransform.scale)
@@ -166,11 +162,7 @@
         viewCamera.matrixWorldAutoUpdate = false
       }
 
-<<<<<<< HEAD
-      viewCamera.position.copy(view.transform.position as any).multiplyScalar(xrState.sceneScale.value)
-=======
       viewCamera.position.copy(view.transform.position as any).multiplyScalar(1 / xrState.sceneScale)
->>>>>>> 7a146ce1
       viewCamera.quaternion.copy(view.transform.orientation as any)
       viewCamera.matrixWorld
         .compose(viewCamera.position, viewCamera.quaternion, viewCamera.scale)
