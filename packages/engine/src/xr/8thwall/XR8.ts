--- conflicted
+++ resolved
@@ -1,9 +1,5 @@
 import { Matrix4, Quaternion, Vector3 } from 'three'
 
-<<<<<<< HEAD
-// import { accessLocationState } from '@xrengine/client-core/src/social/services/LocationService'
-=======
->>>>>>> ba196e64
 import config from '@xrengine/common/src/config'
 import { dispatchAction, getState } from '@xrengine/hyperflux'
 
@@ -102,18 +98,13 @@
 
   const requiredPermissions = XR8.XrPermissions.permissions()
   return new Promise<HTMLCanvasElement>((resolve, reject) => {
-<<<<<<< HEAD
-    // const locationState = accessLocationState()
-    // const vpsWayspotName = locationState.currentLocation.location.location_setting.value?._8wlocationId
-=======
     const vpsWayspotName = world.sceneMetadata.xr.vpsWayspotName.value
->>>>>>> ba196e64
-
-    // if (vpsWayspotName) {
-    //   XR8.VpsCoachingOverlay.config({
-    //     wayspotName: vpsWayspotName
-    //   })
-    // }
+
+    if (vpsWayspotName) {
+      XR8.VpsCoachingOverlay.config({
+        wayspotName: vpsWayspotName
+      })
+    }
 
     XR8.addCameraPipelineModules([
       XR8.GlTextureRenderer.pipelineModule() /** draw the camera feed */,
@@ -122,7 +113,7 @@
         // enableLighting: true
         // enableWorldPoints: true,
         // imageTargets: true,
-        // enableVps: !!vpsWayspotName
+        enableVps: !!vpsWayspotName
       }),
       XR8.VpsCoachingOverlay.pipelineModule(),
       XRExtras.RuntimeError.pipelineModule()
@@ -264,13 +255,7 @@
 export default async function XR8System(world: World) {
   let _8thwallScripts = null as XR8Assets | null
   const xrState = getState(XRState)
-<<<<<<< HEAD
-  // const locationState = accessLocationState()
-
-  const vpsWayspotName = false //locationState.currentLocation.location.location_setting.value?._8wlocationId
-=======
   const vpsWayspotName = world.sceneMetadata.xr.vpsWayspotName.value
->>>>>>> ba196e64
 
   const using8thWall =
     (isMobile && (!navigator.xr || !(await navigator.xr.isSessionSupported('immersive-ar')))) || vpsWayspotName
