import { sRGBEncoding } from 'three'
import { AssetLoader } from '../../assets/classes/AssetLoader'
import { XRInputSourceComponent } from '../../avatar/components/XRInputSourceComponent'
import { BinaryValue } from '../../common/enums/BinaryValue'
import { LifecycleValue } from '../../common/enums/LifecycleValue'
import { defineQuery, defineSystem, enterQuery, System } from 'bitecs'
import { Engine } from '../../ecs/classes/Engine'
import { EngineEvents } from '../../ecs/classes/EngineEvents'
import { ECSWorld } from '../../ecs/classes/World'
import { InputComponent } from '../../input/components/InputComponent'
import { LocalInputTagComponent } from '../../input/components/LocalInputTagComponent'
import { InputType } from '../../input/enums/InputType'
import { gamepadMapping } from '../../input/functions/GamepadInput'
import { XRReferenceSpaceType } from '../../input/types/WebXR'
import { addControllerModels } from '../functions/addControllerModels'
import { endXR, startWebXR } from '../functions/WebXRFunctions'

/**
 * System for XR session and input handling
 * @author Josh Field <github.com/hexafield>
 */

export const XRSystem = async (): Promise<System> => {
  const referenceSpaceType: XRReferenceSpaceType = 'local-floor'

  const localXRControllerQuery = defineQuery([InputComponent, LocalInputTagComponent, XRInputSourceComponent])
  const localXRControllerAddQuery = enterQuery(localXRControllerQuery)

  // TEMPORARY - precache controller model
  // TODO: remove this when IK system is in
  await AssetLoader.loadAsync({ url: '/models/webxr/controllers/valve_controller_knu_1_0_right.glb' })

  EngineEvents.instance.addEventListener(EngineEvents.EVENTS.XR_START, async (ev: any) => {
    Engine.renderer.outputEncoding = sRGBEncoding
    const sessionInit = { optionalFeatures: [referenceSpaceType] }
    try {
      const session = await (navigator as any).xr.requestSession('immersive-vr', sessionInit)

      Engine.xrSession = session
      Engine.xrRenderer.setReferenceSpaceType(referenceSpaceType)
      Engine.xrRenderer.setSession(session)
      EngineEvents.instance.dispatchEvent({ type: EngineEvents.EVENTS.XR_SESSION })

      Engine.xrRenderer.addEventListener('sessionend', async () => {
        endXR()
        EngineEvents.instance.dispatchEvent({ type: EngineEvents.EVENTS.XR_END })
      })

      startWebXR()
    } catch (e) {
      console.log('Failed to create XR Session', e)
    }
  })

  return defineSystem((world: ECSWorld) => {
    if (Engine.xrRenderer?.isPresenting) {
      const session = Engine.xrFrame.session
      for (const source of session.inputSources) {
        if (source.gamepad) {
          const mapping = gamepadMapping[source.gamepad.mapping || 'xr-standard'][source.handedness]
          source.gamepad?.buttons.forEach((button, index) => {
            if (typeof mapping.buttons[index] !== 'undefined') {
              // TODO : support button.touched and button.value
              Engine.inputState.set(mapping.buttons[index], {
                type: InputType.BUTTON,
                value: [button.pressed ? BinaryValue.ON : BinaryValue.OFF],
                lifecycleState: button.pressed ? LifecycleValue.STARTED : LifecycleValue.ENDED
              })
            }
          })
          if (source.gamepad?.axes.length > 2) {
            Engine.inputState.set(mapping.axes, {
              type: InputType.TWODIM,
              value: [source.gamepad.axes[2], source.gamepad.axes[3]],
              lifecycleState: LifecycleValue.STARTED
            })
          } else {
            Engine.inputState.set(mapping.axes, {
              type: InputType.TWODIM,
              value: [source.gamepad.axes[0], source.gamepad.axes[1]],
              lifecycleState: LifecycleValue.STARTED
            })
          }
        }
      }
    }

    for (const entity of localXRControllerAddQuery(world)) {
      addControllerModels(entity)
    }

<<<<<<< HEAD
    for (const entity of localXRControllerQuery(world)) {
      const xrInputs = getComponent(entity, XRInputSourceComponent)
      //console.log(xrInputs.head.quaternion.toArray(), xrInputs.head.quaternion)
      Engine.inputState.set(XR6DOF.HMD, {
        type: InputType.SIXDOF,
        value: xrInputs.head.position.toArray().concat(xrInputs.head.quaternion.toArray()),
        lifecycleState: LifecycleValue.CONTINUED
      })
      Engine.inputState.set(XR6DOF.LeftHand, {
        type: InputType.SIXDOF,
        value: xrInputs.controllerLeft.position.toArray().concat(xrInputs.controllerLeft.quaternion.toArray()),
        lifecycleState: LifecycleValue.CONTINUED
      })
      Engine.inputState.set(XR6DOF.RightHand, {
        type: InputType.SIXDOF,
        value: xrInputs.controllerRight.position.toArray().concat(xrInputs.controllerRight.quaternion.toArray()),
        lifecycleState: LifecycleValue.CONTINUED
      })
    }

=======
>>>>>>> c1eab9d6
    return world
  })
  // TODO: add and remove controller models from grips
}<|MERGE_RESOLUTION|>--- conflicted
+++ resolved
@@ -89,29 +89,6 @@
       addControllerModels(entity)
     }
 
-<<<<<<< HEAD
-    for (const entity of localXRControllerQuery(world)) {
-      const xrInputs = getComponent(entity, XRInputSourceComponent)
-      //console.log(xrInputs.head.quaternion.toArray(), xrInputs.head.quaternion)
-      Engine.inputState.set(XR6DOF.HMD, {
-        type: InputType.SIXDOF,
-        value: xrInputs.head.position.toArray().concat(xrInputs.head.quaternion.toArray()),
-        lifecycleState: LifecycleValue.CONTINUED
-      })
-      Engine.inputState.set(XR6DOF.LeftHand, {
-        type: InputType.SIXDOF,
-        value: xrInputs.controllerLeft.position.toArray().concat(xrInputs.controllerLeft.quaternion.toArray()),
-        lifecycleState: LifecycleValue.CONTINUED
-      })
-      Engine.inputState.set(XR6DOF.RightHand, {
-        type: InputType.SIXDOF,
-        value: xrInputs.controllerRight.position.toArray().concat(xrInputs.controllerRight.quaternion.toArray()),
-        lifecycleState: LifecycleValue.CONTINUED
-      })
-    }
-
-=======
->>>>>>> c1eab9d6
     return world
   })
   // TODO: add and remove controller models from grips
