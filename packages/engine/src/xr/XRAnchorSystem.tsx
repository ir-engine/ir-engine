/*
CPAL-1.0 License

The contents of this file are subject to the Common Public Attribution License
Version 1.0. (the "License"); you may not use this file except in compliance
with the License. You may obtain a copy of the License at
https://github.com/EtherealEngine/etherealengine/blob/dev/LICENSE.
The License is based on the Mozilla Public License Version 1.1, but Sections 14
and 15 have been added to cover use of software over a computer network and 
provide for limited attribution for the Original Developer. In addition, 
Exhibit A has been modified to be consistent with Exhibit B.

Software distributed under the License is distributed on an "AS IS" basis,
WITHOUT WARRANTY OF ANY KIND, either express or implied. See the License for the
specific language governing rights and limitations under the License.

The Original Code is Ethereal Engine.

The Original Developer is the Initial Developer. The Initial Developer of the
Original Code is the Ethereal Engine team.

All portions of the code written by the Ethereal Engine team are Copyright © 2021-2023 
Ethereal Engine. All Rights Reserved.
*/

import { useEffect } from 'react'
import {
  ConeGeometry,
  MathUtils,
  Mesh,
  MeshBasicMaterial,
  Plane,
  Quaternion,
  RingGeometry,
  SphereGeometry,
  Vector3
} from 'three'

import { smootheLerpAlpha } from '@etherealengine/common/src/utils/smootheLerpAlpha'
import { defineActionQueue, defineState, getMutableState, getState, useHookstate } from '@etherealengine/hyperflux'

import { AvatarInputSettingsState } from '../avatar/state/AvatarInputSettingsState'
import { mergeBufferGeometries } from '../common/classes/BufferGeometryUtils'
import { V_010 } from '../common/constants/MathConstants'
import { Engine } from '../ecs/classes/Engine'
import { EngineState } from '../ecs/classes/EngineState'
import { Entity } from '../ecs/classes/Entity'
import {
  ComponentType,
  getComponent,
  getMutableComponent,
  removeComponent,
  setComponent,
  useOptionalComponent
} from '../ecs/functions/ComponentFunctions'
import { createEntity } from '../ecs/functions/EntityFunctions'
import { EntityTreeComponent } from '../ecs/functions/EntityTree'
import { defineQuery, useQuery } from '../ecs/functions/QueryFunctions'
import { defineSystem } from '../ecs/functions/SystemFunctions'
import { InputComponent } from '../input/components/InputComponent'
import { InputSourceComponent } from '../input/components/InputSourceComponent'
import { addObjectToGroup } from '../scene/components/GroupComponent'
import { NameComponent } from '../scene/components/NameComponent'
import { VisibleComponent, setVisibleComponent } from '../scene/components/VisibleComponent'
import { ReferenceSpaceTransformSystem } from '../transform/TransformModule'
import { TransformComponent } from '../transform/components/TransformComponent'
import { updateWorldOriginFromScenePlacement } from '../transform/updateWorldOrigin'
import { XRAnchorComponent, XRHitTestComponent } from './XRComponents'
import { ReferenceSpace, XRAction, XRState } from './XRState'

export const updateHitTest = (entity: Entity) => {
  const xrFrame = getState(XRState).xrFrame!
  const hitTest = getMutableComponent(entity, XRHitTestComponent)
  if (!hitTest.source.value) return

  const hitTestResults = xrFrame.getHitTestResults(hitTest.source.value)
  hitTest.results.set(hitTestResults)

  if (!hitTestResults?.length) return

  const pose = hitTestResults[0].getPose(ReferenceSpace.localFloor!)
  if (!pose) return

  const parentEntity = Engine.instance.originEntity
  setComponent(entity, EntityTreeComponent, { parentEntity })

  const transform = getComponent(entity, TransformComponent)
  transform.position.copy(pose.transform.position as any)
  transform.rotation.copy(pose.transform.orientation as any)
}

export const updateAnchor = (entity: Entity) => {
  const xrFrame = getState(XRState).xrFrame!
  const anchor = getComponent(entity, XRAnchorComponent).anchor
  const transform = getComponent(entity, TransformComponent)
  const pose = ReferenceSpace.localFloor && xrFrame.getPose(anchor.anchorSpace, ReferenceSpace.localFloor)
  if (pose) {
    transform.position.copy(pose.transform.position as any)
    transform.rotation.copy(pose.transform.orientation as any)
  }
}

const _plane = new Plane()
const _vecPosition = new Vector3()
const _quat = new Quaternion()

/**
 * Lock lifesize to 1:1, whereas dollhouse mode uses
 * the distance from the camera to the hit test plane.
 *
 * Miniature scale math shrinks linearly from 20% to 1%, between 1 meters to 0.01 meters from the hit test plane
 */
const minDollhouseScale = 0.01
const maxDollhouseScale = 0.2
const minDollhouseDist = 0.01
const maxDollhouseDist = 1

const getTargetWorldSize = (transform: ComponentType<typeof TransformComponent>) => {
  const xrState = getState(XRState)
  const placing = xrState.scenePlacementMode === 'placing'
  if (!placing) return xrState.sceneScale

  const xrFrame = getState(XRState).xrFrame
  if (!xrFrame) return 1

  const viewerPose = xrFrame.getViewerPose(ReferenceSpace.localFloor!)
  if (!viewerPose) return 1

  const upDir = _vecPosition.set(0, 1, 0).applyQuaternion(transform.rotation)
  const dist = _plane
    .setFromNormalAndCoplanarPoint(upDir, transform.position)
    .distanceToPoint(viewerPose.transform.position as any)

  /**
   * For immersive AR, always use life size in auto scale mode, and always use miniature size in manual scale mode
   * For non-immerse AR, use miniature size when the camera is close to the hit test plane and the camera is looking down
   * */
  const lifeSize =
    xrState.session!.interactionMode === 'world-space'
      ? xrState.sceneScaleAutoMode
      : dist > maxDollhouseDist && upDir.angleTo(V_010) < Math.PI * 0.02

  if (lifeSize) return 1

  const normalizedDist = MathUtils.clamp(dist, minDollhouseDist, maxDollhouseDist)

  const scalingFactor = maxDollhouseDist - minDollhouseDist

  return MathUtils.clamp(Math.pow(normalizedDist, 2) * scalingFactor, minDollhouseScale, maxDollhouseScale)
}

export const updateScenePlacement = (scenePlacementEntity: Entity) => {
  // assumes local transform is relative to origin
  const transform = getComponent(scenePlacementEntity, TransformComponent)

  const xrState = getState(XRState)
  const xrFrame = xrState.xrFrame
  const xrSession = xrState.session

  if (!transform || !xrFrame || !xrSession) return

  const deltaSeconds = getState(EngineState).deltaSeconds
  const lerpAlpha = smootheLerpAlpha(5, deltaSeconds)

  const sceneScaleAutoMode = xrState.sceneScaleAutoMode

  if (sceneScaleAutoMode) {
    const targetScale = getTargetWorldSize(transform)
    getMutableState(XRState).sceneScaleTarget.set(targetScale)
  }

  const targetScale = xrState.sceneScaleTarget
  if (targetScale !== xrState.sceneScale) {
    const newScale = MathUtils.lerp(xrState.sceneScale, targetScale, lerpAlpha)
    getMutableState(XRState).sceneScale.set(newScale > 0.9 ? 1 : newScale)
  }

  xrState.scenePosition.copy(transform.position)
  xrState.sceneRotation.multiplyQuaternions(
    transform.rotation,
    _quat.setFromAxisAngle(V_010, xrState.sceneRotationOffset)
  )
}

const xrSessionChangedQueue = defineActionQueue(XRAction.sessionChanged.matches)

const xrHitTestQuery = defineQuery([XRHitTestComponent, TransformComponent])
const xrAnchorQuery = defineQuery([XRAnchorComponent, TransformComponent])

export const XRAnchorSystemState = defineState({
  name: 'XRAnchorSystemState',
  initial: () => {
    const scenePlacementEntity = createEntity()
    setComponent(scenePlacementEntity, NameComponent, 'xr-scene-placement')
<<<<<<< HEAD
    setComponent(scenePlacementEntity, LocalTransformComponent)
    setComponent(scenePlacementEntity, EntityTreeComponent, { parentEntity: getState(EngineState).originEntity })
=======
    setComponent(scenePlacementEntity, TransformComponent)
    setComponent(scenePlacementEntity, EntityTreeComponent, { parentEntity: Engine.instance.originEntity })
>>>>>>> 1f082314
    setComponent(scenePlacementEntity, VisibleComponent, true)
    setComponent(scenePlacementEntity, InputComponent, { highlight: false, grow: false })

    const scenePlacementRingGeom = new RingGeometry(0.08, 0.1, 16)
    scenePlacementRingGeom.rotateX(-Math.PI / 2)
    scenePlacementRingGeom.translate(0, 0.01, 0)

    const pinSphereGeometry = new SphereGeometry(0.025, 16, 16)
    pinSphereGeometry.translate(0, 0.1125, 0)
    const pinConeGeom = new ConeGeometry(0.01, 0.1, 16)
    pinConeGeom.rotateX(Math.PI)
    pinConeGeom.translate(0, 0.05, 0)

    const mergedGeometry = mergeBufferGeometries([scenePlacementRingGeom, pinSphereGeometry, pinConeGeom])!

    const originAnchorMesh = new Mesh(mergedGeometry, new MeshBasicMaterial({ color: 'white' }))
    originAnchorMesh.name = 'world-origin-pinpoint-anchor'

    const originAnchorEntity = createEntity()
    setComponent(originAnchorEntity, NameComponent, 'xr-world-anchor')
    addObjectToGroup(originAnchorEntity, originAnchorMesh)

    return {
      scenePlacementEntity,
      originAnchorEntity
    }
  }
})

const execute = () => {
  const xrState = getState(XRState)

  const { scenePlacementEntity, originAnchorEntity } = getState(XRAnchorSystemState)

  for (const action of xrSessionChangedQueue()) {
    if (!action.active) {
      setComponent(Engine.instance.originEntity, TransformComponent) // reset world origin
      getMutableState(XRState).scenePlacementMode.set('unplaced')
      for (const e of xrHitTestQuery()) removeComponent(e, XRHitTestComponent)
      for (const e of xrAnchorQuery()) removeComponent(e, XRAnchorComponent)
    }
  }

  if (!getState(XRState).xrFrame) return

  for (const entity of xrAnchorQuery()) updateAnchor(entity)
  for (const entity of xrHitTestQuery()) updateHitTest(entity)

  if (xrState.scenePlacementMode === 'placing') {
    updateScenePlacement(scenePlacementEntity)
    updateWorldOriginFromScenePlacement()

    const inverseWorldScale = 1 / XRState.worldScale
    getComponent(originAnchorEntity, TransformComponent).scale.setScalar(inverseWorldScale)
  }
}

const reactor = () => {
  const xrState = getMutableState(XRState)
  const { scenePlacementEntity, originAnchorEntity } = getState(XRAnchorSystemState)
  const scenePlacementMode = useHookstate(xrState.scenePlacementMode)
  const xrSession = useHookstate(xrState.session)
  const hitTest = useOptionalComponent(scenePlacementEntity, XRHitTestComponent)

  useEffect(() => {
    if (!xrSession.value) return

    let active = true

    if (scenePlacementMode.value === 'unplaced') {
      removeComponent(scenePlacementEntity, XRHitTestComponent)
      removeComponent(scenePlacementEntity, XRAnchorComponent)
      setVisibleComponent(originAnchorEntity, false)
      return
    }

    if (scenePlacementMode.value === 'placing') {
      // create a hit test source for the viewer when the interaction mode is 'screen-space'
      if (xrSession.value.interactionMode === 'screen-space') {
        setVisibleComponent(originAnchorEntity, true)
        setComponent(scenePlacementEntity, XRHitTestComponent, {
          space: ReferenceSpace.viewer!,
          entityTypes: ['plane', 'point', 'mesh']
        })
      }
    }

    if (scenePlacementMode.value === 'placed') {
      setVisibleComponent(originAnchorEntity, false)
      const hitTestResult = hitTest?.results?.value?.[0]
      if (hitTestResult) {
        if (!hitTestResult.createAnchor) {
          const xrFrame = getState(XRState).xrFrame
          const hitPose = ReferenceSpace.localFloor && hitTestResult.getPose(ReferenceSpace.localFloor)
          hitPose &&
            xrFrame?.createAnchor?.(hitPose.transform, ReferenceSpace.localFloor!)?.then((anchor) => {
              if (!active) {
                anchor.delete()
                return
              }
              setComponent(scenePlacementEntity, XRAnchorComponent, { anchor })
            })
          removeComponent(scenePlacementEntity, XRHitTestComponent)
          return
        }
        // @ts-ignore createAnchor function is not typed correctly
        const anchorPromise = hitTestResult.createAnchor()
        if (anchorPromise)
          anchorPromise
            .then((anchor) => {
              if (!active) {
                anchor.delete()
                return
              }
              setComponent(scenePlacementEntity, XRAnchorComponent, { anchor })
              removeComponent(scenePlacementEntity, XRHitTestComponent)
            })
            .catch(() => {
              removeComponent(scenePlacementEntity, XRHitTestComponent)
            })
        else removeComponent(scenePlacementEntity, XRHitTestComponent)
      }
    }

    return () => {
      active = false
    }
  }, [scenePlacementMode, xrSession])

  const inputSourceEntities = useQuery([InputSourceComponent])

  /** Immersive AR controller placement */
  useEffect(() => {
    if (!xrSession.value || xrSession.value.interactionMode !== 'world-space' || scenePlacementMode.value !== 'placing')
      return

    for (const entity of inputSourceEntities) {
      if (!entity) return

      const inputSourceComponent = getComponent(entity, InputSourceComponent)

      const avatarInputSettings = getState(AvatarInputSettingsState)
      if (
        inputSourceComponent.source.targetRayMode !== 'tracked-pointer' ||
        inputSourceComponent.source.gamepad?.mapping !== 'xr-standard' ||
        inputSourceComponent.source.handedness !== avatarInputSettings.preferredHand
      )
        continue

      setVisibleComponent(originAnchorEntity, true)
      setComponent(scenePlacementEntity, XRHitTestComponent, {
        space: inputSourceComponent.source.targetRaySpace,
        entityTypes: ['plane', 'point', 'mesh']
      })
    }
  }, [scenePlacementMode, xrSession, inputSourceEntities.length])

  useEffect(() => {
    if (scenePlacementMode.value !== 'placing' || !xrSession.value) return
    const avatarInputSettings = getState(AvatarInputSettingsState)
    InputSourceComponent.captureAxes(scenePlacementEntity, [avatarInputSettings.preferredHand])
    InputSourceComponent.captureButtons(scenePlacementEntity, [avatarInputSettings.preferredHand])
    return () => {
      InputSourceComponent.releaseAxes()
      InputSourceComponent.releaseButtons()
    }
  }, [scenePlacementMode, xrSession])

  return null
}

export const XRAnchorSystem = defineSystem({
  uuid: 'ee.engine.XRAnchorSystem',
  insert: { after: ReferenceSpaceTransformSystem },
  execute,
  reactor
})<|MERGE_RESOLUTION|>--- conflicted
+++ resolved
@@ -192,13 +192,8 @@
   initial: () => {
     const scenePlacementEntity = createEntity()
     setComponent(scenePlacementEntity, NameComponent, 'xr-scene-placement')
-<<<<<<< HEAD
-    setComponent(scenePlacementEntity, LocalTransformComponent)
-    setComponent(scenePlacementEntity, EntityTreeComponent, { parentEntity: getState(EngineState).originEntity })
-=======
     setComponent(scenePlacementEntity, TransformComponent)
     setComponent(scenePlacementEntity, EntityTreeComponent, { parentEntity: Engine.instance.originEntity })
->>>>>>> 1f082314
     setComponent(scenePlacementEntity, VisibleComponent, true)
     setComponent(scenePlacementEntity, InputComponent, { highlight: false, grow: false })
 
