import { Group, Object3D, Quaternion, Vector3 } from 'three'

import { dispatchAction } from '@xrengine/hyperflux'

import { BoneNames } from '../../avatar/AvatarBoneMatching'
import { AvatarComponent } from '../../avatar/components/AvatarComponent'
import { accessAvatarInputState } from '../../avatar/state/AvatarInputState'
import { FollowCameraComponent, FollowCameraDefaultValues } from '../../camera/components/FollowCameraComponent'
import { ParityValue } from '../../common/enums/ParityValue'
import { proxifyQuaternion, proxifyVector3 } from '../../common/proxies/three'
import { Engine } from '../../ecs/classes/Engine'
import { Entity } from '../../ecs/classes/Entity'
import { addComponent, getComponent, hasComponent, removeComponent } from '../../ecs/functions/ComponentFunctions'
import { IKRigComponent } from '../../ikrig/components/IKRigComponent'
<<<<<<< HEAD
import { AvatarControllerType } from '../../input/enums/InputEnums'
import { dispatchFrom } from '../../networking/functions/dispatchFrom'
=======
>>>>>>> 4055d317
import { NetworkWorldAction } from '../../networking/functions/NetworkWorldAction'
import { TransformComponent } from '../../transform/components/TransformComponent'
import { XRInputSourceComponent, XRInputSourceComponentType } from '../../xr/components/XRInputSourceComponent'
import { XRHandsInputComponent } from '../components/XRHandsInputComponent'
import { initializeHandModel } from './addControllerModels'

const rotate180onY = new Quaternion().setFromAxisAngle(new Vector3(0, 1, 0), Math.PI)

const assignControllerAndGrip = (xrManager, controller, grip, i): void => {
  xrManager.getController(i).add(controller)
  xrManager.getControllerGrip(i).add(grip)
}

/**
 * Map input source controller groups to correct index
 * @author Mohsen Heydari <github.com/mohsenheydari>
 * @param xrInput
 * @returns {void}
 */

export const mapXRControllers = (xrInput: XRInputSourceComponentType): void => {
  const xrm = Engine.xrManager
  const session = xrm.getSession()

  for (let i = 0; i < 2; i++) {
    const j = 1 - i
    const inputSource = session?.inputSources[i]
    if (!inputSource) {
      console.log('No xr input source available for index', i)
      continue
    }

    if (inputSource.hand) {
      console.log('XR hand input source should not be mapped to controller')
      continue
    }

    if (inputSource.handedness === 'left') {
      assignControllerAndGrip(xrm, xrInput.controllerLeft, xrInput.controllerGripLeft, i)
      assignControllerAndGrip(xrm, xrInput.controllerRight, xrInput.controllerGripRight, j)
    } else if (inputSource.handedness === 'right') {
      assignControllerAndGrip(xrm, xrInput.controllerLeft, xrInput.controllerGripLeft, j)
      assignControllerAndGrip(xrm, xrInput.controllerRight, xrInput.controllerGripRight, i)
    } else {
      console.warn('Could not determine xr input source handedness', i)
    }
  }

  if (xrInput.controllerGripLeft.parent) {
    xrInput.controllerGripLeftParent = xrInput.controllerGripLeft.parent as Group
  }

  if (xrInput.controllerGripRight.parent) {
    xrInput.controllerGripRightParent = xrInput.controllerGripRight.parent as Group
  }

  if (xrInput.controllerLeft.parent) {
    xrInput.controllerLeftParent = xrInput.controllerLeft.parent as Group
  }

  if (xrInput.controllerRight.parent) {
    xrInput.controllerRightParent = xrInput.controllerRight.parent as Group
  }
}

export const proxifyXRInputs = (entity: Entity, inputData: XRInputSourceComponentType) => {
  const {
    head,
    container,
    controllerLeftParent,
    controllerGripLeftParent,
    controllerRightParent,
    controllerGripRightParent
  } = inputData

  proxifyVector3(XRInputSourceComponent.head.position, entity, head.position)
  proxifyQuaternion(XRInputSourceComponent.head.quaternion, entity, head.quaternion)
  proxifyVector3(XRInputSourceComponent.container.position, entity, container.position)
  proxifyQuaternion(XRInputSourceComponent.container.quaternion, entity, container.quaternion)

  proxifyVector3(XRInputSourceComponent.controllerLeftParent.position, entity, controllerLeftParent.position)
  proxifyVector3(XRInputSourceComponent.controllerRightParent.position, entity, controllerRightParent.position)
  proxifyVector3(XRInputSourceComponent.controllerGripLeftParent.position, entity, controllerGripLeftParent.position)
  proxifyVector3(XRInputSourceComponent.controllerGripRightParent.position, entity, controllerGripRightParent.position)
  proxifyQuaternion(XRInputSourceComponent.controllerLeftParent.quaternion, entity, controllerLeftParent.quaternion)
  proxifyQuaternion(XRInputSourceComponent.controllerRightParent.quaternion, entity, controllerRightParent.quaternion)
  proxifyQuaternion(
    XRInputSourceComponent.controllerGripLeftParent.quaternion,
    entity,
    controllerGripLeftParent.quaternion
  )
  proxifyQuaternion(
    XRInputSourceComponent.controllerGripRightParent.quaternion,
    entity,
    controllerGripRightParent.quaternion
  )
}

const container = new Group()
const head = new Group()
const controllerLeft = new Group()
const controllerRight = new Group()
const controllerGripLeft = new Group()
const controllerGripRight = new Group()

/**
 * Setup XRInputSourceComponent on entity, required for all input control types
 * @author Hamza Mushtaq <github.com/hamzzam>
 * @returns XRInputSourceComponentType
 */

<<<<<<< HEAD
export const setupXRInputSourceComponent = (entity: Entity) => {
=======
export const startWebXR = async (): Promise<void> => {
  const container = new Group()
  const head = new Group()
  const controllerLeft = new Group()
  const controllerRight = new Group()
  const controllerGripLeft = new Group()
  const controllerGripRight = new Group()
  const world = Engine.currentWorld

  removeComponent(world.localClientEntity, FollowCameraComponent)
  container.add(Engine.camera)

  // Default mapping
  assignControllerAndGrip(Engine.xrManager, controllerLeft, controllerGripLeft, 0)
  assignControllerAndGrip(Engine.xrManager, controllerRight, controllerGripRight, 1)

>>>>>>> 4055d317
  const controllerLeftParent = controllerLeft.parent as Group,
    controllerGripLeftParent = controllerGripLeft.parent as Group,
    controllerRightParent = controllerRight.parent as Group,
    controllerGripRightParent = controllerGripRight.parent as Group

  const inputData = {
    head,
    container,
    controllerLeft,
    controllerRight,
    controllerGripLeft,
    controllerGripRight,
    controllerLeftParent,
    controllerGripLeftParent,
    controllerRightParent,
    controllerGripRightParent
  }

  addComponent(entity, XRInputSourceComponent, inputData)
  return inputData
}

/**
 * Initializes XR controllers for local client
 * @author Hamza Mushtaq <github.com/hamzzam>
 * @returns {void}
 */

export const bindXRControllers = () => {
  const world = useWorld()
  const inputData = setupXRInputSourceComponent(world.localClientEntity)

  const inputSourceChanged = (event) => {
    // Map input sources
    mapXRControllers(inputData)
    // Proxify only after input handedness is determined
    proxifyXRInputs(world.localClientEntity, inputData)
    Engine.xrSession.removeEventListener('inputsourceschange', inputSourceChanged)
  }

  Engine.xrSession.addEventListener('inputsourceschange', inputSourceChanged)
<<<<<<< HEAD
=======

  addComponent(world.localClientEntity, XRInputSourceComponent, inputData)
  dispatchAction(world.store, NetworkWorldAction.setXRMode({ enabled: true }))
  bindXRHandEvents()
}

/**
 * @author Josh Field <github.com/HexaField>
 * @returns {void}
 */

export const endXR = (): void => {
  // Engine.xrSession?.end()
  Engine.xrSession = null!
  Engine.xrManager.setSession(null!)
  Engine.scene.add(Engine.camera)

  const world = Engine.currentWorld
  addComponent(world.localClientEntity, FollowCameraComponent, FollowCameraDefaultValues)
  removeComponent(world.localClientEntity, XRInputSourceComponent)

  dispatchAction(world.store, NetworkWorldAction.setXRMode({ enabled: false }))
>>>>>>> 4055d317
}

/**
 * Initializes XR hand controllers for local client
 * @author Mohsen Heydari <github.com/mohsenheydari>
 * @coauthor Hamza Mushtaq <github.com/hamzzam>
 * @returns {void}
 */

export const bindXRHandEvents = () => {
<<<<<<< HEAD
  const world = useWorld()

  setupXRInputSourceComponent(world.localClientEntity)

=======
  const world = Engine.currentWorld
>>>>>>> 4055d317
  const hands = [Engine.xrManager.getHand(0), Engine.xrManager.getHand(1)]
  let eventSent = false

  hands.forEach((controller: any) => {
    controller.addEventListener('connected', (ev) => {
      const xrInputSource = ev.data

      if (!xrInputSource.hand || controller.userData.mesh) {
        return
      }

      if (!hasComponent(world.localClientEntity, XRHandsInputComponent)) {
        addComponent(world.localClientEntity, XRHandsInputComponent, {
          hands
        })
      }

      initializeHandModel(controller, xrInputSource.handedness)

      if (!eventSent) {
        dispatchAction(world.store, NetworkWorldAction.xrHandsConnected({}))
        eventSent = true
      }
    })
  })
}

/**
 * @author Josh Field <github.com/HexaField>
 * @returns {void}
 */

export const startWebXR = async (): Promise<void> => {
  const world = useWorld()

  removeComponent(world.localClientEntity, FollowCameraComponent)
  container.add(Engine.camera)

  // Default mapping
  assignControllerAndGrip(Engine.xrManager, controllerLeft, controllerGripLeft, 0)
  assignControllerAndGrip(Engine.xrManager, controllerRight, controllerGripRight, 1)

  dispatchFrom(Engine.userId, () => NetworkWorldAction.setXRMode({ enabled: true })).cache({ removePrevious: true })

  const avatarInputState = accessAvatarInputState()
  if (avatarInputState.controlType.value === AvatarControllerType.OculusQuest) bindXRControllers()
  if (avatarInputState.controlType.value === AvatarControllerType.XRHands) bindXRHandEvents()
}

/**
 * @author Josh Field <github.com/HexaField>
 * @returns {void}
 */

export const endXR = (): void => {
  Engine.xrSession?.end()
  Engine.xrSession = null!
  Engine.xrManager.setSession(null!)
  Engine.scene.add(Engine.camera)

  const world = useWorld()
  addComponent(world.localClientEntity, FollowCameraComponent, FollowCameraDefaultValues)
  removeComponent(world.localClientEntity, XRInputSourceComponent)
  removeComponent(world.localClientEntity, XRHandsInputComponent)

  dispatchFrom(Engine.userId, () => NetworkWorldAction.setXRMode({ enabled: false })).cache({ removePrevious: true })
}

/**
 * @author Josh Field <github.com/HexaField>
 * @returns {boolean}
 */

export const isInXR = (entity: Entity) => {
  return hasComponent(entity, XRInputSourceComponent)
}

const vec3 = new Vector3()
const v3 = new Vector3()
const uniformScale = new Vector3(1, 1, 1)
const quat = new Quaternion()

/**
 * Gets the hand position in world space
 * @author Josh Field <github.com/HexaField>
 * @param entity the player entity
 * @param hand which hand to get
 * @returns {Vector3}
 */

export const getHandPosition = (entity: Entity, hand: ParityValue = ParityValue.NONE): Vector3 => {
  const avatar = getComponent(entity, AvatarComponent)
  const transform = getComponent(entity, TransformComponent)
  const xrInputSourceComponent = getComponent(entity, XRInputSourceComponent)
  if (xrInputSourceComponent) {
    const rigHand: Object3D =
      hand === ParityValue.LEFT ? xrInputSourceComponent.controllerLeft : xrInputSourceComponent.controllerRight
    if (rigHand) {
      rigHand.updateMatrixWorld(true)
      return rigHand.getWorldPosition(vec3)
    }
  }
  const bone: BoneNames = hand === ParityValue.RIGHT ? 'RightHand' : 'LeftHand'
  const rigComponent = getComponent(entity, IKRigComponent)
  rigComponent.boneStructure[bone].updateWorldMatrix(true, false)
  const matWorld = rigComponent.boneStructure[bone].matrixWorld
  return vec3.set(matWorld.elements[12], matWorld.elements[13], matWorld.elements[14])
}

/**
 * Gets the hand rotation in world space
 * @author Josh Field <github.com/HexaField>
 * @param entity the player entity
 * @param hand which hand to get
 * @returns {Quaternion}
 */

export const getHandRotation = (entity: Entity, hand: ParityValue = ParityValue.NONE): Quaternion => {
  const avatar = getComponent(entity, AvatarComponent)
  const transform = getComponent(entity, TransformComponent)
  const xrInputSourceComponent = getComponent(entity, XRInputSourceComponent)
  if (xrInputSourceComponent) {
    const rigHand: Object3D =
      hand === ParityValue.LEFT ? xrInputSourceComponent.controllerLeft : xrInputSourceComponent.controllerRight
    if (rigHand) {
      rigHand.updateMatrixWorld(true)
      return rigHand.getWorldQuaternion(quat)
    }
  }
  return quat.copy(transform.rotation).multiply(rotate180onY)
}

/**
 * Gets the hand transform in world space
 * @author Josh Field <github.com/HexaField>
 * @param entity the player entity
 * @param hand which hand to get
 * @returns { position: Vector3, rotation: Quaternion }
 */

export const getHandTransform = (
  entity: Entity,
  hand: ParityValue = ParityValue.NONE
): { position: Vector3; rotation: Quaternion } => {
  const xrInputSourceComponent = getComponent(entity, XRInputSourceComponent)
  if (xrInputSourceComponent) {
    const rigHand: Object3D =
      hand === ParityValue.LEFT ? xrInputSourceComponent.controllerLeft : xrInputSourceComponent.controllerRight
    if (rigHand) {
      rigHand.updateMatrixWorld(true)
      return {
        position: rigHand.getWorldPosition(vec3),
        rotation: rigHand.getWorldQuaternion(quat)
      }
    }
  }
  const bone: BoneNames = hand === ParityValue.RIGHT ? 'RightHand' : 'LeftHand'
  const rigComponent = getComponent(entity, IKRigComponent)
  rigComponent.boneStructure[bone].updateWorldMatrix(true, false)
  rigComponent.boneStructure[bone].matrixWorld.decompose(vec3, quat, v3)
  return {
    position: vec3,
    rotation: quat
  }
}

/**
 * Gets the head transform in world space
 * @author Josh Field <github.com/HexaField>
 * @param entity the player entity
 * @returns { position: Vector3, rotation: Quaternion }
 */

export const getHeadTransform = (entity: Entity): { position: Vector3; rotation: Quaternion; scale: Vector3 } => {
  const xrInputSourceComponent = getComponent(entity, XRInputSourceComponent)
  if (xrInputSourceComponent) {
    Engine.camera.matrix.decompose(vec3, quat, v3)
    return {
      position: vec3,
      rotation: quat,
      scale: uniformScale
    }
  }
  const cameraTransform = getComponent(Engine.activeCameraEntity, TransformComponent)
  return {
    position: cameraTransform.position,
    rotation: cameraTransform.rotation,
    scale: uniformScale
  }
}<|MERGE_RESOLUTION|>--- conflicted
+++ resolved
@@ -11,12 +11,10 @@
 import { Engine } from '../../ecs/classes/Engine'
 import { Entity } from '../../ecs/classes/Entity'
 import { addComponent, getComponent, hasComponent, removeComponent } from '../../ecs/functions/ComponentFunctions'
+import { useWorld } from '../../ecs/functions/SystemHooks'
 import { IKRigComponent } from '../../ikrig/components/IKRigComponent'
-<<<<<<< HEAD
 import { AvatarControllerType } from '../../input/enums/InputEnums'
 import { dispatchFrom } from '../../networking/functions/dispatchFrom'
-=======
->>>>>>> 4055d317
 import { NetworkWorldAction } from '../../networking/functions/NetworkWorldAction'
 import { TransformComponent } from '../../transform/components/TransformComponent'
 import { XRInputSourceComponent, XRInputSourceComponentType } from '../../xr/components/XRInputSourceComponent'
@@ -128,26 +126,7 @@
  * @returns XRInputSourceComponentType
  */
 
-<<<<<<< HEAD
 export const setupXRInputSourceComponent = (entity: Entity) => {
-=======
-export const startWebXR = async (): Promise<void> => {
-  const container = new Group()
-  const head = new Group()
-  const controllerLeft = new Group()
-  const controllerRight = new Group()
-  const controllerGripLeft = new Group()
-  const controllerGripRight = new Group()
-  const world = Engine.currentWorld
-
-  removeComponent(world.localClientEntity, FollowCameraComponent)
-  container.add(Engine.camera)
-
-  // Default mapping
-  assignControllerAndGrip(Engine.xrManager, controllerLeft, controllerGripLeft, 0)
-  assignControllerAndGrip(Engine.xrManager, controllerRight, controllerGripRight, 1)
-
->>>>>>> 4055d317
   const controllerLeftParent = controllerLeft.parent as Group,
     controllerGripLeftParent = controllerGripLeft.parent as Group,
     controllerRightParent = controllerRight.parent as Group,
@@ -189,31 +168,6 @@
   }
 
   Engine.xrSession.addEventListener('inputsourceschange', inputSourceChanged)
-<<<<<<< HEAD
-=======
-
-  addComponent(world.localClientEntity, XRInputSourceComponent, inputData)
-  dispatchAction(world.store, NetworkWorldAction.setXRMode({ enabled: true }))
-  bindXRHandEvents()
-}
-
-/**
- * @author Josh Field <github.com/HexaField>
- * @returns {void}
- */
-
-export const endXR = (): void => {
-  // Engine.xrSession?.end()
-  Engine.xrSession = null!
-  Engine.xrManager.setSession(null!)
-  Engine.scene.add(Engine.camera)
-
-  const world = Engine.currentWorld
-  addComponent(world.localClientEntity, FollowCameraComponent, FollowCameraDefaultValues)
-  removeComponent(world.localClientEntity, XRInputSourceComponent)
-
-  dispatchAction(world.store, NetworkWorldAction.setXRMode({ enabled: false }))
->>>>>>> 4055d317
 }
 
 /**
@@ -224,14 +178,10 @@
  */
 
 export const bindXRHandEvents = () => {
-<<<<<<< HEAD
   const world = useWorld()
 
   setupXRInputSourceComponent(world.localClientEntity)
 
-=======
-  const world = Engine.currentWorld
->>>>>>> 4055d317
   const hands = [Engine.xrManager.getHand(0), Engine.xrManager.getHand(1)]
   let eventSent = false
 
