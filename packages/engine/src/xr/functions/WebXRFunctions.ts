--- conflicted
+++ resolved
@@ -119,32 +119,29 @@
 
 export const startWebXR = (): void => {
   const container = new Group()
-<<<<<<< HEAD
   //container.add()
   const cameraContainer = new Group()
   cameraContainer.add(Engine.camera)
   Engine.scene.add(cameraContainer)
-=======
   const head = new Group()
   const controllerLeft = new Group()
   const controllerRight = new Group()
   const controllerGripLeft = new Group()
   const controllerGripRight = new Group()
->>>>>>> aa756ce9
 
   const world = useWorld()
 
   removeComponent(world.localClientEntity, FollowCameraComponent)
 
-  Engine.scene.remove(Engine.camera)
-  container.add(Engine.camera)
+  // Engine.scene.remove(Engine.camera)
+  // container.add(Engine.camera)
 
   // Default mapping
   assignControllerAndGrip(Engine.xrManager, controllerLeft, controllerGripLeft, 0)
   assignControllerAndGrip(Engine.xrManager, controllerRight, controllerGripRight, 1)
 
   const inputData = {
-    head: new Group(),
+    head,
     container,
     controllerLeft,
     controllerRight,
