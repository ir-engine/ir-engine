import { Vector3 } from 'three'

import { defineState, getState } from '@xrengine/hyperflux'

import { Entity } from '../ecs/classes/Entity'
import { DepthDataTexture } from './DepthDataTexture'

export const XRState = defineState({
  name: 'XRState',
  initial: () => ({
    sessionActive: false,
    scenePlacementMode: false,
    supportedSessionModes: {
      inline: false,
      'immersive-ar': false,
      'immersive-vr': false
    },
    sessionMode: 'none' as 'inline' | 'immersive-ar' | 'immersive-vr' | 'none',
    /**
     * The `avatarControlMode` property can be 'auto', 'attached', or 'detached'.
     * When `avatarControlMode` is 'attached' the avatar's head is attached to the XR display.
     * When `avatarControlMode` is 'detached' the avatar can move freely via movement controls (e.g., joystick).
     * When `avatarControlMode` is 'auto', the avatar will switch between these modes automtically based on the current XR session mode and other heursitics.
     */
    avatarControlMode: 'auto' as 'auto' | 'attached' | 'detached',
    originReferenceSpace: null as XRReferenceSpace | null,
    viewerReferenceSpace: null as XRReferenceSpace | null,
    viewerHitTestSource: null as XRHitTestSource | null,
    viewerHitTestEntity: NaN as Entity,
<<<<<<< HEAD

    sceneRotationOffset: 0,
    sceneDollhouseScale: 0.02
=======
    /** Stores the depth map data - will exist if depth map is supported */
    depthDataTexture: null as DepthDataTexture | null
>>>>>>> 70a2e4e5
  })
})

export const getControlMode = () => {
  const { avatarControlMode, sessionMode, sessionActive } = getState(XRState).value
  if (!sessionActive) return 'none'
  if (avatarControlMode === 'auto') {
    return sessionMode === 'immersive-vr' || sessionMode === 'inline' ? 'attached' : 'detached'
  }
  return avatarControlMode
}<|MERGE_RESOLUTION|>--- conflicted
+++ resolved
@@ -27,14 +27,10 @@
     viewerReferenceSpace: null as XRReferenceSpace | null,
     viewerHitTestSource: null as XRHitTestSource | null,
     viewerHitTestEntity: NaN as Entity,
-<<<<<<< HEAD
-
     sceneRotationOffset: 0,
-    sceneDollhouseScale: 0.02
-=======
+    sceneDollhouseScale: 0.02,
     /** Stores the depth map data - will exist if depth map is supported */
     depthDataTexture: null as DepthDataTexture | null
->>>>>>> 70a2e4e5
   })
 })
 
