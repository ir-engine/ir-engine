--- conflicted
+++ resolved
@@ -41,15 +41,7 @@
     is8thWallActive: false,
     isEstimatingLight: false,
     lightEstimator: null! as XREstimatedLight,
-<<<<<<< HEAD
-    viewerInputSourceEntity: 0 as Entity,
-    leftControllerEntity: 0 as Entity,
-    rightControllerEntity: 0 as Entity,
-    previousCameraPosition: new Vector3(),
-    previousAvatarPosition: new Vector3()
-=======
     viewerInputSourceEntity: 0 as Entity
->>>>>>> 8b128ae6
   })
 })
 
