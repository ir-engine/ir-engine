import { isClient } from '../../common/functions/isClient'
import { Component } from '../../ecs/classes/Component'
import { Entity } from '../../ecs/classes/Entity'
import { addComponent, getComponent, hasComponent } from '../../ecs/functions/EntityFunctions'
import { ComponentConstructor } from '../../ecs/interfaces/ComponentInterfaces'
import { Network } from '../../networking/classes/Network'
import { Game } from '../components/Game'
import { GameObject } from '../components/GameObject'
import { GamePlayer } from '../components/GamePlayer'
import { Action } from '../types/GameComponents'
import { GameStateActionMessage } from '../types/GameMessage'
import {
  getEntityFromRoleUuid,
  getGame,
  getGameEntityFromName,
  getRole,
  getUuid,
  isOwnedLocalPlayer
} from './functions'
/**
 * @author HydraFire <github.com/HydraFire>
 */

const timeAfterClientDesideHeWasgetWrongAction = 2000
let gamePredictionCheckList = []

export const addActionComponent = (
  entity: Entity,
  component: ComponentConstructor<Component<any>>,
  componentArgs: any = {}
): void => {
  if (hasComponent(entity, component) || !(hasComponent(entity, GameObject) || hasComponent(entity, GamePlayer))) return
  const game = getGame(entity)
<<<<<<< HEAD
  //const role = getRole(entity)
  //if (role != 'GolfBall') {

  //}
=======
>>>>>>> 3d6c8598
  //// Clients dont apply self actions, only in not Global mode
  if (isClient && !game.isGlobal) {
    addComponent(entity, component, componentArgs)
    //// Server apply actions to himself send Actions and clients apply its
  } else if (isClient && game.isGlobal && isOwnedLocalPlayer(entity)) {
    //  console.log(role,' action ', component.name)
    addComponent(entity, component, componentArgs)
    addToCheckList(entity, component, componentArgs)
  } else if (!isClient && game.isGlobal) {
    //  console.log(role,' action ', component.name)
    addComponent(entity, component, componentArgs)
    sendActionComponent(entity, component, componentArgs)
  }
}

export const sendActionComponent = (
  entity: Entity,
  component: ComponentConstructor<Component<any>>,
  componentArgs: any = {}
): void => {
  const actionMessage: GameStateActionMessage = {
    game: getGame(entity).name,
    role: getRole(entity),
    component: component.name,
    uuid: getUuid(entity),
    componentArgs: JSON.stringify(componentArgs).replace(/"/g, "'") // replace double quotes with single quotes so it is read properly in buffer
  }
  // console.log('sendActionComponent', actionMessage);
  Network.instance.worldState.gameStateActions.push(actionMessage)
}

export const applyActionComponent = (actionMessage: GameStateActionMessage): void => {
<<<<<<< HEAD
  console.warn('applyActionComponent', actionMessage)
=======
  //console.warn('applyActionComponent', actionMessage);
>>>>>>> 3d6c8598
  const entityGame = getGameEntityFromName(actionMessage.game)
  if (!entityGame) return
  const game = getComponent(entityGame, Game)
  //  console.warn(game);
  const entity = getEntityFromRoleUuid(game, actionMessage.role, actionMessage.uuid)
  if (!entity) return

  if (isOwnedLocalPlayer(entity) && ifWasSameBeforeByPrediction(actionMessage)) {
    removeSameInGamePredictionCheckList(actionMessage)
    return
  }

  const component = Action[actionMessage.component]
  let componentArgs = {}
  try {
    componentArgs = JSON.parse(actionMessage.componentArgs.replace(/'/g, '"')) // replace single quotes with double quotes
  } catch (e) {}

  //const role = getRole(entity)
  //console.log(role,' server action ', component.name)
  addComponent(entity, component, componentArgs)
}

const addToCheckList = (
  entity: Entity,
  component: ComponentConstructor<Component<any>>,
  componentArgs: any = {}
): void => {
  const actionOnWhyRole = getRole(entity)

  gamePredictionCheckList.push({
    componentName: component.name,
    time: Date.now(),
    dataForCheck: {
      role: actionOnWhyRole
    }
  })
}

export const checkIsGamePredictionStillRight = (): boolean => {
<<<<<<< HEAD
  gamePredictionCheckList.length > 0 ? console.log(gamePredictionCheckList) : ''
=======
>>>>>>> 3d6c8598
  return gamePredictionCheckList.some((v) => Date.now() - v.time > timeAfterClientDesideHeWasgetWrongAction)
}

const ifWasSameBeforeByPrediction = (actionMessage: GameStateActionMessage): boolean => {
<<<<<<< HEAD
  console.log(actionMessage.component, actionMessage.role)
  console.log(gamePredictionCheckList[0].componentName, gamePredictionCheckList[0].dataForCheck.role)

=======
>>>>>>> 3d6c8598
  return gamePredictionCheckList.some(
    (v) => v.componentName === actionMessage.component && v.dataForCheck.role === actionMessage.role
  )
}

const removeSameInGamePredictionCheckList = (actionMessage: GameStateActionMessage): void => {
  const index = gamePredictionCheckList.findIndex(
    (v) => v.componentName === actionMessage.component && v.dataForCheck.role === actionMessage.role
  )
  if (index != -1) {
    gamePredictionCheckList.splice(index, 1)
  }
}

export const clearPredictionCheckList = (): void => {
  gamePredictionCheckList = []
}<|MERGE_RESOLUTION|>--- conflicted
+++ resolved
@@ -31,13 +31,6 @@
 ): void => {
   if (hasComponent(entity, component) || !(hasComponent(entity, GameObject) || hasComponent(entity, GamePlayer))) return
   const game = getGame(entity)
-<<<<<<< HEAD
-  //const role = getRole(entity)
-  //if (role != 'GolfBall') {
-
-  //}
-=======
->>>>>>> 3d6c8598
   //// Clients dont apply self actions, only in not Global mode
   if (isClient && !game.isGlobal) {
     addComponent(entity, component, componentArgs)
@@ -70,11 +63,7 @@
 }
 
 export const applyActionComponent = (actionMessage: GameStateActionMessage): void => {
-<<<<<<< HEAD
-  console.warn('applyActionComponent', actionMessage)
-=======
   //console.warn('applyActionComponent', actionMessage);
->>>>>>> 3d6c8598
   const entityGame = getGameEntityFromName(actionMessage.game)
   if (!entityGame) return
   const game = getComponent(entityGame, Game)
@@ -115,20 +104,10 @@
 }
 
 export const checkIsGamePredictionStillRight = (): boolean => {
-<<<<<<< HEAD
-  gamePredictionCheckList.length > 0 ? console.log(gamePredictionCheckList) : ''
-=======
->>>>>>> 3d6c8598
   return gamePredictionCheckList.some((v) => Date.now() - v.time > timeAfterClientDesideHeWasgetWrongAction)
 }
 
 const ifWasSameBeforeByPrediction = (actionMessage: GameStateActionMessage): boolean => {
-<<<<<<< HEAD
-  console.log(actionMessage.component, actionMessage.role)
-  console.log(gamePredictionCheckList[0].componentName, gamePredictionCheckList[0].dataForCheck.role)
-
-=======
->>>>>>> 3d6c8598
   return gamePredictionCheckList.some(
     (v) => v.componentName === actionMessage.component && v.dataForCheck.role === actionMessage.role
   )
