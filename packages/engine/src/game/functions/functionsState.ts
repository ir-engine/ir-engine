import { isClient } from '../../common/functions/isClient'
import { Component } from '../../ecs/classes/Component'
import { Engine } from '../../ecs/classes/Engine'
import { Entity } from '../../ecs/classes/Entity'
import {
  addComponent,
  getComponent,
  getMutableComponent,
  hasComponent,
  removeComponent
} from '../../ecs/functions/EntityFunctions'
import { ComponentConstructor } from '../../ecs/interfaces/ComponentInterfaces'
import { Network } from '../../networking/classes/Network'
import { NetworkObject } from '../../networking/components/NetworkObject'

import { Game } from '../components/Game'
import { GameObject } from '../components/GameObject'
import { GamePlayer } from '../components/GamePlayer'
import { ClientActionToServer } from '../templates/DefaultGameStateAction'
import { SpawnedObject } from '../templates/gameDefault/components/SpawnedObjectTagComponent'
import { GolfState } from '../templates/Golf/GolfGameComponents'

import { State } from '../types/GameComponents'
import { ClientGameActionMessage, GameStateUpdateMessage } from '../types/GameMessage'
import { GameMode, StateObject } from '../types/GameMode'
import { getGame, getGameEntityFromName, getRole, setRole, getUuid } from './functions'
/**
 * @author HydraFire <github.com/HydraFire>
 */

export const initState = (game: Game, gameSchema: GameMode): void => {
  gameSchema.gameObjectRoles.forEach((role) => (game.gameObjects[role] = []))
  gameSchema.gamePlayerRoles.forEach((role) => (game.gamePlayers[role] = []))
}

export const saveInitStateCopy = (entity: Entity): void => {
  const game = getMutableComponent(entity, Game)
  game.initState = JSON.stringify(game.state)
}

export const reInitState = (game: Game): void => {
  game.state = JSON.parse(game.initState)
  applyState(game)
  //console.warn('reInitState', applyStateToClient);
}

export const sendState = (game: Game, playerComp: GamePlayer): void => {
  if (!isClient && game.isGlobal) {
    const message: GameStateUpdateMessage = { game: game.name, ownerId: playerComp.uuid, state: game.state }
    //  console.warn('sendState', message);
    Network.instance.worldState.gameState.push(message)
  }
}

export const sendSpawnGameObjects = (game: Game, uuid): void => {
  if (!isClient && game.isGlobal) {
    Object.keys(Network.instance.networkObjects).forEach((networkId) => {
      // in this if we filter and send only spawnded objects
      if (
        hasComponent(Network.instance.networkObjects[networkId].component.entity, SpawnedObject) &&
        getComponent(Network.instance.networkObjects[networkId].component.entity, GameObject).uuid === uuid
      ) {
        Network.instance.worldState.createObjects.push({
          prefabType: Network.instance.networkObjects[networkId].prefabType,
          networkId: Number(networkId),
          ownerId: Network.instance.networkObjects[networkId].ownerId,
          uniqueId: Network.instance.networkObjects[networkId].uniqueId,
          parameters: Network.instance.networkObjects[networkId].parameters // prefabParameters if from project scene, this is ''
        })
      }
    })
  }
}

export const requireState = (game: Game, playerComp: GamePlayer): void => {
  if (isClient && game.isGlobal && playerComp.uuid === Network.instance.userId) {
    const message: ClientGameActionMessage = {
      type: ClientActionToServer[0],
      game: game.name,
      ownerId: playerComp.uuid,
      uuid: ''
    }
    Network.instance.clientGameAction.push(message)
  }
}

export const requireSpawnObjects = (game: Game, uuid): void => {
  if (isClient && game.isGlobal) {
    const message: ClientGameActionMessage = { type: ClientActionToServer[1], game: game.name, ownerId: '', uuid: uuid }
    Network.instance.clientGameAction.push(message)
  }
}

export const applyStateToClient = (stateMessage: GameStateUpdateMessage): void => {
  const entity = getGameEntityFromName(stateMessage.game)
  const game = getMutableComponent(entity, Game)
  game.state = stateMessage.state
  console.warn('applyStateToClient', game.state)
  console.warn('Game Objects Entity', game.gameObjects)
  applyState(game)
}

export const applyState = (game: Game): void => {
  const gameSchema = Engine.gameModes[game.gameMode]
  // clean all states
  Object.keys(game.gamePlayers)
    .concat(Object.keys(game.gameObjects))
    .forEach((role: string) => {
      ;(game.gameObjects[role] || game.gamePlayers[role]).forEach((entity: Entity) => {
        const uuid = getUuid(entity)
        /*
      gameSchema.registerActionTagComponents.forEach(component => {
        hasComponent(entity, component ) ? removeComponent(entity, component):'';
      });
*/
        gameSchema.registerStateTagComponents.forEach((component) => {
          hasComponent(entity, component) ? removeComponent(entity, component) : ''
        })
        // add all states
        //  console.warn('// add all states');
        //  console.warn(uuid);
      })
    })

  // Search if server state have spawned objects but client just joined and don't;
  game.state.forEach((v: StateObject) => {
    const localUuids = Object.keys(game.gamePlayers)
      .concat(Object.keys(game.gameObjects))
      .reduce((acc, role: string) => {
        return acc.concat((game.gameObjects[role] || game.gamePlayers[role]).map((entity: Entity) => getUuid(entity)))
      }, [])

    if (localUuids.every((uuid) => uuid != v.uuid)) {
      // spawn
      if (v.components.some((s) => s === 'SpawnedObject')) {
        console.log('require to spawn object', v)
        requireSpawnObjects(game, v.uuid)
      } else {
        console.warn('////////////////////////////////////////////////////////////////')
        console.warn('  WE HAVE A PROBLEM')
        console.warn('////////////////////////////////////////////////////////////////')
      }
    }
  })

  // Adding StateComponent from state to entity
  Object.keys(game.gamePlayers)
    .concat(Object.keys(game.gameObjects))
    .forEach((role: string) => {
      ;(game.gameObjects[role] || game.gamePlayers[role]).forEach((entity: Entity) => {
        const uuid = getUuid(entity)

        const stateObject = game.state.find((v: StateObject) => v.uuid === uuid)

        if (stateObject != undefined) {
          stateObject.components.forEach((componentName: string) => {
            if (State[componentName]) addComponent(entity, State[componentName])
            else console.warn("Couldn't find component", componentName)
          })
          // get ball server position
          if (
            role === 'GolfBall' &&
            Network.instance.networkObjects[Network.instance.localAvatarNetworkId].ownerId ===
              getComponent(entity, NetworkObject).ownerId
          ) {
            addComponent(entity, GolfState.CorrectBallPosition)
          }
        } else {
          // console.log('Local object dont have state, v.uuid != uuid')
          // console.log(role, uuid)
        }
      })
    })
  // console.warn('applyState', game.state)
}

export const correctState = (): void => {
  //TODO:
}

export const removeEntityFromState = (objectOrPlayerComponent, game): void => {
  const index = game.state.findIndex((v) => v.uuid === objectOrPlayerComponent.uuid)
  if (index != -1) {
    game.state.splice(index, 1)
  } else {
    console.warn('cant remove from state, dont have it already', objectOrPlayerComponent.uuid)
  }
}

export const clearRemovedEntitysFromGame = (game): void => {
  Object.keys(game.gamePlayers).forEach((role) => {
    game.gamePlayers[role] = game.gamePlayers[role].filter((entity) => entity.queries.length != 0)
  })
  Object.keys(game.gameObjects).forEach((role) => {
    game.gameObjects[role] = game.gameObjects[role].filter((entity) => entity.queries.length != 0)
  })
}

export const addStateComponent = (entity: Entity, component: ComponentConstructor<Component<any>>): void => {
<<<<<<< HEAD
  if (hasComponent(entity, component)) return
=======
  if (entity === undefined || hasComponent(entity, component)) return
>>>>>>> 3d6c8598

  const uuid = getUuid(entity)
  const role = getRole(entity)
  const game = getGame(entity)
<<<<<<< HEAD
  /*
  if (role != 'GolfBall') {
    console.warn(role,' add ', component.name)
  } else {
    console.log(role,' add ', component.name)
  }
  */
=======
>>>>>>> 3d6c8598

  if (uuid === undefined || role === undefined || game === undefined) {
    console.warn('addStateComponent cant add State, looks like Object or Player leave game')
    return
  }

  addComponent(entity, component)

  let objectState = game.state.find((v) => v.uuid === uuid)

  if (objectState === undefined) {
    objectState = { uuid: uuid, role: role, components: [], storage: [] }
    game.state.push(objectState)
  }

  const index = objectState.components.findIndex((name) => name === component.name)
  if (index === -1) {
    objectState.components.push(component.name)
  } else {
    console.warn('we have this gameState already, why?', component.name)
  }
}

export const removeStateComponent = (entity: Entity, component: ComponentConstructor<Component<any>>): void => {
  if (entity === undefined || !hasComponent(entity, component)) return
  const uuid = getUuid(entity)
  const game = getGame(entity)

  removeComponent(entity, component)

  const objectState = game.state.find((v) => v.uuid === uuid)
  const index = objectState.components.findIndex((name) => name === component.name)
  if (index === -1) {
    console.warn('dont exist in gameState already, why?', component.name)
  } else {
    objectState.components.splice(index, 1)
  }
}

export const changeRole = (entity: Entity, newGameRole: string): void => {
  const uuid = getUuid(entity)
  const game = getGame(entity)

  let objectState = game.state.find((v) => v.uuid === uuid)

  if (objectState === undefined) {
    objectState = { uuid: uuid, role: '', components: [], storage: [] }
    game.state.push(objectState)
  }

  console.log('change role', newGameRole)

  objectState.role = newGameRole
  objectState.components = []
  objectState.storage = []

  setRole(entity, newGameRole)

  Object.keys(game.gamePlayers).forEach((role) => {
    const index = game.gamePlayers[role].findIndex((entityF) => uuid === getUuid(entityF))
    if (index != -1) {
      game.gamePlayers[role].splice(index, 1)
    }
  })

  game.gamePlayers[newGameRole].push(entity)
}<|MERGE_RESOLUTION|>--- conflicted
+++ resolved
@@ -197,25 +197,11 @@
 }
 
 export const addStateComponent = (entity: Entity, component: ComponentConstructor<Component<any>>): void => {
-<<<<<<< HEAD
-  if (hasComponent(entity, component)) return
-=======
   if (entity === undefined || hasComponent(entity, component)) return
->>>>>>> 3d6c8598
 
   const uuid = getUuid(entity)
   const role = getRole(entity)
   const game = getGame(entity)
-<<<<<<< HEAD
-  /*
-  if (role != 'GolfBall') {
-    console.warn(role,' add ', component.name)
-  } else {
-    console.log(role,' add ', component.name)
-  }
-  */
-=======
->>>>>>> 3d6c8598
 
   if (uuid === undefined || role === undefined || game === undefined) {
     console.warn('addStateComponent cant add State, looks like Object or Player leave game')
