import { isClient } from '../../common/functions/isClient'
import { Component } from '../../ecs/classes/Component'
import { Engine } from '../../ecs/classes/Engine'
import { Entity } from '../../ecs/classes/Entity'
import {
  addComponent,
  getComponent,
  getMutableComponent,
  hasComponent,
  removeComponent
} from '../../ecs/functions/EntityFunctions'
import { ComponentConstructor } from '../../ecs/interfaces/ComponentInterfaces'
import { Network } from '../../networking/classes/Network'
import { NetworkObject } from '../../networking/components/NetworkObject'

import { Game } from '../components/Game'
import { GameObject } from '../components/GameObject'
import { GamePlayer } from '../components/GamePlayer'
import { ClientActionToServer } from '../templates/DefaultGameStateAction'
import { SpawnedObject } from '../templates/gameDefault/components/SpawnedObjectTagComponent'

import { State } from '../types/GameComponents'
import { ClientGameActionMessage, GameStateUpdateMessage } from '../types/GameMessage'
import { GameMode, StateObject } from '../types/GameMode'
import { getGame, getGameEntityFromName, getRole, setRole, getUuid } from './functions'
/**
 * @author HydraFire <github.com/HydraFire>
 */

export const initState = (game: Game, gameSchema: GameMode): void => {
  gameSchema.gameObjectRoles.forEach((role) => (game.gameObjects[role] = []))
  gameSchema.gamePlayerRoles.forEach((role) => (game.gamePlayers[role] = []))
}

export const saveInitStateCopy = (entity: Entity): void => {
  const game = getMutableComponent(entity, Game)
  game.initState = JSON.stringify(game.state)
}

export const reInitState = (game: Game): void => {
  game.state = JSON.parse(game.initState)
  applyState(game)
  //console.warn('reInitState', applyStateToClient);
}

export const sendState = (game: Game, playerComp: GamePlayer): void => {
  if (!isClient && game.isGlobal) {
    const message: GameStateUpdateMessage = { game: game.name, ownerId: playerComp.uuid, state: game.state }
    //  console.warn('sendState', message);
    Network.instance.worldState.gameState.push(message)
  }
}

export const sendSpawnGameObjects = (game: Game, uuid): void => {
  if (!isClient && game.isGlobal) {
    Object.keys(Network.instance.networkObjects).forEach((networkId) => {
      // in this if we filter and send only spawnded objects
      if (
        hasComponent(Network.instance.networkObjects[networkId].component.entity, SpawnedObject) &&
        getComponent(Network.instance.networkObjects[networkId].component.entity, GameObject).uuid === uuid
      ) {
        Network.instance.worldState.createObjects.push({
          prefabType: Network.instance.networkObjects[networkId].prefabType,
          networkId: Number(networkId),
          ownerId: Network.instance.networkObjects[networkId].ownerId,
          uniqueId: Network.instance.networkObjects[networkId].uniqueId,
          parameters: Network.instance.networkObjects[networkId].parameters // prefabParameters if from project scene, this is ''
        })
      }
    })
  }
}

export const requireState = (game: Game, playerComp: GamePlayer): void => {
  if (isClient && game.isGlobal && playerComp.uuid === Network.instance.userId) {
    const message: ClientGameActionMessage = {
      type: ClientActionToServer[0],
      game: game.name,
      ownerId: playerComp.uuid,
      uuid: ''
    }
    Network.instance.clientGameAction.push(message)
  }
}

export const requireSpawnObjects = (game: Game, uuid): void => {
  if (isClient && game.isGlobal) {
    const message: ClientGameActionMessage = { type: ClientActionToServer[1], game: game.name, ownerId: '', uuid: uuid }
    Network.instance.clientGameAction.push(message)
  }
}

export const applyStateToClient = (stateMessage: GameStateUpdateMessage): void => {
  const entity = getGameEntityFromName(stateMessage.game)
  const game = getMutableComponent(entity, Game)
  game.state = stateMessage.state
  console.warn('applyStateToClient', game.state)
  console.warn('Game Objects Entity', game.gameObjects)
  applyState(game)
}

export const applyState = (game: Game): void => {
  const gameSchema = Engine.gameModes[game.gameMode]
  // clean all states
  Object.keys(game.gamePlayers)
    .concat(Object.keys(game.gameObjects))
    .forEach((role: string) => {
      ;(game.gameObjects[role] || game.gamePlayers[role]).forEach((entity: Entity) => {
        const uuid = getUuid(entity)
        /*
      gameSchema.registerActionTagComponents.forEach(component => {
        hasComponent(entity, component ) ? removeComponent(entity, component):'';
      });
*/
        gameSchema.registerStateTagComponents.forEach((component) => {
          hasComponent(entity, component) ? removeComponent(entity, component) : ''
        })
        // add all states
        //  console.warn('// add all states');
        //  console.warn(uuid);
      })
    })

  // Search if server state have spawned objects but client just joined and don't;
  game.state.forEach((v: StateObject) => {
    const localUuids = Object.keys(game.gamePlayers)
      .concat(Object.keys(game.gameObjects))
      .reduce((acc, role: string) => {
        return acc.concat((game.gameObjects[role] || game.gamePlayers[role]).map((entity: Entity) => getUuid(entity)))
      }, [])

    if (localUuids.every((uuid) => uuid != v.uuid)) {
      // spawn
      if (v.components.some((s) => s === 'SpawnedObject')) {
        console.log('require to spawn object', v)
        requireSpawnObjects(game, v.uuid)
      } else {
        console.warn('////////////////////////////////////////////////////////////////')
        console.warn('  WE HAVE A PROBLEM')
        console.warn('////////////////////////////////////////////////////////////////')
      }
    }
  })

  // Adding StateComponent from state to entity
  Object.keys(game.gamePlayers)
    .concat(Object.keys(game.gameObjects))
    .forEach((role: string) => {
      ;(game.gameObjects[role] || game.gamePlayers[role]).forEach((entity: Entity) => {
        const uuid = getUuid(entity)

        const stateObject = game.state.find((v: StateObject) => v.uuid === uuid)

        if (stateObject != undefined) {
          stateObject.components.forEach((componentName: string) => {
            if (State[componentName]) addComponent(entity, State[componentName])
            else console.warn("Couldn't find component", componentName)
          })
           // get ball server position
          if (role === 'GolfBall' &&
             Network.instance.networkObjects[Network.instance.localAvatarNetworkId].ownerId ===
              getComponent(entity, NetworkObject).ownerId
          ){
            addComponent(entity, State.CorrectBallPosition)
          }
        } else {
          // console.log('Local object dont have state, v.uuid != uuid')
          // console.log(role, uuid)
        }
      })
    })
  // console.warn('applyState', game.state)
}

export const correctState = (): void => {
  //TODO:
}

export const removeEntityFromState = (objectOrPlayerComponent, game): void => {
  const index = game.state.findIndex((v) => v.uuid === objectOrPlayerComponent.uuid)
  if (index != -1) {
    game.state.splice(index, 1)
  } else {
    console.warn('cant remove from state, dont have it already', objectOrPlayerComponent.uuid)
  }
}

export const clearRemovedEntitysFromGame = (game): void => {
  Object.keys(game.gamePlayers).forEach((role) => {
    game.gamePlayers[role] = game.gamePlayers[role].filter((entity) => entity.queries.length != 0)
  })
  Object.keys(game.gameObjects).forEach((role) => {
    game.gameObjects[role] = game.gameObjects[role].filter((entity) => entity.queries.length != 0)
  })
}

export const addStateComponent = (entity: Entity, component: ComponentConstructor<Component<any>>): void => {
<<<<<<< HEAD
  if (hasComponent(entity, component)) return

=======
  if (entity === undefined || hasComponent(entity, component)) return
  
>>>>>>> 7fd32a47
  const uuid = getUuid(entity)
  const role = getRole(entity)
  const game = getGame(entity)
  /*
  if (role != 'GolfBall') {
    console.warn(role,' add ', component.name)
  } else {
    console.log(role,' add ', component.name)
  }
  */

  if (uuid === undefined || role === undefined || game === undefined) {
    console.warn('addStateComponent cant add State, looks like Object or Player leave game')
    return
  }

  addComponent(entity, component)

  let objectState = game.state.find((v) => v.uuid === uuid)

  if (objectState === undefined) {
    objectState = { uuid: uuid, role: role, components: [], storage: [] }
    game.state.push(objectState)
  }

  const index = objectState.components.findIndex((name) => name === component.name)
  if (index === -1) {
    objectState.components.push(component.name)
  } else {
    console.warn('we have this gameState already, why?', component.name)
  }
}

export const removeStateComponent = (entity: Entity, component: ComponentConstructor<Component<any>>): void => {
  if (entity === undefined || !hasComponent(entity, component)) return
  const uuid = getUuid(entity)
  const game = getGame(entity)
  /*
  const role = getRole(entity)
  if (role != 'GolfBall') {
   console.warn(role,' remove ', component.name)
  } else {
    console.log(role,' remove ', component.name)
  }
  */
  removeComponent(entity, component)

  const objectState = game.state.find((v) => v.uuid === uuid)
  const index = objectState.components.findIndex((name) => name === component.name)
  if (index === -1) {
    console.warn('dont exist in gameState already, why?', component.name)
  } else {
    objectState.components.splice(index, 1)
  }
}

export const changeRole = (entity: Entity, newGameRole: string): void => {
  const uuid = getUuid(entity)
  const game = getGame(entity)

  let objectState = game.state.find((v) => v.uuid === uuid)

  if (objectState === undefined) {
    objectState = { uuid: uuid, role: '', components: [], storage: [] }
    game.state.push(objectState)
  }

  console.log('change role', newGameRole)

  objectState.role = newGameRole
  objectState.components = []
  objectState.storage = []

  setRole(entity, newGameRole)

  Object.keys(game.gamePlayers).forEach((role) => {
    const index = game.gamePlayers[role].findIndex((entityF) => uuid === getUuid(entityF))
    if (index != -1) {
      game.gamePlayers[role].splice(index, 1)
    }
  })

  game.gamePlayers[newGameRole].push(entity)
}<|MERGE_RESOLUTION|>--- conflicted
+++ resolved
@@ -156,11 +156,12 @@
             if (State[componentName]) addComponent(entity, State[componentName])
             else console.warn("Couldn't find component", componentName)
           })
-           // get ball server position
-          if (role === 'GolfBall' &&
-             Network.instance.networkObjects[Network.instance.localAvatarNetworkId].ownerId ===
+          // get ball server position
+          if (
+            role === 'GolfBall' &&
+            Network.instance.networkObjects[Network.instance.localAvatarNetworkId].ownerId ===
               getComponent(entity, NetworkObject).ownerId
-          ){
+          ) {
             addComponent(entity, State.CorrectBallPosition)
           }
         } else {
@@ -195,13 +196,8 @@
 }
 
 export const addStateComponent = (entity: Entity, component: ComponentConstructor<Component<any>>): void => {
-<<<<<<< HEAD
-  if (hasComponent(entity, component)) return
-
-=======
   if (entity === undefined || hasComponent(entity, component)) return
-  
->>>>>>> 7fd32a47
+
   const uuid = getUuid(entity)
   const role = getRole(entity)
   const game = getGame(entity)
