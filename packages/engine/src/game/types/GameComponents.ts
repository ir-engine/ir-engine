--- conflicted
+++ resolved
@@ -1,21 +1,3 @@
-<<<<<<< HEAD
-
-=======
-import { Component } from '../../ecs/classes/Component'
-// Action Components
-import { GameObjectCollisionTag } from '../actions/GameObjectCollisionTag'
-// State TagComponents
-import { SpawnedObject } from '../components/SpawnedObjectTagComponent'
-import { ButtonDown } from '../components/ButtonDownTagComponent'
-import { ButtonUp } from '../components/ButtonUpTagComponent'
-import { Closed } from '../components/ClosedTagComponent'
-import { Open } from '../components/OpenTagComponent'
-import { PanelDown } from '../components/PanelDownTagComponent'
-import { PanelUp } from '../components/PanelUpTagComponent'
-import { Active } from '../components/ActiveTagComponent'
-import { Inactive } from '../components/InactiveTagComponent'
-import { YourTurn } from '../components/YourTurnTagComponent'
->>>>>>> e8af90f3
 /**
  * @author HydraFire <github.com/HydraFire>
  */
