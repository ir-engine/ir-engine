import { Component } from '../../ecs/classes/Component'
// Action Components
import { GameObjectCollisionTag } from '../actions/GameObjectCollisionTag'
// State TagComponents
import { SpawnedObject } from '../templates/gameDefault/components/SpawnedObjectTagComponent'
import { ButtonDown } from '../templates/gameDefault/components/ButtonDownTagComponent'
import { ButtonUp } from '../templates/gameDefault/components/ButtonUpTagComponent'
import { Closed } from '../templates/gameDefault/components/ClosedTagComponent'
import { Open } from '../templates/gameDefault/components/OpenTagComponent'
import { PanelDown } from '../templates/gameDefault/components/PanelDownTagComponent'
import { PanelUp } from '../templates/gameDefault/components/PanelUpTagComponent'
import { Active } from '../templates/gameDefault/components/ActiveTagComponent'
import { Inactive } from '../templates/gameDefault/components/InactiveTagComponent'
import { YourTurn } from '../templates/gameDefault/components/YourTurnTagComponent'
/**
 * @author HydraFire <github.com/HydraFire>
 */
// its for adding new Action in State in One Plase, please don't splite this
export enum gameActions {
  GameObjectCollisionTag = 'GameObjectCollisionTag'
}

export const Action = {
  [gameActions.GameObjectCollisionTag]: GameObjectCollisionTag
}
// its for adding new Action in State in One Plase, please don't splite this
export enum gameStates {
  Open = 'Open',
  Closed = 'Closed',
  ButtonUp = 'ButtonUp',
  ButtonDown = 'ButtonDown',
  PanelUp = 'PanelUp',
  PanelDown = 'PanelDown',

  Waiting = 'Waiting',
  YourTurn = 'YourTurn',
  WaitTurn = 'WaitTurn',

  SpawnedObject = 'SpawnedObject',

  Active = 'Active',
<<<<<<< HEAD
  Inactive = 'Inactive',

  Ready = 'Ready',
  NotReady = 'NotReady',

  BallHidden = 'BallHidden',
  BallVisible = 'BallVisible',

  TeleportBall = 'TeleportBall',
  alreadyHit = 'alreadyHit'
=======
  Inactive = 'Inactive'
>>>>>>> 3d6c8598
}

export class Waiting extends Component<any> {}
export class WaitTurn extends Component<any> {}
<<<<<<< HEAD
export class addedGoal extends Component<any> {}
export class addedHit extends Component<any> {}
export class Hit extends Component<any> {}

export class BallMoving extends Component<any> {}
export class AlmostStopped extends Component<any> {}
export class BallStopped extends Component<any> {}

export class BallHidden extends Component<any> {}
export class BallVisible extends Component<any> {}

export class TeleportBall extends Component<any> {}
export class alreadyHit extends Component<any> {}
=======
>>>>>>> 3d6c8598

export const State = {
  [gameStates.Active]: Active,
  [gameStates.Inactive]: Inactive,
  [gameStates.Open]: Open,
  [gameStates.Closed]: Closed,
  [gameStates.ButtonUp]: ButtonUp,
  [gameStates.ButtonDown]: ButtonDown,
  [gameStates.PanelUp]: PanelUp,
  [gameStates.PanelDown]: PanelDown,
  [gameStates.Waiting]: Waiting,
  [gameStates.YourTurn]: YourTurn,
  [gameStates.WaitTurn]: WaitTurn,
<<<<<<< HEAD
  [gameStates.addedGoal]: addedGoal,
  [gameStates.Goal]: Goal,
  [gameStates.addedHit]: addedHit,
  [gameStates.Hit]: Hit,
  [gameStates.SpawnedObject]: SpawnedObject,
  [gameStates.BallMoving]: BallMoving,
  [gameStates.AlmostStopped]: AlmostStopped,
  [gameStates.BallStopped]: BallStopped,
  [gameStates.Ready]: Ready,
  [gameStates.NotReady]: NotReady,
  [gameStates.BallHidden]: BallHidden,
  [gameStates.BallVisible]: BallVisible,
  [gameStates.TeleportBall]: TeleportBall,
  [gameStates.alreadyHit]: alreadyHit
=======
  [gameStates.SpawnedObject]: SpawnedObject
>>>>>>> 3d6c8598
}<|MERGE_RESOLUTION|>--- conflicted
+++ resolved
@@ -39,40 +39,11 @@
   SpawnedObject = 'SpawnedObject',
 
   Active = 'Active',
-<<<<<<< HEAD
-  Inactive = 'Inactive',
-
-  Ready = 'Ready',
-  NotReady = 'NotReady',
-
-  BallHidden = 'BallHidden',
-  BallVisible = 'BallVisible',
-
-  TeleportBall = 'TeleportBall',
-  alreadyHit = 'alreadyHit'
-=======
   Inactive = 'Inactive'
->>>>>>> 3d6c8598
 }
 
 export class Waiting extends Component<any> {}
 export class WaitTurn extends Component<any> {}
-<<<<<<< HEAD
-export class addedGoal extends Component<any> {}
-export class addedHit extends Component<any> {}
-export class Hit extends Component<any> {}
-
-export class BallMoving extends Component<any> {}
-export class AlmostStopped extends Component<any> {}
-export class BallStopped extends Component<any> {}
-
-export class BallHidden extends Component<any> {}
-export class BallVisible extends Component<any> {}
-
-export class TeleportBall extends Component<any> {}
-export class alreadyHit extends Component<any> {}
-=======
->>>>>>> 3d6c8598
 
 export const State = {
   [gameStates.Active]: Active,
@@ -86,22 +57,5 @@
   [gameStates.Waiting]: Waiting,
   [gameStates.YourTurn]: YourTurn,
   [gameStates.WaitTurn]: WaitTurn,
-<<<<<<< HEAD
-  [gameStates.addedGoal]: addedGoal,
-  [gameStates.Goal]: Goal,
-  [gameStates.addedHit]: addedHit,
-  [gameStates.Hit]: Hit,
-  [gameStates.SpawnedObject]: SpawnedObject,
-  [gameStates.BallMoving]: BallMoving,
-  [gameStates.AlmostStopped]: AlmostStopped,
-  [gameStates.BallStopped]: BallStopped,
-  [gameStates.Ready]: Ready,
-  [gameStates.NotReady]: NotReady,
-  [gameStates.BallHidden]: BallHidden,
-  [gameStates.BallVisible]: BallVisible,
-  [gameStates.TeleportBall]: TeleportBall,
-  [gameStates.alreadyHit]: alreadyHit
-=======
   [gameStates.SpawnedObject]: SpawnedObject
->>>>>>> 3d6c8598
 }