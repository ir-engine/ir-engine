--- conflicted
+++ resolved
@@ -63,12 +63,9 @@
   BallHidden = 'BallHidden',
   BallVisible = 'BallVisible',
 
-<<<<<<< HEAD
   TeleportBall = 'TeleportBall',
   alreadyHit = 'alreadyHit'
-=======
-  TeleportBall = 'TeleportBall'
->>>>>>> f94b48c2
+
 }
 
 export class Waiting extends Component<any> {}
@@ -85,10 +82,8 @@
 export class BallVisible extends Component<any> {}
 
 export class TeleportBall extends Component<any> {}
-<<<<<<< HEAD
 export class alreadyHit extends Component<any> {}
-=======
->>>>>>> f94b48c2
+
 
 export const State = {
   [gameStates.Active]: Active,
@@ -114,10 +109,7 @@
   [gameStates.NotReady]: NotReady,
   [gameStates.BallHidden]: BallHidden,
   [gameStates.BallVisible]: BallVisible,
-<<<<<<< HEAD
   [gameStates.TeleportBall]: TeleportBall,
   [gameStates.alreadyHit]: alreadyHit
-=======
-  [gameStates.TeleportBall]: TeleportBall
->>>>>>> f94b48c2
+
 }