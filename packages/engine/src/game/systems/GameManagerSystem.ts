--- conflicted
+++ resolved
@@ -20,18 +20,7 @@
 import { GameMode } from '../types/GameMode'
 import { ColliderComponent } from '../../physics/components/ColliderComponent'
 import { isClient } from '../../common/functions/isClient'
-<<<<<<< HEAD
-import {
-  addActionComponent,
-  checkIsGamePredictionStillRight,
-  clearPredictionCheckList
-} from '../functions/functionsActions'
-import { NewPlayerTagComponent } from '../templates/Golf/components/GolfTagComponents'
-import { ComponentConstructor } from '../../ecs/interfaces/ComponentInterfaces'
-import { Component } from '../../ecs/classes/Component'
-=======
 import { checkIsGamePredictionStillRight, clearPredictionCheckList } from '../functions/functionsActions'
->>>>>>> 3d6c8598
 import { CharacterComponent } from '../../character/components/CharacterComponent'
 import { Engine } from '../../ecs/classes/Engine'
 
@@ -78,11 +67,7 @@
       const gameObject = getComponent(entity, GameObject)
       for (const collisionEvent of collider.body.collisionEvents) {
         const otherEntity = collisionEvent.bodyOther.userData as Entity
-<<<<<<< HEAD
-        if (typeof otherEntity === 'undefined') return
-=======
         if (typeof otherEntity === 'undefined') continue
->>>>>>> 3d6c8598
         const otherGameObject = getComponent<GameObject>(otherEntity, GameObject)
         if (!otherGameObject) continue
         Object.keys(gameObject.collisionBehaviors).forEach((role) => {
@@ -95,12 +80,7 @@
 
     for (const entityGame of this.queryResults.game.all) {
       const game = getComponent(entityGame, Game)
-<<<<<<< HEAD
-      const gameArea = game.gameArea
-
-=======
       // this part about check if client get same actions as server send him.
->>>>>>> 3d6c8598
       if (isClient && game.isGlobal && checkIsGamePredictionStillRight()) {
         clearPredictionCheckList()
         requireState(
@@ -111,14 +91,6 @@
           )
         )
       }
-<<<<<<< HEAD
-
-      this.queryResults.characters.added.forEach((entity) => {
-        console.log('new client joining game')
-        addComponent(entity, NewPlayerTagComponent, { gameName: game.name })
-      })
-=======
->>>>>>> 3d6c8598
 
       for (const entity of this.queryResults.characters.added) {
         console.log('new player')
@@ -144,14 +116,8 @@
         clearRemovedEntitysFromGame(game)
         game.gamePlayers[gamePlayer.role] = []
         gameSchema.onPlayerLeave(entity, gamePlayer, game)
-<<<<<<< HEAD
-        removeEntity(entity)
-      })
-    })
-=======
-      }
-    }
->>>>>>> 3d6c8598
+      }
+    }
 
     // OBJECTS REMOVE
     for (const entity of this.queryResults.gameObject.removed) {
@@ -181,27 +147,9 @@
         // add to gamePlayers list sorted by role
         // game.gamePlayers[gamePlayer.role].push(entity)
         requireState(game, gamePlayer)
-<<<<<<< HEAD
-      })
-    })
-
-    this.queryResults.newPlayer.added.forEach((entity) => {
-      console.log('new player')
-      const newPlayer = getComponent(entity, NewPlayerTagComponent)
-      const gamePlayerComp = addComponent(entity, GamePlayer, {
-        gameName: newPlayer.gameName,
-        role: 'newPlayer',
-        uuid: getComponent(entity, NetworkObject).ownerId
-      })
-      const game = getGameFromName(newPlayer.gameName)
-      requireState(game, gamePlayerComp)
-      removeComponent(entity, NewPlayerTagComponent)
-    })
-=======
-      }
-    }
-
->>>>>>> 3d6c8598
+      }
+    }
+
     // OBJECTS ADDIND
     // its needet for allow dynamicly adding objects and exept errors when enitor gives object without created game
     for (const entity of this.queryResults.gameObject.added) {
@@ -212,15 +160,8 @@
         const gameObjects = game.gameObjects
         // add to gameObjects list sorted by role
         gameObjects[getComponent(entity, GameObject).role].push(entity)
-<<<<<<< HEAD
-      })
-    })
-
-    // end of execute
-=======
-      }
-    }
->>>>>>> 3d6c8598
+      }
+    }
   }
 }
 
