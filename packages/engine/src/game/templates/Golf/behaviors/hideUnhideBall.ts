import { Entity } from '../../../../ecs/classes/Entity'
import { getComponent, hasComponent } from '../../../../ecs/functions/EntityFunctions'
import { Object3DComponent } from '../../../../scene/components/Object3DComponent'
import { GolfState } from '../GolfGameComponents'

/**
 * @author HydraFire <github.com/HydraFire>
 */

<<<<<<< HEAD
export const hideBall: Behavior = (
  entity: Entity,
  args?: any,
  delta?: number,
  entityTarget?: Entity,
  time?: number,
  checks?: any
): void => {
  const object3D = getComponent(entity, Object3DComponent)?.value
=======
export const hideBall = (entity: Entity): void => {
  const object3D = getMutableComponent(entity, Object3DComponent)?.value
>>>>>>> e8af90f3
  if (object3D === undefined) return
  object3D.visible = false
}

<<<<<<< HEAD
export const unhideBall: Behavior = (
  entity: Entity,
  args?: any,
  delta?: number,
  entityTarget?: Entity,
  time?: number,
  checks?: any
): void => {
  const object3D = getComponent(entity, Object3DComponent)?.value
=======
export const unhideBall = (entity: Entity): void => {
  const object3D = getMutableComponent(entity, Object3DComponent)?.value
>>>>>>> e8af90f3
  if (object3D === undefined) return
  object3D.visible = true
  //console.log('unhideBall', object3D)
}

<<<<<<< HEAD
export const applyHideOrVisibleState: Behavior = (
  entity: Entity,
  args?: any,
  delta?: number,
  entityTarget?: Entity,
  time?: number,
  checks?: any
): void => {
  const object3D = getComponent(entity, Object3DComponent)?.value
=======
export const applyHideOrVisibleState = (entity: Entity): void => {
  const object3D = getMutableComponent(entity, Object3DComponent)?.value
>>>>>>> e8af90f3
  if (object3D === undefined) return
  if (hasComponent(entity, GolfState.BallVisible)) {
    unhideBall(entity)
  } else if (hasComponent(entity, GolfState.BallHidden)) {
    hideBall(entity)
  }
}<|MERGE_RESOLUTION|>--- conflicted
+++ resolved
@@ -7,57 +7,21 @@
  * @author HydraFire <github.com/HydraFire>
  */
 
-<<<<<<< HEAD
-export const hideBall: Behavior = (
-  entity: Entity,
-  args?: any,
-  delta?: number,
-  entityTarget?: Entity,
-  time?: number,
-  checks?: any
-): void => {
+export const hideBall = (entity: Entity): void => {
   const object3D = getComponent(entity, Object3DComponent)?.value
-=======
-export const hideBall = (entity: Entity): void => {
-  const object3D = getMutableComponent(entity, Object3DComponent)?.value
->>>>>>> e8af90f3
   if (object3D === undefined) return
   object3D.visible = false
 }
 
-<<<<<<< HEAD
-export const unhideBall: Behavior = (
-  entity: Entity,
-  args?: any,
-  delta?: number,
-  entityTarget?: Entity,
-  time?: number,
-  checks?: any
-): void => {
+export const unhideBall = (entity: Entity): void => {
   const object3D = getComponent(entity, Object3DComponent)?.value
-=======
-export const unhideBall = (entity: Entity): void => {
-  const object3D = getMutableComponent(entity, Object3DComponent)?.value
->>>>>>> e8af90f3
   if (object3D === undefined) return
   object3D.visible = true
   //console.log('unhideBall', object3D)
 }
 
-<<<<<<< HEAD
-export const applyHideOrVisibleState: Behavior = (
-  entity: Entity,
-  args?: any,
-  delta?: number,
-  entityTarget?: Entity,
-  time?: number,
-  checks?: any
-): void => {
+export const applyHideOrVisibleState = (entity: Entity): void => {
   const object3D = getComponent(entity, Object3DComponent)?.value
-=======
-export const applyHideOrVisibleState = (entity: Entity): void => {
-  const object3D = getMutableComponent(entity, Object3DComponent)?.value
->>>>>>> e8af90f3
   if (object3D === undefined) return
   if (hasComponent(entity, GolfState.BallVisible)) {
     unhideBall(entity)
