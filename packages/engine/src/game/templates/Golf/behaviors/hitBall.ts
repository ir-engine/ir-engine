--- conflicted
+++ resolved
@@ -47,28 +47,13 @@
   vec3.applyAxisAngle(upVector, clubMoveDirection * angleOfIncidence).normalize().multiplyScalar(golfClubComponent.velocity.length());
 */
 
-<<<<<<< HEAD
-/*
-=======
-  /*
->>>>>>> 09cf5a15
-// This part alllow to passed tests before we find solution
-  if (golfClubComponent.velocity.z > 0) {
-    golfClubComponent.velocity.z *= -1
-  }
-*/
-<<<<<<< HEAD
+
 
   if(isClient) {
-    console.warn('HIT FORCE:', golfClubComponent.velocity)
     vector0.copy(golfClubComponent.velocity).multiplyScalar(args.hitAdvanceFactor)
   } else {
-    console.warn('HIT FORCE:', golfClubComponent.velocity)
     vector0.copy(golfClubComponent.velocityServer).multiplyScalar(args.hitAdvanceFactor)
   }
-=======
-  vector0.copy(golfClubComponent.velocity).multiplyScalar(args.hitAdvanceFactor)
->>>>>>> 09cf5a15
   // vector0.copy(vec3).multiplyScalar(hitAdvanceFactor);
   // lock to XZ plane if we disable chip shots
   if (!golfClubComponent.canDoChipShots) {
@@ -104,10 +89,6 @@
   if (!golfClubComponent.canDoChipShots) {
     vector0.y = 0
   }
-<<<<<<< HEAD
-  console.warn('HIT FORCE:', vector0.x, vector0.z)
-=======
   console.log('HIT FORCE:', vector0.x, vector0.z)
->>>>>>> 09cf5a15
   collider.body.addForce(vector0)
 }