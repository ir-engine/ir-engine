--- conflicted
+++ resolved
@@ -1,12 +1,6 @@
 import { Vector3 } from 'three'
 import { Entity } from '../../../../ecs/classes/Entity'
-<<<<<<< HEAD
 import { getComponent } from '../../../../ecs/functions/EntityFunctions'
-import { ColliderComponent } from '../../../../physics/components/ColliderComponent'
-import { findInterpolationSnapshot } from '../../../../physics/behaviors/findInterpolationSnapshot'
-=======
-import { getMutableComponent } from '../../../../ecs/functions/EntityFunctions'
->>>>>>> e8af90f3
 import { Network } from '../../../../networking/classes/Network'
 import { findInterpolationSnapshot } from '../../../../physics/behaviors/findInterpolationSnapshot'
 import { ColliderComponent } from '../../../../physics/components/ColliderComponent'
@@ -15,22 +9,9 @@
  * @author HydraFire <github.com/HydraFire>
  */
 
-<<<<<<< HEAD
-export const teleportObject: Behavior = (
-  entity: Entity,
-  args?: any,
-  delta?: number,
-  entityTarget?: Entity,
-  time?: number,
-  checks?: any
-): void => {
+  export const teleportObject = (entity: Entity, position?: any): void => {
   const velocity = getComponent(entity, VelocityComponent)
   const collider = getComponent(entity, ColliderComponent)
-=======
-export const teleportObject = (entity: Entity, position?: any): void => {
-  const velocity = getMutableComponent(entity, VelocityComponent)
-  const collider = getMutableComponent(entity, ColliderComponent)
->>>>>>> e8af90f3
 
   velocity.velocity.set(0, 0, 0)
 
