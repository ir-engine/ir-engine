--- conflicted
+++ resolved
@@ -28,11 +28,6 @@
 ): void => {
   const velocity = getMutableComponent(entity, VelocityComponent)
   const collider = getMutableComponent(entity, ColliderComponent)
-<<<<<<< HEAD
-  if (!collider) return
-  isClient ? addComponent(entity, State.TeleportBall) : ''
-=======
->>>>>>> 3d6c8598
 
   velocity.velocity.set(0, 0, 0)
 
@@ -76,15 +71,9 @@
   //collider.velocity.set(0,0,0);
   collider.body.setLinearDamping(10)
   collider.body.setAngularDamping(10)
-<<<<<<< HEAD
-
-  if (isClient && hasComponent(entity, State.TeleportBall)) {
-    removeComponent(entity, State.TeleportBall)
-=======
   /*
   if (isClient && hasComponent(entity, GolfState.CorrectBallPosition)) {
     removeComponent(entity, GolfState.CorrectBallPosition)
->>>>>>> 3d6c8598
   }
   */
   //collider.body.setLinearVelocity(new Vector3(), true);
