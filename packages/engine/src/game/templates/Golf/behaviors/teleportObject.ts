import { Vector3 } from 'three'
import { isClient } from '../../../../common/functions/isClient'
import { Behavior } from '../../../../common/interfaces/Behavior'
import { Entity } from '../../../../ecs/classes/Entity'
import {
  addComponent,
  getComponent,
  getMutableComponent,
  hasComponent,
  removeComponent
} from '../../../../ecs/functions/EntityFunctions'
import { ColliderComponent } from '../../../../physics/components/ColliderComponent'
import { findInterpolationSnapshot } from '../../../../physics/behaviors/findInterpolationSnapshot'
import { Network } from '../../../../networking/classes/Network'
/**
 * @author HydraFire <github.com/HydraFire>
 */

export const teleportObject: Behavior = (
  entity: Entity,
  args?: any,
  delta?: number,
  entityTarget?: Entity,
  time?: number,
  checks?: any
): void => {
  const collider = getMutableComponent(entity, ColliderComponent)
<<<<<<< HEAD
  if (!collider) return
  isClient ? addComponent(entity, State.TeleportBall) : ''
=======
  if(!collider)return;
  //isClient ? addComponent(entity, State.TeleportBall):'';
>>>>>>> 7fd32a47

  collider.velocity.set(0, 0, 0)

  collider.body.setLinearDamping(0.1)
  collider.body.setAngularDamping(0.1)

  collider.body.updateTransform({
    translation: {
      x: args.position.x,
      y: args.position.y + 0.5,
      z: args.position.z
    },
    rotation: {
      x: 0,
      y: 0,
      z: 0,
      w: 1
    },
    linearVelocity: {
      x: 0,
      y: 0,
      z: 0
    }
  })

  collider.body.setLinearVelocity(new Vector3(), true)
  collider.body.setAngularVelocity(new Vector3(), true)
}

export const removeVelocity: Behavior = (
  entity: Entity,
  args?: any,
  delta?: number,
  entityTarget?: Entity,
  time?: number,
  checks?: any
): void => {
  console.log(' --- removeVelocity')
  const collider = getMutableComponent(entity, ColliderComponent)
  if (!collider) return
  //collider.velocity.set(0,0,0);
  collider.body.setLinearDamping(10)
  collider.body.setAngularDamping(10)
/*
  if (isClient && hasComponent(entity, State.TeleportBall)) {
    removeComponent(entity, State.TeleportBall)
  }
  */
  //collider.body.setLinearVelocity(new Vector3(), true);
  //collider.body.setAngularVelocity(new Vector3(), true);
}

export const updateColliderPosition: Behavior = (
  entity: Entity,
  args?: any,
  delta?: number,
  entityTarget?: Entity,
  time?: number,
  checks?: any
): void => {
  console.log("CORRECT BALL FROM SERVER");
  
  const collider = getMutableComponent(entity, ColliderComponent)
  const currentSnapshot = findInterpolationSnapshot(entity, Network.instance.snapshot)
  if(currentSnapshot === undefined || collider === undefined ) return;

  collider?.body.updateTransform({
    translation: {
      x: currentSnapshot.x,
      y: currentSnapshot.y,
      z: currentSnapshot.z
    },
    rotation: {
      x: currentSnapshot.qX,
      y: currentSnapshot.qY,
      z: currentSnapshot.qZ,
      w: currentSnapshot.qW
    }
  })
}<|MERGE_RESOLUTION|>--- conflicted
+++ resolved
@@ -25,13 +25,7 @@
   checks?: any
 ): void => {
   const collider = getMutableComponent(entity, ColliderComponent)
-<<<<<<< HEAD
-  if (!collider) return
-  isClient ? addComponent(entity, State.TeleportBall) : ''
-=======
-  if(!collider)return;
   //isClient ? addComponent(entity, State.TeleportBall):'';
->>>>>>> 7fd32a47
 
   collider.velocity.set(0, 0, 0)
 
@@ -75,7 +69,7 @@
   //collider.velocity.set(0,0,0);
   collider.body.setLinearDamping(10)
   collider.body.setAngularDamping(10)
-/*
+  /*
   if (isClient && hasComponent(entity, State.TeleportBall)) {
     removeComponent(entity, State.TeleportBall)
   }
@@ -92,11 +86,11 @@
   time?: number,
   checks?: any
 ): void => {
-  console.log("CORRECT BALL FROM SERVER");
-  
+  console.log('CORRECT BALL FROM SERVER')
+
   const collider = getMutableComponent(entity, ColliderComponent)
   const currentSnapshot = findInterpolationSnapshot(entity, Network.instance.snapshot)
-  if(currentSnapshot === undefined || collider === undefined ) return;
+  if (currentSnapshot === undefined || collider === undefined) return
 
   collider?.body.updateTransform({
     translation: {
