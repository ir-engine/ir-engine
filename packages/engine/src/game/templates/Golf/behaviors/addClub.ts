--- conflicted
+++ resolved
@@ -4,23 +4,19 @@
 import { PhysicsSystem } from '../../../../physics/systems/PhysicsSystem';
 import { getStorage, setStorage } from '../../../functions/functionsStorage';
 import { createNetworkRigidBody } from '../../../../interaction/prefabs/NetworkRigidBody';
-<<<<<<< HEAD
-import { addComponent } from '../../../../ecs/functions/EntityFunctions';
-import { onInteraction, onInteractionHover } from '../../../../scene/behaviors/createCommonInteractive';
-import { Interactable } from '../../../../interaction/components/Interactable';
+import { CollisionGroups, DefaultCollisionMask } from '../../../../physics/enums/CollisionGroups';
 import { TransformComponent } from '../../../../transform/components/TransformComponent';
 import { CollisionGroups } from '../../../../physics/enums/CollisionGroups';
 import { GameObject } from "../../../components/GameObject";
-=======
-import { CollisionGroups, DefaultCollisionMask } from '../../../../physics/enums/CollisionGroups';
->>>>>>> e6aebe76
+import { getComponent } from '../../../../ecs/functions/EntityFunctions';
 /**
  * @author HydraFire <github.com/HydraFire>
  */
 
 export const addClub: Behavior = (entity: Entity, args?: any, delta?: number, entityTarget?: Entity, time?: number, checks?: any): void => {
   const uuid = getComponent(entity, GameObject).uuid;
-  const storageTransform = getStorage(entity, TransformComponent);
+
+  const storageTransform = getComponent(entity, TransformComponent);
   const pos = storageTransform.position ?? { x:0, y:0, z:0 };
   const rot = storageTransform.rotation ?? { x:0, y:0, z:0, w:1 };
   const scale = storageTransform.scale  ?? { x:1, y:1, z:1 };
@@ -31,7 +27,6 @@
     config: {
       collisionLayer: 1 << 6,
       collisionMask: CollisionGroups.Ground
-    }
   });
   const shapeHead: Shape = createShapeFromConfig({
     shape: SHAPES.Box,
