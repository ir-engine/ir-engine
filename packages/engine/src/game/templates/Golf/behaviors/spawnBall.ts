--- conflicted
+++ resolved
@@ -1,21 +1,4 @@
 import { Entity } from '../../../../ecs/classes/Entity';
-<<<<<<< HEAD
-import { Body, BodyType, createShapeFromConfig, Shape, SHAPES } from 'three-physx';
-import { PhysicsSystem } from '../../../../physics/systems/PhysicsSystem';
-import { createNetworkRigidBody } from '../../../../interaction/prefabs/NetworkRigidBody';
-import { addComponent, getComponent } from '../../../../ecs/functions/EntityFunctions';
-import { DefaultCollisionMask } from '../../../../physics/enums/CollisionGroups';
-import { TransformComponent } from '../../../../transform/components/TransformComponent';
-import { GameObject } from "../../../components/GameObject";
-import { SceneTagComponent, VisibleTagComponent } from '../../../../scene/components/Object3DTagComponents';
-import { Vector3, MathUtils } from 'three';
-import { AssetLoader } from '../../../../assets/classes/AssetLoader';
-import { Engine } from '../../../../ecs/classes/Engine';
-import { NetworkObject } from '../../../../networking/components/NetworkObject';
-import { UserControlledColliderComponent } from '../../../../physics/components/UserControllerObjectComponent';
-import { GolfCollisionGroups } from '../GolfGameConstants';
-import { isClient } from '../../../../common/functions/isClient';
-=======
 import { getComponent } from '../../../../ecs/functions/EntityFunctions';
 import { NetworkObject } from '../../../../networking/components/NetworkObject';
 import { createGolfBallPrefab } from '../prefab/GolfBallPrefab';
@@ -25,7 +8,6 @@
 import { Game } from '../../../components/Game';
 import { MathUtils } from 'three';
 import { GolfPrefabTypes } from '../GolfGameConstants';
->>>>>>> eb176f52
 /**
  * @author HydraFire <github.com/HydraFire>
  */
@@ -54,19 +36,6 @@
     parameters
   })
 
-<<<<<<< HEAD
-    if(!isClient) {
-      const uuid = MathUtils.generateUUID();
-      createNetworkRigidBody({
-        entity: ballEntity,
-        parameters: { body, bodytype: BodyType.DYNAMIC },
-        uniqueId: uuid,
-        ownerId: playerNetworkObject.uniqueId
-      })
-    }
-  });
-=======
->>>>>>> eb176f52
 
   Network.instance.worldState.createObjects.push({
     networkId,
@@ -74,5 +43,5 @@
     uniqueId: uuid,
     prefabType: GolfPrefabTypes.Ball,
     parameters: JSON.stringify(parameters).replace(/"/g, '\''),
-  })
+  } as any)
 };