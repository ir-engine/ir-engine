
import { Entity } from '../../../../ecs/classes/Entity';
import { NetworkPrefab } from '../../../../networking/interfaces/NetworkPrefab';
import { TransformComponent } from '../../../../transform/components/TransformComponent';
import { ColliderComponent } from '../../../../physics/components/ColliderComponent';
import { RigidBodyComponent } from '../../../../physics/components/RigidBody';
import { initializeNetworkObject } from '../../../../networking/functions/initializeNetworkObject';
import { GolfCollisionGroups, GolfPrefabTypes } from '../GolfGameConstants';
import { Group, Mesh, Vector3 } from 'three';
import { AssetLoader } from '../../../../assets/classes/AssetLoader';
import { Engine } from '../../../../ecs/classes/Engine';
import { Body, BodyType, createShapeFromConfig, SHAPES } from 'three-physx';
import { CollisionGroups } from '../../../../physics/enums/CollisionGroups';
import { PhysicsSystem } from '../../../../physics/systems/PhysicsSystem';
import { addComponent, getComponent, getMutableComponent, hasComponent } from '../../../../ecs/functions/EntityFunctions';
import { isClient } from '../../../../common/functions/isClient';
import { Object3DComponent } from '../../../../scene/components/Object3DComponent';
import { WebGLRendererSystem } from '../../../../renderer/WebGLRendererSystem';
import { GameObject } from '../../../components/GameObject';
import { NetworkObject } from '../../../../networking/components/NetworkObject';
import { Network } from '../../../../networking/classes/Network';
import { addActionComponent } from '../../../functions/functionsActions';
import { Action, State } from '../../../types/GameComponents';
import { getGame } from '../../../functions/functions';
import { MathUtils } from 'three';
import { InterpolationComponent } from '../../../../physics/components/InterpolationComponent';
import { rigidbodyInterpolationBehavior } from '../../../../physics/behaviors/rigidbodyInterpolationBehavior';
import { InterpolationInterface } from '../../../../networking/types/SnapshotDataTypes';
import { rigidbodyInterpolationBehavior } from '../../../../physics/behaviors/rigidbodyInterpolationBehavior';

/**
 * @author Josh Field <github.com/HexaField>
 */

export const spawnBall = (entityPlayer: Entity): void => {

  // server sends clients the entity data
  if (isClient) return;

  const game = getGame(entityPlayer);
  const playerNetworkObject = getComponent(entityPlayer, NetworkObject);

  // console.log(ownerId, 'ball exists', game.gameObjects['GolfBall'].length > 0)

  // if a ball already exists in the world, it obviously isn't our turn
  if (game.gameObjects['GolfBall'].length > 0) return;

  const playerHasBall = game.gameObjects['GolfBall']
    .filter((entity) => getComponent(entity, NetworkObject)?.ownerId === playerNetworkObject.ownerId)
    .length > 0;

  if(playerHasBall) return;

  console.log('making ball for player', playerNetworkObject.ownerId, playerHasBall)

  const networkId = Network.getNetworkId();
  const uuid = MathUtils.generateUUID();
  // send position to spawn
  // now we have just one location
  // but soon
  const teeEntity = game.gameObjects['GolfTee'][0]
  console.warn(game.gameObjects);
  const teeTransform = getComponent(teeEntity, TransformComponent);

  const parameters: GolfBallSpawnParameters = {
    gameName: game.name,
    role: 'GolfBall',
    spawnPosition: teeTransform.position,
    uuid,
    ownerNetworkId: playerNetworkObject.networkId
  };

  // this spawns the ball on the server
  createGolfBallPrefab({
    networkId,
    uniqueId: uuid,
    ownerId: playerNetworkObject.ownerId, // the uuid of the player whose ball this is
    parameters
  })

  // this sends the ball to the clients
  Network.instance.worldState.createObjects.push({
    networkId,
    ownerId: playerNetworkObject.ownerId,
    uniqueId: uuid,
    prefabType: GolfPrefabTypes.Ball,
    parameters: JSON.stringify(parameters).replace(/"/g, '\''),
  })
};


/**
* @author Josh Field <github.com/HexaField>
 */

const golfBallRadius = 0.03; // this is the graphical size of the golf ball
const golfBallColliderExpansion = 0.03; // this is the size of the ball collider

function assetLoadCallback(group: Group, ballEntity: Entity) {
  // its transform was set in createGolfBallPrefab from parameters (its transform Golf Tee);
  const transform = getComponent(ballEntity, TransformComponent);
  const gameObject = getComponent(ballEntity, GameObject);
  const ballMesh = group.children[0].clone(true) as Mesh;
  ballMesh.name = 'Ball' + gameObject.uuid;
  ballMesh.position.copy(transform.position);
  ballMesh.scale.copy(transform.scale);
  ballMesh.castShadow = true;
  ballMesh.receiveShadow = true;
  ballMesh.material && WebGLRendererSystem.instance.csm.setupMaterial(ballMesh.material);
  addComponent(ballEntity, Object3DComponent, { value: ballMesh });
  // console.log(transform.position)

  // DEBUG - teleport ball to over hole
  if (typeof globalThis.document !== 'undefined')
    document.addEventListener('keypress', (ev) => {
      const collider = getMutableComponent(ballEntity, ColliderComponent);
      if (ev.key === 'o' && collider.body) {
        collider.body.updateTransform({ translation: { x: -2.2, y: 1, z: 0.23 } })
      }
    })
}

<<<<<<< HEAD
=======
export const updateBall = (ballEntity: Entity) => {
  const gameObject = getComponent(ballEntity, GameObject);
  const collider = getComponent(ballEntity, ColliderComponent);
  if (collider.velocity.length() > 0.1) {
    if(hasComponent(ballEntity, State.Active)) {
      // console.warn('actionMoving')
      addActionComponent(ballEntity, Action.BallMoving);
    }
  } else {
    if(hasComponent(ballEntity, State.Inactive)) { 
      // console.warn('stop')
      addActionComponent(ballEntity, Action.BallStopped);
    }
  }
}


>>>>>>> ece758fc
export const initializeGolfBall = (ballEntity: Entity) => {
  // its transform was set in createGolfBallPrefab from parameters (its transform Golf Tee);
  const transform = getComponent(ballEntity, TransformComponent);
  const networkObject = getComponent(ballEntity, NetworkObject);
  const ownerNetworkObject = Object.values(Network.instance.networkObjects).find((obj) => {
    return obj.ownerId === networkObject.ownerId;
  }).component;

  if (isClient) {
    AssetLoader.load({
      url: Engine.publicPath + '/models/golf/golf_ball.glb',
    }, (group: Group) => { assetLoadCallback(group, ballEntity) });
  }

  const shape = createShapeFromConfig({
    shape: SHAPES.Sphere,
    options: { radius: golfBallRadius + golfBallColliderExpansion },
    config: {
      // we add a rest offset to make the contact detection of the ball bigger, without making the actual size of the ball bigger
      restOffset: -golfBallColliderExpansion,
      // we mostly reverse the expansion for contact detection (so the ball rests on the ground)
      // this will not reverse the expansion for trigger colliders
      contactOffset: golfBallColliderExpansion,
      material: { staticFriction: 0.3, dynamicFriction: 0.3, restitution: 0.95 },
      collisionLayer: GolfCollisionGroups.Ball,
      collisionMask: CollisionGroups.Default | CollisionGroups.Ground | GolfCollisionGroups.Hole,
    },
  });

  const body = PhysicsSystem.instance.addBody(new Body({
    shapes: [shape],
    type: BodyType.DYNAMIC,
    transform: {
      translation: { x: transform.position.x, y: transform.position.y, z: transform.position.z }
    },
    userData: ballEntity
  }));

  const collider = getMutableComponent(ballEntity, ColliderComponent);
  collider.body = body;
}

type GolfBallSpawnParameters = {
  gameName: string;
  role: string;
  uuid: string;
  ownerNetworkId: number;
  spawnPosition: Vector3;
}

export const createGolfBallPrefab = (args: { parameters?: GolfBallSpawnParameters, networkId?: number, uniqueId: string, ownerId?: string }) => {
  console.log('createGolfBallPrefab', args.parameters)
  initializeNetworkObject({
    prefabType: GolfPrefabTypes.Ball,
    uniqueId: args.uniqueId,
    ownerId: args.ownerId,
    networkId: args.networkId,
    prefabParameters: args.parameters,
    override: {
      networkComponents: [
        {
          type: GameObject,
          data: {
            gameName: args.parameters.gameName,
            role: args.parameters.role,
            uuid: args.parameters.uuid
          }
        },
        {
          type: TransformComponent,
          data: {
            position: new Vector3(args.parameters.spawnPosition.x, args.parameters.spawnPosition.y + golfBallRadius, args.parameters.spawnPosition.z),
            scale: new Vector3().setScalar(golfBallRadius)
          }
        }
      ]
    }
  });
}

// Prefab is a pattern for creating an entity and component collection as a prototype
export const GolfBallPrefab: NetworkPrefab = {
  initialize: createGolfBallPrefab,
  // These will be created for all players on the network
  networkComponents: [
    // Transform system applies values from transform component to three.js object (position, rotation, etc)
    { type: TransformComponent },
    { type: ColliderComponent },
    { type: RigidBodyComponent },
    { type: GameObject }
    // Local player input mapped to behaviors in the input map
  ],
  // These are only created for the local player who owns this prefab
  localClientComponents: [],
  clientComponents: [
		{ type: InterpolationComponent },
  ],
  serverComponents: [],
  onAfterCreate: [
    {
      behavior: initializeGolfBall,
      networked: true
    }
  ],
  onBeforeDestroy: []
};<|MERGE_RESOLUTION|>--- conflicted
+++ resolved
@@ -120,26 +120,6 @@
     })
 }
 
-<<<<<<< HEAD
-=======
-export const updateBall = (ballEntity: Entity) => {
-  const gameObject = getComponent(ballEntity, GameObject);
-  const collider = getComponent(ballEntity, ColliderComponent);
-  if (collider.velocity.length() > 0.1) {
-    if(hasComponent(ballEntity, State.Active)) {
-      // console.warn('actionMoving')
-      addActionComponent(ballEntity, Action.BallMoving);
-    }
-  } else {
-    if(hasComponent(ballEntity, State.Inactive)) { 
-      // console.warn('stop')
-      addActionComponent(ballEntity, Action.BallStopped);
-    }
-  }
-}
-
-
->>>>>>> ece758fc
 export const initializeGolfBall = (ballEntity: Entity) => {
   // its transform was set in createGolfBallPrefab from parameters (its transform Golf Tee);
   const transform = getComponent(ballEntity, TransformComponent);
