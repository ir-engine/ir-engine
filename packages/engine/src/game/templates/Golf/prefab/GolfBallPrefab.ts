--- conflicted
+++ resolved
@@ -254,83 +254,4 @@
       collisionMask: CollisionGroups.Default | CollisionGroups.Ground | GolfCollisionGroups.Course
     })
   )
-<<<<<<< HEAD
-}
-
-type GolfBallSpawnParameters = {
-  gameName: string
-  role: string
-  uuid: string
-  ownerNetworkId?: number
-  spawnPosition: Vector3
-}
-
-export const createGolfBallPrefab = (args: {
-  parameters?: GolfBallSpawnParameters
-  networkId?: number
-  uniqueId: string
-  ownerId?: string
-}) => {
- // console.log('createGolfBallPrefab', args)
-  initializeNetworkObject({
-    prefabType: GolfPrefabTypes.Ball,
-    uniqueId: args.uniqueId,
-    ownerId: args.ownerId,
-    networkId: args.networkId,
-    parameters: args.parameters,
-    override: {
-      networkComponents: [
-        {
-          type: GameObject,
-          data: {
-            gameName: args.parameters.gameName,
-            role: args.parameters.role,
-            uuid: args.parameters.uuid
-          }
-        },
-        {
-          type: TransformComponent,
-          data: {
-            position: new Vector3(
-              args.parameters.spawnPosition.x,
-              args.parameters.spawnPosition.y + golfBallRadius,
-              args.parameters.spawnPosition.z
-            ),
-            scale: new Vector3().setScalar(golfBallRadius)
-          }
-        },
-        {
-          type: NetworkObjectOwner,
-          data: {
-            networkId: args.parameters.ownerNetworkId
-          }
-        }
-      ]
-    }
-  })
-}
-
-// Prefab is a pattern for creating an entity and component collection as a prototype
-export const GolfBallPrefab: NetworkPrefab = {
-  //@ts-ignore
-  initialize: createGolfBallPrefab,
-  // These will be created for all players on the network
-  networkComponents: [
-    // Transform system applies values from transform component to three.js object (position, rotation, etc)
-    { type: TransformComponent },
-    { type: VelocityComponent },
-    { type: RigidBodyComponent },
-    { type: GameObject },
-    { type: NetworkObjectOwner },
-    { type: GolfBallComponent }
-    // Local player input mapped to behaviors in the input map
-  ],
-  // These are only created for the local player who owns this prefab
-  localClientComponents: [{ type: LocalInterpolationComponent }],
-  clientComponents: [{ type: InterpolationComponent }],
-  serverComponents: [],
-  onAfterCreate: [],
-  onBeforeDestroy: []
-=======
->>>>>>> 09cf5a15
 }