<<<<<<< HEAD

import { Group, MathUtils, Matrix4, BufferAttribute, BufferGeometry, Vector4, Quaternion, Matrix3, Mesh, Object3D, Vector3, CustomBlending, SrcAlphaFactor, OneMinusSrcAlphaFactor, AddEquation, DoubleSide, ShaderMaterial, Scene } from 'three';
import { Body, BodyType, ShapeType, SHAPES } from 'three-physx';
import { AssetLoader } from '../../../../assets/classes/AssetLoader';
import { isClient } from '../../../../common/functions/isClient';
import { Behavior } from '../../../../common/interfaces/Behavior';
import { Engine } from '../../../../ecs/classes/Engine';
import { Entity } from '../../../../ecs/classes/Entity';
import { addComponent, getComponent, getMutableComponent } from '../../../../ecs/functions/EntityFunctions';
import { Network } from '../../../../networking/classes/Network';
import { NetworkObject } from '../../../../networking/components/NetworkObject';
import { initializeNetworkObject } from '../../../../networking/functions/initializeNetworkObject';
import { NetworkPrefab } from '../../../../networking/interfaces/NetworkPrefab';
import { ColliderComponent } from '../../../../physics/components/ColliderComponent';
import { InterpolationComponent } from '../../../../physics/components/InterpolationComponent';
import { LocalInterpolationComponent } from '../../../../physics/components/LocalInterpolationComponent';
import { RigidBodyComponent } from '../../../../physics/components/RigidBody';
import { CollisionGroups } from '../../../../physics/enums/CollisionGroups';
import { PhysicsSystem } from '../../../../physics/systems/PhysicsSystem';
import { Object3DComponent } from '../../../../scene/components/Object3DComponent';
import { TransformComponent } from '../../../../transform/components/TransformComponent';
import { GameObject } from '../../../components/GameObject';
import { getGame } from '../../../functions/functions';
import { GolfCollisionGroups, GolfPrefabTypes } from '../GolfGameConstants';
import TrailRenderer from '../../../../scene/classes/TrailRenderer';
=======
import { Group, MathUtils, Mesh, Vector3 } from 'three'
import { Body, BodyType, ShapeType, SHAPES } from 'three-physx'
import { AssetLoader } from '../../../../assets/classes/AssetLoader'
import { isClient } from '../../../../common/functions/isClient'
import { Behavior } from '../../../../common/interfaces/Behavior'
import { Engine } from '../../../../ecs/classes/Engine'
import { Entity } from '../../../../ecs/classes/Entity'
import { addComponent, getComponent, getMutableComponent } from '../../../../ecs/functions/EntityFunctions'
import { Network } from '../../../../networking/classes/Network'
import { NetworkObject } from '../../../../networking/components/NetworkObject'
import { initializeNetworkObject } from '../../../../networking/functions/initializeNetworkObject'
import { NetworkPrefab } from '../../../../networking/interfaces/NetworkPrefab'
import { ColliderComponent } from '../../../../physics/components/ColliderComponent'
import { InterpolationComponent } from '../../../../physics/components/InterpolationComponent'
import { LocalInterpolationComponent } from '../../../../physics/components/LocalInterpolationComponent'
import { RigidBodyComponent } from '../../../../physics/components/RigidBody'
import { CollisionGroups } from '../../../../physics/enums/CollisionGroups'
import { PhysicsSystem } from '../../../../physics/systems/PhysicsSystem'
import { Object3DComponent } from '../../../../scene/components/Object3DComponent'
import { TransformComponent } from '../../../../transform/components/TransformComponent'
import { GameObject } from '../../../components/GameObject'
import { getGame } from '../../../functions/functions'
import { GolfCollisionGroups, GolfPrefabTypes } from '../GolfGameConstants'
>>>>>>> 8bace7f9

/**
 * @author Josh Field <github.com/HexaField>
 */

export const spawnBall: Behavior = (
  entityPlayer: Entity,
  args?: any,
  delta?: number,
  entityTarget?: Entity,
  time?: number,
  checks?: any
): void => {
  // server sends clients the entity data
  if (isClient) return
  console.warn('SpawnBall')

  const game = getGame(entityPlayer)
  const playerNetworkObject = getComponent(entityPlayer, NetworkObject)

  const networkId = Network.getNetworkId()
  const uuid = MathUtils.generateUUID()
  // send position to spawn
  // now we have just one location
  // but soon
  const teeEntity = game.gameObjects[args.positionCopyFromRole][0]
  const teeTransform = getComponent(teeEntity, TransformComponent)

  const parameters: GolfBallSpawnParameters = {
    gameName: game.name,
    role: 'GolfBall',
    spawnPosition: new Vector3(
      teeTransform.position.x,
      teeTransform.position.y + args.offsetY,
      teeTransform.position.z
    ),
    uuid,
    ownerNetworkId: playerNetworkObject.networkId
  }

  // this spawns the ball on the server
  createGolfBallPrefab({
    networkId,
    uniqueId: uuid,
    ownerId: playerNetworkObject.ownerId, // the uuid of the player whose ball this is
    parameters
  })

  // this sends the ball to the clients
  Network.instance.worldState.createObjects.push({
    networkId,
    ownerId: playerNetworkObject.ownerId,
    uniqueId: uuid,
    prefabType: GolfPrefabTypes.Ball,
    parameters
  })
}

/**
 * @author Josh Field <github.com/HexaField>
 */

const golfBallRadius = 0.03 // this is the graphical size of the golf ball
const golfBallColliderExpansion = 0.03 // this is the size of the ball collider

function assetLoadCallback(group: Group, ballEntity: Entity) {
  // its transform was set in createGolfBallPrefab from parameters (its transform Golf Tee);
<<<<<<< HEAD
  const transform = getComponent(ballEntity, TransformComponent);
  const gameObject = getComponent(ballEntity, GameObject);
  const ballMesh = group.children[0].clone(true) as Mesh;
  ballMesh.name = 'Ball' + gameObject.uuid;
  ballMesh.position.copy(transform.position);
  ballMesh.scale.copy(transform.scale);
  ballMesh.castShadow = true;
  ballMesh.receiveShadow = true;

  // Add trail effect

  const trailHeadGeometry = [];
  trailHeadGeometry.push(
    new Vector3(-10.0, 0.0, 0.0),
    new Vector3(0.0, 0.0, 0.0),
    new Vector3(10.0, 0.0, 0.0)
  );
  const trail = new TrailRenderer(Engine.scene, false);
  const trailMaterial = trail.createBaseMaterial({});
  const trailLength = 150;
  addComponent(ballEntity, Object3DComponent, { value: ballMesh });
  // TESTING HOW TO ATTACH TRAIL TO OBJECT 3D, currently not working
  const ballEntity3DObject = getComponent(ballEntity, Object3DComponent);
  console.log(ballEntity3DObject);
  const ballEntityTarget = JSON.parse(JSON.stringify(ballEntity3DObject));
  console.log(ballEntityTarget);
  console.log(Engine.scene.getObjectById(ballEntityTarget.value.object.uuid));
  trail.initialize(trailMaterial, trailLength, false, 150, trailHeadGeometry, ballEntityTarget.value.object);
  console.log(trail);
=======
  const transform = getComponent(ballEntity, TransformComponent)
  const gameObject = getComponent(ballEntity, GameObject)
  const ballMesh = group.children[0].clone(true) as Mesh
  ballMesh.name = 'Ball' + gameObject.uuid
  ballMesh.position.copy(transform.position)
  ballMesh.scale.copy(transform.scale)
  ballMesh.castShadow = true
  ballMesh.receiveShadow = true
  addComponent(ballEntity, Object3DComponent, { value: ballMesh })
>>>>>>> 8bace7f9
}

export const initializeGolfBall = (ballEntity: Entity) => {
  // its transform was set in createGolfBallPrefab from parameters (its transform Golf Tee);
  const transform = getComponent(ballEntity, TransformComponent)
  const networkObject = getComponent(ballEntity, NetworkObject)
  const ownerNetworkObject = Object.values(Network.instance.networkObjects).find((obj) => {
    return obj.ownerId === networkObject.ownerId
  }).component

  if (isClient) {
    AssetLoader.load(
      {
        url: Engine.publicPath + '/models/golf/golf_ball.glb'
      },
      (group: Group) => {
        assetLoadCallback(group, ballEntity)
      }
    )
  }

  const shape: ShapeType = {
    shape: SHAPES.Sphere,
    options: { radius: golfBallRadius + golfBallColliderExpansion },
    config: {
      // we add a rest offset to make the contact detection of the ball bigger, without making the actual size of the ball bigger
      restOffset: -golfBallColliderExpansion,
      // we mostly reverse the expansion for contact detection (so the ball rests on the ground)
      // this will not reverse the expansion for trigger colliders
      contactOffset: golfBallColliderExpansion,
      material: { staticFriction: 0.2, dynamicFriction: 0.2, restitution: 0.9 },
      collisionLayer: GolfCollisionGroups.Ball,
      collisionMask: CollisionGroups.Default | CollisionGroups.Ground | GolfCollisionGroups.Hole
    }
  }

  const body = PhysicsSystem.instance.addBody(
    new Body({
      shapes: [shape],
      type: BodyType.DYNAMIC,
      transform: {
        translation: { x: transform.position.x, y: transform.position.y, z: transform.position.z }
      },
      userData: ballEntity
    })
  )

  const collider = getMutableComponent(ballEntity, ColliderComponent)
  collider.body = body
}

type GolfBallSpawnParameters = {
  gameName: string
  role: string
  uuid: string
  ownerNetworkId?: number
  spawnPosition: Vector3
}

export const createGolfBallPrefab = (args: {
  parameters?: GolfBallSpawnParameters
  networkId?: number
  uniqueId: string
  ownerId?: string
}) => {
  console.log('createGolfBallPrefab', args.parameters)
  initializeNetworkObject({
    prefabType: GolfPrefabTypes.Ball,
    uniqueId: args.uniqueId,
    ownerId: args.ownerId,
    networkId: args.networkId,
    parameters: args.parameters,
    override: {
      networkComponents: [
        {
          type: GameObject,
          data: {
            gameName: args.parameters.gameName,
            role: args.parameters.role,
            uuid: args.parameters.uuid
          }
        },
        {
          type: TransformComponent,
          data: {
            position: new Vector3(
              args.parameters.spawnPosition.x,
              args.parameters.spawnPosition.y + golfBallRadius,
              args.parameters.spawnPosition.z
            ),
            scale: new Vector3().setScalar(golfBallRadius)
          }
        }
      ]
    }
  })
}

// Prefab is a pattern for creating an entity and component collection as a prototype
export const GolfBallPrefab: NetworkPrefab = {
  initialize: createGolfBallPrefab,
  // These will be created for all players on the network
  networkComponents: [
    // Transform system applies values from transform component to three.js object (position, rotation, etc)
    { type: TransformComponent },
    { type: ColliderComponent },
    { type: RigidBodyComponent },
    { type: GameObject }
    // Local player input mapped to behaviors in the input map
  ],
  // These are only created for the local player who owns this prefab
<<<<<<< HEAD
  localClientComponents: [
    { type: LocalInterpolationComponent }
  ],
  clientComponents: [
    { type: InterpolationComponent },
  ],
=======
  localClientComponents: [{ type: LocalInterpolationComponent }],
  clientComponents: [{ type: InterpolationComponent }],
>>>>>>> 8bace7f9
  serverComponents: [],
  onAfterCreate: [
    {
      behavior: initializeGolfBall,
      networked: true
    }
  ],
  onBeforeDestroy: []
<<<<<<< HEAD
};

=======
}
>>>>>>> 8bace7f9
<|MERGE_RESOLUTION|>--- conflicted
+++ resolved
@@ -1,31 +1,23 @@
-<<<<<<< HEAD
-
-import { Group, MathUtils, Matrix4, BufferAttribute, BufferGeometry, Vector4, Quaternion, Matrix3, Mesh, Object3D, Vector3, CustomBlending, SrcAlphaFactor, OneMinusSrcAlphaFactor, AddEquation, DoubleSide, ShaderMaterial, Scene } from 'three';
-import { Body, BodyType, ShapeType, SHAPES } from 'three-physx';
-import { AssetLoader } from '../../../../assets/classes/AssetLoader';
-import { isClient } from '../../../../common/functions/isClient';
-import { Behavior } from '../../../../common/interfaces/Behavior';
-import { Engine } from '../../../../ecs/classes/Engine';
-import { Entity } from '../../../../ecs/classes/Entity';
-import { addComponent, getComponent, getMutableComponent } from '../../../../ecs/functions/EntityFunctions';
-import { Network } from '../../../../networking/classes/Network';
-import { NetworkObject } from '../../../../networking/components/NetworkObject';
-import { initializeNetworkObject } from '../../../../networking/functions/initializeNetworkObject';
-import { NetworkPrefab } from '../../../../networking/interfaces/NetworkPrefab';
-import { ColliderComponent } from '../../../../physics/components/ColliderComponent';
-import { InterpolationComponent } from '../../../../physics/components/InterpolationComponent';
-import { LocalInterpolationComponent } from '../../../../physics/components/LocalInterpolationComponent';
-import { RigidBodyComponent } from '../../../../physics/components/RigidBody';
-import { CollisionGroups } from '../../../../physics/enums/CollisionGroups';
-import { PhysicsSystem } from '../../../../physics/systems/PhysicsSystem';
-import { Object3DComponent } from '../../../../scene/components/Object3DComponent';
-import { TransformComponent } from '../../../../transform/components/TransformComponent';
-import { GameObject } from '../../../components/GameObject';
-import { getGame } from '../../../functions/functions';
-import { GolfCollisionGroups, GolfPrefabTypes } from '../GolfGameConstants';
-import TrailRenderer from '../../../../scene/classes/TrailRenderer';
-=======
-import { Group, MathUtils, Mesh, Vector3 } from 'three'
+import {
+  Group,
+  MathUtils,
+  Matrix4,
+  BufferAttribute,
+  BufferGeometry,
+  Vector4,
+  Quaternion,
+  Matrix3,
+  Mesh,
+  Object3D,
+  Vector3,
+  CustomBlending,
+  SrcAlphaFactor,
+  OneMinusSrcAlphaFactor,
+  AddEquation,
+  DoubleSide,
+  ShaderMaterial,
+  Scene
+} from 'three'
 import { Body, BodyType, ShapeType, SHAPES } from 'three-physx'
 import { AssetLoader } from '../../../../assets/classes/AssetLoader'
 import { isClient } from '../../../../common/functions/isClient'
@@ -48,7 +40,7 @@
 import { GameObject } from '../../../components/GameObject'
 import { getGame } from '../../../functions/functions'
 import { GolfCollisionGroups, GolfPrefabTypes } from '../GolfGameConstants'
->>>>>>> 8bace7f9
+import TrailRenderer from '../../../../scene/classes/TrailRenderer'
 
 /**
  * @author Josh Field <github.com/HexaField>
@@ -116,37 +108,6 @@
 
 function assetLoadCallback(group: Group, ballEntity: Entity) {
   // its transform was set in createGolfBallPrefab from parameters (its transform Golf Tee);
-<<<<<<< HEAD
-  const transform = getComponent(ballEntity, TransformComponent);
-  const gameObject = getComponent(ballEntity, GameObject);
-  const ballMesh = group.children[0].clone(true) as Mesh;
-  ballMesh.name = 'Ball' + gameObject.uuid;
-  ballMesh.position.copy(transform.position);
-  ballMesh.scale.copy(transform.scale);
-  ballMesh.castShadow = true;
-  ballMesh.receiveShadow = true;
-
-  // Add trail effect
-
-  const trailHeadGeometry = [];
-  trailHeadGeometry.push(
-    new Vector3(-10.0, 0.0, 0.0),
-    new Vector3(0.0, 0.0, 0.0),
-    new Vector3(10.0, 0.0, 0.0)
-  );
-  const trail = new TrailRenderer(Engine.scene, false);
-  const trailMaterial = trail.createBaseMaterial({});
-  const trailLength = 150;
-  addComponent(ballEntity, Object3DComponent, { value: ballMesh });
-  // TESTING HOW TO ATTACH TRAIL TO OBJECT 3D, currently not working
-  const ballEntity3DObject = getComponent(ballEntity, Object3DComponent);
-  console.log(ballEntity3DObject);
-  const ballEntityTarget = JSON.parse(JSON.stringify(ballEntity3DObject));
-  console.log(ballEntityTarget);
-  console.log(Engine.scene.getObjectById(ballEntityTarget.value.object.uuid));
-  trail.initialize(trailMaterial, trailLength, false, 150, trailHeadGeometry, ballEntityTarget.value.object);
-  console.log(trail);
-=======
   const transform = getComponent(ballEntity, TransformComponent)
   const gameObject = getComponent(ballEntity, GameObject)
   const ballMesh = group.children[0].clone(true) as Mesh
@@ -156,7 +117,22 @@
   ballMesh.castShadow = true
   ballMesh.receiveShadow = true
   addComponent(ballEntity, Object3DComponent, { value: ballMesh })
->>>>>>> 8bace7f9
+
+  // Add trail effect
+
+  const trailHeadGeometry = []
+  trailHeadGeometry.push(new Vector3(-10.0, 0.0, 0.0), new Vector3(0.0, 0.0, 0.0), new Vector3(10.0, 0.0, 0.0))
+  const trail = new TrailRenderer(Engine.scene, false)
+  const trailMaterial = trail.createBaseMaterial({})
+  const trailLength = 150
+  // TESTING HOW TO ATTACH TRAIL TO OBJECT 3D, currently not working
+  const ballEntity3DObject = getComponent(ballEntity, Object3DComponent)
+  console.log(ballEntity3DObject)
+  const ballEntityTarget = JSON.parse(JSON.stringify(ballEntity3DObject))
+  console.log(ballEntityTarget)
+  console.log(Engine.scene.getObjectById(ballEntityTarget.value.object.uuid))
+  trail.initialize(trailMaterial, trailLength, false, 150, trailHeadGeometry, ballEntityTarget.value.object)
+  console.log(trail)
 }
 
 export const initializeGolfBall = (ballEntity: Entity) => {
@@ -268,17 +244,8 @@
     // Local player input mapped to behaviors in the input map
   ],
   // These are only created for the local player who owns this prefab
-<<<<<<< HEAD
-  localClientComponents: [
-    { type: LocalInterpolationComponent }
-  ],
-  clientComponents: [
-    { type: InterpolationComponent },
-  ],
-=======
   localClientComponents: [{ type: LocalInterpolationComponent }],
   clientComponents: [{ type: InterpolationComponent }],
->>>>>>> 8bace7f9
   serverComponents: [],
   onAfterCreate: [
     {
@@ -287,9 +254,4 @@
     }
   ],
   onBeforeDestroy: []
-<<<<<<< HEAD
-};
-
-=======
-}
->>>>>>> 8bace7f9
+}