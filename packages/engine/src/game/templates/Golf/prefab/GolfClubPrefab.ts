--- conflicted
+++ resolved
@@ -370,72 +370,4 @@
       enableClub(entityClub, false)
     }
   }
-<<<<<<< HEAD
-}
-
-type GolfClubSpawnParameters = {
-  gameName: string
-  role: string
-  uuid: string
-  ownerNetworkId: number
-}
-
-export const createGolfClubPrefab = (args: {
-  parameters?: GolfClubSpawnParameters
-  networkId?: number
-  uniqueId: string
-  ownerId?: string
-}) => {
-  //console.log('createGolfClubPrefab', args)
-  initializeNetworkObject({
-    prefabType: GolfPrefabTypes.Club,
-    uniqueId: args.uniqueId,
-    ownerId: args.ownerId,
-    networkId: args.networkId,
-    parameters: args.parameters,
-    override: {
-      networkComponents: [
-        {
-          type: GameObject,
-          data: {
-            gameName: args.parameters.gameName,
-            role: args.parameters.role,
-            uuid: args.parameters.uuid
-          }
-        },
-        {
-          type: NetworkObjectOwner,
-          data: {
-            networkId: args.parameters.ownerNetworkId
-          }
-        }
-      ]
-    }
-  })
-}
-
-// Prefab is a pattern for creating an entity and component collection as a prototype
-export const GolfClubPrefab: NetworkPrefab = {
-  //@ts-ignore
-  initialize: createGolfClubPrefab,
-  // These will be created for all players on the network
-  networkComponents: [
-    // Transform system applies values from transform component to three.js object (position, rotation, etc)
-    { type: TransformComponent },
-    { type: RigidBodyComponent },
-    { type: VelocityComponent },
-    { type: GameObject },
-    { type: GolfClubComponent },
-    { type: NetworkObjectOwner }
-    // Local player input mapped to behaviors in the input map
-  ],
-  // These are only created for the local player who owns this prefab
-  localClientComponents: [],
-  //clientComponents: [{ type: InterpolationComponent, data: { } }],
-  clientComponents: [],
-  serverComponents: [],
-  onAfterCreate: [],
-  onBeforeDestroy: []
-=======
->>>>>>> 09cf5a15
 }