--- conflicted
+++ resolved
@@ -52,10 +52,7 @@
 import { ifVelocity } from '../functions/ifVelocity'
 import { ifOwned } from '../../gameDefault/checkers/ifOwned'
 import { isClient } from '../../../../common/functions/isClient'
-<<<<<<< HEAD
-=======
 import { VelocityComponent } from '../../../../physics/components/VelocityComponent'
->>>>>>> 3d6c8598
 
 const vector0 = new Vector3()
 const vector1 = new Vector3()
@@ -241,11 +238,7 @@
     hasComponent(entityBall, State.Active) &&
     hasComponent(entityClub, State.Active) &&
     ifOwned(entityClub, null, entityBall) &&
-<<<<<<< HEAD
-    ifVelocity(entityClub, { component: GolfClubComponent, more: 0.01, less: 1 })
-=======
     ifVelocity(entityClub, { more: 0.01, less: 1 })
->>>>>>> 3d6c8598
   ) {
     addActionComponent(entityBall, Action.GameObjectCollisionTag)
     addActionComponent(entityClub, Action.GameObjectCollisionTag)
