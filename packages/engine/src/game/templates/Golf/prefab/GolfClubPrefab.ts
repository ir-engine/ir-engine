--- conflicted
+++ resolved
@@ -41,15 +41,11 @@
 import { addActionComponent } from '../../../functions/functionsActions'
 import { GamePlayer } from '../../../components/GamePlayer'
 import { XRUserSettings } from '../../../../xr/types/XRUserSettings'
-<<<<<<< HEAD
+
 import { ifVelocity } from '../../gameDefault/checkers/ifVelocity'
 import { ifOwned } from '../../gameDefault/checkers/ifOwned'
 import { isClient } from '../../../../common/functions/isClient'
-=======
-import { Interactable } from '../../../../interaction/components/Interactable'
-import { ifVelocity } from '../../gameDefault/checkers/ifVelocity'
-import { ifOwned } from '../../gameDefault/checkers/ifOwned'
->>>>>>> f94b48c2
+
 
 const vector0 = new Vector3()
 const vector1 = new Vector3()
