--- conflicted
+++ resolved
@@ -489,10 +489,13 @@
         removed: true
       }
     },
-<<<<<<< HEAD
     yourTurn: {
       components: [State.YourTurn],
-=======
+      listen: {
+        added: true,
+        removed: true
+      }
+    },
     ballHidden: {
       components: [State.BallHidden],
       listen: {
@@ -502,7 +505,6 @@
     },
     ballVisible: {
       components: [State.BallVisible],
->>>>>>> 72c8f026
       listen: {
         added: true,
         removed: true
