--- conflicted
+++ resolved
@@ -83,49 +83,23 @@
           addTurn(entity)
         }
       }
-<<<<<<< HEAD
-    })
-=======
-    }
->>>>>>> 3d6c8598
+    }
 
     ///////////////////////////////////////////////////////////
     /////////////////// TURN STUFF ///////////////////////////
     ///////////////////////////////////////////////////////////
     // NEXT TURN
-<<<<<<< HEAD
-    this.queryResults.waiting.all.forEach((entity) => {
-      if (this.queryResults.waiting.added.some((addedEntity) => addedEntity.id === entity.id)) return
-      const playerComponent = getComponent(entity, GamePlayer)
-      const ballEntity = playerComponent.ownedObjects['GolfBall']
-      if (!ballEntity) return
-      if (hasComponent(ballEntity, State.BallStopped) && hasComponent(ballEntity, State.Inactive)) {
-=======
     for (const entity of this.queryResults.waiting.all) {
       if (this.queryResults.waiting.added.some((addedEntity) => addedEntity.id === entity.id)) continue
       const playerComponent = getComponent(entity, GamePlayer)
       const ballEntity = playerComponent.ownedObjects['GolfBall']
       if (!ballEntity) continue
       if (hasComponent(ballEntity, GolfState.BallStopped) && hasComponent(ballEntity, State.Inactive)) {
->>>>>>> 3d6c8598
         nextTurn(entity)
       }
     }
 
     // ADD WAITING
-<<<<<<< HEAD
-    this.queryResults.yourTurn.all.forEach((entity) => {
-      if (this.queryResults.yourTurn.added.some((addedEntity) => addedEntity.id === entity.id)) return
-      const playerComponent = getComponent(entity, GamePlayer)
-      const ballEntity = playerComponent.ownedObjects['GolfBall']
-      if (!ballEntity) return
-      if (hasComponent(ballEntity, State.BallMoving) && hasComponent(entity, State.alreadyHit)) {
-        removeStateComponent(entity, State.YourTurn)
-        removeStateComponent(entity, State.alreadyHit)
-        addStateComponent(entity, State.Waiting)
-      }
-    })
-=======
     for (const entity of this.queryResults.yourTurn.all) {
       if (this.queryResults.yourTurn.added.some((addedEntity) => addedEntity.id === entity.id)) continue
       const playerComponent = getComponent(entity, GamePlayer)
@@ -137,16 +111,11 @@
         addStateComponent(entity, State.Waiting)
       }
     }
->>>>>>> 3d6c8598
 
     ///////////////////////////////////////////////////////////
     /////////////////// BALL STUFF ///////////////////////////
     ///////////////////////////////////////////////////////////
 
-<<<<<<< HEAD
-    this.queryResults.golfBall.all.forEach((entity) => {
-      if (!hasComponent(entity, State.SpawnedObject)) return
-=======
     for (const entity of this.queryResults.correctBallPosition.added) {
       updateColliderPosition(entity)
       removeComponent(entity, GolfState.CorrectBallPosition)
@@ -154,7 +123,6 @@
 
     for (const entity of this.queryResults.golfBall.all) {
       if (!hasComponent(entity, State.SpawnedObject)) continue
->>>>>>> 3d6c8598
       updateBall(entity, {}, delta)
     }
 
@@ -168,13 +136,8 @@
     // SWITCH STATE on ball start stopping
     for (const entity of this.queryResults.ballMoving.all) {
       if (ifVelocity(entity, { less: 0.001 })) {
-<<<<<<< HEAD
-        removeStateComponent(entity, State.BallMoving)
-        addStateComponent(entity, State.AlmostStopped)
-=======
         removeStateComponent(entity, GolfState.BallMoving)
         addStateComponent(entity, GolfState.AlmostStopped)
->>>>>>> 3d6c8598
       }
     }
 
@@ -184,17 +147,6 @@
     }
 
     // SWITCH STATE from middle of moviong to stop or still moving
-<<<<<<< HEAD
-    this.queryResults.ballAlmostStopped.all.forEach((entity) => {
-      // This line not allow run this code if State was added in this frame.
-      // if (this.queryResults.ballAlmostStopped.added.some(addedEntity => addedEntity.id === entity.id)) return;
-      if (ifVelocity(entity, { more: 0.001 })) {
-        removeStateComponent(entity, State.AlmostStopped)
-        addStateComponent(entity, State.BallMoving)
-      } else if (ifVelocity(entity, { less: 0.0001 })) {
-        removeStateComponent(entity, State.AlmostStopped)
-        addStateComponent(entity, State.BallStopped)
-=======
     for (const entity of this.queryResults.ballAlmostStopped.all) {
       // This line not allow run this code if State was added in this frame.
       // if (for(const entity of this.queryResults.ballAlmostStopped.added.some(addedEntity => addedEntity.id === entity.id)) continue;
@@ -204,7 +156,6 @@
       } else if (ifVelocity(entity, { less: 0.0001 })) {
         removeStateComponent(entity, GolfState.AlmostStopped)
         addStateComponent(entity, GolfState.BallStopped)
->>>>>>> 3d6c8598
       }
     }
 
@@ -219,61 +170,10 @@
     // SWITCH STATE on ball if he start moving
     for (const entity of this.queryResults.ballStopped.all) {
       if (ifVelocity(entity, { more: 0.001 })) {
-<<<<<<< HEAD
-        removeStateComponent(entity, State.BallStopped)
-        addStateComponent(entity, State.BallMoving)
-      }
-    })
-    //
-    // do ball Active on next Turn
-    this.queryResults.yourTurn.added.forEach((entity) => {
-      const playerComponent = getComponent(entity, GamePlayer)
-      const ballEntity = playerComponent.ownedObjects['GolfBall']
-      removeStateComponent(ballEntity, State.Inactive)
-      addStateComponent(ballEntity, State.Active)
-    })
-
-    // give Ball Inactive State for player cant hit Ball again in one game turn
-    this.queryResults.waiting.added.forEach((entity) => {
-      const playerComponent = getComponent(entity, GamePlayer)
-      const ballEntity = playerComponent.ownedObjects['GolfBall']
-      removeStateComponent(ballEntity, State.Active)
-      addStateComponent(ballEntity, State.Inactive)
-    })
-
-    // UnHide Ball on YourTurn
-    this.queryResults.yourTurn.added.forEach((entity) => {
-      const playerComponent = getComponent(entity, GamePlayer)
-      const ballEntity = playerComponent.ownedObjects['GolfBall']
-      removeStateComponent(ballEntity, State.BallHidden)
-      addStateComponent(ballEntity, State.BallVisible)
-    })
-
-    // Hide Ball on not YourTurn
-    this.queryResults.waitTurn.added.forEach((entity) => {
-      const playerComponent = getComponent(entity, GamePlayer)
-      const ballEntity = playerComponent.ownedObjects['GolfBall']
-      removeStateComponent(ballEntity, State.BallVisible)
-      addStateComponent(ballEntity, State.BallHidden)
-    })
-
-    this.queryResults.ballHidden.added.forEach((entity) => {
-      if (isClient) {
-        hideBall(entity)
-      }
-    })
-
-    this.queryResults.ballVisible.added.forEach((entity) => {
-      if (isClient) {
-        unhideBall(entity)
-      }
-    })
-=======
         removeStateComponent(entity, GolfState.BallStopped)
         addStateComponent(entity, GolfState.BallMoving)
       }
     }
->>>>>>> 3d6c8598
 
     //////////////////////////////////////////////////////////
     //////////////////////// HOLE ////////////////////////////
@@ -295,12 +195,6 @@
           removeComponent(holeEntity, Action.GameObjectCollisionTag)
           removeComponent(ballEntity, Action.GameObjectCollisionTag)
         }
-<<<<<<< HEAD
-      })
-    })
-
-    this.queryResults.goal.added.forEach((entity) => {
-=======
 
         if (isClient) {
           const entityYourPlayer =
@@ -321,20 +215,10 @@
     }
 
     for (const entity of this.queryResults.goal.added) {
->>>>>>> 3d6c8598
       const playerComponent = getComponent(entity, GamePlayer)
       const ballEntity = playerComponent.ownedObjects['GolfBall']
       teleportPlayerBehavior(entity, getPositionNextPoint(entity, { positionCopyFromRole: 'GolfTee-' }))
       teleportObject(ballEntity, getPositionNextPoint(entity, { positionCopyFromRole: 'GolfTee-' }))
-<<<<<<< HEAD
-      removeStateComponent(entity, State.Goal)
-    })
-    ///////////////////////////////////////////////////////////
-    /////////////////////// CLUB //////////////////////////////
-    ///////////////////////////////////////////////////////////
-    this.queryResults.golfClub.all.forEach((entity) => {
-      if (!hasComponent(entity, State.SpawnedObject)) return
-=======
       removeStateComponent(entity, GolfState.Goal)
     }
 
@@ -343,7 +227,6 @@
     ///////////////////////////////////////////////////////////
     for (const entity of this.queryResults.golfClub.all) {
       if (!hasComponent(entity, State.SpawnedObject)) continue
->>>>>>> 3d6c8598
       updateClub(entity, null, delta)
     }
 
@@ -368,28 +251,6 @@
             addStateComponent(clubEntity, GolfState.Hit)
           }
         }
-<<<<<<< HEAD
-      })
-    })
-
-    this.queryResults.hit.added.forEach((clubEntity) => {
-      const ballEntity = this.queryResults.golfBall.all.find((e) => ifOwned(clubEntity, null, e))
-      hitBall(clubEntity, { clubPowerMultiplier: 5, hitAdvanceFactor: 4 }, delta, ballEntity)
-      removeStateComponent(clubEntity, State.Hit)
-      // its needed to revome action if action added from network, in normal case thay remmoving in place where thay adding
-      removeComponent(clubEntity, Action.GameObjectCollisionTag)
-      removeComponent(ballEntity, Action.GameObjectCollisionTag)
-    })
-
-    this.queryResults.hit.removed.forEach((clubEntity) => {
-      const playerEntity =
-        Network.instance.networkObjects[getComponent(clubEntity, NetworkObjectOwner).networkId]?.component.entity
-      saveScore(playerEntity)
-      addStateComponent(playerEntity, State.alreadyHit)
-    })
-
-    this.queryResults.yourTurn.added.forEach((entity) => {
-=======
       }
     }
 
@@ -465,33 +326,20 @@
     }
 
     for (const entity of this.queryResults.yourTurn.added) {
->>>>>>> 3d6c8598
       const playerComponent = getComponent(entity, GamePlayer)
       const entityClub = playerComponent.ownedObjects['GolfClub']
       removeStateComponent(entityClub, State.Inactive)
       addStateComponent(entityClub, State.Active)
-<<<<<<< HEAD
-    })
-
-    this.queryResults.waitTurn.added.forEach((entity) => {
-=======
     }
 
     for (const entity of this.queryResults.waitTurn.added) {
->>>>>>> 3d6c8598
       const playerComponent = getComponent(entity, GamePlayer)
       const entityClub = playerComponent.ownedObjects['GolfClub']
       removeStateComponent(entityClub, State.Active)
       addStateComponent(entityClub, State.Inactive)
-<<<<<<< HEAD
-    })
-
-    this.queryResults.activeClub.added.forEach((entity) => {
-=======
     }
 
     for (const entity of this.queryResults.activeClub.added) {
->>>>>>> 3d6c8598
       if (isClient) {
         enableClub(entity, true)
       }
@@ -507,21 +355,11 @@
     //////////////////////////////////////////    ////////////
     ///////////////////////////////////////////////////////////
 
-<<<<<<< HEAD
-    // DO ALL ECS LOGIC HERE (added and removed queries)
-
-    this.queryResults.player.added.forEach((entity) => {
-=======
     for (const entity of this.queryResults.player.added) {
->>>>>>> 3d6c8598
       // set up client side stuff
       setupPlayerInput(entity)
       createYourTurnPanel(entity)
       isClient && setupPlayerAvatar(entity)
-<<<<<<< HEAD
-      setupOfflineDebug(entity)
-=======
->>>>>>> 3d6c8598
 
       // set up game logic
       addRole(entity)
