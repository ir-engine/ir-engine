--- conflicted
+++ resolved
@@ -135,14 +135,11 @@
     ///////////////////////////////////////////////////////////
     /////////////////// BALL STUFF ///////////////////////////
     ///////////////////////////////////////////////////////////
-<<<<<<< HEAD
-=======
-    
+
     this.queryResults.correctBallPosition.added.forEach((entity) => {
-      updateColliderPosition(entity);
-      removeComponent(entity, State.CorrectBallPosition);
-    })
->>>>>>> 7fd32a47
+      updateColliderPosition(entity)
+      removeComponent(entity, State.CorrectBallPosition)
+    })
 
     this.queryResults.golfBall.all.forEach((entity) => {
       if (!hasComponent(entity, State.SpawnedObject)) return
@@ -190,53 +187,6 @@
         addStateComponent(entity, State.BallMoving)
       }
     })
-<<<<<<< HEAD
-    //
-    // do ball Active on next Turn
-    this.queryResults.yourTurn.added.forEach((entity) => {
-      const playerComponent = getComponent(entity, GamePlayer)
-      const ballEntity = playerComponent.ownedObjects['GolfBall']
-      removeStateComponent(ballEntity, State.Inactive)
-      addStateComponent(ballEntity, State.Active)
-    })
-
-    // give Ball Inactive State for player cant hit Ball again in one game turn
-    this.queryResults.waiting.added.forEach((entity) => {
-      const playerComponent = getComponent(entity, GamePlayer)
-      const ballEntity = playerComponent.ownedObjects['GolfBall']
-      removeStateComponent(ballEntity, State.Active)
-      addStateComponent(ballEntity, State.Inactive)
-    })
-
-    // UnHide Ball on YourTurn
-    this.queryResults.yourTurn.added.forEach((entity) => {
-      const playerComponent = getComponent(entity, GamePlayer)
-      const ballEntity = playerComponent.ownedObjects['GolfBall']
-      removeStateComponent(ballEntity, State.BallHidden)
-      addStateComponent(ballEntity, State.BallVisible)
-    })
-
-    // Hide Ball on not YourTurn
-    this.queryResults.waitTurn.added.forEach((entity) => {
-      const playerComponent = getComponent(entity, GamePlayer)
-      const ballEntity = playerComponent.ownedObjects['GolfBall']
-      removeStateComponent(ballEntity, State.BallVisible)
-      addStateComponent(ballEntity, State.BallHidden)
-    })
-
-    this.queryResults.ballHidden.added.forEach((entity) => {
-      if (isClient) {
-        hideBall(entity)
-      }
-    })
-
-    this.queryResults.ballVisible.added.forEach((entity) => {
-      if (isClient) {
-        unhideBall(entity)
-      }
-    })
-=======
->>>>>>> 7fd32a47
 
     //////////////////////////////////////////////////////////
     //////////////////////// HOLE ////////////////////////////
@@ -256,24 +206,21 @@
           saveGoalScore(entityPlayer)
           removeComponent(holeEntity, Action.GameObjectCollisionTag)
           removeComponent(ballEntity, Action.GameObjectCollisionTag)
-        } 
-
-        
-        if (isClient){
+        }
+
+        if (isClient) {
           const entityYourPlayer =
-               Network.instance.networkObjects[Network.instance.localAvatarNetworkId]?.component.entity
-          if ( !hasComponent(entityYourPlayer, State.Goal) && !hasComponent(entityYourPlayer,State.YourTurn)) {
-          // this case when other player hit ball but you still waiting yours ball to stop
-          // but you need waite because you use interpolation correction bevavior, other player not and server not
-          
-          
+            Network.instance.networkObjects[Network.instance.localAvatarNetworkId]?.component.entity
+          if (!hasComponent(entityYourPlayer, State.Goal) && !hasComponent(entityYourPlayer, State.YourTurn)) {
+            // this case when other player hit ball but you still waiting yours ball to stop
+            // but you need waite because you use interpolation correction bevavior, other player not and server not
+
             removeStateComponent(entityYourPlayer, State.WaitTurn)
             addStateComponent(entityYourPlayer, State.YourTurn)
 
-         //   removeStateComponent(entityPlayer, State.YourTurn)
-         //   removeStateComponent(entityPlayer, State.Waiting)
-         //   addStateComponent(entityPlayer, State.WaitTurn)
-
+            //   removeStateComponent(entityPlayer, State.YourTurn)
+            //   removeStateComponent(entityPlayer, State.Waiting)
+            //   addStateComponent(entityPlayer, State.WaitTurn)
           }
         }
       })
@@ -299,13 +246,14 @@
         if (hasComponent(ballEntity, State.BallStopped) && hasComponent(ballEntity, State.Active)) {
           addStateComponent(clubEntity, State.Hit)
         } else if (isClient) {
-        // this case when other player hit ball but you still waiting yours ball to stop
-        // but you need waite because you use interpolation correction bevavior, other player not and server not
-          if (Network.instance.networkObjects[Network.instance.localAvatarNetworkId].ownerId !=
-              Network.instance.networkObjects[getComponent(ballEntity, NetworkObjectOwner).networkId].ownerId
+          // this case when other player hit ball but you still waiting yours ball to stop
+          // but you need waite because you use interpolation correction bevavior, other player not and server not
+          if (
+            Network.instance.networkObjects[Network.instance.localAvatarNetworkId].ownerId !=
+            Network.instance.networkObjects[getComponent(ballEntity, NetworkObjectOwner).networkId].ownerId
           ) {
             const entityYourPlayer =
-             Network.instance.networkObjects[Network.instance.localAvatarNetworkId]?.component.entity
+              Network.instance.networkObjects[Network.instance.localAvatarNetworkId]?.component.entity
             removeStateComponent(entityYourPlayer, State.Waiting)
             addStateComponent(entityYourPlayer, State.WaitTurn)
             const entityPlayer =
@@ -337,41 +285,40 @@
     ////////////////////    Turn reuired quary     ////////////
     ///////////////////////////////////////////////////////////
 
-    
     // DO ALL ECS LOGIC HERE (added and removed queries)
 
-     //
+    //
     // do ball Active on next Turn
     this.queryResults.yourTurn.added.forEach((entity) => {
       console.warn('Yes ITS ADD NORMALL')
-      const playerComponent = getComponent(entity, GamePlayer);
-      const ballEntity = playerComponent.ownedObjects['GolfBall'];
+      const playerComponent = getComponent(entity, GamePlayer)
+      const ballEntity = playerComponent.ownedObjects['GolfBall']
       removeStateComponent(ballEntity, State.Inactive)
       addStateComponent(ballEntity, State.Active)
     })
-    
+
     // give Ball Inactive State for player cant hit Ball again in one game turn
     this.queryResults.waiting.added.forEach((entity) => {
-      const playerComponent = getComponent(entity, GamePlayer);
-      const ballEntity = playerComponent.ownedObjects['GolfBall'];
+      const playerComponent = getComponent(entity, GamePlayer)
+      const ballEntity = playerComponent.ownedObjects['GolfBall']
       removeStateComponent(ballEntity, State.Active)
       addStateComponent(ballEntity, State.Inactive)
     })
 
     // UnHide Ball on YourTurn
     this.queryResults.yourTurn.added.forEach((entity) => {
-      const playerComponent = getComponent(entity, GamePlayer);
-      const ballEntity = playerComponent.ownedObjects['GolfBall'];
-      removeStateComponent(ballEntity, State.BallHidden);
-      addStateComponent(ballEntity, State.BallVisible);
+      const playerComponent = getComponent(entity, GamePlayer)
+      const ballEntity = playerComponent.ownedObjects['GolfBall']
+      removeStateComponent(ballEntity, State.BallHidden)
+      addStateComponent(ballEntity, State.BallVisible)
     })
 
     // Hide Ball on not YourTurn
     this.queryResults.waitTurn.added.forEach((entity) => {
-      const playerComponent = getComponent(entity, GamePlayer);
-      const ballEntity = playerComponent.ownedObjects['GolfBall'];
-      removeStateComponent(ballEntity, State.BallVisible);
-      addStateComponent(ballEntity, State.BallHidden);
+      const playerComponent = getComponent(entity, GamePlayer)
+      const ballEntity = playerComponent.ownedObjects['GolfBall']
+      removeStateComponent(ballEntity, State.BallVisible)
+      addStateComponent(ballEntity, State.BallHidden)
     })
 
     this.queryResults.ballHidden.added.forEach((entity) => {
@@ -383,10 +330,8 @@
     this.queryResults.ballVisible.added.forEach((entity) => {
       if (isClient) {
         unhideBall(entity)
-
-      }
-    })
-
+      }
+    })
 
     this.queryResults.yourTurn.added.forEach((entity) => {
       const playerComponent = getComponent(entity, GamePlayer)
@@ -414,16 +359,10 @@
       }
     })
 
-       ///////////////////////////////////////////////////////////
+    ///////////////////////////////////////////////////////////
     //////////////////////////////////////////    ////////////
     ///////////////////////////////////////////////////////////
 
-<<<<<<< HEAD
-    // DO ALL ECS LOGIC HERE (added and removed queries)
-
-=======
-   
->>>>>>> 7fd32a47
     this.queryResults.player.added.forEach((entity) => {
       // set up client side stuff
       setupPlayerInput(entity)
@@ -586,7 +525,7 @@
         removed: true
       }
     },
-    
+
     //
     // Club States
     //
