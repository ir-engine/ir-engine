--- conflicted
+++ resolved
@@ -2,24 +2,7 @@
 // others componennt
 import { TransformComponent } from '../../transform/components/TransformComponent';
 // game State Tag Component
-<<<<<<< HEAD
 import { Action, State } from '../types/GameComponents'
-=======
-import { SpawnedObject } from './gameDefault/components/SpawnedObjectTagComponent';
-import { Open } from "./gameDefault/components/OpenTagComponent";
-import { Closed } from "./gameDefault/components/ClosedTagComponent";
-import { ButtonUp } from "./gameDefault/components/ButtonUpTagComponent";
-import { ButtonDown } from "./gameDefault/components/ButtonDownTagComponent";
-import { PanelDown } from "./gameDefault/components/PanelDownTagComponent";
-import { PanelUp } from "./gameDefault/components/PanelUpTagComponent";
-import { YourTurn } from "./Golf/components/YourTurnTagComponent";
-import { Active } from "./gameDefault/components/ActiveTagComponent";
-import { Deactive } from "./gameDefault/components/DeactiveTagComponent";
-import { Goal } from "./Golf/components/GoalTagComponent";
-// game Action Tag Component
-import { HaveBeenInteracted } from "../../game/actions/HaveBeenInteracted";
-import { GameObjectCollisionTag } from "../actions/GameObjectCollisionTag";
->>>>>>> 5747215f
 // game behavior
 import { executeBehaviorArray } from "./gameDefault/behaviors/executeBehaviorArray";
 import { objectMove } from "./gameDefault/behaviors/objectMove";
@@ -165,26 +148,8 @@
   onGameLoading: onGolfGameLoading,
   onGameStart: onGolfGameStart,
   onPlayerLeave: onGolfPlayerLeave, // not disconnected, in future we will allow to Leave game witout disconnect from location
-<<<<<<< HEAD
   registerActionTagComponents: [], // now auto adding
   registerStateTagComponents: [], // now auto adding
-=======
-  registerActionTagComponents: [
-    HaveBeenInteracted,
-    GameObjectCollisionTag
-  ],
-  registerStateTagComponents: [
-    Open,
-    Closed,
-    PanelUp,
-    PanelDown,
-    YourTurn,
-    Active,
-    Deactive,
-    Goal,
-    SpawnedObject
-  ],
->>>>>>> 5747215f
   initGameState: {
     'newPlayer': {
       behaviors: [addRole, spawnBall, spawnClub]
@@ -279,72 +244,8 @@
             }
           }
         },
-<<<<<<< HEAD
 */
-        { //doBallNotHiting
-=======
-        {
-          behavior: nextTurn,
-          watchers:[ [ YourTurn ] ],
-          takeEffectOn: {
-            targetsRole: {
-              'GolfBall': {
-                watchers:[ [ HaveBeenInteracted ] ],
-                checkers:[{
-                  function: ifNamed,
-                  args: { on: 'target', name: '1' }
-                }]
-              }
-            }
-          }
-        },
-        {
-          behavior: nextTurn,
-          watchers:[ [ YourTurn ] ],
-          takeEffectOn: {
-            targetsRole: {
-              'GolfBall': {
-                watchers:[ [ GameObjectCollisionTag ] ],
-                checkers:[{
-                  function: ifNamed,
-                  args: { on: 'target', name: '1' }
-                },{
-                    function: customChecker,
-                    args: {
-                      on: 'GolfClub',
-                      watchers: [ [ GameObjectCollisionTag ] ],
-                      checkers:[{
-                        function: ifNamed,
-                        args: { on: 'me', name: '1' }
-                      }]
-                     }
-                  }]
-              }
-            }
-          }
-        }
-      ]
-    },
-    '2-Player': {
-      'hitBall': [
-        {
-          behavior: addForce,
-          args: { on: 'target', upForce: 250, forwardForce: 100 },
-          watchers:[ [ YourTurn ] ],
-          takeEffectOn: {
-            targetsRole: {
-              'GolfBall': {
-                watchers:[ [ HaveBeenInteracted ] ],
-                checkers:[{
-                  function: ifNamed,
-                  args: { on: 'target', name: '2' }
-                }]
-              }
-            }
-          }
-        },
-        {
->>>>>>> 5747215f
+        { //doBallNotHiting //GameObjectCollisionTag
           behavior: switchState,
           args: { on: 'target', add: State.Deactive, remove: State.Active },
           watchers:[ [ State.YourTurn ] ],
@@ -352,8 +253,8 @@
             targetsRole: {
               'GolfBall': {
                 watchers:[ [ State.Active, Action.BallMoving ] ],
-           
-      
+
+
                 /*
                 checkers:[{
                   function: ifOwned,
@@ -365,30 +266,12 @@
           }
         },
         {
-          behavior: nextTurn,
+          behavior: nextTurn, // GameObjectCollisionTag
           watchers:[ [ State.YourTurn ] ],
           takeEffectOn: {
             targetsRole: {
               'GolfBall': {
-<<<<<<< HEAD
                 watchers:[ [ State.Deactive, Action.BallStopped ] ],
-=======
-                watchers:[ [ GameObjectCollisionTag ] ],
-                checkers:[{
-                  function: ifNamed,
-                  args: { on: 'target', name: '2' }
-                },{
-                    function: customChecker,
-                    args: {
-                      on: 'GolfClub',
-                      watchers: [ [ GameObjectCollisionTag ] ],
-                      checkers:[{
-                        function: ifNamed,
-                        args: { on: 'me', name: '2' }
-                      }]
-                     }
-                  }]
->>>>>>> 5747215f
               }
             }
           }
@@ -397,8 +280,8 @@
     }
   },
   gameObjectRoles: {
-<<<<<<< HEAD
     'GolfBall': {
+      /*
       'teleport': [
         {
           behavior: teleportObject,
@@ -418,6 +301,7 @@
           }
         },
       ]
+      */
     },
     'GolfTee': {},
     'GolfHole': {
@@ -425,7 +309,7 @@
         {
           behavior: switchState,
           args: { on: 'target'},
-          watchers:[ [ Action.HasHadCollision ] ],
+          watchers:[ [ Action.GameObjectCollisionTag ] ],
           takeEffectOn: {
             targetsRole: {
               'GoalPanel': {
@@ -435,25 +319,6 @@
             }
           }
         },
-=======
-    'GolfBall': {},
-    'GolfTee': {},
-    'GolfHole': {
-      // 'goal': [
-      //   {
-      //     behavior: switchState,
-      //     args: { on: 'target'},
-      //     watchers:[ [ GameObjectCollisionTag ] ],
-      //     takeEffectOn: {
-      //       targetsRole: {
-      //         'GoalPanel': {
-      //           watchers:[ [ PanelDown ] ],
-      //           args: { remove: PanelDown, add: PanelUp }
-      //         }
-      //       }
-      //     }
-      //   },
->>>>>>> 5747215f
         /* NEED WORK
         {
           behavior: giveState,
