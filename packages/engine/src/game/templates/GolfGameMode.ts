--- conflicted
+++ resolved
@@ -30,7 +30,7 @@
 import { addTurn } from "./Golf/behaviors/addTurn";
 import { applyTurn } from "./Golf/behaviors/applyTurn";
 import { nextTurn } from "./Golf/behaviors/nextTurn";
-<<<<<<< HEAD
+
 //
 import { unInteractiveToOthers } from "./Golf/behaviors/unInteractiveToOthers";
 //
@@ -47,20 +47,11 @@
 import { ifNamed } from "./gameDefault/checkers/ifNamed";
 import { customChecker } from "./gameDefault/checkers/customChecker";
 import { isDifferent } from "./gameDefault/checkers/isDifferent";
-=======
-import { addRestitution } from "./Golf/behaviors/addRestitution";
-import { disableInteractiveToOthers } from "./Golf/behaviors/disableInteractiveToOthers";
-// checkers
-import { isPlayersInGame } from "./gameDefault/checkers/isPlayersInGame";
-import { ifNamed } from "./gameDefault/checkers/ifNamed";
-import { isOpen, isClosed } from "./gameDefault/checkers/isOpenIsClosed";
-import { isUp, isDown } from "./gameDefault/checkers/isUpIsDown";
-import { addClub } from "./Golf/behaviors/addClub";
+
 import { grabEquippable } from "../../interaction/functions/grabEquippable";
 import { Interactable } from "../../interaction/components/Interactable";
 import { getComponent } from "../../ecs/functions/EntityFunctions";
->>>>>>> e6aebe76
-
+import { disableInteractiveToOthers } from "./Golf/behaviors/disableInteractiveToOthers";
 /**
  * @author HydraFire
  */
@@ -159,26 +150,18 @@
       behaviors: [initScore]
     },
     'GolfBall': {
-<<<<<<< HEAD
-      behaviors: [addBall, addRestitution, unInteractiveToOthers]
-=======
-      behaviors: [addRestitution, disableInteractiveToOthers]
->>>>>>> e6aebe76
+      behaviors: [addBall, addRestitution, disableInteractiveToOthers]
     },
     'GolfClub': {
       behaviors: [addClub],
     },
-<<<<<<< HEAD
     'GolfHole': {
       behaviors: [addHole]
     },
-    'StartGamePanel GoalPanel 1stTurnPanel 2stTurnPanel': {
-=======
     'GolfTee': {
       behaviors: []
     },
-    'StartGamePanel': {
->>>>>>> e6aebe76
+    'StartGamePanel GoalPanel 1stTurnPanel 2stTurnPanel': {
       components: [PanelDown],
       storage:[
         { component: TransformComponent, variables: ['position'] }
@@ -201,7 +184,7 @@
     'newPlayer': {},
     '1-Player': {
       'MyTurn': [
-        { 
+        {
           behavior: applyTurn,
           watchers:[ [ NextTurn ] ],
         }
@@ -356,22 +339,11 @@
     }
   },
   gameObjectRoles: {
-<<<<<<< HEAD
     'GolfBall': {
       'teleport': [
         {
           behavior: teleportObject,
           watchers:[ [ HasHadCollision ] ],
-=======
-    'GolfBall': {},
-    'GolfTee': {},
-    'GolfClub': {
-      'grab': [
-        {
-          behavior: grabEquippable,
-          args: (entityGolfclub) =>  { return { ...getComponent(entityGolfclub, HaveBeenInteracted).args } },
-          watchers:[ [ HaveBeenInteracted ] ],
->>>>>>> e6aebe76
           takeEffectOn: {
             targetsRole: {
               'GolfTee': {
@@ -444,19 +416,31 @@
     'GolfClub': {
       'grab': [
         {
-          behavior: grabGolfClub,
-          args: { },
+          behavior: grabEquippable,
+          args: (entityGolfclub) =>  { return { ...getComponent(entityGolfclub, HaveBeenInteracted).args } },
           watchers:[ [ HaveBeenInteracted ] ],
+    'GolfClub': {
+      'grab': [
+        {
+          behavior: grabEquippable,
+          args: (entityGolfclub) =>  { return { ...getComponent(entityGolfclub, HaveBeenInteracted).args } },
+          watchers:[ [ HaveBeenInteracted ] ],
           takeEffectOn: {
             targetsRole: {
               '1-Player': {
-                watchers:[ [ Active ] ],
-                checkers:[{
-                  function: ifNamed,
-                  args: { on: 'me', name: 'NumberRoleName' }
-                }]
-              },
-              '2-Player' : {}
+                checkers:[{
+                  function: isPlayersInGame,
+                  args: { invert: false }
+                }]
+              },
+              /*
+              '2-Player' : {
+                checkers:[{
+                  function: isPlayersInGame,
+                  args: { invert: false }
+                }]
+              }
+              */
             }
           }
         },
