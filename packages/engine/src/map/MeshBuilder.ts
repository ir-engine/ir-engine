import { buffer, centerOfMass } from '@turf/turf'
import { Feature, Geometry, Position } from 'geojson'
import { MeshBasicMaterial } from 'three'
import {
  MeshLambertMaterial,
  BufferGeometry,
  Mesh,
  Shape,
  ShapeGeometry,
  ExtrudeGeometry,
  BufferAttribute,
  Color,
  CanvasTexture,
  Group,
  Object3D,
  Vector3,
  PlaneGeometry,
  MeshLambertMaterialParameters
} from 'three'
import { mergeBufferGeometries } from '../common/classes/BufferGeometryUtils'
import { unifyFeatures } from './GeoJSONFns'
import { NUMBER_OF_TILES_PER_DIMENSION, RASTER_TILE_SIZE_HDPI } from './MapBoxClient'
import { DEFAULT_FEATURE_STYLES, getFeatureStyles, MAX_Z_INDEX } from './styles'
import { toIndexed } from './toIndexed'
import { ILayerName, TileFeaturesByLayer } from './types'
import { getRelativeSizesOfGeometries } from '../common/functions/GeometryFunctions'
import { METERS_PER_DEGREE_LL } from './constants'
import { collectFeaturesByLayer } from './util'
import { GeoLabelNode } from './GeoLabelNode'

// TODO free resources used by canvases, bitmaps etc

export function llToScene([lng, lat]: Position, [lngCenter, latCenter]: Position): Position {
  return [(lng - lngCenter) * METERS_PER_DEGREE_LL, (lat - latCenter) * METERS_PER_DEGREE_LL]
}

function buildGeometry(layerName: ILayerName, feature: Feature, llCenter: Position): BufferGeometry | null {
  const shape = new Shape()
  const styles = getFeatureStyles(DEFAULT_FEATURE_STYLES, layerName, feature.properties.class)

  const geometry = maybeBuffer(feature, styles.width)

  let coords: Position[]

  // TODO switch statement
  if (geometry.type === 'MultiPolygon') {
    coords = geometry.coordinates[0][0] // TODO: add all multipolygon coords.
  } else if (geometry.type === 'Polygon') {
    coords = geometry.coordinates[0] // TODO: handle interior rings
  } else if (geometry.type === 'MultiPoint') {
    // TODO is this a bug?
    coords = geometry.coordinates[0] as any
  } else {
    // TODO handle feature.geometry.type === 'GeometryCollection'?
  }

  var point = llToScene(coords[0], llCenter)
  shape.moveTo(point[0], point[1])

  coords.slice(1).forEach((coord: Position) => {
    point = llToScene(coord, llCenter)
    shape.lineTo(point[0], point[1])
  })
  point = llToScene(coords[0], llCenter)
  shape.lineTo(point[0], point[1])

  let height: number

  // TODO handle min_height
  if (styles.height === 'a') {
    if (feature.properties.height) {
      height = feature.properties.height
    } else if (feature.properties.render_height) {
      height = feature.properties.render_height
    } else if (feature.properties.area) {
      height = Math.sqrt(feature.properties.area)
    } else {
      // ignore standalone building labels.
      console.warn('just a label.', feature.properties)
      return null
    }
    height *= styles.height_scale || 1
  } else {
    height = styles.height || 4
  }

  let threejsGeometry: BufferGeometry | null = null

  if (styles.extrude === 'flat') {
    threejsGeometry = new ShapeGeometry(shape)
  } else if (styles.extrude === 'rounded') {
    threejsGeometry = new ExtrudeGeometry(shape, {
      steps: 1,
      depth: height || 1,
      bevelEnabled: true,
      bevelThickness: 8,
      bevelSize: 16,
      bevelSegments: 16
    })
  } else {
    threejsGeometry = new ExtrudeGeometry(shape, {
      steps: 1,
      depth: height || 1,
      bevelEnabled: false
    })
  }

  if (threejsGeometry) {
    threejsGeometry.rotateX(-Math.PI / 2)
  }

  if (styles.color && styles.color.builtin_function === 'purple_haze') {
    const light = new Color(0xa0c0a0)
    const shadow = new Color(0x303050)
    colorVertices(threejsGeometry, getBuildingColor(feature), light, feature.properties.extrude ? shadow : light)
  }

  return threejsGeometry
}

function buildGeometries(layerName: ILayerName, features: Feature[], llCenter: Position): BufferGeometry[] {
  const styles = getFeatureStyles(DEFAULT_FEATURE_STYLES, layerName)
  const geometries = features.map((feature) => buildGeometry(layerName, feature, llCenter))

  // the current method of merging produces strange results with flat geometries
  if (styles.extrude !== 'flat' && geometries.length > 1) {
    return [mergeBufferGeometries(geometries.filter((g) => g).map((g) => toIndexed(g)))]
  } else {
    return geometries
  }
}

function createCanvasRenderingContext2D(width: number, height: number) {
  const canvas = document.createElement('canvas')
  canvas.width = width
  canvas.height = height
  return canvas.getContext('2d')
}

function generateTextureCanvas() {
  const contextSmall = createCanvasRenderingContext2D(32, 64)
  // plain it in white
  contextSmall.fillStyle = '#ffffff'
  contextSmall.fillRect(0, 0, 32, 64)
  // draw the window rows - with a small noise to simulate light variations in each room
  for (var y = 2; y < 64; y += 2) {
    for (var x = 0; x < 32; x += 2) {
      var value = Math.floor(Math.random() * 64)
      contextSmall.fillStyle = 'rgb(' + [value, value, value].join(',') + ')'
      contextSmall.fillRect(x, y, 2, 1)
    }
  }

  // build a bigger canvas and copy the small one in it
  // This is a trick to upscale the texture without filtering
  const largeCanvasWidth = 512
  const largeCanvasHeight = 1024
  const contextLarge = createCanvasRenderingContext2D(largeCanvasWidth, largeCanvasHeight)
  // disable smoothing
  contextLarge.imageSmoothingEnabled = false
  ;(contextLarge as any).webkitImageSmoothingEnabled = false
  ;(contextLarge as any).mozImageSmoothingEnabled = false
  // then draw the image
  contextLarge.drawImage(contextSmall.canvas, 0, 0, largeCanvasWidth, largeCanvasHeight)

  return contextLarge.canvas
}

function generateRasterTileCanvas(rasterTiles: ImageBitmap[]) {
  const size = RASTER_TILE_SIZE_HDPI * NUMBER_OF_TILES_PER_DIMENSION
  const context = createCanvasRenderingContext2D(size, size)

  for (let tileY = 0; tileY < NUMBER_OF_TILES_PER_DIMENSION; tileY++) {
    for (let tileX = 0; tileX < NUMBER_OF_TILES_PER_DIMENSION; tileX++) {
      const tileIndex = tileY * NUMBER_OF_TILES_PER_DIMENSION + tileX
      context.drawImage(rasterTiles[tileIndex], tileX * RASTER_TILE_SIZE_HDPI, tileY * RASTER_TILE_SIZE_HDPI)
    }
  }

  return context.canvas
}

// TODO integrate with ./styles.ts
const baseColorByFeatureType = {
  university: 0xf5e0a0,
  school: 0xffd4be,
  apartments: 0xd1a1d1,
  parking: 0xa0a7af,
  civic: 0xe0e0e0,
  commercial: 0x8fb0d8,
  retail: 0xd8d8b2
}

function getBuildingColor(feature: Feature) {
  // const value = 1 - Math.random() * Math.random()
  // return new Color().setRGB(value + Math.random() * 0.1, value, value + Math.random() * 0.1)
  //
  // Workaround until we can clean up geojson data on the fly, ensuring that there aren't overlapping
  // polygons
  // return new Color(baseColorByFeatureId[featureId] || 0xdddddd)
  const specialColor = baseColorByFeatureType[feature.properties.type]
  return new Color(specialColor || 0xcacaca)
}

const geometrySize = new Vector3()
function colorVertices(geometry: BufferGeometry, baseColor: Color, light: Color, shadow: Color) {
  const normals = geometry.attributes.normal
  const topColor = baseColor.clone().multiply(light)
  const bottomColor = baseColor.clone().multiply(shadow)

  geometry.setAttribute('color', new BufferAttribute(new Float32Array(normals.count * 3), 3))

  const colors = geometry.attributes.color

  geometry.computeVertexNormals()
  geometry.computeBoundingBox()
  geometry.boundingBox.getSize(geometrySize)
  const alpha = 1 - Math.min(1, geometrySize.y / 200)
  const lerpedTopColor = topColor.lerp(bottomColor, alpha)

  for (let i = 0; i < normals.count; i++) {
    const color = normals.getY(i) === 1 ? lerpedTopColor : bottomColor
    colors.setXYZ(i, color.r, color.g, color.b)
  }
}

const materialsByParams = new Map<MeshLambertMaterialParameters, MeshLambertMaterial>()

function getOrCreateMaterial(Material: any, params: MeshLambertMaterialParameters): MeshLambertMaterial {
  let material: any

  if (!materialsByParams.get(params)) {
    material = new Material(params)
    materialsByParams.set(params, material)
  } else {
    material = materialsByParams.get(params)
  }

  return material
}

/**
 * TODO adapt code from https://raw.githubusercontent.com/jeromeetienne/threex.proceduralcity/master/threex.proceduralcity.js
 */
export function buildMeshes(layerName: ILayerName, features: Feature[], llCenter: Position): Mesh[] {
  const geometries = buildGeometries(layerName, features, llCenter)

  return geometries.map((g, i) => {
    const styles = getFeatureStyles(DEFAULT_FEATURE_STYLES, layerName, features[i].properties.class)

    const materialParams = {
      color: styles.color?.constant,
      vertexColors: styles.color?.builtin_function === 'purple_haze' ? true : false,
      depthTest: styles.extrude !== 'flat'
    }

    const material = getOrCreateMaterial(MeshLambertMaterial, materialParams)
    const mesh = new Mesh(g, material)
    mesh.renderOrder = styles.extrude === 'flat' ? -1 * (MAX_Z_INDEX - styles.zIndex) : Infinity
    return mesh
  })
}

function maybeBuffer(feature: Feature, width: number): Geometry {
  // Buffer the linestrings so they have some thickness
  if (
    feature.geometry.type === 'LineString' ||
    feature.geometry.type === 'Point' ||
    feature.geometry.type === 'MultiLineString'
  ) {
    const buf = buffer(feature, width, {
      units: 'meters'
    })
    return buf.geometry
  }

  return feature.geometry
}

export function createGroundMesh(rasterTiles: ImageBitmap[], latitude: number): Mesh {
  const sizeInPx = NUMBER_OF_TILES_PER_DIMENSION * RASTER_TILE_SIZE_HDPI
  // Will be scaled according to building mesh
  const geometry = new PlaneGeometry(1, 1)
  const texture = rasterTiles.length > 0 ? new CanvasTexture(generateRasterTileCanvas(rasterTiles)) : null

  const material = getOrCreateMaterial(
    MeshLambertMaterial,
    texture
      ? {
          map: texture
        }
      : {
          color: 0x433d13
        }
  )
  const mesh = new Mesh(geometry, material)

  // prevent z-fighting with vector roads
  material.depthTest = false
  mesh.renderOrder = -1 * MAX_Z_INDEX

  // rotate to face up
  mesh.geometry.rotateX(-Math.PI / 2)

  // TODO why do the vector tiles and the raster tiles not line up?
  mesh.position.x -= 80
  mesh.position.z -= 50

  return mesh
}

<<<<<<< HEAD
export function createBuildings(vectorTiles: TileFeaturesByLayer[], llCenter: Position, renderer: WebGLRenderer): Mesh {
  const features = unifyFeatures(collectFeaturesByLayer('building', vectorTiles))
  const meshes = buildMeshes('building', features, llCenter, renderer)
=======
export function createBuildings(vectorTiles: TileFeaturesByLayer[], llCenter: Position): Mesh {
  const features = unifyFeatures(vectorTiles.reduce((acc, tile) => acc.concat(tile.building), []))
  const meshes = buildMeshes('building', features, llCenter)
>>>>>>> 6c2f4659

  return meshes[0]
}

function createLayerGroup(layers: ILayerName[], vectorTiles: TileFeaturesByLayer[], llCenter: Position): Group {
  const meshes = layers.reduce((accMeshes, layerName) => {
    const featuresInLayer = collectFeaturesByLayer(layerName, vectorTiles)

    const meshes = buildMeshes(layerName, featuresInLayer, llCenter)
    return [...accMeshes, ...meshes]
  }, [])
  console.log('meshes is')
  console.log(meshes)
  return new Group().add(...meshes)
}

export function createRoads(vectorTiles: TileFeaturesByLayer[], llCenter: Position): Group {
  return createLayerGroup(['road'], vectorTiles, llCenter)
}

<<<<<<< HEAD
export function createLabels(vectorTiles: TileFeaturesByLayer[], llCenter: Position): GeoLabelNode[] {
  const features = collectFeaturesByLayer('road', vectorTiles)
  return features.reduce((acc, f) => {
    if (f.properties.name && ['LineString'].indexOf(f.geometry.type) >= 0) {
      const labelView = new GeoLabelNode(f, (pos: Position) => llToScene(pos, llCenter))

      acc.push(labelView)
    }
    return acc
  }, [])
}

export function createWater(vectorTiles: TileFeaturesByLayer[], llCenter: Position, renderer: WebGLRenderer): Group {
  return createLayerGroup(['water', 'waterway'], vectorTiles, llCenter, renderer)
=======
export function createWater(vectorTiles: TileFeaturesByLayer[], llCenter: Position): Group {
  return createLayerGroup(['water', 'waterway'], vectorTiles, llCenter)
>>>>>>> 6c2f4659
}
export function createLandUse(vectorTiles: TileFeaturesByLayer[], llCenter: Position): Group {
  return createLayerGroup(['landuse'], vectorTiles, llCenter)
}

/** Workaround for until we get the Web Mercator projection math right so that the ground and building meshes line up */
export function setGroundScaleAndPosition(groundMesh: Mesh, buildingMesh: Mesh) {
  const scaleX = getRelativeSizesOfGeometries(groundMesh.geometry, buildingMesh.geometry, 'x')
  const scaleZ = getRelativeSizesOfGeometries(groundMesh.geometry, buildingMesh.geometry, 'z')
  groundMesh.scale.x = scaleX
  groundMesh.scale.z = scaleZ
  buildingMesh.geometry.boundingBox.getCenter(groundMesh.position)
  groundMesh.position.y = 0
}

export function safelySetGroundScaleAndPosition(ground: Object3D | undefined, building: Object3D | undefined) {
  if (ground?.type === 'Mesh' && building?.type === 'Mesh') {
    setGroundScaleAndPosition(ground as Mesh, building as Mesh)
  } else {
    console.warn('safelySetGroundScaleAndPosition: both ground and building mush be Meshes!')
  }
}<|MERGE_RESOLUTION|>--- conflicted
+++ resolved
@@ -309,15 +309,9 @@
   return mesh
 }
 
-<<<<<<< HEAD
-export function createBuildings(vectorTiles: TileFeaturesByLayer[], llCenter: Position, renderer: WebGLRenderer): Mesh {
+export function createBuildings(vectorTiles: TileFeaturesByLayer[], llCenter: Position): Mesh {
   const features = unifyFeatures(collectFeaturesByLayer('building', vectorTiles))
-  const meshes = buildMeshes('building', features, llCenter, renderer)
-=======
-export function createBuildings(vectorTiles: TileFeaturesByLayer[], llCenter: Position): Mesh {
-  const features = unifyFeatures(vectorTiles.reduce((acc, tile) => acc.concat(tile.building), []))
   const meshes = buildMeshes('building', features, llCenter)
->>>>>>> 6c2f4659
 
   return meshes[0]
 }
@@ -338,7 +332,10 @@
   return createLayerGroup(['road'], vectorTiles, llCenter)
 }
 
-<<<<<<< HEAD
+export function createWater(vectorTiles: TileFeaturesByLayer[], llCenter: Position): Group {
+  return createLayerGroup(['water', 'waterway'], vectorTiles, llCenter)
+}
+
 export function createLabels(vectorTiles: TileFeaturesByLayer[], llCenter: Position): GeoLabelNode[] {
   const features = collectFeaturesByLayer('road', vectorTiles)
   return features.reduce((acc, f) => {
@@ -351,13 +348,6 @@
   }, [])
 }
 
-export function createWater(vectorTiles: TileFeaturesByLayer[], llCenter: Position, renderer: WebGLRenderer): Group {
-  return createLayerGroup(['water', 'waterway'], vectorTiles, llCenter, renderer)
-=======
-export function createWater(vectorTiles: TileFeaturesByLayer[], llCenter: Position): Group {
-  return createLayerGroup(['water', 'waterway'], vectorTiles, llCenter)
->>>>>>> 6c2f4659
-}
 export function createLandUse(vectorTiles: TileFeaturesByLayer[], llCenter: Position): Group {
   return createLayerGroup(['landuse'], vectorTiles, llCenter)
 }
