import * as THREE from 'three'
import { IFeatureStyles, IFeatureStylesByLayerName, DEFAULT_FEATURE_STYLES } from './styles'
import { vectors } from './vectors'
import turf_buffer from '@turf/buffer'
<<<<<<< HEAD
import { VectorTile, VectorTileFeature } from '@mapbox/vector-tile'

function getRandomGreyColor(minValue, maxValue) {
  var colorValue = Math.floor(Math.random() * maxValue + minValue)
  return new THREE.Color(colorValue / 256, colorValue / 256, colorValue / 256);
}

function getRandomGreyColorString(minValue, maxValue) {
  const color = getRandomGreyColor(minValue, maxValue)
  return `#${color.getHexString()}`
}

// Generate a building canvas with the given width and height and return it
// Inspired by
//   - https://codepen.io/photonlines/details/JzaLYJ
//   - https://github.com/jeromeetienne/threex.proceduralcity/blob/master/threex.proceduralcity.js
function generateBuildingCanvas(width: number, height: number): HTMLCanvasElement {
=======
import { isClient } from '../common/functions/isClient'

// Generate a building canvas with the given width and height and return it
function generateBuildingCanvas(width, height) {
  if (!isClient) return
>>>>>>> e6586c13
  // Build a small canvas we're going to use to create our window elements
  var smallCanvas = globalThis.document.createElement('canvas')

  smallCanvas.width = width
  smallCanvas.height = height

  // Get a two-dimensional rendering context for our canvas
  var context = smallCanvas.getContext('2d')

  // Set the building window dimensions
  const windowWidth = 1
  const windowHeight = 2
  const windowSpacingX = 0
  const windowSpacingY = 2

  // Draw the building windows
  for (var y = windowSpacingY / 2; y < height - windowSpacingY / 2; y += windowSpacingY + windowHeight) {
    for (var x = windowSpacingX / 2; x < width - windowSpacingX / 2; x += windowSpacingX + windowWidth) {
      // Here, we add slight color variations to vary the look of each window
      context.fillStyle = getRandomGreyColorString(8, 64)

      // Draw the window / rectangle at the given (x, y) position using our defined window dimensions
      context.fillRect(x, y, windowWidth, windowHeight)
    }
  }

  // Create a large canvas and copy the small one onto it. We do this to increase our original canvas
  // resolution:

  var largeCanvas = globalThis.document.createElement('canvas')

  largeCanvas.width = 256
  largeCanvas.height = 512

  context = largeCanvas.getContext('2d')

  // Disable the smoothing in order to avoid blurring our original one
  context.imageSmoothingEnabled = false
  ;(context as any).webkitImageSmoothingEnabled = false
  ;(context as any).mozImageSmoothingEnabled = false

  // Copy the smaller canvas onto the larger one
  context.drawImage(smallCanvas, 0, 0, largeCanvas.width, largeCanvas.height)

  return largeCanvas
}

const sideBuildingCanvasShort = generateBuildingCanvas(8, 16)
const sideBuildingCanvasTall = generateBuildingCanvas(8, 32)
const sideBuildingCanvasSkyScraper = generateBuildingCanvas(8, 64)

const METERS_PER_DEGREE_LL = 111139

function long2tile(lon: number, zoom: number) {
  return Math.floor(((lon + 180) / 360) * Math.pow(2, zoom))
}

function lat2tile(lat: number, zoom: number) {
  return Math.floor(
    ((1 - Math.log(Math.tan((lat * Math.PI) / 180) + 1 / Math.cos((lat * Math.PI) / 180)) / Math.PI) / 2) *
      Math.pow(2, zoom)
  )
}
var TILE_ZOOM = 16

// We use a regular non-textured lambert mesh for our top / bottom faces
var topBottomMaterial = new THREE.MeshLambertMaterial({
  color: 0xe8e8e8
})

const lineMaterial = new THREE.LineBasicMaterial({
  // Color of lines
  color: 'rgb(0,0,0)',
  transparent: true,
  linewidth: 2,
  opacity: 1
})
// Prevent z-flighting
lineMaterial.polygonOffset = true
lineMaterial.depthTest = true
lineMaterial.polygonOffsetFactor = 1
lineMaterial.polygonOffsetUnits = 1.0

interface IOpts {
  lat?: number
  lng?: number
  layers?: string[]

  /** draw superimposed lines along the edges of all meshes */
  enableEdgeLines?: boolean
}

export class MapboxTileLoader {
  private scene: THREE.Scene
  private opts: IOpts
  private names: Object
  private kinds: Object
  private kind_details: Object
  private center: {
    lat?: number
    lng?: number
    start_lat?: number
    start_lng?: number
  }
  private feature_meshes: Array<any>
  private feature_styles: IFeatureStylesByLayerName
  private meshes_by_layer: Object

  constructor(scene: THREE.Scene, opts: IOpts) {
    this.scene = scene
    this.opts = opts = opts || {}
    this.opts.layers = this.opts.layers || [
      'building',
      'road'
      // 'road_label',
      // 'barrier_line'
      // 'contour',
      // 'landuse',
      // 'motorway_junction',
      // 'poi_label',
    ]

    // tally feature tags.
    this.names = {}
    this.kinds = {}
    this.kind_details = {}

    this.center = {}

    if (opts.lat) {
      this.center.lat = opts.lat
    }
    if (opts.lng) {
      this.center.lng = opts.lng
    }

    // keep a reference to everything we add to the scene from map data.
    this.feature_meshes = []
    this.feature_styles = {} // global eature styling object.
    this.meshes_by_layer = {}

    this.init_feature_styles()

    this.center.start_lng = this.center.lng
    this.center.start_lat = this.center.lat
    this.load_tiles(this.center.lat, this.center.lng)
  }

  handle_data = (data: VectorTile, x: number, y: number, z: number) => {
    this.opts.layers.forEach((layername) => {
      if (this.feature_styles[layername]) {
        this.add_vt(data, layername, x, y, z)
      }
    })
  }

  load_tile = (tx: number, ty: number, zoom: number) => {
    var MAPBOX_API_KEY =
      'pk.eyJ1IjoiY291bnRhYmxlLXdlYiIsImEiOiJjamQyZG90dzAxcmxmMndtdzBuY3Ywa2ViIn0.MU-sGTVDS9aGzgdJJ3EwHA'

    var url =
      'https://api.mapbox.com/v4/mapbox.mapbox-terrain-v2,mapbox.mapbox-streets-v7/' +
      zoom +
      '/' +
      tx +
      '/' +
      ty +
      '.vector.pbf?access_token=' +
      MAPBOX_API_KEY

    fetch(url)
      .then((response) => {
        return response.blob()
      })
      .then((blob) => {
        vectors(blob, (tile: VectorTile) => {
          this.handle_data(tile, tx, ty, zoom)
        })
      })
  }

  load_tiles = (lat: number, lng: number) => {
    var MAP_CACHE = {}
    var tile_x0 = long2tile(lng, TILE_ZOOM)
    var tile_y0 = lat2tile(lat, TILE_ZOOM)
    var N = 1
    for (var i = -N; i <= N; i++) {
      for (var j = -N; j <= N; j++) {
        var tile_x = tile_x0 + i
        var tile_y = tile_y0 + j
        if (!tile_x || !tile_y) continue
        if (!MAP_CACHE[tile_x + '_' + tile_y + '_' + TILE_ZOOM]) {
          this.load_tile(tile_x, tile_y, TILE_ZOOM)
        }
      }
    }
  }

  /**
   * Takes a 2d geojson, converts it to a THREE.Geometry, and extrudes it to a height
   * suitable for 3d viewing, such as for buildings.
   *
   */
  extrude_feature_shape(feature: VectorTileFeature, styles: IFeatureStyles): THREE.BufferGeometry {
    var shape = new THREE.Shape()

    // Buffer the linestrings so they have some thickness (uses turf.js)
    if (
      feature.geometry.type === 'LineString' ||
      feature.geometry.type === 'Point' ||
      feature.geometry.type === 'MultiLineString'
    ) {
      var width = styles.width || 1
      var buf = turf_buffer(feature, width, {
        units: 'meters'
      })
      feature.geometry = buf.geometry
    }
    if (feature.geometry.type === 'MultiPolygon') {
      var coords = feature.geometry.coordinates[0][0] // TODO: add all multipolygon coords.
    } else {
      var coords = feature.geometry.coordinates[0]
    }

    var point = this.ll_to_scene_coords(coords[0])
    shape.moveTo(point[0], point[1])

    var scope = this
    coords.slice(1).forEach(function (coord: [number, number]) {
      point = scope.ll_to_scene_coords(coord)
      shape.lineTo(point[0], point[1])
    })
    point = this.ll_to_scene_coords(coords[0])
    shape.lineTo(point[0], point[1])

    let height: number

    if (styles.height === 'a') {
      if (feature.properties.height) {
        height = feature.properties.height
      } else if (feature.properties.render_height) {
        height = feature.properties.render_height
      } else if (feature.properties.area) {
        height = Math.sqrt(feature.properties.area)
      } else {
        // ignore standalone building labels.
        console.warn('just a label.', feature.properties)
        return null
      }
      height *= styles.height_scale || 1
    } else {
      height = styles.height || 4
    }

    let geometry: THREE.BufferGeometry

    if (styles.extrude === 'flat') {
      geometry = new THREE.ShapeGeometry(shape)
    } else if (styles.extrude === 'rounded') {
      geometry = new THREE.ExtrudeGeometry(shape, {
        steps: 1,
        // amount: height || 1,
        depth: height || 1,
        bevelEnabled: true,
        bevelThickness: 8,
        bevelSize: 16,
        bevelSegments: 16
      })
    } else {
      geometry = new THREE.ExtrudeGeometry(shape, {
        steps: 1,
        // amount: height || 1,
        depth: height || 1,
        bevelEnabled: false
      })
    }

    geometry.rotateX(-Math.PI / 2)

    return geometry
  }

  add_vt(tile: VectorTile, layername: string, x: number, y: number, z: number) {
    const vector_layer = tile.layers[layername]

    if (!vector_layer) return

    for (var i = 0; i < vector_layer.length; i++) {
      var feature = vector_layer.feature(i).toGeoJSON(x, y, z)
      this.add_feature(feature, layername)
    }
  }

  add_feature(feature: VectorTileFeature, layername: string) {
    feature.layername = layername
    var feature_styles = this.feature_styles

    // Style based on the the various feature property hints, in some order...
    var layer_styles = feature_styles[layername]
    var kind_styles = feature_styles[feature.properties.class] || {}

    let kind_detail_styles: IFeatureStyles
    // kind_detail seems to copy landuse for roads, which is dumb, don't color it.
    if (layername === 'roads') {
      kind_detail_styles = {}
    } else {
      kind_detail_styles = feature_styles[feature.properties.subclass] || {}
    }

    var name_styles = feature_styles[feature.properties.name] || {}

    // Many features have a 'kind' property scope can be used for styling.
    var styles = { ...layer_styles, ...kind_styles, ...kind_detail_styles, ...name_styles }

    // tally feature "kind" (descriptive tags). used for debugging/enumerating available features and building stylesheets.
    this.kinds[feature.properties.class] = this.kinds[feature.properties.class] || 1
    this.names[feature.properties.name] = this.names[feature.properties.name] || 1
    this.kind_details[feature.properties.subclass] = this.kind_details[feature.properties.subclass] || 1
    this.kinds[feature.properties.class]++
    this.names[feature.properties.name]++
    this.kind_details[feature.properties.subclass]++

    const geometry = this.extrude_feature_shape(feature, styles)
    if (!geometry) {
      console.warn('no geomtry for feature')
      return
    }

    const sideBuildingMaterial = new THREE.MeshLambertMaterial({
      color: getRandomGreyColor(0, 256)
    })
    geometry.computeBoundingBox()
    const bbox = geometry.boundingBox
    const height = bbox.max.y - bbox.min.y

    const MIN_HEIGHT_SKYSCRAPER = 120
    const MIN_HEIGHT_TALL_BUILDING = 30
    const MIN_HEIGHT_SMALL_BUILDING = 10
    if (height > MIN_HEIGHT_SMALL_BUILDING) {
      const texture = new THREE.CanvasTexture(
        height > MIN_HEIGHT_SKYSCRAPER
          ? sideBuildingCanvasSkyScraper
          : height > MIN_HEIGHT_TALL_BUILDING
          ? sideBuildingCanvasTall
          : sideBuildingCanvasShort
      )
      // Offset windows from the ground a bit for skyscrapers
      texture.offset.set(1, height > MIN_HEIGHT_SKYSCRAPER ? 1 + 10 / height : 1 + 1 / height)

      // Set repeat so that texture is scaled proportionally to height
      const repeat = height > MIN_HEIGHT_SKYSCRAPER ? 1.1 / height : 1.2 / height
      texture.repeat.set(repeat, repeat)

      // Repeat horizontally but not vertically
      texture.wrapS = THREE.RepeatWrapping

      // Necessary when using a canvas texture
      texture.needsUpdate = true

      sideBuildingMaterial.map = texture
    }
    var mesh = new THREE.Mesh(geometry, [topBottomMaterial, sideBuildingMaterial])

    if (this.opts.enableEdgeLines) {
      const edges = new THREE.EdgesGeometry(mesh.geometry, 30)
      const lineSegments = new THREE.LineSegments(edges, lineMaterial)
      this.scene.add(lineSegments)
    }

    this.scene.add(mesh)
    this.feature_meshes.push(mesh)
    this.meshes_by_layer[layername] = this.meshes_by_layer[layername] || []
    this.meshes_by_layer[layername].push(mesh)
  }

  ll_to_scene_coords(coord: [number, number]) {
    return [
      (coord[0] - this.center.start_lng) * METERS_PER_DEGREE_LL,
      (coord[1] - this.center.start_lat) * METERS_PER_DEGREE_LL
    ]
  }

  init_feature_styles() {
    for (var k in DEFAULT_FEATURE_STYLES) {
      this.feature_styles[k] = DEFAULT_FEATURE_STYLES[k]
    }
  }
}<|MERGE_RESOLUTION|>--- conflicted
+++ resolved
@@ -2,8 +2,8 @@
 import { IFeatureStyles, IFeatureStylesByLayerName, DEFAULT_FEATURE_STYLES } from './styles'
 import { vectors } from './vectors'
 import turf_buffer from '@turf/buffer'
-<<<<<<< HEAD
 import { VectorTile, VectorTileFeature } from '@mapbox/vector-tile'
+import { isClient } from '../common/functions/isClient'
 
 function getRandomGreyColor(minValue, maxValue) {
   var colorValue = Math.floor(Math.random() * maxValue + minValue)
@@ -20,13 +20,6 @@
 //   - https://codepen.io/photonlines/details/JzaLYJ
 //   - https://github.com/jeromeetienne/threex.proceduralcity/blob/master/threex.proceduralcity.js
 function generateBuildingCanvas(width: number, height: number): HTMLCanvasElement {
-=======
-import { isClient } from '../common/functions/isClient'
-
-// Generate a building canvas with the given width and height and return it
-function generateBuildingCanvas(width, height) {
-  if (!isClient) return
->>>>>>> e6586c13
   // Build a small canvas we're going to use to create our window elements
   var smallCanvas = globalThis.document.createElement('canvas')
 
