--- conflicted
+++ resolved
@@ -53,10 +53,6 @@
         if (startTile[0] == moveTile[0] && startTile[1] == moveTile[1]) {
           updateStatus = false
         }
-<<<<<<< HEAD
-        // console.log('Updating')
-=======
->>>>>>> 0f801e25
       }
     }
     return world
