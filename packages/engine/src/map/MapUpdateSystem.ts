--- conflicted
+++ resolved
@@ -1,47 +1,3 @@
-<<<<<<< HEAD
-import { defineQuery, defineSystem, System } from 'bitecs'
-import { Engine } from '../ecs/classes/Engine'
-import { ECSWorld } from '../ecs/classes/World'
-import { getComponent } from '../ecs/functions/EntityFunctions'
-import { MapComponent } from './MapComponent'
-import { TransformComponent } from '../transform/components/TransformComponent'
-import createSurroundingObjects from './functions/createSurroundingObjects'
-import { LongLat, toMetersFromCenter, fromMetersFromCenter } from './units'
-import { vector3ToArray2 } from './util'
-import { Mesh, Object3D, Vector3 } from 'three'
-import { Entity } from '../ecs/classes/Entity'
-import { Object3DComponent } from '../scene/components/Object3DComponent'
-import { GeoLabelNode } from './GeoLabelNode'
-import { FollowCameraComponent } from '../camera/components/FollowCameraComponent'
-import { TILE_ZOOM } from './constants'
-
-const $vector3 = new Vector3()
-const $meshesInScene = new Map<string, Mesh>()
-const $labelsInScene = new Map<string, GeoLabelNode>()
-
-/** Track where the viewer was the last time we kicked off a new set of map contruction tasks */
-const $previousViewerPosition = new Vector3()
-
-export const MapUpdateSystem = async (): Promise<System> => {
-  const mapsQuery = defineQuery([MapComponent])
-  const viewerQuery = defineQuery([FollowCameraComponent])
-  let previousViewerEntity: Entity
-
-  return defineSystem((world: ECSWorld) => {
-    const viewerEntity = viewerQuery(world)[0]
-    const mapEntities = mapsQuery(world)
-    const mapEntity = mapEntities[0]
-    // Sanity checks
-    if (!mapEntity || !viewerEntity) return
-    if (mapEntities.length > 1) console.warn('Not supported: More than one map!')
-    const mapComponent = getComponent(mapEntity, MapComponent)
-    const mapScale = getComponent(mapEntity, TransformComponent, false, world).scale.x
-    const object3dComponent = getComponent(mapEntity, Object3DComponent, false, world)
-    const viewerTransform = getComponent(viewerEntity, TransformComponent, false, world)
-
-    if (viewerEntity !== previousViewerEntity) {
-      $previousViewerPosition.copy(viewerTransform.position)
-=======
 import { Vector3 } from 'three'
 import { getCoord, getScaleArg, getTile } from '.'
 import { PI } from '../common/constants/MathConstants'
@@ -63,102 +19,50 @@
   return () => {
     for (const entity of moveQuery.enter(world)) {
       const position = getComponent(entity, Object3DComponent).value.position
->>>>>>> 2ecc5e74
     }
 
-    $vector3.subVectors(viewerTransform.position, $previousViewerPosition)
-    // const viewerPositionDelta = vector3ToArray2($vector3)
-    $vector3.divideScalar(mapScale)
-    const viewerPositionDeltaScaled = vector3ToArray2($vector3)
+    for (const entity of moveQuery(world)) {
+      const position = getComponent(entity, Object3DComponent).value.position
+      const centrCoord = getCoord()
+      //Calculate new move coords
+      const startLong = centrCoord[0]
+      const startLat = centrCoord[1]
+      const scaleArg = getScaleArg()
 
-    // const viewerDistanceFromCenter = Math.hypot(...viewerPositionDelta)
+      const longtitude = position.x / (111134.861111 * scaleArg) + startLong
+      const latitude = -position.z / (Math.cos((startLat * PI) / 180) * 111321.377778 * scaleArg) + startLat
 
-    // if (
-    //   viewerDistanceFromCenter >= mapComponent.triggerRefreshRadius * mapScale ||
-    //   viewerEntity !== previousViewerEntity
-    // ) {
-    mapComponent.center = fromMetersFromCenter(viewerPositionDeltaScaled, mapComponent.center)
-    runImmediateTasks(
-      mapComponent.center,
-      mapComponent.minimumSceneRadius,
-      mapComponent.vectorTileCache,
-      mapComponent.geometryCache,
-      mapComponent.geometryMetaCache,
-      mapComponent.completeObjects
-    )
+      //get Current Tile
+      const startTile = getTile()
+      const moveTile = getCenterTile([longtitude, latitude])
 
-    // $previousViewerPosition.copy(viewerTransform.position)
-    // $previousViewerPosition.y = 0
-    // }
-
-    for (const [uuid, object] of mapComponent.completedObjects) {
-      const { mesh, geographicCenterPoint } = object
-      if (mesh && !$meshesInScene.has(uuid)) {
-        setPosition(mesh, geographicCenterPoint, mapComponent.originalCenter)
-        // TODO compute bounding circle radius from geojson and store in Map3DObject
-        const distance = computeDistanceFromMesh(mesh, copyAndScale(viewerTransform.position, 1 / mapScale))
-        if (distance < mapComponent.minimumSceneRadius) {
-          object3dComponent.value.add(mesh)
-          $meshesInScene.set(uuid, mesh)
+      if (updateStatus == false && moveTile[0] && startTile[0]) {
+        if (startTile[0] == moveTile[0] && startTile[1] == moveTile[1]) {
+          console.log('in center')
+        } else {
+          // NOTE: commenting this out for now since this was detrimenting player experience
+          // updateMap(
+          //   {
+          //     scale: new Vector3(scaleArg, scaleArg, scaleArg)
+          //   },
+          //   longtitude,
+          //   latitude,
+          //   position
+          // )
+          updateStatus = true
+        }
+      } else {
+        if (startTile[0] == moveTile[0] && startTile[1] == moveTile[1]) {
+          updateStatus = false
         }
       }
-      // if (label && !$labelsInScene.has(uuid)) {
-      //   setPosition(label.object3d, label.geoMiddleSlice[0], mapComponent.originalCenter)
-      //   object3dComponent.value.add(label.object3d)
-      //   $labelsInScene.set(featureUUID, label)
-      //   $mapObjectsToRemove.delete(featureUUID)
-      // }
     }
 
-    $meshesInScene.forEach((mesh, featureUUID) => {
-      const label = $labelsInScene.get(featureUUID)
-      if (mesh) {
-        const distance = computeDistanceFromMesh(mesh, copyAndScale(viewerTransform.position, 1 / mapScale))
-        if (distance > mapComponent.minimumSceneRadius) {
-          object3dComponent.value.remove(mesh)
-          if (label) {
-            object3dComponent.value.remove(label.object3d)
-          }
-          $meshesInScene.delete(featureUUID)
-          $labelsInScene.delete(featureUUID)
-        }
-        if (distance > mapComponent.minimumSceneRadius * 2) {
-          mapComponent.completedObjects.delete(featureUUID)
-        }
-      }
-    })
-
-    $labelsInScene.forEach((label) => {
-      if (label) {
-        // TODO use UpdatableComponent
+    for (const entity of labelsQuery(world)) {
+      const labels = getComponent(entity, GeoLabelSetComponent).value
+      for (const label of labels) {
         label.onUpdate(Engine.camera)
       }
-<<<<<<< HEAD
-    })
-
-    previousViewerEntity = viewerEntity
-    return world
-  })
-}
-
-function computeDistanceFromMesh(mesh: Mesh, point: Vector3) {
-  if (!mesh.geometry.boundingSphere) {
-    mesh.geometry.computeBoundingSphere()
-  }
-  return mesh.position.distanceTo(point) - mesh.geometry.boundingSphere.radius
-}
-
-function copyAndScale(vector: Vector3, scalar: number) {
-  return $vector3.copy(vector).multiplyScalar(scalar)
-}
-
-function setPosition(object3d: Object3D, geographicPoint: LongLat, mapOriginalCenter: LongLat) {
-  // TODO: do this in worker
-  const scenePoint = toMetersFromCenter(geographicPoint, mapOriginalCenter)
-  // Note that latitude values are flipped relative to our scene's Z axis
-  object3d.position.set(scenePoint[0], 0, -scenePoint[1])
-=======
     }
   }
->>>>>>> 2ecc5e74
 }