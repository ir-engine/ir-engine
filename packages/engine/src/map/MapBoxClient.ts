import { Position } from 'geojson'

// TODO try higher zoom levels
export const NUMBER_OF_TILES_PER_DIMENSION = 3
const WHOLE_NUMBER_OF_TILES_FROM_CENTER = Math.floor(NUMBER_OF_TILES_PER_DIMENSION / 2)
const NUMBER_OF_TILES_IS_ODD = NUMBER_OF_TILES_PER_DIMENSION % 2

export const RASTER_TILE_SIZE_HDPI = 256

async function fetchRasterTile(tileX: number, tileY: number): Promise<ImageBitmap> {
  const url = getMapBoxUrl('mapbox.satellite', tileX, tileY, 'png')

  const response = await fetch(url)
  const blob = await response.blob()
  return createImageBitmap(blob)
}

function forEachSurroundingTile(llPosition: Position, callback: (tileX: number, tileY: number) => void) {
  const tileX0 = longToTileX(llPosition[0], TILE_ZOOM)
  const tileY0 = latToTileY(llPosition[1], TILE_ZOOM)
  const startIndex = -WHOLE_NUMBER_OF_TILES_FROM_CENTER
  const endIndex = NUMBER_OF_TILES_IS_ODD ? WHOLE_NUMBER_OF_TILES_FROM_CENTER : WHOLE_NUMBER_OF_TILES_FROM_CENTER - 1
  for (let i = startIndex; i <= endIndex; i++) {
    for (let j = startIndex; j <= endIndex; j++) {
      const tileX = tileX0 + j
      const tileY = tileY0 + i
      callback(tileX, tileY)
    }
  }
}

<<<<<<< HEAD
=======
export function getCenterTile(llCenter: Position) {
  const tileX0 = long2tile(llCenter[0], TILE_ZOOM)
  const tileY0 = lat2tile(llCenter[1], TILE_ZOOM)
  return [tileX0, tileY0]
}

/**
 * @returns promise resolving to array containing one array of features per tile
 */
export function fetchVectorTiles(llCenter: Position): Promise<TileFeaturesByLayer[]> {
  const promises: Promise<TileFeaturesByLayer>[] = []
  forEachSurroundingTile(llCenter, (tileX, tileY) => promises.push(fetchTileFeatures(tileX, tileY)))
  return Promise.all(promises)
}

>>>>>>> fb113ef7
/**
 * @returns promise resolving to array of raster tiles
 */
export function fetchRasterTiles(llCenter: Position): Promise<ImageBitmap[]> {
  const promises: Promise<ImageBitmap>[] = []
  forEachSurroundingTile(llCenter, (tileX, tileY) => promises.push(fetchRasterTile(tileX, tileY)))
  return Promise.all(promises)
}<|MERGE_RESOLUTION|>--- conflicted
+++ resolved
@@ -29,24 +29,6 @@
   }
 }
 
-<<<<<<< HEAD
-=======
-export function getCenterTile(llCenter: Position) {
-  const tileX0 = long2tile(llCenter[0], TILE_ZOOM)
-  const tileY0 = lat2tile(llCenter[1], TILE_ZOOM)
-  return [tileX0, tileY0]
-}
-
-/**
- * @returns promise resolving to array containing one array of features per tile
- */
-export function fetchVectorTiles(llCenter: Position): Promise<TileFeaturesByLayer[]> {
-  const promises: Promise<TileFeaturesByLayer>[] = []
-  forEachSurroundingTile(llCenter, (tileX, tileY) => promises.push(fetchTileFeatures(tileX, tileY)))
-  return Promise.all(promises)
-}
-
->>>>>>> fb113ef7
 /**
  * @returns promise resolving to array of raster tiles
  */
