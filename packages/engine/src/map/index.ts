import { Position, Polygon, MultiPolygon } from 'geojson'
import * as THREE from 'three'
import { Group } from 'three'
import { NavMesh } from 'yuka'
import { Engine } from '../ecs/classes/Engine'
import { fetchRasterTiles, fetchVectorTiles, getCenterTile } from './MapBoxClient'
import { MapProps } from './MapProps'
import {
  createBuildings,
  createGroundMesh,
  createRoads,
  createWater,
  createLandUse,
  setGroundScaleAndPosition
} from './MeshBuilder'
import { NavMeshBuilder } from './NavMeshBuilder'
import { Label, TileFeaturesByLayer } from './types'
import pc from 'polygon-clipping'
import { computeBoundingBox, scaleAndTranslate } from './GeoJSONFns'
import { METERS_PER_DEGREE_LL } from './constants'
<<<<<<< HEAD
import { collectFeaturesByLayer } from './util'
=======
import { createGround } from '../scene/functions/createGround'
>>>>>>> 6c2f4659

let centerCoord = {}
let centerTile = {}
let scaleArg

export const create = async function (args: MapProps) {
  console.log('addmap called with args:', args)
  const center = await getStartCoords(args)
  const vectorTiles = await fetchVectorTiles(center)
  const rasterTiles = (args as any).showRasterTiles ? await fetchRasterTiles(center) : []

  const group = new Group()
  const buildingMesh = createBuildings(vectorTiles, center)
  const groundMesh = createGroundMesh(rasterTiles as any, center[1])
  const roadsMesh = createRoads(vectorTiles, center)
  const waterMesh = createWater(vectorTiles, center)
  const landUseMesh = createLandUse(vectorTiles, center)

  setGroundScaleAndPosition(groundMesh, buildingMesh)

  group.add(buildingMesh)

  group.add(roadsMesh)

  group.add(groundMesh)

  group.add(waterMesh)

  group.add(landUseMesh)

  const navMesh = generateNavMesh(vectorTiles, center, args.scale.x * METERS_PER_DEGREE_LL)

  group.position.multiplyScalar(args.scale.x)
  group.scale.multiplyScalar(args.scale.x)
  group.name = 'MapObject'
  centerCoord = Object.assign(center)
  centerTile = Object.assign(getCenterTile(center))
  scaleArg = args.scale.x

  return { mapMesh: group, buildingMesh, groundMesh, roadsMesh, navMesh }
}

const generateNavMesh = function (tiles: TileFeaturesByLayer[], center: Position, scale: number): NavMesh {
  const builder = new NavMeshBuilder()
  const gBuildings = tiles
    .reduce((acc, tiles) => acc.concat(tiles.building), [])
    .map((feature) => {
      return scaleAndTranslate(feature.geometry as Polygon | MultiPolygon, center as any, scale)
    })

  const gGround = computeBoundingBox(gBuildings)
  let gBuildingNegativeSpace = [gGround.coordinates]
  gBuildings.forEach((gPositiveSpace) => {
    gBuildingNegativeSpace = pc.difference(gBuildingNegativeSpace as any, gPositiveSpace.coordinates as any)
  })
  builder.addGeometry({ type: 'MultiPolygon', coordinates: gBuildingNegativeSpace })
  return builder.build()
}

export const update = async function (args: MapProps, longtitude, latitude, position) {
  console.log('addmap called with args:', args)
  const center = [longtitude, latitude]
  const vectorTiles = await fetchVectorTiles(center)
  const rasterTiles = (args as any).showRasterTiles ? await fetchRasterTiles(center) : []

  const group = new Group()
  const buildingMesh = createBuildings(vectorTiles, center)
  const groundMesh = createGround(rasterTiles as any, center[1])
  const roadsMesh = createRoads(vectorTiles, center)

  setGroundScaleAndPosition(groundMesh, buildingMesh)

  group.add(buildingMesh)

  group.add(roadsMesh)

  group.add(groundMesh)

  const navMesh = generateNavMesh(vectorTiles, center, args.scale.x * METERS_PER_DEGREE_LL)

  group.add(createGroundMesh(rasterTiles as any, center[1]))

  group.position.multiplyScalar(args.scale.x)
  group.scale.multiplyScalar(args.scale.x)
  group.position.set(position.x, 0, position.z)
  group.name = 'MapObject'
  // centerCoord = Object.assign(center)
  centerTile = Object.assign(getCenterTile(center))

  return { mapMesh: group, buildingMesh, groundMesh, roadsMesh, navMesh }
}

export function getStartCoords(props: MapProps): Promise<Position> {
  if (props.useDeviceGeolocation) {
    return new Promise((resolve, reject) =>
      navigator.geolocation.getCurrentPosition(({ coords }) => resolve([coords.longitude, coords.latitude]), reject)
    )
  }

  // Default to downtown ATL
  return Promise.resolve([parseFloat(props.startLongitude) || -84.388, parseFloat(props.startLatitude) || 33.749])
}

export const getCoord = () => {
  return centerCoord
}

export const getTile = () => {
  return centerTile
}

export const getScaleArg = () => {
  return scaleArg
}<|MERGE_RESOLUTION|>--- conflicted
+++ resolved
@@ -18,11 +18,8 @@
 import pc from 'polygon-clipping'
 import { computeBoundingBox, scaleAndTranslate } from './GeoJSONFns'
 import { METERS_PER_DEGREE_LL } from './constants'
-<<<<<<< HEAD
 import { collectFeaturesByLayer } from './util'
-=======
 import { createGround } from '../scene/functions/createGround'
->>>>>>> 6c2f4659
 
 let centerCoord = {}
 let centerTile = {}
