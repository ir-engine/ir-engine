import { Position, Polygon, MultiPolygon } from 'geojson'
import * as THREE from 'three'
import { Group } from 'three'
import { NavMesh } from 'yuka'
import { Engine } from '../ecs/classes/Engine'
import { fetchRasterTiles, fetchVectorTiles, getCenterTile } from './MapBoxClient'
import { MapProps } from './MapProps'
import {
  createBuildings,
  createGroundMesh,
  createRoads,
  createWater,
  createLandUse,
  setGroundScaleAndPosition
} from './MeshBuilder'
import { NavMeshBuilder } from './NavMeshBuilder'
import { TileFeaturesByLayer } from './types'
import pc from 'polygon-clipping'
import { computeBoundingBox, scaleAndTranslate } from './GeoJSONFns'
import { METERS_PER_DEGREE_LL } from './constants'

let centerCoord = {}
let centerTile = {}
let scaleArg

export const create = async function (renderer: THREE.WebGLRenderer, args: MapProps) {
  console.log('addmap called with args:', args)
  const center = await getStartCoords(args)
  const vectorTiles = await fetchVectorTiles(center)
  const rasterTiles = (args as any).showRasterTiles ? await fetchRasterTiles(center) : []

  const group = new Group()
  const buildingMesh = createBuildings(vectorTiles, center, renderer)
  const groundMesh = createGroundMesh(rasterTiles as any, center[1])
  const roadsMesh = createRoads(vectorTiles, center, renderer)
  const waterMesh = createWater(vectorTiles, center, renderer)
  const landUseMesh = createLandUse(vectorTiles, center, renderer)

  setGroundScaleAndPosition(groundMesh, buildingMesh)

  group.add(buildingMesh)

  group.add(roadsMesh)

  group.add(groundMesh)

  group.add(waterMesh)

  group.add(landUseMesh)

  const navMesh = generateNavMesh(vectorTiles, center, args.scale.x * METERS_PER_DEGREE_LL)

  group.position.multiplyScalar(args.scale.x)
  group.scale.multiplyScalar(args.scale.x)
  group.name = 'MapObject'
  centerCoord = Object.assign(center)
  centerTile = Object.assign(getCenterTile(center))
  scaleArg = args.scale.x

  return { mapMesh: group, buildingMesh, groundMesh, roadsMesh, navMesh }
}

const generateNavMesh = function (tiles: TileFeaturesByLayer[], center: Position, scale: number): NavMesh {
  const builder = new NavMeshBuilder()
  const gBuildings = tiles
    .reduce((acc, tiles) => acc.concat(tiles.building), [])
    .map((feature) => {
      return scaleAndTranslate(feature.geometry as Polygon | MultiPolygon, center as any, scale)
    })

  const gGround = computeBoundingBox(gBuildings)
  let gBuildingNegativeSpace = [gGround.coordinates]
  gBuildings.forEach((gPositiveSpace) => {
    gBuildingNegativeSpace = pc.difference(gBuildingNegativeSpace as any, gPositiveSpace.coordinates as any)
  })
  builder.addGeometry({ type: 'MultiPolygon', coordinates: gBuildingNegativeSpace })
  return builder.build()
}

export const update = async function (renderer: THREE.WebGLRenderer, args: MapProps, longtitude, latitude, position) {
  console.log('addmap called with args:', args)
  const center = [longtitude, latitude]
  const vectorTiles = await fetchVectorTiles(center)
  const rasterTiles = (args as any).showRasterTiles ? await fetchRasterTiles(center) : []

  const group = new Group()
  const buildingMesh = createBuildings(vectorTiles, center, renderer)
  const groundMesh = createGround(rasterTiles as any, center[1])
  const roadsMesh = createRoads(vectorTiles, center, renderer)

  setGroundScaleAndPosition(groundMesh, buildingMesh)

  group.add(buildingMesh)

  group.add(roadsMesh)

  group.add(groundMesh)

<<<<<<< HEAD
  const navMesh = generateNavMesh(vectorTiles, center, args.scale.x * METERS_PER_DEGREE_LL)
=======
  group.add(createGroundMesh(rasterTiles as any, center[1]))
>>>>>>> 7b469e93

  group.position.multiplyScalar(args.scale.x)
  group.scale.multiplyScalar(args.scale.x)
  group.position.set(position.x, 0, position.z)
  group.name = 'MapObject'
  // centerCoord = Object.assign(center)
  centerTile = Object.assign(getCenterTile(center))

  return { mapMesh: group, buildingMesh, groundMesh, roadsMesh, navMesh }
}

export function getStartCoords(props: MapProps): Promise<Position> {
  if (props.useDeviceGeolocation) {
    return new Promise((resolve, reject) =>
      navigator.geolocation.getCurrentPosition(({ coords }) => resolve([coords.longitude, coords.latitude]), reject)
    )
  }

  // Default to downtown ATL
  return Promise.resolve([parseFloat(props.startLongitude) || -84.388, parseFloat(props.startLatitude) || 33.749])
}

export const getCoord = () => {
  return centerCoord
}

export const getTile = () => {
  return centerTile
}

export const getScaleArg = () => {
  return scaleArg
}<|MERGE_RESOLUTION|>--- conflicted
+++ resolved
@@ -96,11 +96,9 @@
 
   group.add(groundMesh)
 
-<<<<<<< HEAD
   const navMesh = generateNavMesh(vectorTiles, center, args.scale.x * METERS_PER_DEGREE_LL)
-=======
+
   group.add(createGroundMesh(rasterTiles as any, center[1]))
->>>>>>> 7b469e93
 
   group.position.multiplyScalar(args.scale.x)
   group.scale.multiplyScalar(args.scale.x)
