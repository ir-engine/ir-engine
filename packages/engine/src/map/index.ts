--- conflicted
+++ resolved
@@ -6,12 +6,6 @@
     // NYC
     // latitude: 40.707,
     // longitude: -74.01
-<<<<<<< HEAD
-
-    // SF
-    lat: 37.7749,
-    lng: -122.4194
-=======
 
     // SF
     // lat: 37.7749,
@@ -20,6 +14,5 @@
     // ATL
     lat: 33.749,
     lng: -84.388
->>>>>>> 8d94aad8
   })
 }