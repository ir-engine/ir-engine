import { Position, Polygon, MultiPolygon } from 'geojson'
import * as THREE from 'three'
import { Group } from 'three'
import { NavMesh } from 'yuka'
import { Engine } from '../ecs/classes/Engine'
import { fetchRasterTiles, fetchVectorTiles, getCenterTile } from './MapBoxClient'
import { MapProps } from './MapProps'
import {
  createBuildings,
  createGroundMesh,
  createRoads,
  createWater,
  createLandUse,
  setGroundScaleAndPosition
} from './MeshBuilder'
import { NavMeshBuilder } from './NavMeshBuilder'
import { TileFeaturesByLayer } from './types'
import pc from 'polygon-clipping'
import { computeBoundingBox, scaleAndTranslate } from './GeoJSONFns'
import { METERS_PER_DEGREE_LL } from './constants'
import { createGround } from '../scene/functions/createGround'

let centerCoord = {}
let centerTile = {}
let scaleArg

export const create = async function (args: MapProps) {
  console.log('addmap called with args:', args)
  const center = await getStartCoords(args)
  const vectorTiles = await fetchVectorTiles(center)
  const rasterTiles = (args as any).showRasterTiles ? await fetchRasterTiles(center) : []

  const group = new Group()
  const buildingMesh = createBuildings(vectorTiles, center)
  const groundMesh = createGroundMesh(rasterTiles as any, center[1])
  const roadsMesh = createRoads(vectorTiles, center)
  const waterMesh = createWater(vectorTiles, center)
  const landUseMesh = createLandUse(vectorTiles, center)

  setGroundScaleAndPosition(groundMesh, buildingMesh)

  group.add(buildingMesh)

  group.add(roadsMesh)

  group.add(groundMesh)

  group.add(waterMesh)

  group.add(landUseMesh)

  const navMesh = generateNavMesh(vectorTiles, center, args.scale.x * METERS_PER_DEGREE_LL)

  group.position.multiplyScalar(args.scale.x)
  group.scale.multiplyScalar(args.scale.x)
  group.name = 'MapObject'
  centerCoord = Object.assign(center)
  centerTile = Object.assign(getCenterTile(center))
  scaleArg = args.scale.x

  return { mapMesh: group, buildingMesh, groundMesh, roadsMesh, navMesh }
}

const generateNavMesh = function (tiles: TileFeaturesByLayer[], center: Position, scale: number): NavMesh {
  const builder = new NavMeshBuilder()
  const gBuildings = tiles
    .reduce((acc, tiles) => acc.concat(tiles.building), [])
    .map((feature) => {
      return scaleAndTranslate(feature.geometry as Polygon | MultiPolygon, center as any, scale)
    })

  const gGround = computeBoundingBox(gBuildings)
  let gBuildingNegativeSpace = [gGround.coordinates]
  gBuildings.forEach((gPositiveSpace) => {
    gBuildingNegativeSpace = pc.difference(gBuildingNegativeSpace as any, gPositiveSpace.coordinates as any)
  })
  builder.addGeometry({ type: 'MultiPolygon', coordinates: gBuildingNegativeSpace })
  return builder.build()
}

export const update = async function (args: MapProps, longtitude, latitude, position) {
  console.log('addmap called with args:', args)
  const center = [longtitude, latitude]
  const vectorTiles = await fetchVectorTiles(center)
  const rasterTiles = (args as any).showRasterTiles ? await fetchRasterTiles(center) : []

  const group = new Group()
<<<<<<< HEAD
  const buildingMesh = createBuildings(vectorTiles, center, renderer)
  const groundMesh = createGroundMesh(rasterTiles as any, center[1])
  const roadsMesh = createRoads(vectorTiles, center, renderer)
=======
  const buildingMesh = createBuildings(vectorTiles, center)
  const groundMesh = createGround(rasterTiles as any, center[1])
  const roadsMesh = createRoads(vectorTiles, center)
>>>>>>> 0f801e25

  setGroundScaleAndPosition(groundMesh, buildingMesh)

  group.add(buildingMesh)

  group.add(roadsMesh)

  group.add(groundMesh)

  const navMesh = generateNavMesh(vectorTiles, center, args.scale.x * METERS_PER_DEGREE_LL)

  group.add(createGroundMesh(rasterTiles as any, center[1]))

  group.position.multiplyScalar(args.scale.x)
  group.scale.multiplyScalar(args.scale.x)
  group.position.set(position.x, 0, position.z)
  group.name = 'MapObject'
  // centerCoord = Object.assign(center)
  centerTile = Object.assign(getCenterTile(center))

  return { mapMesh: group, buildingMesh, groundMesh, roadsMesh, navMesh }
}

export function getStartCoords(props: MapProps): Promise<Position> {
  if (props.useDeviceGeolocation) {
    return new Promise((resolve, reject) =>
      navigator.geolocation.getCurrentPosition(({ coords }) => resolve([coords.longitude, coords.latitude]), reject)
    )
  }

  // Default to downtown ATL
  return Promise.resolve([parseFloat(props.startLongitude) || -84.388, parseFloat(props.startLatitude) || 33.749])
}

export const getCoord = () => {
  return centerCoord
}

export const getTile = () => {
  return centerTile
}

export const getScaleArg = () => {
  return scaleArg
}<|MERGE_RESOLUTION|>--- conflicted
+++ resolved
@@ -85,15 +85,9 @@
   const rasterTiles = (args as any).showRasterTiles ? await fetchRasterTiles(center) : []
 
   const group = new Group()
-<<<<<<< HEAD
-  const buildingMesh = createBuildings(vectorTiles, center, renderer)
+  const buildingMesh = createBuildings(vectorTiles, center)
   const groundMesh = createGroundMesh(rasterTiles as any, center[1])
-  const roadsMesh = createRoads(vectorTiles, center, renderer)
-=======
-  const buildingMesh = createBuildings(vectorTiles, center)
-  const groundMesh = createGround(rasterTiles as any, center[1])
   const roadsMesh = createRoads(vectorTiles, center)
->>>>>>> 0f801e25
 
   setGroundScaleAndPosition(groundMesh, buildingMesh)
 
