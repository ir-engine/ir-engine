import { Position, Polygon, MultiPolygon } from 'geojson'
import * as THREE from 'three'
import { Group, Object3D } from 'three'
import { NavMesh } from 'yuka'
import { Engine } from '../ecs/classes/Engine'
import { fetchRasterTiles, fetchVectorTiles, getCenterTile } from './MapBoxClient'
import { MapProps } from './MapProps'
import {
  createBuildings,
  createGroundMesh,
  createRoads,
  createWater,
  createLandUse,
  createLabels,
  setGroundScaleAndPosition
} from './MeshBuilder'
import { NavMeshBuilder } from './NavMeshBuilder'
import { TileFeaturesByLayer } from './types'
import pc from 'polygon-clipping'
import { computeBoundingBox, scaleAndTranslate } from './GeoJSONFns'
import { METERS_PER_DEGREE_LL } from './constants'
<<<<<<< HEAD
import { collectFeaturesByLayer } from './util'
import { createGround } from '../scene/functions/createGround'
=======
>>>>>>> 44dfdae2

let centerCoord = {}
let centerTile = {}
let scaleArg

export const create = async function (args: MapProps) {
  console.log('addmap called with args:', args)
  const center = await getStartCoords(args)
  const vectorTiles = await fetchVectorTiles(center)
  const rasterTiles = (args as any).showRasterTiles ? await fetchRasterTiles(center) : []

  const group = new Group()
  const buildingMesh = createBuildings(vectorTiles, center)
  const groundMesh = createGroundMesh(rasterTiles as any, center[1])
  const roadsMesh = createRoads(vectorTiles, center)
  const waterMesh = createWater(vectorTiles, center)
  const landUseMesh = createLandUse(vectorTiles, center)
  const labels = createLabels(vectorTiles, center, args.scale.x)

  ;[buildingMesh, roadsMesh, waterMesh, landUseMesh].forEach((mesh) => {
    mesh.scale.copy(args.scale)
    group.add(mesh)
  })

  buildingMesh.scale.copy(args.scale)

  setGroundScaleAndPosition(groundMesh, buildingMesh)

  labels.forEach((label) => {
    label.scale.copy(args.scale)
    group.add(label.object3d)
  })

  const navMesh = generateNavMesh(vectorTiles, center, args.scale.x * METERS_PER_DEGREE_LL)

  group.position.multiplyScalar(args.scale.x)
  group.scale.multiplyScalar(args.scale.x)
  group.name = 'MapObject'
  centerCoord = Object.assign(center)
  centerTile = Object.assign(getCenterTile(center))
  scaleArg = args.scale.x

  return { mapMesh: group, buildingMesh, groundMesh, roadsMesh, navMesh, labels }
}

const generateNavMesh = function (tiles: TileFeaturesByLayer[], center: Position, scale: number): NavMesh {
  const builder = new NavMeshBuilder()
  const gBuildings = tiles
    .reduce((acc, tiles) => acc.concat(tiles.building), [])
    .map((feature) => {
      return scaleAndTranslate(feature.geometry as Polygon | MultiPolygon, center as any, scale)
    })

  const gGround = computeBoundingBox(gBuildings)
  let gBuildingNegativeSpace = [gGround.coordinates]
  gBuildings.forEach((gPositiveSpace) => {
    gBuildingNegativeSpace = pc.difference(gBuildingNegativeSpace as any, gPositiveSpace.coordinates as any)
  })
  builder.addGeometry({ type: 'MultiPolygon', coordinates: gBuildingNegativeSpace })
  return builder.build()
}

export const update = async function (args: MapProps, longtitude, latitude, position) {
  console.log('addmap called with args:', args)
  const center = [longtitude, latitude]
  const vectorTiles = await fetchVectorTiles(center)
  const rasterTiles = (args as any).showRasterTiles ? await fetchRasterTiles(center) : []

  const group = new Group()
  const buildingMesh = createBuildings(vectorTiles, center)
  const groundMesh = createGroundMesh(rasterTiles as any, center[1])
  const roadsMesh = createRoads(vectorTiles, center)

  setGroundScaleAndPosition(groundMesh, buildingMesh)

  group.add(buildingMesh)

  group.add(roadsMesh)

  group.add(groundMesh)

  const navMesh = generateNavMesh(vectorTiles, center, args.scale.x * METERS_PER_DEGREE_LL)

  group.add(createGroundMesh(rasterTiles as any, center[1]))

  group.position.multiplyScalar(args.scale.x)
  group.scale.multiplyScalar(args.scale.x)
  group.position.set(position.x, 0, position.z)
  group.name = 'MapObject'
  // centerCoord = Object.assign(center)
  centerTile = Object.assign(getCenterTile(center))

  return { mapMesh: group, buildingMesh, groundMesh, roadsMesh, navMesh }
}

export function getStartCoords(props: MapProps): Promise<Position> {
  if (props.useDeviceGeolocation) {
    return new Promise((resolve, reject) =>
      navigator.geolocation.getCurrentPosition(({ coords }) => resolve([coords.longitude, coords.latitude]), reject)
    )
  }

  // Default to downtown ATL
  return Promise.resolve([parseFloat(props.startLongitude) || -84.388, parseFloat(props.startLatitude) || 33.749])
}

export const getCoord = () => {
  return centerCoord
}

export const getTile = () => {
  return centerTile
}

export const getScaleArg = () => {
  return scaleArg
}<|MERGE_RESOLUTION|>--- conflicted
+++ resolved
@@ -19,11 +19,6 @@
 import pc from 'polygon-clipping'
 import { computeBoundingBox, scaleAndTranslate } from './GeoJSONFns'
 import { METERS_PER_DEGREE_LL } from './constants'
-<<<<<<< HEAD
-import { collectFeaturesByLayer } from './util'
-import { createGround } from '../scene/functions/createGround'
-=======
->>>>>>> 44dfdae2
 
 let centerCoord = {}
 let centerTile = {}
