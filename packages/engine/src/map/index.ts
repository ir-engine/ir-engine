import { Position, Polygon, MultiPolygon } from 'geojson'
import * as THREE from 'three'
import { Group } from 'three'
import { NavMesh } from 'yuka'
import { Engine } from '../ecs/classes/Engine'
import { fetchRasterTiles, fetchVectorTiles, getCenterTile } from './MapBoxClient'
import { MapProps } from './MapProps'
<<<<<<< HEAD
import { createBuildings, createGroundMesh, createRoads, llToScene, setGroundScaleAndPosition } from './MeshBuilder'
=======
import {
  createBuildings,
  createGround,
  createRoads,
  createWater,
  createLandUse,
  llToScene,
  setGroundScaleAndPosition
} from './MeshBuilder'
>>>>>>> 0f0d7817
import { NavMeshBuilder } from './NavMeshBuilder'
import { TileFeaturesByLayer } from './types'
import pc from 'polygon-clipping'
import { computeBoundingBox, scaleAndTranslate } from './GeoJSONFns'
import { METERS_PER_DEGREE_LL } from './constants'

let centerCoord = {}
let centerTile = {}

export const create = async function (renderer: THREE.WebGLRenderer, args: MapProps) {
  console.log('addmap called with args:', args)
  const center = await getStartCoords(args)
  const vectorTiles = await fetchVectorTiles(center)
  const rasterTiles = (args as any).showRasterTiles ? await fetchRasterTiles(center) : []

  const group = new Group()
  const buildingMesh = createBuildings(vectorTiles, center, renderer)
  const groundMesh = createGroundMesh(rasterTiles as any, center[1])
  const roadsMesh = createRoads(vectorTiles, center, renderer)
  const waterMesh = createWater(vectorTiles, center, renderer)
  const landUseMesh = createLandUse(vectorTiles, center, renderer)

  setGroundScaleAndPosition(groundMesh, buildingMesh)

  group.add(buildingMesh)

  group.add(roadsMesh)

  group.add(groundMesh)

  group.add(waterMesh)

  group.add(landUseMesh)

  const navMesh = generateNavMesh(vectorTiles, center, args.scale.x * METERS_PER_DEGREE_LL)

  group.position.multiplyScalar(args.scale.x)
  group.scale.multiplyScalar(args.scale.x)
  group.name = 'MapObject'
  centerCoord = Object.assign(center)
  centerTile = Object.assign(getCenterTile(center))

  return { mapMesh: group, buildingMesh, groundMesh, roadsMesh, navMesh }
}

const generateNavMesh = function (tiles: TileFeaturesByLayer[], center: Position, scale: number): NavMesh {
  const builder = new NavMeshBuilder()
  const gBuildings = tiles
    .reduce((acc, tiles) => acc.concat(tiles.building), [])
    .map((feature) => {
      return scaleAndTranslate(feature.geometry as Polygon | MultiPolygon, center as any, scale)
    })

  const gGround = computeBoundingBox(gBuildings)
  let gBuildingNegativeSpace = [gGround.coordinates]
  gBuildings.forEach((gPositiveSpace) => {
    gBuildingNegativeSpace = pc.difference(gBuildingNegativeSpace as any, gPositiveSpace.coordinates as any)
  })
  builder.addGeometry({ type: 'MultiPolygon', coordinates: gBuildingNegativeSpace })
  return builder.build()
}

export const updateMap = async function (
  renderer: THREE.WebGLRenderer,
  args: MapProps,
  longtitude,
  latitude,
  position
) {
  console.log('addmap called with args:', args)
  const center = [longtitude, latitude]
  const vectorTiles = await fetchVectorTiles(center)
  const rasterTiles = (args as any).showRasterTiles ? await fetchRasterTiles(center) : []

  const group = new Group()

  group.add(createBuildings(vectorTiles, center, renderer))

  group.add(createRoads(vectorTiles, center, renderer))

  group.add(createGroundMesh(rasterTiles as any, center[1]))

  group.position.multiplyScalar(args.scale.x)
  group.scale.multiplyScalar(args.scale.x)
  group.name = 'MapObject'
  group.position.set(-position.x, 0, -position.z)
  console.log(group.position)
  centerCoord = Object.assign(center)
  Engine.scene.add(group)
  return group
}

export function getStartCoords(props: MapProps): Promise<Position> {
  if (props.useDeviceGeolocation) {
    return new Promise((resolve, reject) =>
      navigator.geolocation.getCurrentPosition(({ coords }) => resolve([coords.longitude, coords.latitude]), reject)
    )
  }

  // Default to downtown ATL
  return Promise.resolve([parseFloat(props.startLongitude) || -84.388, parseFloat(props.startLatitude) || 33.749])
}

export const getCoord = () => {
  return centerCoord
}

export const getTile = () => {
  return centerTile
}<|MERGE_RESOLUTION|>--- conflicted
+++ resolved
@@ -5,19 +5,14 @@
 import { Engine } from '../ecs/classes/Engine'
 import { fetchRasterTiles, fetchVectorTiles, getCenterTile } from './MapBoxClient'
 import { MapProps } from './MapProps'
-<<<<<<< HEAD
-import { createBuildings, createGroundMesh, createRoads, llToScene, setGroundScaleAndPosition } from './MeshBuilder'
-=======
 import {
   createBuildings,
-  createGround,
+  createGroundMesh,
   createRoads,
   createWater,
   createLandUse,
-  llToScene,
   setGroundScaleAndPosition
 } from './MeshBuilder'
->>>>>>> 0f0d7817
 import { NavMeshBuilder } from './NavMeshBuilder'
 import { TileFeaturesByLayer } from './types'
 import pc from 'polygon-clipping'
