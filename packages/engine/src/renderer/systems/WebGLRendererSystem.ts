--- conflicted
+++ resolved
@@ -6,33 +6,23 @@
 import { addComponent, createEntity, getComponent, getMutableComponent } from '../../ecs/functions/EntityFunctions';
 import { RendererComponent } from '../components/RendererComponent';
 import { DefaultPostProcessingSchema } from '../defaults/DefaultPostProcessingSchema';
-<<<<<<< HEAD
-/**
- * WebGL renderer system
- */
-=======
 import { EffectComposer } from '../../postprocessing/core/EffectComposer';
 import { RenderPass } from '../../postprocessing/passes/RenderPass';
 import { CameraComponent } from '../../camera/components/CameraComponent';
 import { SSAOEffect } from '../../postprocessing/effects/SSAOEffect';
 import { DepthOfFieldEffect } from '../../postprocessing/effects/DepthOfFieldEffect';
 import { EffectPass } from '../../postprocessing/passes/EffectPass';
-
->>>>>>> ac2106c2
+  /**
+   * Handles rendering and post processing to WebGL canvas
+   */
 export class WebGLRendererSystem extends System {
-  /**
-   * Contstructs a new webGl renderer system
-   *
-   * @param {SystemAttributes} attributes
-   * @typedef {object} SystemAttributes with
-   * @param {number} priority and has an propName signature.
-   */
+    isInitialized: boolean
   constructor(attributes?: SystemAttributes) {
     super(attributes);
-    // Create the Three.js WebGL renderer
   }
+  
   /**
-     * Initialization here renderer
+     * Initialize renderercomponent and three.js renderer, add renderer to scene
      */
   init(): void {
     // Create the Renderer singleton
@@ -46,27 +36,28 @@
     this.onResize()
     console.log("child appended")
   }
+  
   /**
-     * Called on resize and sets resize flag
+     * Called on resize, sets resize flag
      */
   onResize() {
     console.log("On resize called")
     RendererComponent.instance.needsResize = true;
   }
+  
   /**
-    * This method removes resize listener
+    * Removes resize listener
     */
   dispose() {
     window.removeEventListener('resize', this.onResize);
   }
 
-  isInitialized: boolean
   /**
     * Configure post processing
-    *
+    * Note: Post processing effects are set in the PostProcessingSchema provided to the system
     * @param {Entity} entity - The Entity
     */
-  configurePostProcessing(entity: Entity) {
+  private configurePostProcessing(entity: Entity) {
     const rendererComponent = getMutableComponent<RendererComponent>(entity, RendererComponent);
     if (rendererComponent.postProcessingSchema == undefined) rendererComponent.postProcessingSchema = DefaultPostProcessingSchema;
     const composer = new EffectComposer(Engine.renderer);
@@ -86,18 +77,13 @@
     })
     composer.addPass(new EffectPass(CameraComponent.instance.camera, ...passes))
   }
-<<<<<<< HEAD
+  
   /**
-     * This method called each frame by default
+     * Called each frame by default from the Engine
      *
-     * @param {Number} delta
+     * @param {Number} delta time since last frame
      */
-  execute(delta: number) {
-=======
-
   execute (delta: number) {
-
->>>>>>> ac2106c2
     this.queryResults.renderers.added.forEach((entity: Entity) => {
       console.log("Renderers added")
       RendererComponent.instance.needsResize = true;
@@ -112,8 +98,9 @@
     });
   }
 }
+
 /**
- * @param entity
+ * Resize the canvas
  */
 export const resize: Behavior = entity => {
   const rendererComponent = getComponent<RendererComponent>(entity, RendererComponent);
