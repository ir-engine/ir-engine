--- conflicted
+++ resolved
@@ -28,14 +28,9 @@
 
 import { getMutableState, useHookstate } from '@etherealengine/hyperflux'
 
-<<<<<<< HEAD
-import { defineComponent, getComponent, useComponent } from '../../ecs/functions/ComponentFunctions'
-=======
-import { defineComponent, useOptionalComponent } from '../../ecs/functions/ComponentFunctions'
->>>>>>> 5847983f
+import { defineComponent, getComponent } from '../../ecs/functions/ComponentFunctions'
 import { useEntityContext } from '../../ecs/functions/EntityFunctions'
 import { iterateEntityNode } from '../../ecs/functions/EntityTree'
-import { GroupComponent } from '../../scene/components/GroupComponent'
 import { MeshComponent } from '../../scene/components/MeshComponent'
 import { RendererState } from '../RendererState'
 import { EngineRenderer, PostProcessingSettingsState } from '../WebGLRendererSystem'
@@ -48,10 +43,8 @@
 
     const postProcessingSettingsState = useHookstate(getMutableState(PostProcessingSettingsState))
     const usePostProcessing = useHookstate(getMutableState(RendererState).usePostProcessing)
-    const group = useOptionalComponent(entity, GroupComponent)
 
     useEffect(() => {
-<<<<<<< HEAD
       iterateEntityNode(entity, (childEntity) => {
         const obj = getComponent(childEntity, MeshComponent)
         if (obj.type !== 'Mesh') return
@@ -60,17 +53,11 @@
       return () => {
         iterateEntityNode(entity, (childEntity) => {
           const obj = getComponent(childEntity, MeshComponent)
-=======
-      if (!group) return
-      const objs = [...group.value]
-      for (const object of objs) {
-        object.traverse((obj) => {
->>>>>>> 5847983f
           if (obj.type !== 'Mesh') return
           removeFromSelection(obj as Mesh)
         })
       }
-    }, [group, postProcessingSettingsState.effects, postProcessingSettingsState.enabled, usePostProcessing])
+    }, [postProcessingSettingsState.effects, postProcessingSettingsState.enabled, usePostProcessing])
 
     return null
   }
