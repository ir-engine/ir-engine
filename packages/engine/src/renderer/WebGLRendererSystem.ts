import {
  BloomEffect,
  BrightnessContrastEffect,
  ColorDepthEffect,
  DepthOfFieldEffect,
  EffectComposer,
  HueSaturationEffect,
  NormalPass,
  OutlineEffect,
  RenderPass,
  SMAAEffect,
  SSAOEffect,
  ToneMappingEffect
} from 'postprocessing'
import {
  PerspectiveCamera,
  sRGBEncoding,
  WebGL1Renderer,
  WebGLRenderer,
  WebGLRendererParameters,
  WebXRManager,
  XRSession
} from 'three'

import { isDev } from '@xrengine/common/src/utils/isDev'
import { addActionReceptor, dispatchAction } from '@xrengine/hyperflux'

import { CSM } from '../assets/csm/CSM'
import { ExponentialMovingAverage } from '../common/classes/ExponentialAverageCurve'
import { nowMilliseconds } from '../common/functions/nowMilliseconds'
import { Engine } from '../ecs/classes/Engine'
import { accessEngineState, EngineActions } from '../ecs/classes/EngineService'
import { Entity } from '../ecs/classes/Entity'
import { World } from '../ecs/classes/World'
import { matchActionOnce } from '../networking/functions/matchActionOnce'
import { LinearTosRGBEffect } from './effects/LinearTosRGBEffect'
import {
  accessEngineRendererState,
  EngineRendererAction,
  EngineRendererReceptor,
  restoreEngineRendererData
} from './EngineRendererState'
import { configureEffectComposer } from './functions/configureEffectComposer'
import WebGL from './THREE.WebGL'

export interface EffectComposerWithSchema extends EffectComposer {
  OutlineEffect: OutlineEffect
  // FXAAEffect: FXAAEffect
  SMAAEffect: SMAAEffect
  SSAOEffect: SSAOEffect
  DepthOfFieldEffect: DepthOfFieldEffect
  BloomEffect: BloomEffect
  ToneMappingEffect: ToneMappingEffect
  BrightnessContrastEffect: BrightnessContrastEffect
  HueSaturationEffect: HueSaturationEffect
  ColorDepthEffect: ColorDepthEffect
  LinearTosRGBEffect: LinearTosRGBEffect
}

let lastRenderTime = 0

export class EngineRenderer {
  static instance

  /** Is resize needed? */
  needsResize: boolean

  /** Maximum Quality level of the rendered. **Default** value is 5. */
  maxQualityLevel = 5
  /** point at which we downgrade quality level (large delta) */
  maxRenderDelta = 1000 / 28 // 28 fps = 35 ms  (on some devices, rAF updates at 30fps, e.g., Low Power Mode)
  /** point at which we upgrade quality level (small delta) */
  minRenderDelta = 1000 / 55 // 55 fps = 18 ms
  /** Resoulion scale. **Default** value is 1. */
  scaleFactor = 1

  renderPass: RenderPass
  normalPass: NormalPass
  renderContext: WebGLRenderingContext | WebGL2RenderingContext

  supportWebGL2: boolean
  rendereringEnabled = true
  canvas: HTMLCanvasElement

  averageFrameTime = 1000 / 60
  timeSamples = new Array(60 * 1).fill(1000 / 60) // 3 seconds @ 60fps
  index = 0

  averageTimePeriods = 3 * 60 // 3 seconds @ 60fps
  /** init ExponentialMovingAverage */
  movingAverage = new ExponentialMovingAverage(this.averageTimePeriods)

  /** To Disable update for renderer */
  disableUpdate = false

  renderer: WebGLRenderer = null!
  effectComposer: EffectComposerWithSchema = null!
  xrManager: WebXRManager = null!
  xrSession: XRSession = null!
  csm: CSM = null!
  isCSMEnabled = false
  directionalLightEntities: Entity[] = []
  activeCSMLightEntity: Entity | null = null

  initialize() {
    this.onResize = this.onResize.bind(this)

    this.supportWebGL2 = WebGL.isWebGL2Available()

    if (!this.supportWebGL2 && !WebGL.isWebGLAvailable()) {
      WebGL.dispatchWebGLDisconnectedEvent()
    }

    const canvas: HTMLCanvasElement = document.querySelector('canvas')!
    const context = this.supportWebGL2 ? canvas.getContext('webgl2')! : canvas.getContext('webgl')!

    if (!context) {
      dispatchAction(
        Engine.instance.store,
        EngineActions.browserNotSupported({
          msg: 'Your browser does not have WebGL enabled. Please enable WebGL, or try another browser.'
        }) as any
      )
    }

    this.renderContext = context!
    const options: WebGLRendererParameters = {
      precision: 'highp',
      powerPreference: 'high-performance',
      stencil: false,
      antialias: false,
      depth: false,
      canvas,
      context,
      preserveDrawingBuffer: !Engine.instance.isHMD
    }

    this.canvas = canvas

    canvas.ondragstart = (e) => {
      e.preventDefault()
      return false
    }

    const renderer = this.supportWebGL2 ? new WebGLRenderer(options) : new WebGL1Renderer(options)
    this.renderer = renderer
    this.renderer.physicallyCorrectLights = true
    this.renderer.outputEncoding = sRGBEncoding

    // DISABLE THIS IF YOU ARE SEEING SHADER MISBEHAVING - UNCHECK THIS WHEN TESTING UPDATING THREEJS
<<<<<<< HEAD
    // Engine.renderer.debug.checkShaderErrors = false
=======
    this.renderer.debug.checkShaderErrors = isDev
>>>>>>> 4f1c7d6f

    this.xrManager = renderer.xr
    //@ts-ignore
    renderer.xr.cameraAutoUpdate = false
    this.xrManager.enabled = true

    window.addEventListener('resize', this.onResize, false)
    this.onResize()

    this.renderer.autoClear = true
    this.effectComposer = new EffectComposer(this.renderer) as any

    configureEffectComposer()
  }

  /** Called on resize, sets resize flag. */
  onResize(): void {
    this.needsResize = true
  }

  /**
   * Executes the system. Called each frame by default from the Engine.instance.
   * @param delta Time since last frame.
   */
  execute(delta: number): void {
    if (this.xrManager.isPresenting) {
      this.csm?.update()
      this.renderer.render(Engine.instance.scene, Engine.instance.camera)
    } else {
      const state = accessEngineRendererState()
      const engineState = accessEngineState()
      if (state.automatic.value && engineState.joinedWorld.value) this.changeQualityLevel()
      if (this.rendereringEnabled) {
        if (this.needsResize) {
          const curPixelRatio = this.renderer.getPixelRatio()
          const scaledPixelRatio = window.devicePixelRatio * this.scaleFactor

          if (curPixelRatio !== scaledPixelRatio) this.renderer.setPixelRatio(scaledPixelRatio)

          const width = window.innerWidth
          const height = window.innerHeight

          if ((Engine.instance.camera as PerspectiveCamera).isPerspectiveCamera) {
            const cam = Engine.instance.camera as PerspectiveCamera
            cam.aspect = width / height
            cam.updateProjectionMatrix()
          }

          state.qualityLevel.value > 0 && this.csm?.updateFrustums()
          // Effect composer calls renderer.setSize internally
          this.effectComposer.setSize(width, height, true)
          this.needsResize = false
        }

        state.qualityLevel.value > 0 && this.csm?.update()
        if (state.usePostProcessing.value) {
          this.effectComposer.render(delta)
        } else {
          this.renderer.autoClear = true
          this.renderer.render(Engine.instance.scene, Engine.instance.camera)
        }
      }
    }
  }

  /**
   * Change the quality of the renderer.
   */
  changeQualityLevel(): void {
    const time = nowMilliseconds()
    const delta = time - lastRenderTime
    lastRenderTime = time

    const state = accessEngineRendererState()
    let qualityLevel = state.qualityLevel.value

    this.movingAverage.update(Math.min(delta, 50))
    const averageDelta = this.movingAverage.mean

    if (averageDelta > this.maxRenderDelta && qualityLevel > 1) {
      qualityLevel--
    } else if (averageDelta < this.minRenderDelta && qualityLevel < this.maxQualityLevel) {
      qualityLevel++
    }

    if (qualityLevel !== state.qualityLevel.value) {
      dispatchAction(Engine.instance.store, EngineRendererAction.setQualityLevel(qualityLevel))
    }
  }

  doAutomaticRenderQuality() {
    const state = accessEngineRendererState()
    dispatchAction(Engine.instance.store, EngineRendererAction.setShadows(state.qualityLevel.value > 1))
    dispatchAction(Engine.instance.store, EngineRendererAction.setQualityLevel(state.qualityLevel.value))
    dispatchAction(Engine.instance.store, EngineRendererAction.setPostProcessing(state.qualityLevel.value > 2))
  }
}

export default async function WebGLRendererSystem(world: World) {
  EngineRenderer.instance.initialize()

  matchActionOnce(Engine.instance.store, EngineActions.joinedWorld.matches, () => {
    restoreEngineRendererData()
  })

  addActionReceptor(Engine.instance.store, EngineRendererReceptor)

  return () => {
    EngineRenderer.instance.execute(world.delta)
  }
}

globalThis.EngineRenderer = EngineRenderer<|MERGE_RESOLUTION|>--- conflicted
+++ resolved
@@ -148,11 +148,7 @@
     this.renderer.outputEncoding = sRGBEncoding
 
     // DISABLE THIS IF YOU ARE SEEING SHADER MISBEHAVING - UNCHECK THIS WHEN TESTING UPDATING THREEJS
-<<<<<<< HEAD
-    // Engine.renderer.debug.checkShaderErrors = false
-=======
     this.renderer.debug.checkShaderErrors = isDev
->>>>>>> 4f1c7d6f
 
     this.xrManager = renderer.xr
     //@ts-ignore
