--- conflicted
+++ resolved
@@ -36,11 +36,7 @@
   TextureEffect
 } from 'postprocessing'
 import { VelocityDepthNormalPass } from 'realism-effects'
-<<<<<<< HEAD
 import { DepthTexture, NearestFilter, PerspectiveCamera, RGBAFormat, UnsignedIntType, WebGLRenderTarget } from 'three'
-=======
-import { PerspectiveCamera } from 'three'
->>>>>>> 52d0e070
 
 import { getState } from '@etherealengine/hyperflux'
 
@@ -95,15 +91,6 @@
   composer.addPass(OutlineAndSmaaEffectPass)
 
   const postprocessingSettings = getState(PostProcessingSettingsState)
-<<<<<<< HEAD
-  postprocessingSettings.enabled = true
-  if (!postprocessingSettings.enabled) {
-    composer.EffectPass = new EffectPass(camera, ...effects)
-    //composer.addPass(composer.EffectPass)
-    return
-  }
-=======
->>>>>>> 52d0e070
 
   const postProcessingEffects = postprocessingSettings.effects as EffectPropsSchema
 
@@ -192,31 +179,16 @@
     }
   }
   if (effects.length) {
-<<<<<<< HEAD
     if (useVelocityDepthNormalPass)
       if (useDepthDownsamplingPass) {
-        //composer.addPass(velocityDepthNormalPass)
-
-        //composer.addPass(depthDownsamplingPass)
+        composer.addPass(normalPass)
+        composer.addPass(depthDownsamplingPass)
         const textureEffect = new TextureEffect({
           blendFunction: BlendFunction.SKIP,
           texture: depthDownsamplingPass.texture
         })
         effects.push(textureEffect)
       }
-=======
-    if (useVelocityDepthNormalPass) composer.addPass(velocityDepthNormalPass)
-
-    if (useDepthDownsamplingPass) {
-      composer.addPass(normalPass)
-      composer.addPass(depthDownsamplingPass)
-      const textureEffect = new TextureEffect({
-        blendFunction: BlendFunction.SKIP,
-        texture: depthDownsamplingPass.texture
-      })
-      effects.push(textureEffect)
-    }
->>>>>>> 52d0e070
 
     composer.EffectPass = new EffectPass(camera, ...effects)
     composer.addPass(composer.EffectPass)
