--- conflicted
+++ resolved
@@ -9,15 +9,11 @@
 import { EngineRenderer } from '../WebGLRendererSystem'
 import { changeRenderMode } from './changeRenderMode'
 
-export const configureEffectComposer = (remove?: boolean, camera = Engine.instance.camera): void => {
+export const configureEffectComposer = (remove?: boolean, camera = Engine.instance.currentWorld.camera): void => {
   EngineRenderer.instance.effectComposer.removeAllPasses()
 
   // we always want to have at least the render pass enabled
-<<<<<<< HEAD
-  const renderPass = new RenderPass(Engine.instance.scene, camera)
-=======
-  const renderPass = new RenderPass(Engine.instance.currentWorld.scene, Engine.instance.currentWorld.camera)
->>>>>>> 22b649ba
+  const renderPass = new RenderPass(Engine.instance.currentWorld.scene, camera)
   EngineRenderer.instance.effectComposer.addPass(renderPass)
 
   if (remove) {
@@ -32,11 +28,7 @@
   const effects: any[] = []
   const effectKeys = EffectMap.keys()
 
-<<<<<<< HEAD
-  const normalPass = new NormalPass(Engine.instance.scene, camera, {
-=======
-  const normalPass = new NormalPass(Engine.instance.currentWorld.scene, Engine.instance.currentWorld.camera, {
->>>>>>> 22b649ba
+  const normalPass = new NormalPass(Engine.instance.currentWorld.scene, camera, {
     renderTarget: new WebGLRenderTarget(1, 1, {
       minFilter: NearestFilter,
       magFilter: NearestFilter,
@@ -59,22 +51,14 @@
     if (!effectClass) return
 
     if (key === Effects.SSAOEffect) {
-<<<<<<< HEAD
       const eff = new effectClass(camera, normalPass.texture, {
-=======
-      const eff = new effectClass(Engine.instance.currentWorld.camera, normalPass.texture, {
->>>>>>> 22b649ba
         ...effect,
         normalDepthBuffer: depthDownsamplingPass.texture
       })
       EngineRenderer.instance.effectComposer[key] = eff
       effects.push(eff)
     } else if (key === Effects.DepthOfFieldEffect) {
-<<<<<<< HEAD
       const eff = new effectClass(camera, effect)
-=======
-      const eff = new effectClass(Engine.instance.currentWorld.camera, effect)
->>>>>>> 22b649ba
       EngineRenderer.instance.effectComposer[key] = eff
       effects.push(eff)
     } else if (key === Effects.OutlineEffect) {
@@ -82,15 +66,7 @@
       if (Engine.instance.isEditor) {
         outlineEffect = { ...outlineEffect, hiddenEdgeColor: 0x22090a }
       }
-<<<<<<< HEAD
-      const eff = new effectClass(Engine.instance.scene, camera, outlineEffect)
-=======
-      const eff = new effectClass(
-        Engine.instance.currentWorld.scene,
-        Engine.instance.currentWorld.camera,
-        outlineEffect
-      )
->>>>>>> 22b649ba
+      const eff = new effectClass(Engine.instance.currentWorld.scene, camera, outlineEffect)
       EngineRenderer.instance.effectComposer[key] = eff
       effects.push(eff)
     } else {
@@ -109,13 +85,7 @@
     })
 
     EngineRenderer.instance.effectComposer.addPass(depthDownsamplingPass)
-<<<<<<< HEAD
     EngineRenderer.instance.effectComposer.addPass(new EffectPass(camera, ...effects, textureEffect))
-=======
-    EngineRenderer.instance.effectComposer.addPass(
-      new EffectPass(Engine.instance.currentWorld.camera, ...effects, textureEffect)
-    )
->>>>>>> 22b649ba
   }
 
   if (Engine.instance.isEditor) changeRenderMode(accessEngineRendererState().renderMode.value)
