import { matches, Validator } from '@xrengine/engine/src/common/functions/MatchesUtils'
import { defineAction, defineState, getState, syncStateWithLocalStorage, useState } from '@xrengine/hyperflux'

import { isMobile } from '../common/functions/isMobile'
import { Engine } from '../ecs/classes/Engine'
<<<<<<< HEAD
import { ObjectLayers } from '../scene/constants/ObjectLayers'
=======
import { isHeadset } from '../xr/XRState'
>>>>>>> 3541c7ee
import { RenderModes, RenderModesType } from './constants/RenderModes'
import { changeRenderMode } from './functions/changeRenderMode'
import { configureEffectComposer } from './functions/configureEffectComposer'
import { updateShadowMap } from './functions/RenderSettingsFunction'
import { EngineRenderer } from './WebGLRendererSystem'

export const EngineRendererState = defineState({
  name: 'EngineRendererState',
  initial: () => ({
    qualityLevel: isMobile ? 2 : 5, // range from 0 to 5
    automatic: true,
    // usePBR: true,
    usePostProcessing: true,
    useShadows: true,
    debugEnable: false,
    renderMode: RenderModes.SHADOW as RenderModesType,
    nodeHelperVisibility: false,
    gridVisibility: false,
    gridHeight: 0,
    forceBasicMaterials: false
  }),
  onCreate: (store, state) => {
    syncStateWithLocalStorage(EngineRendererState, [
      'qualityLevel',
      'automatic',
      // 'usePBR',
      'usePostProcessing',
      'useShadows',
      'debugEnable',
      'renderMode',
      'nodeHelperVisibility',
      'gridVisibility',
      'gridHeight'
    ])
  }
})

export const accessEngineRendererState = () => getState(EngineRendererState)
export const useEngineRendererState = () => useState(accessEngineRendererState())

function setQualityLevel(qualityLevel) {
  EngineRenderer.instance.scaleFactor = qualityLevel / EngineRenderer.instance.maxQualityLevel
  EngineRenderer.instance.renderer.setPixelRatio(window.devicePixelRatio * EngineRenderer.instance.scaleFactor)
  EngineRenderer.instance.needsResize = true
}

function setUseShadows() {
  if (!Engine.instance.isEditor) updateShadowMap()
}

function setUsePostProcessing(usePostProcessing) {
  if (getState(EngineRendererState).usePostProcessing.value === usePostProcessing) return
  usePostProcessing = EngineRenderer.instance.supportWebGL2 && usePostProcessing

  configureEffectComposer(!usePostProcessing)
}

export class EngineRendererReceptor {
  static setQualityLevel(action: typeof EngineRendererAction.setQualityLevel.matches._TYPE) {
    const s = getState(EngineRendererState)
    s.qualityLevel.set(action.qualityLevel)
    setQualityLevel(action.qualityLevel)
  }

  static setAutomatic(action: typeof EngineRendererAction.setAutomatic.matches._TYPE) {
    const s = getState(EngineRendererState)
    s.automatic.set(action.automatic)
  }

  static setPostProcessing(action: typeof EngineRendererAction.setPostProcessing.matches._TYPE) {
    if (action.usePostProcessing && isHeadset()) return
    setUsePostProcessing(action.usePostProcessing)
    const s = getState(EngineRendererState)
    s.usePostProcessing.set(action.usePostProcessing)
  }

  static setShadows(action: typeof EngineRendererAction.setShadows.matches._TYPE) {
    if (action.useShadows && isHeadset()) return
    const s = getState(EngineRendererState)
    s.useShadows.set(action.useShadows)
    setUseShadows()
  }

  static setDebug(action: typeof EngineRendererAction.setDebug.matches._TYPE) {
    const s = getState(EngineRendererState)
    s.debugEnable.set(action.debugEnable)
    if (action.debugEnable) Engine.instance.currentWorld.camera.layers.enable(ObjectLayers.PhysicsHelper)
    else Engine.instance.currentWorld.camera.layers.disable(ObjectLayers.PhysicsHelper)
  }

  static changedRenderMode(action: typeof EngineRendererAction.changedRenderMode.matches._TYPE) {
    changeRenderMode(action.renderMode)
    const s = getState(EngineRendererState)
    s.renderMode.set(action.renderMode)
  }

  static changeNodeHelperVisibility(action: typeof EngineRendererAction.changeNodeHelperVisibility.matches._TYPE) {
    const s = getState(EngineRendererState)
    s.nodeHelperVisibility.set(action.visibility)
    if (action.visibility) Engine.instance.currentWorld.camera.layers.enable(ObjectLayers.NodeHelper)
    else Engine.instance.currentWorld.camera.layers.disable(ObjectLayers.NodeHelper)
  }

  static changeGridToolHeight(action: typeof EngineRendererAction.changeGridToolHeight.matches._TYPE) {
    const s = getState(EngineRendererState)
    s.gridHeight.set(action.gridHeight)
  }

  static changeGridToolVisibility(action: typeof EngineRendererAction.changeGridToolVisibility.matches._TYPE) {
    const s = getState(EngineRendererState)
    s.gridVisibility.set(action.visibility)
    if (action.visibility) Engine.instance.currentWorld.camera.layers.enable(ObjectLayers.Gizmos)
    else Engine.instance.currentWorld.camera.layers.disable(ObjectLayers.Gizmos)
  }
}

export class EngineRendererAction {
  static setQualityLevel = defineAction({
    type: 'xre.renderer.WEBGL_RENDERER_QUALITY_LEVEL' as const,
    qualityLevel: matches.number
  })

  static setAutomatic = defineAction({
    type: 'xre.renderer.WEBGL_RENDERER_AUTO' as const,
    automatic: matches.boolean
  })

  static setPBR = defineAction({
    type: 'xre.renderer.WEBGL_RENDERER_PBR' as const,
    usePBR: matches.boolean
  })

  static setPostProcessing = defineAction({
    type: 'xre.renderer.WEBGL_RENDERER_POSTPROCESSING' as const,
    usePostProcessing: matches.boolean
  })

  static setShadows = defineAction({
    type: 'xre.renderer.WEBGL_RENDERER_SHADOWS' as const,
    useShadows: matches.boolean
  })

  static setDebug = defineAction({
    type: 'xre.renderer.DEBUG_CHANGED' as const,
    debugEnable: matches.boolean
  })

  static changedRenderMode = defineAction({
    type: 'xre.renderer.RENDER_MODE_CHANGED' as const,
    renderMode: matches.string as Validator<unknown, RenderModesType>
  })

  static changeNodeHelperVisibility = defineAction({
    type: 'xre.renderer.NODE_HELPER_VISIBILITY_CHANGED' as const,
    visibility: matches.boolean
  })

  static changeGridToolHeight = defineAction({
    type: 'xre.renderer.GRID_TOOL_HEIGHT_CHANGED' as const,
    gridHeight: matches.number
  })

  static changeGridToolVisibility = defineAction({
    type: 'xre.renderer.GRID_TOOL_VISIBILITY_CHANGED' as const,
    visibility: matches.boolean
  })
}<|MERGE_RESOLUTION|>--- conflicted
+++ resolved
@@ -3,11 +3,8 @@
 
 import { isMobile } from '../common/functions/isMobile'
 import { Engine } from '../ecs/classes/Engine'
-<<<<<<< HEAD
 import { ObjectLayers } from '../scene/constants/ObjectLayers'
-=======
 import { isHeadset } from '../xr/XRState'
->>>>>>> 3541c7ee
 import { RenderModes, RenderModesType } from './constants/RenderModes'
 import { changeRenderMode } from './functions/changeRenderMode'
 import { configureEffectComposer } from './functions/configureEffectComposer'
