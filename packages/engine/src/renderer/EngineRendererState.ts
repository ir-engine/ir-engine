import { MathUtils } from 'three'

import { matches, Validator } from '@xrengine/engine/src/common/functions/MatchesUtils'
import { defineAction, defineState, dispatchAction, getState, useState } from '@xrengine/hyperflux'

import { ClientStorage } from '../common/classes/ClientStorage'
import { isMobile } from '../common/functions/isMobile'
import { Engine } from '../ecs/classes/Engine'
import InfiniteGridHelper from '../scene/classes/InfiniteGridHelper'
import { ObjectLayers } from '../scene/constants/ObjectLayers'
import { updateShadowMapOnSceneLoad } from '../scene/functions/loaders/RenderSettingsFunction'
import { RenderModes, RenderModesType } from './constants/RenderModes'
import { RenderSettingKeys } from './EngineRendererConstants'
import { changeRenderMode } from './functions/changeRenderMode'
import { configureEffectComposer } from './functions/configureEffectComposer'
import { EngineRenderer } from './WebGLRendererSystem'

type EngineRendererStateType = {
  qualityLevel: number
  automatic: boolean
  // usePBR: boolean,
  usePostProcessing: boolean
  useShadows: boolean
  physicsDebugEnable: boolean
  navigationDebugEnable: boolean
  avatarDebugEnable: boolean
  renderMode: RenderModesType
  nodeHelperVisibility: boolean
  gridVisibility: boolean
  gridHeight: number
}

export const EngineRendererState = defineState({
  name: 'EngineRendererState',
  initial: () => ({
    qualityLevel: isMobile ? 2 : 5, // range from 0 to 5
    automatic: isMobile ? false : true,
    // usePBR: true,
    usePostProcessing: isMobile ? false : true,
    useShadows: isMobile ? false : true,
    physicsDebugEnable: false,
    navigationDebugEnable: false,
    avatarDebugEnable: false,
    renderMode: RenderModes.SHADOW as RenderModesType,
    nodeHelperVisibility: false,
    gridVisibility: false,
    gridHeight: 0
  })
})

export function restoreEngineRendererData() {
  if (Engine.instance.isEditor) {
    ClientStorage.get(RenderSettingKeys.PHYSICS_DEBUG_ENABLE).then((v: boolean) => {
      if (typeof v !== 'undefined')
        dispatchAction(EngineRendererAction.setPhysicsDebug({ physicsDebugEnable: Boolean(v) }))
    })
    ClientStorage.get(RenderSettingKeys.AVATAR_DEBUG_ENABLE).then((v: boolean) => {
      if (typeof v !== 'undefined')
        dispatchAction(EngineRendererAction.setAvatarDebug({ avatarDebugEnable: Boolean(v) }))
    })
    ClientStorage.get(RenderSettingKeys.RENDER_MODE).then((v: RenderModesType) => {
      if (typeof v !== 'undefined') dispatchAction(EngineRendererAction.changedRenderMode({ renderMode: v }))
    })
    ClientStorage.get(RenderSettingKeys.NODE_HELPER_ENABLE).then((v: boolean) => {
      if (typeof v !== 'undefined')
        dispatchAction(EngineRendererAction.changeNodeHelperVisibility({ visibility: Boolean(v) }))
    })
    ClientStorage.get(RenderSettingKeys.GRID_VISIBLE).then((v: boolean) => {
      if (typeof v !== 'undefined')
        dispatchAction(EngineRendererAction.changeGridToolVisibility({ visibility: Boolean(v) }))
    })
    ClientStorage.get(RenderSettingKeys.GRID_HEIGHT).then((v: number) => {
      if (typeof v !== 'undefined') dispatchAction(EngineRendererAction.changeGridToolHeight({ gridHeight: v }))
    })
  } else {
    ClientStorage.get(RenderSettingKeys.QUALITY_LEVEL).then((v: number) => {
      if (typeof v !== 'undefined')
        dispatchAction(EngineRendererAction.setQualityLevel({ qualityLevel: MathUtils.clamp(v, 0, 5) }))
    })
    ClientStorage.get(RenderSettingKeys.AUTOMATIC).then((v: boolean) => {
      if (typeof v !== 'undefined') dispatchAction(EngineRendererAction.setAutomatic({ automatic: Boolean(v) }))
    })
<<<<<<< HEAD
  ]

  if (Engine.instance.isEditor) {
    promises.push(
      ClientStorage.get(RenderSettingKeys.PHYSICS_DEBUG_ENABLE).then((v: boolean) => {
        if (typeof v !== 'undefined')
          dispatchAction(EngineRendererAction.setPhysicsDebug({ physicsDebugEnable: Boolean(v) }))
      }),
      ClientStorage.get(RenderSettingKeys.NAVIGATION_DEBUG_ENABLE).then((v: boolean) => {
        if (typeof v !== 'undefined')
          dispatchAction(EngineRendererAction.setNavigationDebug({ navigationDebugEnable: Boolean(v) }))
      }),
      ClientStorage.get(RenderSettingKeys.AVATAR_DEBUG_ENABLE).then((v: boolean) => {
        if (typeof v !== 'undefined')
          dispatchAction(EngineRendererAction.setAvatarDebug({ avatarDebugEnable: Boolean(v) }))
      }),
      ClientStorage.get(RenderSettingKeys.RENDER_MODE).then((v: RenderModesType) => {
        if (typeof v !== 'undefined') dispatchAction(EngineRendererAction.changedRenderMode({ renderMode: v }))
      }),
      ClientStorage.get(RenderSettingKeys.NODE_HELPER_ENABLE).then((v: boolean) => {
        if (typeof v !== 'undefined')
          dispatchAction(EngineRendererAction.changeNodeHelperVisibility({ visibility: Boolean(v) }))
      }),
      ClientStorage.get(RenderSettingKeys.GRID_VISIBLE).then((v: boolean) => {
        if (typeof v !== 'undefined')
          dispatchAction(EngineRendererAction.changeGridToolVisibility({ visibility: Boolean(v) }))
      }),
      ClientStorage.get(RenderSettingKeys.GRID_HEIGHT).then((v: number) => {
        if (typeof v !== 'undefined') dispatchAction(EngineRendererAction.changeGridToolHeight({ gridHeight: v }))
      })
    )
  } else {
    promises.push(
      ClientStorage.get(RenderSettingKeys.POST_PROCESSING).then((v: boolean) => {
        if (typeof v !== 'undefined')
          dispatchAction(EngineRendererAction.setPostProcessing({ usePostProcessing: Boolean(v) }))
      }),
      ClientStorage.get(RenderSettingKeys.USE_SHADOWS).then((v: boolean) => {
        if (typeof v !== 'undefined') dispatchAction(EngineRendererAction.setShadows({ useShadows: Boolean(v) }))
      })
    )
=======
    ClientStorage.get(RenderSettingKeys.POST_PROCESSING).then((v: boolean) => {
      if (typeof v !== 'undefined')
        dispatchAction(EngineRendererAction.setPostProcessing({ usePostProcessing: Boolean(v) }))
    })
    ClientStorage.get(RenderSettingKeys.USE_SHADOWS).then((v: boolean) => {
      if (typeof v !== 'undefined') dispatchAction(EngineRendererAction.setShadows({ useShadows: Boolean(v) }))
    })
>>>>>>> c5d70994
  }
}

function updateState(): void {
  const state = getState(EngineRendererState)

  dispatchAction(EngineRendererAction.setPhysicsDebug({ physicsDebugEnable: state.physicsDebugEnable.value }))
  dispatchAction(EngineRendererAction.setNavigationDebug({ navigationDebugEnable: state.navigationDebugEnable.value }))
  dispatchAction(EngineRendererAction.setAvatarDebug({ avatarDebugEnable: state.avatarDebugEnable.value }))

  if (Engine.instance.isEditor) {
    changeRenderMode(state.renderMode.value)

    if (state.nodeHelperVisibility.value) Engine.instance.currentWorld.camera.layers.enable(ObjectLayers.NodeHelper)
    else Engine.instance.currentWorld.camera.layers.disable(ObjectLayers.NodeHelper)

    InfiniteGridHelper.instance.setGridHeight(state.gridHeight.value)
    InfiniteGridHelper.instance.visible = state.gridVisibility.value
  } else {
    setQualityLevel(state.qualityLevel.value)
    setUsePostProcessing(state.usePostProcessing.value)
    setUseShadows(state.useShadows.value)
    Engine.instance.currentWorld.camera.layers.disable(ObjectLayers.NodeHelper)
  }
}

export const accessEngineRendererState = () => getState(EngineRendererState)
export const useEngineRendererState = () => useState(accessEngineRendererState())

function setQualityLevel(qualityLevel) {
  EngineRenderer.instance.scaleFactor = qualityLevel / EngineRenderer.instance.maxQualityLevel
  EngineRenderer.instance.renderer.setPixelRatio(window.devicePixelRatio * EngineRenderer.instance.scaleFactor)
  EngineRenderer.instance.needsResize = true
}

function setUseShadows(useShadows) {
  if (!Engine.instance.isEditor) updateShadowMapOnSceneLoad(useShadows)
}

function setUsePostProcessing(usePostProcessing) {
  if (getState(EngineRendererState).usePostProcessing.value === usePostProcessing) return
  usePostProcessing = EngineRenderer.instance.supportWebGL2 && usePostProcessing

  configureEffectComposer(!usePostProcessing)
}

export class EngineRendererReceptor {
  static setQualityLevel(action: typeof EngineRendererAction.setQualityLevel.matches._TYPE) {
    const s = getState(EngineRendererState)
    s.merge({ qualityLevel: action.qualityLevel })
    setQualityLevel(action.qualityLevel)
    ClientStorage.set(RenderSettingKeys.QUALITY_LEVEL, action.qualityLevel)
  }

  static setAutomatic(action: typeof EngineRendererAction.setAutomatic.matches._TYPE) {
    const s = getState(EngineRendererState)
    s.merge({ automatic: action.automatic })
    ClientStorage.set(RenderSettingKeys.AUTOMATIC, action.automatic)
  }

  static setPostProcessing(action: typeof EngineRendererAction.setPostProcessing.matches._TYPE) {
    setUsePostProcessing(action.usePostProcessing)
    const s = getState(EngineRendererState)
    s.merge({ usePostProcessing: action.usePostProcessing })
    ClientStorage.set(RenderSettingKeys.POST_PROCESSING, action.usePostProcessing)
  }

  static setShadows(action: typeof EngineRendererAction.setShadows.matches._TYPE) {
    setUseShadows(action.useShadows)
    const s = getState(EngineRendererState)
    s.merge({ useShadows: action.useShadows })
    ClientStorage.set(RenderSettingKeys.USE_SHADOWS, action.useShadows)
  }

  static setPhysicsDebug(action: typeof EngineRendererAction.setPhysicsDebug.matches._TYPE) {
    const s = getState(EngineRendererState)
    s.merge({ physicsDebugEnable: action.physicsDebugEnable })
    ClientStorage.set(RenderSettingKeys.PHYSICS_DEBUG_ENABLE, action.physicsDebugEnable)
  }

  static setNavigationDebug(action: typeof EngineRendererAction.setNavigationDebug.matches._TYPE) {
    const s = getState(EngineRendererState)
    s.merge({ navigationDebugEnable: action.navigationDebugEnable })
    ClientStorage.set(RenderSettingKeys.NAVIGATION_DEBUG_ENABLE, action.navigationDebugEnable)
  }

  static setAvatarDebug(action: typeof EngineRendererAction.setAvatarDebug.matches._TYPE) {
    const s = getState(EngineRendererState)
    s.merge({ avatarDebugEnable: action.avatarDebugEnable })
    ClientStorage.set(RenderSettingKeys.AVATAR_DEBUG_ENABLE, action.avatarDebugEnable)
  }

  static changedRenderMode(action: typeof EngineRendererAction.changedRenderMode.matches._TYPE) {
    changeRenderMode(action.renderMode)
    const s = getState(EngineRendererState)
    s.merge({ renderMode: action.renderMode })
    ClientStorage.set(RenderSettingKeys.RENDER_MODE, action.renderMode)
  }

  static changeNodeHelperVisibility(action: typeof EngineRendererAction.changeNodeHelperVisibility.matches._TYPE) {
    const s = getState(EngineRendererState)
    s.merge({ nodeHelperVisibility: action.visibility })
    ClientStorage.set(RenderSettingKeys.NODE_HELPER_ENABLE, action.visibility)
  }

  static changeGridToolHeight(action: typeof EngineRendererAction.changeGridToolHeight.matches._TYPE) {
    const s = getState(EngineRendererState)
    s.merge({ gridHeight: action.gridHeight })
    ClientStorage.set(RenderSettingKeys.GRID_HEIGHT, action.gridHeight)
  }

  static changeGridToolVisibility(action: typeof EngineRendererAction.changeGridToolVisibility.matches._TYPE) {
    const s = getState(EngineRendererState)
    s.merge({ gridVisibility: action.visibility })
    ClientStorage.set(RenderSettingKeys.GRID_VISIBLE, action.visibility)
  }

  static restoreStorageData(action: typeof EngineRendererAction.restoreStorageData.matches._TYPE) {
    const s = getState(EngineRendererState)
    s.merge(action.state)
    updateState()
  }
}

export class EngineRendererAction {
  static restoreStorageData = defineAction({
    type: 'xre.renderer.RESTORE_ENGINE_RENDERER_STORAGE_DATA' as const,
    state: matches.object as Validator<unknown, EngineRendererStateType>
  })

  static setQualityLevel = defineAction({
    type: 'xre.renderer.WEBGL_RENDERER_QUALITY_LEVEL' as const,
    qualityLevel: matches.number
  })

  static setAutomatic = defineAction({
    type: 'xre.renderer.WEBGL_RENDERER_AUTO' as const,
    automatic: matches.boolean
  })

  static setPBR = defineAction({
    type: 'xre.renderer.WEBGL_RENDERER_PBR' as const,
    usePBR: matches.boolean
  })

  static setPostProcessing = defineAction({
    type: 'xre.renderer.WEBGL_RENDERER_POSTPROCESSING' as const,
    usePostProcessing: matches.boolean
  })

  static setShadows = defineAction({
    type: 'xre.renderer.WEBGL_RENDERER_SHADOWS' as const,
    useShadows: matches.boolean
  })

  static setPhysicsDebug = defineAction({
    type: 'xre.renderer.PHYSICS_DEBUG_CHANGED' as const,
    physicsDebugEnable: matches.boolean
  })

  static setNavigationDebug = defineAction({
    type: 'xre.renderer.NAVIGATION_DEBUG_CHANGED' as const,
    navigationDebugEnable: matches.boolean
  })

  static setAvatarDebug = defineAction({
    type: 'xre.renderer.AVATAR_DEBUG_CHANGED' as const,
    avatarDebugEnable: matches.boolean
  })

  static changedRenderMode = defineAction({
    type: 'xre.renderer.RENDER_MODE_CHANGED' as const,
    renderMode: matches.string as Validator<unknown, RenderModesType>
  })

  static changeNodeHelperVisibility = defineAction({
    type: 'xre.renderer.NODE_HELPER_VISIBILITY_CHANGED' as const,
    visibility: matches.boolean
  })

  static changeGridToolHeight = defineAction({
    type: 'xre.renderer.GRID_TOOL_HEIGHT_CHANGED' as const,
    gridHeight: matches.number
  })

  static changeGridToolVisibility = defineAction({
    type: 'xre.renderer.GRID_TOOL_VISIBILITY_CHANGED' as const,
    visibility: matches.boolean
  })
}<|MERGE_RESOLUTION|>--- conflicted
+++ resolved
@@ -54,75 +54,36 @@
       if (typeof v !== 'undefined')
         dispatchAction(EngineRendererAction.setPhysicsDebug({ physicsDebugEnable: Boolean(v) }))
     })
-    ClientStorage.get(RenderSettingKeys.AVATAR_DEBUG_ENABLE).then((v: boolean) => {
-      if (typeof v !== 'undefined')
-        dispatchAction(EngineRendererAction.setAvatarDebug({ avatarDebugEnable: Boolean(v) }))
-    })
-    ClientStorage.get(RenderSettingKeys.RENDER_MODE).then((v: RenderModesType) => {
-      if (typeof v !== 'undefined') dispatchAction(EngineRendererAction.changedRenderMode({ renderMode: v }))
-    })
-    ClientStorage.get(RenderSettingKeys.NODE_HELPER_ENABLE).then((v: boolean) => {
-      if (typeof v !== 'undefined')
-        dispatchAction(EngineRendererAction.changeNodeHelperVisibility({ visibility: Boolean(v) }))
-    })
-    ClientStorage.get(RenderSettingKeys.GRID_VISIBLE).then((v: boolean) => {
-      if (typeof v !== 'undefined')
-        dispatchAction(EngineRendererAction.changeGridToolVisibility({ visibility: Boolean(v) }))
-    })
-    ClientStorage.get(RenderSettingKeys.GRID_HEIGHT).then((v: number) => {
-      if (typeof v !== 'undefined') dispatchAction(EngineRendererAction.changeGridToolHeight({ gridHeight: v }))
-    })
-  } else {
-    ClientStorage.get(RenderSettingKeys.QUALITY_LEVEL).then((v: number) => {
-      if (typeof v !== 'undefined')
-        dispatchAction(EngineRendererAction.setQualityLevel({ qualityLevel: MathUtils.clamp(v, 0, 5) }))
-    })
-    ClientStorage.get(RenderSettingKeys.AUTOMATIC).then((v: boolean) => {
-      if (typeof v !== 'undefined') dispatchAction(EngineRendererAction.setAutomatic({ automatic: Boolean(v) }))
-    })
-<<<<<<< HEAD
-  ]
-
-  if (Engine.instance.isEditor) {
-    promises.push(
-      ClientStorage.get(RenderSettingKeys.PHYSICS_DEBUG_ENABLE).then((v: boolean) => {
-        if (typeof v !== 'undefined')
-          dispatchAction(EngineRendererAction.setPhysicsDebug({ physicsDebugEnable: Boolean(v) }))
-      }),
-      ClientStorage.get(RenderSettingKeys.NAVIGATION_DEBUG_ENABLE).then((v: boolean) => {
-        if (typeof v !== 'undefined')
-          dispatchAction(EngineRendererAction.setNavigationDebug({ navigationDebugEnable: Boolean(v) }))
-      }),
+    ClientStorage.get(RenderSettingKeys.NAVIGATION_DEBUG_ENABLE).then((v: boolean) => {
+      if (typeof v !== 'undefined')
+        dispatchAction(EngineRendererAction.setNavigationDebug({ navigationDebugEnable: Boolean(v) }))
+    }),
       ClientStorage.get(RenderSettingKeys.AVATAR_DEBUG_ENABLE).then((v: boolean) => {
         if (typeof v !== 'undefined')
           dispatchAction(EngineRendererAction.setAvatarDebug({ avatarDebugEnable: Boolean(v) }))
-      }),
-      ClientStorage.get(RenderSettingKeys.RENDER_MODE).then((v: RenderModesType) => {
-        if (typeof v !== 'undefined') dispatchAction(EngineRendererAction.changedRenderMode({ renderMode: v }))
-      }),
-      ClientStorage.get(RenderSettingKeys.NODE_HELPER_ENABLE).then((v: boolean) => {
-        if (typeof v !== 'undefined')
-          dispatchAction(EngineRendererAction.changeNodeHelperVisibility({ visibility: Boolean(v) }))
-      }),
-      ClientStorage.get(RenderSettingKeys.GRID_VISIBLE).then((v: boolean) => {
-        if (typeof v !== 'undefined')
-          dispatchAction(EngineRendererAction.changeGridToolVisibility({ visibility: Boolean(v) }))
-      }),
-      ClientStorage.get(RenderSettingKeys.GRID_HEIGHT).then((v: number) => {
-        if (typeof v !== 'undefined') dispatchAction(EngineRendererAction.changeGridToolHeight({ gridHeight: v }))
       })
-    )
+    ClientStorage.get(RenderSettingKeys.RENDER_MODE).then((v: RenderModesType) => {
+      if (typeof v !== 'undefined') dispatchAction(EngineRendererAction.changedRenderMode({ renderMode: v }))
+    })
+    ClientStorage.get(RenderSettingKeys.NODE_HELPER_ENABLE).then((v: boolean) => {
+      if (typeof v !== 'undefined')
+        dispatchAction(EngineRendererAction.changeNodeHelperVisibility({ visibility: Boolean(v) }))
+    })
+    ClientStorage.get(RenderSettingKeys.GRID_VISIBLE).then((v: boolean) => {
+      if (typeof v !== 'undefined')
+        dispatchAction(EngineRendererAction.changeGridToolVisibility({ visibility: Boolean(v) }))
+    })
+    ClientStorage.get(RenderSettingKeys.GRID_HEIGHT).then((v: number) => {
+      if (typeof v !== 'undefined') dispatchAction(EngineRendererAction.changeGridToolHeight({ gridHeight: v }))
+    })
   } else {
-    promises.push(
-      ClientStorage.get(RenderSettingKeys.POST_PROCESSING).then((v: boolean) => {
-        if (typeof v !== 'undefined')
-          dispatchAction(EngineRendererAction.setPostProcessing({ usePostProcessing: Boolean(v) }))
-      }),
-      ClientStorage.get(RenderSettingKeys.USE_SHADOWS).then((v: boolean) => {
-        if (typeof v !== 'undefined') dispatchAction(EngineRendererAction.setShadows({ useShadows: Boolean(v) }))
-      })
-    )
-=======
+    ClientStorage.get(RenderSettingKeys.QUALITY_LEVEL).then((v: number) => {
+      if (typeof v !== 'undefined')
+        dispatchAction(EngineRendererAction.setQualityLevel({ qualityLevel: MathUtils.clamp(v, 0, 5) }))
+    })
+    ClientStorage.get(RenderSettingKeys.AUTOMATIC).then((v: boolean) => {
+      if (typeof v !== 'undefined') dispatchAction(EngineRendererAction.setAutomatic({ automatic: Boolean(v) }))
+    })
     ClientStorage.get(RenderSettingKeys.POST_PROCESSING).then((v: boolean) => {
       if (typeof v !== 'undefined')
         dispatchAction(EngineRendererAction.setPostProcessing({ usePostProcessing: Boolean(v) }))
@@ -130,7 +91,6 @@
     ClientStorage.get(RenderSettingKeys.USE_SHADOWS).then((v: boolean) => {
       if (typeof v !== 'undefined') dispatchAction(EngineRendererAction.setShadows({ useShadows: Boolean(v) }))
     })
->>>>>>> c5d70994
   }
 }
 
