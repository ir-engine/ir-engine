import { MathUtils } from 'three'

import { matches, Validator } from '@xrengine/engine/src/common/functions/MatchesUtils'
import { defineAction, defineState, dispatchAction, getState, useState } from '@xrengine/hyperflux'

import { ClientStorage } from '../common/classes/ClientStorage'
import { isMobile } from '../common/functions/isMobile'
import { Engine } from '../ecs/classes/Engine'
import InfiniteGridHelper from '../scene/classes/InfiniteGridHelper'
import { ObjectLayers } from '../scene/constants/ObjectLayers'
import { updateShadowMapOnSceneLoad } from '../scene/functions/loaders/RenderSettingsFunction'
import { RenderModes, RenderModesType } from './constants/RenderModes'
import { RenderSettingKeys } from './EngineRendererConstants'
import { changeRenderMode } from './functions/changeRenderMode'
import { configureEffectComposer } from './functions/configureEffectComposer'
import { EngineRenderer } from './WebGLRendererSystem'

<<<<<<< HEAD
type EngineRendererStateType = {
  qualityLevel: number
  automatic: boolean
  // usePBR: boolean,
  usePostProcessing: boolean
  useShadows: boolean
  physicsDebugEnable: boolean
  navigationDebugEnable: boolean
  avatarDebugEnable: boolean
  renderMode: RenderModesType
  nodeHelperVisibility: boolean
  gridVisibility: boolean
  gridHeight: number
}

=======
>>>>>>> 06d42075
export const EngineRendererState = defineState({
  name: 'EngineRendererState',
  initial: () => ({
    qualityLevel: isMobile ? 2 : 5, // range from 0 to 5
    automatic: isMobile ? false : true,
    // usePBR: true,
    usePostProcessing: isMobile ? false : true,
    useShadows: isMobile ? false : true,
<<<<<<< HEAD
    physicsDebugEnable: false,
    navigationDebugEnable: false,
    avatarDebugEnable: false,
=======
    debugEnable: false,
>>>>>>> 06d42075
    renderMode: RenderModes.SHADOW as RenderModesType,
    nodeHelperVisibility: false,
    gridVisibility: false,
    gridHeight: 0
  })
})

export function restoreEngineRendererData() {
<<<<<<< HEAD
  if (Engine.instance.isEditor) {
    ClientStorage.get(RenderSettingKeys.PHYSICS_DEBUG_ENABLE).then((v: boolean) => {
      if (typeof v !== 'undefined')
        dispatchAction(EngineRendererAction.setPhysicsDebug({ physicsDebugEnable: Boolean(v) }))
    })
    ClientStorage.get(RenderSettingKeys.NAVIGATION_DEBUG_ENABLE).then((v: boolean) => {
      if (typeof v !== 'undefined')
        dispatchAction(EngineRendererAction.setNavigationDebug({ navigationDebugEnable: Boolean(v) }))
    }),
      ClientStorage.get(RenderSettingKeys.AVATAR_DEBUG_ENABLE).then((v: boolean) => {
        if (typeof v !== 'undefined')
          dispatchAction(EngineRendererAction.setAvatarDebug({ avatarDebugEnable: Boolean(v) }))
      })
    ClientStorage.get(RenderSettingKeys.RENDER_MODE).then((v: RenderModesType) => {
      if (typeof v !== 'undefined') dispatchAction(EngineRendererAction.changedRenderMode({ renderMode: v }))
    })
    ClientStorage.get(RenderSettingKeys.NODE_HELPER_ENABLE).then((v: boolean) => {
      if (typeof v !== 'undefined')
        dispatchAction(EngineRendererAction.changeNodeHelperVisibility({ visibility: Boolean(v) }))
    })
    ClientStorage.get(RenderSettingKeys.GRID_VISIBLE).then((v: boolean) => {
      if (typeof v !== 'undefined')
        dispatchAction(EngineRendererAction.changeGridToolVisibility({ visibility: Boolean(v) }))
    })
    ClientStorage.get(RenderSettingKeys.GRID_HEIGHT).then((v: number) => {
      if (typeof v !== 'undefined') dispatchAction(EngineRendererAction.changeGridToolHeight({ gridHeight: v }))
    })
  } else {
    ClientStorage.get(RenderSettingKeys.QUALITY_LEVEL).then((v: number) => {
      if (typeof v !== 'undefined')
        dispatchAction(EngineRendererAction.setQualityLevel({ qualityLevel: MathUtils.clamp(v, 0, 5) }))
    })
    ClientStorage.get(RenderSettingKeys.AUTOMATIC).then((v: boolean) => {
      if (typeof v !== 'undefined') dispatchAction(EngineRendererAction.setAutomatic({ automatic: Boolean(v) }))
    })
    ClientStorage.get(RenderSettingKeys.POST_PROCESSING).then((v: boolean) => {
      if (typeof v !== 'undefined')
        dispatchAction(EngineRendererAction.setPostProcessing({ usePostProcessing: Boolean(v) }))
    })
    ClientStorage.get(RenderSettingKeys.USE_SHADOWS).then((v: boolean) => {
      if (typeof v !== 'undefined') dispatchAction(EngineRendererAction.setShadows({ useShadows: Boolean(v) }))
    })
  }
=======
  ClientStorage.get(RenderSettingKeys.DEBUG_ENABLE).then((v: boolean) => {
    if (typeof v !== 'undefined') dispatchAction(EngineRendererAction.setDebug({ debugEnable: Boolean(v) }))
  })
  ClientStorage.get(RenderSettingKeys.RENDER_MODE).then((v: RenderModesType) => {
    if (typeof v !== 'undefined') dispatchAction(EngineRendererAction.changedRenderMode({ renderMode: v }))
  })
  ClientStorage.get(RenderSettingKeys.NODE_HELPER_ENABLE).then((v: boolean) => {
    if (typeof v !== 'undefined')
      dispatchAction(EngineRendererAction.changeNodeHelperVisibility({ visibility: Boolean(v) }))
  })
  ClientStorage.get(RenderSettingKeys.GRID_VISIBLE).then((v: boolean) => {
    if (typeof v !== 'undefined')
      dispatchAction(EngineRendererAction.changeGridToolVisibility({ visibility: Boolean(v) }))
  })
  ClientStorage.get(RenderSettingKeys.GRID_HEIGHT).then((v: number) => {
    if (typeof v !== 'undefined') dispatchAction(EngineRendererAction.changeGridToolHeight({ gridHeight: v }))
  })
  ClientStorage.get(RenderSettingKeys.QUALITY_LEVEL).then((v: number) => {
    if (typeof v !== 'undefined')
      dispatchAction(EngineRendererAction.setQualityLevel({ qualityLevel: MathUtils.clamp(v, 0, 5) }))
  })
  ClientStorage.get(RenderSettingKeys.AUTOMATIC).then((v: boolean) => {
    if (typeof v !== 'undefined') dispatchAction(EngineRendererAction.setAutomatic({ automatic: Boolean(v) }))
  })
  ClientStorage.get(RenderSettingKeys.POST_PROCESSING).then((v: boolean) => {
    if (typeof v !== 'undefined')
      dispatchAction(EngineRendererAction.setPostProcessing({ usePostProcessing: Boolean(v) }))
  })
  ClientStorage.get(RenderSettingKeys.USE_SHADOWS).then((v: boolean) => {
    if (typeof v !== 'undefined') dispatchAction(EngineRendererAction.setShadows({ useShadows: Boolean(v) }))
  })
>>>>>>> 06d42075
}

function updateState(): void {
  const state = getState(EngineRendererState)

<<<<<<< HEAD
  dispatchAction(EngineRendererAction.setPhysicsDebug({ physicsDebugEnable: state.physicsDebugEnable.value }))
  dispatchAction(EngineRendererAction.setNavigationDebug({ navigationDebugEnable: state.navigationDebugEnable.value }))
  dispatchAction(EngineRendererAction.setAvatarDebug({ avatarDebugEnable: state.avatarDebugEnable.value }))
=======
  dispatchAction(EngineRendererAction.setDebug({ debugEnable: state.debugEnable.value }))
>>>>>>> 06d42075

  if (Engine.instance.isEditor) {
    changeRenderMode(state.renderMode.value)

    if (state.nodeHelperVisibility.value) Engine.instance.currentWorld.camera.layers.enable(ObjectLayers.NodeHelper)
    else Engine.instance.currentWorld.camera.layers.disable(ObjectLayers.NodeHelper)

    InfiniteGridHelper.instance.setGridHeight(state.gridHeight.value)
    InfiniteGridHelper.instance.visible = state.gridVisibility.value
  } else {
    setQualityLevel(state.qualityLevel.value)
    setUsePostProcessing(state.usePostProcessing.value)
    setUseShadows(state.useShadows.value)
    Engine.instance.currentWorld.camera.layers.disable(ObjectLayers.NodeHelper)
  }
}

export const accessEngineRendererState = () => getState(EngineRendererState)
export const useEngineRendererState = () => useState(accessEngineRendererState())

function setQualityLevel(qualityLevel) {
  EngineRenderer.instance.scaleFactor = qualityLevel / EngineRenderer.instance.maxQualityLevel
  EngineRenderer.instance.renderer.setPixelRatio(window.devicePixelRatio * EngineRenderer.instance.scaleFactor)
  EngineRenderer.instance.needsResize = true
}

function setUseShadows(useShadows) {
  if (!Engine.instance.isEditor) updateShadowMapOnSceneLoad(useShadows)
}

function setUsePostProcessing(usePostProcessing) {
  if (getState(EngineRendererState).usePostProcessing.value === usePostProcessing) return
  usePostProcessing = EngineRenderer.instance.supportWebGL2 && usePostProcessing

  configureEffectComposer(!usePostProcessing)
}

export class EngineRendererReceptor {
  static setQualityLevel(action: typeof EngineRendererAction.setQualityLevel.matches._TYPE) {
    const s = getState(EngineRendererState)
    s.merge({ qualityLevel: action.qualityLevel })
    setQualityLevel(action.qualityLevel)
    ClientStorage.set(RenderSettingKeys.QUALITY_LEVEL, action.qualityLevel)
  }

  static setAutomatic(action: typeof EngineRendererAction.setAutomatic.matches._TYPE) {
    const s = getState(EngineRendererState)
    s.merge({ automatic: action.automatic })
    ClientStorage.set(RenderSettingKeys.AUTOMATIC, action.automatic)
  }

  static setPostProcessing(action: typeof EngineRendererAction.setPostProcessing.matches._TYPE) {
    setUsePostProcessing(action.usePostProcessing)
    const s = getState(EngineRendererState)
    s.merge({ usePostProcessing: action.usePostProcessing })
    ClientStorage.set(RenderSettingKeys.POST_PROCESSING, action.usePostProcessing)
  }

  static setShadows(action: typeof EngineRendererAction.setShadows.matches._TYPE) {
    setUseShadows(action.useShadows)
    const s = getState(EngineRendererState)
    s.merge({ useShadows: action.useShadows })
    ClientStorage.set(RenderSettingKeys.USE_SHADOWS, action.useShadows)
  }

  static setDebug(action: typeof EngineRendererAction.setDebug.matches._TYPE) {
    const s = getState(EngineRendererState)
<<<<<<< HEAD
    s.merge({ physicsDebugEnable: action.physicsDebugEnable })
    ClientStorage.set(RenderSettingKeys.PHYSICS_DEBUG_ENABLE, action.physicsDebugEnable)
  }

  static setNavigationDebug(action: typeof EngineRendererAction.setNavigationDebug.matches._TYPE) {
    const s = getState(EngineRendererState)
    s.merge({ navigationDebugEnable: action.navigationDebugEnable })
    ClientStorage.set(RenderSettingKeys.NAVIGATION_DEBUG_ENABLE, action.navigationDebugEnable)
  }

  static setAvatarDebug(action: typeof EngineRendererAction.setAvatarDebug.matches._TYPE) {
    const s = getState(EngineRendererState)
    s.merge({ avatarDebugEnable: action.avatarDebugEnable })
    ClientStorage.set(RenderSettingKeys.AVATAR_DEBUG_ENABLE, action.avatarDebugEnable)
=======
    s.merge({ debugEnable: action.debugEnable })
    ClientStorage.set(RenderSettingKeys.DEBUG_ENABLE, action.debugEnable)
>>>>>>> 06d42075
  }

  static changedRenderMode(action: typeof EngineRendererAction.changedRenderMode.matches._TYPE) {
    changeRenderMode(action.renderMode)
    const s = getState(EngineRendererState)
    s.merge({ renderMode: action.renderMode })
    ClientStorage.set(RenderSettingKeys.RENDER_MODE, action.renderMode)
  }

  static changeNodeHelperVisibility(action: typeof EngineRendererAction.changeNodeHelperVisibility.matches._TYPE) {
    const s = getState(EngineRendererState)
    s.merge({ nodeHelperVisibility: action.visibility })
    ClientStorage.set(RenderSettingKeys.NODE_HELPER_ENABLE, action.visibility)
  }

  static changeGridToolHeight(action: typeof EngineRendererAction.changeGridToolHeight.matches._TYPE) {
    const s = getState(EngineRendererState)
    s.merge({ gridHeight: action.gridHeight })
    ClientStorage.set(RenderSettingKeys.GRID_HEIGHT, action.gridHeight)
  }

  static changeGridToolVisibility(action: typeof EngineRendererAction.changeGridToolVisibility.matches._TYPE) {
    const s = getState(EngineRendererState)
    s.merge({ gridVisibility: action.visibility })
    ClientStorage.set(RenderSettingKeys.GRID_VISIBLE, action.visibility)
  }

  static restoreStorageData(action: typeof EngineRendererAction.restoreStorageData.matches._TYPE) {
    const s = getState(EngineRendererState)
    s.merge(action.state)
    updateState()
  }
}

export class EngineRendererAction {
  static restoreStorageData = defineAction({
    type: 'xre.renderer.RESTORE_ENGINE_RENDERER_STORAGE_DATA' as const,
    state: matches.object
  })

  static setQualityLevel = defineAction({
    type: 'xre.renderer.WEBGL_RENDERER_QUALITY_LEVEL' as const,
    qualityLevel: matches.number
  })

  static setAutomatic = defineAction({
    type: 'xre.renderer.WEBGL_RENDERER_AUTO' as const,
    automatic: matches.boolean
  })

  static setPBR = defineAction({
    type: 'xre.renderer.WEBGL_RENDERER_PBR' as const,
    usePBR: matches.boolean
  })

  static setPostProcessing = defineAction({
    type: 'xre.renderer.WEBGL_RENDERER_POSTPROCESSING' as const,
    usePostProcessing: matches.boolean
  })

  static setShadows = defineAction({
    type: 'xre.renderer.WEBGL_RENDERER_SHADOWS' as const,
    useShadows: matches.boolean
  })

<<<<<<< HEAD
  static setPhysicsDebug = defineAction({
    type: 'xre.renderer.PHYSICS_DEBUG_CHANGED' as const,
    physicsDebugEnable: matches.boolean
  })

  static setNavigationDebug = defineAction({
    type: 'xre.renderer.NAVIGATION_DEBUG_CHANGED' as const,
    navigationDebugEnable: matches.boolean
  })

  static setAvatarDebug = defineAction({
    type: 'xre.renderer.AVATAR_DEBUG_CHANGED' as const,
    avatarDebugEnable: matches.boolean
=======
  static setDebug = defineAction({
    type: 'xre.renderer.DEBUG_CHANGED' as const,
    debugEnable: matches.boolean
>>>>>>> 06d42075
  })

  static changedRenderMode = defineAction({
    type: 'xre.renderer.RENDER_MODE_CHANGED' as const,
    renderMode: matches.string as Validator<unknown, RenderModesType>
  })

  static changeNodeHelperVisibility = defineAction({
    type: 'xre.renderer.NODE_HELPER_VISIBILITY_CHANGED' as const,
    visibility: matches.boolean
  })

  static changeGridToolHeight = defineAction({
    type: 'xre.renderer.GRID_TOOL_HEIGHT_CHANGED' as const,
    gridHeight: matches.number
  })

  static changeGridToolVisibility = defineAction({
    type: 'xre.renderer.GRID_TOOL_VISIBILITY_CHANGED' as const,
    visibility: matches.boolean
  })
}<|MERGE_RESOLUTION|>--- conflicted
+++ resolved
@@ -15,7 +15,6 @@
 import { configureEffectComposer } from './functions/configureEffectComposer'
 import { EngineRenderer } from './WebGLRendererSystem'
 
-<<<<<<< HEAD
 type EngineRendererStateType = {
   qualityLevel: number
   automatic: boolean
@@ -31,8 +30,6 @@
   gridHeight: number
 }
 
-=======
->>>>>>> 06d42075
 export const EngineRendererState = defineState({
   name: 'EngineRendererState',
   initial: () => ({
@@ -41,13 +38,10 @@
     // usePBR: true,
     usePostProcessing: isMobile ? false : true,
     useShadows: isMobile ? false : true,
-<<<<<<< HEAD
     physicsDebugEnable: false,
     navigationDebugEnable: false,
     avatarDebugEnable: false,
-=======
     debugEnable: false,
->>>>>>> 06d42075
     renderMode: RenderModes.SHADOW as RenderModesType,
     nodeHelperVisibility: false,
     gridVisibility: false,
@@ -56,7 +50,6 @@
 })
 
 export function restoreEngineRendererData() {
-<<<<<<< HEAD
   if (Engine.instance.isEditor) {
     ClientStorage.get(RenderSettingKeys.PHYSICS_DEBUG_ENABLE).then((v: boolean) => {
       if (typeof v !== 'undefined')
@@ -66,10 +59,13 @@
       if (typeof v !== 'undefined')
         dispatchAction(EngineRendererAction.setNavigationDebug({ navigationDebugEnable: Boolean(v) }))
     }),
-      ClientStorage.get(RenderSettingKeys.AVATAR_DEBUG_ENABLE).then((v: boolean) => {
+    ClientStorage.get(RenderSettingKeys.AVATAR_DEBUG_ENABLE).then((v: boolean) => {
         if (typeof v !== 'undefined')
           dispatchAction(EngineRendererAction.setAvatarDebug({ avatarDebugEnable: Boolean(v) }))
-      })
+    })
+    ClientStorage.get(RenderSettingKeys.DEBUG_ENABLE).then((v: boolean) => {
+      if (typeof v !== 'undefined') dispatchAction(EngineRendererAction.setDebug({ debugEnable: Boolean(v) }))
+    })
     ClientStorage.get(RenderSettingKeys.RENDER_MODE).then((v: RenderModesType) => {
       if (typeof v !== 'undefined') dispatchAction(EngineRendererAction.changedRenderMode({ renderMode: v }))
     })
@@ -100,51 +96,15 @@
       if (typeof v !== 'undefined') dispatchAction(EngineRendererAction.setShadows({ useShadows: Boolean(v) }))
     })
   }
-=======
-  ClientStorage.get(RenderSettingKeys.DEBUG_ENABLE).then((v: boolean) => {
-    if (typeof v !== 'undefined') dispatchAction(EngineRendererAction.setDebug({ debugEnable: Boolean(v) }))
-  })
-  ClientStorage.get(RenderSettingKeys.RENDER_MODE).then((v: RenderModesType) => {
-    if (typeof v !== 'undefined') dispatchAction(EngineRendererAction.changedRenderMode({ renderMode: v }))
-  })
-  ClientStorage.get(RenderSettingKeys.NODE_HELPER_ENABLE).then((v: boolean) => {
-    if (typeof v !== 'undefined')
-      dispatchAction(EngineRendererAction.changeNodeHelperVisibility({ visibility: Boolean(v) }))
-  })
-  ClientStorage.get(RenderSettingKeys.GRID_VISIBLE).then((v: boolean) => {
-    if (typeof v !== 'undefined')
-      dispatchAction(EngineRendererAction.changeGridToolVisibility({ visibility: Boolean(v) }))
-  })
-  ClientStorage.get(RenderSettingKeys.GRID_HEIGHT).then((v: number) => {
-    if (typeof v !== 'undefined') dispatchAction(EngineRendererAction.changeGridToolHeight({ gridHeight: v }))
-  })
-  ClientStorage.get(RenderSettingKeys.QUALITY_LEVEL).then((v: number) => {
-    if (typeof v !== 'undefined')
-      dispatchAction(EngineRendererAction.setQualityLevel({ qualityLevel: MathUtils.clamp(v, 0, 5) }))
-  })
-  ClientStorage.get(RenderSettingKeys.AUTOMATIC).then((v: boolean) => {
-    if (typeof v !== 'undefined') dispatchAction(EngineRendererAction.setAutomatic({ automatic: Boolean(v) }))
-  })
-  ClientStorage.get(RenderSettingKeys.POST_PROCESSING).then((v: boolean) => {
-    if (typeof v !== 'undefined')
-      dispatchAction(EngineRendererAction.setPostProcessing({ usePostProcessing: Boolean(v) }))
-  })
-  ClientStorage.get(RenderSettingKeys.USE_SHADOWS).then((v: boolean) => {
-    if (typeof v !== 'undefined') dispatchAction(EngineRendererAction.setShadows({ useShadows: Boolean(v) }))
-  })
->>>>>>> 06d42075
 }
 
 function updateState(): void {
   const state = getState(EngineRendererState)
 
-<<<<<<< HEAD
   dispatchAction(EngineRendererAction.setPhysicsDebug({ physicsDebugEnable: state.physicsDebugEnable.value }))
   dispatchAction(EngineRendererAction.setNavigationDebug({ navigationDebugEnable: state.navigationDebugEnable.value }))
   dispatchAction(EngineRendererAction.setAvatarDebug({ avatarDebugEnable: state.avatarDebugEnable.value }))
-=======
   dispatchAction(EngineRendererAction.setDebug({ debugEnable: state.debugEnable.value }))
->>>>>>> 06d42075
 
   if (Engine.instance.isEditor) {
     changeRenderMode(state.renderMode.value)
@@ -212,7 +172,6 @@
 
   static setDebug(action: typeof EngineRendererAction.setDebug.matches._TYPE) {
     const s = getState(EngineRendererState)
-<<<<<<< HEAD
     s.merge({ physicsDebugEnable: action.physicsDebugEnable })
     ClientStorage.set(RenderSettingKeys.PHYSICS_DEBUG_ENABLE, action.physicsDebugEnable)
   }
@@ -227,10 +186,8 @@
     const s = getState(EngineRendererState)
     s.merge({ avatarDebugEnable: action.avatarDebugEnable })
     ClientStorage.set(RenderSettingKeys.AVATAR_DEBUG_ENABLE, action.avatarDebugEnable)
-=======
     s.merge({ debugEnable: action.debugEnable })
     ClientStorage.set(RenderSettingKeys.DEBUG_ENABLE, action.debugEnable)
->>>>>>> 06d42075
   }
 
   static changedRenderMode(action: typeof EngineRendererAction.changedRenderMode.matches._TYPE) {
@@ -296,7 +253,6 @@
     useShadows: matches.boolean
   })
 
-<<<<<<< HEAD
   static setPhysicsDebug = defineAction({
     type: 'xre.renderer.PHYSICS_DEBUG_CHANGED' as const,
     physicsDebugEnable: matches.boolean
@@ -310,11 +266,11 @@
   static setAvatarDebug = defineAction({
     type: 'xre.renderer.AVATAR_DEBUG_CHANGED' as const,
     avatarDebugEnable: matches.boolean
-=======
+  })
+  
   static setDebug = defineAction({
     type: 'xre.renderer.DEBUG_CHANGED' as const,
     debugEnable: matches.boolean
->>>>>>> 06d42075
   })
 
   static changedRenderMode = defineAction({
