/*
CPAL-1.0 License

The contents of this file are subject to the Common Public Attribution License
Version 1.0. (the "License"); you may not use this file except in compliance
with the License. You may obtain a copy of the License at
https://github.com/EtherealEngine/etherealengine/blob/dev/LICENSE.
The License is based on the Mozilla Public License Version 1.1, but Sections 14
and 15 have been added to cover use of software over a computer network and 
provide for limited attribution for the Original Developer. In addition, 
Exhibit A has been modified to be consistent with Exhibit B.

Software distributed under the License is distributed on an "AS IS" basis,
WITHOUT WARRANTY OF ANY KIND, either express or implied. See the License for the
specific language governing rights and limitations under the License.

The Original Code is Ethereal Engine.

The Original Developer is the Initial Developer. The Initial Developer of the
Original Code is the Ethereal Engine team.

All portions of the code written by the Ethereal Engine team are Copyright © 2021-2023 
Ethereal Engine. All Rights Reserved.
*/

import { Color, Material, Texture } from 'three'

import { getMutableState, getState, none } from '@etherealengine/hyperflux'

import { stringHash } from '../../../common/functions/MathFunctions'
<<<<<<< HEAD
import { defineQuery, getComponent } from '../../../ecs/functions/ComponentFunctions'
=======
import { SceneState } from '../../../ecs/classes/Scene'
import { getComponent, hasComponent } from '../../../ecs/functions/ComponentFunctions'
import { iterateEntityNode } from '../../../ecs/functions/EntityTree'
>>>>>>> b06e7161
import { MeshComponent } from '../../../scene/components/MeshComponent'
import { MaterialLibraryState } from '../MaterialLibrary'
import { MaterialComponentType } from '../components/MaterialComponent'
import { MaterialPrototypeComponentType } from '../components/MaterialPrototypeComponent'
import { MaterialSource, MaterialSourceComponentType } from '../components/MaterialSource'
import { LibraryEntryType } from '../constants/LibraryEntry'

export function MaterialNotFoundError(message) {
  this.name = 'MaterialNotFound'
  this.message = message
}

export function PrototypeNotFoundError(message) {
  this.name = 'PrototypeNotFound'
  this.message = message
}

export function extractDefaults(defaultArgs) {
  return formatMaterialArgs(
    Object.fromEntries(Object.entries(defaultArgs).map(([k, v]: [string, any]) => [k, v.default])),
    defaultArgs
  )
}

export function injectDefaults(defaultArgs, values) {
  return Object.fromEntries(
    Object.entries(defaultArgs).map(([k, v]: [string, any]) => [k, { ...v, default: values[k] }])
  )
}

export function formatMaterialArgs(args, defaultArgs: any = undefined) {
  if (!args) return args
  return Object.fromEntries(
    Object.entries(args)
      .map(([k, v]: [string, any]) => {
        if (!!defaultArgs && defaultArgs[k]) {
          switch (defaultArgs[k].type) {
            case 'color':
              return [k, v ? ((v as Color).isColor ? v : new Color(v)) : undefined]
          }
        }
        const tex = v as Texture
        if (tex?.isTexture) {
          if (tex.source.data !== undefined) {
            return [k, v]
          }
          return [k, undefined]
        }
        if (v === '') return [k, undefined]
        return [k, v]
      })
      .filter(([_, v]) => v !== undefined)
  )
}

export function materialFromId(matId: string): MaterialComponentType {
  const materialLibrary = getState(MaterialLibraryState)
  const material = materialLibrary.materials[matId]
  if (!material) throw new MaterialNotFoundError('could not find Material with ID ' + matId)
  return material
}

export function prototypeFromId(protoId: string): MaterialPrototypeComponentType {
  const materialLibrary = getState(MaterialLibraryState)
  const prototype = materialLibrary.prototypes[protoId]
  if (!prototype) throw new PrototypeNotFoundError('could not find Material Prototype for ID ' + protoId)
  return prototype
}

export function materialIdToDefaultArgs(matId: string): object {
  const material = materialFromId(matId)
  const prototype = prototypeFromId(material.prototype)
  return injectDefaults(prototype.arguments, material.parameters)
}

export function protoIdToFactory(protoId: string): (parms: any) => Material {
  const prototype = prototypeFromId(protoId)
  return (parms) => {
    const defaultParms = extractDefaults(prototype.arguments)
    const formattedParms = { ...defaultParms, ...parms }
    const result = new prototype.baseMaterial(formattedParms)
    if (prototype.onBeforeCompile) {
      result.onBeforeCompile = prototype.onBeforeCompile
      result.needsUpdate = true
    }
    return result
  }
}

export function materialIdToFactory(matId: string): (parms: any) => Material {
  const material = materialFromId(matId)
  const prototype = prototypeFromId(material.prototype)
  return (parms) => {
    const formattedParms = { ...material.parameters, ...parms }
    const result = new prototype.baseMaterial(formattedParms)
    if (prototype.onBeforeCompile) {
      result.onBeforeCompile = prototype.onBeforeCompile
      result.needsUpdate = true
    }
    return result
  }
}

export function materialIdToPrototype(matId: string): MaterialPrototypeComponentType {
  return prototypeFromId(materialFromId(matId).prototype)
}

export function materialToDefaultArgs(material: Material): object {
  return materialIdToDefaultArgs(material.uuid)
}

export function hashMaterialSource(src: MaterialSource): string {
  return `${stringHash(src.path) ^ stringHash(src.type)}`
}

export function addMaterialSource(src: MaterialSource): boolean {
  const materialLibrary = getMutableState(MaterialLibraryState)
  const srcId = hashMaterialSource(src)
  if (!materialLibrary.sources[srcId].value) {
    materialLibrary.sources[srcId].set({ src, entries: [] })
    return true
  } else return false
}

export function getSourceItems(src: MaterialSource): string[] | undefined {
  const materialLibrary = getState(MaterialLibraryState)
  return materialLibrary.sources[hashMaterialSource(src)]?.entries
}

export function removeMaterialSource(src: MaterialSource): boolean {
  const materialLibrary = getMutableState(MaterialLibraryState)
  const srcId = hashMaterialSource(src)
  if (materialLibrary.sources[srcId].value) {
    const srcComp = materialLibrary.sources[srcId].value
    srcComp.entries.map((matId) => {
      const toDelete = materialFromId(matId)
      Object.values(toDelete.parameters)
        .filter((val) => (val as Texture)?.isTexture)
        .map((val: Texture) => val.dispose())
      toDelete.material.dispose()
      materialLibrary.materials[matId].set(none)
    })
    materialLibrary.sources[srcId].set(none)

    return true
  } else return false
}

export function registerMaterial(material: Material, src: MaterialSource, params?: { [_: string]: any }) {
  const materialLibrary = getMutableState(MaterialLibraryState)
  const prototypeId = material.userData.type ?? material.type
  addMaterialSource(src)
  const srcMats = getSourceItems(src)!
  !srcMats.includes(material.uuid) &&
    materialLibrary.sources[hashMaterialSource(src)].entries.set([
      ...materialLibrary.sources[hashMaterialSource(src)].entries.value,
      material.uuid
    ])
  try {
    const prototype = prototypeFromId(prototypeId)
    const parameters =
      params ?? Object.fromEntries(Object.keys(extractDefaults(prototype.arguments)).map((k) => [k, material[k]]))
    materialLibrary.materials[material.uuid].set({
      material,
      parameters,
      plugins: [],
      prototype: prototype.prototypeId,
      src,
      status: 'LOADED'
    })
  } catch (error) {
    if (error instanceof PrototypeNotFoundError) {
      console.warn('material prototype ' + prototypeId + ' not found, registering as missing material')
      materialLibrary.materials[material.uuid].set({
        material,
        parameters: params ?? {},
        plugins: [],
        prototype: prototypeId,
        src,
        status: 'MISSING'
      })
    } else throw error
  }

  return materialLibrary.materials[material.uuid]
}

export function unregisterMaterial(material: Material) {
  const materialLibrary = getMutableState(MaterialLibraryState)
  try {
    const matEntry = materialFromId(material.uuid)
    materialLibrary.materials[material.uuid].set(none)
    const srcEntry = materialLibrary.sources[hashMaterialSource(matEntry.src)].entries
    srcEntry.set(srcEntry.value.filter((matId) => matId !== material.uuid))
    return matEntry
  } catch (error) {
    if (error instanceof MaterialNotFoundError) {
      console.warn('material is already not registered')
      return undefined
    } else throw error
  }
}

export function registerMaterialPrototype(prototype: MaterialPrototypeComponentType) {
  const materialLibrary = getMutableState(MaterialLibraryState)
  if (materialLibrary.prototypes[prototype.prototypeId].value) {
    console.warn(
      'overwriting existing material prototype!\nnew:',
      prototype.prototypeId,
      '\nold:',
      prototypeFromId(prototype.prototypeId)
    )
  }
  materialLibrary.prototypes[prototype.prototypeId].set(prototype)
}

export function materialsFromSource(src: MaterialSource) {
  return getSourceItems(src)?.map(materialFromId)
}

const meshQuery = defineQuery([MeshComponent])

export function replaceMaterial(material: Material, nuMat: Material) {
<<<<<<< HEAD
  for (const entity of meshQuery()) {
=======
  const activeSceneID = getState(SceneState).activeScene!
  const rootEntity = SceneState.getRootEntity(activeSceneID)
  iterateEntityNode(rootEntity, (entity) => {
    if (!hasComponent(entity, MeshComponent)) return
>>>>>>> b06e7161
    const mesh = getComponent(entity, MeshComponent)
    if (!mesh?.isMesh) return
    if (Array.isArray(mesh.material)) {
      mesh.material.map((meshMat, i) => {
        if (material.uuid === meshMat.uuid) {
          mesh.material[i] = nuMat
        }
      })
    } else {
      if (mesh.material.uuid === material.uuid) {
        mesh.material = nuMat
      }
    }
  }
}

export function changeMaterialPrototype(material: Material, protoId: string) {
  const materialEntry = materialFromId(material.uuid)
  if (materialEntry.prototype === protoId) return

  const prototype = prototypeFromId(protoId)

  const factory = protoIdToFactory(protoId)
  const matKeys = Object.keys(material)
  const commonParms = Object.fromEntries(
    Object.keys(prototype.arguments)
      .filter((key) => matKeys.includes(key))
      .map((key) => [key, material[key]])
  )
  const fullParms = { ...extractDefaults(prototype.arguments), ...commonParms }
  const nuMat = factory(fullParms)
  nuMat.customProgramCacheKey = () => material.customProgramCacheKey() + 1
  replaceMaterial(material, nuMat)
  nuMat.uuid = material.uuid
  nuMat.name = material.name
  if (material.defines?.['USE_COLOR']) {
    nuMat.defines = nuMat.defines ?? {}
    nuMat.defines!['USE_COLOR'] = material.defines!['USE_COLOR']
  }
  nuMat.userData = {
    ...nuMat.userData,
    ...Object.fromEntries(Object.entries(material.userData).filter(([k, v]) => k !== 'type'))
  }
  materialEntry.plugins.map((pluginId: string) => {})
  registerMaterial(nuMat, materialEntry.src)
  return nuMat
}

export function entryId(
  entry: MaterialComponentType | MaterialPrototypeComponentType | MaterialSourceComponentType,
  type: LibraryEntryType
) {
  switch (type) {
    case LibraryEntryType.MATERIAL:
      return (entry as MaterialComponentType).material.uuid
    case LibraryEntryType.MATERIAL_PROTOTYPE:
      return (entry as MaterialPrototypeComponentType).prototypeId
    case LibraryEntryType.MATERIAL_SOURCE:
      return hashMaterialSource((entry as MaterialSourceComponentType).src)
  }
}<|MERGE_RESOLUTION|>--- conflicted
+++ resolved
@@ -28,13 +28,9 @@
 import { getMutableState, getState, none } from '@etherealengine/hyperflux'
 
 import { stringHash } from '../../../common/functions/MathFunctions'
-<<<<<<< HEAD
-import { defineQuery, getComponent } from '../../../ecs/functions/ComponentFunctions'
-=======
 import { SceneState } from '../../../ecs/classes/Scene'
-import { getComponent, hasComponent } from '../../../ecs/functions/ComponentFunctions'
+import { getOptionalComponent } from '../../../ecs/functions/ComponentFunctions'
 import { iterateEntityNode } from '../../../ecs/functions/EntityTree'
->>>>>>> b06e7161
 import { MeshComponent } from '../../../scene/components/MeshComponent'
 import { MaterialLibraryState } from '../MaterialLibrary'
 import { MaterialComponentType } from '../components/MaterialComponent'
@@ -255,18 +251,11 @@
   return getSourceItems(src)?.map(materialFromId)
 }
 
-const meshQuery = defineQuery([MeshComponent])
-
 export function replaceMaterial(material: Material, nuMat: Material) {
-<<<<<<< HEAD
-  for (const entity of meshQuery()) {
-=======
   const activeSceneID = getState(SceneState).activeScene!
   const rootEntity = SceneState.getRootEntity(activeSceneID)
   iterateEntityNode(rootEntity, (entity) => {
-    if (!hasComponent(entity, MeshComponent)) return
->>>>>>> b06e7161
-    const mesh = getComponent(entity, MeshComponent)
+    const mesh = getOptionalComponent(entity, MeshComponent)
     if (!mesh?.isMesh) return
     if (Array.isArray(mesh.material)) {
       mesh.material.map((meshMat, i) => {
@@ -279,7 +268,7 @@
         mesh.material = nuMat
       }
     }
-  }
+  })
 }
 
 export function changeMaterialPrototype(material: Material, protoId: string) {
