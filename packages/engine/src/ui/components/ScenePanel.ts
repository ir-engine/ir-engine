import { Block, Text } from "../../assets/three-mesh-ui";
import { Object3D, Color, } from "three";
import SceneButton from "../components/SceneButton";

class ScenePanel extends Object3D {
  container: Block;
<<<<<<< HEAD
  button1: SceneButton;
  button2: SceneButton;
  button3: SceneButton;
  oldPosX: number;
  oldPosY: number;
  oldPosZ: number;
  siblings: any[];
  needsUpdate: boolean;
=======
  siblings: [];
  add: any;
  button1: SceneButton;
  button2: SceneButton;
  button3: SceneButton;
  position: any;
  needsUpdate: boolean;
  oldPosX: number;
  oldPosY: number;
  oldPosZ: number;
  visible: boolean;
>>>>>>> 65151772

  constructor(title, description, image) {
    super();

    this.init(title, description);
  }

  init(title, description) {
    this.siblings = [];
    this.container = new Block({
      width: 1,
      height: 0.5
    });

    this.container.position.set(0, 0, 0);
    this.add(this.container as any);

    const textBlock = new Block({
      height: 0.1,
      width: 0.9,
      margin: 0.01,
      padding: 0.02,
      fontSize: 0.025,
      alignContent: "left",
      backgroundColor: new Color('blue'),
      backgroundOpacity: 0.0,
      fontFamily:
        "https://unpkg.com/three-mesh-ui/examples/assets/Roboto-msdf.json",
      fontTexture:
        "https://unpkg.com/three-mesh-ui/examples/assets/Roboto-msdf.png"
    }).add(
      new Text({
        content: title + '\n',
        fontSize: 0.05,
        // fontColor: new THREE.Color(0x96ffba)
      }),
      new Text({
        content: description
      })
    );

    textBlock.position.set(0, -0.13, 0.1);

    this.add(textBlock);

    this.button1 = new SceneButton('Back', 0);
    this.button2 = new SceneButton('Play', 0);
    this.button3 = new SceneButton('Download', 1);

    this.button1.position.set(-0.8, -1, 0);
    this.button2.position.set(1.3, -2.7, 0);
    this.button3.position.set(1.3, -2.7, 0);

    this.add(this.button1);
    this.add(this.button2);
    this.add(this.button3);

    this.button1.visible = false;
    this.button2.visible = false;
    this.button3.visible = false;

    this.button1.pick = (state) => {
      console.log('back button clicked');

      if (state) {
        this.goback();
      }

      this.button1.picked(state);
    }

    this.container.pick = (state) => {
      if (state) {
        this.enlarge();
      }
      else {
      }
    }
  }

  enlarge() {
    this.siblings.forEach((element: any) => {
      element.visible = false;
      element.needsUpdate = true;
    });

    this.visible = true;
    console.log('panel picked');
    // this.container.width = 2;
    // this.container.height = 1;
    this.needsUpdate = true;

    this.container.set({ width: 3, height: 1.5 });

    console.log('before position : ', this.oldPosX, this.oldPosY, this.oldPosZ);

    this.position.set(0, 1, 0);

    this.button1.visible = true;
    this.button2.visible = true;
    this.button3.visible = true;
  }

  goback() {
    console.log('go back called');

    this.siblings.forEach((element: any) => {
      element.visible = true;
      element.needsUpdate = true;
    });

    this.container.set({ width: 1, height: 0.5 });
    this.position.set(this.oldPosX, this.oldPosY, this.oldPosZ);
    console.log('back position : ', this.oldPosX, this.oldPosY, this.oldPosZ);

    this.button1.visible = false;
    this.button2.visible = false;
    this.button3.visible = false;
  }

  update() {
    // console.log('engine last time:', Engine.lastTime);
  }
}

export default ScenePanel;<|MERGE_RESOLUTION|>--- conflicted
+++ resolved
@@ -4,7 +4,6 @@
 
 class ScenePanel extends Object3D {
   container: Block;
-<<<<<<< HEAD
   button1: SceneButton;
   button2: SceneButton;
   button3: SceneButton;
@@ -13,19 +12,9 @@
   oldPosZ: number;
   siblings: any[];
   needsUpdate: boolean;
-=======
-  siblings: [];
   add: any;
-  button1: SceneButton;
-  button2: SceneButton;
-  button3: SceneButton;
   position: any;
-  needsUpdate: boolean;
-  oldPosX: number;
-  oldPosY: number;
-  oldPosZ: number;
   visible: boolean;
->>>>>>> 65151772
 
   constructor(title, description, image) {
     super();
