--- conflicted
+++ resolved
@@ -2,15 +2,11 @@
 import { Object3D, Color } from "three";
 
 class SceneButton extends Object3D {
-<<<<<<< HEAD
-  textBlock: Block;
-=======
   textBlock: any;
   add: any;
   pick: any;
   position: any;
   visible: boolean;
->>>>>>> db8c7dca
 
   constructor(title, index) {
     super();
