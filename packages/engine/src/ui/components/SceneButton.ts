--- conflicted
+++ resolved
@@ -2,15 +2,11 @@
 import { Object3D, Color } from "three";
 
 class SceneButton extends Object3D {
-<<<<<<< HEAD
-  textBlock: Block;
-=======
   textBlock: any;
   add: any;
   pick: any;
   position: any;
   visible: boolean;
->>>>>>> 65151772
 
   constructor(title, index) {
     super();
