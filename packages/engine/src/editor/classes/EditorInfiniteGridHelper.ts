--- conflicted
+++ resolved
@@ -100,13 +100,9 @@
       }
     });
     super(geometry, material);
-<<<<<<< HEAD
-    this.position.y = 0;
-=======
     // this.position = {
     //   y: 0
     // };
->>>>>>> d8ad936f
     this.visible = true;
     this.name = "EditorInfiniteGridHelper";
     this.layers.set(1);
