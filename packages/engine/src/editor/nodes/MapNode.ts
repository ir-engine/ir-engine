import { Mesh, Object3D, BoxBufferGeometry, Material } from 'three'
<<<<<<< HEAD
import { createBuildings, createRoads, createGroundMesh, safelySetGroundScaleAndPosition } from '../../map/MeshBuilder'
=======
import {
  createBuildings,
  createRoads,
  createGround,
  createWater,
  createLandUse,
  safelySetGroundScaleAndPosition
} from '../../map/MeshBuilder'
>>>>>>> 0f0d7817
import { fetchVectorTiles, fetchRasterTiles } from '../../map/MapBoxClient'
import EditorNodeMixin from './EditorNodeMixin'
import { debounce } from 'lodash'
import { getStartCoords } from '../../map'
import { MapProps } from '../../map/MapProps'

const PROPS_THAT_REFRESH_MAP_ON_CHANGE = ['startLatitude', 'startLongitude', 'useDeviceGeolocation']

export default class MapNode extends EditorNodeMixin(Object3D) {
  static legacyComponentName = 'map'
  static nodeName = 'Map'
  static _geometry = new BoxBufferGeometry()
  static _material = new Material()

  mapLayers: { [name: string]: Object3D | undefined }

  static async deserialize(editor, json) {
    const node = await super.deserialize(editor, json)
    const {
      name,
      useTimeOfDay,
      useDirectionalShadows,
      useDeviceGeolocation,
      startLatitude,
      startLongitude,
      scale,
      showRasterTiles,
      enableDebug
    } = json.components.find((c) => c.name === 'map').props
    node.useTimeOfDay = useTimeOfDay
    node.useDirectionalShadows = useDirectionalShadows
    node.useDeviceGeolocation = useDeviceGeolocation
    node.startLatitude = startLatitude
    node.startLongitude = startLongitude
    node.name = name
    node.showRasterTiles = showRasterTiles
    node.enableDebug = enableDebug
    console.log('setting node.scale, which is', node.scale)
    node.scale.set(scale.x, scale.y, scale.z)
    return node
  }
  constructor(editor) {
    super(editor)
  }
  applyScale(object3d: Object3D) {
    object3d.position.multiplyScalar(this.scale.x)
    object3d.scale.multiplyScalar(this.scale.x)
  }
  async addMap(editor) {
    console.log('creating map')
    const renderer = editor.renderer.renderer
    const center = await getStartCoords(this.getProps())
    const vectorTiles = await fetchVectorTiles(center)
    const rasterTiles = this.showRasterTiles ? await fetchRasterTiles(center) : []

    this.mapLayers = {
      building: createBuildings(vectorTiles, center, renderer),

      road: createRoads(vectorTiles, center, renderer),

<<<<<<< HEAD
      ground: createGroundMesh(rasterTiles, center[1])
=======
      ground: createGround(rasterTiles, center[1]),

      water: createWater(vectorTiles, center, renderer),

      landUse: createLandUse(vectorTiles, center, renderer)
>>>>>>> 0f0d7817
    }

    Object.values(this.mapLayers).forEach((layer) => {
      if (layer) {
        this.applyScale(layer)
        this.add(layer)
      }
    })
    safelySetGroundScaleAndPosition(this.mapLayers.ground, this.mapLayers.building)
  }
  async refreshGroundLayer() {
    const center = await getStartCoords(this.getProps())
    const rasterTiles = this.showRasterTiles ? await fetchRasterTiles(center) : []
    this.mapLayers.ground.removeFromParent()
    this.mapLayers.ground = createGroundMesh(rasterTiles, center[1])
    this.applyScale(this.mapLayers.ground)
    safelySetGroundScaleAndPosition(this.mapLayers.ground, this.mapLayers.building)
    this.add(this.mapLayers.ground)
  }

  debounceAndRefreshAllLayers = debounce(() => {
    Object.values(this.mapLayers).forEach((layer) => {
      layer?.removeFromParent()
    })
    this.addMap(this.editor)
  }, 3000)

  copy(source: MapNode, recursive = true) {
    super.copy(source, recursive)
    Object.entries(source.getProps()).forEach(([prop, value]) => {
      if (value?.copy) {
        value.copy(this[prop])
      } else {
        this[prop] = value
      }
    })
    return this
  }
  onChange(prop?: string) {
    if (prop) {
      if (prop === 'showRasterTiles') {
        this.refreshGroundLayer()
      } else if (PROPS_THAT_REFRESH_MAP_ON_CHANGE.indexOf(prop) >= 0) {
        this.debounceAndRefreshAllLayers()
      }
    } else {
      this.addMap(this.editor)
    }
  }
  onUpdate(delta: number, time: number) {}
  getProps(): MapProps {
    return {
      name: this.name,
      scale: this.scale,
      useTimeOfDay: this.useTimeOfDay,
      useDirectionalShadows: this.useDirectionalShadows,
      useDeviceGeolocation: this.useDeviceGeolocation,
      startLatitude: this.startLatitude,
      startLongitude: this.startLongitude,
      showRasterTiles: this.showRasterTiles,
      enableDebug: this.enableDebug
    }
  }
  serialize(projectID) {
    const components = {
      map: {
        id: this.id,
        ...this.getProps()
      }
    } as any
    return super.serialize(projectID, components)
  }
  prepareForExport() {
    super.prepareForExport()
  }
}<|MERGE_RESOLUTION|>--- conflicted
+++ resolved
@@ -1,16 +1,12 @@
 import { Mesh, Object3D, BoxBufferGeometry, Material } from 'three'
-<<<<<<< HEAD
-import { createBuildings, createRoads, createGroundMesh, safelySetGroundScaleAndPosition } from '../../map/MeshBuilder'
-=======
 import {
   createBuildings,
   createRoads,
-  createGround,
+  createGroundMesh,
   createWater,
   createLandUse,
   safelySetGroundScaleAndPosition
 } from '../../map/MeshBuilder'
->>>>>>> 0f0d7817
 import { fetchVectorTiles, fetchRasterTiles } from '../../map/MapBoxClient'
 import EditorNodeMixin from './EditorNodeMixin'
 import { debounce } from 'lodash'
@@ -71,15 +67,11 @@
 
       road: createRoads(vectorTiles, center, renderer),
 
-<<<<<<< HEAD
-      ground: createGroundMesh(rasterTiles, center[1])
-=======
-      ground: createGround(rasterTiles, center[1]),
+      ground: createGroundMesh(rasterTiles, center[1]),
 
       water: createWater(vectorTiles, center, renderer),
 
       landUse: createLandUse(vectorTiles, center, renderer)
->>>>>>> 0f0d7817
     }
 
     Object.values(this.mapLayers).forEach((layer) => {
