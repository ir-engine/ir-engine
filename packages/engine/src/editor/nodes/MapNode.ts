--- conflicted
+++ resolved
@@ -34,11 +34,7 @@
   constructor(editor) {
     super(editor)
     console.log('creating map')
-<<<<<<< HEAD
     addMap(editor.scene as any, editor.renderer.renderer)
-=======
-    addMap(editor.scene)
->>>>>>> 73f10e3b
   }
   copy(source, recursive = true) {
     super.copy(source, recursive)
