/*
CPAL-1.0 License

The contents of this file are subject to the Common Public Attribution License
Version 1.0. (the "License"); you may not use this file except in compliance
with the License. You may obtain a copy of the License at
https://github.com/EtherealEngine/etherealengine/blob/dev/LICENSE.
The License is based on the Mozilla Public License Version 1.1, but Sections 14
and 15 have been added to cover use of software over a computer network and 
provide for limited attribution for the Original Developer. In addition, 
Exhibit A has been modified to be consistent with Exhibit B.

Software distributed under the License is distributed on an "AS IS" basis,
WITHOUT WARRANTY OF ANY KIND, either express or implied. See the License for the
specific language governing rights and limitations under the License.

The Original Code is Ethereal Engine.

The Original Developer is the Initial Developer. The Initial Developer of the
Original Code is the Ethereal Engine team.

All portions of the code written by the Ethereal Engine team are Copyright © 2021-2023 
Ethereal Engine. All Rights Reserved.
*/

import { Classifications, NormalizedLandmark } from '@mediapipe/tasks-vision'
import { VRMExpressionPresetName } from '@pixiv/three-vrm'
// import { XRAction, XRState } from '../xr/XRState'
import { TFace, Vector } from 'kalidokit/dist/kalidokit.umd.js'
// import { Classifications } from '@mediapipe/tasks-vision'
// import { VRMExpression } from '@pixiv/three-vrm'
import { decode, encode } from 'msgpackr'
import { useEffect } from 'react'
import { Mesh, Vector3 } from 'three'

// import { EntityUUID } from '@etherealengine/common/src/interfaces/EntityUUID'
import { PeerID } from '@etherealengine/common/src/interfaces/PeerID'
import { getState } from '@etherealengine/hyperflux'

import { AvatarRigComponent } from '../avatar/components/AvatarAnimationComponent'
import { RingBuffer } from '../common/classes/RingBuffer'
// import { isClient } from '../common/functions/getEnvironment'
import { Engine } from '../ecs/classes/Engine'
import { EngineState } from '../ecs/classes/EngineState'
import { getComponent } from '../ecs/functions/ComponentFunctions'
// import { removeEntity } from '../ecs/functions/EntityFunctions'
import { defineSystem } from '../ecs/functions/SystemFunctions'
import { addDataChannelHandler, removeDataChannelHandler } from '../networking/NetworkState'
<<<<<<< HEAD
// import { UUIDComponent } from '../scene/components/UUIDComponent'
=======
import { DataChannelType, Network } from '../networking/classes/Network'
import { NetworkObjectComponent } from '../networking/components/NetworkObjectComponent'
import { UUIDComponent } from '../scene/components/UUIDComponent'
>>>>>>> dfcebf0e
import { TransformComponent } from '../transform/components/TransformComponent'

export const motionCaptureHeadSuffix = '_motion_capture_head'
export const motionCaptureLeftHandSuffix = '_motion_capture_left_hand'
export const motionCaptureRightHandSuffix = '_motion_capture_right_hand'

export interface MotionCaptureStream {
  pose: NormalizedLandmark[] | undefined
  worldPose: NormalizedLandmark[] | undefined
  face: Classifications[] | undefined
  tFace: TFace | undefined
  hands: NormalizedLandmark[] | undefined
}

export const sendResults = (results: MotionCaptureStream) => {
  return encode({
    timestamp: Date.now(),
    peerIndex: Engine.instance.worldNetwork.peerIDToPeerIndex.get(Engine.instance.peerID)!,
    results
  })
}

export const receiveResults = (buff: ArrayBuffer) => {
  const { timestamp, peerIndex, results } = decode(new Uint8Array(buff)) as {
    timestamp: number
    peerIndex: number
    results: MotionCaptureStream
  }
  // console.log('receiveResults', results)
  const peerID = Engine.instance.worldNetwork.peerIndexToPeerID.get(peerIndex)
  return { timestamp, peerID, results }
}

export const MotionCaptureFunctions = {
  sendResults,
  receiveResults
}

export const mocapDataChannelType = 'ee.core.mocap.dataChannel' as DataChannelType

const handleMocapData = (
  network: Network,
  dataChannel: DataChannelType,
  fromPeerID: PeerID,
  message: ArrayBufferLike
) => {
  if (network.isHosting) {
    network.transport.bufferToAll(mocapDataChannelType, message)
  }
  const { peerID, results } = MotionCaptureFunctions.receiveResults(message as ArrayBuffer)
  if (!peerID) return
  if (!timeSeriesMocapData.has(peerID)) {
    timeSeriesMocapData.set(peerID, new RingBuffer(10))
  }
  timeSeriesMocapData.get(peerID)!.add(results)
}

const timeSeriesMocapData = new Map<PeerID, RingBuffer<MotionCaptureStream>>()
const timeSeriesMocapLastSeen = new Map<PeerID, number>()

// const objs = [] as Mesh[]
const debug = true

// if (debug)
//   for (let i = 0; i < 33; i++) {
//     objs.push(new Mesh(new SphereGeometry(0.05), new MeshBasicMaterial()))
//     Engine.instance.scene.add(objs[i])
//   }

// const hipsPos = new Vector3()
// const headPos = new Vector3()
// const leftHandPos = new Vector3()
// const rightHandPos = new Vector3()

const poseDebugObjs = [] as Mesh[]
const handDebugObjs = [] as Mesh[]

const execute = () => {
  const engineState = getState(EngineState)

  const localClientEntity = Engine?.instance?.localClientEntity

  const network = Engine?.instance?.worldNetwork

  for (const [peerID, mocapData] of timeSeriesMocapData) {
    if (!network?.peers?.has(peerID) || timeSeriesMocapLastSeen.get(peerID)! < Date.now() - 1000) {
      timeSeriesMocapData.delete(peerID)
      timeSeriesMocapLastSeen.delete(peerID)
    }
  }

  for (const [peerID, mocapData] of timeSeriesMocapData) {
    const userID = network?.peers?.get(peerID)!.userId
    const entity = Engine?.instance?.getUserAvatarEntity(userID)
    if (!entity) continue
    //   const ownerEntity = Engine.instance.getUserAvatarEntity(networkObject.ownerId)
    // console.log('entity', entity)
    // if (entity && entity === localClientEntity) {
    const data = mocapData.popLast()

    if (!data) continue

    timeSeriesMocapLastSeen.set(peerID, Date.now())

    const avatarRig = getComponent(entity, AvatarRigComponent)
    const avatarTransform = getComponent(entity, TransformComponent)

<<<<<<< HEAD
    if (!avatarRig) continue
=======
  for (const [peerID, mocapData] of timeSeriesMocapData) {
    const userID = network.peers.get(peerID)!.userId
    const entity = NetworkObjectComponent.getUserAvatarEntity(userID)

    if (entity && entity === localClientEntity) {
      const data = mocapData.popLast()
      if (!data) continue

      timeSeriesMocapLastSeen.set(peerID, Date.now())

      const leftHips = data[POSE_LANDMARKS.LEFT_HIP]
      const rightHips = data[POSE_LANDMARKS.RIGHT_HIP]
      const nose = data[POSE_LANDMARKS.NOSE]
      const leftEar = data[POSE_LANDMARKS.LEFT_EAR]
      const rightEar = data[POSE_LANDMARKS.RIGHT_EAR]
      const leftShoulder = data[POSE_LANDMARKS.LEFT_SHOULDER]
      const rightShoulder = data[POSE_LANDMARKS.RIGHT_SHOULDER]
      const leftElbow = data[POSE_LANDMARKS.LEFT_ELBOW]
      const rightElbow = data[POSE_LANDMARKS.RIGHT_ELBOW]
      const rightWrist = data[POSE_LANDMARKS.LEFT_WRIST]
      const leftWrist = data[POSE_LANDMARKS.RIGHT_WRIST]

      const head = !!nose.visibility && nose.visibility > 0.5
      const leftHand = !!leftWrist.visibility && leftWrist.visibility > 0.1
      const rightHand = !!rightWrist.visibility && rightWrist.visibility > 0.1

      const headUUID = (userID + motionCaptureHeadSuffix) as EntityUUID
      const leftHandUUID = (userID + motionCaptureLeftHandSuffix) as EntityUUID
      const rightHandUUID = (userID + motionCaptureRightHandSuffix) as EntityUUID

      const ikTargetHead = UUIDComponent.entitiesByUUID[headUUID]
      const ikTargetLeftHand = UUIDComponent.entitiesByUUID[leftHandUUID]
      const ikTargetRightHand = UUIDComponent.entitiesByUUID[rightHandUUID]

      if (!head && ikTargetHead) removeEntity(ikTargetHead)
      if (!leftHand && ikTargetLeftHand) removeEntity(ikTargetLeftHand)
      if (!rightHand && ikTargetRightHand) removeEntity(ikTargetRightHand)

      if (head && !ikTargetHead) dispatchAction(XRAction.spawnIKTarget({ handedness: 'none', entityUUID: headUUID }))
      if (leftHand && !ikTargetLeftHand)
        dispatchAction(XRAction.spawnIKTarget({ handedness: 'left', entityUUID: leftHandUUID }))
      if (rightHand && !ikTargetRightHand)
        dispatchAction(XRAction.spawnIKTarget({ handedness: 'right', entityUUID: rightHandUUID }))

      const avatarRig = getComponent(entity, AvatarRigComponent)
      const avatarTransform = getComponent(entity, TransformComponent)
      if (!avatarRig) continue

      const avatarHips = avatarRig.rig.Hips
      avatarHips.getWorldPosition(hipsPos)

      if (debug)
        for (let i = 0; i < 33; i++) {
          objs[i].position
            .set(data[i].x, data[i].y, data[i].z)
            .multiplyScalar(-1)
            .applyQuaternion(avatarTransform.rotation)
            .add(hipsPos)
          objs[i].visible = !!data[i].visibility && data[i].visibility! > 0.5
          objs[i].updateMatrixWorld(true)
        }

      if (ikTargetHead) {
        if (!nose.visibility || nose.visibility < 0.1) continue
        if (!nose.x || !nose.y || !nose.z) continue
        const ik = getComponent(ikTargetHead, TransformComponent)
        headPos
          .set((leftEar.x + rightEar.x) / 2, (leftEar.y + rightEar.y) / 2, (leftEar.z + rightEar.z) / 2)
          .multiplyScalar(-1)
          .applyQuaternion(avatarTransform.rotation)
          .add(hipsPos)
        ik.position.copy(headPos)
        // ik.rotation.setFromUnitVectors(
        //   new Vector3(0, 1, 0),
        //   new Vector3(nose.x, -nose.y, nose.z).sub(headPos).normalize()
        // ).multiply(avatarTransform.rotation)
      }
>>>>>>> dfcebf0e

    // const rawPose = avatarRig?.vrm?.humanoid?.getNormalizedPose()
    const avatarHips = avatarRig?.vrm?.humanoid?.getRawBone('hips')?.node

    const hipsPos = new Vector3()
    avatarHips?.getWorldPosition(hipsPos)

    if (data?.tFace) {
      console.log('data.tFace', data.tFace)
      // const map = avatarRig?.vrm?.expressionManager
      // avatarRig?.vrm?.expressionManager?.setValue(VRMExpressionPresetName[name], faceData[i]?.score)
      // debugger
    }

    // draw face
    if (data?.face) {
      const faceData = data?.face[0]?.categories
      // console.log('faceData', faceData)
      // console.log('exp map', avatarRig?.vrm?.expressionManager?.expressionMap)
      for (let i = 0; i < faceData?.length - 1; i++) {
        // const expName = faceData[i]?.categoryName.startsWith('_') ? `VRMExpression${faceData[i]?.categoryName}` : `VRMExpression_${faceData[i]?.categoryName}`
        // console.log('exp name: ', expName)
        let name = faceData[i]?.categoryName
        name = name.charAt(0).toUpperCase() + name.slice(1)
        // console.log('Cat name: ', expName)
        // const mapExp = avatarRig?.vrm?.expressionManager?.expressionMap[expName]
        // console.log('map - exp: ', mapExp)
        const map = avatarRig?.vrm?.expressionManager?.expressionMap[name]
        if (!map) continue
        // debugger
        // map.weight = faceData[i]?.score
        // map.applyWeight({ multiplier: faceData[i]?.score })
        const currentWeight = avatarRig?.vrm?.expressionManager?.getValue(VRMExpressionPresetName[name])

        const newWeight = Vector.lerp(faceData[i]?.score, currentWeight!, engineState?.deltaSeconds * 10)
        // avatarRig?.vrm?.expressionManager?.setValue(VRMExpressionPresetName[name], faceData[i]?.score)
        avatarRig?.vrm?.expressionManager?.setValue(VRMExpressionPresetName[name], newWeight)
        // console.log('map - cat: ', map)
        // const expMap = avatarRig?.vrm?.expressionManager?.expressions.filter((c) => (c?.expressionName.toLowerCase() === expName.toLowerCase()))
        // console.log('exp', expMap)
        // const exp = avatarRig?.vrm?.expressionManager?.expressions.filter((c) => (c?.expressionName.toLowerCase() === name.toLowerCase()))
        // console.log('exp', exp)
        // avatarRig?.vrm?.expressionManager?.setValue(name, faceData[i]?.score)

        // console.log('exp', avatarRig?.vrm?.expressionManager?.expressions.filter((c) => (c?.expressionName === `VRMExpression${faceData[i]?.categoryName}`)))
        // console.log(`map ${faceData[i]?.categoryName}`, avatarRig?.vrm?.expressionManager?.expressionMap[faceData[i]?.categoryName])
        // console.log('exp', avatarRig?.vrm?.expressionManager?.expressions?.map((c) => c?.expressionName))

        // debugger
      }
      avatarRig?.vrm?.expressionManager?.update()
      // debugger
      // const faceData = data?.face[0]?.categories

      // for (let i = 0; i < faceData?.length - 1; i++) {
      // avatarRig?.vrm?.expressionManager?.expressionMap
      // []?.forEach((exp) => {
      //   // console.log('exp', exp?.name, `VRMExpression_${faceData[i]?.categoryName}`)
      //   if (exp?.name === `VRMExpression_${faceData[i]?.categoryName}`) {
      //     console.log('exp match! ', exp?.name, `VRMExpression_${faceData[i]?.categoryName}`)
      //     avatarRig?.vrm?.expressionManager?.setValue(faceData[i]?.categoryName, faceData[i]?.score)
      //   }
      // })
      // }
    }

    // // draw pose
    // if (data?.worldPose) {
    //   for (let i = 0; i < data?.worldPose?.length - 1; i++) {
    //     const name = VRMHumanBoneList[i].toLowerCase()
    //     const pose = data?.worldPose[i]
    //     const posePos = new Vector3()
    //     posePos
    //       .set(pose?.x, pose?.y, pose?.z)
    //       .multiplyScalar(-1)
    //       .applyQuaternion(avatarTransform.rotation)

    //     const Part = avatarRig?.vrm?.humanoid?.getRawBone(VRMHumanBoneList[i])

    //     if (!Part) continue

    //     const partPos = Part?.node?.worldToLocal(posePos.clone()).clone()

    //     // Part?.node?.position?.lerp(posePos.clone(), engineState.deltaSeconds * 10)

    //     if (debug) {
    //       if (poseDebugObjs[i] === undefined) {
    //         let matOptions = {}
    //         if (name === 'lefthand') {
    //           matOptions = { color: 0x0000ff }
    //         } else if (name === 'righthand') {
    //           matOptions = { color: 0xff0000 }
    //         }
    //         const mesh = new Mesh(new SphereGeometry(0.05), new MeshBasicMaterial(matOptions))
    //         poseDebugObjs[i] = mesh
    //         Engine?.instance?.scene?.add(mesh)
    //       }

    //       poseDebugObjs[i].position.lerp(partPos.clone(), engineState.deltaSeconds * 10)
    //       poseDebugObjs[i].updateMatrixWorld()

    //       // if (VRMHumanBoneList[i].toLowerCase() === 'lefthand') {
    //       //   poseDebugObjs[i]?.material?
    //       // }

    //       // draw pose
    //       // if (data?.hands && (name.startsWith('lefthand') || name.startsWith('righthand'))) {
    //       //   for (let i = 0; i < data?.hands?.length - 1; i++) {
    //       //     const pose = data?.hands[i]
    //       //     const newPos = new Vector3()
    //       //     newPos.applyQuaternion(poseDebugObjs[i].quaternion).add(new Vector3(pose?.x, -pose?.y, pose?.z))
    //       //     // .multiplyScalar(-1)

    //       //     // .setX(pose?.x)
    //       //     // .setZ(pose?.z)
    //       //     // .add(hipsPos)

    //       //     if (handDebugObjs[i] === undefined) {
    //       //       const matOptions = {}
    //       //       // if (name === 'lefthand') {
    //       //       //   matOptions = { color: 0x0000ff }
    //       //       // } else if (name === 'righthand') {
    //       //       //   matOptions = { color: 0xff0000 }
    //       //       // }
    //       //       const mesh = new Mesh(new SphereGeometry(0.0125), new MeshBasicMaterial(matOptions))
    //       //       handDebugObjs[i] = mesh
    //       //       Engine?.instance?.scene?.add(mesh)

    //       //       handDebugObjs[i].position.lerp(newPos.clone(), engineState.deltaSeconds * 10)
    //       //       handDebugObjs[i].updateMatrixWorld()
    //       //     }

    //       //     // if (VRMHumanBoneList[i].toLowerCase() === 'lefthand') {
    //       //     //   poseDebugObjs[i]?.material?
    //       //     // }
    //       //   }
    //       // }
    //     }

    //     // const bone = Object.keys(POSE_LANDMARKS)[i]
    //     // avatarRig?.rig[bone]?.node.position.lerp(newPos, engineState.deltaSeconds * 10)
    //     // avatarRig?.rig[bone]?.node.updateMatrixWorld()
    //     // const Part = avatarRig?.vrm?.humanoid?.getRawBoneNode(VRMHumanBoneList[i])
    //     // // const bonePos = new Vector3()
    //     // // bonePos
    //     // //     .set(data?.pose[i]?.x, data?.pose[i]?.y, data?.pose[i]?.z)
    //     //     // .multiplyScalar(-1)
    //     //     // .applyQuaternion(avatarTransform.rotation)
    //     //     // .add(hipsPos)
    //     // // if (!Part) return
    //     // const partPos = Part?.position || new Vector3()
    //     // const bonePos = poseDebugObjs[i]?.worldToLocal(partPos) || new Vector3()

    //     // Part?.position?.lerp(bonePos, engineState.deltaSeconds * 50)
    //   }
    // }
  }
  // }
}

const reactor = () => {
  useEffect(() => {
    addDataChannelHandler(mocapDataChannelType, handleMocapData)

    return () => {
      removeDataChannelHandler(mocapDataChannelType, handleMocapData)
    }
  }, [])
  return null
}

export const MotionCaptureSystem = defineSystem({
  uuid: 'ee.engine.MotionCaptureSystem',
  execute,
  reactor
})<|MERGE_RESOLUTION|>--- conflicted
+++ resolved
@@ -46,13 +46,8 @@
 // import { removeEntity } from '../ecs/functions/EntityFunctions'
 import { defineSystem } from '../ecs/functions/SystemFunctions'
 import { addDataChannelHandler, removeDataChannelHandler } from '../networking/NetworkState'
-<<<<<<< HEAD
-// import { UUIDComponent } from '../scene/components/UUIDComponent'
-=======
 import { DataChannelType, Network } from '../networking/classes/Network'
 import { NetworkObjectComponent } from '../networking/components/NetworkObjectComponent'
-import { UUIDComponent } from '../scene/components/UUIDComponent'
->>>>>>> dfcebf0e
 import { TransformComponent } from '../transform/components/TransformComponent'
 
 export const motionCaptureHeadSuffix = '_motion_capture_head'
@@ -145,25 +140,6 @@
   }
 
   for (const [peerID, mocapData] of timeSeriesMocapData) {
-    const userID = network?.peers?.get(peerID)!.userId
-    const entity = Engine?.instance?.getUserAvatarEntity(userID)
-    if (!entity) continue
-    //   const ownerEntity = Engine.instance.getUserAvatarEntity(networkObject.ownerId)
-    // console.log('entity', entity)
-    // if (entity && entity === localClientEntity) {
-    const data = mocapData.popLast()
-
-    if (!data) continue
-
-    timeSeriesMocapLastSeen.set(peerID, Date.now())
-
-    const avatarRig = getComponent(entity, AvatarRigComponent)
-    const avatarTransform = getComponent(entity, TransformComponent)
-
-<<<<<<< HEAD
-    if (!avatarRig) continue
-=======
-  for (const [peerID, mocapData] of timeSeriesMocapData) {
     const userID = network.peers.get(peerID)!.userId
     const entity = NetworkObjectComponent.getUserAvatarEntity(userID)
 
@@ -173,232 +149,168 @@
 
       timeSeriesMocapLastSeen.set(peerID, Date.now())
 
-      const leftHips = data[POSE_LANDMARKS.LEFT_HIP]
-      const rightHips = data[POSE_LANDMARKS.RIGHT_HIP]
-      const nose = data[POSE_LANDMARKS.NOSE]
-      const leftEar = data[POSE_LANDMARKS.LEFT_EAR]
-      const rightEar = data[POSE_LANDMARKS.RIGHT_EAR]
-      const leftShoulder = data[POSE_LANDMARKS.LEFT_SHOULDER]
-      const rightShoulder = data[POSE_LANDMARKS.RIGHT_SHOULDER]
-      const leftElbow = data[POSE_LANDMARKS.LEFT_ELBOW]
-      const rightElbow = data[POSE_LANDMARKS.RIGHT_ELBOW]
-      const rightWrist = data[POSE_LANDMARKS.LEFT_WRIST]
-      const leftWrist = data[POSE_LANDMARKS.RIGHT_WRIST]
-
-      const head = !!nose.visibility && nose.visibility > 0.5
-      const leftHand = !!leftWrist.visibility && leftWrist.visibility > 0.1
-      const rightHand = !!rightWrist.visibility && rightWrist.visibility > 0.1
-
-      const headUUID = (userID + motionCaptureHeadSuffix) as EntityUUID
-      const leftHandUUID = (userID + motionCaptureLeftHandSuffix) as EntityUUID
-      const rightHandUUID = (userID + motionCaptureRightHandSuffix) as EntityUUID
-
-      const ikTargetHead = UUIDComponent.entitiesByUUID[headUUID]
-      const ikTargetLeftHand = UUIDComponent.entitiesByUUID[leftHandUUID]
-      const ikTargetRightHand = UUIDComponent.entitiesByUUID[rightHandUUID]
-
-      if (!head && ikTargetHead) removeEntity(ikTargetHead)
-      if (!leftHand && ikTargetLeftHand) removeEntity(ikTargetLeftHand)
-      if (!rightHand && ikTargetRightHand) removeEntity(ikTargetRightHand)
-
-      if (head && !ikTargetHead) dispatchAction(XRAction.spawnIKTarget({ handedness: 'none', entityUUID: headUUID }))
-      if (leftHand && !ikTargetLeftHand)
-        dispatchAction(XRAction.spawnIKTarget({ handedness: 'left', entityUUID: leftHandUUID }))
-      if (rightHand && !ikTargetRightHand)
-        dispatchAction(XRAction.spawnIKTarget({ handedness: 'right', entityUUID: rightHandUUID }))
-
       const avatarRig = getComponent(entity, AvatarRigComponent)
       const avatarTransform = getComponent(entity, TransformComponent)
+
       if (!avatarRig) continue
 
-      const avatarHips = avatarRig.rig.Hips
-      avatarHips.getWorldPosition(hipsPos)
-
-      if (debug)
-        for (let i = 0; i < 33; i++) {
-          objs[i].position
-            .set(data[i].x, data[i].y, data[i].z)
-            .multiplyScalar(-1)
-            .applyQuaternion(avatarTransform.rotation)
-            .add(hipsPos)
-          objs[i].visible = !!data[i].visibility && data[i].visibility! > 0.5
-          objs[i].updateMatrixWorld(true)
-        }
-
-      if (ikTargetHead) {
-        if (!nose.visibility || nose.visibility < 0.1) continue
-        if (!nose.x || !nose.y || !nose.z) continue
-        const ik = getComponent(ikTargetHead, TransformComponent)
-        headPos
-          .set((leftEar.x + rightEar.x) / 2, (leftEar.y + rightEar.y) / 2, (leftEar.z + rightEar.z) / 2)
-          .multiplyScalar(-1)
-          .applyQuaternion(avatarTransform.rotation)
-          .add(hipsPos)
-        ik.position.copy(headPos)
-        // ik.rotation.setFromUnitVectors(
-        //   new Vector3(0, 1, 0),
-        //   new Vector3(nose.x, -nose.y, nose.z).sub(headPos).normalize()
-        // ).multiply(avatarTransform.rotation)
-      }
->>>>>>> dfcebf0e
-
-    // const rawPose = avatarRig?.vrm?.humanoid?.getNormalizedPose()
-    const avatarHips = avatarRig?.vrm?.humanoid?.getRawBone('hips')?.node
-
-    const hipsPos = new Vector3()
-    avatarHips?.getWorldPosition(hipsPos)
-
-    if (data?.tFace) {
-      console.log('data.tFace', data.tFace)
-      // const map = avatarRig?.vrm?.expressionManager
-      // avatarRig?.vrm?.expressionManager?.setValue(VRMExpressionPresetName[name], faceData[i]?.score)
-      // debugger
-    }
-
-    // draw face
-    if (data?.face) {
-      const faceData = data?.face[0]?.categories
-      // console.log('faceData', faceData)
-      // console.log('exp map', avatarRig?.vrm?.expressionManager?.expressionMap)
-      for (let i = 0; i < faceData?.length - 1; i++) {
-        // const expName = faceData[i]?.categoryName.startsWith('_') ? `VRMExpression${faceData[i]?.categoryName}` : `VRMExpression_${faceData[i]?.categoryName}`
-        // console.log('exp name: ', expName)
-        let name = faceData[i]?.categoryName
-        name = name.charAt(0).toUpperCase() + name.slice(1)
-        // console.log('Cat name: ', expName)
-        // const mapExp = avatarRig?.vrm?.expressionManager?.expressionMap[expName]
-        // console.log('map - exp: ', mapExp)
-        const map = avatarRig?.vrm?.expressionManager?.expressionMap[name]
-        if (!map) continue
-        // debugger
-        // map.weight = faceData[i]?.score
-        // map.applyWeight({ multiplier: faceData[i]?.score })
-        const currentWeight = avatarRig?.vrm?.expressionManager?.getValue(VRMExpressionPresetName[name])
-
-        const newWeight = Vector.lerp(faceData[i]?.score, currentWeight!, engineState?.deltaSeconds * 10)
+      // const rawPose = avatarRig?.vrm?.humanoid?.getNormalizedPose()
+      const avatarHips = avatarRig?.vrm?.humanoid?.getRawBone('hips')?.node
+
+      const hipsPos = new Vector3()
+      avatarHips?.getWorldPosition(hipsPos)
+
+      if (data?.tFace) {
+        console.log('data.tFace', data.tFace)
+        // const map = avatarRig?.vrm?.expressionManager
         // avatarRig?.vrm?.expressionManager?.setValue(VRMExpressionPresetName[name], faceData[i]?.score)
-        avatarRig?.vrm?.expressionManager?.setValue(VRMExpressionPresetName[name], newWeight)
-        // console.log('map - cat: ', map)
-        // const expMap = avatarRig?.vrm?.expressionManager?.expressions.filter((c) => (c?.expressionName.toLowerCase() === expName.toLowerCase()))
-        // console.log('exp', expMap)
-        // const exp = avatarRig?.vrm?.expressionManager?.expressions.filter((c) => (c?.expressionName.toLowerCase() === name.toLowerCase()))
-        // console.log('exp', exp)
-        // avatarRig?.vrm?.expressionManager?.setValue(name, faceData[i]?.score)
-
-        // console.log('exp', avatarRig?.vrm?.expressionManager?.expressions.filter((c) => (c?.expressionName === `VRMExpression${faceData[i]?.categoryName}`)))
-        // console.log(`map ${faceData[i]?.categoryName}`, avatarRig?.vrm?.expressionManager?.expressionMap[faceData[i]?.categoryName])
-        // console.log('exp', avatarRig?.vrm?.expressionManager?.expressions?.map((c) => c?.expressionName))
-
         // debugger
       }
-      avatarRig?.vrm?.expressionManager?.update()
-      // debugger
-      // const faceData = data?.face[0]?.categories
-
-      // for (let i = 0; i < faceData?.length - 1; i++) {
-      // avatarRig?.vrm?.expressionManager?.expressionMap
-      // []?.forEach((exp) => {
-      //   // console.log('exp', exp?.name, `VRMExpression_${faceData[i]?.categoryName}`)
-      //   if (exp?.name === `VRMExpression_${faceData[i]?.categoryName}`) {
-      //     console.log('exp match! ', exp?.name, `VRMExpression_${faceData[i]?.categoryName}`)
-      //     avatarRig?.vrm?.expressionManager?.setValue(faceData[i]?.categoryName, faceData[i]?.score)
+
+      // draw face
+      if (data?.face) {
+        const faceData = data?.face[0]?.categories
+        // console.log('faceData', faceData)
+        // console.log('exp map', avatarRig?.vrm?.expressionManager?.expressionMap)
+        for (let i = 0; i < faceData?.length - 1; i++) {
+          // const expName = faceData[i]?.categoryName.startsWith('_') ? `VRMExpression${faceData[i]?.categoryName}` : `VRMExpression_${faceData[i]?.categoryName}`
+          // console.log('exp name: ', expName)
+          let name = faceData[i]?.categoryName
+          name = name.charAt(0).toUpperCase() + name.slice(1)
+          // console.log('Cat name: ', expName)
+          // const mapExp = avatarRig?.vrm?.expressionManager?.expressionMap[expName]
+          // console.log('map - exp: ', mapExp)
+          const map = avatarRig?.vrm?.expressionManager?.expressionMap[name]
+          if (!map) continue
+          // debugger
+          // map.weight = faceData[i]?.score
+          // map.applyWeight({ multiplier: faceData[i]?.score })
+          const currentWeight = avatarRig?.vrm?.expressionManager?.getValue(VRMExpressionPresetName[name])
+
+          const newWeight = Vector.lerp(faceData[i]?.score, currentWeight!, engineState?.deltaSeconds * 10)
+          // avatarRig?.vrm?.expressionManager?.setValue(VRMExpressionPresetName[name], faceData[i]?.score)
+          avatarRig?.vrm?.expressionManager?.setValue(VRMExpressionPresetName[name], newWeight)
+          // console.log('map - cat: ', map)
+          // const expMap = avatarRig?.vrm?.expressionManager?.expressions.filter((c) => (c?.expressionName.toLowerCase() === expName.toLowerCase()))
+          // console.log('exp', expMap)
+          // const exp = avatarRig?.vrm?.expressionManager?.expressions.filter((c) => (c?.expressionName.toLowerCase() === name.toLowerCase()))
+          // console.log('exp', exp)
+          // avatarRig?.vrm?.expressionManager?.setValue(name, faceData[i]?.score)
+
+          // console.log('exp', avatarRig?.vrm?.expressionManager?.expressions.filter((c) => (c?.expressionName === `VRMExpression${faceData[i]?.categoryName}`)))
+          // console.log(`map ${faceData[i]?.categoryName}`, avatarRig?.vrm?.expressionManager?.expressionMap[faceData[i]?.categoryName])
+          // console.log('exp', avatarRig?.vrm?.expressionManager?.expressions?.map((c) => c?.expressionName))
+
+          // debugger
+        }
+        avatarRig?.vrm?.expressionManager?.update()
+        // debugger
+        // const faceData = data?.face[0]?.categories
+
+        // for (let i = 0; i < faceData?.length - 1; i++) {
+        // avatarRig?.vrm?.expressionManager?.expressionMap
+        // []?.forEach((exp) => {
+        //   // console.log('exp', exp?.name, `VRMExpression_${faceData[i]?.categoryName}`)
+        //   if (exp?.name === `VRMExpression_${faceData[i]?.categoryName}`) {
+        //     console.log('exp match! ', exp?.name, `VRMExpression_${faceData[i]?.categoryName}`)
+        //     avatarRig?.vrm?.expressionManager?.setValue(faceData[i]?.categoryName, faceData[i]?.score)
+        //   }
+        // })
+        // }
+      }
+
+      // // draw pose
+      // if (data?.worldPose) {
+      //   for (let i = 0; i < data?.worldPose?.length - 1; i++) {
+      //     const name = VRMHumanBoneList[i].toLowerCase()
+      //     const pose = data?.worldPose[i]
+      //     const posePos = new Vector3()
+      //     posePos
+      //       .set(pose?.x, pose?.y, pose?.z)
+      //       .multiplyScalar(-1)
+      //       .applyQuaternion(avatarTransform.rotation)
+
+      //     const Part = avatarRig?.vrm?.humanoid?.getRawBone(VRMHumanBoneList[i])
+
+      //     if (!Part) continue
+
+      //     const partPos = Part?.node?.worldToLocal(posePos.clone()).clone()
+
+      //     // Part?.node?.position?.lerp(posePos.clone(), engineState.deltaSeconds * 10)
+
+      //     if (debug) {
+      //       if (poseDebugObjs[i] === undefined) {
+      //         let matOptions = {}
+      //         if (name === 'lefthand') {
+      //           matOptions = { color: 0x0000ff }
+      //         } else if (name === 'righthand') {
+      //           matOptions = { color: 0xff0000 }
+      //         }
+      //         const mesh = new Mesh(new SphereGeometry(0.05), new MeshBasicMaterial(matOptions))
+      //         poseDebugObjs[i] = mesh
+      //         Engine?.instance?.scene?.add(mesh)
+      //       }
+
+      //       poseDebugObjs[i].position.lerp(partPos.clone(), engineState.deltaSeconds * 10)
+      //       poseDebugObjs[i].updateMatrixWorld()
+
+      //       // if (VRMHumanBoneList[i].toLowerCase() === 'lefthand') {
+      //       //   poseDebugObjs[i]?.material?
+      //       // }
+
+      //       // draw pose
+      //       // if (data?.hands && (name.startsWith('lefthand') || name.startsWith('righthand'))) {
+      //       //   for (let i = 0; i < data?.hands?.length - 1; i++) {
+      //       //     const pose = data?.hands[i]
+      //       //     const newPos = new Vector3()
+      //       //     newPos.applyQuaternion(poseDebugObjs[i].quaternion).add(new Vector3(pose?.x, -pose?.y, pose?.z))
+      //       //     // .multiplyScalar(-1)
+
+      //       //     // .setX(pose?.x)
+      //       //     // .setZ(pose?.z)
+      //       //     // .add(hipsPos)
+
+      //       //     if (handDebugObjs[i] === undefined) {
+      //       //       const matOptions = {}
+      //       //       // if (name === 'lefthand') {
+      //       //       //   matOptions = { color: 0x0000ff }
+      //       //       // } else if (name === 'righthand') {
+      //       //       //   matOptions = { color: 0xff0000 }
+      //       //       // }
+      //       //       const mesh = new Mesh(new SphereGeometry(0.0125), new MeshBasicMaterial(matOptions))
+      //       //       handDebugObjs[i] = mesh
+      //       //       Engine?.instance?.scene?.add(mesh)
+
+      //       //       handDebugObjs[i].position.lerp(newPos.clone(), engineState.deltaSeconds * 10)
+      //       //       handDebugObjs[i].updateMatrixWorld()
+      //       //     }
+
+      //       //     // if (VRMHumanBoneList[i].toLowerCase() === 'lefthand') {
+      //       //     //   poseDebugObjs[i]?.material?
+      //       //     // }
+      //       //   }
+      //       // }
+      //     }
+
+      //     // const bone = Object.keys(POSE_LANDMARKS)[i]
+      //     // avatarRig?.rig[bone]?.node.position.lerp(newPos, engineState.deltaSeconds * 10)
+      //     // avatarRig?.rig[bone]?.node.updateMatrixWorld()
+      //     // const Part = avatarRig?.vrm?.humanoid?.getRawBoneNode(VRMHumanBoneList[i])
+      //     // // const bonePos = new Vector3()
+      //     // // bonePos
+      //     // //     .set(data?.pose[i]?.x, data?.pose[i]?.y, data?.pose[i]?.z)
+      //     //     // .multiplyScalar(-1)
+      //     //     // .applyQuaternion(avatarTransform.rotation)
+      //     //     // .add(hipsPos)
+      //     // // if (!Part) return
+      //     // const partPos = Part?.position || new Vector3()
+      //     // const bonePos = poseDebugObjs[i]?.worldToLocal(partPos) || new Vector3()
+
+      //     // Part?.position?.lerp(bonePos, engineState.deltaSeconds * 50)
       //   }
-      // })
       // }
     }
-
-    // // draw pose
-    // if (data?.worldPose) {
-    //   for (let i = 0; i < data?.worldPose?.length - 1; i++) {
-    //     const name = VRMHumanBoneList[i].toLowerCase()
-    //     const pose = data?.worldPose[i]
-    //     const posePos = new Vector3()
-    //     posePos
-    //       .set(pose?.x, pose?.y, pose?.z)
-    //       .multiplyScalar(-1)
-    //       .applyQuaternion(avatarTransform.rotation)
-
-    //     const Part = avatarRig?.vrm?.humanoid?.getRawBone(VRMHumanBoneList[i])
-
-    //     if (!Part) continue
-
-    //     const partPos = Part?.node?.worldToLocal(posePos.clone()).clone()
-
-    //     // Part?.node?.position?.lerp(posePos.clone(), engineState.deltaSeconds * 10)
-
-    //     if (debug) {
-    //       if (poseDebugObjs[i] === undefined) {
-    //         let matOptions = {}
-    //         if (name === 'lefthand') {
-    //           matOptions = { color: 0x0000ff }
-    //         } else if (name === 'righthand') {
-    //           matOptions = { color: 0xff0000 }
-    //         }
-    //         const mesh = new Mesh(new SphereGeometry(0.05), new MeshBasicMaterial(matOptions))
-    //         poseDebugObjs[i] = mesh
-    //         Engine?.instance?.scene?.add(mesh)
-    //       }
-
-    //       poseDebugObjs[i].position.lerp(partPos.clone(), engineState.deltaSeconds * 10)
-    //       poseDebugObjs[i].updateMatrixWorld()
-
-    //       // if (VRMHumanBoneList[i].toLowerCase() === 'lefthand') {
-    //       //   poseDebugObjs[i]?.material?
-    //       // }
-
-    //       // draw pose
-    //       // if (data?.hands && (name.startsWith('lefthand') || name.startsWith('righthand'))) {
-    //       //   for (let i = 0; i < data?.hands?.length - 1; i++) {
-    //       //     const pose = data?.hands[i]
-    //       //     const newPos = new Vector3()
-    //       //     newPos.applyQuaternion(poseDebugObjs[i].quaternion).add(new Vector3(pose?.x, -pose?.y, pose?.z))
-    //       //     // .multiplyScalar(-1)
-
-    //       //     // .setX(pose?.x)
-    //       //     // .setZ(pose?.z)
-    //       //     // .add(hipsPos)
-
-    //       //     if (handDebugObjs[i] === undefined) {
-    //       //       const matOptions = {}
-    //       //       // if (name === 'lefthand') {
-    //       //       //   matOptions = { color: 0x0000ff }
-    //       //       // } else if (name === 'righthand') {
-    //       //       //   matOptions = { color: 0xff0000 }
-    //       //       // }
-    //       //       const mesh = new Mesh(new SphereGeometry(0.0125), new MeshBasicMaterial(matOptions))
-    //       //       handDebugObjs[i] = mesh
-    //       //       Engine?.instance?.scene?.add(mesh)
-
-    //       //       handDebugObjs[i].position.lerp(newPos.clone(), engineState.deltaSeconds * 10)
-    //       //       handDebugObjs[i].updateMatrixWorld()
-    //       //     }
-
-    //       //     // if (VRMHumanBoneList[i].toLowerCase() === 'lefthand') {
-    //       //     //   poseDebugObjs[i]?.material?
-    //       //     // }
-    //       //   }
-    //       // }
-    //     }
-
-    //     // const bone = Object.keys(POSE_LANDMARKS)[i]
-    //     // avatarRig?.rig[bone]?.node.position.lerp(newPos, engineState.deltaSeconds * 10)
-    //     // avatarRig?.rig[bone]?.node.updateMatrixWorld()
-    //     // const Part = avatarRig?.vrm?.humanoid?.getRawBoneNode(VRMHumanBoneList[i])
-    //     // // const bonePos = new Vector3()
-    //     // // bonePos
-    //     // //     .set(data?.pose[i]?.x, data?.pose[i]?.y, data?.pose[i]?.z)
-    //     //     // .multiplyScalar(-1)
-    //     //     // .applyQuaternion(avatarTransform.rotation)
-    //     //     // .add(hipsPos)
-    //     // // if (!Part) return
-    //     // const partPos = Part?.position || new Vector3()
-    //     // const bonePos = poseDebugObjs[i]?.worldToLocal(partPos) || new Vector3()
-
-    //     // Part?.position?.lerp(bonePos, engineState.deltaSeconds * 50)
-    //   }
-    // }
-  }
-  // }
+  }
 }
 
 const reactor = () => {
