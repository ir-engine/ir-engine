/*
CPAL-1.0 License

The contents of this file are subject to the Common Public Attribution License
Version 1.0. (the "License"); you may not use this file except in compliance
with the License. You may obtain a copy of the License at
https://github.com/EtherealEngine/etherealengine/blob/dev/LICENSE.
The License is based on the Mozilla Public License Version 1.1, but Sections 14
and 15 have been added to cover use of software over a computer network and 
provide for limited attribution for the Original Developer. In addition, 
Exhibit A has been modified to be consistent with Exhibit B.

Software distributed under the License is distributed on an "AS IS" basis,
WITHOUT WARRANTY OF ANY KIND, either express or implied. See the License for the
specific language governing rights and limitations under the License.

The Original Code is Ethereal Engine.

The Original Developer is the Initial Developer. The Initial Developer of the
Original Code is the Ethereal Engine team.

All portions of the code written by the Ethereal Engine team are Copyright © 2021-2023 
Ethereal Engine. All Rights Reserved.
*/

import { decode, encode } from 'msgpackr'
import { useEffect } from 'react'

import { PeerID } from '@etherealengine/common/src/interfaces/PeerID'

import { DataChannelType } from '@etherealengine/common/src/interfaces/DataChannelType'
import { RingBuffer } from '../common/classes/RingBuffer'

import { Engine } from '../ecs/classes/Engine'

import { defineSystem } from '../ecs/functions/SystemFunctions'
import { Network } from '../networking/classes/Network'
import { NetworkObjectComponent } from '../networking/components/NetworkObjectComponent'

import { Landmark, Results } from '@mediapipe/holistic'

import { addDataChannelHandler, removeDataChannelHandler } from '../networking/systems/DataChannelRegistry'
import UpdateAvatar from './UpdateAvatar'

export interface MotionCaptureStream extends Results {
  za: Landmark[]
}

export const sendResults = (results: MotionCaptureStream) => {
  return encode({
    timestamp: Date.now(),
    peerID: Engine.instance.peerID,
    results
  })
}

export const receiveResults = (buff: ArrayBuffer) => {
  const { timestamp, peerID, results } = decode(new Uint8Array(buff)) as {
    timestamp: number
    peerID: PeerID
    results: MotionCaptureStream
  }
  // console.log('received mocap data', peerID, results)
  return { timestamp, peerID, results }
}

export const MotionCaptureFunctions = {
  sendResults,
  receiveResults
}

export const mocapDataChannelType = 'ee.core.mocap.dataChannel' as DataChannelType

const handleMocapData = (
  network: Network,
  dataChannel: DataChannelType,
  fromPeerID: PeerID,
  message: ArrayBufferLike
) => {
  if (network.isHosting) {
    network.transport.bufferToAll(mocapDataChannelType, message)
  }
  const { peerID, results } = MotionCaptureFunctions.receiveResults(message as ArrayBuffer)
  if (!peerID) return
  if (!timeSeriesMocapData.has(peerID)) {
    timeSeriesMocapData.set(peerID, new RingBuffer(10))
  }
  timeSeriesMocapData.get(peerID)!.add(results)
}

export const timeSeriesMocapData = new Map<PeerID, RingBuffer<MotionCaptureStream>>()
const timeSeriesMocapLastSeen = new Map<PeerID, number>()

const execute = () => {
  const network = Engine.instance.worldNetwork
  for (const [peerID, mocapData] of timeSeriesMocapData) {
    if (!network?.peers?.[peerID] || timeSeriesMocapLastSeen.get(peerID)! < Date.now() - 1000) {
      timeSeriesMocapData.delete(peerID)
      timeSeriesMocapLastSeen.delete(peerID)
    }
  }
<<<<<<< HEAD
  for (const [peerID, mocapData] of timeSeriesMocapData) {
    const data = mocapData.popLast()
    timeSeriesMocapLastSeen.set(peerID, Date.now())
    const userID = network.peers.get(peerID)!.userId
=======

  const userPeers = network?.users?.[Engine.instance.userID]

  // Stop mocap by removing entities if data doesnt exist
  if (isClient && !userPeers?.find((peerID) => timeSeriesMocapData.has(peerID))) {
    const headUUID = (Engine.instance.userID + motionCaptureHeadSuffix) as EntityUUID
    const leftHandUUID = (Engine.instance.userID + motionCaptureLeftHandSuffix) as EntityUUID
    const rightHandUUID = (Engine.instance.userID + motionCaptureRightHandSuffix) as EntityUUID

    const ikTargetHead = UUIDComponent.entitiesByUUID[headUUID]
    const ikTargetLeftHand = UUIDComponent.entitiesByUUID[leftHandUUID]
    const ikTargetRightHand = UUIDComponent.entitiesByUUID[rightHandUUID]

    if (ikTargetHead) removeEntity(ikTargetHead)
    if (ikTargetLeftHand) removeEntity(ikTargetLeftHand)
    if (ikTargetRightHand) removeEntity(ikTargetRightHand)
  }

  for (const [peerID, mocapData] of timeSeriesMocapData) {
    const userID = network.peers[peerID]!.userId
>>>>>>> 4c188d60
    const entity = NetworkObjectComponent.getUserAvatarEntity(userID)
    if (data && entity) {
      UpdateAvatar(data, userID, entity)
    }
  }
}

const reactor = () => {
  useEffect(() => {
    addDataChannelHandler(mocapDataChannelType, handleMocapData)
    return () => {
      removeDataChannelHandler(mocapDataChannelType, handleMocapData)
    }
  }, [])
  return null
}

export const MotionCaptureSystem = defineSystem({
  uuid: 'ee.engine.MotionCaptureSystem',
  execute,
  reactor
})<|MERGE_RESOLUTION|>--- conflicted
+++ resolved
@@ -99,12 +99,6 @@
       timeSeriesMocapLastSeen.delete(peerID)
     }
   }
-<<<<<<< HEAD
-  for (const [peerID, mocapData] of timeSeriesMocapData) {
-    const data = mocapData.popLast()
-    timeSeriesMocapLastSeen.set(peerID, Date.now())
-    const userID = network.peers.get(peerID)!.userId
-=======
 
   const userPeers = network?.users?.[Engine.instance.userID]
 
@@ -125,7 +119,6 @@
 
   for (const [peerID, mocapData] of timeSeriesMocapData) {
     const userID = network.peers[peerID]!.userId
->>>>>>> 4c188d60
     const entity = NetworkObjectComponent.getUserAvatarEntity(userID)
     if (data && entity) {
       UpdateAvatar(data, userID, entity)
