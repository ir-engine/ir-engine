--- conflicted
+++ resolved
@@ -39,8 +39,13 @@
 
 import { Landmark, Results } from '@mediapipe/holistic'
 
+import { EntityUUID } from '@etherealengine/common/src/interfaces/EntityUUID'
+import { isClient } from '../common/functions/getEnvironment'
+import { removeEntity } from '../ecs/functions/EntityFunctions'
 import { addDataChannelHandler, removeDataChannelHandler } from '../networking/systems/DataChannelRegistry'
+import { UUIDComponent } from '../scene/components/UUIDComponent'
 import UpdateAvatar from './UpdateAvatar'
+import { motionCaptureHeadSuffix, motionCaptureLeftHandSuffix, motionCaptureRightHandSuffix } from './UpdateIkHand'
 
 export interface MotionCaptureStream extends Results {
   za: Landmark[]
@@ -99,12 +104,6 @@
       timeSeriesMocapLastSeen.delete(peerID)
     }
   }
-<<<<<<< HEAD
-  for (const [peerID, mocapData] of timeSeriesMocapData) {
-    const data = mocapData.popLast()
-    timeSeriesMocapLastSeen.set(peerID, Date.now())
-    const userID = network.peers.get(peerID)!.userId
-=======
 
   const userPeers = network?.users?.[Engine.instance.userID]
 
@@ -124,8 +123,9 @@
   }
 
   for (const [peerID, mocapData] of timeSeriesMocapData) {
+    const data = mocapData.popLast()
+    timeSeriesMocapLastSeen.set(peerID, Date.now())
     const userID = network.peers[peerID]!.userId
->>>>>>> 534e7c08
     const entity = NetworkObjectComponent.getUserAvatarEntity(userID)
     if (data && entity) {
       UpdateAvatar(data, userID, entity)
