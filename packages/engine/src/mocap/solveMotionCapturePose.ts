/*
CPAL-1.0 License

The contents of this file are subject to the Common Public Attribution License
Version 1.0. (the "License") you may not use this file except in compliance
with the License. You may obtain a copy of the License at
https://github.com/EtherealEngine/etherealengine/blob/dev/LICENSE.
The License is based on the Mozilla Public License Version 1.1, but Sections 14
and 15 have been added to cover use of software over a computer network and 
provide for limited attribution for the Original Developer. In addition, 
Exhibit A has been modified to be consistent with Exhibit B.

Software distributed under the License is distributed on an "AS IS" basis,
WITHOUT WARRANTY OF ANY KIND, either express or implied. See the License for the
specific language governing rights and limitations under the License.

The Original Code is Ethereal Engine.

The Original Developer is the Initial Developer. The Initial Developer of the
Original Code is the Ethereal Engine team.

All portions of the code written by the Ethereal Engine team are Copyright © 2021-2023 
Ethereal Engine. All Rights Reserved.
*/

import { AvatarRigComponent } from '../avatar/components/AvatarAnimationComponent'
import { getComponent } from '../ecs/functions/ComponentFunctions'

import {
  BufferAttribute,
  BufferGeometry,
  Color,
  LineBasicMaterial,
  LineSegments,
  MathUtils,
  Matrix4,
  Object3D,
  Plane,
  Quaternion,
  SphereGeometry,
  Vector3
} from 'three'

import { Engine } from '../ecs/classes/Engine'
import { Entity } from '../ecs/classes/Entity'

import { Mesh, MeshBasicMaterial } from 'three'

<<<<<<< HEAD
import { smootheLerpAlpha } from '@etherealengine/common/src/utils/smootheLerpAlpha'
import { getState } from '@etherealengine/hyperflux'
=======
import { getMutableState, getState } from '@etherealengine/hyperflux'
>>>>>>> 20a31e34
import {
  NormalizedLandmark,
  NormalizedLandmarkList,
  POSE_CONNECTIONS,
  POSE_LANDMARKS,
  POSE_LANDMARKS_LEFT,
  POSE_LANDMARKS_RIGHT
} from '@mediapipe/pose'
import { VRMHumanBoneName } from '@pixiv/three-vrm'
import { V_010, V_111 } from '../common/constants/MathConstants'
import { EngineState } from '../ecs/classes/EngineState'
import { RendererState } from '../renderer/RendererState'
import { ObjectLayers } from '../scene/constants/ObjectLayers'
import { setObjectLayers } from '../scene/functions/setObjectLayers'
import { MotionCaptureRigComponent } from './MotionCaptureRigComponent'
import { MotionCaptureState } from './MotionCaptureState'

const grey = new Color(0.5, 0.5, 0.5)

let prevLandmarks: NormalizedLandmarkList

export const drawMocapDebug = () => {
  const debugMeshes = {} as Record<string, Mesh<SphereGeometry, MeshBasicMaterial>>

  const positionLineSegment = new LineSegments(new BufferGeometry(), new LineBasicMaterial({ vertexColors: true }))
  positionLineSegment.material.linewidth = 4
  const posAttr = new BufferAttribute(new Float32Array(POSE_CONNECTIONS.length * 2 * 3).fill(0), 3)
  positionLineSegment.geometry.setAttribute('position', posAttr)
  const colAttr = new BufferAttribute(new Float32Array(POSE_CONNECTIONS.length * 2 * 4).fill(1), 4)
  positionLineSegment.geometry.setAttribute('color', colAttr)

  return (landmarks: NormalizedLandmarkList) => {
    const lowestWorldY = landmarks.reduce((a, b) => (a.y > b.y ? a : b)).y
    for (const [key, value] of Object.entries(landmarks)) {
      const confidence = value.visibility ?? 0
      const color = new Color().set(1 - confidence, confidence, 0)
      if (!debugMeshes[key]) {
        const mesh = new Mesh(new SphereGeometry(0.01), new MeshBasicMaterial({ color }))
        setObjectLayers(mesh, ObjectLayers.AvatarHelper)
        debugMeshes[key] = mesh
        Engine.instance.scene.add(mesh)
      }
      const mesh = debugMeshes[key]
      mesh.material.color.set(color)
      if (key === `${POSE_LANDMARKS_RIGHT.RIGHT_WRIST}`) mesh.material.color.set(0xff0000)
      if (key === `${POSE_LANDMARKS_RIGHT.RIGHT_PINKY}`) mesh.material.color.set(0x00ff00)
      if (key === `${POSE_LANDMARKS_RIGHT.RIGHT_INDEX}`) mesh.material.color.set(0x0000ff)
      mesh.matrixWorld.setPosition(value.x, lowestWorldY - value.y, value.z)
    }

    if (!positionLineSegment.parent) {
      Engine.instance.scene.add(positionLineSegment)
      setObjectLayers(positionLineSegment, ObjectLayers.AvatarHelper)
    }

    for (let i = 0; i < POSE_CONNECTIONS.length * 2; i += 2) {
      const [first, second] = POSE_CONNECTIONS[i / 2]
      const firstPoint = debugMeshes[first]
      const secondPoint = debugMeshes[second]

      posAttr.setXYZ(
        i,
        firstPoint.matrixWorld.elements[12],
        firstPoint.matrixWorld.elements[13],
        firstPoint.matrixWorld.elements[14]
      )
      posAttr.setXYZ(
        i + 1,
        secondPoint.matrixWorld.elements[12],
        secondPoint.matrixWorld.elements[13],
        secondPoint.matrixWorld.elements[14]
      )
      // todo color doesnt work
      const confident = firstPoint.material.color.g > threshhold && secondPoint.material.color.g > threshhold
      const firstColor = confident ? firstPoint.material.color : grey
      const secondColor = confident ? secondPoint.material.color : grey

      colAttr.setXYZW(i, firstColor.r, firstColor.g, firstColor.b, 1)
      colAttr.setXYZW(i + 1, secondColor.r, secondColor.g, secondColor.b, 1)
    }
    posAttr.needsUpdate = true
    colAttr.needsUpdate = true
  }
}

const drawDebug = drawMocapDebug()
const drawDebugScreen = drawMocapDebug()
const drawDebugFinal = drawMocapDebug()

<<<<<<< HEAD
export function solveMotionCapturePose(
  entity,
  newLandmarks?: NormalizedLandmarkList,
  newScreenlandmarks?: NormalizedLandmarkList
) {
=======
export const shouldEstimateLowerBody = (landmarks: NormalizedLandmark[], threshold = 0.5) => {
  const hipsVisibility =
    (landmarks[POSE_LANDMARKS.RIGHT_HIP].visibility! + landmarks[POSE_LANDMARKS.LEFT_HIP].visibility!) * 0.5 >
    threshhold
  const feetVisibility =
    (landmarks[POSE_LANDMARKS_LEFT.LEFT_ANKLE].visibility! + landmarks[POSE_LANDMARKS_RIGHT.RIGHT_ANKLE].visibility!) *
      0.5 >
    threshhold
  return hipsVisibility && feetVisibility
}

export function solveMotionCapturePose(landmarks: NormalizedLandmarkList, screenlandmarks, entity) {
>>>>>>> 20a31e34
  const rig = getComponent(entity, AvatarRigComponent)
  if (!rig || !rig.localRig || !rig.localRig.hips || !rig.localRig.hips.node) {
    return
  }

  // const last = lastLandmarks

  // lastLandmarks = landmarks

  if (!newLandmarks?.length) return

  const avatarDebug = getState(RendererState).avatarDebug

  if (!prevLandmarks) prevLandmarks = newLandmarks.map((landmark) => ({ ...landmark }))

  const landmarks = newLandmarks.map((landmark, index) => {
    // if (!landmark.visibility || landmark.visibility < 0.3) return prevLandmarks[index]
    const prevLandmark = prevLandmarks[index]
    const visibility = ((landmark.visibility ?? 0) + (prevLandmark.visibility ?? 0)) / 2
    const deltaSeconds = getState(EngineState).deltaSeconds
    const alpha = smootheLerpAlpha(5 + 15 * visibility, deltaSeconds)
    return {
      visibility,
      x: MathUtils.lerp(prevLandmark.x, landmark.x, alpha),
      y: MathUtils.lerp(prevLandmark.y, landmark.y, alpha),
      z: MathUtils.lerp(prevLandmark.z, landmark.z, alpha)
    }
  })

  prevLandmarks = landmarks

  if (avatarDebug) {
    drawDebug(newLandmarks)
    newScreenlandmarks && drawDebugScreen(newScreenlandmarks)
    drawDebugFinal(landmarks)
  }

  const lowestWorldY = landmarks.reduce((a, b) => (a.y > b.y ? a : b)).y
  const estimatingLowerBody = shouldEstimateLowerBody(landmarks)
  const mocapState = getMutableState(MotionCaptureState)
  solveSpine(entity, lowestWorldY, landmarks)
  solveLimb(
    entity,
    lowestWorldY,
    landmarks[POSE_LANDMARKS.RIGHT_SHOULDER],
    landmarks[POSE_LANDMARKS.RIGHT_ELBOW],
    landmarks[POSE_LANDMARKS.RIGHT_WRIST],
    new Vector3(1, 0, 0),
    VRMHumanBoneName.Chest,
    VRMHumanBoneName.LeftUpperArm,
    VRMHumanBoneName.LeftLowerArm
  )
  solveLimb(
    entity,
    lowestWorldY,
    landmarks[POSE_LANDMARKS.LEFT_SHOULDER],
    landmarks[POSE_LANDMARKS.LEFT_ELBOW],
    landmarks[POSE_LANDMARKS.LEFT_WRIST],
    new Vector3(-1, 0, 0),
    VRMHumanBoneName.Chest,
    VRMHumanBoneName.RightUpperArm,
    VRMHumanBoneName.RightLowerArm
  )
  if (estimatingLowerBody) {
    solveLimb(
      entity,
      lowestWorldY,
      landmarks[POSE_LANDMARKS_RIGHT.RIGHT_HIP],
      landmarks[POSE_LANDMARKS_RIGHT.RIGHT_KNEE],
      landmarks[POSE_LANDMARKS_RIGHT.RIGHT_ANKLE],
      new Vector3(0, 1, 0),
      VRMHumanBoneName.Hips,
      VRMHumanBoneName.LeftUpperLeg,
      VRMHumanBoneName.LeftLowerLeg
    )
    solveLimb(
      entity,
      lowestWorldY,
      landmarks[POSE_LANDMARKS_LEFT.LEFT_HIP],
      landmarks[POSE_LANDMARKS_LEFT.LEFT_KNEE],
      landmarks[POSE_LANDMARKS_LEFT.LEFT_ANKLE],
      new Vector3(0, 1, 0),
      VRMHumanBoneName.Hips,
      VRMHumanBoneName.RightUpperLeg,
      VRMHumanBoneName.RightLowerLeg
    )
    solveFoot(
      entity,
      lowestWorldY,
      landmarks[POSE_LANDMARKS_LEFT.LEFT_ANKLE],
      landmarks[POSE_LANDMARKS_LEFT.LEFT_HEEL],
      landmarks[POSE_LANDMARKS_LEFT.LEFT_FOOT_INDEX],
      VRMHumanBoneName.RightUpperLeg,
      VRMHumanBoneName.RightFoot
    )
    solveFoot(
      entity,
      lowestWorldY,
      landmarks[POSE_LANDMARKS_RIGHT.RIGHT_ANKLE],
      landmarks[POSE_LANDMARKS_RIGHT.RIGHT_HEEL],
      landmarks[POSE_LANDMARKS_RIGHT.RIGHT_FOOT_INDEX],
      VRMHumanBoneName.LeftUpperLeg,
      VRMHumanBoneName.LeftFoot
    )
    //check state, if we are still not set to track lower body, update that
    if (!mocapState.trackingLowerBody.value) {
      //dispatchAction(MotionCaptureAction.trackingScopeChanged({ trackingLowerBody: true }))

      mocapState.trackingLowerBody.set(true)
    }
  } else {
    if (mocapState.trackingLowerBody.value) {
      //dispatchAction(MotionCaptureAction.trackingScopeChanged({ trackingLowerBody: false }))
      //very quick dirty reset of legs
      resetLimb(entity, VRMHumanBoneName.Hips, VRMHumanBoneName.LeftUpperLeg, VRMHumanBoneName.LeftLowerLeg)
      resetLimb(entity, VRMHumanBoneName.Hips, VRMHumanBoneName.RightUpperLeg, VRMHumanBoneName.RightLowerLeg)
      resetBone(entity, VRMHumanBoneName.LeftFoot)
      resetBone(entity, VRMHumanBoneName.RightFoot)
      resetBone(entity, VRMHumanBoneName.LeftHand)
      resetBone(entity, VRMHumanBoneName.RightHand)
      mocapState.trackingLowerBody.set(false)
    }
  }

  solveHand(
    entity,
    lowestWorldY,
    landmarks[POSE_LANDMARKS_LEFT.LEFT_WRIST],
    landmarks[POSE_LANDMARKS_LEFT.LEFT_PINKY],
    landmarks[POSE_LANDMARKS_LEFT.LEFT_INDEX],
    false,
    VRMHumanBoneName.RightLowerArm,
    VRMHumanBoneName.RightHand
  )
  solveHand(
    entity,
    lowestWorldY,
    landmarks[POSE_LANDMARKS_RIGHT.RIGHT_WRIST],
    landmarks[POSE_LANDMARKS_RIGHT.RIGHT_PINKY],
    landmarks[POSE_LANDMARKS_RIGHT.RIGHT_INDEX],
    true,
    VRMHumanBoneName.LeftLowerArm,
    VRMHumanBoneName.LeftHand
  )

  solveHead(
    entity,
    landmarks[POSE_LANDMARKS.RIGHT_EAR],
    landmarks[POSE_LANDMARKS.LEFT_EAR],
    landmarks[POSE_LANDMARKS.NOSE]
  )

  // if (!planeHelper1.parent) {
  //   Engine.instance.scene.add(planeHelper1)
  //   Engine.instance.scene.add(planeHelper2)
  // }
}

const threshhold = 0.6

const vec3 = new Vector3()

// const planeHelper1 = new Mesh(
//   new PlaneGeometry(1, 1),
//   new MeshBasicMaterial({ color: 0xff0000, transparent: true, opacity: 0.2, side: DoubleSide })
// )
// planeHelper1.add(new AxesHelper())

// const planeHelper2 = new Mesh(
//   new PlaneGeometry(1, 1),
//   new MeshBasicMaterial({ color: 0x0000ff, transparent: true, opacity: 0.2, side: DoubleSide })
// )
// planeHelper2.add(new AxesHelper())

/**
 * The spine is the joints connecting the hips and shoulders. Given solved hips, we can solve each of the spine bones connecting the hips to the shoulders using the shoulder's position and rotation.
 */

export const solveSpine = (entity: Entity, lowestWorldY, landmarks: NormalizedLandmarkList) => {
  const trackingLowerBody = getState(MotionCaptureState).trackingLowerBody
  const rig = getComponent(entity, AvatarRigComponent)

  const rightHip = landmarks[POSE_LANDMARKS.RIGHT_HIP]
  const leftHip = landmarks[POSE_LANDMARKS.LEFT_HIP]

  if (!rightHip || !leftHip) return

  const rightShoulder = landmarks[POSE_LANDMARKS.RIGHT_SHOULDER]
  const leftShoulder = landmarks[POSE_LANDMARKS.LEFT_SHOULDER]

  // ignore visibility checks as we always want to set hips
  if (rightShoulder.visibility! < threshhold || leftShoulder.visibility! < threshhold) return

  // ignore visibility checks as we always want to set hips
  // const hips = rightHip.visibility! > threshhold && leftHip.visibility! > threshhold
  // if (!hips) return

  const restSpine = rig.vrm.humanoid.normalizedRestPose[VRMHumanBoneName.Spine]!
  const restChest = rig.vrm.humanoid.normalizedRestPose[VRMHumanBoneName.Chest]!
  const restShoulderLeft = rig.vrm.humanoid.normalizedRestPose[VRMHumanBoneName.LeftUpperArm]!
  const restShoulderRight = rig.vrm.humanoid.normalizedRestPose[VRMHumanBoneName.RightUpperArm]!
  const averageChestToShoulderHeight = (restShoulderLeft.position![1] + restShoulderRight.position![1]) / 2

  const restLegLeft = rig.vrm.humanoid.normalizedRestPose[VRMHumanBoneName.LeftUpperLeg]!
  const restLegRight = rig.vrm.humanoid.normalizedRestPose[VRMHumanBoneName.RightUpperLeg]!
  const averageHipToLegHeight = (restLegLeft.position![1] + restLegRight.position![1]) / 2

  const offset = 0
  const legLength = rig.upperLegLength + rig.lowerLegLength * 2 - offset

  const hipleft = trackingLowerBody
    ? new Vector3(rightHip.x, lowestWorldY - rightHip.y, rightHip.z)
    : new Vector3(0, legLength, 0)
  const hipright = trackingLowerBody
    ? new Vector3(leftHip.x, lowestWorldY - leftHip.y, leftHip.z)
    : new Vector3(0, legLength, 0)
  const hipcenter = trackingLowerBody
    ? new Vector3().copy(hipleft).add(hipright).multiplyScalar(0.5)
    : new Vector3(0, legLength, 0)

  const shoulderLeft = new Vector3(rightShoulder.x, lowestWorldY - rightShoulder.y, rightShoulder.z)
  const shoulderRight = new Vector3(leftShoulder.x, lowestWorldY - leftShoulder.y, leftShoulder.z)

  const shoulderCenter = new Vector3().copy(shoulderLeft).add(shoulderRight).multiplyScalar(0.5)

  const hipToShoulderQuaternion = new Quaternion().setFromUnitVectors(
    V_010,
    vec3.subVectors(shoulderCenter, hipcenter).normalize()
  )

  const shoulderToHipQuaternion = new Quaternion().setFromUnitVectors(
    V_010,
    vec3.subVectors(hipcenter, shoulderCenter).normalize()
  )

  const hipWorldQuaterion = getQuaternionFromPointsAlongPlane(hipright, hipleft, shoulderCenter, new Quaternion(), true)

  // planeHelper1.position.copy(hipcenter)
  // planeHelper1.quaternion.copy(hipWorldQuaterion)
  // planeHelper1.updateMatrixWorld()

  // multiply the hip normal quaternion by the rotation of the hips around this ne
  const hipPositionAlongPlane = new Vector3(0, -averageHipToLegHeight, 0)
    .applyQuaternion(hipToShoulderQuaternion)
    .add(hipcenter)

  MotionCaptureRigComponent.hipPosition.x[entity] = hipPositionAlongPlane.x
  MotionCaptureRigComponent.hipPosition.y[entity] = hipPositionAlongPlane.y
  MotionCaptureRigComponent.hipPosition.z[entity] = hipPositionAlongPlane.z

  // get quaternion that represents the rotation of the shoulders
  const shoulderWorldQuaternion = getQuaternionFromPointsAlongPlane(
    shoulderRight,
    shoulderLeft,
    hipcenter,
    new Quaternion()
  )

  // planeHelper2.position.copy(shoulderCenter)
  // planeHelper2.quaternion.copy(shoulderWorldQuaternion)
  // planeHelper2.updateMatrixWorld()

  // rather than applying shoulderWorldRotation, we need to apply a rotation that moves it towards the hips
  const shoulderPositionAlongPlane = new Vector3(0, -averageChestToShoulderHeight, 0)
    .applyQuaternion(shoulderToHipQuaternion)
    .add(shoulderCenter)

  // get ratio of each spine bone, and apply that ratio of rotation such that the shoulders are in the correct position
  hipObject.matrixWorld.compose(hipPositionAlongPlane, hipWorldQuaterion, V_111)
  hipObject.matrixWorld.decompose(hipObject.position, hipObject.quaternion, hipObject.scale)

  spineObject.matrixWorld.compose(
    new Vector3().fromArray(restSpine.position as number[]),
    new Quaternion().fromArray(restSpine.rotation as number[]),
    V_111
  )
  spineObject.matrixWorld.decompose(spineObject.position, spineObject.quaternion, spineObject.scale)

  shoulderObject.matrixWorld.compose(
    new Vector3().fromArray(restChest.position as number[]),
    new Quaternion().fromArray(restChest.rotation as number[]),
    V_111
  )
  shoulderObject.matrixWorld.decompose(shoulderObject.position, shoulderObject.quaternion, shoulderObject.scale)

  if (trackingLowerBody) {
    hipObject.quaternion.copy(shoulderWorldQuaternion)
    spineObject.quaternion.identity()
    shoulderObject.quaternion.identity()
  } else {
    hipObject.quaternion.identity()
    spineObject.quaternion.copy(hipToShoulderQuaternion)
  }

  MotionCaptureRigComponent.rig[VRMHumanBoneName.Hips].x[entity] = hipObject.quaternion.x
  MotionCaptureRigComponent.rig[VRMHumanBoneName.Hips].y[entity] = hipObject.quaternion.y
  MotionCaptureRigComponent.rig[VRMHumanBoneName.Hips].z[entity] = hipObject.quaternion.z
  MotionCaptureRigComponent.rig[VRMHumanBoneName.Hips].w[entity] = hipObject.quaternion.w

  rig.localRig[VRMHumanBoneName.Hips]?.node.quaternion.copy(hipObject.quaternion)

  MotionCaptureRigComponent.rig[VRMHumanBoneName.Spine].x[entity] = spineObject.quaternion.x
  MotionCaptureRigComponent.rig[VRMHumanBoneName.Spine].y[entity] = spineObject.quaternion.y
  MotionCaptureRigComponent.rig[VRMHumanBoneName.Spine].z[entity] = spineObject.quaternion.z
  MotionCaptureRigComponent.rig[VRMHumanBoneName.Spine].w[entity] = spineObject.quaternion.w

  rig.localRig[VRMHumanBoneName.Spine]?.node.quaternion.copy(spineObject.quaternion)

  MotionCaptureRigComponent.rig[VRMHumanBoneName.Chest].x[entity] = shoulderObject.quaternion.x
  MotionCaptureRigComponent.rig[VRMHumanBoneName.Chest].y[entity] = shoulderObject.quaternion.y
  MotionCaptureRigComponent.rig[VRMHumanBoneName.Chest].z[entity] = shoulderObject.quaternion.z
  MotionCaptureRigComponent.rig[VRMHumanBoneName.Chest].w[entity] = shoulderObject.quaternion.w

  rig.localRig[VRMHumanBoneName.Chest]?.node.quaternion.copy(shoulderObject.quaternion)

  rig.localRig[VRMHumanBoneName.Hips]!.node.updateWorldMatrix(false, false)
  rig.localRig[VRMHumanBoneName.Spine]!.node.updateWorldMatrix(false, false)
  rig.localRig[VRMHumanBoneName.Chest]!.node.updateWorldMatrix(false, false)
}

const hipObject = new Object3D()
const spineObject = new Object3D()
hipObject.add(spineObject)
const shoulderObject = new Object3D()
spineObject.add(shoulderObject)

export const solveLimb = (
  entity: Entity,
  lowestWorldY: number,
  start: NormalizedLandmark,
  mid: NormalizedLandmark,
  end: NormalizedLandmark,
  axis: Vector3,
  parentTargetBoneName: VRMHumanBoneName,
  startTargetBoneName: VRMHumanBoneName,
  midTargetBoneName: VRMHumanBoneName
) => {
  if (!start || !mid || !end) return

  // if (start.visibility! < threshhold || mid.visibility! < threshhold || end.visibility! < threshhold) return

  const rig = getComponent(entity, AvatarRigComponent)

  const parentQuaternion = rig.localRig[parentTargetBoneName]!.node.getWorldQuaternion(new Quaternion())

  const startPoint = new Vector3(start.x, lowestWorldY - start.y, start.z)
  const midPoint = new Vector3(mid.x, lowestWorldY - mid.y, mid.z)
  const endPoint = new Vector3(end.x, lowestWorldY - end.y, end.z)

  // get quaternion that represents the rotation of the shoulders or hips

  const startQuaternion = new Quaternion().setFromUnitVectors(axis, vec3.subVectors(startPoint, midPoint).normalize())

  // get quaternion that represents the rotation of the elbow or knee
  const midQuaternion = new Quaternion().setFromUnitVectors(axis, vec3.subVectors(midPoint, endPoint).normalize())

  // convert to local space
  const startLocal = new Quaternion().copy(startQuaternion).premultiply(parentQuaternion.clone().invert())
  const midLocal = new Quaternion().copy(midQuaternion).premultiply(startQuaternion.clone().invert())

  MotionCaptureRigComponent.rig[startTargetBoneName].x[entity] = startLocal.x
  MotionCaptureRigComponent.rig[startTargetBoneName].y[entity] = startLocal.y
  MotionCaptureRigComponent.rig[startTargetBoneName].z[entity] = startLocal.z
  MotionCaptureRigComponent.rig[startTargetBoneName].w[entity] = startLocal.w

  rig.localRig[startTargetBoneName]?.node.quaternion.copy(startLocal)

  MotionCaptureRigComponent.rig[midTargetBoneName].x[entity] = midLocal.x
  MotionCaptureRigComponent.rig[midTargetBoneName].y[entity] = midLocal.y
  MotionCaptureRigComponent.rig[midTargetBoneName].z[entity] = midLocal.z
  MotionCaptureRigComponent.rig[midTargetBoneName].w[entity] = midLocal.w

  rig.localRig[midTargetBoneName]?.node.quaternion.copy(midLocal)

  rig.localRig[startTargetBoneName]!.node.updateWorldMatrix(false, false)
  rig.localRig[midTargetBoneName]!.node.updateWorldMatrix(false, false)
}

export const resetLimb = (
  entity: Entity,
  parentTargetBoneName: VRMHumanBoneName,
  startTargetBoneName: VRMHumanBoneName,
  midTargetBoneName: VRMHumanBoneName
) => {
  // if (start.visibility! < threshhold || mid.visibility! < threshhold || end.visibility! < threshhold) return
  const rig = getComponent(entity, AvatarRigComponent)

  MotionCaptureRigComponent.rig[startTargetBoneName].x[entity] = 0
  MotionCaptureRigComponent.rig[startTargetBoneName].y[entity] = 0
  MotionCaptureRigComponent.rig[startTargetBoneName].z[entity] = 0
  MotionCaptureRigComponent.rig[startTargetBoneName].w[entity] = 1

  rig.localRig[startTargetBoneName]?.node.quaternion.identity()

  MotionCaptureRigComponent.rig[midTargetBoneName].x[entity] = 0
  MotionCaptureRigComponent.rig[midTargetBoneName].y[entity] = 0
  MotionCaptureRigComponent.rig[midTargetBoneName].z[entity] = 0
  MotionCaptureRigComponent.rig[midTargetBoneName].w[entity] = 1

  rig.localRig[midTargetBoneName]?.node.quaternion.identity()

  rig.localRig[startTargetBoneName]!.node.updateWorldMatrix(false, false)
  rig.localRig[midTargetBoneName]!.node.updateWorldMatrix(false, false)
}

export const resetBone = (entity: Entity, boneName: VRMHumanBoneName) => {
  const rig = getComponent(entity, AvatarRigComponent)

  MotionCaptureRigComponent.rig[boneName].x[entity] = 0
  MotionCaptureRigComponent.rig[boneName].y[entity] = 0
  MotionCaptureRigComponent.rig[boneName].z[entity] = 0
  MotionCaptureRigComponent.rig[boneName].w[entity] = 1

  rig.localRig[boneName]?.node.quaternion.identity()
}

export const solveHand = (
  entity: Entity,
  lowestWorldY: number,
  extent: NormalizedLandmark,
  ref1: NormalizedLandmark,
  ref2: NormalizedLandmark,
  invertAxis: boolean,
  parentTargetBoneName: VRMHumanBoneName,
  extentTargetBoneName: VRMHumanBoneName
) => {
  if (!extent || !ref1 || !ref2) return

  // if (extent.visibility! < threshhold || ref1.visibility! < threshhold || ref2.visibility! < threshhold) return

  const rig = getComponent(entity, AvatarRigComponent)

  const parentQuaternion = rig.localRig[parentTargetBoneName]!.node.getWorldQuaternion(new Quaternion())

  const startPoint = new Vector3(extent.x, lowestWorldY - extent.y, extent.z)
  const ref1Point = new Vector3(ref1.x, lowestWorldY - ref1.y, ref1.z)
  const ref2Point = new Vector3(ref2.x, lowestWorldY - ref2.y, ref2.z)

  plane.setFromCoplanarPoints(ref1Point, ref2Point, startPoint)
  directionVector.addVectors(ref1Point, ref2Point).multiplyScalar(0.5).sub(startPoint).normalize()
  const orthogonalVector = plane.normal
  if (invertAxis) {
    directionVector.negate()
    thirdVector.crossVectors(directionVector, orthogonalVector).negate()
    orthogonalVector.negate()
  } else {
    thirdVector.crossVectors(directionVector, orthogonalVector)
  }

  // for the hands, negative x is forward, palm up is negative y, thumb side is positive z on left hand, negative z on right hand
  rotationMatrix.makeBasis(directionVector, orthogonalVector, thirdVector)

  const limbExtentQuaternion = new Quaternion().setFromRotationMatrix(rotationMatrix)

  // planeHelper2.position.copy(startPoint)
  // planeHelper2.quaternion.copy(limbExtentQuaternion)
  // planeHelper2.updateMatrixWorld()

  // convert to local space
  const extentQuaternionLocal = new Quaternion()
    .copy(limbExtentQuaternion)
    .premultiply(parentQuaternion.clone().invert())

  MotionCaptureRigComponent.rig[extentTargetBoneName].x[entity] = extentQuaternionLocal.x
  MotionCaptureRigComponent.rig[extentTargetBoneName].y[entity] = extentQuaternionLocal.y
  MotionCaptureRigComponent.rig[extentTargetBoneName].z[entity] = extentQuaternionLocal.z
  MotionCaptureRigComponent.rig[extentTargetBoneName].w[entity] = extentQuaternionLocal.w

  rig.localRig[extentTargetBoneName]?.node.quaternion.copy(extentQuaternionLocal)

  rig.localRig[extentTargetBoneName]!.node.updateWorldMatrix(false, false)
}

export const solveFoot = (
  entity: Entity,
  lowestWorldY: number,
  extent: NormalizedLandmark,
  ref1: NormalizedLandmark,
  ref2: NormalizedLandmark,
  parentTargetBoneName: VRMHumanBoneName,
  extentTargetBoneName: VRMHumanBoneName
) => {
  if (!extent || !ref1 || !ref2) return

  const rig = getComponent(entity, AvatarRigComponent)

  const parentQuaternion = rig.localRig[parentTargetBoneName]!.node.getWorldQuaternion(new Quaternion())

  const startPoint = new Vector3(extent.x, lowestWorldY - extent.y, extent.z)
  const ref1Point = new Vector3(ref1.x, lowestWorldY - ref1.y, ref1.z)
  const ref2Point = new Vector3(ref2.x, lowestWorldY - ref2.y, ref2.z)

  plane.setFromCoplanarPoints(ref1Point, ref2Point, startPoint)

  directionVector.subVectors(startPoint, ref2Point).normalize()
  const orthogonalVector = plane.normal
  thirdVector.crossVectors(orthogonalVector, directionVector)

  // for the hands, negative x is forward, palm up is negative y, thumb side is positive z on left hand, negative z on right hand
  rotationMatrix.makeBasis(directionVector, orthogonalVector, thirdVector)

  const limbExtentQuaternion = new Quaternion().setFromRotationMatrix(rotationMatrix)

  // convert to local space
  const extentQuaternionLocal = new Quaternion()
    .copy(limbExtentQuaternion)
    .premultiply(parentQuaternion.clone().invert())

  MotionCaptureRigComponent.rig[extentTargetBoneName].x[entity] = extentQuaternionLocal.x
  MotionCaptureRigComponent.rig[extentTargetBoneName].y[entity] = extentQuaternionLocal.y
  MotionCaptureRigComponent.rig[extentTargetBoneName].z[entity] = extentQuaternionLocal.z
  MotionCaptureRigComponent.rig[extentTargetBoneName].w[entity] = extentQuaternionLocal.w

  rig.localRig[extentTargetBoneName]?.node.quaternion.copy(extentQuaternionLocal)

  rig.localRig[extentTargetBoneName]!.node.updateWorldMatrix(false, false)
}

const headRotation = new Quaternion()
const leftEarVec3 = new Vector3()
const rightEarVec3 = new Vector3()
const noseVec3 = new Vector3()
const parentRotation = new Quaternion()

const rotate90degreesAroundXAxis = new Quaternion().setFromAxisAngle(new Vector3(1, 0, 0), -Math.PI / 2)

export const solveHead = (
  entity: Entity,
  leftEar: NormalizedLandmark,
  rightEar: NormalizedLandmark,
  nose: NormalizedLandmark
) => {
  const rig = getComponent(entity, AvatarRigComponent)

  leftEarVec3.set(leftEar.x, -leftEar.y, leftEar.z)
  rightEarVec3.set(rightEar.x, -rightEar.y, rightEar.z)
  noseVec3.set(nose.x, -nose.y, nose.z)

  getQuaternionFromPointsAlongPlane(rightEarVec3, leftEarVec3, noseVec3, headRotation, false)

  headRotation.multiply(rotate90degreesAroundXAxis)

  rig.localRig[VRMHumanBoneName.Neck]!.node.getWorldQuaternion(parentRotation)
  headRotation.premultiply(parentRotation.invert())

  MotionCaptureRigComponent.rig[VRMHumanBoneName.Head].x[entity] = headRotation.x
  MotionCaptureRigComponent.rig[VRMHumanBoneName.Head].y[entity] = headRotation.y
  MotionCaptureRigComponent.rig[VRMHumanBoneName.Head].z[entity] = headRotation.z
  MotionCaptureRigComponent.rig[VRMHumanBoneName.Head].w[entity] = headRotation.w

  rig.localRig[VRMHumanBoneName.Head]?.node.quaternion.copy(headRotation)
}

const plane = new Plane()
const directionVector = new Vector3()
const thirdVector = new Vector3()
const rotationMatrix = new Matrix4()

const getQuaternionFromPointsAlongPlane = (
  a: Vector3,
  b: Vector3,
  planeRestraint: Vector3,
  target: Quaternion,
  invert = false
) => {
  plane.setFromCoplanarPoints(invert ? b : a, invert ? a : b, planeRestraint)
  const orthogonalVector = plane.normal
  directionVector.subVectors(a, b).normalize()
  thirdVector.crossVectors(orthogonalVector, directionVector)
  rotationMatrix.makeBasis(directionVector, thirdVector, orthogonalVector)
  return target.setFromRotationMatrix(rotationMatrix)
}<|MERGE_RESOLUTION|>--- conflicted
+++ resolved
@@ -46,12 +46,8 @@
 
 import { Mesh, MeshBasicMaterial } from 'three'
 
-<<<<<<< HEAD
 import { smootheLerpAlpha } from '@etherealengine/common/src/utils/smootheLerpAlpha'
-import { getState } from '@etherealengine/hyperflux'
-=======
 import { getMutableState, getState } from '@etherealengine/hyperflux'
->>>>>>> 20a31e34
 import {
   NormalizedLandmark,
   NormalizedLandmarkList,
@@ -141,13 +137,6 @@
 const drawDebugScreen = drawMocapDebug()
 const drawDebugFinal = drawMocapDebug()
 
-<<<<<<< HEAD
-export function solveMotionCapturePose(
-  entity,
-  newLandmarks?: NormalizedLandmarkList,
-  newScreenlandmarks?: NormalizedLandmarkList
-) {
-=======
 export const shouldEstimateLowerBody = (landmarks: NormalizedLandmark[], threshold = 0.5) => {
   const hipsVisibility =
     (landmarks[POSE_LANDMARKS.RIGHT_HIP].visibility! + landmarks[POSE_LANDMARKS.LEFT_HIP].visibility!) * 0.5 >
@@ -159,8 +148,12 @@
   return hipsVisibility && feetVisibility
 }
 
-export function solveMotionCapturePose(landmarks: NormalizedLandmarkList, screenlandmarks, entity) {
->>>>>>> 20a31e34
+
+export function solveMotionCapturePose(
+  entity,
+  newLandmarks?: NormalizedLandmarkList,
+  newScreenlandmarks?: NormalizedLandmarkList
+) {
   const rig = getComponent(entity, AvatarRigComponent)
   if (!rig || !rig.localRig || !rig.localRig.hips || !rig.localRig.hips.node) {
     return
