/*
CPAL-1.0 License

The contents of this file are subject to the Common Public Attribution License
Version 1.0. (the "License") you may not use this file except in compliance
with the License. You may obtain a copy of the License at
https://github.com/EtherealEngine/etherealengine/blob/dev/LICENSE.
The License is based on the Mozilla Public License Version 1.1, but Sections 14
and 15 have been added to cover use of software over a computer network and 
provide for limited attribution for the Original Developer. In addition, 
Exhibit A has been modified to be consistent with Exhibit B.

Software distributed under the License is distributed on an "AS IS" basis,
WITHOUT WARRANTY OF ANY KIND, either express or implied. See the License for the
specific language governing rights and limitations under the License.

The Original Code is Ethereal Engine.

The Original Developer is the Initial Developer. The Initial Developer of the
Original Code is the Ethereal Engine team.

All portions of the code written by the Ethereal Engine team are Copyright © 2021-2023 
Ethereal Engine. All Rights Reserved.
*/

import { AvatarRigComponent } from '../avatar/components/AvatarAnimationComponent'
import { getComponent } from '../ecs/functions/ComponentFunctions'

import {
  BufferAttribute,
  BufferGeometry,
  Color,
  LineBasicMaterial,
  LineSegments,
  MathUtils,
  Matrix4,
  Object3D,
  Plane,
  Quaternion,
  SphereGeometry,
  Vector3
} from 'three'

import { Engine } from '../ecs/classes/Engine'
import { Entity } from '../ecs/classes/Entity'

import { Mesh, MeshBasicMaterial } from 'three'

<<<<<<< HEAD
import { getState } from '@etherealengine/hyperflux'
=======
import { smootheLerpAlpha } from '@etherealengine/common/src/utils/smootheLerpAlpha'
import { getMutableState, getState } from '@etherealengine/hyperflux'
>>>>>>> 70646a9b
import {
  NormalizedLandmark,
  NormalizedLandmarkList,
  POSE_CONNECTIONS,
  POSE_LANDMARKS,
  POSE_LANDMARKS_LEFT,
  POSE_LANDMARKS_RIGHT
} from '@mediapipe/pose'
import { VRMHumanBoneName } from '@pixiv/three-vrm'
<<<<<<< HEAD
import { V_010, V_100, V_111 } from '../common/constants/MathConstants'
=======
import { V_010, V_111 } from '../common/constants/MathConstants'
import { EngineState } from '../ecs/classes/EngineState'
>>>>>>> 70646a9b
import { RendererState } from '../renderer/RendererState'
import { ObjectLayers } from '../scene/constants/ObjectLayers'
import { setObjectLayers } from '../scene/functions/setObjectLayers'
import { MotionCaptureRigComponent } from './MotionCaptureRigComponent'

const grey = new Color(0.5, 0.5, 0.5)

let prevLandmarks: NormalizedLandmarkList

export const drawMocapDebug = () => {
  const debugMeshes = {} as Record<string, Mesh<SphereGeometry, MeshBasicMaterial>>

  const positionLineSegment = new LineSegments(new BufferGeometry(), new LineBasicMaterial({ vertexColors: true }))
  positionLineSegment.material.linewidth = 4
  const posAttr = new BufferAttribute(new Float32Array(POSE_CONNECTIONS.length * 2 * 3).fill(0), 3)
  positionLineSegment.geometry.setAttribute('position', posAttr)
  const colAttr = new BufferAttribute(new Float32Array(POSE_CONNECTIONS.length * 2 * 4).fill(1), 4)
  positionLineSegment.geometry.setAttribute('color', colAttr)

  return (landmarks: NormalizedLandmarkList) => {
    const lowestWorldY = landmarks.reduce((a, b) => (a.y > b.y ? a : b)).y
    for (const [key, value] of Object.entries(landmarks)) {
      const confidence = value.visibility ?? 0
      const color = new Color().set(1 - confidence, confidence, 0)
      if (!debugMeshes[key]) {
        const mesh = new Mesh(new SphereGeometry(0.01), new MeshBasicMaterial({ color }))
        setObjectLayers(mesh, ObjectLayers.AvatarHelper)
        debugMeshes[key] = mesh
        Engine.instance.scene.add(mesh)
      }
      const mesh = debugMeshes[key]
      mesh.material.color.set(color)
      if (key === `${POSE_LANDMARKS_RIGHT.RIGHT_WRIST}`) mesh.material.color.set(0xff0000)
      if (key === `${POSE_LANDMARKS_RIGHT.RIGHT_PINKY}`) mesh.material.color.set(0x00ff00)
      if (key === `${POSE_LANDMARKS_RIGHT.RIGHT_INDEX}`) mesh.material.color.set(0x0000ff)
      mesh.matrixWorld.setPosition(value.x, lowestWorldY - value.y, value.z)
    }

    if (!positionLineSegment.parent) {
      Engine.instance.scene.add(positionLineSegment)
      setObjectLayers(positionLineSegment, ObjectLayers.AvatarHelper)
    }

    for (let i = 0; i < POSE_CONNECTIONS.length * 2; i += 2) {
      const [first, second] = POSE_CONNECTIONS[i / 2]
      const firstPoint = debugMeshes[first]
      const secondPoint = debugMeshes[second]

      posAttr.setXYZ(
        i,
        firstPoint.matrixWorld.elements[12],
        firstPoint.matrixWorld.elements[13],
        firstPoint.matrixWorld.elements[14]
      )
      posAttr.setXYZ(
        i + 1,
        secondPoint.matrixWorld.elements[12],
        secondPoint.matrixWorld.elements[13],
        secondPoint.matrixWorld.elements[14]
      )
      // todo color doesnt work
      const confident = firstPoint.material.color.g > threshhold && secondPoint.material.color.g > threshhold
      const firstColor = confident ? firstPoint.material.color : grey
      const secondColor = confident ? secondPoint.material.color : grey

      colAttr.setXYZW(i, firstColor.r, firstColor.g, firstColor.b, 1)
      colAttr.setXYZW(i + 1, secondColor.r, secondColor.g, secondColor.b, 1)
    }
    posAttr.needsUpdate = true
    colAttr.needsUpdate = true
  }
}

const drawDebug = drawMocapDebug()
const drawDebugScreen = drawMocapDebug()
const drawDebugFinal = drawMocapDebug()

export const shouldEstimateLowerBody = (landmarks: NormalizedLandmark[], threshold = 0.5) => {
  const hipsVisibility =
    (landmarks[POSE_LANDMARKS.RIGHT_HIP].visibility! + landmarks[POSE_LANDMARKS.LEFT_HIP].visibility!) * 0.5 >
    threshhold
  const feetVisibility =
    (landmarks[POSE_LANDMARKS_LEFT.LEFT_ANKLE].visibility! + landmarks[POSE_LANDMARKS_RIGHT.RIGHT_ANKLE].visibility!) *
      0.5 >
    threshhold
  return hipsVisibility && feetVisibility
}

export function solveMotionCapturePose(
  entity,
  newLandmarks?: NormalizedLandmarkList,
  newScreenlandmarks?: NormalizedLandmarkList
) {
  const rig = getComponent(entity, AvatarRigComponent)
  if (!rig || !rig.localRig || !rig.localRig.hips || !rig.localRig.hips.node) {
    return
  }

  // const last = lastLandmarks

  // lastLandmarks = landmarks

  if (!newLandmarks?.length) return

  const avatarDebug = getState(RendererState).avatarDebug

  if (!prevLandmarks) prevLandmarks = newLandmarks.map((landmark) => ({ ...landmark }))

  const landmarks = newLandmarks.map((landmark, index) => {
    // if (!landmark.visibility || landmark.visibility < 0.3) return prevLandmarks[index]
    const prevLandmark = prevLandmarks[index]
    const visibility = ((landmark.visibility ?? 0) + (prevLandmark.visibility ?? 0)) / 2
    const deltaSeconds = getState(EngineState).deltaSeconds
    const alpha = smootheLerpAlpha(5 + 20 * visibility, deltaSeconds)
    return {
      visibility,
      x: MathUtils.lerp(prevLandmark.x, landmark.x, alpha),
      y: MathUtils.lerp(prevLandmark.y, landmark.y, alpha),
      z: MathUtils.lerp(prevLandmark.z, landmark.z, alpha)
    }
  })

  prevLandmarks = landmarks

  if (avatarDebug) {
    drawDebug(newLandmarks)
    newScreenlandmarks && drawDebugScreen(newScreenlandmarks)
    drawDebugFinal(landmarks)
  }
  console.log(landmarks[POSE_LANDMARKS_RIGHT.RIGHT_ANKLE])
  const lowestWorldY = landmarks.reduce((a, b) => (a.y > b.y ? a : b)).y
  const estimatingLowerBody = shouldEstimateLowerBody(landmarks)
  solveSpine(entity, lowestWorldY, landmarks)
  solveLimb(
    entity,
    lowestWorldY,
    landmarks[POSE_LANDMARKS.RIGHT_SHOULDER],
    landmarks[POSE_LANDMARKS.RIGHT_ELBOW],
    landmarks[POSE_LANDMARKS.RIGHT_WRIST],
    new Vector3(1, 0, 0),
    VRMHumanBoneName.Chest,
    VRMHumanBoneName.LeftUpperArm,
    VRMHumanBoneName.LeftLowerArm
  )
  solveLimb(
    entity,
    lowestWorldY,
    landmarks[POSE_LANDMARKS.LEFT_SHOULDER],
    landmarks[POSE_LANDMARKS.LEFT_ELBOW],
    landmarks[POSE_LANDMARKS.LEFT_WRIST],
    new Vector3(-1, 0, 0),
    VRMHumanBoneName.Chest,
    VRMHumanBoneName.RightUpperArm,
    VRMHumanBoneName.RightLowerArm
  )
  if (estimatingLowerBody) {
    solveLimb(
      entity,
      lowestWorldY,
      landmarks[POSE_LANDMARKS_RIGHT.RIGHT_HIP],
      landmarks[POSE_LANDMARKS_RIGHT.RIGHT_KNEE],
      landmarks[POSE_LANDMARKS_RIGHT.RIGHT_ANKLE],
      new Vector3(0, 1, 0),
      VRMHumanBoneName.Hips,
      VRMHumanBoneName.LeftUpperLeg,
      VRMHumanBoneName.LeftLowerLeg
    )
    solveLimb(
      entity,
      lowestWorldY,
      landmarks[POSE_LANDMARKS_LEFT.LEFT_HIP],
      landmarks[POSE_LANDMARKS_LEFT.LEFT_KNEE],
      landmarks[POSE_LANDMARKS_LEFT.LEFT_ANKLE],
      new Vector3(0, 1, 0),
      VRMHumanBoneName.Hips,
      VRMHumanBoneName.RightUpperLeg,
      VRMHumanBoneName.RightLowerLeg
    )
    solveFoot(
      entity,
      lowestWorldY,
      landmarks[POSE_LANDMARKS_LEFT.LEFT_ANKLE],
      landmarks[POSE_LANDMARKS_LEFT.LEFT_HEEL],
      landmarks[POSE_LANDMARKS_LEFT.LEFT_FOOT_INDEX],
      VRMHumanBoneName.RightUpperLeg,
      VRMHumanBoneName.RightFoot
    )
    solveFoot(
      entity,
      lowestWorldY,
      landmarks[POSE_LANDMARKS_RIGHT.RIGHT_ANKLE],
      landmarks[POSE_LANDMARKS_RIGHT.RIGHT_HEEL],
      landmarks[POSE_LANDMARKS_RIGHT.RIGHT_FOOT_INDEX],
      VRMHumanBoneName.LeftUpperLeg,
      VRMHumanBoneName.LeftFoot
    )
    //check state, if we are still not set to track lower body, update that
    if (!MotionCaptureRigComponent.solvingLowerBody[entity]) {
      MotionCaptureRigComponent.solvingLowerBody[entity] = 1
    }
  } else {
    if (MotionCaptureRigComponent.solvingLowerBody[entity]) {
      //quick dirty reset of legs
      resetLimb(entity, VRMHumanBoneName.Hips, VRMHumanBoneName.LeftUpperLeg, VRMHumanBoneName.LeftLowerLeg)
      resetLimb(entity, VRMHumanBoneName.Hips, VRMHumanBoneName.RightUpperLeg, VRMHumanBoneName.RightLowerLeg)
      resetBone(entity, VRMHumanBoneName.LeftFoot)
      resetBone(entity, VRMHumanBoneName.RightFoot)
      resetBone(entity, VRMHumanBoneName.LeftHand)
      resetBone(entity, VRMHumanBoneName.RightHand)
      MotionCaptureRigComponent.solvingLowerBody[entity] = 0
    }
  }

  solveHand(
    entity,
    lowestWorldY,
    screenlandmarks[POSE_LANDMARKS_LEFT.LEFT_WRIST],
    screenlandmarks[POSE_LANDMARKS_LEFT.LEFT_PINKY],
    screenlandmarks[POSE_LANDMARKS_LEFT.LEFT_INDEX],
    false,
    VRMHumanBoneName.RightLowerArm,
    VRMHumanBoneName.RightHand
  )
  solveHand(
    entity,
    lowestWorldY,
    screenlandmarks[POSE_LANDMARKS_RIGHT.RIGHT_WRIST],
    screenlandmarks[POSE_LANDMARKS_RIGHT.RIGHT_PINKY],
    screenlandmarks[POSE_LANDMARKS_RIGHT.RIGHT_INDEX],
    true,
    VRMHumanBoneName.LeftLowerArm,
    VRMHumanBoneName.LeftHand
  )

  solveHead(
    entity,
    landmarks[POSE_LANDMARKS.RIGHT_EAR],
    landmarks[POSE_LANDMARKS.LEFT_EAR],
    landmarks[POSE_LANDMARKS.NOSE]
  )

  // if (!planeHelper1.parent) {
  //   Engine.instance.scene.add(planeHelper1)
  //   Engine.instance.scene.add(planeHelper2)
  // }
}

const threshhold = 0.6

const vec3 = new Vector3()

// const planeHelper1 = new Mesh(
//   new PlaneGeometry(1, 1),
//   new MeshBasicMaterial({ color: 0xff0000, transparent: true, opacity: 0.2, side: DoubleSide })
// )
// planeHelper1.add(new AxesHelper())

// const planeHelper2 = new Mesh(
//   new PlaneGeometry(1, 1),
//   new MeshBasicMaterial({ color: 0x0000ff, transparent: true, opacity: 0.2, side: DoubleSide })
// )
// planeHelper2.add(new AxesHelper())

/**
 * The spine is the joints connecting the hips and shoulders. Given solved hips, we can solve each of the spine bones connecting the hips to the shoulders using the shoulder's position and rotation.
 */

export const solveSpine = (entity: Entity, lowestWorldY, landmarks: NormalizedLandmarkList) => {
  const trackingLowerBody = MotionCaptureRigComponent.solvingLowerBody[entity]
  const rig = getComponent(entity, AvatarRigComponent)

  const rightHip = landmarks[POSE_LANDMARKS.RIGHT_HIP]
  const leftHip = landmarks[POSE_LANDMARKS.LEFT_HIP]

  if (!rightHip || !leftHip) return

  const rightShoulder = landmarks[POSE_LANDMARKS.RIGHT_SHOULDER]
  const leftShoulder = landmarks[POSE_LANDMARKS.LEFT_SHOULDER]

  // ignore visibility checks as we always want to set hips
  if (rightShoulder.visibility! < threshhold || leftShoulder.visibility! < threshhold) return

  // ignore visibility checks as we always want to set hips
  // const hips = rightHip.visibility! > threshhold && leftHip.visibility! > threshhold
  // if (!hips) return

  const restSpine = rig.vrm.humanoid.normalizedRestPose[VRMHumanBoneName.Spine]!
  const restChest = rig.vrm.humanoid.normalizedRestPose[VRMHumanBoneName.Chest]!
  const restShoulderLeft = rig.vrm.humanoid.normalizedRestPose[VRMHumanBoneName.LeftUpperArm]!
  const restShoulderRight = rig.vrm.humanoid.normalizedRestPose[VRMHumanBoneName.RightUpperArm]!
  const averageChestToShoulderHeight = (restShoulderLeft.position![1] + restShoulderRight.position![1]) / 2

  const restLegLeft = rig.vrm.humanoid.normalizedRestPose[VRMHumanBoneName.LeftUpperLeg]!
  const restLegRight = rig.vrm.humanoid.normalizedRestPose[VRMHumanBoneName.RightUpperLeg]!
  const averageHipToLegHeight = (restLegLeft.position![1] + restLegRight.position![1]) / 2

  const offset = 0
  const legLength = rig.upperLegLength + rig.lowerLegLength * 2 - offset

  const hipleft = trackingLowerBody
    ? new Vector3(rightHip.x, lowestWorldY - rightHip.y, rightHip.z)
    : new Vector3(0, legLength, 0)
  const hipright = trackingLowerBody
    ? new Vector3(leftHip.x, lowestWorldY - leftHip.y, leftHip.z)
    : new Vector3(0, legLength, 0)
  const hipcenter = trackingLowerBody
    ? new Vector3().copy(hipleft).add(hipright).multiplyScalar(0.5)
    : new Vector3(0, legLength, 0)

  const shoulderLeft = new Vector3(rightShoulder.x, lowestWorldY - rightShoulder.y, rightShoulder.z)
  const shoulderRight = new Vector3(leftShoulder.x, lowestWorldY - leftShoulder.y, leftShoulder.z)

  const shoulderCenter = new Vector3().copy(shoulderLeft).add(shoulderRight).multiplyScalar(0.5)

  const hipToShoulderQuaternion = new Quaternion().setFromUnitVectors(
    V_010,
    vec3.subVectors(shoulderCenter, hipcenter).normalize()
  )

  const shoulderToHipQuaternion = new Quaternion().setFromUnitVectors(
    V_010,
    vec3.subVectors(hipcenter, shoulderCenter).normalize()
  )

  const hipWorldQuaterion = getQuaternionFromPointsAlongPlane(hipright, hipleft, shoulderCenter, new Quaternion(), true)

  // planeHelper1.position.copy(hipcenter)
  // planeHelper1.quaternion.copy(hipWorldQuaterion)
  // planeHelper1.updateMatrixWorld()

  // multiply the hip normal quaternion by the rotation of the hips around this ne
  const hipPositionAlongPlane = new Vector3(0, -averageHipToLegHeight, 0)
    .applyQuaternion(hipToShoulderQuaternion)
    .add(hipcenter)

  MotionCaptureRigComponent.hipPosition.x[entity] = hipPositionAlongPlane.x
  MotionCaptureRigComponent.hipPosition.y[entity] = hipPositionAlongPlane.y
  MotionCaptureRigComponent.hipPosition.z[entity] = hipPositionAlongPlane.z

  // get quaternion that represents the rotation of the shoulders
  const shoulderWorldQuaternion = getQuaternionFromPointsAlongPlane(
    shoulderRight,
    shoulderLeft,
    hipcenter,
    new Quaternion()
  )

  // planeHelper2.position.copy(shoulderCenter)
  // planeHelper2.quaternion.copy(shoulderWorldQuaternion)
  // planeHelper2.updateMatrixWorld()

  // rather than applying shoulderWorldRotation, we need to apply a rotation that moves it towards the hips
  // const shoulderPositionAlongPlane = new Vector3(0, -averageChestToShoulderHeight, 0)
  //   .applyQuaternion(shoulderToHipQuaternion)
  //   .add(shoulderCenter)

  // get ratio of each spine bone, and apply that ratio of rotation such that the shoulders are in the correct position
  hipObject.matrixWorld.compose(hipPositionAlongPlane, hipWorldQuaterion, V_111)
  hipObject.matrixWorld.decompose(hipObject.position, hipObject.quaternion, hipObject.scale)

  spineObject.matrixWorld.compose(
    new Vector3().fromArray(restSpine.position as number[]),
    new Quaternion().fromArray(restSpine.rotation as number[]),
    V_111
  )
  spineObject.matrixWorld.decompose(spineObject.position, spineObject.quaternion, spineObject.scale)

  shoulderObject.matrixWorld.compose(
    new Vector3().fromArray(restChest.position as number[]),
    new Quaternion().fromArray(restChest.rotation as number[]),
    V_111
  )
  shoulderObject.matrixWorld.decompose(shoulderObject.position, shoulderObject.quaternion, shoulderObject.scale)

  if (trackingLowerBody) {
    spineObject.quaternion.identity()
    shoulderObject.quaternion.identity()
    const hipDirection = new Quaternion().setFromUnitVectors(V_100, new Vector3().subVectors(hipright, hipleft).setY(0))
    MotionCaptureRigComponent.hipRotation.x[entity] = hipDirection.x
    MotionCaptureRigComponent.hipRotation.y[entity] = hipDirection.y
    MotionCaptureRigComponent.hipRotation.z[entity] = hipDirection.z
    MotionCaptureRigComponent.hipRotation.w[entity] = hipDirection.w
  } else {
    hipObject.quaternion.set(
      MotionCaptureRigComponent.hipRotation.x[entity],
      MotionCaptureRigComponent.hipRotation.y[entity],
      MotionCaptureRigComponent.hipRotation.z[entity],
      MotionCaptureRigComponent.hipRotation.w[entity]
    )
    if (leftHip.visibility! + rightHip.visibility! > 1) spineObject.quaternion.copy(hipToShoulderQuaternion)
    else {
      spineObject.quaternion.identity()
      const fallbackShoulderQuaternion = new Quaternion().setFromUnitVectors(
        V_100,
        new Vector3().subVectors(shoulderRight, shoulderLeft)
      )
      shoulderObject.quaternion.copy(fallbackShoulderQuaternion)
    }
  }

  MotionCaptureRigComponent.rig[VRMHumanBoneName.Hips].x[entity] = hipObject.quaternion.x
  MotionCaptureRigComponent.rig[VRMHumanBoneName.Hips].y[entity] = hipObject.quaternion.y
  MotionCaptureRigComponent.rig[VRMHumanBoneName.Hips].z[entity] = hipObject.quaternion.z
  MotionCaptureRigComponent.rig[VRMHumanBoneName.Hips].w[entity] = hipObject.quaternion.w

  rig.localRig[VRMHumanBoneName.Hips]?.node.quaternion.copy(hipObject.quaternion)

  MotionCaptureRigComponent.rig[VRMHumanBoneName.Spine].x[entity] = spineObject.quaternion.x
  MotionCaptureRigComponent.rig[VRMHumanBoneName.Spine].y[entity] = spineObject.quaternion.y
  MotionCaptureRigComponent.rig[VRMHumanBoneName.Spine].z[entity] = spineObject.quaternion.z
  MotionCaptureRigComponent.rig[VRMHumanBoneName.Spine].w[entity] = spineObject.quaternion.w

  rig.localRig[VRMHumanBoneName.Spine]?.node.quaternion.copy(spineObject.quaternion)

  MotionCaptureRigComponent.rig[VRMHumanBoneName.Chest].x[entity] = shoulderObject.quaternion.x
  MotionCaptureRigComponent.rig[VRMHumanBoneName.Chest].y[entity] = shoulderObject.quaternion.y
  MotionCaptureRigComponent.rig[VRMHumanBoneName.Chest].z[entity] = shoulderObject.quaternion.z
  MotionCaptureRigComponent.rig[VRMHumanBoneName.Chest].w[entity] = shoulderObject.quaternion.w

  rig.localRig[VRMHumanBoneName.Chest]?.node.quaternion.copy(shoulderObject.quaternion)

  rig.localRig[VRMHumanBoneName.Hips]!.node.updateWorldMatrix(false, false)
  rig.localRig[VRMHumanBoneName.Spine]!.node.updateWorldMatrix(false, false)
  rig.localRig[VRMHumanBoneName.Chest]!.node.updateWorldMatrix(false, false)
}

const hipObject = new Object3D()
const spineObject = new Object3D()
hipObject.add(spineObject)
const shoulderObject = new Object3D()
spineObject.add(shoulderObject)

export const solveLimb = (
  entity: Entity,
  lowestWorldY: number,
  start: NormalizedLandmark,
  mid: NormalizedLandmark,
  end: NormalizedLandmark,
  axis: Vector3,
  parentTargetBoneName: VRMHumanBoneName,
  startTargetBoneName: VRMHumanBoneName,
  midTargetBoneName: VRMHumanBoneName
) => {
  if (!start || !mid || !end) return

  // if (start.visibility! < threshhold || mid.visibility! < threshhold || end.visibility! < threshhold) return

  const rig = getComponent(entity, AvatarRigComponent)

  const parentQuaternion = rig.localRig[parentTargetBoneName]!.node.getWorldQuaternion(new Quaternion())

  const startPoint = new Vector3(start.x, lowestWorldY - start.y, start.z)
  const midPoint = new Vector3(mid.x, lowestWorldY - mid.y, mid.z)
  const endPoint = new Vector3(end.x, lowestWorldY - end.y, end.z)

  // get quaternion that represents the rotation of the shoulders or hips

  const startQuaternion = new Quaternion().setFromUnitVectors(axis, vec3.subVectors(startPoint, midPoint).normalize())

  // get quaternion that represents the rotation of the elbow or knee
  const midQuaternion = new Quaternion().setFromUnitVectors(axis, vec3.subVectors(midPoint, endPoint).normalize())

  // convert to local space
  const startLocal = new Quaternion().copy(startQuaternion).premultiply(parentQuaternion.clone().invert())
  const midLocal = new Quaternion().copy(midQuaternion).premultiply(startQuaternion.clone().invert())

  MotionCaptureRigComponent.rig[startTargetBoneName].x[entity] = startLocal.x
  MotionCaptureRigComponent.rig[startTargetBoneName].y[entity] = startLocal.y
  MotionCaptureRigComponent.rig[startTargetBoneName].z[entity] = startLocal.z
  MotionCaptureRigComponent.rig[startTargetBoneName].w[entity] = startLocal.w

  rig.localRig[startTargetBoneName]?.node.quaternion.copy(startLocal)

  MotionCaptureRigComponent.rig[midTargetBoneName].x[entity] = midLocal.x
  MotionCaptureRigComponent.rig[midTargetBoneName].y[entity] = midLocal.y
  MotionCaptureRigComponent.rig[midTargetBoneName].z[entity] = midLocal.z
  MotionCaptureRigComponent.rig[midTargetBoneName].w[entity] = midLocal.w

  rig.localRig[midTargetBoneName]?.node.quaternion.copy(midLocal)

  rig.localRig[startTargetBoneName]!.node.updateWorldMatrix(false, false)
  rig.localRig[midTargetBoneName]!.node.updateWorldMatrix(false, false)
}

export const resetLimb = (
  entity: Entity,
  parentTargetBoneName: VRMHumanBoneName,
  startTargetBoneName: VRMHumanBoneName,
  midTargetBoneName: VRMHumanBoneName
) => {
  // if (start.visibility! < threshhold || mid.visibility! < threshhold || end.visibility! < threshhold) return
  const rig = getComponent(entity, AvatarRigComponent)

  MotionCaptureRigComponent.rig[startTargetBoneName].x[entity] = 0
  MotionCaptureRigComponent.rig[startTargetBoneName].y[entity] = 0
  MotionCaptureRigComponent.rig[startTargetBoneName].z[entity] = 0
  MotionCaptureRigComponent.rig[startTargetBoneName].w[entity] = 1

  rig.localRig[startTargetBoneName]?.node.quaternion.identity()

  MotionCaptureRigComponent.rig[midTargetBoneName].x[entity] = 0
  MotionCaptureRigComponent.rig[midTargetBoneName].y[entity] = 0
  MotionCaptureRigComponent.rig[midTargetBoneName].z[entity] = 0
  MotionCaptureRigComponent.rig[midTargetBoneName].w[entity] = 1

  rig.localRig[midTargetBoneName]?.node.quaternion.identity()

  rig.localRig[startTargetBoneName]!.node.updateWorldMatrix(false, false)
  rig.localRig[midTargetBoneName]!.node.updateWorldMatrix(false, false)
}

export const resetBone = (entity: Entity, boneName: VRMHumanBoneName) => {
  const rig = getComponent(entity, AvatarRigComponent)

  MotionCaptureRigComponent.rig[boneName].x[entity] = 0
  MotionCaptureRigComponent.rig[boneName].y[entity] = 0
  MotionCaptureRigComponent.rig[boneName].z[entity] = 0
  MotionCaptureRigComponent.rig[boneName].w[entity] = 1

  rig.localRig[boneName]?.node.quaternion.identity()
}

export const solveHand = (
  entity: Entity,
  lowestWorldY: number,
  extent: NormalizedLandmark,
  ref1: NormalizedLandmark,
  ref2: NormalizedLandmark,
  invertAxis: boolean,
  parentTargetBoneName: VRMHumanBoneName,
  extentTargetBoneName: VRMHumanBoneName
) => {
  if (!extent || !ref1 || !ref2) return

  // if (extent.visibility! < threshhold || ref1.visibility! < threshhold || ref2.visibility! < threshhold) return

  const rig = getComponent(entity, AvatarRigComponent)

  const parentQuaternion = rig.localRig[parentTargetBoneName]!.node.getWorldQuaternion(new Quaternion())

  const startPoint = new Vector3(extent.x, lowestWorldY - extent.y, extent.z)
  const ref1Point = new Vector3(ref1.x, lowestWorldY - ref1.y, ref1.z)
  const ref2Point = new Vector3(ref2.x, lowestWorldY - ref2.y, ref2.z)

  plane.setFromCoplanarPoints(ref1Point, ref2Point, startPoint)
  directionVector.addVectors(ref1Point, ref2Point).multiplyScalar(0.5).sub(startPoint).normalize() // Calculate direction between wrist and center of tip of hand
  const orthogonalVector = plane.normal
  if (invertAxis) {
    directionVector.negate()
    thirdVector.crossVectors(directionVector, orthogonalVector).negate()
    orthogonalVector.negate()
  } else {
    thirdVector.crossVectors(directionVector, orthogonalVector)
  }

  // for the hands, negative x is forward, palm up is negative y, thumb side is positive z on left hand, negative z on right hand
  rotationMatrix.makeBasis(directionVector, orthogonalVector, thirdVector)

  const limbExtentQuaternion = new Quaternion().setFromRotationMatrix(rotationMatrix)

  // planeHelper2.position.copy(startPoint)
  // planeHelper2.quaternion.copy(limbExtentQuaternion)
  // planeHelper2.updateMatrixWorld()

  // convert to local space
  const extentQuaternionLocal = new Quaternion()
    .copy(limbExtentQuaternion)
    .premultiply(parentQuaternion.clone().invert())

  MotionCaptureRigComponent.rig[extentTargetBoneName].x[entity] = extentQuaternionLocal.x
  MotionCaptureRigComponent.rig[extentTargetBoneName].y[entity] = extentQuaternionLocal.y
  MotionCaptureRigComponent.rig[extentTargetBoneName].z[entity] = extentQuaternionLocal.z
  MotionCaptureRigComponent.rig[extentTargetBoneName].w[entity] = extentQuaternionLocal.w

  rig.localRig[extentTargetBoneName]?.node.quaternion.copy(extentQuaternionLocal)

  rig.localRig[extentTargetBoneName]!.node.updateWorldMatrix(false, false)
}

export const solveFoot = (
  entity: Entity,
  lowestWorldY: number,
  extent: NormalizedLandmark,
  ref1: NormalizedLandmark,
  ref2: NormalizedLandmark,
  parentTargetBoneName: VRMHumanBoneName,
  extentTargetBoneName: VRMHumanBoneName
) => {
  if (!extent || !ref1 || !ref2) return

  const rig = getComponent(entity, AvatarRigComponent)

  const parentQuaternion = rig.localRig[parentTargetBoneName]!.node.getWorldQuaternion(new Quaternion())

  const startPoint = new Vector3(extent.x, lowestWorldY - extent.y, extent.z)
  const ref1Point = new Vector3(ref1.x, lowestWorldY - ref1.y, ref1.z)
  const ref2Point = new Vector3(ref2.x, lowestWorldY - ref2.y, ref2.z)

  plane.setFromCoplanarPoints(ref1Point, ref2Point, startPoint)

  directionVector.subVectors(startPoint, ref2Point).normalize()
  const orthogonalVector = plane.normal
  thirdVector.crossVectors(orthogonalVector, directionVector)

  // for the hands, negative x is forward, palm up is negative y, thumb side is positive z on left hand, negative z on right hand
  rotationMatrix.makeBasis(directionVector, orthogonalVector, thirdVector)

  const limbExtentQuaternion = new Quaternion().setFromRotationMatrix(rotationMatrix)

  // convert to local space
  const extentQuaternionLocal = new Quaternion()
    .copy(limbExtentQuaternion)
    .premultiply(parentQuaternion.clone().invert())

  MotionCaptureRigComponent.rig[extentTargetBoneName].x[entity] = extentQuaternionLocal.x
  MotionCaptureRigComponent.rig[extentTargetBoneName].y[entity] = extentQuaternionLocal.y
  MotionCaptureRigComponent.rig[extentTargetBoneName].z[entity] = extentQuaternionLocal.z
  MotionCaptureRigComponent.rig[extentTargetBoneName].w[entity] = extentQuaternionLocal.w

  rig.localRig[extentTargetBoneName]?.node.quaternion.copy(extentQuaternionLocal)

  rig.localRig[extentTargetBoneName]!.node.updateWorldMatrix(false, false)
}

const headRotation = new Quaternion()
const leftEarVec3 = new Vector3()
const rightEarVec3 = new Vector3()
const noseVec3 = new Vector3()
const parentRotation = new Quaternion()

const rotate90degreesAroundXAxis = new Quaternion().setFromAxisAngle(new Vector3(1, 0, 0), -Math.PI / 2)

export const solveHead = (
  entity: Entity,
  leftEar: NormalizedLandmark,
  rightEar: NormalizedLandmark,
  nose: NormalizedLandmark
) => {
  const rig = getComponent(entity, AvatarRigComponent)

  leftEarVec3.set(leftEar.x, -leftEar.y, leftEar.z)
  rightEarVec3.set(rightEar.x, -rightEar.y, rightEar.z)
  noseVec3.set(nose.x, -nose.y, nose.z)

  getQuaternionFromPointsAlongPlane(rightEarVec3, leftEarVec3, noseVec3, headRotation, false)

  headRotation.multiply(rotate90degreesAroundXAxis)

  rig.localRig[VRMHumanBoneName.Neck]!.node.getWorldQuaternion(parentRotation)
  headRotation.premultiply(parentRotation.invert())

  MotionCaptureRigComponent.rig[VRMHumanBoneName.Head].x[entity] = headRotation.x
  MotionCaptureRigComponent.rig[VRMHumanBoneName.Head].y[entity] = headRotation.y
  MotionCaptureRigComponent.rig[VRMHumanBoneName.Head].z[entity] = headRotation.z
  MotionCaptureRigComponent.rig[VRMHumanBoneName.Head].w[entity] = headRotation.w

  rig.localRig[VRMHumanBoneName.Head]?.node.quaternion.copy(headRotation)
}

const plane = new Plane()
const directionVector = new Vector3()
const thirdVector = new Vector3()
const rotationMatrix = new Matrix4()

const getQuaternionFromPointsAlongPlane = (
  a: Vector3,
  b: Vector3,
  planeRestraint: Vector3,
  target: Quaternion,
  invert = false
) => {
  plane.setFromCoplanarPoints(invert ? b : a, invert ? a : b, planeRestraint)
  const orthogonalVector = plane.normal
  directionVector.subVectors(a, b).normalize()
  thirdVector.crossVectors(orthogonalVector, directionVector)
  rotationMatrix.makeBasis(directionVector, thirdVector, orthogonalVector)
  return target.setFromRotationMatrix(rotationMatrix)
}<|MERGE_RESOLUTION|>--- conflicted
+++ resolved
@@ -46,12 +46,8 @@
 
 import { Mesh, MeshBasicMaterial } from 'three'
 
-<<<<<<< HEAD
+import { smootheLerpAlpha } from '@etherealengine/common/src/utils/smootheLerpAlpha'
 import { getState } from '@etherealengine/hyperflux'
-=======
-import { smootheLerpAlpha } from '@etherealengine/common/src/utils/smootheLerpAlpha'
-import { getMutableState, getState } from '@etherealengine/hyperflux'
->>>>>>> 70646a9b
 import {
   NormalizedLandmark,
   NormalizedLandmarkList,
@@ -61,12 +57,8 @@
   POSE_LANDMARKS_RIGHT
 } from '@mediapipe/pose'
 import { VRMHumanBoneName } from '@pixiv/three-vrm'
-<<<<<<< HEAD
 import { V_010, V_100, V_111 } from '../common/constants/MathConstants'
-=======
-import { V_010, V_111 } from '../common/constants/MathConstants'
 import { EngineState } from '../ecs/classes/EngineState'
->>>>>>> 70646a9b
 import { RendererState } from '../renderer/RendererState'
 import { ObjectLayers } from '../scene/constants/ObjectLayers'
 import { setObjectLayers } from '../scene/functions/setObjectLayers'
@@ -280,32 +272,33 @@
     }
   }
 
-  solveHand(
-    entity,
-    lowestWorldY,
-    screenlandmarks[POSE_LANDMARKS_LEFT.LEFT_WRIST],
-    screenlandmarks[POSE_LANDMARKS_LEFT.LEFT_PINKY],
-    screenlandmarks[POSE_LANDMARKS_LEFT.LEFT_INDEX],
-    false,
-    VRMHumanBoneName.RightLowerArm,
-    VRMHumanBoneName.RightHand
-  )
-  solveHand(
-    entity,
-    lowestWorldY,
-    screenlandmarks[POSE_LANDMARKS_RIGHT.RIGHT_WRIST],
-    screenlandmarks[POSE_LANDMARKS_RIGHT.RIGHT_PINKY],
-    screenlandmarks[POSE_LANDMARKS_RIGHT.RIGHT_INDEX],
-    true,
-    VRMHumanBoneName.LeftLowerArm,
-    VRMHumanBoneName.LeftHand
-  )
-
   solveHead(
     entity,
     landmarks[POSE_LANDMARKS.RIGHT_EAR],
     landmarks[POSE_LANDMARKS.LEFT_EAR],
     landmarks[POSE_LANDMARKS.NOSE]
+  )
+
+  if (!newScreenlandmarks) return
+  solveHand(
+    entity,
+    lowestWorldY,
+    newScreenlandmarks[POSE_LANDMARKS_LEFT.LEFT_WRIST],
+    newScreenlandmarks[POSE_LANDMARKS_LEFT.LEFT_PINKY],
+    newScreenlandmarks[POSE_LANDMARKS_LEFT.LEFT_INDEX],
+    false,
+    VRMHumanBoneName.RightLowerArm,
+    VRMHumanBoneName.RightHand
+  )
+  solveHand(
+    entity,
+    lowestWorldY,
+    newScreenlandmarks![POSE_LANDMARKS_RIGHT.RIGHT_WRIST],
+    newScreenlandmarks![POSE_LANDMARKS_RIGHT.RIGHT_PINKY],
+    newScreenlandmarks![POSE_LANDMARKS_RIGHT.RIGHT_INDEX],
+    true,
+    VRMHumanBoneName.LeftLowerArm,
+    VRMHumanBoneName.LeftHand
   )
 
   // if (!planeHelper1.parent) {
