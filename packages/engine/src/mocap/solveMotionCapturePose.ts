--- conflicted
+++ resolved
@@ -174,7 +174,7 @@
   //   }
   // })
 
-  const estimatingLowerBody = shouldEstimateLowerBody(smoothedLandmarks)
+  const estimatingLowerBody = shouldEstimateLowerBody(landmarks)
 
   const lowestWorldY = landmarks.reduce((a, b) => (a.y > b.y ? a : b)).y
 
@@ -202,14 +202,13 @@
     VRMHumanBoneName.RightUpperArm,
     VRMHumanBoneName.RightLowerArm
   )
-<<<<<<< HEAD
   if (estimatingLowerBody) {
     solveLimb(
       entity,
       lowestWorldY,
-      smoothedLandmarks[POSE_LANDMARKS_RIGHT.RIGHT_HIP],
-      smoothedLandmarks[POSE_LANDMARKS_RIGHT.RIGHT_KNEE],
-      smoothedLandmarks[POSE_LANDMARKS_RIGHT.RIGHT_ANKLE],
+      landmarks[POSE_LANDMARKS_RIGHT.RIGHT_HIP],
+      landmarks[POSE_LANDMARKS_RIGHT.RIGHT_KNEE],
+      landmarks[POSE_LANDMARKS_RIGHT.RIGHT_ANKLE],
       new Vector3(0, 1, 0),
       VRMHumanBoneName.Hips,
       VRMHumanBoneName.LeftUpperLeg,
@@ -218,9 +217,9 @@
     solveLimb(
       entity,
       lowestWorldY,
-      smoothedLandmarks[POSE_LANDMARKS_LEFT.LEFT_HIP],
-      smoothedLandmarks[POSE_LANDMARKS_LEFT.LEFT_KNEE],
-      smoothedLandmarks[POSE_LANDMARKS_LEFT.LEFT_ANKLE],
+      landmarks[POSE_LANDMARKS_LEFT.LEFT_HIP],
+      landmarks[POSE_LANDMARKS_LEFT.LEFT_KNEE],
+      landmarks[POSE_LANDMARKS_LEFT.LEFT_ANKLE],
       new Vector3(0, 1, 0),
       VRMHumanBoneName.Hips,
       VRMHumanBoneName.RightUpperLeg,
@@ -229,18 +228,18 @@
     solveFoot(
       entity,
       lowestWorldY,
-      smoothedLandmarks[POSE_LANDMARKS_LEFT.LEFT_ANKLE],
-      smoothedLandmarks[POSE_LANDMARKS_LEFT.LEFT_HEEL],
-      smoothedLandmarks[POSE_LANDMARKS_LEFT.LEFT_FOOT_INDEX],
+      landmarks[POSE_LANDMARKS_LEFT.LEFT_ANKLE],
+      landmarks[POSE_LANDMARKS_LEFT.LEFT_HEEL],
+      landmarks[POSE_LANDMARKS_LEFT.LEFT_FOOT_INDEX],
       VRMHumanBoneName.RightUpperLeg,
       VRMHumanBoneName.RightFoot
     )
     solveFoot(
       entity,
       lowestWorldY,
-      smoothedLandmarks[POSE_LANDMARKS_RIGHT.RIGHT_ANKLE],
-      smoothedLandmarks[POSE_LANDMARKS_RIGHT.RIGHT_HEEL],
-      smoothedLandmarks[POSE_LANDMARKS_RIGHT.RIGHT_FOOT_INDEX],
+      landmarks[POSE_LANDMARKS_RIGHT.RIGHT_ANKLE],
+      landmarks[POSE_LANDMARKS_RIGHT.RIGHT_HEEL],
+      landmarks[POSE_LANDMARKS_RIGHT.RIGHT_FOOT_INDEX],
       VRMHumanBoneName.LeftUpperLeg,
       VRMHumanBoneName.LeftFoot
     )
@@ -261,30 +260,6 @@
     }
   }
 
-=======
-  solveLimb(
-    entity,
-    lowestWorldY,
-    landmarks[POSE_LANDMARKS_RIGHT.RIGHT_HIP],
-    landmarks[POSE_LANDMARKS_RIGHT.RIGHT_KNEE],
-    landmarks[POSE_LANDMARKS_RIGHT.RIGHT_ANKLE],
-    new Vector3(0, 1, 0),
-    VRMHumanBoneName.Hips,
-    VRMHumanBoneName.LeftUpperLeg,
-    VRMHumanBoneName.LeftLowerLeg
-  )
-  solveLimb(
-    entity,
-    lowestWorldY,
-    landmarks[POSE_LANDMARKS_LEFT.LEFT_HIP],
-    landmarks[POSE_LANDMARKS_LEFT.LEFT_KNEE],
-    landmarks[POSE_LANDMARKS_LEFT.LEFT_ANKLE],
-    new Vector3(0, 1, 0),
-    VRMHumanBoneName.Hips,
-    VRMHumanBoneName.RightUpperLeg,
-    VRMHumanBoneName.RightLowerLeg
-  )
->>>>>>> a5a4c375
   solveHand(
     entity,
     lowestWorldY,
@@ -305,27 +280,6 @@
     VRMHumanBoneName.LeftLowerArm,
     VRMHumanBoneName.LeftHand
   )
-<<<<<<< HEAD
-=======
-  solveFoot(
-    entity,
-    lowestWorldY,
-    landmarks[POSE_LANDMARKS_LEFT.LEFT_ANKLE],
-    landmarks[POSE_LANDMARKS_LEFT.LEFT_HEEL],
-    landmarks[POSE_LANDMARKS_LEFT.LEFT_FOOT_INDEX],
-    VRMHumanBoneName.RightUpperLeg,
-    VRMHumanBoneName.RightFoot
-  )
-  solveFoot(
-    entity,
-    lowestWorldY,
-    landmarks[POSE_LANDMARKS_RIGHT.RIGHT_ANKLE],
-    landmarks[POSE_LANDMARKS_RIGHT.RIGHT_HEEL],
-    landmarks[POSE_LANDMARKS_RIGHT.RIGHT_FOOT_INDEX],
-    VRMHumanBoneName.LeftUpperLeg,
-    VRMHumanBoneName.LeftFoot
-  )
->>>>>>> a5a4c375
 
   // if (!planeHelper1.parent) {
   //   Engine.instance.scene.add(planeHelper1)
