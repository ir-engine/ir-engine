--- conflicted
+++ resolved
@@ -333,12 +333,7 @@
       new Vector3(0, 1, 0),
       VRMHumanBoneName.Hips,
       VRMHumanBoneName.LeftUpperLeg,
-<<<<<<< HEAD
-      VRMHumanBoneName.LeftLowerLeg,
-      false
-=======
       VRMHumanBoneName.LeftLowerLeg
->>>>>>> 026969e3
     )
     solveLimb(
       entity,
@@ -669,7 +664,6 @@
     new Quaternion()
   ).premultiply(new Quaternion().copy(avatarTransform.rotation).invert())
 
-<<<<<<< HEAD
   const targetQuat = new Quaternion()
   //if(grounded) {
   //  if(needsFlipping) targetQuat.copy(new Quaternion().setFromAxisAngle(V_010, Math.PI))
@@ -680,11 +674,6 @@
   const startPoint = new Vector3(extent.x, lowestWorldY - extent.y, extent.z)
   const ref1Point = new Vector3(ref1.x, lowestWorldY - ref1.y, ref1.z)
   const ref2Point = new Vector3(ref2.x, lowestWorldY - ref2.y, ref2.z)
-=======
-  startPoint.set(extent.x, lowestWorldY - extent.y, extent.z)
-  ref1Point.set(ref1.x, lowestWorldY - ref1.y, ref1.z)
-  ref2Point.set(ref2.x, lowestWorldY - ref2.y, ref2.z)
->>>>>>> 026969e3
 
   plane.setFromCoplanarPoints(ref1Point, ref2Point, startPoint)
 
