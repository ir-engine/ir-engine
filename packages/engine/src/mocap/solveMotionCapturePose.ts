/*
CPAL-1.0 License

The contents of this file are subject to the Common Public Attribution License
Version 1.0. (the "License") you may not use this file except in compliance
with the License. You may obtain a copy of the License at
https://github.com/EtherealEngine/etherealengine/blob/dev/LICENSE.
The License is based on the Mozilla Public License Version 1.1, but Sections 14
and 15 have been added to cover use of software over a computer network and 
provide for limited attribution for the Original Developer. In addition, 
Exhibit A has been modified to be consistent with Exhibit B.

Software distributed under the License is distributed on an "AS IS" basis,
WITHOUT WARRANTY OF ANY KIND, either express or implied. See the License for the
specific language governing rights and limitations under the License.

The Original Code is Ethereal Engine.

The Original Developer is the Initial Developer. The Initial Developer of the
Original Code is the Ethereal Engine team.

All portions of the code written by the Ethereal Engine team are Copyright © 2021-2023 
Ethereal Engine. All Rights Reserved.
*/

import { AvatarRigComponent } from '../avatar/components/AvatarAnimationComponent'
import { getComponent, setComponent } from '../ecs/functions/ComponentFunctions'

import {
  BufferAttribute,
  BufferGeometry,
  Color,
  LineBasicMaterial,
  LineSegments,
  MathUtils,
  Matrix4,
  Plane,
  Quaternion,
  SphereGeometry,
  Vector3
} from 'three'

import { Entity } from '../ecs/classes/Entity'

import { Mesh, MeshBasicMaterial } from 'three'

import { smootheLerpAlpha } from '@etherealengine/common/src/utils/smootheLerpAlpha'
import { getState } from '@etherealengine/hyperflux'
import {
  NormalizedLandmark,
  NormalizedLandmarkList,
  POSE_CONNECTIONS,
  POSE_LANDMARKS,
  POSE_LANDMARKS_LEFT,
  POSE_LANDMARKS_NEUTRAL,
  POSE_LANDMARKS_RIGHT
} from '@mediapipe/pose'
import { VRMHumanBoneName } from '@pixiv/three-vrm'
import { V_010, V_100 } from '../common/constants/MathConstants'
import { Engine } from '../ecs/classes/Engine'
import { EngineState } from '../ecs/classes/EngineState'
import { createEntity, removeEntity } from '../ecs/functions/EntityFunctions'
import { RendererState } from '../renderer/RendererState'
import { GroupComponent, addObjectToGroup } from '../scene/components/GroupComponent'
import { NameComponent } from '../scene/components/NameComponent'
import { setVisibleComponent } from '../scene/components/VisibleComponent'
import { ObjectLayers } from '../scene/constants/ObjectLayers'
import { setObjectLayers } from '../scene/functions/setObjectLayers'
import { TransformComponent } from '../transform/components/TransformComponent'
import { MotionCaptureRigComponent } from './MotionCaptureRigComponent'

const grey = new Color(0.5, 0.5, 0.5)

const rightFootHistory = [] as number[]
const leftFootHistory = [] as number[]
const feetIndices = { rightFoot: 0, leftFoot: 1 }
const feetGrounded = [false, false]
const footAverageDifferenceThreshold = 0.05
const footLevelDifferenceThreshold = 0.035
/**calculates which feet are grounded. operates on the assumption that the user is on a plane,
 * such that the lowest foot with no vertical motion over the past 10 frames is always the grounded foot.
 */
export const calculateGroundedFeet = (newLandmarks: NormalizedLandmark[]) => {
  //assign right foot y to index 0, left foot y to index 1
  const footVerticalPositions = [
    newLandmarks[POSE_LANDMARKS_RIGHT.RIGHT_ANKLE].y,
    newLandmarks[POSE_LANDMARKS_LEFT.LEFT_ANKLE].y
  ]

  if (!footVerticalPositions[0] || !footVerticalPositions[1]) return

  //average history
  const footAverages = [
    rightFootHistory.reduce((a, b) => a + b, 0) / rightFootHistory.length,
    leftFootHistory.reduce((a, b) => a + b, 0) / leftFootHistory.length
  ]

  //then update history
  rightFootHistory.push(footVerticalPositions[0])
  leftFootHistory.push(footVerticalPositions[1])
  if (rightFootHistory.length > 10) rightFootHistory.shift()
  if (leftFootHistory.length > 10) leftFootHistory.shift()

  //determine if grounded for each foot
  for (let i = 0; i < 2; i++) {
    //difference between current landmark y and average y from history
    const footMoving = Math.abs(footVerticalPositions[i] - footAverages[i]) > footAverageDifferenceThreshold
    //compare foot level for right and left foot
    const footLevel =
      Math.abs(footVerticalPositions[i] - footVerticalPositions[i == 0 ? 1 : 0]) < footLevelDifferenceThreshold
    const isLowestFoot = footVerticalPositions[i] > footVerticalPositions[i == 0 ? 1 : 0]
    if (feetGrounded[i]) {
      if (footMoving && !footLevel) {
        feetGrounded[i] = false
      }
    } else {
      if ((isLowestFoot || footLevel) && !footMoving) feetGrounded[i] = true
    }
  }

  return feetGrounded
}

const LandmarkNames = Object.fromEntries(
  Object.entries({
    ...POSE_LANDMARKS,
    ...POSE_LANDMARKS_LEFT,
    ...POSE_LANDMARKS_RIGHT,
    ...POSE_LANDMARKS_NEUTRAL
  }).map(([key, value]) => [value, key])
)

const drawMocapDebug = (label: string) => {
  if (!POSE_CONNECTIONS) return () => {}

  const debugEntities = {} as Record<string, Entity>
  let lineSegmentEntity: Entity | null = null

  const positionLineSegment = new LineSegments(new BufferGeometry(), new LineBasicMaterial({ vertexColors: true }))
  positionLineSegment.material.linewidth = 4
  const posAttr = new BufferAttribute(new Float32Array(POSE_CONNECTIONS.length * 2 * 3).fill(0), 3)
  positionLineSegment.geometry.setAttribute('position', posAttr)
  const colAttr = new BufferAttribute(new Float32Array(POSE_CONNECTIONS.length * 2 * 4).fill(1), 4)
  positionLineSegment.geometry.setAttribute('color', colAttr)

  return (landmarks?: NormalizedLandmarkList, debugEnabled?: boolean) => {
    if (!debugEnabled) {
      for (const [key, entity] of Object.entries(debugEntities)) {
        delete debugEntities[key]
        removeEntity(entity)
      }
      if (lineSegmentEntity) {
        removeEntity(lineSegmentEntity)
        lineSegmentEntity = null
      }
      return
    }

    if (!landmarks) return

    const lowestWorldY = landmarks.reduce((a, b) => (a.y > b.y ? a : b)).y
    for (const [key, value] of Object.entries(landmarks)) {
      const confidence = value.visibility ?? 0
      const color = new Color().set(1 - confidence, confidence, 0)
      if (!debugEntities[key]) {
        const mesh = new Mesh(new SphereGeometry(0.01), new MeshBasicMaterial({ color }))
        setObjectLayers(mesh, ObjectLayers.AvatarHelper)
        const entity = createEntity()
        debugEntities[key] = entity
        addObjectToGroup(entity, mesh)
        setVisibleComponent(entity, true)
        setComponent(entity, NameComponent, `Mocap Debug ${label} ${LandmarkNames[key]}`)
      }
      const entity = debugEntities[key]
      const mesh = getComponent(entity, GroupComponent)[0] as any as Mesh<BufferGeometry, MeshBasicMaterial>
      mesh.material.color.set(color)
      if (key === `${POSE_LANDMARKS_RIGHT.RIGHT_WRIST}`) mesh.material.color.set(0xff0000)
      if (key === `${POSE_LANDMARKS_RIGHT.RIGHT_PINKY}`) mesh.material.color.set(0x00ff00)
      if (key === `${POSE_LANDMARKS_RIGHT.RIGHT_INDEX}`) mesh.material.color.set(0x0000ff)

      //debug to show the acurracy of the foot grounded  estimation
      if (key === `${POSE_LANDMARKS_LEFT.LEFT_ANKLE}`) {
        mesh.material.color.setHex(feetGrounded[1] ? 0x00ff00 : 0xff0000)
      }
      if (key === `${POSE_LANDMARKS_RIGHT.RIGHT_ANKLE}`) {
        mesh.material.color.setHex(feetGrounded[0] ? 0x00ff00 : 0xff0000)
      }
      getComponent(entity, TransformComponent).matrix.setPosition(value.x, lowestWorldY - value.y, value.z)
    }

    if (!lineSegmentEntity) {
      lineSegmentEntity = createEntity()
      addObjectToGroup(lineSegmentEntity, positionLineSegment)
      setVisibleComponent(lineSegmentEntity, true)
      setComponent(lineSegmentEntity, NameComponent, 'Mocap Debug Line Segment ' + label)
      setObjectLayers(positionLineSegment, ObjectLayers.AvatarHelper)
    }

    for (let i = 0; i < POSE_CONNECTIONS.length * 2; i += 2) {
      const [first, second] = POSE_CONNECTIONS[i / 2]
      const firstPoint = getComponent(debugEntities[first], GroupComponent)[0] as any as Mesh<
        BufferGeometry,
        MeshBasicMaterial
      >
      const secondPoint = getComponent(debugEntities[second], GroupComponent)[0] as any as Mesh<
        BufferGeometry,
        MeshBasicMaterial
      >

      posAttr.setXYZ(
        i,
        firstPoint.matrixWorld.elements[12],
        firstPoint.matrixWorld.elements[13],
        firstPoint.matrixWorld.elements[14]
      )
      posAttr.setXYZ(
        i + 1,
        secondPoint.matrixWorld.elements[12],
        secondPoint.matrixWorld.elements[13],
        secondPoint.matrixWorld.elements[14]
      )
      // todo color doesnt work
      const confident = firstPoint.material.color.g > threshhold && secondPoint.material.color.g > threshhold
      const firstColor = confident ? firstPoint.material.color : grey
      const secondColor = confident ? secondPoint.material.color : grey

      colAttr.setXYZW(i, firstColor.r, firstColor.g, firstColor.b, 1)
      colAttr.setXYZW(i + 1, secondColor.r, secondColor.g, secondColor.b, 1)
    }
    posAttr.needsUpdate = true
    colAttr.needsUpdate = true
  }
}

const drawDebug = drawMocapDebug('Raw')
const drawDebugScreen = drawMocapDebug('Screen')
const drawDebugFinal = drawMocapDebug('Final')

const shouldEstimateLowerBody = (landmarks: NormalizedLandmark[], threshold = 0.5) => {
  const hipsVisibility =
    (landmarks[POSE_LANDMARKS.RIGHT_HIP].visibility! + landmarks[POSE_LANDMARKS.LEFT_HIP].visibility!) * 0.5 >
    threshhold
  const kneesVisibility =
    (landmarks[POSE_LANDMARKS_LEFT.LEFT_KNEE].visibility! + landmarks[POSE_LANDMARKS_RIGHT.RIGHT_KNEE].visibility!) *
      0.5 >
    threshhold
  return hipsVisibility && kneesVisibility
}

export function solveMotionCapturePose(
  entity: Entity,
  newLandmarks?: NormalizedLandmarkList,
  newScreenlandmarks?: NormalizedLandmarkList
) {
  const keyframeInterpolation = (newLandmarks: NormalizedLandmarkList, prevLandmarks: NormalizedLandmarkList) => {
    const filteredLandmarks = [] as NormalizedLandmarkList
    for (let i = 0; i < newLandmarks.length; i++) {
      if (newLandmarks[i].visibility! < 0.1) {
        filteredLandmarks[i] = prevLandmarks[i]
        continue
      }
      const visibility = ((newLandmarks[i].visibility ?? 0) + (prevLandmarks[i].visibility ?? 0)) / 2
      const deltaSeconds = getState(EngineState).deltaSeconds
      const alpha = smootheLerpAlpha(15, deltaSeconds)
      filteredLandmarks[i] = {
        visibility,
        x: MathUtils.lerp(prevLandmarks[i].x, newLandmarks[i].x, alpha),
        y: MathUtils.lerp(prevLandmarks[i].y, newLandmarks[i].y, alpha),
        z: MathUtils.lerp(prevLandmarks[i].z, newLandmarks[i].z, alpha)
      }
    }
    return filteredLandmarks
  }

  const rig = getComponent(entity, AvatarRigComponent)
  if (!rig || !rig.normalizedRig || !rig.normalizedRig.hips || !rig.normalizedRig.hips.node) {
    return
  }

  if (!newLandmarks?.length || !newScreenlandmarks) return

  const avatarDebug = getState(RendererState).avatarDebug

  const mocapComponent = getComponent(entity, MotionCaptureRigComponent)

  /**@todo instead of filtering both sets of landmarks create a single mixed world/screen landmark array for filtering */
  if (!mocapComponent.prevWorldLandmarks)
    mocapComponent.prevWorldLandmarks = newLandmarks.map((landmark) => ({ ...landmark }))
  if (!mocapComponent.prevScreenLandmarks)
    mocapComponent.prevScreenLandmarks = newScreenlandmarks.map((landmark) => ({ ...landmark }))

  const worldLandmarks = keyframeInterpolation(newLandmarks, mocapComponent.prevWorldLandmarks)
  const screenLandmarks = keyframeInterpolation(newScreenlandmarks, mocapComponent.prevScreenLandmarks)

  mocapComponent.prevWorldLandmarks = worldLandmarks
  mocapComponent.prevScreenLandmarks = screenLandmarks

  const lowestWorldY = worldLandmarks.reduce((a, b) => (a.y > b.y ? a : b)).y
  const estimatingLowerBody = shouldEstimateLowerBody(worldLandmarks)
  MotionCaptureRigComponent.solvingLowerBody[entity] = estimatingLowerBody ? 1 : 0
  calculateGroundedFeet(worldLandmarks)

  if (entity === Engine.instance.localClientEntity) {
    drawDebug(newLandmarks, avatarDebug)
    drawDebugScreen(newScreenlandmarks, !!newScreenlandmarks && avatarDebug)
    drawDebugFinal(worldLandmarks, avatarDebug)
  }

  solveSpine(entity, lowestWorldY, worldLandmarks, estimatingLowerBody)

  solveLimb(
    entity,
    lowestWorldY,
    worldLandmarks[POSE_LANDMARKS.RIGHT_SHOULDER],
    worldLandmarks[POSE_LANDMARKS.RIGHT_ELBOW],
    worldLandmarks[POSE_LANDMARKS.RIGHT_WRIST],
    new Vector3(-1, 0, 0),
    VRMHumanBoneName.Chest,
    VRMHumanBoneName.LeftUpperArm,
    VRMHumanBoneName.LeftLowerArm
  )
  solveLimb(
    entity,
    lowestWorldY,
    worldLandmarks[POSE_LANDMARKS.LEFT_SHOULDER],
    worldLandmarks[POSE_LANDMARKS.LEFT_ELBOW],
    worldLandmarks[POSE_LANDMARKS.LEFT_WRIST],
    new Vector3(1, 0, 0),
    VRMHumanBoneName.Chest,
    VRMHumanBoneName.RightUpperArm,
    VRMHumanBoneName.RightLowerArm
  )
  if (estimatingLowerBody) {
    solveLimb(
      entity,
      lowestWorldY,
      screenLandmarks[POSE_LANDMARKS_RIGHT.RIGHT_HIP],
      screenLandmarks[POSE_LANDMARKS_RIGHT.RIGHT_KNEE],
      screenLandmarks[POSE_LANDMARKS_RIGHT.RIGHT_ANKLE],
      new Vector3(0, 1, 0),
      VRMHumanBoneName.Hips,
      VRMHumanBoneName.LeftUpperLeg,
      VRMHumanBoneName.LeftLowerLeg
    )
    solveLimb(
      entity,
      lowestWorldY,
      screenLandmarks[POSE_LANDMARKS_LEFT.LEFT_HIP],
      screenLandmarks[POSE_LANDMARKS_LEFT.LEFT_KNEE],
      screenLandmarks[POSE_LANDMARKS_LEFT.LEFT_ANKLE],
      new Vector3(0, 1, 0),
      VRMHumanBoneName.Hips,
      VRMHumanBoneName.RightUpperLeg,
      VRMHumanBoneName.RightLowerLeg
    )
    /**todo: figure out why we get bad foot quaternions when using solveFoot */
<<<<<<< HEAD
    solveFoot(
      entity,
      lowestWorldY,
      screenLandmarks[POSE_LANDMARKS_LEFT.LEFT_ANKLE],
      screenLandmarks[POSE_LANDMARKS_LEFT.LEFT_HEEL],
      screenLandmarks[POSE_LANDMARKS_LEFT.LEFT_FOOT_INDEX],
      VRMHumanBoneName.RightLowerLeg,
      VRMHumanBoneName.RightFoot,
      !userData.flipped,
      feetGrounded[1]
    )
    solveFoot(
      entity,
      lowestWorldY,
      screenLandmarks[POSE_LANDMARKS_RIGHT.RIGHT_ANKLE],
      screenLandmarks[POSE_LANDMARKS_RIGHT.RIGHT_HEEL],
      screenLandmarks[POSE_LANDMARKS_RIGHT.RIGHT_FOOT_INDEX],
      VRMHumanBoneName.LeftLowerLeg,
      VRMHumanBoneName.LeftFoot,
      !userData.flipped,
      feetGrounded[0]
    )

    //check state, if we are still not set to track lower body, update that
    if (!MotionCaptureRigComponent.solvingLowerBody[entity]) {
      MotionCaptureRigComponent.solvingLowerBody[entity] = 1
    }
  } else {
    if (MotionCaptureRigComponent.solvingLowerBody[entity]) {
      MotionCaptureRigComponent.solvingLowerBody[entity] = 0
    }
=======
    //solveFoot(
    //  entity,
    //  lowestWorldY,
    //  landmarks[POSE_LANDMARKS_LEFT.LEFT_ANKLE],
    //  landmarks[POSE_LANDMARKS_LEFT.LEFT_HEEL],
    //  landmarks[POSE_LANDMARKS_LEFT.LEFT_FOOT_INDEX],
    //  VRMHumanBoneName.RightUpperLeg,
    //  VRMHumanBoneName.RightFoot
    //)
    //solveFoot(
    //  entity,
    //  lowestWorldY,
    //  landmarks[POSE_LANDMARKS_RIGHT.RIGHT_ANKLE],
    //  landmarks[POSE_LANDMARKS_RIGHT.RIGHT_HEEL],
    //  landmarks[POSE_LANDMARKS_RIGHT.RIGHT_FOOT_INDEX],
    //  VRMHumanBoneName.LeftUpperLeg,
    //  VRMHumanBoneName.LeftFoot
    //)
>>>>>>> ff755842
  }

  solveHead(
    entity,
    screenLandmarks[POSE_LANDMARKS.RIGHT_EAR],
    screenLandmarks[POSE_LANDMARKS.LEFT_EAR],
    screenLandmarks[POSE_LANDMARKS.NOSE]
  )

  solveHand(
    entity,
    lowestWorldY,
    screenLandmarks[POSE_LANDMARKS_LEFT.LEFT_WRIST],
    screenLandmarks[POSE_LANDMARKS_LEFT.LEFT_PINKY],
    screenLandmarks[POSE_LANDMARKS_LEFT.LEFT_INDEX],
    VRMHumanBoneName.RightLowerArm,
    VRMHumanBoneName.RightHand
  )
  solveHand(
    entity,
    lowestWorldY,
    screenLandmarks[POSE_LANDMARKS_RIGHT.RIGHT_WRIST],
    screenLandmarks[POSE_LANDMARKS_RIGHT.RIGHT_PINKY],
    screenLandmarks[POSE_LANDMARKS_RIGHT.RIGHT_INDEX],
    VRMHumanBoneName.LeftLowerArm,
    VRMHumanBoneName.LeftHand
  )
}

const threshhold = 0.6

const vec3 = new Vector3()
const quat = new Quaternion()

/**
 * The spine is the joints connecting the hips and shoulders. Given solved hips, we can solve each of the spine bones connecting the hips to the shoulders using the shoulder's position and rotation.
 */

const spineRotation = new Quaternion(),
  shoulderRotation = new Quaternion(),
  hipCenter = new Vector3(),
  fallbackShoulderQuaternion = new Quaternion(),
  hipToShoulderQuaternion = new Quaternion(),
  hipDirection = new Quaternion()

export const solveSpine = (
  entity: Entity,
  lowestWorldY: number,
  landmarks: NormalizedLandmarkList,
  trackingLowerBody: boolean
) => {
  const rig = getComponent(entity, AvatarRigComponent)

  const rightHip = landmarks[POSE_LANDMARKS.RIGHT_HIP]
  const leftHip = landmarks[POSE_LANDMARKS.LEFT_HIP]

  if (!rightHip || !leftHip) return

  const rightShoulder = landmarks[POSE_LANDMARKS.RIGHT_SHOULDER]
  const leftShoulder = landmarks[POSE_LANDMARKS.LEFT_SHOULDER]

  if (rightShoulder.visibility! < threshhold || leftShoulder.visibility! < threshhold) return

  spineRotation.identity()
  shoulderRotation.identity()

  const legLength = rig.upperLegLength + rig.lowerLegLength * 2

  const hipleft = new Vector3(rightHip.x, lowestWorldY - rightHip.y, rightHip.z)
  const hipright = new Vector3(leftHip.x, lowestWorldY - leftHip.y, leftHip.z)

  if (trackingLowerBody) {
    for (let i = 0; i < 2; i++) {
      if (feetGrounded[i]) {
        const footLandmark =
          landmarks[i == feetIndices.rightFoot ? POSE_LANDMARKS_RIGHT.RIGHT_ANKLE : POSE_LANDMARKS_LEFT.LEFT_ANKLE].y
        const footY = footLandmark * -1 + rig.normalizedRig.hips.node.position.y
        MotionCaptureRigComponent.footOffset[entity] = footY
      }
    }
    hipCenter.copy(hipleft).add(hipright).multiplyScalar(0.5)
  } else {
    hipCenter.copy(new Vector3(0, legLength, 0))
  }

  const shoulderLeft = new Vector3(-rightShoulder.x, lowestWorldY - rightShoulder.y, -rightShoulder.z)
  const shoulderRight = new Vector3(-leftShoulder.x, lowestWorldY - leftShoulder.y, -leftShoulder.z)

  const shoulderCenter = new Vector3().copy(shoulderLeft).add(shoulderRight).multiplyScalar(0.5)
  hipToShoulderQuaternion.setFromUnitVectors(V_010, vec3.subVectors(shoulderCenter, hipCenter).normalize())

  const hipWorldQuaterion = getQuaternionFromPointsAlongPlane(hipright, hipleft, shoulderCenter, new Quaternion(), true)

  // const restLegLeft = rig.vrm.humanoid.normalizedRestPose[VRMHumanBoneName.LeftUpperLeg]!
  // const restLegRight = rig.vrm.humanoid.normalizedRestPose[VRMHumanBoneName.RightUpperLeg]!
  // const averageHipToLegHeight = (restLegLeft.position![1] + restLegRight.position![1]) / 2

  // multiply the hip normal quaternion by the rotation of the hips around this ne
  // const hipPositionAlongPlane = new Vector3(0, -averageHipToLegHeight, 0)
  //   .applyQuaternion(hipToShoulderQuaternion)
  //   .add(hipCenter)

  MotionCaptureRigComponent.hipPosition.x[entity] = hipCenter.x
  MotionCaptureRigComponent.hipPosition.y[entity] = hipCenter.y
  MotionCaptureRigComponent.hipPosition.z[entity] = hipCenter.z

  if (trackingLowerBody) {
    hipDirection.setFromUnitVectors(V_100, new Vector3().subVectors(hipright, hipleft).setY(0))
    MotionCaptureRigComponent.hipRotation.x[entity] = hipDirection.x
    MotionCaptureRigComponent.hipRotation.y[entity] = hipDirection.y
    MotionCaptureRigComponent.hipRotation.z[entity] = hipDirection.z
    MotionCaptureRigComponent.hipRotation.w[entity] = hipDirection.w
  } else {
    // hipWorldQuaterion.set(
    //   MotionCaptureRigComponent.hipRotation.x[entity],
    //   MotionCaptureRigComponent.hipRotation.y[entity],
    //   MotionCaptureRigComponent.hipRotation.z[entity],
    //   MotionCaptureRigComponent.hipRotation.w[entity]
    // )
    if (leftHip.visibility! + rightHip.visibility! > 1) spineRotation.copy(hipToShoulderQuaternion)
    else {
      spineRotation.identity()
      fallbackShoulderQuaternion.setFromUnitVectors(V_100, new Vector3().subVectors(shoulderRight, shoulderLeft))
      spineRotation.copy(fallbackShoulderQuaternion)
    }
  }

  MotionCaptureRigComponent.rig[VRMHumanBoneName.Hips].x[entity] = hipWorldQuaterion.x
  MotionCaptureRigComponent.rig[VRMHumanBoneName.Hips].y[entity] = hipWorldQuaterion.y
  MotionCaptureRigComponent.rig[VRMHumanBoneName.Hips].z[entity] = hipWorldQuaterion.z
  MotionCaptureRigComponent.rig[VRMHumanBoneName.Hips].w[entity] = hipWorldQuaterion.w

  MotionCaptureRigComponent.rig[VRMHumanBoneName.Spine].x[entity] = spineRotation.x
  MotionCaptureRigComponent.rig[VRMHumanBoneName.Spine].y[entity] = spineRotation.y
  MotionCaptureRigComponent.rig[VRMHumanBoneName.Spine].z[entity] = spineRotation.z
  MotionCaptureRigComponent.rig[VRMHumanBoneName.Spine].w[entity] = spineRotation.w

  MotionCaptureRigComponent.rig[VRMHumanBoneName.Chest].x[entity] = shoulderRotation.x
  MotionCaptureRigComponent.rig[VRMHumanBoneName.Chest].y[entity] = shoulderRotation.y
  MotionCaptureRigComponent.rig[VRMHumanBoneName.Chest].z[entity] = shoulderRotation.z
  MotionCaptureRigComponent.rig[VRMHumanBoneName.Chest].w[entity] = shoulderRotation.w
}

const startPoint = new Vector3()
const midPoint = new Vector3()
const endPoint = new Vector3()

export const solveLimb = (
  entity: Entity,
  lowestWorldY: number,
  start: NormalizedLandmark,
  mid: NormalizedLandmark,
  end: NormalizedLandmark,
  axis: Vector3,
  parentTargetBoneName: VRMHumanBoneName,
  startTargetBoneName: VRMHumanBoneName,
  midTargetBoneName: VRMHumanBoneName
) => {
  if (!start || !mid || !end) return

  const rig = getComponent(entity, AvatarRigComponent)

  const avatarTransform = getComponent(entity, TransformComponent)

  // get parent quaternion relative to avatar
  const avatarInverse = new Quaternion().copy(avatarTransform.rotation)
  avatarInverse.invert()
  const parentQuaternion = rig.normalizedRig[parentTargetBoneName]!.node.getWorldQuaternion(
    new Quaternion()
  ).premultiply(avatarInverse)

  startPoint.set(-start.x, lowestWorldY - start.y, -start.z)
  midPoint.set(-mid.x, lowestWorldY - mid.y, -mid.z)
  endPoint.set(-end.x, lowestWorldY - end.y, -end.z)

  const startQuaternion = new Quaternion().setFromUnitVectors(axis, vec3.subVectors(startPoint, midPoint).normalize())
  const midQuaternion = new Quaternion().setFromUnitVectors(axis, vec3.subVectors(midPoint, endPoint).normalize())

  // convert to local space
  const startLocal = new Quaternion().copy(startQuaternion).premultiply(parentQuaternion.clone().invert())
  const midLocal = new Quaternion().copy(midQuaternion).premultiply(startQuaternion.clone().invert())

  MotionCaptureRigComponent.rig[startTargetBoneName].x[entity] = startLocal.x
  MotionCaptureRigComponent.rig[startTargetBoneName].y[entity] = startLocal.y
  MotionCaptureRigComponent.rig[startTargetBoneName].z[entity] = startLocal.z
  MotionCaptureRigComponent.rig[startTargetBoneName].w[entity] = startLocal.w

  MotionCaptureRigComponent.rig[midTargetBoneName].x[entity] = midLocal.x
  MotionCaptureRigComponent.rig[midTargetBoneName].y[entity] = midLocal.y
  MotionCaptureRigComponent.rig[midTargetBoneName].z[entity] = midLocal.z
  MotionCaptureRigComponent.rig[midTargetBoneName].w[entity] = midLocal.w
}

const ref1Point = new Vector3()
const ref2Point = new Vector3()

export const solveHand = (
  entity: Entity,
  lowestWorldY: number,
  extent: NormalizedLandmark,
  ref1: NormalizedLandmark,
  ref2: NormalizedLandmark,
  parentTargetBoneName: VRMHumanBoneName,
  extentTargetBoneName: VRMHumanBoneName
) => {
  if (!extent || !ref1 || !ref2) return

  if (ref1.visibility! + ref2.visibility! + extent.visibility! < 1) return

  const rig = getComponent(entity, AvatarRigComponent)

  const avatarTransform = getComponent(entity, TransformComponent)
  const parentQuaternion = rig.normalizedRig[parentTargetBoneName]!.node.getWorldQuaternion(
    new Quaternion()
  ).premultiply(new Quaternion().copy(avatarTransform.rotation).invert())

  startPoint.set(extent.x, lowestWorldY - extent.y, extent.z)
  ref1Point.set(ref1.x, lowestWorldY - ref1.y, ref1.z)
  ref2Point.set(ref2.x, lowestWorldY - ref2.y, ref2.z)

  plane.setFromCoplanarPoints(ref1Point, ref2Point, startPoint)
  directionVector.addVectors(ref1Point, ref2Point).multiplyScalar(0.5).sub(startPoint).normalize() // Calculate direction between wrist and center of tip of hand
  const orthogonalVector = plane.normal
  thirdVector.crossVectors(directionVector, orthogonalVector)

  // for the hands, negative x is forward, palm up is negative y, thumb side is positive z on left hand, negative z on right hand
  rotationMatrix.makeBasis(directionVector, orthogonalVector, thirdVector)

  const limbExtentQuaternion = new Quaternion().setFromRotationMatrix(rotationMatrix)

  // convert to local space
  const extentQuaternionLocal = new Quaternion()
    .copy(limbExtentQuaternion)
    .premultiply(parentQuaternion.clone().invert())

  MotionCaptureRigComponent.rig[extentTargetBoneName].x[entity] = extentQuaternionLocal.x
  MotionCaptureRigComponent.rig[extentTargetBoneName].y[entity] = extentQuaternionLocal.y
  MotionCaptureRigComponent.rig[extentTargetBoneName].z[entity] = extentQuaternionLocal.z
  MotionCaptureRigComponent.rig[extentTargetBoneName].w[entity] = extentQuaternionLocal.w
}

export const solveFoot = (
  entity: Entity,
  lowestWorldY: number,
  extent: NormalizedLandmark,
  ref1: NormalizedLandmark,
  ref2: NormalizedLandmark,
  parentTargetBoneName: VRMHumanBoneName,
  extentTargetBoneName: VRMHumanBoneName,
  needsFlipping = false,
  grounded = false
) => {
  if (!extent || !ref1 || !ref2) return

  const rig = getComponent(entity, AvatarRigComponent)

  const avatarTransform = getComponent(entity, TransformComponent)
  const parentQuaternion = rig.normalizedRig[parentTargetBoneName]!.node.getWorldQuaternion(
    new Quaternion()
  ).premultiply(new Quaternion().copy(avatarTransform.rotation).invert())

  const targetQuat = new Quaternion()
  //if(grounded) {
  //  if(needsFlipping) targetQuat.copy(new Quaternion().setFromAxisAngle(V_010, Math.PI))
  //  targetQuat.premultiply(parentQuaternion.clone().invert())
  //  return
  //}

  const startPoint = new Vector3(extent.x, lowestWorldY - extent.y, extent.z)
  const ref1Point = new Vector3(ref1.x, lowestWorldY - ref1.y, ref1.z)
  const ref2Point = new Vector3(ref2.x, lowestWorldY - ref2.y, ref2.z)

  plane.setFromCoplanarPoints(ref1Point, ref2Point, startPoint)

  directionVector.subVectors(startPoint, ref2Point).normalize()
  const orthogonalVector = plane.normal
  thirdVector.crossVectors(orthogonalVector, directionVector)

  // for the hands, negative x is forward, palm up is negative y, thumb side is positive z on left hand, negative z on right hand
  rotationMatrix.makeBasis(directionVector, orthogonalVector, thirdVector)

  const limbExtentQuaternion = new Quaternion().setFromRotationMatrix(rotationMatrix)

  // convert to local space
  targetQuat.identity().copy(limbExtentQuaternion).premultiply(parentQuaternion.clone().invert())

  MotionCaptureRigComponent.rig[extentTargetBoneName].x[entity] = targetQuat.x
  MotionCaptureRigComponent.rig[extentTargetBoneName].y[entity] = targetQuat.y
  MotionCaptureRigComponent.rig[extentTargetBoneName].z[entity] = targetQuat.z
  MotionCaptureRigComponent.rig[extentTargetBoneName].w[entity] = targetQuat.w

  rig.normalizedRig[extentTargetBoneName]?.node.quaternion.copy(targetQuat)

  rig.normalizedRig[extentTargetBoneName]!.node.updateWorldMatrix(false, false)
}

const headRotation = new Quaternion()
const leftEarVec3 = new Vector3()
const rightEarVec3 = new Vector3()
const noseVec3 = new Vector3()

const rotate90degreesAroundXAxis = new Quaternion().setFromAxisAngle(new Vector3(1, 0, 0), -Math.PI / 2)

export const solveHead = (
  entity: Entity,
  leftEar: NormalizedLandmark,
  rightEar: NormalizedLandmark,
  nose: NormalizedLandmark
) => {
  const rig = getComponent(entity, AvatarRigComponent)

  leftEarVec3.set(-leftEar.x, -leftEar.y, -leftEar.z)
  rightEarVec3.set(-rightEar.x, -rightEar.y, -rightEar.z)
  noseVec3.set(-nose.x, -nose.y, -nose.z)

  getQuaternionFromPointsAlongPlane(leftEarVec3, rightEarVec3, noseVec3, headRotation, true)

  headRotation.multiply(rotate90degreesAroundXAxis)

  MotionCaptureRigComponent.rig[VRMHumanBoneName.Head].x[entity] = headRotation.x
  MotionCaptureRigComponent.rig[VRMHumanBoneName.Head].y[entity] = headRotation.y
  MotionCaptureRigComponent.rig[VRMHumanBoneName.Head].z[entity] = headRotation.z
  MotionCaptureRigComponent.rig[VRMHumanBoneName.Head].w[entity] = headRotation.w

  rig.normalizedRig[VRMHumanBoneName.Head]?.node.quaternion.copy(headRotation)
}

const plane = new Plane()
const directionVector = new Vector3()
const thirdVector = new Vector3()
const rotationMatrix = new Matrix4()

const getQuaternionFromPointsAlongPlane = (
  a: Vector3,
  b: Vector3,
  planeRestraint: Vector3,
  target: Quaternion,
  invert = false
) => {
  plane.setFromCoplanarPoints(invert ? b : a, invert ? a : b, planeRestraint)
  const orthogonalVector = plane.normal
  directionVector.subVectors(a, b).normalize()
  thirdVector.crossVectors(orthogonalVector, directionVector)
  rotationMatrix.makeBasis(directionVector, thirdVector, orthogonalVector)
  return target.setFromRotationMatrix(rotationMatrix)
}<|MERGE_RESOLUTION|>--- conflicted
+++ resolved
@@ -44,7 +44,6 @@
 
 import { Mesh, MeshBasicMaterial } from 'three'
 
-import { smootheLerpAlpha } from '@etherealengine/common/src/utils/smootheLerpAlpha'
 import { getState } from '@etherealengine/hyperflux'
 import {
   NormalizedLandmark,
@@ -260,8 +259,7 @@
         continue
       }
       const visibility = ((newLandmarks[i].visibility ?? 0) + (prevLandmarks[i].visibility ?? 0)) / 2
-      const deltaSeconds = getState(EngineState).deltaSeconds
-      const alpha = smootheLerpAlpha(15, deltaSeconds)
+      const alpha = getState(EngineState).deltaSeconds * 15
       filteredLandmarks[i] = {
         visibility,
         x: MathUtils.lerp(prevLandmarks[i].x, newLandmarks[i].x, alpha),
@@ -354,7 +352,6 @@
       VRMHumanBoneName.RightLowerLeg
     )
     /**todo: figure out why we get bad foot quaternions when using solveFoot */
-<<<<<<< HEAD
     solveFoot(
       entity,
       lowestWorldY,
@@ -363,7 +360,6 @@
       screenLandmarks[POSE_LANDMARKS_LEFT.LEFT_FOOT_INDEX],
       VRMHumanBoneName.RightLowerLeg,
       VRMHumanBoneName.RightFoot,
-      !userData.flipped,
       feetGrounded[1]
     )
     solveFoot(
@@ -374,7 +370,6 @@
       screenLandmarks[POSE_LANDMARKS_RIGHT.RIGHT_FOOT_INDEX],
       VRMHumanBoneName.LeftLowerLeg,
       VRMHumanBoneName.LeftFoot,
-      !userData.flipped,
       feetGrounded[0]
     )
 
@@ -386,26 +381,6 @@
     if (MotionCaptureRigComponent.solvingLowerBody[entity]) {
       MotionCaptureRigComponent.solvingLowerBody[entity] = 0
     }
-=======
-    //solveFoot(
-    //  entity,
-    //  lowestWorldY,
-    //  landmarks[POSE_LANDMARKS_LEFT.LEFT_ANKLE],
-    //  landmarks[POSE_LANDMARKS_LEFT.LEFT_HEEL],
-    //  landmarks[POSE_LANDMARKS_LEFT.LEFT_FOOT_INDEX],
-    //  VRMHumanBoneName.RightUpperLeg,
-    //  VRMHumanBoneName.RightFoot
-    //)
-    //solveFoot(
-    //  entity,
-    //  lowestWorldY,
-    //  landmarks[POSE_LANDMARKS_RIGHT.RIGHT_ANKLE],
-    //  landmarks[POSE_LANDMARKS_RIGHT.RIGHT_HEEL],
-    //  landmarks[POSE_LANDMARKS_RIGHT.RIGHT_FOOT_INDEX],
-    //  VRMHumanBoneName.LeftUpperLeg,
-    //  VRMHumanBoneName.LeftFoot
-    //)
->>>>>>> ff755842
   }
 
   solveHead(
