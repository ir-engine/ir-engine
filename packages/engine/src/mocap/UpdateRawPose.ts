--- conflicted
+++ resolved
@@ -34,12 +34,7 @@
 import { TransformComponent } from '../transform/components/TransformComponent'
 import { calcHips } from './solvers/PoseSolver/calcHips'
 
-<<<<<<< HEAD
-//import landmarks from './MediapipeLandmarks'
 import { Landmark, POSE_LANDMARKS, POSE_LANDMARKS_LEFT, POSE_LANDMARKS_RIGHT } from '@mediapipe/holistic'
-=======
-import { Landmark } from '@mediapipe/holistic'
-import { ikTargets } from '../avatar/animation/Util'
 import { AvatarNetworkAction } from '../avatar/state/AvatarNetworkState'
 import mediapipePoseNames from './MediapipePoseNames'
 
@@ -65,7 +60,6 @@
   leftHand: {} as Landmark,
   rightHand: {} as Landmark
 }
->>>>>>> 48873410
 
 const rotationOffset = new Quaternion().setFromEuler(new Euler(0, Math.PI, 0))
 
@@ -76,7 +70,7 @@
     const entityUUID = `${Engine?.instance?.userId}_mocap_${key}` as EntityUUID
     const ikTarget = UUIDComponent.entitiesByUUID[entityUUID]
     if (!ikTarget) {
-      dispatchAction(XRAction.spawnIKTarget({ entityUUID: entityUUID, name: key }))
+      dispatchAction(AvatarNetworkAction.spawnIKTarget({ entityUUID: entityUUID, name: key as any }))
     }
     const ikTransform = getComponent(ikTarget, TransformComponent)
     ikTransform.position.copy(xyz)
@@ -101,50 +95,7 @@
       .add(bindHips)
       .sub(new Vector3(0, 0, 0.5))
 
-<<<<<<< HEAD
     return xyz
-=======
-    for (const key of Object.keys(solvedPoses)) {
-      switch (key) {
-        case ikTargets.rightHand:
-        case ikTargets.leftHand:
-        case ikTargets.leftFoot:
-        case ikTargets.rightFoot:
-          /*
-          var _a
-          const offscreen =
-          data[indices[key]].y > 0.1 ||
-          ((_a = data[indices[key]].visibility) !== null && _a !== void 0 ? _a : 0) < 0.23 ||
-          0.995 < pose[indices[key]].y
-
-          console.log(offscreen, key)
-        */
-
-          rawPoses[key] = data[indices[key]]
-
-          solvedPoses[key] = new Vector3(rawPoses[key].x, rawPoses[key].y, rawPoses[key].z)
-            .multiplyScalar(-1)
-            .applyQuaternion(rotationOffset)
-            .applyQuaternion(avatarTransform.rotation)
-            .add(world)
-            .add(bindHips)
-            .sub(new Vector3(0, 0, 0.5))
-
-          break
-      }
-
-      const entityUUID = `${Engine?.instance?.userId}_mocap_${key}` as EntityUUID
-      const ikTarget = UUIDComponent.entitiesByUUID[entityUUID]
-      // if (ikTarget) removeEntity(ikTarget)
-
-      if (!ikTarget) {
-        dispatchAction(AvatarNetworkAction.spawnIKTarget({ entityUUID: entityUUID, name: key as any }))
-      }
-
-      const ikTransform = getComponent(ikTarget, TransformComponent)
-      ikTransform.position.copy(solvedPoses[key])
-    }
->>>>>>> 48873410
   }
 
   // calculate hip ik target
