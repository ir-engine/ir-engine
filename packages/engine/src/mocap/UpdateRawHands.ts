--- conflicted
+++ resolved
@@ -23,29 +23,16 @@
 Ethereal Engine. All Rights Reserved.
 */
 
-<<<<<<< HEAD
-import { Mesh, MeshBasicMaterial, SphereGeometry } from 'three'
-=======
-import { Vector3 } from 'three'
->>>>>>> 1444ba2a
-
-import { getState } from '@etherealengine/hyperflux'
-
-import { Engine } from '../ecs/classes/Engine'
-import { EngineState } from '../ecs/classes/EngineState'
-
 export const motionCaptureHeadSuffix = '_motion_capture_head'
 export const motionCaptureLeftHandSuffix = '_motion_capture_left_hand'
 export const motionCaptureRightHandSuffix = '_motion_capture_right_hand'
 
 const UpdateRawHands = (data, hipsPos, avatarRig, avatarTransform) => {
-  if (data) {
+  /*if (data) {
     const engineState = getState(EngineState)
 
     const leftHand = avatarRig?.vrm?.humanoid?.getRawBone('leftHand')?.node
     const rightHand = avatarRig?.vrm?.humanoid?.getRawBone('rightHand')?.node
-<<<<<<< HEAD
-=======
 
     for (let i = 0; i < data.length - 1; i++) {
       // fingers start at 25
@@ -80,8 +67,8 @@
 
       // ik.quaternion.copy()
     }
->>>>>>> 1444ba2a
   }
+  */
 }
 
 export default UpdateRawHands