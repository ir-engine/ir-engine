<<<<<<< HEAD
import { SkinnedMesh, Vector3 } from 'three'
import { getComponent } from '../../ecs/functions/EntityFunctions'
=======
import { Vector3 } from 'three'
import { getComponent } from '../../ecs/functions/ComponentFunctions'
>>>>>>> 04e4228f
import { Chain } from '../components/Chain'
import { IKObj } from '../components/IKObj'
import { IKRig } from '../components/IKRig'
import { ArmatureType } from '../enums/ArmatureType'
import { Entity } from '../../ecs/classes/Entity'
import Pose from '../classes/Pose'
import { setupMixamoIKRig, setupTRexIKRig } from './IKFunctions'
import { IKSolverFunction, solveLimb } from './IKSolvers'

export function initRig(
  entity: Entity,
  tpose = null,
  use_node_offset = false,
  arm_type: ArmatureType = ArmatureType.MIXAMO
) {
  const rig = getComponent(entity, IKRig)
  // const armature = getComponent(entity, Armature)

  // rig.arm = armature
  // Set up poses
  rig.pose = new Pose(entity, false)
  rig.tpose = new Pose(entity, true) // If Passing a TPose, it must have its world space computed.

  //-----------------------------------------
  // Apply Node's Starting Transform as an offset for poses.
  // This is only important when computing World Space Transforms when
  // dealing with specific skeletons, like Mixamo stuff.
  // Need to do this to render things correctly
  // TODO: Verify the numbers of this vs the original
  let objRoot = getComponent(entity, IKObj).ref // Obj is a ThreeJS Component
  rig.pose.setOffset(objRoot.quaternion, objRoot.position, objRoot.scale)
  rig.tpose.setOffset(objRoot.quaternion, objRoot.position, objRoot.scale)

  //
  // //-----------------------------------------
  // // Apply Node's Starting Transform as an offset for poses.
  // // This is only important when computing World Space Transforms when
  // // dealing with specific skeletons, like Mixamo stuff.
  // // Need to do this to render things correctly
  // if (use_node_offset) {
  //   let l = entity.Obj ? entity.Obj.get_transform() : entity.Node.local // Obj is a ThreeJS Component
  //
  //   this.pose.set_offset(l.rot, l.pos, l.scl)
  //   if (!tpose) this.tpose.set_offset(l.rot, l.pos, l.scl)
  // }
  //
  // //-----------------------------------------
  // // If TPose Was Created by Rig, it does not have its world
  // // Space Computed. Must do this after setting offset to work right.
  // if (!tpose) this.tpose.update_world()
  //
  // //-----------------------------------------
  // // Auto Setup the Points and Chains based on
  // // Known Skeleton Structures.
  switch (arm_type) {
    case ArmatureType.MIXAMO:
      setupMixamoIKRig(entity, rig)
      break
    case ArmatureType.TREX:
      setupTRexIKRig(entity, rig)
      break
    default:
      console.error('Unsupported rig type', arm_type)
  }

  rig.tpose.apply()

  return rig
}

function initMixamoRig(armature, rig) {
  console.error('initMixamoRig NOT IMPLEMENTED')
}

export function addPoint(entity: Entity, name: string, boneName: string): void {
  const armature = getComponent(entity, IKObj).ref
  const rig = getComponent(entity, IKRig)
  rig.points[name] = {
    index: armature.skeleton.bones.findIndex((bone) => bone.name.includes(boneName))
  }
}
export function addChain(
  entity: Entity,
  name: string,
  nameArray: string[],
  end_name: string | null = null,
  ikSolver: IKSolverFunction | null = null
) {
  //  axis="z",
  let boneName: string, b
  const armature = getComponent(entity, IKObj).ref
  const rig = getComponent(entity, IKRig)

  const chain = new Chain() // axis
  for (boneName of nameArray) {
    const index = armature.skeleton.bones.findIndex((bone) => bone.name.includes(boneName))
    // TODO: skip the bone? or skip the chain? or throw error?
    if (index === -1) {
      console.warn('addChain: Bone [%s] not found in armature', boneName, armature)
      continue
    }
    const bone = armature.skeleton.bones[index]

    let length = 0
    if (bone.children.length > 0) {
      length = bone.children[0].position.length()
    }
    const o = { index, ref: bone, length }

    chain.chainBones.push(o)
    chain.cnt++
    chain.length += length
  }

  if (end_name) {
    chain.end_idx = armature.skeleton.bones.findIndex((bone) =>
      bone.name.toLowerCase().includes(end_name.toLowerCase())
    )
  }

  chain.ikSolver = ikSolver ?? solveLimb

  rig.chains[name] = chain
}

export function setPosition(entity: Entity, ...p: number[]) {
  const { ref } = getComponent(entity, IKObj)
  if (p.length == 3) ref.position.fromArray(p)
}

export function getRigTransform(entity: Entity) {
  const { ref } = getComponent(entity, IKObj)
  const p = ref.position,
    q = ref.quaternion,
    s = ref.scale
  return {
    position: [p.x, p.y, p.z],
    quaternion: [q.x, q.y, q.z, q.w],
    scale: [s.x, s.y, s.z]
  }
}

export function setReference(entity: Entity, o: SkinnedMesh) {
  getComponent(entity, IKObj).ref = o
  // Engine.scene.add( o );
}<|MERGE_RESOLUTION|>--- conflicted
+++ resolved
@@ -1,10 +1,5 @@
-<<<<<<< HEAD
 import { SkinnedMesh, Vector3 } from 'three'
-import { getComponent } from '../../ecs/functions/EntityFunctions'
-=======
-import { Vector3 } from 'three'
 import { getComponent } from '../../ecs/functions/ComponentFunctions'
->>>>>>> 04e4228f
 import { Chain } from '../components/Chain'
 import { IKObj } from '../components/IKObj'
 import { IKRig } from '../components/IKRig'
