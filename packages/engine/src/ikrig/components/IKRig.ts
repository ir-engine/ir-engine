import { createMappedComponent } from '../../ecs/functions/EntityFunctions'
import Pose from '../classes/Pose'
import { IKPose } from './IKPose'

<<<<<<< HEAD
export type IKRigComponentType = {
  tpose: Pose // Base pose to calculate math from
  pose: Pose // Working pose to apply math to and copy back to bones
  chains: any // IK Chains
  points: any // Individual IK points (hands, head, feet)
=======
type IKRigComponentType = {
  tpose?: Pose // Base pose to calculate math from
  pose?: Pose // Working pose to apply math to and copy back to bones
  chains?: any // IK Chains
  points?: any // Individual IK points (hands, head, feet)
>>>>>>> 2d749e59

  sourcePose?: ReturnType<typeof IKPose.get>
  sourceRig?: ReturnType<typeof IKRig.get>
}

export const IKRig = createMappedComponent<IKRigComponentType>()<|MERGE_RESOLUTION|>--- conflicted
+++ resolved
@@ -2,19 +2,11 @@
 import Pose from '../classes/Pose'
 import { IKPose } from './IKPose'
 
-<<<<<<< HEAD
 export type IKRigComponentType = {
-  tpose: Pose // Base pose to calculate math from
-  pose: Pose // Working pose to apply math to and copy back to bones
-  chains: any // IK Chains
-  points: any // Individual IK points (hands, head, feet)
-=======
-type IKRigComponentType = {
   tpose?: Pose // Base pose to calculate math from
   pose?: Pose // Working pose to apply math to and copy back to bones
   chains?: any // IK Chains
   points?: any // Individual IK points (hands, head, feet)
->>>>>>> 2d749e59
 
   sourcePose?: ReturnType<typeof IKPose.get>
   sourceRig?: ReturnType<typeof IKRig.get>
