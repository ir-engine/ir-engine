--- conflicted
+++ resolved
@@ -1,9 +1,5 @@
-<<<<<<< HEAD
 import { SkinnedMesh } from 'three'
-import { createMappedComponent } from '../../ecs/functions/EntityFunctions'
-=======
 import { createMappedComponent } from '../../ecs/functions/ComponentFunctions'
->>>>>>> 04e4228f
 
 type IKObjType = {
   ref?: SkinnedMesh | null
