<<<<<<< HEAD
import { getComponent } from '@xrengine/engine/src/ecs/functions/EntityFunctions'
import { IKRig } from '../components/IKRig'
import { defineQuery, defineSystem, Not, System } from 'bitecs'
import { ECSWorld } from '../../ecs/classes/World'
=======
import { defineQuery, getComponent } from '../../ecs/functions/ComponentFunctions'
import { createEntity } from '../../ecs/functions/EntityFunctions'
import { IKRig } from '../components/IKRig'
>>>>>>> 04e4228f
// import DebugComponent from '../classes/Debug'
import { IKPose } from '../components/IKPose'
import {
  applyIKPoseToIKRig,
  computeIKPose,
  visualizeHip,
  visualizeLimb,
  visualizeLookTwist,
  visualizeSpine
} from '../functions/IKFunctions'
<<<<<<< HEAD
import { Entity } from '../../ecs/classes/Entity'
import { AnimationComponent } from '../../avatar/components/AnimationComponent'
import { AnimationAction } from 'three'
=======
import { World } from '../../ecs/classes/World'
import { System } from '../../ecs/classes/System'
>>>>>>> 04e4228f

// export class DebugComponent {
//   static points = null
//   static lines = null

//   static init() {
//     const entity = createEntity()
//     addComponent(entity, Obj, {})
//     addComponent(entity, PointsComponent, {})

//     this.points = getComponent(entity, PointsComponent)
//     this.points.init()

//     addComponent(entity, Lines, {})
//     this.lines = getComponent(entity, Lines, {})
//     this.lines.init()
//     return this
//   }

//   static reset() {
//     this.points.reset()
//     this.lines.reset()
//     return this
//   }

//   static setPoint(p, hex: any = 0xff0000, shape = null, size = null) {
//     this.points.add(p, hex, shape, size)
//     return this
//   }
//   static setLine(p0, p1, hex_0: any = 0xff0000, hex_1 = null, is_dash = false) {
//     this.lines.add(p0, p1, hex_0, hex_1, is_dash)
//     return this
//   }
// }

<<<<<<< HEAD
export const IKRigSystem = async (): Promise<System> => {
  const targetRigsQuery = defineQuery([IKRig, Not(IKPose)])
  const ikposeQuery = defineQuery([IKPose, IKRig])
=======
export const IKRigSystem = async (world: World): Promise<System> => {
  const ikrigsQuery = defineQuery([IKRig])
  const ikposeQuery = defineQuery([IKPose])
>>>>>>> 04e4228f

  return () => {
    // d.reset() // For this example, Lets reset visual debug for every compute.

    // RUN
    for (const entity of ikposeQuery()) {
      const ikPose = getComponent(entity, IKPose)
      const rig = getComponent(entity, IKRig)
      if (!ikPose.targetRigs) {
        continue
      }

      // // COMPUTE
      computeIKPose(rig, ikPose)

      // // // VISUALIZE
      // visualizeHip(rig, ikPose);

      // visualizeLimb(rig.pose, rig.chains.leg_l, ikPose.leg_l);
      // visualizeLimb(rig.pose, rig.chains.leg_r, ikPose.leg_r);
      // visualizeLimb(rig.pose, rig.chains.arm_l, ikPose.arm_l);
      // visualizeLimb(rig.pose, rig.chains.arm_r, ikPose.arm_r);

      // visualizeLookTwist(rig, rig.points.foot_l, pose.foot_l);
      // visualizeLookTwist(rig, rig.points.foot_r, pose.foot_r);
      // visualizeSpine(rig, rig.chains.spine, ikPose.spine);
      // visualizeLookTwist(rig, rig.points.head, pose.head);

      // APPLY
      for (const targetEntity of targetRigsQuery(world)) {
        const targetRig = getComponent(targetEntity, IKRig)
        applyIKPoseToIKRig(targetRig, ikPose)
      }
    }
  }
}<|MERGE_RESOLUTION|>--- conflicted
+++ resolved
@@ -1,13 +1,6 @@
-<<<<<<< HEAD
-import { getComponent } from '@xrengine/engine/src/ecs/functions/EntityFunctions'
+import { defineQuery, getComponent } from '../../ecs/functions/ComponentFunctions'
 import { IKRig } from '../components/IKRig'
-import { defineQuery, defineSystem, Not, System } from 'bitecs'
-import { ECSWorld } from '../../ecs/classes/World'
-=======
-import { defineQuery, getComponent } from '../../ecs/functions/ComponentFunctions'
-import { createEntity } from '../../ecs/functions/EntityFunctions'
-import { IKRig } from '../components/IKRig'
->>>>>>> 04e4228f
+import { Not } from 'bitecs'
 // import DebugComponent from '../classes/Debug'
 import { IKPose } from '../components/IKPose'
 import {
@@ -18,15 +11,9 @@
   visualizeLookTwist,
   visualizeSpine
 } from '../functions/IKFunctions'
-<<<<<<< HEAD
-import { Entity } from '../../ecs/classes/Entity'
-import { AnimationComponent } from '../../avatar/components/AnimationComponent'
-import { AnimationAction } from 'three'
-=======
+
 import { World } from '../../ecs/classes/World'
 import { System } from '../../ecs/classes/System'
->>>>>>> 04e4228f
-
 // export class DebugComponent {
 //   static points = null
 //   static lines = null
@@ -61,15 +48,9 @@
 //   }
 // }
 
-<<<<<<< HEAD
-export const IKRigSystem = async (): Promise<System> => {
+export const IKRigSystem = async (world: World): Promise<System> => {
   const targetRigsQuery = defineQuery([IKRig, Not(IKPose)])
   const ikposeQuery = defineQuery([IKPose, IKRig])
-=======
-export const IKRigSystem = async (world: World): Promise<System> => {
-  const ikrigsQuery = defineQuery([IKRig])
-  const ikposeQuery = defineQuery([IKPose])
->>>>>>> 04e4228f
 
   return () => {
     // d.reset() // For this example, Lets reset visual debug for every compute.
@@ -99,7 +80,7 @@
       // visualizeLookTwist(rig, rig.points.head, pose.head);
 
       // APPLY
-      for (const targetEntity of targetRigsQuery(world)) {
+      for (const targetEntity of targetRigsQuery()) {
         const targetRig = getComponent(targetEntity, IKRig)
         applyIKPoseToIKRig(targetRig, ikPose)
       }
