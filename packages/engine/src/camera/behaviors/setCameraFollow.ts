import { Vector3, Matrix4, Euler } from "three";
import { Entity } from "@xr3ngine/engine/src/ecs/classes/Entity";
import { Behavior } from "@xr3ngine/engine/src/common/interfaces/Behavior";
import { Input } from "@xr3ngine/engine/src/input/components/Input";
import { TransformComponent } from "@xr3ngine/engine/src/transform/components/TransformComponent";
import { CameraComponent } from "@xr3ngine/engine/src/camera/components/CameraComponent";
import { FollowCameraComponent } from "@xr3ngine/engine/src/camera/components/FollowCameraComponent";
import { getComponent, getMutableComponent } from "@xr3ngine/engine/src/ecs/functions/EntityFunctions";
import { DefaultInput } from "../../templates/shared/DefaultInput";
import { LifecycleValue } from "../../common/enums/LifecycleValue";
import { NumericalType } from "../../common/types/NumericalTypes";
import { normalizeMouseCoordinates } from '../../common/functions/normalizeMouseCoordinates';

let follower, target;
let inputComponent: Input;
let cameraFollow;
let camera;
let inputValue;
const euler = new Euler(0, 0, 0, "YXZ");
let direction = new Vector3();
const up = new Vector3(0, 1, 0);
const empty = new Vector3();
const PI_2 = Math.PI / 2;

const mx = new Matrix4();
let theta = 0;
let phi = 0;

export const setCameraFollow: Behavior = (entityIn: Entity, args: any, delta: any, entityOut: Entity): void => {
  follower = getMutableComponent<TransformComponent>(entityIn, TransformComponent); // Camera
  target = getMutableComponent<TransformComponent>(entityOut, TransformComponent); // Player

  inputComponent = getComponent(entityOut, Input) as Input;
  cameraFollow = getComponent<FollowCameraComponent>(entityOut, FollowCameraComponent);

  camera = getMutableComponent<CameraComponent>(entityIn, CameraComponent);

  let inputAxes;
  if (document.pointerLockElement) {
    inputAxes = DefaultInput.MOUSE_MOVEMENT;
  } else {
    inputAxes = DefaultInput.LOOKTURN_PLAYERONE;
  }
<<<<<<< HEAD

=======
    
>>>>>>> cbeaef23
  inputValue = getInputData(inputComponent, inputAxes);

  if (cameraFollow.mode === "firstPerson") {

    euler.setFromQuaternion(follower.rotation);

<<<<<<< HEAD
    euler.y -= inputValue[0] * 0.01;
    euler.x -= inputValue[1] * 0.01;

    euler.x = Math.max(-PI_2, Math.min(PI_2, euler.x));
=======
  		euler.y -= inputValue[0] * 0.01;
      euler.x -= inputValue[1] * 0.01;
      
      // euler.y -= normalizedPosition.y;
  		// euler.x -= normalizedPosition.x;
      
      euler.x = Math.max( -PI_2, Math.min( PI_2, euler.x ) );    
>>>>>>> cbeaef23

    follower.rotation.setFromEuler(euler);

    follower.position.set(
      target.position.x,
      target.position.y + 1,
      target.position.z
    );
  } else if (cameraFollow.mode === "thirdPerson") {

<<<<<<< HEAD
    theta -= inputValue[0] * 120;
    theta %= 360;
    phi -= inputValue[1] * 120;
    phi = Math.min(85, Math.max(0, phi));

    follower.position.set(
      target.position.x + cameraFollow.distance * Math.sin(theta * Math.PI / 180) * Math.cos(phi * Math.PI / 180),
      target.position.y + cameraFollow.distance * Math.sin(phi * Math.PI / 180),
      target.position.z + cameraFollow.distance * Math.cos(theta * Math.PI / 180) * Math.cos(phi * Math.PI / 180)
    );

    direction.copy(follower.position);
    direction = direction.sub(target.position).normalize();
=======
      theta += inputValue[0] * 120;
      theta %= 360;
      phi += inputValue[1] * 120;
      phi = Math.min(85, Math.max(0, phi));

      follower.position.set(
        target.position.x + cameraFollow.distance * Math.sin(theta *  Math.PI / 180) *  Math.cos(phi * Math.PI / 180),
        target.position.y + cameraFollow.distance * Math.sin(phi *  Math.PI / 180),
        target.position.z + cameraFollow.distance * Math.cos(theta *  Math.PI / 180) *  Math.cos(phi * Math.PI / 180)
      );
      
      direction.copy(follower.position);
      direction = direction.sub(target.position).normalize();
>>>>>>> cbeaef23

    mx.lookAt(direction, empty, up);

    follower.rotation.setFromRotationMatrix(mx);
  }
};

function getInputData(inputComponent: Input, inputAxes: number): NumericalType {
  const emptyInputValue = [0, 0] as NumericalType;

  if (inputComponent.data.has(inputAxes)) {
    const inputData = inputComponent.data.get(inputAxes);
    const inputValue = inputData.value;
    if (inputData.lifecycleState === LifecycleValue.ENDED || inputData.lifecycleState === LifecycleValue.UNCHANGED) {
      // skip
      return emptyInputValue;
    }

    if (inputData.lifecycleState !== LifecycleValue.CHANGED) {
      // console.log('! LifecycleValue.CHANGED', LifecycleValue[inputData.lifecycleState])
      return emptyInputValue;
    }

    const preInputData = inputComponent.prevData.get(inputAxes);
    if (inputValue[0] === preInputData?.value[0] && inputValue[1] === preInputData?.value[1]) {
      // debugger
      // return
    }
    return inputValue;
  }

  return emptyInputValue;
}<|MERGE_RESOLUTION|>--- conflicted
+++ resolved
@@ -41,31 +41,16 @@
   } else {
     inputAxes = DefaultInput.LOOKTURN_PLAYERONE;
   }
-<<<<<<< HEAD
-
-=======
-    
->>>>>>> cbeaef23
   inputValue = getInputData(inputComponent, inputAxes);
 
   if (cameraFollow.mode === "firstPerson") {
 
     euler.setFromQuaternion(follower.rotation);
 
-<<<<<<< HEAD
     euler.y -= inputValue[0] * 0.01;
     euler.x -= inputValue[1] * 0.01;
 
     euler.x = Math.max(-PI_2, Math.min(PI_2, euler.x));
-=======
-  		euler.y -= inputValue[0] * 0.01;
-      euler.x -= inputValue[1] * 0.01;
-      
-      // euler.y -= normalizedPosition.y;
-  		// euler.x -= normalizedPosition.x;
-      
-      euler.x = Math.max( -PI_2, Math.min( PI_2, euler.x ) );    
->>>>>>> cbeaef23
 
     follower.rotation.setFromEuler(euler);
 
@@ -76,7 +61,6 @@
     );
   } else if (cameraFollow.mode === "thirdPerson") {
 
-<<<<<<< HEAD
     theta -= inputValue[0] * 120;
     theta %= 360;
     phi -= inputValue[1] * 120;
@@ -90,21 +74,6 @@
 
     direction.copy(follower.position);
     direction = direction.sub(target.position).normalize();
-=======
-      theta += inputValue[0] * 120;
-      theta %= 360;
-      phi += inputValue[1] * 120;
-      phi = Math.min(85, Math.max(0, phi));
-
-      follower.position.set(
-        target.position.x + cameraFollow.distance * Math.sin(theta *  Math.PI / 180) *  Math.cos(phi * Math.PI / 180),
-        target.position.y + cameraFollow.distance * Math.sin(phi *  Math.PI / 180),
-        target.position.z + cameraFollow.distance * Math.cos(theta *  Math.PI / 180) *  Math.cos(phi * Math.PI / 180)
-      );
-      
-      direction.copy(follower.position);
-      direction = direction.sub(target.position).normalize();
->>>>>>> cbeaef23
 
     mx.lookAt(direction, empty, up);
 
