import { Vector3, Quaternion, Matrix4, Euler } from "three";
import { Entity } from "@xr3ngine/engine/src/ecs/classes/Entity";
import { Behavior } from "@xr3ngine/engine/src/common/interfaces/Behavior";
import { Input } from "@xr3ngine/engine/src/input/components/Input";
import { TransformComponent } from "@xr3ngine/engine/src/transform/components/TransformComponent";
import { CameraComponent } from "@xr3ngine/engine/src/camera/components/CameraComponent";
import { FollowCameraComponent } from "@xr3ngine/engine/src/camera/components/FollowCameraComponent";
import { getComponent, getMutableComponent } from "@xr3ngine/engine/src/ecs/functions/EntityFunctions";
import { DefaultInput } from "../../templates/shared/DefaultInput";
import { LifecycleValue } from "../../common/enums/LifecycleValue";
import { NumericalType } from "../../common/types/NumericalTypes";
import { Engine } from "../../ecs/classes/Engine";
import { countActors } from "../../xr/SkeletonFunctions";
import { CharacterComponent } from "../../templates/character/components/CharacterComponent";
import { getInputData } from "../functions/getInputData";
import { anglesDifference } from "../functions/anglesDifference";
import { DesiredTransformComponent } from "../../transform/components/DesiredTransformComponent";

let follower: DesiredTransformComponent, target: TransformComponent;
let inputComponent: Input;
let cameraFollow;
let camera;
let inputValue: NumericalType;
const euler = new Euler(0, 0, 0, "YXZ");
let direction = new Vector3();
const up = new Vector3(0, 1, 0);
const empty = new Vector3();
const PI_2 = Math.PI / 2;

const mx = new Matrix4();
let theta = 0;
let phi = 0;

<<<<<<< HEAD
/**
 * Set camera to follow the entity.
 * @param entity Camera Entity.
 * @param entityOut Character Entity which will be followed.
 */
=======
>>>>>>> 79d5ada2
export const setCameraFollow: Behavior = (entityIn: Entity, args: any, delta: any, entityOut: Entity): void => {
  follower = getMutableComponent (entityIn, DesiredTransformComponent); // Camera
  if (!follower.position) {
    follower.position = new Vector3();
  }
  if (!follower.rotation) {
    follower.rotation = new Quaternion();
  }
  target = getMutableComponent (entityOut, TransformComponent); // Player 

  const actor: CharacterComponent = getMutableComponent<CharacterComponent>(entityOut, CharacterComponent as any);
  const actorTransform: TransformComponent = getMutableComponent<TransformComponent>(entityOut, TransformComponent as any);
  const defaultActorVector = new Vector3(0, 0, 1.08);
    
  inputComponent = getComponent(entityOut, Input) as Input;
  cameraFollow = getComponent<FollowCameraComponent>(entityOut, FollowCameraComponent);

  camera = getMutableComponent<CameraComponent>(entityIn, CameraComponent);

  

  let inputAxes;
  if (document.pointerLockElement) {
    inputAxes = DefaultInput.MOUSE_MOVEMENT;
  } else {
    inputAxes = DefaultInput.LOOKTURN_PLAYERONE;
  }
 
  inputValue = getInputData(inputComponent, inputAxes,args?.forceRefresh);

  //This block was made for check distance as a separeted action, without any connections with mouse or touch move.
  if (!inputValue) {
    const distanceNeedsUpdate = cameraFollow.distance != follower.position.distanceTo(target.position);
    if (distanceNeedsUpdate){
      //follower.position.sub(target.position).normalize().multiplyScalar(cameraFollow.distance).add(target.position);
      follower.position.set(
        target.position.x + cameraFollow.distance * Math.sin(theta * Math.PI / 180) * Math.cos(phi * Math.PI / 180),
        target.position.y + cameraFollow.distance * Math.sin(phi * Math.PI / 180),
        target.position.z + cameraFollow.distance * Math.cos(theta * Math.PI / 180) * Math.cos(phi * Math.PI / 180)
      );
    }
    return;
  }
  if (cameraFollow.mode === "firstPerson") {

    euler.setFromQuaternion(follower.rotation);

    euler.y -= inputValue[0] * 0.01;
    euler.x -= inputValue[1] * 0.01;

    euler.x = Math.max(-PI_2, Math.min(PI_2, euler.x));

    follower.rotation.setFromEuler(euler);

    follower.position.set(
      target.position.x,
      target.position.y + 1,
      target.position.z
    );
  } else if (cameraFollow.mode === "thirdPerson" ) {
    theta -= inputValue[0] * 50;
    theta %= 360;
    phi -= inputValue[1] * 50;
    phi = Math.min(85, Math.max(0, phi));

    follower.position.set(
      target.position.x + cameraFollow.distance * Math.sin(theta * Math.PI / 180) * Math.cos(phi * Math.PI / 180),
      target.position.y + cameraFollow.distance * Math.sin(phi * Math.PI / 180),
      target.position.z + cameraFollow.distance * Math.cos(theta * Math.PI / 180) * Math.cos(phi * Math.PI / 180)
    );

    direction.copy(follower.position);
    direction = direction.sub(target.position).normalize();
    
    mx.lookAt(direction, empty, up);
    follower.rotation.setFromRotationMatrix(mx);
  
  } else if (cameraFollow.mode === "thirdPersonLocked") {

    const targetTheta = Math.atan2( actor.orientation.x,  actor.orientation.z)  * 180 / Math.PI + 180;// target theta
   
    // const deltaTheta = anglesDifference(theta,targetTheta );
    // theta -= deltaTheta * 0.015;
    if (!args?.forceRefresh) {
      follower.positionRate = 5;
    }

    theta = targetTheta;
    theta %= 360;
   
    phi -= inputValue[1] * 50;
    phi = Math.min(85, Math.max(0, phi));

    follower.position.set(
      target.position.x + cameraFollow?.distance * Math.sin(theta * Math.PI / 180) * Math.cos(phi * Math.PI / 180),
      target.position.y + cameraFollow?.distance * Math.sin(phi * Math.PI / 180),
      target.position.z + cameraFollow?.distance * Math.cos(theta * Math.PI / 180) * Math.cos(phi * Math.PI / 180)
    );

    direction.copy(follower?.position);
    direction = direction.sub(target?.position).normalize();

    mx.lookAt(direction, empty, up);
    follower.rotation.setFromRotationMatrix(mx);
    }
};

<|MERGE_RESOLUTION|>--- conflicted
+++ resolved
@@ -31,14 +31,11 @@
 let theta = 0;
 let phi = 0;
 
-<<<<<<< HEAD
 /**
  * Set camera to follow the entity.
  * @param entity Camera Entity.
  * @param entityOut Character Entity which will be followed.
  */
-=======
->>>>>>> 79d5ada2
 export const setCameraFollow: Behavior = (entityIn: Entity, args: any, delta: any, entityOut: Entity): void => {
   follower = getMutableComponent (entityIn, DesiredTransformComponent); // Camera
   if (!follower.position) {
