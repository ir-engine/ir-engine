--- conflicted
+++ resolved
@@ -32,6 +32,9 @@
 
 const followCameraBehavior = (entity: Entity) => {
   const cameraDesiredTransform: DesiredTransformComponent = getMutableComponent(CameraSystem.instance.activeCamera, DesiredTransformComponent) as DesiredTransformComponent; // Camera
+
+  if (!cameraDesiredTransform) return;
+
   const actor: CharacterComponent = getMutableComponent<CharacterComponent>(entity, CharacterComponent as any);
   const actorTransform = getMutableComponent(entity, TransformComponent);
 
@@ -199,107 +202,7 @@
 
     // follow camera component should only ever be on the character
     this.queryResults.followCameraComponent.all?.forEach(entity => {
-<<<<<<< HEAD
-      const cameraDesiredTransform: DesiredTransformComponent = getMutableComponent(CameraSystem.instance.activeCamera, DesiredTransformComponent) as DesiredTransformComponent; // Camera
-
-      if (!cameraDesiredTransform) return;
-
-      const actor: CharacterComponent = getMutableComponent<CharacterComponent>(entity, CharacterComponent as any);
-      const actorTransform = getMutableComponent(entity, TransformComponent);
-
-      const followCamera = getMutableComponent<FollowCameraComponent>(entity, FollowCameraComponent) as FollowCameraComponent;
-
-      cameraDesiredTransform.rotationRate = isMobileOrTablet() || followCamera.mode === CameraModes.FirstPerson ? 5 : 3.5
-      cameraDesiredTransform.positionRate = isMobileOrTablet() || followCamera.mode === CameraModes.FirstPerson ? 3.5 : 2
-
-      const inputComponent = getComponent(entity, Input) as Input;
-
-      // this is for future integration of MMO style pointer lock controls
-      // let inputAxes;
-      // if (cameraFollow.mode === CameraModes.FirstPerson || cameraFollow.mode === CameraModes.ShoulderCam) {
-      //   inputAxes = BaseInput.MOUSE_MOVEMENT;
-      // } else {
-        const inputAxes = BaseInput.LOOKTURN_PLAYERONE;
-      // }
-      const inputValue = inputComponent.data.get(inputAxes)?.value ?? [0, 0] as Vector2Type;
-
-      if(followCamera.locked && actor) {
-        followCamera.theta = Math.atan2(actor.orientation.x, actor.orientation.z) * 180 / Math.PI + 180
-      }
-
-      followCamera.theta -= inputValue[0] * (isMobileOrTablet() ? 60 : 100);
-      followCamera.theta %= 360;
-
-      followCamera.phi -= inputValue[1] * (isMobileOrTablet() ? 60 : 100);
-      followCamera.phi = Math.min(85, Math.max(-70, followCamera.phi));
-      actor.viewVector.y = followCamera.phi;
-
-      let camDist = followCamera.distance;
-      if (followCamera.mode === CameraModes.FirstPerson) camDist = 0.01;
-      else if (followCamera.mode === CameraModes.ShoulderCam) camDist = followCamera.minDistance;
-      else if (followCamera.mode === CameraModes.TopDown) camDist = followCamera.maxDistance;
-
-      const phi = followCamera.mode === CameraModes.TopDown ? 85 : followCamera.phi;
-
-      let targetPosition;
-      if (actor) { // this is for cars
-        const shoulderOffsetWorld = followCamera.offset.clone().applyQuaternion(actor.tiltContainer.quaternion);
-        targetPosition = actor.tiltContainer.getWorldPosition(vec3).add(shoulderOffsetWorld);
-      } else {
-        cameraDesiredTransform.rotationRate = 7;
-        cameraDesiredTransform.positionRate = 15;
-        targetPosition = actorTransform.position;
-      }
-
-      // Raycast for camera
-      const cameraTransform: TransformComponent = getMutableComponent(CameraSystem.instance.activeCamera, TransformComponent)
-      const raycastDirection = new Vector3().subVectors(cameraTransform.position, targetPosition).normalize();
-      followCamera.raycastQuery.origin.copy(targetPosition);
-      followCamera.raycastQuery.direction.copy(raycastDirection);
-      
-      const closestHit = followCamera.raycastQuery.hits[0];
-      followCamera.rayHasHit = typeof closestHit !== 'undefined';
-
-      if(followCamera.mode !== CameraModes.FirstPerson && followCamera.rayHasHit && closestHit.distance < camDist && closestHit.distance > 0.1) {
-        camDist = closestHit.distance - 0.5;
-      }
-
-      cameraDesiredTransform.position.set(
-          targetPosition.x + camDist * Math.sin(followCamera.theta * PI_2Deg) * Math.cos(phi * PI_2Deg),
-          targetPosition.y + camDist * Math.sin(phi * PI_2Deg),
-          targetPosition.z + camDist * Math.cos(followCamera.theta * PI_2Deg) * Math.cos(phi * PI_2Deg)
-      );
-
-      direction.copy(cameraDesiredTransform.position);
-      direction = direction.sub(targetPosition).normalize();
-
-      mx.lookAt(direction, empty, upVector);
-      cameraDesiredTransform.rotation.setFromRotationMatrix(mx);
-      if (actor) {
-        actor.viewVector = vec3.set(0, 0, -1).applyQuaternion(cameraDesiredTransform.rotation)
-      } else {
-        cameraTransform.rotation.copy(cameraDesiredTransform.rotation);
-      }
-
-      // for pointer lock controls
-      // if(cameraFollow.mode === CameraModes.FirstPerson || cameraFollow.mode === CameraModes.ShoulderCam) {
-      //     cameraTransform.rotation.copy(cameraDesiredTransform.rotation);
-      // }
-      // if (followCamera.mode === CameraModes.FirstPerson) {
-      //   cameraTransform.rotation.copy(cameraDesiredTransform.rotation);
-      //   cameraTransform.position.copy(cameraDesiredTransform.position);
-      // }
-      // apply user input
-      
-      // rotate character
-      if(followCamera.locked || followCamera.mode === CameraModes.FirstPerson || followCamera.mode === CameraModes.XR) {
-        actorTransform.rotation.setFromAxisAngle(upVector, (followCamera.theta - 180) * (Math.PI / 180));
-        actor.orientation.copy(forwardVector).applyQuaternion(actorTransform.rotation);
-        actorTransform.rotation.setFromUnitVectors(forwardVector, actor.orientation.clone().setY(0));
-      }
-=======
       followCameraBehavior(entity)
->>>>>>> 9d0ea297
     });
   }
 }
