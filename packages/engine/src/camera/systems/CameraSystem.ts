--- conflicted
+++ resolved
@@ -29,13 +29,8 @@
   execute(delta: number): void {
     this.queryResults.entities.all?.forEach(entity => {
       const cam = getComponent(entity, CameraComponent) as CameraComponent;
-<<<<<<< HEAD
-=======
-       //console.log(cam)
->>>>>>> b6ff8c3b
       if (cam.followTarget !== null && cam.followTarget !== undefined) {
         followTarget(entity, { distance: 100 }, delta, cam.followTarget);
-        console.log("Following target")
       }
     });
 
