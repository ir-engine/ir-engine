import { Matrix4, Vector3 } from 'three'
import { NumericalType, Vector2Type } from '../../common/types/NumericalTypes'
import { Engine } from '../../ecs/classes/Engine'
import { System } from '../../ecs/classes/System'
import {
  addComponent,
  createEntity,
  getComponent,
  getMutableComponent,
  hasComponent,
  removeComponent
} from '../../ecs/functions/EntityFunctions'
import { CharacterComponent } from '../../character/components/CharacterComponent'
import { DesiredTransformComponent } from '../../transform/components/DesiredTransformComponent'
import { TransformComponent } from '../../transform/components/TransformComponent'
import { CameraComponent } from '../components/CameraComponent'
import { FollowCameraComponent } from '../components/FollowCameraComponent'
import { CameraModes } from '../types/CameraModes'
import { Entity } from '../../ecs/classes/Entity'
import { PhysXInstance, RaycastQuery, SceneQueryType } from 'three-physx'
import { Input } from '../../input/components/Input'
import { BaseInput } from '../../input/enums/BaseInput'
import { PersistTagComponent } from '../../scene/components/PersistTagComponent'
import { EngineEvents } from '../../ecs/classes/EngineEvents'
import { Object3DComponent } from '../../scene/components/Object3DComponent'
import { TouchInputs } from '../../input/enums/InputEnums'
import { InputValue } from '../../input/interfaces/InputValue'

const direction = new Vector3()
const upVector = new Vector3(0, 1, 0)
const empty = new Vector3()
const PI_2Deg = Math.PI / 180
const mx = new Matrix4()
const vec3 = new Vector3()

/**
 * Calculates and returns view vector for give angle. View vector will be at the given angle after the calculation
 * @param viewVector Current view vector
 * @param angle angle to which view vector will be rotated
 * @param isDegree Whether the angle is in degree or radian
 * @returns View vector having given angle in the world space
 */
export const rotateViewVectorXZ = (viewVector: Vector3, angle: number, isDegree?: boolean): Vector3 => {
  if (isDegree) {
    angle = (angle * Math.PI) / 180 // Convert to Radian
  }

  const oldAngle = Math.atan2(viewVector.x, viewVector.z)

  // theta - newTheta ==> To rotate Left on mouse drage Right -> Left
  // newTheta - theta ==> To rotate Right on mouse drage Right -> Left
  const dif = oldAngle - angle

  if (Math.abs(dif) % Math.PI > 0.001) {
    viewVector.setX(Math.sin(oldAngle - dif))
    viewVector.setZ(Math.cos(oldAngle - dif))
  }

  return viewVector
}

const getPositionRate = () => (window?.innerWidth <= 768 ? 3.5 : 2)
const getRotationRate = () => (window?.innerWidth <= 768 ? 5 : 3.5)

const followCameraBehavior = (entity: Entity) => {
  if (!entity) return

  const cameraDesiredTransform = getMutableComponent(Engine.activeCameraEntity, DesiredTransformComponent) // Camera

  if (!cameraDesiredTransform && !Engine.portCamera) return

  cameraDesiredTransform.rotationRate = getRotationRate()
  cameraDesiredTransform.positionRate = getPositionRate()

  const actor = getMutableComponent(entity, CharacterComponent)
  const actorTransform = getMutableComponent(entity, TransformComponent)

  const followCamera = getMutableComponent(entity, FollowCameraComponent)

  const inputComponent = getComponent(entity, Input)

  // this is for future integration of MMO style pointer lock controls
  // const inputAxes = followCamera.mode === CameraModes.FirstPerson ? BaseInput.MOUSE_MOVEMENT : BaseInput.LOOKTURN_PLAYERONE
  const inputAxes = BaseInput.LOOKTURN_PLAYERONE

  let inputValue =
    inputComponent.data.get(inputAxes) ||
    ({
      type: 0,
      value: [0, 0] as Vector2Type
    } as InputValue<NumericalType>)

  let theta = Math.atan2(actor.viewVector.x, actor.viewVector.z)
  let camDist = followCamera.distance
  let phi = followCamera.phi

  if (followCamera.locked) {
    followCamera.theta = (theta * 180) / Math.PI + 180
  }

<<<<<<< HEAD
  if (followCamera.mode !== CameraModes.Strategic) {
    followCamera.theta -= inputValue[0]
=======
  if (followCamera.mode !== CameraModes.Isometric) {
    followCamera.theta -= inputValue.value[0] * (inputValue.inputAction === TouchInputs.Touch1Movement ? 60 : 100)
>>>>>>> 05a09476
    followCamera.theta %= 360

    followCamera.phi -= inputValue.value[1] * (inputValue.inputAction === TouchInputs.Touch1Movement ? 100 : 60)
    followCamera.phi = Math.min(85, Math.max(-70, followCamera.phi))
  }

  if (followCamera.mode === CameraModes.FirstPerson) {
    camDist = 0.01
    theta = followCamera.theta
    vec3.set(0, actor.actorHeight, 0)
  } else if (followCamera.mode === CameraModes.Strategic) {
    vec3.set(0, actor.actorHeight * 2, -3)
    theta = 180
    phi = 150
  } else {
    if (followCamera.mode === CameraModes.ShoulderCam) {
      camDist = followCamera.minDistance
    } else if (followCamera.mode === CameraModes.TopDown) {
      camDist = followCamera.maxDistance
      phi = 85
    }
    theta = followCamera.theta

    const shoulderOffset = followCamera.shoulderSide ? -0.2 : 0.2
    vec3.set(shoulderOffset, actor.actorHeight + 0.25, 0)
  }

  vec3.applyQuaternion(actorTransform.rotation)
  vec3.add(actorTransform.position)

  // Raycast for camera
  const cameraTransform = getMutableComponent(Engine.activeCameraEntity, TransformComponent)
  const raycastDirection = new Vector3().subVectors(cameraTransform.position, vec3).normalize()
  followCamera.raycastQuery.origin.copy(vec3)
  followCamera.raycastQuery.direction.copy(raycastDirection)

  const closestHit = followCamera.raycastQuery.hits[0]
  followCamera.rayHasHit = typeof closestHit !== 'undefined'

  if (
    followCamera.mode !== CameraModes.FirstPerson &&
    followCamera.mode !== CameraModes.Strategic &&
    followCamera.rayHasHit &&
    closestHit.distance < camDist
  ) {
    if (closestHit.distance < 0.5) {
      camDist = closestHit.distance
    } else {
      camDist = closestHit.distance - 0.5
    }
  }

  cameraDesiredTransform.position.set(
    vec3.x + camDist * Math.sin(theta * PI_2Deg) * Math.cos(phi * PI_2Deg),
    vec3.y + camDist * Math.sin(phi * PI_2Deg),
    vec3.z + camDist * Math.cos(theta * PI_2Deg) * Math.cos(phi * PI_2Deg)
  )

  direction.copy(cameraDesiredTransform.position).sub(vec3).normalize()

  mx.lookAt(direction, empty, upVector)
  cameraDesiredTransform.rotation.setFromRotationMatrix(mx)

  if (followCamera.mode === CameraModes.FirstPerson || Engine.portCamera) {
    cameraTransform.position.copy(cameraDesiredTransform.position)
    cameraTransform.rotation.copy(cameraDesiredTransform.rotation)
  }

  if (followCamera.locked || followCamera.mode === CameraModes.FirstPerson) {
    const newTheta = ((followCamera.theta - 180) * Math.PI) / 180

    // Rotate actor
    actorTransform.rotation.setFromAxisAngle(upVector, newTheta)

    // Update the view vector
    rotateViewVectorXZ(actor.viewVector, newTheta)
  }
}

export const resetFollowCamera = () => {
  const transform = getComponent(Engine.activeCameraEntity, TransformComponent)
  const desiredTransform = getComponent(Engine.activeCameraEntity, DesiredTransformComponent)
  if (transform && desiredTransform) {
    followCameraBehavior(getMutableComponent(Engine.activeCameraEntity, CameraComponent).followTarget)
    transform.position.copy(desiredTransform.position)
    transform.rotation.copy(desiredTransform.rotation)
  }
}

/** System class which provides methods for Camera system. */
export class CameraSystem extends System {
  /** Constructs camera system. */
  constructor() {
    super()
    const cameraEntity = createEntity()
    addComponent(cameraEntity, CameraComponent)
    addComponent(cameraEntity, Object3DComponent, { value: Engine.camera })
    addComponent(cameraEntity, TransformComponent)
    addComponent(cameraEntity, PersistTagComponent)
    Engine.activeCameraEntity = cameraEntity

    // If we lose focus on the window, and regain it, copy our desired transform to avoid strange transform behavior and clipping
    EngineEvents.instance.addEventListener(EngineEvents.EVENTS.WINDOW_FOCUS, ({ focused }) => {
      if (focused) {
        resetFollowCamera()
      }
    })
  }

  /**
   * Execute the camera system for different events of queries.\
   * Called each frame by default.
   *
   * @param delta time since last frame.
   */
  execute(delta: number): void {
    for (const entity of this.queryResults.followCameraComponent.added) {
      const cameraFollow = getMutableComponent(entity, FollowCameraComponent)
      cameraFollow.raycastQuery = PhysXInstance.instance.addRaycastQuery(
        new RaycastQuery({
          type: SceneQueryType.Closest,
          origin: new Vector3(),
          direction: new Vector3(0, -1, 0),
          maxDistance: 10,
          collisionMask: cameraFollow.collisionMask
        })
      )
      const activeCameraComponent = getMutableComponent(Engine.activeCameraEntity, CameraComponent)
      activeCameraComponent.followTarget = entity
      if (hasComponent(Engine.activeCameraEntity, DesiredTransformComponent)) {
        removeComponent(Engine.activeCameraEntity, DesiredTransformComponent)
      }
      addComponent(Engine.activeCameraEntity, DesiredTransformComponent, {
        lockRotationAxis: [false, true, false],
        rotationRate: getRotationRate(),
        positionRate: getPositionRate()
      })
      resetFollowCamera()
    }

    for (const entity of this.queryResults.followCameraComponent.removed) {
      const cameraFollow = getComponent(entity, FollowCameraComponent, true)
      if (cameraFollow) PhysXInstance.instance.removeRaycastQuery(cameraFollow.raycastQuery)
      const activeCameraComponent = getMutableComponent(Engine.activeCameraEntity, CameraComponent)
      if (activeCameraComponent) {
        activeCameraComponent.followTarget = null
        removeComponent(Engine.activeCameraEntity, DesiredTransformComponent) as DesiredTransformComponent
      }
    }

    // follow camera component should only ever be on the character
    for (const entity of this.queryResults.followCameraComponent.all) {
      followCameraBehavior(entity)
    }
  }
}

/**
 * Queries must have components attribute which defines the list of components
 */
CameraSystem.queries = {
  followCameraComponent: {
    components: [FollowCameraComponent, TransformComponent, CharacterComponent],
    listen: {
      added: true,
      removed: true
    }
  }
}<|MERGE_RESOLUTION|>--- conflicted
+++ resolved
@@ -98,13 +98,8 @@
     followCamera.theta = (theta * 180) / Math.PI + 180
   }
 
-<<<<<<< HEAD
   if (followCamera.mode !== CameraModes.Strategic) {
-    followCamera.theta -= inputValue[0]
-=======
-  if (followCamera.mode !== CameraModes.Isometric) {
     followCamera.theta -= inputValue.value[0] * (inputValue.inputAction === TouchInputs.Touch1Movement ? 60 : 100)
->>>>>>> 05a09476
     followCamera.theta %= 360
 
     followCamera.phi -= inputValue.value[1] * (inputValue.inputAction === TouchInputs.Touch1Movement ? 100 : 60)
