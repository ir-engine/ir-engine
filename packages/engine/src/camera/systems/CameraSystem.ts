import { ArrowHelper, Clock, Material, MathUtils, Matrix4, Quaternion, SkinnedMesh, Vector3 } from 'three'
import { clamp } from 'three/src/math/MathUtils'

import { addActionReceptor } from '@xrengine/hyperflux'

import { BoneNames } from '../../avatar/AvatarBoneMatching'
import { AvatarAnimationComponent } from '../../avatar/components/AvatarAnimationComponent'
import { AvatarComponent } from '../../avatar/components/AvatarComponent'
import { XRCameraUpdatePendingTagComponent } from '../../avatar/components/XRCameraUpdatePendingTagComponent'
import { setAvatarHeadOpacity } from '../../avatar/functions/avatarFunctions'
import { smoothDamp } from '../../common/functions/MathLerpFunctions'
import { createConeOfVectors } from '../../common/functions/vectorHelpers'
import { Engine } from '../../ecs/classes/Engine'
import { accessEngineState, EngineActions } from '../../ecs/classes/EngineService'
import { Entity } from '../../ecs/classes/Entity'
import { World } from '../../ecs/classes/World'
import {
  addComponent,
  defineQuery,
  getComponent,
  hasComponent,
  removeComponent
} from '../../ecs/functions/ComponentFunctions'
import { createEntity } from '../../ecs/functions/EntityFunctions'
import { addEntityNodeInTree, createEntityNode } from '../../ecs/functions/EntityTreeFunctions'
import { matchActionOnce } from '../../networking/functions/matchActionOnce'
import { EngineRenderer } from '../../renderer/WebGLRendererSystem'
import { EntityNodeComponent } from '../../scene/components/EntityNodeComponent'
import { NameComponent } from '../../scene/components/NameComponent'
import { Object3DComponent } from '../../scene/components/Object3DComponent'
import { PersistTagComponent } from '../../scene/components/PersistTagComponent'
import { ObjectLayers } from '../../scene/constants/ObjectLayers'
import { SCENE_COMPONENT_TRANSFORM_DEFAULT_VALUES } from '../../scene/functions/loaders/TransformFunctions'
import { setObjectLayers } from '../../scene/functions/setObjectLayers'
import { TransformComponent } from '../../transform/components/TransformComponent'
import {
  CameraComponent,
  SCENE_COMPONENT_CAMERA,
  SCENE_COMPONENT_CAMERA_DEFAULT_VALUES
} from '../components/CameraComponent'
import { FollowCameraComponent } from '../components/FollowCameraComponent'
import { TargetCameraRotationComponent } from '../components/TargetCameraRotationComponent'

const direction = new Vector3()
const quaternion = new Quaternion()
const upVector = new Vector3(0, 1, 0)
const empty = new Vector3()
const mx = new Matrix4()
const tempVec = new Vector3()
const tempVec1 = new Vector3()
//const cameraRayCount = 1
const cameraRays: Vector3[] = []
const rayConeAngle = Math.PI / 6
const coneDebugHelpers: ArrowHelper[] = []
const debugRays = false
const camRayCastClock = new Clock()
const camRayCastCache = {
  maxDistance: -1,
  targetHit: false
}

const getCamComponent = () => getComponent(Engine.activeCameraEntity, CameraComponent)

/**
 * Calculates and returns view vector for give angle. View vector will be at the given angle after the calculation
 * @param viewVector Current view vector
 * @param angle angle to which view vector will be rotated
 * @param isDegree Whether the angle is in degree or radian
 * @returns View vector having given angle in the world space
 */
export const rotateViewVectorXZ = (viewVector: Vector3, angle: number, isDegree?: boolean): Vector3 => {
  if (isDegree) {
    angle = (angle * Math.PI) / 180 // Convert to Radian
  }

  const oldAngle = Math.atan2(viewVector.x, viewVector.z)

  // theta - newTheta ==> To rotate Left on mouse drage Right -> Left
  // newTheta - theta ==> To rotate Right on mouse drage Right -> Left
  const dif = oldAngle - angle

  if (Math.abs(dif) % Math.PI > 0.0001) {
    viewVector.setX(Math.sin(oldAngle - dif))
    viewVector.setZ(Math.cos(oldAngle - dif))
  }

  return viewVector
}

export const getAvatarBonePosition = (entity: Entity, name: BoneNames, position: Vector3): void => {
  const animationComponent = getComponent(entity, AvatarAnimationComponent)
  const el = animationComponent.rig[name].matrixWorld.elements
  position.set(el[12], el[13], el[14])
}

export const updateAvatarOpacity = (entity: Entity) => {
  if (!entity) return

  const fadeDistance = 0.6
  const followCamera = getComponent(entity, FollowCameraComponent)
  const opacity = Math.pow(clamp((followCamera.distance - 0.1) / fadeDistance, 0, 1), 6)

  setAvatarHeadOpacity(entity, opacity)
}

export const updateCameraTargetRotation = (entity: Entity, delta: number) => {
  if (!entity) return
  const followCamera = getComponent(entity, FollowCameraComponent)
  const target = getComponent(entity, TargetCameraRotationComponent)
  const epsilon = 0.001

  target.phi = Math.min(followCamera.maxPhi, Math.max(followCamera.minPhi, target.phi))

  if (Math.abs(target.phi - followCamera.phi) < epsilon && Math.abs(target.theta - followCamera.theta) < epsilon) {
    removeComponent(entity, TargetCameraRotationComponent)
    return
  }

  followCamera.phi = smoothDamp(followCamera.phi, target.phi, target.phiVelocity, target.time, delta)
  followCamera.theta = smoothDamp(followCamera.theta, target.theta, target.thetaVelocity, target.time, delta)
}

export const getMaxCamDistance = (entity: Entity, target: Vector3) => {
  // Cache the raycast result for 0.1 seconds
  const camComp = getCamComponent()
  if (camRayCastCache.maxDistance != -1 && camRayCastClock.getElapsedTime() < camComp.rayFrequency) {
    return camRayCastCache
  }

  camRayCastClock.start()

<<<<<<< HEAD
  //const sceneObjects = Array.from(Engine.objectLayerList[ObjectLayers.Scene] || [])
  const sceneObjects = Array.from(Engine.objectLayerList[ObjectLayers.Scene])
=======
  const sceneObjects = Array.from(Engine.instance.objectLayerList[ObjectLayers.Scene] || [])
>>>>>>> 3e7c7d01

  const followCamera = getComponent(entity, FollowCameraComponent)

  // Raycast to keep the line of sight with avatar
  const cameraTransform = getComponent(Engine.instance.activeCameraEntity, TransformComponent)
  const targetToCamVec = tempVec1.subVectors(cameraTransform.position, target)
  // followCamera.raycaster.ray.origin.sub(targetToCamVec.multiplyScalar(0.1)) // move origin behind camera

  createConeOfVectors(targetToCamVec, cameraRays, rayConeAngle)

  let maxDistance = Math.min(followCamera.maxDistance, camComp.rayLength)

  // Check hit with mid ray
  followCamera.raycaster.set(target, targetToCamVec.normalize())
  const hits = followCamera.raycaster.intersectObjects(sceneObjects, true)

  if (hits[0] && hits[0].distance < maxDistance) {
    maxDistance = hits[0].distance
  }

  //Check the cone for minimum distance
  cameraRays.forEach((rayDir, i) => {
    followCamera.raycaster.set(target, rayDir)
    const hits = followCamera.raycaster.intersectObjects(sceneObjects, true)

    if (hits[0] && hits[0].distance < maxDistance) {
      maxDistance = hits[0].distance
    }

    if (debugRays) {
      const helper = coneDebugHelpers[i]
      helper.setDirection(rayDir)
      helper.position.copy(target)

      if (hits[0]) {
        helper.setColor('red')
      } else {
        helper.setColor('green')
      }
    }
  })

  camRayCastCache.maxDistance = maxDistance
  camRayCastCache.targetHit = !!hits[0]

  return camRayCastCache
}

export const calculateCameraTarget = (entity: Entity, target: Vector3) => {
  const avatar = getComponent(entity, AvatarComponent)
  const avatarTransform = getComponent(entity, TransformComponent)

  target.set(0, avatar.avatarHeight, 0.2)
  target.applyQuaternion(avatarTransform.rotation)
  target.add(avatarTransform.position)
}

export const updateFollowCamera = (entity: Entity, delta: number) => {
  if (!entity) return
  const camComp = getCamComponent()
  const followCamera = getComponent(entity, FollowCameraComponent)
  const object3DComponent = getComponent(entity, Object3DComponent)
  object3DComponent?.value.updateWorldMatrix(false, true)

  // Limit the pitch
  followCamera.phi = Math.min(followCamera.maxPhi, Math.max(followCamera.minPhi, followCamera.phi))

  calculateCameraTarget(entity, tempVec)

  let maxDistance = followCamera.zoomLevel
  let isInsideWall = false

  // Run only if not in first person mode
  if (camComp.raycasting && followCamera.zoomLevel >= followCamera.minDistance) {
    const distanceResults = getMaxCamDistance(entity, tempVec)
    maxDistance = distanceResults.maxDistance
    isInsideWall = distanceResults.targetHit
  }

  const newZoomDistance = Math.min(followCamera.zoomLevel, maxDistance)

  // if (maxDistance < followCamera.zoomLevel) {
  //   // ground collision
  //   if (followCamera.phi < -15) {
  //     followCamera.distance = maxDistance
  //   }
  // }

  // Zoom smoothing
  let smoothingSpeed = isInsideWall ? 0.1 : 0.3

  followCamera.distance = smoothDamp(
    followCamera.distance,
    newZoomDistance,
    followCamera.zoomVelocity,
    smoothingSpeed,
    delta
  )

  const theta = followCamera.theta
  const thetaRad = MathUtils.degToRad(theta)
  const phiRad = MathUtils.degToRad(followCamera.phi)

  const cameraTransform = getComponent(Engine.instance.activeCameraEntity, TransformComponent)
  cameraTransform.position.set(
    tempVec.x + followCamera.distance * Math.sin(thetaRad) * Math.cos(phiRad),
    tempVec.y + followCamera.distance * Math.sin(phiRad),
    tempVec.z + followCamera.distance * Math.cos(thetaRad) * Math.cos(phiRad)
  )

  direction.copy(cameraTransform.position).sub(tempVec).normalize()

  mx.lookAt(direction, empty, upVector)
  cameraTransform.rotation.setFromRotationMatrix(mx)

  const avatarTransform = getComponent(entity, TransformComponent)

  // TODO: Can move avatar update code outside this function
  if (followCamera.locked) {
    const newTheta = MathUtils.degToRad(theta + 180) % (Math.PI * 2)
    // avatarTransform.rotation.setFromAxisAngle(upVector, newTheta)
    avatarTransform.rotation.slerp(quaternion.setFromAxisAngle(upVector, newTheta), delta * 4)
  }
}

export const initializeCameraComponent = (world: World) => {
  //add reference component for editing in the scene root
  const root = world.entityTree.rootNode
  if (!hasComponent(root.entity, CameraComponent)) {
    addComponent(root.entity, CameraComponent, SCENE_COMPONENT_CAMERA_DEFAULT_VALUES)
  }
  const rootCamComp = getComponent(root.entity, CameraComponent)
  const cameraEntity = createEntity()
<<<<<<< HEAD
  addComponent(cameraEntity, CameraComponent, rootCamComp)
  addComponent(cameraEntity, Object3DComponent, { value: Engine.camera })
  addComponent(cameraEntity, PersistTagComponent, {})
  if (!Engine.isEditor) {
    addComponent(cameraEntity, TransformComponent, {
      position: new Vector3(),
      rotation: new Quaternion(0, 0, 0, 1),
      scale: new Vector3(1, 1, 1)
    })
  }
  Engine.activeCameraEntity = cameraEntity
=======
  addComponent(cameraEntity, CameraComponent, {})

  // addComponent(cameraEntity, Object3DComponent, { value: Engine.instance.camera })
  addComponent(cameraEntity, TransformComponent, {
    position: new Vector3(),
    rotation: new Quaternion(),
    scale: new Vector3(1, 1, 1)
  })
  addComponent(cameraEntity, PersistTagComponent, {})
  Engine.instance.activeCameraEntity = cameraEntity
>>>>>>> 3e7c7d01

  return cameraEntity
}

export default async function CameraSystem(world: World) {
  const followCameraQuery = defineQuery([FollowCameraComponent, TransformComponent, AvatarComponent])
  const targetCameraRotationQuery = defineQuery([FollowCameraComponent, TargetCameraRotationComponent])
  let cameraInitialized = false
  return () => {
    const { delta } = world
<<<<<<< HEAD
    if (accessEngineState().sceneLoaded.value && !cameraInitialized) {
      initializeCameraComponent(world)
      cameraInitialized = true
    }
    if (cameraInitialized) {
      const camComp = getCamComponent()
      for (const entity of followCameraQuery.enter()) {
        const cameraFollow = getComponent(entity, FollowCameraComponent)
        cameraFollow.raycaster.layers.set(ObjectLayers.Scene) // Ignore avatars
        ;(cameraFollow.raycaster as any).firstHitOnly = true // three-mesh-bvh setting
        cameraFollow.raycaster.far = cameraFollow.maxDistance
        Engine.activeCameraFollowTarget = entity

        for (let i = 0; i < camComp.rayCount; i++) {
          cameraRays.push(new Vector3())

          if (debugRays) {
            const arrow = new ArrowHelper()
            coneDebugHelpers.push(arrow)
            setObjectLayers(arrow, ObjectLayers.Gizmos)
            Engine.scene.add(arrow)
          }
=======

    for (const entity of followCameraQuery.enter()) {
      const cameraFollow = getComponent(entity, FollowCameraComponent)
      cameraFollow.raycaster.layers.set(ObjectLayers.Scene) // Ignore avatars
      ;(cameraFollow.raycaster as any).firstHitOnly = true // three-mesh-bvh setting
      cameraFollow.raycaster.far = cameraFollow.maxDistance
      Engine.instance.activeCameraFollowTarget = entity

      for (let i = 0; i < cameraRayCount; i++) {
        cameraRays.push(new Vector3())

        if (debugRays) {
          const arrow = new ArrowHelper()
          coneDebugHelpers.push(arrow)
          setObjectLayers(arrow, ObjectLayers.Gizmos)
          Engine.instance.scene.add(arrow)
>>>>>>> 3e7c7d01
        }
      }
    }

    for (const entity of followCameraQuery.exit()) {
      setAvatarHeadOpacity(entity, 1)
      Engine.instance.activeCameraFollowTarget = null
      camRayCastCache.maxDistance = -1
    }

    if (accessEngineState().sceneLoaded.value) {
      const [followCameraEntity] = followCameraQuery(world)
      if (followCameraEntity !== undefined) {
        updateFollowCamera(followCameraEntity, delta)
        updateAvatarOpacity(followCameraEntity)
      }

      for (const entity of targetCameraRotationQuery(world)) {
        updateCameraTargetRotation(entity, delta)
      }

      if (EngineRenderer.instance.xrManager?.isPresenting) {
        // Current WebXRManager.updateCamera() typedef is incorrect
        ;(EngineRenderer.instance.xrManager as any).updateCamera(Engine.instance.camera)

        removeComponent(Engine.instance.currentWorld.localClientEntity, XRCameraUpdatePendingTagComponent)
      } else if (followCameraEntity !== undefined) {
        const transform = getComponent(Engine.instance.activeCameraEntity, TransformComponent)
        Engine.instance.camera.position.copy(transform.position)
        Engine.instance.camera.quaternion.copy(transform.rotation)
        Engine.instance.camera.scale.copy(transform.scale)
        Engine.instance.camera.updateMatrixWorld()
      }
    }
  }
}<|MERGE_RESOLUTION|>--- conflicted
+++ resolved
@@ -59,7 +59,7 @@
   targetHit: false
 }
 
-const getCamComponent = () => getComponent(Engine.activeCameraEntity, CameraComponent)
+const getCamComponent = () => getComponent(Engine.instance.activeCameraEntity, CameraComponent)
 
 /**
  * Calculates and returns view vector for give angle. View vector will be at the given angle after the calculation
@@ -129,12 +129,7 @@
 
   camRayCastClock.start()
 
-<<<<<<< HEAD
-  //const sceneObjects = Array.from(Engine.objectLayerList[ObjectLayers.Scene] || [])
-  const sceneObjects = Array.from(Engine.objectLayerList[ObjectLayers.Scene])
-=======
   const sceneObjects = Array.from(Engine.instance.objectLayerList[ObjectLayers.Scene] || [])
->>>>>>> 3e7c7d01
 
   const followCamera = getComponent(entity, FollowCameraComponent)
 
@@ -268,30 +263,17 @@
   }
   const rootCamComp = getComponent(root.entity, CameraComponent)
   const cameraEntity = createEntity()
-<<<<<<< HEAD
   addComponent(cameraEntity, CameraComponent, rootCamComp)
-  addComponent(cameraEntity, Object3DComponent, { value: Engine.camera })
+  addComponent(cameraEntity, Object3DComponent, { value: Engine.instance.camera })
   addComponent(cameraEntity, PersistTagComponent, {})
-  if (!Engine.isEditor) {
+  if (!Engine.instance.isEditor) {
     addComponent(cameraEntity, TransformComponent, {
       position: new Vector3(),
       rotation: new Quaternion(0, 0, 0, 1),
       scale: new Vector3(1, 1, 1)
     })
   }
-  Engine.activeCameraEntity = cameraEntity
-=======
-  addComponent(cameraEntity, CameraComponent, {})
-
-  // addComponent(cameraEntity, Object3DComponent, { value: Engine.instance.camera })
-  addComponent(cameraEntity, TransformComponent, {
-    position: new Vector3(),
-    rotation: new Quaternion(),
-    scale: new Vector3(1, 1, 1)
-  })
-  addComponent(cameraEntity, PersistTagComponent, {})
   Engine.instance.activeCameraEntity = cameraEntity
->>>>>>> 3e7c7d01
 
   return cameraEntity
 }
@@ -302,7 +284,6 @@
   let cameraInitialized = false
   return () => {
     const { delta } = world
-<<<<<<< HEAD
     if (accessEngineState().sceneLoaded.value && !cameraInitialized) {
       initializeCameraComponent(world)
       cameraInitialized = true
@@ -314,7 +295,7 @@
         cameraFollow.raycaster.layers.set(ObjectLayers.Scene) // Ignore avatars
         ;(cameraFollow.raycaster as any).firstHitOnly = true // three-mesh-bvh setting
         cameraFollow.raycaster.far = cameraFollow.maxDistance
-        Engine.activeCameraFollowTarget = entity
+        Engine.instance.activeCameraFollowTarget = entity
 
         for (let i = 0; i < camComp.rayCount; i++) {
           cameraRays.push(new Vector3())
@@ -323,26 +304,8 @@
             const arrow = new ArrowHelper()
             coneDebugHelpers.push(arrow)
             setObjectLayers(arrow, ObjectLayers.Gizmos)
-            Engine.scene.add(arrow)
+            Engine.instance.scene.add(arrow)
           }
-=======
-
-    for (const entity of followCameraQuery.enter()) {
-      const cameraFollow = getComponent(entity, FollowCameraComponent)
-      cameraFollow.raycaster.layers.set(ObjectLayers.Scene) // Ignore avatars
-      ;(cameraFollow.raycaster as any).firstHitOnly = true // three-mesh-bvh setting
-      cameraFollow.raycaster.far = cameraFollow.maxDistance
-      Engine.instance.activeCameraFollowTarget = entity
-
-      for (let i = 0; i < cameraRayCount; i++) {
-        cameraRays.push(new Vector3())
-
-        if (debugRays) {
-          const arrow = new ArrowHelper()
-          coneDebugHelpers.push(arrow)
-          setObjectLayers(arrow, ObjectLayers.Gizmos)
-          Engine.instance.scene.add(arrow)
->>>>>>> 3e7c7d01
         }
       }
     }
