--- conflicted
+++ resolved
@@ -57,12 +57,8 @@
 
 const setAvatarOpacity = (entity: Entity, opacity: number): void => {
   const object3DComponent = getComponent(entity, Object3DComponent)
-<<<<<<< HEAD
-  object3DComponent.value.traverse((obj) => {
+  object3DComponent?.value.traverse((obj) => {
     if (!(obj as SkinnedMesh).isSkinnedMesh) return
-=======
-  object3DComponent?.value.traverse((obj) => {
->>>>>>> 1418cc42
     const mat = (obj as SkinnedMesh).material as Material
     if (!mat) return
     mat.opacity = opacity
