import { ArrowHelper, Clock, Material, MathUtils, Matrix4, Quaternion, Raycaster, SkinnedMesh, Vector3 } from 'three'
import { clamp } from 'three/src/math/MathUtils'

import { UserId } from '@xrengine/common/src/interfaces/UserId'
import { addActionReceptor, createActionQueue, dispatchAction } from '@xrengine/hyperflux'

import { BoneNames } from '../../avatar/AvatarBoneMatching'
import { AvatarAnimationComponent } from '../../avatar/components/AvatarAnimationComponent'
import { AvatarComponent } from '../../avatar/components/AvatarComponent'
import { XRCameraUpdatePendingTagComponent } from '../../avatar/components/XRCameraUpdatePendingTagComponent'
import { setAvatarHeadOpacity } from '../../avatar/functions/avatarFunctions'
import { matches } from '../../common/functions/MatchesUtils'
import { smoothDamp } from '../../common/functions/MathLerpFunctions'
import { createConeOfVectors } from '../../common/functions/vectorHelpers'
import { createQuaternionProxy, createVector3Proxy } from '../../common/proxies/three'
import { Engine } from '../../ecs/classes/Engine'
import { EngineActions, getEngineState } from '../../ecs/classes/EngineState'
import { Entity } from '../../ecs/classes/Entity'
import { World } from '../../ecs/classes/World'
import {
  addComponent,
  defineQuery,
  getComponent,
  hasComponent,
  removeComponent
} from '../../ecs/functions/ComponentFunctions'
import { createEntity } from '../../ecs/functions/EntityFunctions'
import { LocalInputTagComponent } from '../../input/components/LocalInputTagComponent'
import { NetworkObjectComponent } from '../../networking/components/NetworkObjectComponent'
import { WorldNetworkAction } from '../../networking/functions/WorldNetworkAction'
import { EngineRenderer } from '../../renderer/WebGLRendererSystem'
import { Object3DComponent } from '../../scene/components/Object3DComponent'
import { PersistTagComponent } from '../../scene/components/PersistTagComponent'
import { ObjectLayers } from '../../scene/constants/ObjectLayers'
import { RAYCAST_PROPERTIES_DEFAULT_VALUES } from '../../scene/functions/loaders/CameraPropertiesFunctions'
import { setCameraProperties } from '../../scene/functions/setCameraProperties'
import { setObjectLayers } from '../../scene/functions/setObjectLayers'
import { TransformComponent } from '../../transform/components/TransformComponent'
<<<<<<< HEAD
import { FollowCameraComponent, FollowCameraDefaultValues } from '../components/FollowCameraComponent'
=======
import { CameraTagComponent } from '../components/CameraTagComponent'
import { FollowCameraComponent } from '../components/FollowCameraComponent'
import { SpectateComponent } from '../components/SpectateComponent'
>>>>>>> b223742c
import { TargetCameraRotationComponent } from '../components/TargetCameraRotationComponent'

const direction = new Vector3()
const quaternion = new Quaternion()
const upVector = new Vector3(0, 1, 0)
const empty = new Vector3()
const mx = new Matrix4()
const tempVec = new Vector3()
const tempVec1 = new Vector3()
const raycaster = new Raycaster()
//const cameraRayCount = 1
const cameraRays: Vector3[] = []
const rayConeAngle = Math.PI / 6
const coneDebugHelpers: ArrowHelper[] = []
const debugRays = false
const camRayCastClock = new Clock()
const camRayCastCache = {
  maxDistance: -1,
  targetHit: false
}

/**
 * Calculates and returns view vector for give angle. View vector will be at the given angle after the calculation
 * @param viewVector Current view vector
 * @param angle angle to which view vector will be rotated
 * @param isDegree Whether the angle is in degree or radian
 * @returns View vector having given angle in the world space
 */
export const rotateViewVectorXZ = (viewVector: Vector3, angle: number, isDegree?: boolean): Vector3 => {
  if (isDegree) {
    angle = (angle * Math.PI) / 180 // Convert to Radian
  }

  const oldAngle = Math.atan2(viewVector.x, viewVector.z)

  // theta - newTheta ==> To rotate Left on mouse drage Right -> Left
  // newTheta - theta ==> To rotate Right on mouse drage Right -> Left
  const dif = oldAngle - angle

  if (Math.abs(dif) % Math.PI > 0.0001) {
    viewVector.setX(Math.sin(oldAngle - dif))
    viewVector.setZ(Math.cos(oldAngle - dif))
  }

  return viewVector
}

export const getAvatarBonePosition = (entity: Entity, name: BoneNames, position: Vector3): void => {
  const animationComponent = getComponent(entity, AvatarAnimationComponent)
  const el = animationComponent.rig[name].matrixWorld.elements
  position.set(el[12], el[13], el[14])
}

export const updateCameraTargetOpacity = (cameraEntity: Entity) => {
  const fadeDistance = 0.6
  const followCamera = getComponent(cameraEntity, FollowCameraComponent)

  if (!followCamera.targetEntity) return

  const opacity = Math.pow(clamp((followCamera.distance - 0.1) / fadeDistance, 0, 1), 6)

  setAvatarHeadOpacity(followCamera.targetEntity, opacity)
}

export const updateCameraTargetRotation = (cameraEntity: Entity) => {
  if (!cameraEntity) return
  const followCamera = getComponent(cameraEntity, FollowCameraComponent)
  const target = getComponent(followCamera.targetEntity, TargetCameraRotationComponent)
  if (!target) return

  const epsilon = 0.001

  target.phi = Math.min(followCamera.maxPhi, Math.max(followCamera.minPhi, target.phi))

  if (Math.abs(target.phi - followCamera.phi) < epsilon && Math.abs(target.theta - followCamera.theta) < epsilon) {
    removeComponent(followCamera.targetEntity, TargetCameraRotationComponent)
    return
  }

  const delta = Engine.instance.currentWorld.deltaSeconds
  followCamera.phi = smoothDamp(followCamera.phi, target.phi, target.phiVelocity, target.time, delta)
  followCamera.theta = smoothDamp(followCamera.theta, target.theta, target.thetaVelocity, target.time, delta)
}

export const getMaxCamDistance = (cameraEntity: Entity, target: Vector3) => {
  const followCamera = getComponent(cameraEntity, FollowCameraComponent)

  // Cache the raycast result for 0.1 seconds
  const raycastProps = followCamera.raycastProps
  if (camRayCastCache.maxDistance != -1 && camRayCastClock.getElapsedTime() < raycastProps.rayFrequency) {
    return camRayCastCache
  }

  camRayCastClock.start()

  const sceneObjects = Array.from(Engine.instance.currentWorld.objectLayerList[ObjectLayers.Scene] || [])

  // Raycast to keep the line of sight with avatar
  const cameraTransform = getComponent(Engine.instance.currentWorld.cameraEntity, TransformComponent)
  const targetToCamVec = tempVec1.subVectors(cameraTransform.position, target)
  // raycaster.ray.origin.sub(targetToCamVec.multiplyScalar(0.1)) // move origin behind camera

  createConeOfVectors(targetToCamVec, cameraRays, rayConeAngle)

  let maxDistance = Math.min(followCamera.maxDistance, raycastProps.rayLength)

  // Check hit with mid ray
  raycaster.layers.set(ObjectLayers.Scene) // Ignore avatars
  raycaster.firstHitOnly = true // three-mesh-bvh setting
  raycaster.far = followCamera.maxDistance
  raycaster.set(target, targetToCamVec.normalize())
  const hits = raycaster.intersectObjects(sceneObjects, true)

  if (hits[0] && hits[0].distance < maxDistance) {
    maxDistance = hits[0].distance
  }

  //Check the cone for minimum distance
  cameraRays.forEach((rayDir, i) => {
    raycaster.set(target, rayDir)
    const hits = raycaster.intersectObjects(sceneObjects, true)

    if (hits[0] && hits[0].distance < maxDistance) {
      maxDistance = hits[0].distance
    }

    if (debugRays) {
      const helper = coneDebugHelpers[i]
      helper.setDirection(rayDir)
      helper.position.copy(target)

      if (hits[0]) {
        helper.setColor('red')
      } else {
        helper.setColor('green')
      }
    }
  })

  camRayCastCache.maxDistance = maxDistance
  camRayCastCache.targetHit = !!hits[0]

  return camRayCastCache
}

export const calculateCameraTarget = (entity: Entity, target: Vector3) => {
  const avatar = getComponent(entity, AvatarComponent)
  const transform = getComponent(entity, TransformComponent)

  if (!transform) return

  if (avatar) {
    target.set(0, avatar.avatarHeight, 0.2)
    target.applyQuaternion(transform.rotation)
    target.add(transform.position)
  } else {
    target.copy(transform.position)
  }
}

<<<<<<< HEAD
export const updateFollowCamera = (cameraEntity: Entity) => {
  if (!cameraEntity) return
  const followCamera = getComponent(cameraEntity, FollowCameraComponent)
  const object3DComponent = getComponent(cameraEntity, Object3DComponent)
=======
export const updateFollowCamera = (entity: Entity, delta: number) => {
  if (!entity || !Engine.instance.currentWorld.activeCameraEntity) return
  const followCamera = getComponent(entity, FollowCameraComponent)
  const object3DComponent = getComponent(entity, Object3DComponent)
>>>>>>> b223742c
  object3DComponent?.value.updateWorldMatrix(false, true)

  // Limit the pitch
  followCamera.phi = Math.min(followCamera.maxPhi, Math.max(followCamera.minPhi, followCamera.phi))

  calculateCameraTarget(followCamera.targetEntity, tempVec)

  let maxDistance = followCamera.zoomLevel
  let isInsideWall = false

  // Run only if not in first person mode
  if (followCamera.raycastProps.enabled && followCamera.zoomLevel >= followCamera.minDistance) {
    const distanceResults = getMaxCamDistance(cameraEntity, tempVec)
    maxDistance = distanceResults.maxDistance
    isInsideWall = distanceResults.targetHit
  }

  const newZoomDistance = Math.min(followCamera.zoomLevel, maxDistance)

  // if (maxDistance < followCamera.zoomLevel) {
  //   // ground collision
  //   if (followCamera.phi < -15) {
  //     followCamera.distance = maxDistance
  //   }
  // }

  // Zoom smoothing
  let smoothingSpeed = isInsideWall ? 0.1 : 0.3
  const delta = Engine.instance.currentWorld.deltaSeconds

  followCamera.distance = smoothDamp(
    followCamera.distance,
    newZoomDistance,
    followCamera.zoomVelocity,
    smoothingSpeed,
    delta
  )

  const theta = followCamera.theta
  const thetaRad = MathUtils.degToRad(theta)
  const phiRad = MathUtils.degToRad(followCamera.phi)

  const cameraTransform = getComponent(Engine.instance.currentWorld.cameraEntity, TransformComponent)
  cameraTransform.position.set(
    tempVec.x + followCamera.distance * Math.sin(thetaRad) * Math.cos(phiRad),
    tempVec.y + followCamera.distance * Math.sin(phiRad),
    tempVec.z + followCamera.distance * Math.cos(thetaRad) * Math.cos(phiRad)
  )

  direction.copy(cameraTransform.position).sub(tempVec).normalize()

  mx.lookAt(direction, empty, upVector)
  cameraTransform.rotation.setFromRotationMatrix(mx)

<<<<<<< HEAD
  updateCameraTargetOpacity(cameraEntity)
  updateCameraTargetRotation(cameraEntity)
}

export default async function CameraSystem(world: World) {
  const followCameraQuery = defineQuery([TransformComponent, FollowCameraComponent])

  if (!Engine.instance.isEditor) {
    addComponent(world.cameraEntity, FollowCameraComponent, {
      ...FollowCameraDefaultValues,
      targetEntity: world.localClientEntity
    })
  }

  return () => {
    for (const entity of followCameraQuery.enter()) {
      const cameraFollow = getComponent(entity, FollowCameraComponent)
      //check for initialized raycast properties
      if (!cameraFollow.raycastProps) {
        cameraFollow.raycastProps = RAYCAST_PROPERTIES_DEFAULT_VALUES
      }
      for (let i = 0; i < cameraFollow.raycastProps.rayCount; i++) {
        cameraRays.push(new Vector3())

        if (debugRays) {
          const arrow = new ArrowHelper()
          coneDebugHelpers.push(arrow)
          setObjectLayers(arrow, ObjectLayers.Gizmos)
          Engine.instance.currentWorld.scene.add(arrow)
        }
      }
    }

    for (const cameraEntity of followCameraQuery()) updateFollowCamera(cameraEntity)

    if (EngineRenderer.instance.xrManager?.isPresenting) {
      EngineRenderer.instance.xrManager.updateCamera(Engine.instance.currentWorld.camera as THREE.PerspectiveCamera)
      removeComponent(Engine.instance.currentWorld.localClientEntity, XRCameraUpdatePendingTagComponent)
=======
  // TODO: Can move avatar update code outside this function
  if (followCamera.locked) {
    const avatarTransform = getComponent(entity, TransformComponent)
    const newTheta = MathUtils.degToRad(theta + 180) % (Math.PI * 2)
    // avatarTransform.rotation.setFromAxisAngle(upVector, newTheta)
    avatarTransform.rotation.slerp(quaternion.setFromAxisAngle(upVector, newTheta), delta * 4)
  }
}

export const initializeCameraComponent = (world: World) => {
  const cameraEntity = createEntity()
  const camObj = Engine.instance.currentWorld.camera
  addComponent(cameraEntity, Object3DComponent, { value: camObj })
  addComponent(cameraEntity, PersistTagComponent, {})
  addComponent(cameraEntity, CameraTagComponent, {})
  addComponent(cameraEntity, TransformComponent, {
    position: camObj.position,
    rotation: camObj.quaternion,
    scale: camObj.scale
  })
  Engine.instance.currentWorld.activeCameraEntity = cameraEntity
  return cameraEntity
}

function registerSpectateMode() {
  addActionReceptor((a) => {
    matches(a).when(EngineActions.spectateUser.matches, (action) => {
      const targetUserCamEntity = Engine.instance.currentWorld.getUserEntityWithComponent(
        action.user as UserId,
        CameraTagComponent
      )

      if (!targetUserCamEntity) return

      console.log('Spectate component added', action.user)
      addComponent(targetUserCamEntity, SpectateComponent, {})
    })
  })
}

function updateSpectator(entity: Entity) {
  const transform = getComponent(entity, TransformComponent)
  const { camera } = Engine.instance.currentWorld
  camera.position.copy(transform.position)
  camera.quaternion.copy(transform.rotation)
}

function enterFollowCameraQuery(entity: Entity) {
  const cameraFollow = getComponent(entity, FollowCameraComponent)
  cameraFollow.raycaster.layers.set(ObjectLayers.Scene) // Ignore avatars
  ;(cameraFollow.raycaster as any).firstHitOnly = true // three-mesh-bvh setting
  cameraFollow.raycaster.far = cameraFollow.maxDistance
  Engine.instance.currentWorld.activeCameraFollowTarget = entity
  //check for initialized raycast properties
  if (!cameraFollow.raycastProps) {
    cameraFollow.raycastProps = RAYCAST_PROPERTIES_DEFAULT_VALUES
  }
  for (let i = 0; i < cameraFollow.raycastProps.rayCount; i++) {
    cameraRays.push(new Vector3())

    if (debugRays) {
      const arrow = new ArrowHelper()
      coneDebugHelpers.push(arrow)
      setObjectLayers(arrow, ObjectLayers.Gizmos)
      Engine.instance.currentWorld.scene.add(arrow)
    }
  }
}

export function cameraSpawnReceptor(
  spawnAction: ReturnType<typeof WorldNetworkAction.spawnCamera>,
  world = Engine.instance.currentWorld
) {
  const entity = world.getNetworkObject(spawnAction.$from, spawnAction.networkId)!

  console.log('Camera Spawn Receptor Call', entity)

  addComponent(entity, PersistTagComponent, {})
  addComponent(entity, CameraTagComponent, {})

  const position = createVector3Proxy(TransformComponent.position, entity)
  const rotation = createQuaternionProxy(TransformComponent.rotation, entity)
  const scale = createVector3Proxy(TransformComponent.scale, entity).setScalar(1)
  addComponent(entity, TransformComponent, { position, rotation, scale })

  if (spawnAction.$from === Engine.instance.userId) {
    const camObj = Engine.instance.currentWorld.camera
    addComponent(entity, Object3DComponent, { value: camObj })
    Engine.instance.currentWorld.activeCameraEntity = entity
  }
}

export default async function CameraSystem(world: World) {
  const cameraTransformUpdateQuery = defineQuery([CameraTagComponent, Object3DComponent, TransformComponent])
  const followCameraQuery = defineQuery([FollowCameraComponent, TransformComponent, AvatarComponent])
  const spectateQuery = defineQuery([CameraTagComponent, SpectateComponent])
  const targetCameraRotationQuery = defineQuery([FollowCameraComponent, TargetCameraRotationComponent])
  const cameraSpawnQueue = createActionQueue(WorldNetworkAction.spawnCamera.matches)
  const localAvatarQuery = defineQuery([AvatarComponent, LocalInputTagComponent])

  registerSpectateMode()

  return () => {
    for (const action of cameraSpawnQueue()) cameraSpawnReceptor(action, world)

    const { deltaSeconds: delta } = world
    for (const entity of localAvatarQuery.enter()) {
      dispatchAction(WorldNetworkAction.spawnCamera(), [world.worldNetwork.hostId])
    }

    for (const entity of followCameraQuery.enter()) {
      enterFollowCameraQuery(entity)
    }

    for (const entity of followCameraQuery.exit()) {
      Engine.instance.currentWorld.activeCameraFollowTarget = null
      camRayCastCache.maxDistance = -1
    }

    for (const entity of cameraTransformUpdateQuery(world)) {
      const transform = getComponent(entity, TransformComponent)
      const cam = getComponent(entity, Object3DComponent).value
      transform.position.copy(cam.position)
      transform.rotation.copy(cam.quaternion)
    }

    for (const entity of spectateQuery(world)) {
      updateSpectator(entity)
    }

    if (getEngineState().sceneLoaded.value) {
      const [followCameraEntity] = followCameraQuery(world)
      if (followCameraEntity !== undefined) {
        updateFollowCamera(followCameraEntity, delta)
        updateAvatarOpacity(followCameraEntity)
      }

      for (const entity of targetCameraRotationQuery(world)) {
        updateCameraTargetRotation(entity, delta)
      }

      if (EngineRenderer.instance.xrManager?.isPresenting) {
        // Current WebXRManager.updateCamera() typedef is incorrect
        ;(EngineRenderer.instance.xrManager as any).updateCamera(Engine.instance.currentWorld.camera)

        removeComponent(Engine.instance.currentWorld.localClientEntity, XRCameraUpdatePendingTagComponent)
      } else if (followCameraEntity !== undefined && Engine.instance.currentWorld.activeCameraEntity) {
        const transform = getComponent(Engine.instance.currentWorld.activeCameraEntity, TransformComponent)
        Engine.instance.currentWorld.camera.position.copy(transform.position)
        Engine.instance.currentWorld.camera.quaternion.copy(transform.rotation)
        Engine.instance.currentWorld.camera.scale.copy(transform.scale)
        Engine.instance.currentWorld.camera.updateMatrixWorld()
      }
>>>>>>> b223742c
    }
  }
}<|MERGE_RESOLUTION|>--- conflicted
+++ resolved
@@ -36,13 +36,9 @@
 import { setCameraProperties } from '../../scene/functions/setCameraProperties'
 import { setObjectLayers } from '../../scene/functions/setObjectLayers'
 import { TransformComponent } from '../../transform/components/TransformComponent'
-<<<<<<< HEAD
+import { CameraTagComponent } from '../components/CameraTagComponent'
 import { FollowCameraComponent, FollowCameraDefaultValues } from '../components/FollowCameraComponent'
-=======
-import { CameraTagComponent } from '../components/CameraTagComponent'
-import { FollowCameraComponent } from '../components/FollowCameraComponent'
 import { SpectateComponent } from '../components/SpectateComponent'
->>>>>>> b223742c
 import { TargetCameraRotationComponent } from '../components/TargetCameraRotationComponent'
 
 const direction = new Vector3()
@@ -203,17 +199,10 @@
   }
 }
 
-<<<<<<< HEAD
 export const updateFollowCamera = (cameraEntity: Entity) => {
   if (!cameraEntity) return
   const followCamera = getComponent(cameraEntity, FollowCameraComponent)
   const object3DComponent = getComponent(cameraEntity, Object3DComponent)
-=======
-export const updateFollowCamera = (entity: Entity, delta: number) => {
-  if (!entity || !Engine.instance.currentWorld.activeCameraEntity) return
-  const followCamera = getComponent(entity, FollowCameraComponent)
-  const object3DComponent = getComponent(entity, Object3DComponent)
->>>>>>> b223742c
   object3DComponent?.value.updateWorldMatrix(false, true)
 
   // Limit the pitch
@@ -268,13 +257,65 @@
   mx.lookAt(direction, empty, upVector)
   cameraTransform.rotation.setFromRotationMatrix(mx)
 
-<<<<<<< HEAD
   updateCameraTargetOpacity(cameraEntity)
   updateCameraTargetRotation(cameraEntity)
 }
 
+function updateSpectator(entity: Entity) {
+  const transform = getComponent(entity, TransformComponent)
+  const { camera } = Engine.instance.currentWorld
+  camera.position.copy(transform.position)
+  camera.quaternion.copy(transform.rotation)
+}
+
+function enterFollowCameraQuery(entity: Entity) {
+  const cameraFollow = getComponent(entity, FollowCameraComponent)
+  //check for initialized raycast properties
+  if (!cameraFollow.raycastProps) {
+    cameraFollow.raycastProps = RAYCAST_PROPERTIES_DEFAULT_VALUES
+  }
+  for (let i = 0; i < cameraFollow.raycastProps.rayCount; i++) {
+    cameraRays.push(new Vector3())
+
+    if (debugRays) {
+      const arrow = new ArrowHelper()
+      coneDebugHelpers.push(arrow)
+      setObjectLayers(arrow, ObjectLayers.Gizmos)
+      Engine.instance.currentWorld.scene.add(arrow)
+    }
+  }
+}
+
+export function cameraSpawnReceptor(
+  spawnAction: ReturnType<typeof WorldNetworkAction.spawnCamera>,
+  world = Engine.instance.currentWorld
+) {
+  const entity = world.getNetworkObject(spawnAction.$from, spawnAction.networkId)!
+
+  console.log('Camera Spawn Receptor Call', entity)
+
+  addComponent(entity, PersistTagComponent, {})
+  addComponent(entity, CameraTagComponent, {})
+
+  const position = createVector3Proxy(TransformComponent.position, entity)
+  const rotation = createQuaternionProxy(TransformComponent.rotation, entity)
+  const scale = createVector3Proxy(TransformComponent.scale, entity).setScalar(1)
+  addComponent(entity, TransformComponent, { position, rotation, scale })
+
+  if (spawnAction.$from === Engine.instance.userId) {
+    const camObj = Engine.instance.currentWorld.camera
+    addComponent(entity, Object3DComponent, { value: camObj })
+    Engine.instance.currentWorld.cameraEntity = entity
+  }
+}
+
 export default async function CameraSystem(world: World) {
-  const followCameraQuery = defineQuery([TransformComponent, FollowCameraComponent])
+  const followCameraQuery = defineQuery([FollowCameraComponent, TransformComponent, AvatarComponent])
+  const spectateQuery = defineQuery([CameraTagComponent, SpectateComponent])
+  const localAvatarQuery = defineQuery([AvatarComponent, LocalInputTagComponent])
+
+  const cameraSpawnActions = createActionQueue(WorldNetworkAction.spawnCamera.matches)
+  const spectateUserActions = createActionQueue(EngineActions.spectateUser.matches)
 
   if (!Engine.instance.isEditor) {
     addComponent(world.cameraEntity, FollowCameraComponent, {
@@ -284,184 +325,30 @@
   }
 
   return () => {
-    for (const entity of followCameraQuery.enter()) {
-      const cameraFollow = getComponent(entity, FollowCameraComponent)
-      //check for initialized raycast properties
-      if (!cameraFollow.raycastProps) {
-        cameraFollow.raycastProps = RAYCAST_PROPERTIES_DEFAULT_VALUES
-      }
-      for (let i = 0; i < cameraFollow.raycastProps.rayCount; i++) {
-        cameraRays.push(new Vector3())
-
-        if (debugRays) {
-          const arrow = new ArrowHelper()
-          coneDebugHelpers.push(arrow)
-          setObjectLayers(arrow, ObjectLayers.Gizmos)
-          Engine.instance.currentWorld.scene.add(arrow)
-        }
-      }
-    }
-
-    for (const cameraEntity of followCameraQuery()) updateFollowCamera(cameraEntity)
-
-    if (EngineRenderer.instance.xrManager?.isPresenting) {
-      EngineRenderer.instance.xrManager.updateCamera(Engine.instance.currentWorld.camera as THREE.PerspectiveCamera)
-      removeComponent(Engine.instance.currentWorld.localClientEntity, XRCameraUpdatePendingTagComponent)
-=======
-  // TODO: Can move avatar update code outside this function
-  if (followCamera.locked) {
-    const avatarTransform = getComponent(entity, TransformComponent)
-    const newTheta = MathUtils.degToRad(theta + 180) % (Math.PI * 2)
-    // avatarTransform.rotation.setFromAxisAngle(upVector, newTheta)
-    avatarTransform.rotation.slerp(quaternion.setFromAxisAngle(upVector, newTheta), delta * 4)
-  }
-}
-
-export const initializeCameraComponent = (world: World) => {
-  const cameraEntity = createEntity()
-  const camObj = Engine.instance.currentWorld.camera
-  addComponent(cameraEntity, Object3DComponent, { value: camObj })
-  addComponent(cameraEntity, PersistTagComponent, {})
-  addComponent(cameraEntity, CameraTagComponent, {})
-  addComponent(cameraEntity, TransformComponent, {
-    position: camObj.position,
-    rotation: camObj.quaternion,
-    scale: camObj.scale
-  })
-  Engine.instance.currentWorld.activeCameraEntity = cameraEntity
-  return cameraEntity
-}
-
-function registerSpectateMode() {
-  addActionReceptor((a) => {
-    matches(a).when(EngineActions.spectateUser.matches, (action) => {
+    for (const action of cameraSpawnActions()) cameraSpawnReceptor(action, world)
+
+    for (const action of spectateUserActions()) {
       const targetUserCamEntity = Engine.instance.currentWorld.getUserEntityWithComponent(
         action.user as UserId,
         CameraTagComponent
       )
-
-      if (!targetUserCamEntity) return
-
+      if (targetUserCamEntity) addComponent(targetUserCamEntity, SpectateComponent, {})
       console.log('Spectate component added', action.user)
-      addComponent(targetUserCamEntity, SpectateComponent, {})
-    })
-  })
-}
-
-function updateSpectator(entity: Entity) {
-  const transform = getComponent(entity, TransformComponent)
-  const { camera } = Engine.instance.currentWorld
-  camera.position.copy(transform.position)
-  camera.quaternion.copy(transform.rotation)
-}
-
-function enterFollowCameraQuery(entity: Entity) {
-  const cameraFollow = getComponent(entity, FollowCameraComponent)
-  cameraFollow.raycaster.layers.set(ObjectLayers.Scene) // Ignore avatars
-  ;(cameraFollow.raycaster as any).firstHitOnly = true // three-mesh-bvh setting
-  cameraFollow.raycaster.far = cameraFollow.maxDistance
-  Engine.instance.currentWorld.activeCameraFollowTarget = entity
-  //check for initialized raycast properties
-  if (!cameraFollow.raycastProps) {
-    cameraFollow.raycastProps = RAYCAST_PROPERTIES_DEFAULT_VALUES
-  }
-  for (let i = 0; i < cameraFollow.raycastProps.rayCount; i++) {
-    cameraRays.push(new Vector3())
-
-    if (debugRays) {
-      const arrow = new ArrowHelper()
-      coneDebugHelpers.push(arrow)
-      setObjectLayers(arrow, ObjectLayers.Gizmos)
-      Engine.instance.currentWorld.scene.add(arrow)
-    }
-  }
-}
-
-export function cameraSpawnReceptor(
-  spawnAction: ReturnType<typeof WorldNetworkAction.spawnCamera>,
-  world = Engine.instance.currentWorld
-) {
-  const entity = world.getNetworkObject(spawnAction.$from, spawnAction.networkId)!
-
-  console.log('Camera Spawn Receptor Call', entity)
-
-  addComponent(entity, PersistTagComponent, {})
-  addComponent(entity, CameraTagComponent, {})
-
-  const position = createVector3Proxy(TransformComponent.position, entity)
-  const rotation = createQuaternionProxy(TransformComponent.rotation, entity)
-  const scale = createVector3Proxy(TransformComponent.scale, entity).setScalar(1)
-  addComponent(entity, TransformComponent, { position, rotation, scale })
-
-  if (spawnAction.$from === Engine.instance.userId) {
-    const camObj = Engine.instance.currentWorld.camera
-    addComponent(entity, Object3DComponent, { value: camObj })
-    Engine.instance.currentWorld.activeCameraEntity = entity
-  }
-}
-
-export default async function CameraSystem(world: World) {
-  const cameraTransformUpdateQuery = defineQuery([CameraTagComponent, Object3DComponent, TransformComponent])
-  const followCameraQuery = defineQuery([FollowCameraComponent, TransformComponent, AvatarComponent])
-  const spectateQuery = defineQuery([CameraTagComponent, SpectateComponent])
-  const targetCameraRotationQuery = defineQuery([FollowCameraComponent, TargetCameraRotationComponent])
-  const cameraSpawnQueue = createActionQueue(WorldNetworkAction.spawnCamera.matches)
-  const localAvatarQuery = defineQuery([AvatarComponent, LocalInputTagComponent])
-
-  registerSpectateMode()
-
-  return () => {
-    for (const action of cameraSpawnQueue()) cameraSpawnReceptor(action, world)
-
-    const { deltaSeconds: delta } = world
+    }
+
     for (const entity of localAvatarQuery.enter()) {
       dispatchAction(WorldNetworkAction.spawnCamera(), [world.worldNetwork.hostId])
     }
 
-    for (const entity of followCameraQuery.enter()) {
-      enterFollowCameraQuery(entity)
-    }
-
-    for (const entity of followCameraQuery.exit()) {
-      Engine.instance.currentWorld.activeCameraFollowTarget = null
-      camRayCastCache.maxDistance = -1
-    }
-
-    for (const entity of cameraTransformUpdateQuery(world)) {
-      const transform = getComponent(entity, TransformComponent)
-      const cam = getComponent(entity, Object3DComponent).value
-      transform.position.copy(cam.position)
-      transform.rotation.copy(cam.quaternion)
-    }
-
-    for (const entity of spectateQuery(world)) {
-      updateSpectator(entity)
-    }
-
-    if (getEngineState().sceneLoaded.value) {
-      const [followCameraEntity] = followCameraQuery(world)
-      if (followCameraEntity !== undefined) {
-        updateFollowCamera(followCameraEntity, delta)
-        updateAvatarOpacity(followCameraEntity)
-      }
-
-      for (const entity of targetCameraRotationQuery(world)) {
-        updateCameraTargetRotation(entity, delta)
-      }
-
-      if (EngineRenderer.instance.xrManager?.isPresenting) {
-        // Current WebXRManager.updateCamera() typedef is incorrect
-        ;(EngineRenderer.instance.xrManager as any).updateCamera(Engine.instance.currentWorld.camera)
-
-        removeComponent(Engine.instance.currentWorld.localClientEntity, XRCameraUpdatePendingTagComponent)
-      } else if (followCameraEntity !== undefined && Engine.instance.currentWorld.activeCameraEntity) {
-        const transform = getComponent(Engine.instance.currentWorld.activeCameraEntity, TransformComponent)
-        Engine.instance.currentWorld.camera.position.copy(transform.position)
-        Engine.instance.currentWorld.camera.quaternion.copy(transform.rotation)
-        Engine.instance.currentWorld.camera.scale.copy(transform.scale)
-        Engine.instance.currentWorld.camera.updateMatrixWorld()
-      }
->>>>>>> b223742c
+    for (const entity of followCameraQuery.enter()) enterFollowCameraQuery(entity)
+
+    for (const cameraEntity of followCameraQuery()) updateFollowCamera(cameraEntity)
+
+    for (const entity of spectateQuery(world)) updateSpectator(entity)
+
+    if (EngineRenderer.instance.xrManager?.isPresenting) {
+      EngineRenderer.instance.xrManager.updateCamera(Engine.instance.currentWorld.camera as THREE.PerspectiveCamera)
+      removeComponent(Engine.instance.currentWorld.localClientEntity, XRCameraUpdatePendingTagComponent)
     }
   }
 }