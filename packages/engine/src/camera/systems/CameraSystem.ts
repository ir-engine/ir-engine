import { Matrix4, Quaternion, Vector3 } from 'three'
import { addObject3DComponent } from '../../scene/behaviors/addObject3DComponent'
import { CameraTagComponent } from '../../scene/components/Object3DTagComponents'
import { isMobile } from '../../common/functions/isMobile'
import { NumericalType, Vector2Type } from '../../common/types/NumericalTypes'
import { Engine } from '../../ecs/classes/Engine'
import { System, SystemAttributes } from '../../ecs/classes/System'
import {
  addComponent,
  createEntity,
  getComponent,
  getMutableComponent,
  hasComponent,
  removeComponent
} from '../../ecs/functions/EntityFunctions'
import { CharacterComponent } from '../../character/components/CharacterComponent'
import { DesiredTransformComponent } from '../../transform/components/DesiredTransformComponent'
import { TransformComponent } from '../../transform/components/TransformComponent'
import { CameraComponent } from '../components/CameraComponent'
import { FollowCameraComponent } from '../components/FollowCameraComponent'
import { CameraModes } from '../types/CameraModes'
import { Entity } from '../../ecs/classes/Entity'
import { PhysicsSystem } from '../../physics/systems/PhysicsSystem'
import { RaycastQuery, SceneQueryType } from 'three-physx'
import { Not } from '../../ecs/functions/ComponentFunctions'
import { Input } from '../../input/components/Input'
import { BaseInput } from '../../input/enums/BaseInput'
import { PersistTagComponent } from '../../scene/components/PersistTagComponent'
import { SystemUpdateType } from '../../ecs/functions/SystemUpdateType'
import { EngineEvents } from '../../ecs/classes/EngineEvents'

const direction = new Vector3()
const upVector = new Vector3(0, 1, 0)
const forwardVector = new Vector3(0, 0, 1)
const empty = new Vector3()
const PI_2Deg = Math.PI / 180
const mx = new Matrix4()
const vec3 = new Vector3()

const followCameraBehavior = (entity: Entity) => {
  if (!entity) return
  const cameraDesiredTransform = getMutableComponent(CameraSystem.instance.activeCamera, DesiredTransformComponent) // Camera

  if (!cameraDesiredTransform) return

  const actor: CharacterComponent = getMutableComponent<CharacterComponent>(entity, CharacterComponent as any)
  const actorTransform = getMutableComponent(entity, TransformComponent)

  const followCamera = getMutableComponent<FollowCameraComponent>(
    entity,
    FollowCameraComponent
  ) as FollowCameraComponent

  const inputComponent = getComponent(entity, Input) as Input

  // this is for future integration of MMO style pointer lock controls
  // const inputAxes = followCamera.mode === CameraModes.FirstPerson ? BaseInput.MOUSE_MOVEMENT : BaseInput.LOOKTURN_PLAYERONE
  const inputAxes = BaseInput.LOOKTURN_PLAYERONE

  const inputValue = inputComponent.data.get(inputAxes)?.value ?? ([0, 0] as Vector2Type)

  if (followCamera.locked) {
    followCamera.theta = (Math.atan2(actor.viewVector.x, actor.viewVector.z) * 180) / Math.PI + 180
  }

  if (followCamera.mode !== CameraModes.Isometric) {
    followCamera.theta -= inputValue[0] * (isMobile ? 60 : 100)
    followCamera.theta %= 360

    followCamera.phi -= inputValue[1] * (isMobile ? 60 : 100)
    followCamera.phi = Math.min(85, Math.max(-70, followCamera.phi))
  }

  let camDist = followCamera.distance
  if (followCamera.mode === CameraModes.FirstPerson) camDist = 0.01
  else if (followCamera.mode === CameraModes.ShoulderCam) camDist = followCamera.minDistance
  else if (followCamera.mode === CameraModes.TopDown) camDist = followCamera.maxDistance

  let phi = followCamera.mode === CameraModes.TopDown ? 85 : followCamera.phi
  phi = followCamera.mode === CameraModes.Isometric ? 150 : phi
  const theta = followCamera.mode === CameraModes.Isometric ? 180 : followCamera.theta

<<<<<<< HEAD
  const camInitialHeight = followCamera.mode === CameraModes.Isometric ? actor.actorHeight * 2 : actor.actorHeight
  const camInitialZOffset = followCamera.mode === CameraModes.Isometric ? -3 : 0
  vec3.set(followCamera.shoulderSide ? -0.25 : 0.25, camInitialHeight, camInitialZOffset)
=======
  vec3.set(followCamera.shoulderSide ? -0.2 : 0.2, actor.actorHeight + 0.25, 0)
>>>>>>> 3d5525eb
  vec3.applyQuaternion(actorTransform.rotation)
  vec3.add(actorTransform.position)

  // Raycast for camera
  const cameraTransform: TransformComponent = getMutableComponent(
    CameraSystem.instance.activeCamera,
    TransformComponent
  )
  const raycastDirection = new Vector3().subVectors(cameraTransform.position, vec3).normalize()
  followCamera.raycastQuery.origin.copy(vec3)
  followCamera.raycastQuery.direction.copy(raycastDirection)

  const closestHit = followCamera.raycastQuery.hits[0]
  followCamera.rayHasHit = typeof closestHit !== 'undefined'

  if (
    followCamera.mode !== CameraModes.FirstPerson &&
    followCamera.mode !== CameraModes.Isometric &&
    followCamera.rayHasHit &&
    closestHit.distance < camDist
  ) {
    if (closestHit.distance < 0.5) {
      camDist = closestHit.distance
    } else {
      camDist = closestHit.distance - 0.5
    }
  }

  cameraDesiredTransform.position.set(
    vec3.x + camDist * Math.sin(theta * PI_2Deg) * Math.cos(phi * PI_2Deg),
    vec3.y + camDist * Math.sin(phi * PI_2Deg),
    vec3.z + camDist * Math.cos(theta * PI_2Deg) * Math.cos(phi * PI_2Deg)
  )

  direction.copy(cameraDesiredTransform.position).sub(vec3).normalize()

  mx.lookAt(direction, empty, upVector)
  cameraDesiredTransform.rotation.setFromRotationMatrix(mx)

  if (followCamera.mode === CameraModes.FirstPerson) {
    cameraTransform.rotation.copy(cameraDesiredTransform.rotation)
    cameraTransform.position.copy(cameraDesiredTransform.position)
  }

  if (followCamera.locked || followCamera.mode === CameraModes.FirstPerson) {
    actorTransform.rotation.setFromAxisAngle(upVector, (followCamera.theta - 180) * (Math.PI / 180))
    vec3.copy(forwardVector).applyQuaternion(actorTransform.rotation)
    actorTransform.rotation.setFromUnitVectors(forwardVector, vec3.setY(0))
  }
}

export const resetFollowCamera = () => {
  const transform = getComponent(CameraSystem.instance.activeCamera, TransformComponent)
  const desiredTransform = getComponent(CameraSystem.instance.activeCamera, DesiredTransformComponent)
  if (transform && desiredTransform) {
    followCameraBehavior(getMutableComponent(CameraSystem.instance.activeCamera, CameraComponent).followTarget)
    transform.position.copy(desiredTransform.position)
    transform.rotation.copy(desiredTransform.rotation)
  }
}

/** System class which provides methods for Camera system. */
export class CameraSystem extends System {
  static instance: CameraSystem

  updateType = SystemUpdateType.Free

  activeCamera: Entity
  prevState = [0, 0] as NumericalType

  /** Constructs camera system. */
  constructor(attributes: SystemAttributes = {}) {
    super(attributes)
    CameraSystem.instance = this

    const cameraEntity = createEntity()
    addComponent(cameraEntity, CameraComponent)
    addComponent(cameraEntity, CameraTagComponent)
    addObject3DComponent(cameraEntity, { obj3d: Engine.camera })
    addComponent(cameraEntity, TransformComponent)
    addComponent(cameraEntity, PersistTagComponent)
    CameraSystem.instance.activeCamera = cameraEntity

    // If we lose focus on the window, and regain it, copy our desired transform to avoid strange transform behavior and clipping
    EngineEvents.instance.addEventListener(EngineEvents.EVENTS.WINDOW_FOCUS, ({ focused }) => {
      if (focused) {
        resetFollowCamera()
      }
    })
  }

  /**
   * Execute the camera system for different events of queries.\
   * Called each frame by default.
   *
   * @param delta time since last frame.
   */
  execute(delta: number): void {
    this.queryResults.followCameraComponent.added?.forEach((entity) => {
      const cameraFollow = getMutableComponent(entity, FollowCameraComponent)
      cameraFollow.raycastQuery = PhysicsSystem.instance.addRaycastQuery(
        new RaycastQuery({
          type: SceneQueryType.Closest,
          origin: new Vector3(),
          direction: new Vector3(0, -1, 0),
          maxDistance: 10,
          collisionMask: cameraFollow.collisionMask
        })
      )
      const activeCameraComponent = getMutableComponent(CameraSystem.instance.activeCamera, CameraComponent)
      activeCameraComponent.followTarget = entity
      if (hasComponent(CameraSystem.instance.activeCamera, DesiredTransformComponent)) {
        removeComponent(CameraSystem.instance.activeCamera, DesiredTransformComponent)
      }
      addComponent(CameraSystem.instance.activeCamera, DesiredTransformComponent, {
        lockRotationAxis: [false, true, false],
        rotationRate: isMobile ? 5 : 3.5,
        positionRate: isMobile ? 3.5 : 2
      })
      resetFollowCamera()
    })

    this.queryResults.followCameraComponent.removed?.forEach((entity) => {
      const cameraFollow = getComponent(entity, FollowCameraComponent, true)
      if (cameraFollow) PhysicsSystem.instance.removeRaycastQuery(cameraFollow.raycastQuery)
      const activeCameraComponent = getMutableComponent(CameraSystem.instance.activeCamera, CameraComponent)
      if (activeCameraComponent) {
        activeCameraComponent.followTarget = null
        removeComponent(CameraSystem.instance.activeCamera, DesiredTransformComponent) as DesiredTransformComponent
      }
    })

    // follow camera component should only ever be on the character
    this.queryResults.followCameraComponent.all?.forEach((entity) => {
      followCameraBehavior(entity)
    })
  }
}

/**
 * Queries must have components attribute which defines the list of components
 */
CameraSystem.queries = {
  cameraComponent: {
    components: [Not(FollowCameraComponent), CameraComponent, TransformComponent],
    listen: {
      added: true,
      changed: true
    }
  },
  followCameraComponent: {
    components: [FollowCameraComponent, TransformComponent, CharacterComponent],
    listen: {
      added: true,
      changed: true,
      removed: true
    }
  }
}<|MERGE_RESOLUTION|>--- conflicted
+++ resolved
@@ -80,13 +80,10 @@
   phi = followCamera.mode === CameraModes.Isometric ? 150 : phi
   const theta = followCamera.mode === CameraModes.Isometric ? 180 : followCamera.theta
 
-<<<<<<< HEAD
-  const camInitialHeight = followCamera.mode === CameraModes.Isometric ? actor.actorHeight * 2 : actor.actorHeight
+  const camInitialHeight =
+    followCamera.mode === CameraModes.Isometric ? actor.actorHeight * 2 : actor.actorHeight + 0.25
   const camInitialZOffset = followCamera.mode === CameraModes.Isometric ? -3 : 0
-  vec3.set(followCamera.shoulderSide ? -0.25 : 0.25, camInitialHeight, camInitialZOffset)
-=======
-  vec3.set(followCamera.shoulderSide ? -0.2 : 0.2, actor.actorHeight + 0.25, 0)
->>>>>>> 3d5525eb
+  vec3.set(followCamera.shoulderSide ? -0.2 : 0.2, camInitialHeight, camInitialZOffset)
   vec3.applyQuaternion(actorTransform.rotation)
   vec3.add(actorTransform.position)
 
