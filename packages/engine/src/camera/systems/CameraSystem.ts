import { Matrix4, Vector3 } from 'three'
import { isMobile } from '../../common/functions/isMobile'
import { NumericalType, Vector2Type } from '../../common/types/NumericalTypes'
import { Engine } from '../../ecs/classes/Engine'
import { System } from '../../ecs/classes/System'
import {
  addComponent,
  createEntity,
  getComponent,
  getMutableComponent,
  hasComponent,
  removeComponent
} from '../../ecs/functions/EntityFunctions'
import { CharacterComponent } from '../../character/components/CharacterComponent'
import { DesiredTransformComponent } from '../../transform/components/DesiredTransformComponent'
import { TransformComponent } from '../../transform/components/TransformComponent'
import { CameraComponent } from '../components/CameraComponent'
import { FollowCameraComponent } from '../components/FollowCameraComponent'
import { CameraModes } from '../types/CameraModes'
import { Entity } from '../../ecs/classes/Entity'
import { PhysicsSystem } from '../../physics/systems/PhysicsSystem'
import { PhysXInstance, RaycastQuery, SceneQueryType } from 'three-physx'
import { Not } from '../../ecs/functions/ComponentFunctions'
import { Input } from '../../input/components/Input'
import { BaseInput } from '../../input/enums/BaseInput'
import { PersistTagComponent } from '../../scene/components/PersistTagComponent'
import { EngineEvents } from '../../ecs/classes/EngineEvents'
import { Object3DComponent } from '../../scene/components/Object3DComponent'

const direction = new Vector3()
const upVector = new Vector3(0, 1, 0)
const empty = new Vector3()
const PI_2Deg = Math.PI / 180
const mx = new Matrix4()
const vec3 = new Vector3()

/**
 * Calculates and returns view vector for give angle. View vector will be at the given angle after the calculation
 * @param viewVector Current view vector
 * @param angle angle to which view vector will be rotated
 * @param isDegree Whether the angle is in degree or radian
 * @returns View vector having given angle in the world space
 */
export const rotateViewVectorXZ = (viewVector: Vector3, angle: number, isDegree?: boolean): Vector3 => {
  if (isDegree) {
    angle = (angle * Math.PI) / 180 // Convert to Radian
  }

  const oldAngle = Math.atan2(viewVector.x, viewVector.z)

  // theta - newTheta ==> To rotate Left on mouse drage Right -> Left
  // newTheta - theta ==> To rotate Right on mouse drage Right -> Left
  const dif = oldAngle - angle

  if (Math.abs(dif) % Math.PI > 0.001) {
    viewVector.setX(Math.sin(oldAngle - dif))
    viewVector.setZ(Math.cos(oldAngle - dif))
  }

  return viewVector
}

const followCameraBehavior = (entity: Entity, portCamera?: boolean) => {
  if (!entity) return

  const cameraDesiredTransform = getMutableComponent(Engine.activeCameraEntity, DesiredTransformComponent) // Camera

  if (!cameraDesiredTransform && !portCamera) return

  const actor = getMutableComponent(entity, CharacterComponent)
  const actorTransform = getMutableComponent(entity, TransformComponent)

  const followCamera = getMutableComponent(entity, FollowCameraComponent)

<<<<<<< HEAD
  if (CameraSystem.instance.updateCameraMode) {
    let index = 0
    for (const key of Object.keys(CameraModes)) {
      if (index === CameraSystem.instance.cameraModeIndex && CameraSystem.instance.updateCameraMode) {
        followCamera.mode = CameraModes[key]
      }
      index++
    }
    CameraSystem.instance.updateCameraMode = false
  }

  const inputComponent = getComponent(entity, Input) as Input
=======
  const inputComponent = getComponent(entity, Input)
>>>>>>> 3d6c8598

  // this is for future integration of MMO style pointer lock controls
  // const inputAxes = followCamera.mode === CameraModes.FirstPerson ? BaseInput.MOUSE_MOVEMENT : BaseInput.LOOKTURN_PLAYERONE
  const inputAxes = BaseInput.LOOKTURN_PLAYERONE

  const inputValue = inputComponent.data.get(inputAxes)?.value ?? ([0, 0] as Vector2Type)

  const theta = Math.atan2(actor.viewVector.x, actor.viewVector.z)

  if (followCamera.locked) {
    followCamera.theta = (theta * 180) / Math.PI + 180
  }

  if (followCamera.mode !== CameraModes.Isometric) {
    followCamera.theta -= inputValue[0] * (isMobile ? 60 : 100)
    followCamera.theta %= 360

    followCamera.phi -= inputValue[1] * (isMobile ? 60 : 100)
    followCamera.phi = Math.min(85, Math.max(-70, followCamera.phi))
  }

  let camDist = followCamera.distance
  if (followCamera.mode === CameraModes.FirstPerson) camDist = 0.01
  else if (followCamera.mode === CameraModes.ShoulderCam) camDist = followCamera.minDistance
  else if (followCamera.mode === CameraModes.TopDown) camDist = followCamera.maxDistance

  let phi = followCamera.mode === CameraModes.TopDown ? 85 : followCamera.phi
  phi = followCamera.mode === CameraModes.Isometric ? 150 : phi
  const theta = followCamera.mode === CameraModes.Isometric ? 180 : followCamera.theta

<<<<<<< HEAD
  const camInitialHeight =
    followCamera.mode === CameraModes.Isometric ? actor.actorHeight * 2 : actor.actorHeight + 0.25
  const camInitialZOffset = followCamera.mode === CameraModes.Isometric ? -3 : 0
  vec3.set(followCamera.shoulderSide ? -0.2 : 0.2, camInitialHeight, camInitialZOffset)
=======
  const shoulderOffset = followCamera.shoulderSide ? -0.2 : 0.2

  if (followCamera.mode === CameraModes.FirstPerson) {
    vec3.set(0, actor.actorHeight, 0)
  } else {
    vec3.set(shoulderOffset, actor.actorHeight + 0.25, 0)
  }
>>>>>>> 3d6c8598
  vec3.applyQuaternion(actorTransform.rotation)
  vec3.add(actorTransform.position)

  // Raycast for camera
  const cameraTransform = getMutableComponent(Engine.activeCameraEntity, TransformComponent)
  const raycastDirection = new Vector3().subVectors(cameraTransform.position, vec3).normalize()
  followCamera.raycastQuery.origin.copy(vec3)
  followCamera.raycastQuery.direction.copy(raycastDirection)

  const closestHit = followCamera.raycastQuery.hits[0]
  followCamera.rayHasHit = typeof closestHit !== 'undefined'

  if (
    followCamera.mode !== CameraModes.FirstPerson &&
    followCamera.mode !== CameraModes.Isometric &&
    followCamera.rayHasHit &&
    closestHit.distance < camDist
  ) {
    if (closestHit.distance < 0.5) {
      camDist = closestHit.distance
    } else {
      camDist = closestHit.distance - 0.5
    }
  }

  cameraDesiredTransform.position.set(
    vec3.x + camDist * Math.sin(theta * PI_2Deg) * Math.cos(phi * PI_2Deg),
    vec3.y + camDist * Math.sin(phi * PI_2Deg),
    vec3.z + camDist * Math.cos(theta * PI_2Deg) * Math.cos(phi * PI_2Deg)
  )

  direction.copy(cameraDesiredTransform.position).sub(vec3).normalize()

  mx.lookAt(direction, empty, upVector)
  cameraDesiredTransform.rotation.setFromRotationMatrix(mx)

  if (followCamera.mode === CameraModes.FirstPerson || portCamera) {
    cameraTransform.position.copy(cameraDesiredTransform.position)
    cameraTransform.rotation.copy(cameraDesiredTransform.rotation)
  }

  if (followCamera.locked || followCamera.mode === CameraModes.FirstPerson) {
    const newTheta = ((followCamera.theta - 180) * Math.PI) / 180

    // Rotate actor
    actorTransform.rotation.setFromAxisAngle(upVector, newTheta)

    // Update the view vector
    rotateViewVectorXZ(actor.viewVector, newTheta)
  }
}

export const resetFollowCamera = () => {
  const transform = getComponent(Engine.activeCameraEntity, TransformComponent)
  const desiredTransform = getComponent(Engine.activeCameraEntity, DesiredTransformComponent)
  if (transform && desiredTransform) {
    followCameraBehavior(getMutableComponent(Engine.activeCameraEntity, CameraComponent).followTarget)
    transform.position.copy(desiredTransform.position)
    transform.rotation.copy(desiredTransform.rotation)
  }
}

/** System class which provides methods for Camera system. */
export class CameraSystem extends System {
  prevState = [0, 0] as NumericalType

<<<<<<< HEAD
  cameraModeIndex: number
  updateCameraMode: boolean
=======
  portCamera: boolean = false
>>>>>>> 3d6c8598

  /** Constructs camera system. */
  constructor() {
    super()

    const cameraEntity = createEntity()
    addComponent(cameraEntity, CameraComponent)
    addComponent(cameraEntity, Object3DComponent, { value: Engine.camera })
    addComponent(cameraEntity, TransformComponent)
    addComponent(cameraEntity, PersistTagComponent)
    Engine.activeCameraEntity = cameraEntity

    // If we lose focus on the window, and regain it, copy our desired transform to avoid strange transform behavior and clipping
    EngineEvents.instance.addEventListener(EngineEvents.EVENTS.WINDOW_FOCUS, ({ focused }) => {
      if (focused) {
        resetFollowCamera()
      }
    })
  }

  /**
   * Update the camera type of the active camera on next frame.
   *
   * @param index of mode to use from CameraModes
   */
  updateCameraType(cameraModeIndex: number) {
    this.cameraModeIndex = cameraModeIndex
    this.updateCameraMode = true
  }

  /**
   * Execute the camera system for different events of queries.\
   * Called each frame by default.
   *
   * @param delta time since last frame.
   */
  execute(delta: number): void {
    for (const entity of this.queryResults.followCameraComponent.added) {
      const cameraFollow = getMutableComponent(entity, FollowCameraComponent)
      cameraFollow.raycastQuery = PhysXInstance.instance.addRaycastQuery(
        new RaycastQuery({
          type: SceneQueryType.Closest,
          origin: new Vector3(),
          direction: new Vector3(0, -1, 0),
          maxDistance: 10,
          collisionMask: cameraFollow.collisionMask
        })
      )
      const activeCameraComponent = getMutableComponent(Engine.activeCameraEntity, CameraComponent)
      activeCameraComponent.followTarget = entity
      if (hasComponent(Engine.activeCameraEntity, DesiredTransformComponent)) {
        removeComponent(Engine.activeCameraEntity, DesiredTransformComponent)
      }
      addComponent(Engine.activeCameraEntity, DesiredTransformComponent, {
        lockRotationAxis: [false, true, false],
        rotationRate: isMobile ? 5 : 3.5,
        positionRate: isMobile ? 3.5 : 2
      })
      resetFollowCamera()
    }

    for (const entity of this.queryResults.followCameraComponent.removed) {
      const cameraFollow = getComponent(entity, FollowCameraComponent, true)
      if (cameraFollow) PhysXInstance.instance.removeRaycastQuery(cameraFollow.raycastQuery)
      const activeCameraComponent = getMutableComponent(Engine.activeCameraEntity, CameraComponent)
      if (activeCameraComponent) {
        activeCameraComponent.followTarget = null
        removeComponent(Engine.activeCameraEntity, DesiredTransformComponent) as DesiredTransformComponent
      }
    }

    // follow camera component should only ever be on the character
    for (const entity of this.queryResults.followCameraComponent.all) {
      followCameraBehavior(entity, this.portCamera)
    }
  }
}

/**
 * Queries must have components attribute which defines the list of components
 */
CameraSystem.queries = {
  followCameraComponent: {
    components: [FollowCameraComponent, TransformComponent, CharacterComponent],
    listen: {
      added: true,
      removed: true
    }
  }
}<|MERGE_RESOLUTION|>--- conflicted
+++ resolved
@@ -72,7 +72,6 @@
 
   const followCamera = getMutableComponent(entity, FollowCameraComponent)
 
-<<<<<<< HEAD
   if (CameraSystem.instance.updateCameraMode) {
     let index = 0
     for (const key of Object.keys(CameraModes)) {
@@ -85,9 +84,6 @@
   }
 
   const inputComponent = getComponent(entity, Input) as Input
-=======
-  const inputComponent = getComponent(entity, Input)
->>>>>>> 3d6c8598
 
   // this is for future integration of MMO style pointer lock controls
   // const inputAxes = followCamera.mode === CameraModes.FirstPerson ? BaseInput.MOUSE_MOVEMENT : BaseInput.LOOKTURN_PLAYERONE
@@ -118,20 +114,18 @@
   phi = followCamera.mode === CameraModes.Isometric ? 150 : phi
   const theta = followCamera.mode === CameraModes.Isometric ? 180 : followCamera.theta
 
-<<<<<<< HEAD
+  // Replaced code with this
   const camInitialHeight =
     followCamera.mode === CameraModes.Isometric ? actor.actorHeight * 2 : actor.actorHeight + 0.25
   const camInitialZOffset = followCamera.mode === CameraModes.Isometric ? -3 : 0
   vec3.set(followCamera.shoulderSide ? -0.2 : 0.2, camInitialHeight, camInitialZOffset)
-=======
-  const shoulderOffset = followCamera.shoulderSide ? -0.2 : 0.2
-
-  if (followCamera.mode === CameraModes.FirstPerson) {
-    vec3.set(0, actor.actorHeight, 0)
-  } else {
-    vec3.set(shoulderOffset, actor.actorHeight + 0.25, 0)
-  }
->>>>>>> 3d6c8598
+  // const shoulderOffset = followCamera.shoulderSide ? -0.2 : 0.2
+
+  // if (followCamera.mode === CameraModes.FirstPerson) {
+  //   vec3.set(0, actor.actorHeight, 0)
+  // } else {
+  //   vec3.set(shoulderOffset, actor.actorHeight + 0.25, 0)
+  // }
   vec3.applyQuaternion(actorTransform.rotation)
   vec3.add(actorTransform.position)
 
@@ -198,12 +192,9 @@
 export class CameraSystem extends System {
   prevState = [0, 0] as NumericalType
 
-<<<<<<< HEAD
   cameraModeIndex: number
   updateCameraMode: boolean
-=======
   portCamera: boolean = false
->>>>>>> 3d6c8598
 
   /** Constructs camera system. */
   constructor() {
