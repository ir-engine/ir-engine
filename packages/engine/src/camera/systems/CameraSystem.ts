import { ArrowHelper, Clock, Material, MathUtils, Matrix4, Quaternion, SkinnedMesh, Vector3 } from 'three'
import { Engine } from '../../ecs/classes/Engine'
import { addComponent, defineQuery, getComponent, removeComponent } from '../../ecs/functions/ComponentFunctions'
import { createEntity } from '../../ecs/functions/EntityFunctions'
import { AvatarComponent } from '../../avatar/components/AvatarComponent'
import { TransformComponent } from '../../transform/components/TransformComponent'
import { CameraComponent } from '../components/CameraComponent'
import { FollowCameraComponent } from '../components/FollowCameraComponent'
import { Entity } from '../../ecs/classes/Entity'
import { PersistTagComponent } from '../../scene/components/PersistTagComponent'
import { World } from '../../ecs/classes/World'
import { smoothDamp } from '../../common/functions/MathLerpFunctions'
import { TargetCameraRotationComponent } from '../components/TargetCameraRotationComponent'
import { createConeOfVectors } from '../../common/functions/vectorHelpers'
import { ObjectLayers } from '../../scene/constants/ObjectLayers'
import { setObjectLayers } from '../../scene/functions/setObjectLayers'
import { setAvatarHeadOpacity } from '../../avatar/functions/avatarFunctions'
import { BoneNames } from '../../avatar/AvatarBoneMatching'
import { IKRigComponent } from '../../ikrig/components/IKRigComponent'
import { Object3DComponent } from '../../scene/components/Object3DComponent'

const direction = new Vector3()
const quaternion = new Quaternion()
const upVector = new Vector3(0, 1, 0)
const empty = new Vector3()
const mx = new Matrix4()
const tempVec = new Vector3()
const tempVec1 = new Vector3()
const cameraRayCount = 6
const cameraRays: Vector3[] = []
const rayConeAngle = Math.PI / 6
const coneDebugHelpers: ArrowHelper[] = []
const debugRays = false
const camRayCastClock = new Clock()
const camRayCastCache = {
  maxDistance: -1,
  targetHit: false
}

/**
 * Calculates and returns view vector for give angle. View vector will be at the given angle after the calculation
 * @param viewVector Current view vector
 * @param angle angle to which view vector will be rotated
 * @param isDegree Whether the angle is in degree or radian
 * @returns View vector having given angle in the world space
 */
export const rotateViewVectorXZ = (viewVector: Vector3, angle: number, isDegree?: boolean): Vector3 => {
  if (isDegree) {
    angle = (angle * Math.PI) / 180 // Convert to Radian
  }

  const oldAngle = Math.atan2(viewVector.x, viewVector.z)

  // theta - newTheta ==> To rotate Left on mouse drage Right -> Left
  // newTheta - theta ==> To rotate Right on mouse drage Right -> Left
  const dif = oldAngle - angle

  if (Math.abs(dif) % Math.PI > 0.0001) {
    viewVector.setX(Math.sin(oldAngle - dif))
    viewVector.setZ(Math.cos(oldAngle - dif))
  }

  return viewVector
}

export const updateAvatarHeadOpacity = (entity: Entity, opacity: number): void => {
  const object3DComponent = getComponent(entity, Object3DComponent)
  object3DComponent?.value.traverse((obj) => {
    if (!(obj as SkinnedMesh).isSkinnedMesh) return
    const material = (obj as SkinnedMesh).material as Material
    if (!material.userData || !material.userData.shader) return
    const shader = material.userData.shader
    shader.uniforms.boneOpacity.value = opacity
  })
}

export const getAvatarBonePosition = (entity: Entity, name: BoneNames, position: Vector3): void => {
  const ikRigComponent = getComponent(entity, IKRigComponent)
  const el = ikRigComponent.boneStructure[name].matrixWorld.elements
  position.set(el[12], el[13], el[14])
}

export const updateAvatarOpacity = (entity: Entity) => {
  if (!entity) return

  const followCamera = getComponent(entity, FollowCameraComponent)
  const distanceRatio = Math.min(followCamera.distance / followCamera.minDistance, 1)

  setAvatarHeadOpacity(entity, distanceRatio)
}

export const updateCameraTargetRotation = (entity: Entity, delta: number) => {
  if (!entity) return
  const followCamera = getComponent(entity, FollowCameraComponent)
  const target = getComponent(entity, TargetCameraRotationComponent)
  const epsilon = 0.001

  target.phi = Math.min(followCamera.maxPhi, Math.max(followCamera.minPhi, target.phi))

  if (Math.abs(target.phi - followCamera.phi) < epsilon && Math.abs(target.theta - followCamera.theta) < epsilon) {
    removeComponent(entity, TargetCameraRotationComponent)
    return
  }

  followCamera.phi = smoothDamp(followCamera.phi, target.phi, target.phiVelocity, target.time, delta)
  followCamera.theta = smoothDamp(followCamera.theta, target.theta, target.thetaVelocity, target.time, delta)
}

export const getMaxCamDistance = (entity: Entity, target: Vector3) => {
  // Cache the raycast result for 0.1 seconds
  // if (camRayCastCache.maxDistance != -1 && camRayCastClock.getElapsedTime() < 0.1) {
  //   return camRayCastCache
  // }

  camRayCastClock.start()

  const sceneObjects = Array.from(Engine.objectLayerList[ObjectLayers.Scene] || [])

  const followCamera = getComponent(entity, FollowCameraComponent)

  // Raycast to keep the line of sight with avatar
  const cameraTransform = getComponent(Engine.activeCameraEntity, TransformComponent)
  const targetToCamVec = tempVec1.subVectors(cameraTransform.position, target)
  // followCamera.raycaster.ray.origin.sub(targetToCamVec.multiplyScalar(0.1)) // move origin behind camera

  createConeOfVectors(targetToCamVec, cameraRays, rayConeAngle)

  let maxDistance = followCamera.maxDistance

  // Check hit with mid ray
  followCamera.raycaster.set(target, targetToCamVec.normalize())
  const hits = followCamera.raycaster.intersectObjects(sceneObjects, true)

  if (hits[0] && hits[0].distance < maxDistance) {
    maxDistance = hits[0].distance
  }

  //Check the cone for minimum distance
  cameraRays.forEach((rayDir, i) => {
    followCamera.raycaster.set(target, rayDir)
    const hits = followCamera.raycaster.intersectObjects(sceneObjects, true)

    if (hits[0] && hits[0].distance < maxDistance) {
      maxDistance = hits[0].distance
    }

    if (debugRays) {
      const helper = coneDebugHelpers[i]
      helper.setDirection(rayDir)
      helper.position.copy(target)

      if (hits[0]) {
        helper.setColor('red')
      } else {
        helper.setColor('green')
      }
    }
  })

  camRayCastCache.maxDistance = maxDistance
  camRayCastCache.targetHit = !!hits[0]

  return camRayCastCache
}

export const calculateCameraTarget = (entity: Entity, target: Vector3) => {
  const avatar = getComponent(entity, AvatarComponent)
  const avatarTransform = getComponent(entity, TransformComponent)

  target.set(0, avatar.avatarHeight, 0.2)
  target.applyQuaternion(avatarTransform.rotation)
  target.add(avatarTransform.position)
}

export const updateFollowCamera = (entity: Entity, delta: number) => {
  if (!entity) return

  const followCamera = getComponent(entity, FollowCameraComponent)
  const object3DComponent = getComponent(entity, Object3DComponent)
  object3DComponent?.value.updateWorldMatrix(false, true)

  // Limit the pitch
  followCamera.phi = Math.min(followCamera.maxPhi, Math.max(followCamera.minPhi, followCamera.phi))

  calculateCameraTarget(entity, tempVec)

  let maxDistance = followCamera.zoomLevel
  let isInsideWall = false

  // Run only if not in first person mode
  if (followCamera.zoomLevel >= followCamera.minDistance) {
    const distanceResults = getMaxCamDistance(entity, tempVec)
    maxDistance = distanceResults.maxDistance
    isInsideWall = distanceResults.targetHit
  }

  const newZoomDistance = Math.min(followCamera.zoomLevel, maxDistance)

  // if (maxDistance < followCamera.zoomLevel) {
  //   // ground collision
  //   if (followCamera.phi < -15) {
  //     followCamera.distance = maxDistance
  //   }
  // }

  // Zoom smoothing
  let smoothingSpeed = isInsideWall ? 0.01 : 0.3

  followCamera.distance = smoothDamp(
    followCamera.distance,
    newZoomDistance,
    followCamera.zoomVelocity,
    smoothingSpeed,
    delta
  )

  const theta = followCamera.theta
  const thetaRad = MathUtils.degToRad(theta)
  const phiRad = MathUtils.degToRad(followCamera.phi)

  const cameraTransform = getComponent(Engine.activeCameraEntity, TransformComponent)
  cameraTransform.position.set(
    tempVec.x + followCamera.distance * Math.sin(thetaRad) * Math.cos(phiRad),
    tempVec.y + followCamera.distance * Math.sin(phiRad),
    tempVec.z + followCamera.distance * Math.cos(thetaRad) * Math.cos(phiRad)
  )

  direction.copy(cameraTransform.position).sub(tempVec).normalize()

  mx.lookAt(direction, empty, upVector)
  cameraTransform.rotation.setFromRotationMatrix(mx)

  const avatarTransform = getComponent(entity, TransformComponent)

  // TODO: Can move avatar update code outside this function
  if (followCamera.locked) {
    const newTheta = MathUtils.degToRad(theta + 180) % (Math.PI * 2)
    // avatarTransform.rotation.setFromAxisAngle(upVector, newTheta)
    avatarTransform.rotation.slerp(quaternion.setFromAxisAngle(upVector, newTheta), delta * 4)
  }
}

export default async function CameraSystem(world: World) {
  const followCameraQuery = defineQuery([FollowCameraComponent, TransformComponent, AvatarComponent])
  const targetCameraRotationQuery = defineQuery([FollowCameraComponent, TargetCameraRotationComponent])

  const cameraEntity = createEntity()
  addComponent(cameraEntity, CameraComponent, {})

  // addComponent(cameraEntity, Object3DComponent, { value: Engine.camera })
  addComponent(cameraEntity, TransformComponent, {
    position: new Vector3(),
    rotation: new Quaternion(),
    scale: new Vector3(1, 1, 1)
  })
  addComponent(cameraEntity, PersistTagComponent, {})
  Engine.activeCameraEntity = cameraEntity

  return () => {
    const { delta } = world

    for (const entity of followCameraQuery.enter()) {
      const cameraFollow = getComponent(entity, FollowCameraComponent)
      cameraFollow.raycaster.layers.set(ObjectLayers.Scene) // Ignore avatars
      ;(cameraFollow.raycaster as any).firstHitOnly = true // three-mesh-bvh setting
      cameraFollow.raycaster.far = cameraFollow.maxDistance
      Engine.activeCameraFollowTarget = entity

      for (let i = 0; i < cameraRayCount; i++) {
        cameraRays.push(new Vector3())

        if (debugRays) {
          const arrow = new ArrowHelper()
          coneDebugHelpers.push(arrow)
          setObjectLayers(arrow, ObjectLayers.Render, ObjectLayers.Gizmos)
          Engine.scene.add(arrow)
        }
      }
    }

    for (const entity of followCameraQuery.exit()) {
      setAvatarHeadOpacity(entity, 1)
      Engine.activeCameraFollowTarget = null
      camRayCastCache.maxDistance = -1
    }

    const [followCameraEntity] = followCameraQuery(world)
    if (followCameraEntity !== undefined) {
      updateFollowCamera(followCameraEntity, delta)
      updateAvatarOpacity(followCameraEntity)
    }

    for (const entity of targetCameraRotationQuery(world)) {
      updateCameraTargetRotation(entity, delta)
    }

    if (Engine.xrManager?.isPresenting) {
<<<<<<< HEAD
      Engine.xrManager.updateCamera(Engine.camera)
    } else if (followCameraEntity !== undefined) {
=======
      // Current WebXRManager.updateCamera() typedef is incorrect
      ;(Engine.xrManager as any).updateCamera(Engine.camera)
    } else if (Engine.activeCameraEntity !== undefined) {
>>>>>>> 5b1527d6
      const transform = getComponent(Engine.activeCameraEntity, TransformComponent)
      Engine.camera.position.copy(transform.position)
      Engine.camera.quaternion.copy(transform.rotation)
      Engine.camera.scale.copy(transform.scale)
      Engine.camera.updateMatrixWorld()
    }
  }
}<|MERGE_RESOLUTION|>--- conflicted
+++ resolved
@@ -295,14 +295,9 @@
     }
 
     if (Engine.xrManager?.isPresenting) {
-<<<<<<< HEAD
-      Engine.xrManager.updateCamera(Engine.camera)
-    } else if (followCameraEntity !== undefined) {
-=======
       // Current WebXRManager.updateCamera() typedef is incorrect
       ;(Engine.xrManager as any).updateCamera(Engine.camera)
-    } else if (Engine.activeCameraEntity !== undefined) {
->>>>>>> 5b1527d6
+    } else if (followCameraEntity !== undefined) {
       const transform = getComponent(Engine.activeCameraEntity, TransformComponent)
       Engine.camera.position.copy(transform.position)
       Engine.camera.quaternion.copy(transform.rotation)
