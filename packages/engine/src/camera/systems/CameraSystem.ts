--- conflicted
+++ resolved
@@ -222,11 +222,7 @@
   // }
 
   // Zoom smoothing
-<<<<<<< HEAD
-  let smoothingSpeed = isInsideWall ? 0.1 : 0.3
-=======
   let smoothingSpeed = isInsideWall ? 0.01 : 0.3
->>>>>>> de858e3c
 
   followCamera.distance = smoothDamp(
     followCamera.distance,
