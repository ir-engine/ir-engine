import { TransformComponent } from '../../transform/components/TransformComponent';

import { System } from '../../ecs/classes/System';
import { followTarget } from '../../transform/behaviors/followTarget';
import { CameraComponent } from '../components/CameraComponent';
import { createEntity, getMutableComponent, getComponent, addComponent } from '../../ecs/functions/EntityFunctions';
import { Engine } from '../../ecs/classes/Engine';
import { CameraTagComponent } from '../../common/components/Object3DTagComponents';
import { Object3DComponent } from '../../common/components/Object3DComponent';

export class CameraSystem extends System {
  /**
   * Initialize camera component
   */
  init(): void {
    const cameraEntity = createEntity();
<<<<<<< HEAD
    addComponent(cameraEntity, CameraComponent);
=======
    addComponent(cameraEntity, CameraComponent, { camera: Engine.camera, followTarget: null, distance: 5, mode: "thirdPerson" });
>>>>>>> 1a51eae5
    addComponent(cameraEntity, CameraTagComponent)
    addComponent(cameraEntity, Object3DComponent)
    getMutableComponent<Object3DComponent>(cameraEntity, Object3DComponent).value = Engine.camera
    addComponent(cameraEntity, TransformComponent);
  }

  /**
   * Called each frame by default
   * 
   * @param {Number} delta time since last frame
   */
  execute(delta: number): void {
    this.queryResults.entities.all?.forEach(entity => {
      const cam = getComponent(entity, CameraComponent) as CameraComponent;
<<<<<<< HEAD
      if (cam && cam.followTarget !== null && cam.followTarget !== undefined) {
        followTarget(entity, { distance: 100 }, delta, cam.followTarget);
=======
      if (cam.followTarget !== null && cam.followTarget !== undefined) {
        followTarget(entity, {}, delta, cam.followTarget);
>>>>>>> 1a51eae5
      }
    });

    this.queryResults.entities.changed?.forEach(entity => {
      // applySettingsToCamera(entity)
    });
  }
}
/**
 * Queries must have components attribute which defines the list of components
 */
CameraSystem.queries = {
  entities: {
    components: [CameraComponent, TransformComponent],
    listen: {
      added: true,
      changed: true
    }
  }
};<|MERGE_RESOLUTION|>--- conflicted
+++ resolved
@@ -14,15 +14,7 @@
    */
   init(): void {
     const cameraEntity = createEntity();
-<<<<<<< HEAD
-    addComponent(cameraEntity, CameraComponent);
-=======
-    addComponent(cameraEntity, CameraComponent, { camera: Engine.camera, followTarget: null, distance: 5, mode: "thirdPerson" });
->>>>>>> 1a51eae5
-    addComponent(cameraEntity, CameraTagComponent)
-    addComponent(cameraEntity, Object3DComponent)
     getMutableComponent<Object3DComponent>(cameraEntity, Object3DComponent).value = Engine.camera
-    addComponent(cameraEntity, TransformComponent);
   }
 
   /**
@@ -33,13 +25,8 @@
   execute(delta: number): void {
     this.queryResults.entities.all?.forEach(entity => {
       const cam = getComponent(entity, CameraComponent) as CameraComponent;
-<<<<<<< HEAD
-      if (cam && cam.followTarget !== null && cam.followTarget !== undefined) {
-        followTarget(entity, { distance: 100 }, delta, cam.followTarget);
-=======
       if (cam.followTarget !== null && cam.followTarget !== undefined) {
         followTarget(entity, {}, delta, cam.followTarget);
->>>>>>> 1a51eae5
       }
     });
 
