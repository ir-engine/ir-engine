--- conflicted
+++ resolved
@@ -51,11 +51,7 @@
   // newTheta - theta ==> To rotate Right on mouse drage Right -> Left
   const dif = oldAngle - angle
 
-<<<<<<< HEAD
   if (Math.abs(dif) % Math.PI > 0.0001) {
-=======
-  if (Math.abs(dif) % Math.PI > 0.000001) {
->>>>>>> c5e4145a
     viewVector.setX(Math.sin(oldAngle - dif))
     viewVector.setZ(Math.cos(oldAngle - dif))
   }
