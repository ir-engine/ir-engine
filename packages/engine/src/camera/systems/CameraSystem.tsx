--- conflicted
+++ resolved
@@ -54,7 +54,6 @@
 import { GroupComponent } from '../../scene/components/GroupComponent'
 import { ObjectLayerComponents } from '../../scene/components/ObjectLayerComponent'
 import { ObjectLayers } from '../../scene/constants/ObjectLayers'
-import { ObjectLayerState } from '../../scene/functions/ObjectLayers'
 import {
   ComputedTransformComponent,
   setComputedTransformComponent
@@ -133,11 +132,7 @@
 
   camRayCastClock.start()
 
-<<<<<<< HEAD
-  const sceneObjects = Array.from(getState(ObjectLayerState)[ObjectLayers.Camera] || [])
-=======
   const sceneObjects = cameraLayerQuery().flatMap((e) => getComponent(e, GroupComponent))
->>>>>>> 1f082314
 
   // Raycast to keep the line of sight with avatar
   const cameraTransform = getComponent(Engine.instance.cameraEntity, TransformComponent)
