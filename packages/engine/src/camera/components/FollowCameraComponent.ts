import { CollisionGroups } from '../../physics/enums/CollisionGroups'
import { createMappedComponent } from '../../ecs/functions/ComponentFunctions'
import { CameraMode } from '../types/CameraMode'
import { Raycaster } from 'three'

export type FollowCameraComponentType = {
  /** * **Default** value is ```'thirdPerson'```. */
  mode: CameraMode
  /** Distance to the target  */
  distance: number
  /** Desired zoom level  */
  zoomLevel: number
  /** Used internally */
  zoomVelocity: { value: number }
  /** Minimum distance to target */
  minDistance: number
  /** Maximum distance to target */
  maxDistance: number
  /** Rotation around Y axis */
  theta: number
  /** Rotation around Z axis */
  phi: number
  /** Whether looking over left or right shoulder */
  shoulderSide: boolean
  /** Whether the camera auto-rotates toward the target **Default** value is true. */
  locked: boolean
<<<<<<< HEAD
=======
  /** Camera raycaster */
  raycaster: Raycaster
>>>>>>> 917a12fa
}

export const FollowCameraDefaultValues: FollowCameraComponentType = {
  mode: CameraMode.ThirdPerson,
  zoomLevel: 3,
  zoomVelocity: { value: 0 },
  distance: 3,
  minDistance: 2,
  maxDistance: 7,
  theta: Math.PI,
  phi: 0,
  shoulderSide: true,
<<<<<<< HEAD
  locked: true
=======
  locked: true,
  raycaster: null
>>>>>>> 917a12fa
}

export const FollowCameraComponent = createMappedComponent<FollowCameraComponentType>('FollowCameraComponent')<|MERGE_RESOLUTION|>--- conflicted
+++ resolved
@@ -24,11 +24,8 @@
   shoulderSide: boolean
   /** Whether the camera auto-rotates toward the target **Default** value is true. */
   locked: boolean
-<<<<<<< HEAD
-=======
   /** Camera raycaster */
   raycaster: Raycaster
->>>>>>> 917a12fa
 }
 
 export const FollowCameraDefaultValues: FollowCameraComponentType = {
@@ -41,12 +38,8 @@
   theta: Math.PI,
   phi: 0,
   shoulderSide: true,
-<<<<<<< HEAD
-  locked: true
-=======
   locked: true,
   raycaster: null
->>>>>>> 917a12fa
 }
 
 export const FollowCameraComponent = createMappedComponent<FollowCameraComponentType>('FollowCameraComponent')