// TODO: Change camera properties to object and use setter that updates camera

import { Component } from '../../ecs/classes/Component';
import { Types } from '../../ecs/types/Types';

export class CameraComponent extends Component<CameraComponent> {
  static instance: CameraComponent = null
  followTarget: any = null // Reference to the object that should be followed
  fov: number // Field of view
  aspect: number // Width / height
  near: number // Geometry closer than this gets removed
  far: number // Geometry farther than this gets removed
  layers: number // Bitmask of layers the camera can see, converted to an int
  handleResize: boolean // Should the camera resize if the window does?
<<<<<<< HEAD
  /**
   * Constructs a new camera component
   */
  constructor() {
=======
  mode: string // "firstPerson" or "thirdPerson"
  distance: number // third person distance to target object
  constructor () {
>>>>>>> 161f07ea
    super();
    CameraComponent.instance = this;
  }

  dispose():void {
    super.dispose();
    CameraComponent.instance = null;
  }
}
/**
  * Set the default values of a component. 
  * The type field must be set for each property.
 */
CameraComponent.schema = {
<<<<<<< HEAD
  followTarget: { type: Types.Ref, default: null }
=======
  camera: { type: Types.Ref, default: null },
  followTarget: { type: Types.Ref, default: null },
  mode: { type: Types.String, default: '' },
  distance: { type: Types.Number, default: 0 }
>>>>>>> 161f07ea
};<|MERGE_RESOLUTION|>--- conflicted
+++ resolved
@@ -12,16 +12,9 @@
   far: number // Geometry farther than this gets removed
   layers: number // Bitmask of layers the camera can see, converted to an int
   handleResize: boolean // Should the camera resize if the window does?
-<<<<<<< HEAD
-  /**
-   * Constructs a new camera component
-   */
-  constructor() {
-=======
   mode: string // "firstPerson" or "thirdPerson"
   distance: number // third person distance to target object
   constructor () {
->>>>>>> 161f07ea
     super();
     CameraComponent.instance = this;
   }
@@ -36,12 +29,8 @@
   * The type field must be set for each property.
  */
 CameraComponent.schema = {
-<<<<<<< HEAD
-  followTarget: { type: Types.Ref, default: null }
-=======
   camera: { type: Types.Ref, default: null },
   followTarget: { type: Types.Ref, default: null },
   mode: { type: Types.String, default: '' },
   distance: { type: Types.Number, default: 0 }
->>>>>>> 161f07ea
 };