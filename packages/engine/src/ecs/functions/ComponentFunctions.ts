/*
CPAL-1.0 License

The contents of this file are subject to the Common Public Attribution License
Version 1.0. (the "License"); you may not use this file except in compliance
with the License. You may obtain a copy of the License at
https://github.com/EtherealEngine/etherealengine/blob/dev/LICENSE.
The License is based on the Mozilla Public License Version 1.1, but Sections 14
and 15 have been added to cover use of software over a computer network and 
provide for limited attribution for the Original Developer. In addition, 
Exhibit A has been modified to be consistent with Exhibit B.

Software distributed under the License is distributed on an "AS IS" basis,
WITHOUT WARRANTY OF ANY KIND, either express or implied. See the License for the
specific language governing rights and limitations under the License.

The Original Code is Ethereal Engine.

The Original Developer is the Initial Developer. The Initial Developer of the
Original Code is the Ethereal Engine team.

All portions of the code written by the Ethereal Engine team are Copyright © 2021-2023 
Ethereal Engine. All Rights Reserved.
*/

/**
 * @fileoverview
 * @todo Write the `fileoverview` for `ComponentFunctions.ts`
 */

import { Subscribable, subscribable } from '@hookstate/subscribable'
import * as bitECS from 'bitecs'
// tslint:disable:ordered-imports
import type from 'react/experimental'
import React, { startTransition, use, useEffect, useLayoutEffect } from 'react'

import config from '@etherealengine/common/src/config'
import { DeepReadonly } from '@etherealengine/common/src/DeepReadonly'
import multiLogger from '@etherealengine/engine/src/common/functions/logger'
import { HookableFunction } from '@etherealengine/common/src/utils/createHookableFunction'
import { getNestedObject } from '@etherealengine/common/src/utils/getNestedProperty'
import { HyperFlux, ReactorRoot, defineActionQueue, startReactor } from '@etherealengine/hyperflux'
import {
  hookstate,
  NO_PROXY,
  NO_PROXY_STEALTH,
  none,
  ReceptorMap,
  State,
  useHookstate
} from '@etherealengine/hyperflux/functions/StateFunctions'

import { Entity, UndefinedEntity } from '../classes/Entity'
<<<<<<< HEAD
import { EntityContext, useEntityContext } from './EntityFunctions'
import { defineSystem } from './SystemFunctions'
import { InputSystemGroup } from './SystemGroups'
import { ComponentTypeToTypedArray } from '@gltf-transform/core'
=======
import { EntityContext } from './EntityFunctions'
import { useExecute } from './SystemFunctions'
import { PresentationSystemGroup } from './EngineFunctions'
>>>>>>> 752ab561

/**
 * @description `@internal`
 * Shorthand for the logger that will be used throughout this file.
 * Contains a multiLogger.child, that uses a component ID referencing the purpose of this file.
 */
const logger = multiLogger.child({ component: 'engine:ecs:ComponentFunctions' })

/**
 * @description
 * Initial Max amount of entries that buffers for a Component type will contain.
 * - `100_000` for 'test' client environment
 * - `5_000` otherwise
 */
export const INITIAL_COMPONENT_SIZE =
  config.client.appEnv === 'test' ? 100000 : 5000 /** @todo set to 0 after next bitECS update */
bitECS.setDefaultSize(INITIAL_COMPONENT_SIZE) // Send the INITIAL_COMPONENT_SIZE value to bitECS as its DefaultSize

export const ComponentMap = new Map<string, Component<any, any, any>>()
export const ComponentJSONIDMap = new Map<string, Component<any, any, any>>() // <jsonID, Component>
globalThis.ComponentMap = ComponentMap
globalThis.ComponentJSONIDMap = ComponentJSONIDMap

//::::: Helper and Validation generic types ::::://
/** @private Type that will become a [Typescript.Partial](https://www.typescriptlang.org/docs/handbook/utility-types.html#partialtype) if T is extending an object, but will be just T otherwise. */
type PartialIfObject<T> = T extends object ? Partial<T> : T
/** @private Type used to validate that the type returned by {@link Component.onInit} is not a {@link State} object. */
type OnInitValidateNotState<T> = T extends State<any, object | unknown> ? 'onInit must not return a State object' : T
/** @private Just a dummy string literal union */
type SomeStringLiteral = 'a' | 'b' | 'c'
/** @private Type that will be a `string` when T is an extension of `string`, but will be a dummy string union otherwise. */
type StringLiteral<T> = string extends T ? SomeStringLiteral : string

/**
 * @description
 * Data used to create a Component with {@link defineComponent}.
 * @why
 * This type exists so that some of the properties of {@link Component}s are optional when defining them, but required during normal use.
 * See [Typescript.Partial](https://www.typescriptlang.org/docs/handbook/utility-types.html#partialtype) for a reference of what Partials are.
 */
export interface ComponentPartial<
  ComponentType = any,
  Schema extends bitECS.ISchema = Record<string, any>,
  JSON = ComponentType,
  SetJSON = PartialIfObject<DeepReadonly<JSON>>,
  ErrorTypes = never,
  Receptors = ReceptorMap
> {
  /** @description Human readable label for the component. Displayed in the editor and debugging tools. */
  name: string
  /** @description Internal ID used to reference this component in JSON data. */
  jsonID?: string
  /** @description A Component's Schema is the shape of its runtime data. */
  schema?: Schema
  /**
   * @description Called once when the component is added to an entity (ie: initialized).
   * @param this `@internal` The component partial itself.
   * @param entity The {@link Entity} to which this Component is being assigned.
   * @returns The schema (aka shape) of the component's runtime data.
   */
  onInit?: (this: SoAComponentType<Schema>, entity: Entity) => ComponentType & OnInitValidateNotState<ComponentType>
  /**
   * @description
   * Serializer function called when the component is saved to a snapshot or scene file.
   * Its logic must convert the component's runtime data into a JSON object.
   * @param entity The {@link Entity} to which this Component is assigned.
   * @param component The Component's global data (aka {@link State}).
   */
  toJSON?: (entity: Entity, component: State<ComponentType>) => JSON
  /**
   * @description
   * Called when the component's data is updated via the {@link setComponent} function.
   * This is where deserialization logic should happen.
   * @param entity The {@link Entity} to which this Component is assigned.
   * @param component The Component's global data (aka {@link State}).
   * @param json The JSON object that contains this component's serialized data.
   */
  onSet?: (entity: Entity, component: State<ComponentType>, json?: SetJSON) => void
  /** @todo Explain ComponentPartial.onRemove(...) */
  onRemove?: (entity: Entity, component: State<ComponentType>) => void | Promise<void>
  /**
   * @summary Defines the {@link React.FC} async logic of the {@link Component} type.
   * @notes Any side-effects that depend on the component's data should be defined here.
   * @description
   * {@link React}'s `Function Component` of the resulting ECS {@link Component} type.
   * `@todo` Explain what reactive is in this context
   * `@todo` Explain this function
   */
  reactor?: React.FC
  /**
   * @todo Explain ComponentPartial.errors[]
   */
  errors?: ErrorTypes[]
  receptors?: Receptors
}

/**
 * @description
 * Defines the shape that all Engine's ECS Components will have.
 *
 * See {@link ComponentType} for the `type` version of this interface.
 * See {@link ComponentPartial} to find the data required to define a new Component with {@link defineComponent}.
 */
export interface Component<
  ComponentType = any,
  Schema extends bitECS.ISchema = Record<string, any>,
  JSON = ComponentType,
  SetJSON = PartialIfObject<DeepReadonly<JSON>>,
  ErrorTypes = string,
  Receptors = ReceptorMap
> {
  isComponent: true
  name: string
  jsonID?: string
  schema?: Schema
  onInit: (this: SoAComponentType<Schema>, entity: Entity) => ComponentType & OnInitValidateNotState<ComponentType>
  toJSON: (entity: Entity, component: State<ComponentType>) => JSON
  onSet: (entity: Entity, component: State<ComponentType>, json?: SetJSON) => void
  onRemove: (entity: Entity, component: State<ComponentType>) => void
  reactor?: HookableFunction<React.FC>
  reactorMap: Map<Entity, ReactorRoot>
  receptors?: Receptors
  existenceMap: Readonly<Record<Entity, boolean>>
  existenceMapState: Record<Entity, State<boolean> | undefined>
  existenceMapPromiseResolver: Record<Entity, { promise: Promise<void>; resolve: () => void }>
  stateMap: Record<Entity, State<ComponentType, Subscribable> | undefined>
  valueMap: Record<Entity, ComponentType>
  errors: ErrorTypes[]
}

/** @todo Describe this type */
export type SoAComponentType<S extends bitECS.ISchema> = bitECS.ComponentType<S>
/** @description Generic `type` for all Engine's ECS {@link Component}s. All of its fields are required to not be `null`. */
export type ComponentType<C extends Component> = NonNullable<C['valueMap'][keyof C['valueMap']]>
/** @description Generic `type` for {@link Component}s, that takes the shape of the type returned by the its serialization function {@link Component.toJSON}. */
export type SerializedComponentType<C extends Component> = ReturnType<C['toJSON']>
/** @description Generic `type` for {@link Component}s, that takes the shape of the type returned by its {@link Component.onSet} function. */
export type SetComponentType<C extends Component> = Parameters<C['onSet']>[2]
/** @description Generic `type` for {@link Component}s, that takes the shape of the type used by its {@link Component.errors} field. */
export type ComponentErrorsType<C extends Component> =
  C['errors'][number] /** @todo What is C[...][number] doing here? */

/**
 * @description
 * Defines a new Component type.
 * Takes a {@link ComponentPartial}, fills in all of the missing information, and returns a complete {@link Component} type containing all of the required fields.
 * @param def Parameters required to initialize a Component, as seen at {@link ComponentPartial}
 * @returns A new fully setup Component type, with all data and callbacks required for it to be used by the engine.
 * @example
 * ```ts
 * export const MyComponent = defineComponent({
 *   name: 'MyComponent',
 *   schema: {
 *     id: Types.ui32
 *   },
 *   onInit: (entity) => {
 *     return {
 *       myProp: 'My Value'
 *     }
 *   },
 *   toJSON: (entity, component) => {
 *     return {
 *       myProp: component.myProp.value
 *     }
 *   },
 *   onSet: (entity, component, json) => {
 *     if (typeof json?.myProp === 'string') component.myProp.set(json.myProp)
 *   },
 *   onRemove: (entity, component) => {},
 *   reactor: undefined,
 *   errors: []
 * })
 * ```
 */
export const defineComponent = <
  ComponentType = true,
  Schema extends bitECS.ISchema = Record<string, any>,
  JSON = ComponentType,
  ComponentExtras = unknown,
  SetJSON = PartialIfObject<DeepReadonly<JSON>>,
  Error extends StringLiteral<Error> = ''
>(
  def: ComponentPartial<ComponentType, Schema, JSON, SetJSON, Error> & ComponentExtras
) => {
  const Component = (def.schema ? bitECS.defineComponent(def.schema, INITIAL_COMPONENT_SIZE) : {}) as ComponentExtras &
    SoAComponentType<Schema> &
    Component<ComponentType, Schema, JSON, SetJSON, Error>
  Component.isComponent = true
  Component.onInit = (entity) => true as any
  Component.onSet = (entity, component, json) => {}
  Component.onRemove = () => {}
  Component.toJSON = (entity, component) => null!
  Component.errors = []
  Object.assign(Component, def)
  if (Component.reactor) Object.defineProperty(Component.reactor, 'name', { value: `Internal${Component.name}Reactor` })
  Component.reactorMap = new Map()
  // We have to create an stateful existence map in order to reactively track which entities have a given component.
  // Unfortunately, we can't simply use a single shared state because hookstate will (incorrectly) invalidate other nested states when a single component
  // instance is added/removed, so each component instance has to be isolated from the others.
  Component.existenceMapState = {}
  Component.existenceMapPromiseResolver = {}
  Component.stateMap = {}
  Component.valueMap = {}
  if (Component.jsonID) {
    ComponentJSONIDMap.set(Component.jsonID, Component)
    console.log(`Registered component ${Component.name} with jsonID ${Component.jsonID}`)
  }
  ComponentMap.set(Component.name, Component)

  const ExternalComponentReactor = (props: SetJSON) => {
    const entity = useEntityContext()

    useLayoutEffect(() => {
      setComponent(entity, Component, props)
      return () => {
        removeComponent(entity, Component)
      }
    }, [props])

    return null
  }
  Object.setPrototypeOf(ExternalComponentReactor, Component)
  Object.defineProperty(ExternalComponentReactor, 'name', { value: `${Component.name}Reactor` })

  return ExternalComponentReactor as typeof Component & { _TYPE: ComponentType } & typeof ExternalComponentReactor
}

export const getOptionalMutableComponent = <ComponentType>(
  entity: Entity,
  component: Component<ComponentType, Record<string, any>, unknown>
): State<ComponentType, Subscribable> | undefined => {
  // if (entity === UndefinedEntity) return undefined
  if (component.existenceMapState[entity]?.get(NO_PROXY_STEALTH)) return component.stateMap[entity]
  return undefined
}

export const getMutableComponent = <ComponentType>(
  entity: Entity,
  component: Component<ComponentType, Record<string, any>, unknown>
): State<ComponentType, Subscribable> => {
  const componentState = getOptionalMutableComponent(entity, component)!
  /** @todo: uncomment the following after enabling es-lint no-unnecessary-condition rule */
  // if (!componentState?.value) throw new Error(`[getComponent]: entity does not have ${component.name}`)
  return componentState
}

export const getOptionalComponent = <ComponentType>(
  entity: Entity,
  component: Component<ComponentType, Record<string, any>, unknown>
): ComponentType | undefined => {
  return component.valueMap[entity] as ComponentType | undefined
}

export const getComponent = <ComponentType>(
  entity: Entity,
  component: Component<ComponentType, Record<string, any>, unknown>
): ComponentType => {
  return component.valueMap[entity] as ComponentType
}

/**
 * @description
 * Assigns the given component to the given entity, and returns the component.
 * @notes
 * - If the component already exists, it will be overwritten.
 * - Unlike calling {@link removeComponent} followed by {@link addComponent}, the entry queue will not be rerun.
 *
 * @param entity The entity to which the Component will be attached.
 * @param Component The Component that will be attached.
 * @param args `@todo` Explain what `setComponent(   args)` is
 * @returns The component that was attached.
 */
export const setComponent = <C extends Component>(
  entity: Entity,
  Component: C,
  args: SetComponentType<C> | undefined = undefined
) => {
  if (!entity) {
    throw new Error('[setComponent]: entity is undefined')
  }
  if (!bitECS.entityExists(HyperFlux.store, entity)) {
    throw new Error('[setComponent]: entity does not exist')
  }
  if (args && Component.receptors) {
    throw new Error('[setComponent]: args are not supported when a component state is driven by action receptors')
  }
  if (!hasComponent(entity, Component)) {
    const value = Component.onInit(entity)
    Component.existenceMapPromiseResolver[entity]?.resolve?.()

    if (!Component.stateMap[entity]) {
      Component.existenceMapState[entity] = hookstate(true)
      Component.stateMap[entity] = hookstate(value, subscribable())
    } else {
      Component.existenceMapState[entity]!.set(true)
      Component.stateMap[entity]!.set(value)
    }

    Component.valueMap[entity] = value

    bitECS.addComponent(HyperFlux.store, Component, entity, false) // don't clear data on-add

    const state = Component.stateMap[entity]!

    if (Component.reactor && !Component.reactorMap.has(entity)) {
      const root = startReactor(() => {
        useEffect(() => {
          if (typeof state.value === 'object') return
          return state.subscribe(() => {
            Component.valueMap[entity] = Component.stateMap[entity]?.get(NO_PROXY)
          })
        }, [])

        return React.createElement(
          EntityContext.Provider,
          { value: entity },
          React.createElement(Component.reactor!, {})
        )
      }) as ReactorRoot
      root['entity'] = entity
      root['component'] = Component.name
      Component.reactorMap.set(entity, root)
    }

    if (Component.receptors) {
      const queue = defineActionQueue(Object.values(Component.receptors).map((r) => r.matchesAction))

      defineSystem({
        uuid: `${entity}.${Component.name}.actionReceptor`,
        insert: { before: InputSystemGroup },
        execute: () => {
          HyperFlux.store.receptorEntityContext = entity
          // queue may need to be reset when actions are recieved out of order
          // or when state needs to be rolled back
          if (queue.needsResync) {
            // reset the state to the initial value when the queue is reset
            setComponent(entity, Component, componentJsonDefaults(Component))
            queue.resync()
          }
          // apply each action to each matching receptor, in order
          for (const action of queue()) {
            for (const receptor of Object.values(Component.receptors!)) {
              receptor.matchesAction.test(action) && receptor(action)
            }
          }
          HyperFlux.store.receptorEntityContext = UndefinedEntity
        }
      })
    }
  }
  // startTransition(() => {
  Component.onSet(entity, Component.stateMap[entity]!, args as Readonly<SerializedComponentType<C>>)
  Component.valueMap[entity] = Component.stateMap[entity]?.get(NO_PROXY_STEALTH)
  const root = Component.reactorMap.get(entity)
  if (!root?.isRunning) root?.run()
  // })
}

/**
 * @experimental
 * @description `@todo` Explain how `updateComponent` works.
 */
export const updateComponent = <C extends Component>(
  entity: Entity,
  Component: C,
  props: Partial<SerializedComponentType<C>>
) => {
  if (typeof props === 'undefined') return

  const comp = getMutableComponent(entity, Component)
  if (!comp) {
    throw new Error('[updateComponent]: component does not exist ' + Component.name)
  }

  startTransition(() => {
    if (typeof props !== 'object') {
      // component has top level value (eg NameComponent)
      comp.set(props)
    } else {
      for (const propertyName of Object.keys(props as any)) {
        const value = props[propertyName]
        const { result, finalProp } = getNestedObject(comp, propertyName)
        if (
          typeof value !== 'undefined' &&
          typeof result[finalProp] === 'object' &&
          typeof result[finalProp].set === 'function'
        ) {
          result[finalProp].set(value)
        } else {
          result[finalProp] = value
        }
      }
    }
    const root = Component.reactorMap.get(entity)
    if (!root?.isRunning) root?.run()
  })
}

export const hasComponent = <C extends Component>(entity: Entity, component: C) => {
  return component.existenceMapState[entity]?.get(NO_PROXY_STEALTH) ?? false
}

export const removeComponent = async <C extends Component>(entity: Entity, component: C) => {
  if (!hasComponent(entity, component)) return
  component.existenceMapState[entity]?.set(false)
  component.existenceMapPromiseResolver[entity]?.resolve?.()
  component.existenceMapPromiseResolver[entity] = _createPromiseResolver()
  component.onRemove(entity, component.stateMap[entity]!)
  bitECS.removeComponent(HyperFlux.store, component, entity, false)
  delete component.valueMap[entity]
  const root = component.reactorMap.get(entity)
  component.reactorMap.delete(entity)
  // we need to wait for the reactor to stop before removing the state, otherwise
  // we can trigger errors in useEffect cleanup functions
  if (root?.isRunning) await root?.stop()
  // NOTE: we may need to perform cleanup after a timeout here in case there
  // are other reactors also referencing this state in their cleanup functions
  if (!hasComponent(entity, component)) {
    // reset the stateMap (do not use `none` here, as we don't want the state to become a promise)
    component.stateMap[entity]?.set(undefined)
  }
}

/**
 * @description
 * Initializes a temporary Component of the same type that the given Component, using its {@link Component.onInit} function, and returns its serialized JSON data.
 * @notes The temporary Component won't be inserted into the ECS system, and its data will be GC'ed at the end of this function.
 * @param component The desired Component.
 * @returns JSON object containing the requested data.
 */
export const componentJsonDefaults = <C extends Component>(component: C) => {
  const initial = component.onInit(UndefinedEntity)
  const pseudoState: Record<string, { value: any; get: () => any }> = {}
  for (const key of Object.keys(initial)) {
    pseudoState[key] = {
      value: initial[key],
      get: () => initial[key]
    }
  }
  return component.toJSON(UndefinedEntity, pseudoState as any)
}

/**
 * @description Returns a array of all {@link Component}s associated with the given {@link Entity}.
 * @param entity The desired Entity.
 * @returns An array containing all of the Entity's associated components.
 */
export const getAllComponents = (entity: Entity): Component[] => {
  if (!bitECS.entityExists(HyperFlux.store, entity)) return []
  return bitECS.getEntityComponents(HyperFlux.store, entity) as Component[]
}

export const useAllComponents = (entity: Entity) => {
  const result = useHookstate([] as Component[])

  useExecute(
    () => {
      const components = getAllComponents(entity)
      /** @todo we need a better strategy than relying on lengths */
      if (components.length !== result.length) result.set(components)
    },
    { after: PresentationSystemGroup }
  )

  return result.get(NO_PROXY) // for some reason .value does not work
}

/**
 * @description Returns an {@link Object} containing the data of all {@link Component}s of the given {@link Entity}.
 * @param entity The desired Entity.
 * @returns An {@link Object} where each component of the given {@link Entity} has its own field.
 */
export const getAllComponentData = (entity: Entity): { [name: string]: ComponentType<any> } => {
  return Object.fromEntries(getAllComponents(entity).map((C) => [C.name, getComponent(entity, C)]))
}

export const removeAllComponents = (entity: Entity) => {
  const promises = [] as Promise<void>[]
  try {
    for (const component of bitECS.getEntityComponents(HyperFlux.store, entity)) {
      promises.push(removeComponent(entity, component as Component))
    }
  } catch (_) {
    logger.warn('Components of entity already removed')
  }
  return promises
}

export const serializeComponent = <C extends Component<any, any, any>>(entity: Entity, Component: C) => {
  const component = getMutableComponent(entity, Component)
  return JSON.parse(JSON.stringify(Component.toJSON(entity, component))) as ReturnType<C['toJSON']>
}

// use seems to be unavailable in the server environment
function _use(promise) {
  if (promise.status === 'fulfilled') {
    return promise.value
  } else if (promise.status === 'rejected') {
    throw promise.reason
  } else if (promise.status === 'pending') {
    throw promise
  } else {
    promise.status = 'pending'
    promise.then(
      (result) => {
        promise.status = 'fulfilled'
        promise.value = result
      },
      (reason) => {
        promise.status = 'rejected'
        promise.reason = reason
      }
    )
    throw promise
  }
}

function _createPromiseResolver() {
  let resolve!: () => void
  const promise = new Promise<void>((r) => (resolve = r))
  return { promise, resolve }
}

/**
 * Use a component in a reactive context (a React component)
 */
export function useComponent<C extends Component<any>>(entity: Entity, Component: C) {
  let promiseResolver = Component.existenceMapPromiseResolver[entity]
  if (!promiseResolver) {
    promiseResolver = Component.existenceMapPromiseResolver[entity] = _createPromiseResolver()
    if (hasComponent(entity, Component)) promiseResolver.resolve()
  }

  // use() will suspend the component (by throwing a promise) and resume when the promise is resolved
  ;(use ?? _use)(promiseResolver.promise)

  return useHookstate(Component.stateMap[entity]) as any as State<ComponentType<C>> // todo fix any cast
}

/**
 * Use a component in a reactive context (a React component)
 */
export function useOptionalComponent<C extends Component<any>>(entity: Entity, Component: C) {
  if (!Component.stateMap[entity]) {
    //in the case that this is called before a component is set we need a hookstate present for react
    Component.existenceMapState[entity] = hookstate(false)
    Component.stateMap[entity] = hookstate(undefined, subscribable())
  }
  const hasComponent = useHookstate(Component.existenceMapState[entity]).value
  const component = useHookstate(Component.stateMap[entity]) as any as State<ComponentType<C>> // todo fix any cast
  return hasComponent ? component : undefined
}

globalThis.EE_getComponent = getComponent
globalThis.EE_getAllComponents = getAllComponents
globalThis.EE_getAllComponentData = getAllComponentData
globalThis.EE_setComponent = setComponent
globalThis.EE_removeComponent = removeComponent<|MERGE_RESOLUTION|>--- conflicted
+++ resolved
@@ -51,16 +51,10 @@
 } from '@etherealengine/hyperflux/functions/StateFunctions'
 
 import { Entity, UndefinedEntity } from '../classes/Entity'
-<<<<<<< HEAD
 import { EntityContext, useEntityContext } from './EntityFunctions'
-import { defineSystem } from './SystemFunctions'
-import { InputSystemGroup } from './SystemGroups'
+import { defineSystem, useExecute } from './SystemFunctions'
+import { InputSystemGroup, PresentationSystemGroup } from './SystemGroups'
 import { ComponentTypeToTypedArray } from '@gltf-transform/core'
-=======
-import { EntityContext } from './EntityFunctions'
-import { useExecute } from './SystemFunctions'
-import { PresentationSystemGroup } from './EngineFunctions'
->>>>>>> 752ab561
 
 /**
  * @description `@internal`
