--- conflicted
+++ resolved
@@ -43,12 +43,9 @@
 import {
   hookstate,
   NO_PROXY,
-<<<<<<< HEAD
-  ReceptorMap,
-=======
   NO_PROXY_STEALTH,
   none,
->>>>>>> 1f082314
+  ReceptorMap,
   State,
   useHookstate
 } from '@etherealengine/hyperflux/functions/StateFunctions'
@@ -179,13 +176,9 @@
   onRemove: (entity: Entity, component: State<ComponentType>) => void
   reactor?: HookableFunction<React.FC>
   reactorMap: Map<Entity, ReactorRoot>
-<<<<<<< HEAD
   receptors?: Receptors
   existenceMap: Readonly<Record<Entity, boolean>>
-  existenceMapState: State<Record<Entity, boolean>>
-=======
   existenceMapState: Record<Entity, State<boolean> | undefined>
->>>>>>> 1f082314
   existenceMapPromiseResolver: Record<Entity, { promise: Promise<void>; resolve: () => void }>
   stateMap: Record<Entity, State<ComponentType, Subscribable> | undefined>
   valueMap: Record<Entity, ComponentType>
