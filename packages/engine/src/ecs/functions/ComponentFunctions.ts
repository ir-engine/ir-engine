--- conflicted
+++ resolved
@@ -256,30 +256,6 @@
   return Component as typeof Component & { _TYPE: ComponentType }
 }
 
-<<<<<<< HEAD
-/**
- * @deprecated Use {@link defineComponent}
- */
-export const createMappedComponent = <
-  ComponentType = object | unknown,
-  Schema extends bitECS.ISchema = Record<string, any>
->(
-  name: string,
-  schema?: Schema
-) => {
-  const Component = defineComponent<ComponentType, Schema, ComponentType, unknown>({
-    name,
-    schema,
-    onSet: (entity, component, json: any) => {
-      Component.stateMap[entity]!.set(json ?? true)
-    },
-    toJSON: (entity, component) => component.value as any
-  })
-  return Component
-}
-
-=======
->>>>>>> 8483bcad
 export const getOptionalMutableComponent = <ComponentType>(
   entity: Entity,
   component: Component<ComponentType, Record<string, any>, unknown>
@@ -289,14 +265,6 @@
   return undefined
 }
 
-<<<<<<< HEAD
-/**
- * @deprecated Use {@link getOptionalMutableComponent}
- */
-export const getOptionalComponentState = getOptionalMutableComponent
-
-=======
->>>>>>> 8483bcad
 export const getMutableComponent = <ComponentType>(
   entity: Entity,
   component: Component<ComponentType, Record<string, any>, unknown>
@@ -307,14 +275,6 @@
   return componentState
 }
 
-<<<<<<< HEAD
-/**
- * @deprecated use {@link getMutableComponent}
- */
-export const getComponentState = getMutableComponent
-
-=======
->>>>>>> 8483bcad
 export const getOptionalComponent = <ComponentType>(
   entity: Entity,
   component: Component<ComponentType, Record<string, any>, unknown>
