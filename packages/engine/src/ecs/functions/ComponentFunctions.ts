import * as bitECS from 'bitecs'

import { DeepReadonly } from '@xrengine/common/src/DeepReadonly'
import multiLogger from '@xrengine/common/src/logger'
import { getNestedObject } from '@xrengine/common/src/utils/getNestedProperty'

import { Engine } from '../classes/Engine'
import { Entity } from '../classes/Entity'
import { World } from '../classes/World'
import { createState, State, StateMethods, useState } from '@xrengine/hyperflux/functions/StateFunctions'
import { useEffect } from 'react'

const logger = multiLogger.child({ component: 'engine:ecs:ComponentFunctions' })

const INITIAL_COMPONENT_SIZE = process.env['APP_ENV'] === 'test' ? 100000 : 1000 // TODO set to 0 after next bitECS update
bitECS.setDefaultSize(INITIAL_COMPONENT_SIZE)

/**
 * @todo move this to engine scope
 */
export const ComponentMap = new Map<string, Component<any, any, any>>()
globalThis.ComponentMap = ComponentMap

export interface ComponentPartial<ComponentType = unknown, Schema = unknown, JSON = unknown> {
  name: string
  schema?: Schema
  onAdd?: (entity: Entity, world:World) => ComponentType
  toJSON?: (entity: Entity, component: ComponentType) => JSON
  onUpdate?: (entity: Entity, component: ComponentType, json: DeepReadonly<Partial<JSON>>) => void
  onRemove?: (entity: Entity, component: ComponentType) => void
}
export interface Component<ComponentType = any, Schema = unknown, JSON = unknown>
  extends ComponentPartial<ComponentType, Schema, JSON> {
  onAdd: (entity: Entity, world:World) => ComponentType
  toJSON: (entity: Entity, component: ComponentType) => JSON
  onUpdate: (entity: Entity, component: ComponentType, json: DeepReadonly<Partial<JSON>>) => void
  onRemove: (entity: Entity, component: ComponentType) => void
  /**
   * @deprecated use `name`
   */
  _name: string // backwards-compat; to be removed
  map: StateMethods<Record<Entity, ComponentType>>
}

export type SoAComponentType<S extends bitECS.ISchema> = bitECS.ComponentType<S>
export type ComponentType<C extends Component> = NonNullable<C['map']['value'][keyof C['map']['value']]>
export type SerializedComponentType<C extends Component> = ReturnType<C['toJSON']>

export const defineComponent = <
  ComponentType, 
  Schema extends bitECS.ISchema, 
  JSON, 
  ComponentExtras
>(
  def: ComponentPartial<ComponentType, Schema, JSON> & ComponentExtras
) => {
  const Component = bitECS.defineComponent(def.schema, INITIAL_COMPONENT_SIZE) as ComponentExtras & SoAComponentType<Schema> &
    Component<ComponentType, Schema, JSON>
  Component.onAdd = (entity) => {
    return {} as any
  }
  Component.onUpdate = (entity, component, json) => {}
  Component.onRemove = () => {}
  Component.toJSON = (entity) => {
    return undefined as any
  }
  Object.assign(Component, def)
  
  Component._name = Component.name // backwards-compat; to be removed
  Component.map = createState({} as Record<Entity, ComponentType>)
  ComponentMap.set(Component.name, Component)
  return Component
}

/**
 * @deprecated use `defineComponent`
 */
export const createMappedComponent = <ComponentType = {}, Schema extends bitECS.ISchema = {}>(
  name: string,
  schema?: Schema
) => {
  const Component = defineComponent<ComponentType, Schema, ComponentType>({ name, schema })
  Component.onUpdate = (entity, component, json) => {
    Component.map[entity].set(json)
  }
  return Component
}

export const getComponent = <ComponentType>(
  entity: Entity,
  component: Component<ComponentType, unknown, unknown>,
  getRemoved = false,
  world = Engine.instance.currentWorld
): ComponentType => {
  if (typeof entity === 'undefined' || entity === null) {
    throw new Error('[getComponent]: entity is undefined')
  }
  if (typeof world === 'undefined' || world === null) {
    throw new Error('[getComponent]: world is undefined')
  }
  if (!component.map) {
    throw new Error('[getComponent]: tag components have no data')
  }
  if (getRemoved) return component.map[entity].value
  if (bitECS.hasComponent(world, component, entity)) return component.map[entity].value
  return null!
}

/**
 * Set a component on an entity. If the component already exists, it will be overwritten.
 * Unlike calling removeComponent followed by addComponent, entry queue will not be rerun.
 *
 * @param entity
 * @param component
 * @param args
 * @param world
 *
 * @returns the component
 */
export const setComponent = <C extends Component>(
  entity: Entity,
  component: C,
  args: SerializedComponentType<C>,
  world = Engine.instance.currentWorld
) => {
  if (typeof entity === 'undefined' || entity === null) {
    throw new Error('[setComponent]: entity is undefined')
  }
  if (typeof world === 'undefined' || world === null) {
    throw new Error('[setComponent]: world is undefined')
  }
  if (!hasComponent(entity, component)) {
    const c = component.onAdd(entity, world)
    component.map[entity].set(c)
    bitECS.addComponent(world, component, entity, false) // don't clear data on-add
  }
  const c = component.map[entity].value as ComponentType<C>
  component.onUpdate(entity, c, args as Readonly<SerializedComponentType<C>>)
  component.map[entity].set(c)
  return component.map[entity].value as ComponentType<C>
}

/**
 * Experimental API
 */
export const updateComponent = <C extends Component>(
  entity: Entity,
  component: C,
  props: Partial<SerializedComponentType<C>>,
  world = Engine.instance.currentWorld
) => {
  const comp = getComponent(entity, component)

  if (!comp) {
    throw new Error('[updateComponent]: component does not exist')
  }

  for (const propertyName of Object.keys(props as any)) {
    const value = props[propertyName]
    const { result, finalProp } = getNestedObject(comp, propertyName)

    if (value && value.copy) {
      if (!result[finalProp]) result[finalProp] = new value.constructor()
      result[finalProp].copy(value)
    } else if (
      typeof value !== 'undefined' &&
      typeof result[finalProp] === 'object' &&
      typeof result[finalProp].set === 'function'
    ) {
      result[finalProp].set(value)
    } else {
      result[finalProp] = value
    }
  }
}

/**
 * Like `setComponent`, but throws an error if the component already exists.
 * @param entity
 * @param component
 * @param args
 * @param world
 * @returns
 */
export const addComponent = <C extends Component>(
  entity: Entity,
  component: C,
  args: SerializedComponentType<C>,
  world = Engine.instance.currentWorld
) => {
  if (hasComponent(entity, component, world)) throw new Error(`${component.name} already exists on entity ${entity}`)
  return setComponent(entity, component, args, world)
}

export const hasComponent = <T, S, J>(
  entity: Entity,
  component: Component<T, S, J>,
  world = Engine.instance.currentWorld
) => {
  if (typeof entity === 'undefined' || entity === null) {
    throw new Error('[hasComponent]: entity is undefined')
  }
  return bitECS.hasComponent(world, component, entity)
}

export const getOrAddComponent = <T, S, J>(
  entity: Entity,
  component: Component<T, S, J>,
  args: J,
  getRemoved = false,
  world = Engine.instance.currentWorld
) => {
  return hasComponent(entity, component, world)
    ? getComponent(entity, component, getRemoved, world)
    : addComponent(entity, component, args, world)
}

export const removeComponent = <T, S, J>(
  entity: Entity,
  component: Component<T, S, J>,
  world = Engine.instance.currentWorld
) => {
  if (typeof entity === 'undefined' || entity === null) {
    throw new Error('[removeComponent]: entity is undefined')
  }
  if (typeof world === 'undefined' || world === null) {
    throw new Error('[removeComponent]: world is undefined')
  }
  bitECS.removeComponent(world, component, entity, false)
<<<<<<< HEAD
  const c = component.map[entity].value!
  component.onRemove(entity, c)
=======
  if (component.map?.has(entity)) component.onRemove(entity, component.map.get(entity)!)
>>>>>>> a43cbee7
}

export const getAllComponents = (entity: Entity, world = Engine.instance.currentWorld): Component[] => {
  if (!bitECS.entityExists(Engine.instance.currentWorld, entity)) return []
  return bitECS.getEntityComponents(world, entity) as Component[]
}

export const getAllComponentData = (
  entity: Entity,
  world = Engine.instance.currentWorld
): { [name: string]: ComponentType<any> } => {
  return Object.fromEntries(getAllComponents(entity, world).map((C) => [C.name, getComponent(entity, C)]))
}

export const getComponentCountOfType = <C extends Component>(
  component: C,
  world = Engine.instance.currentWorld
): number => {
  const query = defineQuery([component])
  const length = query(world).length
  bitECS.removeQuery(world, query._query)
  return length
}

export const getAllComponentsOfType = <C extends Component<any>>(
  component: C,
  world = Engine.instance.currentWorld
): ComponentType<C>[] => {
  const query = defineQuery([component])
  const entities = query(world)
  bitECS.removeQuery(world, query._query)
  return entities.map((e) => {
    return getComponent(e, component)!
  })
}

export const removeAllComponents = (entity: Entity, world = Engine.instance.currentWorld) => {
  try {
    for (const component of bitECS.getEntityComponents(world, entity)) {
      removeComponent(entity, component as Component, world)
    }
  } catch (_) {
    logger.warn('Components of entity already removed')
  }
}

export const serializeComponent = <J>(entity: Entity, Component: Component<unknown, unknown, J>) => {
  const component = getComponent(entity, Component)
  return Component.toJSON(entity, component)
}

export function defineQuery(components: (bitECS.Component | bitECS.QueryModifier)[]) {
  const query = bitECS.defineQuery([...components, bitECS.Not(EntityRemovedComponent)]) as bitECS.Query
  const enterQuery = bitECS.enterQuery(query)
  const exitQuery = bitECS.exitQuery(query)
  const wrappedQuery = (world = Engine.instance.currentWorld) => query(world) as Entity[]
  wrappedQuery.enter = (world = Engine.instance.currentWorld) => enterQuery(world) as Entity[]
  wrappedQuery.exit = (world = Engine.instance.currentWorld) => exitQuery(world) as Entity[]
  wrappedQuery._query = query
  wrappedQuery._enterQuery = enterQuery
  wrappedQuery._exitQuery = exitQuery
  return wrappedQuery
}

export function removeQuery(world: World, query: ReturnType<typeof defineQuery>) {
  bitECS.removeQuery(world, query._query)
  bitECS.removeQuery(world, query._enterQuery)
  bitECS.removeQuery(world, query._exitQuery)
}

/**
 * Use a query in a reactive context (a React component)
 */
export function useQuery(query:Query, world=Engine.instance.currentWorld) {
  const state = useState([] as Entity[])
  useEffect(() => {
    state.set(query(world))
    const queryState = {query, state}
    world.reactiveQueryStates.add(queryState)
    return () => {
      removeQuery(world, query)
      world.reactiveQueryStates.delete(queryState)
    }
  }, [query, world])
  return state.value
}

/**
 * Use a component in a reactive context (a React component)
 */
export function useComponent<C extends Component<any>>(entity:Entity, Component:C) {
  return useState(Component.map[entity]).value
}

export type Query = ReturnType<typeof defineQuery>

export const EntityRemovedComponent = defineComponent({ name: 'EntityRemovedComponent' })

globalThis.XRE_getComponent = getComponent
globalThis.XRE_getAllComponents = getAllComponents
globalThis.XRE_getAllComponentData = getAllComponentData
globalThis.XRE_addComponent = addComponent
globalThis.XRE_setComponent = setComponent
globalThis.XRE_removeComponent = removeComponent<|MERGE_RESOLUTION|>--- conflicted
+++ resolved
@@ -1,14 +1,14 @@
 import * as bitECS from 'bitecs'
+import { useEffect } from 'react'
 
 import { DeepReadonly } from '@xrengine/common/src/DeepReadonly'
 import multiLogger from '@xrengine/common/src/logger'
 import { getNestedObject } from '@xrengine/common/src/utils/getNestedProperty'
+import { createState, State, StateMethods, useState } from '@xrengine/hyperflux/functions/StateFunctions'
 
 import { Engine } from '../classes/Engine'
 import { Entity } from '../classes/Entity'
 import { World } from '../classes/World'
-import { createState, State, StateMethods, useState } from '@xrengine/hyperflux/functions/StateFunctions'
-import { useEffect } from 'react'
 
 const logger = multiLogger.child({ component: 'engine:ecs:ComponentFunctions' })
 
@@ -24,14 +24,14 @@
 export interface ComponentPartial<ComponentType = unknown, Schema = unknown, JSON = unknown> {
   name: string
   schema?: Schema
-  onAdd?: (entity: Entity, world:World) => ComponentType
+  onAdd?: (entity: Entity, world: World) => ComponentType
   toJSON?: (entity: Entity, component: ComponentType) => JSON
   onUpdate?: (entity: Entity, component: ComponentType, json: DeepReadonly<Partial<JSON>>) => void
   onRemove?: (entity: Entity, component: ComponentType) => void
 }
 export interface Component<ComponentType = any, Schema = unknown, JSON = unknown>
   extends ComponentPartial<ComponentType, Schema, JSON> {
-  onAdd: (entity: Entity, world:World) => ComponentType
+  onAdd: (entity: Entity, world: World) => ComponentType
   toJSON: (entity: Entity, component: ComponentType) => JSON
   onUpdate: (entity: Entity, component: ComponentType, json: DeepReadonly<Partial<JSON>>) => void
   onRemove: (entity: Entity, component: ComponentType) => void
@@ -46,15 +46,11 @@
 export type ComponentType<C extends Component> = NonNullable<C['map']['value'][keyof C['map']['value']]>
 export type SerializedComponentType<C extends Component> = ReturnType<C['toJSON']>
 
-export const defineComponent = <
-  ComponentType, 
-  Schema extends bitECS.ISchema, 
-  JSON, 
-  ComponentExtras
->(
+export const defineComponent = <ComponentType, Schema extends bitECS.ISchema, JSON, ComponentExtras>(
   def: ComponentPartial<ComponentType, Schema, JSON> & ComponentExtras
 ) => {
-  const Component = bitECS.defineComponent(def.schema, INITIAL_COMPONENT_SIZE) as ComponentExtras & SoAComponentType<Schema> &
+  const Component = bitECS.defineComponent(def.schema, INITIAL_COMPONENT_SIZE) as ComponentExtras &
+    SoAComponentType<Schema> &
     Component<ComponentType, Schema, JSON>
   Component.onAdd = (entity) => {
     return {} as any
@@ -65,7 +61,7 @@
     return undefined as any
   }
   Object.assign(Component, def)
-  
+
   Component._name = Component.name // backwards-compat; to be removed
   Component.map = createState({} as Record<Entity, ComponentType>)
   ComponentMap.set(Component.name, Component)
@@ -226,13 +222,8 @@
   if (typeof world === 'undefined' || world === null) {
     throw new Error('[removeComponent]: world is undefined')
   }
+  if (bitECS.hasComponent(world, component, entity)) component.onRemove(entity, component.map[entity].value)
   bitECS.removeComponent(world, component, entity, false)
-<<<<<<< HEAD
-  const c = component.map[entity].value!
-  component.onRemove(entity, c)
-=======
-  if (component.map?.has(entity)) component.onRemove(entity, component.map.get(entity)!)
->>>>>>> a43cbee7
 }
 
 export const getAllComponents = (entity: Entity, world = Engine.instance.currentWorld): Component[] => {
@@ -306,11 +297,11 @@
 /**
  * Use a query in a reactive context (a React component)
  */
-export function useQuery(query:Query, world=Engine.instance.currentWorld) {
+export function useQuery(query: Query, world = Engine.instance.currentWorld) {
   const state = useState([] as Entity[])
   useEffect(() => {
     state.set(query(world))
-    const queryState = {query, state}
+    const queryState = { query, state }
     world.reactiveQueryStates.add(queryState)
     return () => {
       removeQuery(world, query)
@@ -323,7 +314,7 @@
 /**
  * Use a component in a reactive context (a React component)
  */
-export function useComponent<C extends Component<any>>(entity:Entity, Component:C) {
+export function useComponent<C extends Component<any>>(entity: Entity, Component: C) {
   return useState(Component.map[entity]).value
 }
 
