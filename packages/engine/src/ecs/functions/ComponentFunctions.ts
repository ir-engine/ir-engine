--- conflicted
+++ resolved
@@ -39,35 +39,20 @@
 import multiLogger from '@etherealengine/engine/src/common/functions/logger'
 import { HookableFunction } from '@etherealengine/common/src/utils/createHookableFunction'
 import { getNestedObject } from '@etherealengine/common/src/utils/getNestedProperty'
-<<<<<<< HEAD
 import { HyperFlux, ReactorRoot, defineActionQueue, startReactor } from '@etherealengine/hyperflux'
-=======
-import { useForceUpdate } from '@etherealengine/common/src/utils/useForceUpdate'
-import { ReactorRoot, startReactor } from '@etherealengine/hyperflux'
->>>>>>> 25013bbc
 import {
   hookstate,
   NO_PROXY,
-  none,
-<<<<<<< HEAD
   ReceptorMap,
   State,
-=======
-  State,
-  StateMethodsDestroy,
->>>>>>> 25013bbc
   useHookstate
 } from '@etherealengine/hyperflux/functions/StateFunctions'
 
 import { Entity, UndefinedEntity } from '../classes/Entity'
-<<<<<<< HEAD
 import { EntityContext, useEntityContext } from './EntityFunctions'
 import { defineSystem } from './SystemFunctions'
 import { InputSystemGroup } from './SystemGroups'
-=======
-import { EntityContext } from './EntityFunctions'
 import { ComponentTypeToTypedArray } from '@gltf-transform/core'
->>>>>>> 25013bbc
 
 /**
  * @description `@internal`
@@ -562,35 +547,6 @@
   return Object.fromEntries(getAllComponents(entity).map((C) => [C.name, getComponent(entity, C)]))
 }
 
-<<<<<<< HEAD
-=======
-/**
- * @description Creates a {@link Query} with the given {@link Component}, and returns the number of {@link Component}s currently stored in the engine's buffer for that {@link Component} type.
- * @param component The desired Component
- * @returns The amount of Component's that the engine stores for the given component type.
- */
-export const getComponentCountOfType = <C extends Component>(component: C): number => {
-  const query = defineQuery([component])
-  const length = query().length
-  bitECS.removeQuery(Engine.instance, query._query)
-  return length
-}
-
-/**
- * `@todo` Explain this function
- * @param component The desired Component
- * @returns An array of {@link ComponentType} components
- */
-export const getAllComponentsOfType = <C extends Component<any>>(component: C): ComponentType<C>[] => {
-  const query = defineQuery([component])
-  const entities = query()
-  bitECS.removeQuery(Engine.instance, query._query)
-  return entities.map((e) => {
-    return getComponent(e, component)!
-  })
-}
-
->>>>>>> 25013bbc
 export const removeAllComponents = (entity: Entity) => {
   const promises = [] as Promise<void>[]
   try {
