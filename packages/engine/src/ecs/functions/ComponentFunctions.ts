--- conflicted
+++ resolved
@@ -181,11 +181,6 @@
   if (!hasComponent(entity, Component)) {
     value = Component.onInit(entity) ?? args
     Component.existenceMap[entity].set(true)
-<<<<<<< HEAD
-    if (!Component.stateMap[entity]) Component.stateMap[entity] = hookstate(value)
-    else Component.stateMap[entity]!.set(value)
-    bitECS.addComponent(Engine.instance, Component, entity, false) // don't clear data on-add
-=======
     if (!Component.stateMap[entity]) {
       const state = hookstate(value, subscribable())
       Component.stateMap[entity] = state
@@ -193,8 +188,7 @@
         Component.valueMap[entity] = value
       })
     } else Component.stateMap[entity]!.set(value)
-    bitECS.addComponent(world, Component, entity, false) // don't clear data on-add
->>>>>>> 61267539
+    bitECS.addComponent(Engine.instance, Component, entity, false) // don't clear data on-add
     if (Component.reactor) {
       if (!Component.reactor.name || Component.reactor.name === 'reactor')
         Object.defineProperty(Component.reactor, 'name', { value: `${Component.name}Reactor-${entity}` })
