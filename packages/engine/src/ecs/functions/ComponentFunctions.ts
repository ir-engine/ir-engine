--- conflicted
+++ resolved
@@ -7,11 +7,7 @@
 import { HookableFunction } from '@xrengine/common/src/utils/createHookableFunction'
 import { getNestedObject } from '@xrengine/common/src/utils/getNestedProperty'
 import { createReactor } from '@xrengine/hyperflux'
-<<<<<<< HEAD
-import { createState, State, StateMethods, useHookstate } from '@xrengine/hyperflux/functions/StateFunctions'
-=======
 import { createState, NO_PROXY, State, StateMethods, useHookstate } from '@xrengine/hyperflux/functions/StateFunctions'
->>>>>>> 0fd6e202
 
 import { Engine } from '../classes/Engine'
 import { Entity, UndefinedEntity } from '../classes/Entity'
@@ -22,8 +18,6 @@
 
 const INITIAL_COMPONENT_SIZE = config.client.appEnv === 'test' ? 100000 : 1000 // TODO set to 0 after next bitECS update
 bitECS.setDefaultSize(INITIAL_COMPONENT_SIZE)
-
-const NO_PROXY = { noproxy: true }
 
 /**
  * @todo move this to engine scope
