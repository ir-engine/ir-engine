/** Functions to provide system level functionalities. */

import { SystemUpdateType } from '../functions/SystemUpdateType'
import { Engine } from '../classes/Engine'
import { System } from '../classes/System'
import { World } from '../classes/World'

export type CreateSystemFunctionType<A extends any> = (world: World, props?: A) => Promise<System>
export type SystemModulePromise<A extends any> = Promise<{ default: CreateSystemFunctionType<A> }>

export const InjectionPoint = {
  UPDATE: 'UPDATE' as const,
  FIXED_EARLY: 'FIXED_EARLY' as const,
  FIXED: 'FIXED' as const,
  FIXED_LATE: 'FIXED_LATE' as const,
  PRE_RENDER: 'PRE_RENDER' as const,
  POST_RENDER: 'POST_RENDER' as const
}

export type SystemInitializeType<A> = {
  system: SystemModulePromise<A>
  type?: SystemUpdateType
  args?: A
}

export interface SystemInjectionType<A> extends SystemInitializeType<A> {
  injectionPoint?: keyof typeof InjectionPoint
}

<<<<<<< HEAD
const pipelines: {
  [SystemUpdateType.Fixed]: SystemInitializeType<any>[]
  [SystemUpdateType.Free]: SystemInitializeType<any>[]
} = {
  [SystemUpdateType.Fixed]: [],
  [SystemUpdateType.Free]: []
=======
export const registerSystem = (type: SystemUpdateType, system: SystemModulePromise<void>) => {
  const world = Engine.defaultWorld
  const pipeline = type === SystemUpdateType.Free ? world._freePipeline : world._fixedPipeline
  pipeline.push({ type, system, args: undefined }) // yes undefined, V8...
>>>>>>> 2ecc5e74
}

export const registerSystemWithArgs = <A>(type: SystemUpdateType, system: SystemModulePromise<A>, args: A) => {
  const world = Engine.defaultWorld
  const pipeline = type === SystemUpdateType.Free ? world._freePipeline : world._fixedPipeline
  pipeline.push({ type, system, args })
}

export const unregisterSystem = <A>(type: SystemUpdateType, system: SystemModulePromise<A>, args?: A) => {
  const world = Engine.defaultWorld
  const pipeline = type === SystemUpdateType.Free ? world._freePipeline : world._fixedPipeline
  const idx = pipeline.findIndex((i) => {
    return i.system === system
  })
  pipeline.splice(idx, 1)
}

export const injectSystem = <A>(world: World, init: SystemInjectionType<A>) => {
  world._injectedPipelines[init.injectionPoint].push({ system: init.system, args: init.args })
}<|MERGE_RESOLUTION|>--- conflicted
+++ resolved
@@ -27,19 +27,10 @@
   injectionPoint?: keyof typeof InjectionPoint
 }
 
-<<<<<<< HEAD
-const pipelines: {
-  [SystemUpdateType.Fixed]: SystemInitializeType<any>[]
-  [SystemUpdateType.Free]: SystemInitializeType<any>[]
-} = {
-  [SystemUpdateType.Fixed]: [],
-  [SystemUpdateType.Free]: []
-=======
 export const registerSystem = (type: SystemUpdateType, system: SystemModulePromise<void>) => {
   const world = Engine.defaultWorld
   const pipeline = type === SystemUpdateType.Free ? world._freePipeline : world._fixedPipeline
   pipeline.push({ type, system, args: undefined }) // yes undefined, V8...
->>>>>>> 2ecc5e74
 }
 
 export const registerSystemWithArgs = <A>(type: SystemUpdateType, system: SystemModulePromise<A>, args: A) => {
