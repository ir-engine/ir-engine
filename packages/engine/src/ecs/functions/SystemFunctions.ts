--- conflicted
+++ resolved
@@ -62,17 +62,11 @@
 export function executeSystem (system: System, delta: number, time: number): void {
   if (system.initialized) {
     if (system.canExecute()) {
-<<<<<<< HEAD
       const startTime = now()
       system.execute(delta, time)
       system.executeTime = now() - startTime
       Engine.lastExecutedSystem = system
       system.clearEventQueues()
-=======
-      const startTime = now();
-      system.execute(delta, time);
-      system.executeTime = now() - startTime;
->>>>>>> aece357f
     }
   }
 }
