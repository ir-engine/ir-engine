/*
CPAL-1.0 License

The contents of this file are subject to the Common Public Attribution License
Version 1.0. (the "License"); you may not use this file except in compliance
with the License. You may obtain a copy of the License at
https://github.com/EtherealEngine/etherealengine/blob/dev/LICENSE.
The License is based on the Mozilla Public License Version 1.1, but Sections 14
and 15 have been added to cover use of software over a computer network and 
provide for limited attribution for the Original Developer. In addition, 
Exhibit A has been modified to be consistent with Exhibit B.

Software distributed under the License is distributed on an "AS IS" basis,
WITHOUT WARRANTY OF ANY KIND, either express or implied. See the License for the
specific language governing rights and limitations under the License.

The Original Code is Ethereal Engine.

The Original Developer is the Initial Developer. The Initial Developer of the
Original Code is the Ethereal Engine team.

All portions of the code written by the Ethereal Engine team are Copyright © 2021-2023 
Ethereal Engine. All Rights Reserved.
*/

import { EntityUUID } from '@etherealengine/common/src/interfaces/EntityUUID'
import { hookstate, NO_PROXY, none } from '@etherealengine/hyperflux'

import { matchesEntityUUID } from '../../common/functions/MatchesUtils'
import { UUIDComponent } from '../../scene/components/UUIDComponent'
import { Engine } from '../classes/Engine'
import { Entity } from '../classes/Entity'
import {
  defineComponent,
  getComponent,
  getMutableComponent,
  getOptionalComponentState,
  hasComponent,
  removeComponent,
  setComponent
} from '../functions/ComponentFunctions'
import { entityExists, removeEntity } from '../functions/EntityFunctions'

type EntityTreeSetType = {
  parentEntity: Entity | null
  uuid?: EntityUUID
  childIndex?: number
}

/**
 * EntityTreeComponent describes parent-child relationship between entities.
 * A root entity has it's parentEntity set to null.
 * @param {Entity} parentEntity
 * @param {string} uuid
 * @param {Readonly<Entity[]>} children
 */
export const EntityTreeComponent = defineComponent({
  name: 'EntityTreeComponent',

  onInit: (entity) => {
    return {
      // api
      parentEntity: null as Entity | null,
      // internal
      children: [] as Entity[],
      rootEntity: null as Entity | null
    }
  },

  onSet: (entity, component, json?: Readonly<EntityTreeSetType>) => {
    if (!json) return

    // If a previous parentEntity, remove this entity from its children
    if (component.parentEntity.value && component.parentEntity.value !== json.parentEntity) {
      const oldParent = getMutableComponent(component.parentEntity.value, EntityTreeComponent)
      const parentChildIndex = oldParent.children.value.findIndex((child) => child === entity)
      const children = oldParent.children.get(NO_PROXY)
      oldParent.children.set([...children.slice(0, parentChildIndex), ...children.slice(parentChildIndex + 1)])
    }

    // set new data
    if (typeof json.parentEntity !== 'undefined') component.parentEntity.set(json.parentEntity)

    if (matchesEntityUUID.test(json?.uuid)) setComponent(entity, UUIDComponent, json.uuid)

    if (component.parentEntity.value) {
      const parent = getOptionalComponentState(component.parentEntity.value, EntityTreeComponent)

      if (parent) {
        const prevChildIndex = parent?.children.value.indexOf(entity)
        const isDifferentIndex = typeof json.childIndex === 'number' ? prevChildIndex !== json.childIndex : false

        if (isDifferentIndex && prevChildIndex !== -1) {
          parent.children.set((prevChildren) => [
            ...prevChildren.slice(0, prevChildIndex),
            ...prevChildren.slice(prevChildIndex + 1)
          ])
        }

        if (isDifferentIndex || prevChildIndex === -1) {
          if (typeof json.childIndex !== 'undefined')
            parent.children.set((prevChildren) => [
              ...prevChildren.slice(0, json.childIndex),
              entity,
              ...prevChildren.slice(json.childIndex)
            ])
          else parent.children.set([...parent.children.value, entity])
        }
      }
    }

    // If parent is the world origin, then the parent entity is a tree root
    const isRoot = component.parentEntity.value === null
    if (isRoot) {
      EntityTreeComponent.roots[entity].set(true)
    } else {
      EntityTreeComponent.roots[entity].set(none)
    }

    const rootEntity = isRoot ? entity : getComponent(component.parentEntity.value, EntityTreeComponent).rootEntity
    component.rootEntity.set(rootEntity)
  },

  onRemove: (entity, component) => {
    if (entity === Engine.instance.originEntity) return

    if (component.parentEntity.value && entityExists(component.parentEntity.value)) {
      const parent = getMutableComponent(component.parentEntity.value, EntityTreeComponent)
      if (parent) {
        const parentChildIndex = parent.children.value.findIndex((child) => child === entity)
        const children = parent.children.get(NO_PROXY)
        parent.children.set([...children.slice(0, parentChildIndex), ...children.slice(parentChildIndex + 1)])
      }
    } else {
      EntityTreeComponent.roots[entity].set(none)
    }
  },

  roots: hookstate({} as Record<Entity, true>)
})

/**
 * Recursively destroys all the children entities of the passed entity
 */
export function destroyEntityTree(rootEntity: Entity): void {
  const children = getComponent(rootEntity, EntityTreeComponent).children.slice()
  for (const child of children) {
    destroyEntityTree(child)
  }
  removeEntity(rootEntity)
}

/**
 * Recursively removes all the children from the entity tree
 */
export function removeFromEntityTree(rootEntity: Entity): void {
  const children = getComponent(rootEntity, EntityTreeComponent).children.slice()
  for (const child of children) {
    removeFromEntityTree(child)
  }
  removeComponent(rootEntity, EntityTreeComponent)
}

/**
<<<<<<< HEAD
 * Adds `entity` as a child of `parentEntity`
 * @param entity Child node to be added
 * @param parentEntity Node in which child node will be added
 * @param childIndex Index at which child node will be added
 */
export function addEntityNodeChild(entity: Entity, parentEntity: Entity, childIndex?: number, uuid?: EntityUUID): void {
  const entityTreeComponent = getComponent(entity, EntityTreeComponent)
  if (
    !hasComponent(entity, EntityTreeComponent) ||
    parentEntity !== entityTreeComponent.parentEntity ||
    (typeof childIndex !== 'undefined' &&
      childIndex !== findIndexOfEntityNode(getComponent(parentEntity, EntityTreeComponent).children, entity))
  ) {
    setComponent(entity, EntityTreeComponent, { parentEntity, childIndex })
    setComponent(entity, UUIDComponent, uuid || (MathUtils.generateUUID() as EntityUUID))
  }
  setComponent(entity, LocalTransformComponent)
  const parentTransform = getComponent(parentEntity, TransformComponent)
  const childTransform = getComponent(entity, TransformComponent)
  getMutableState(EngineState).transformsNeedSorting.set(true)
  if (parentTransform && childTransform) {
    const childLocalMatrix = parentTransform.matrix.clone().invert().multiply(childTransform.matrix)
    const localTransform = getComponent(entity, LocalTransformComponent)
    childLocalMatrix.decompose(localTransform.position, localTransform.rotation, localTransform.scale)
  }

  if (NetworkState.worldNetwork?.isHosting) {
    const uuid = getComponent(entity, UUIDComponent)
    dispatchAction(
      WorldNetworkAction.spawnObject({
        entityUUID: uuid
      })
    )
  }
}

export function serializeNodeToWorld(entity: Entity) {
  const entityTreeNode = getComponent(entity, EntityTreeComponent)
  const nodeUUID = getComponent(entity, UUIDComponent)
  const jsonEntity = getState(SceneState).sceneData!.scene.entities[nodeUUID] as EntityJson
  if (jsonEntity) {
    jsonEntity.components = serializeEntity(entity)
    if (entityTreeNode.parentEntity && entityTreeNode.parentEntity !== getState(SceneState).sceneEntity) {
      const parentNodeUUID = getComponent(entityTreeNode.parentEntity, UUIDComponent)
      jsonEntity.parent = parentNodeUUID
    }
  }
}

/**
=======
>>>>>>> 875ad01a
 * Removes an entity node from it's parent, and remove it's entity and all it's children nodes and entities
 * @param node
 * @param tree
 */
export function removeEntityNodeRecursively(entity: Entity) {
  traverseEntityNodeChildFirst(entity, (childEntity) => {
    removeEntity(childEntity)
  })
}

/**
 * Traverse child nodes of the given node. Traversal will start from the passed node
 * note - does not support removing the current node during traversal
 * @param entity Node to be traverse
 * @param cb Callback function which will be called for every traverse
 * @param index index of the curren node in it's parent
 * @param tree Entity Tree
 */
export function traverseEntityNode(entity: Entity, cb: (entity: Entity, index: number) => void, index = 0): void {
  const entityTreeNode = getComponent(entity, EntityTreeComponent)

  if (!entityTreeNode) return

  cb(entity, index)

  if (!entityTreeNode.children.length) return

  for (let i = 0; i < entityTreeNode.children.length; i++) {
    const child = entityTreeNode.children[i]
    traverseEntityNode(child, cb, i)
  }
}

export function traverseEntityNodeChildFirst(
  entity: Entity,
  cb: (entity: Entity, index: number) => void,
  index = 0
): void {
  const entityTreeNode = getComponent(entity, EntityTreeComponent)

  if (!entityTreeNode) return

  const children = [...entityTreeNode.children]

  for (let i = 0; i < children.length; i++) {
    const child = children[i]
    traverseEntityNodeChildFirst(child, cb, i)
  }

  cb(entity, index)
}

/**
 * Iteratively traverse parent nodes for given Entity Tree Node
 * @param node Node for which traversal will occur
 * @param cb Callback function which will be called for every traverse
 * @param pred Predicate function which will not process a node or its children if return false
 * @param snubChildren If true, will not traverse children of a node if pred returns false
 */
export function iterateEntityNode<R>(
  entity: Entity,
  cb: (entity: Entity, index: number) => R,
  pred: (entity: Entity) => boolean = (x) => true,
  snubChildren = false
): R[] {
  const frontier = [[entity]]
  const result: R[] = []
  while (frontier.length > 0) {
    const items = frontier.pop()!
    let idx = 0
    for (let i = 0; i < items.length; i++) {
      const item = items[i]
      if (pred(item)) {
        result.push(cb(item, idx))
        idx += 1
        snubChildren &&
          frontier.push(
            getComponent(item, EntityTreeComponent).children?.filter((x) => hasComponent(x, EntityTreeComponent)) ?? []
          )
      }
      !snubChildren &&
        frontier.push(
          getComponent(item, EntityTreeComponent).children?.filter((x) => hasComponent(x, EntityTreeComponent)) ?? []
        )
    }
  }
  return result
}

/**
 * Traverse parent nodes for given Entity Tree Node
 * @param node Node for which traversal will occur
 * @param cb Callback function which will be called for every traverse
 * @param tree Entity Tree
 */
export function traverseEntityNodeParent(entity: Entity, cb: (parent: Entity) => void): void {
  const entityTreeNode = getComponent(entity, EntityTreeComponent)
  if (entityTreeNode.parentEntity) {
    const parent = entityTreeNode.parentEntity
    cb(parent)
    traverseEntityNodeParent(parent, cb)
  }
}

/**
 * Finds the index of an entity tree node using entity.
 * This function is useful for node which is not contained in array but can have same entity as one of array elements
 * @param arr Nodes array
 * @param node Node to find index of
 * @returns index of the node if found -1 oterhwise.
 */
export function findIndexOfEntityNode(arr: Entity[], obj: Entity): number {
  for (let i = 0; i < arr.length; i++) {
    const elt = arr[i]
    if (obj === elt) return i
  }
  return -1
}<|MERGE_RESOLUTION|>--- conflicted
+++ resolved
@@ -162,59 +162,6 @@
 }
 
 /**
-<<<<<<< HEAD
- * Adds `entity` as a child of `parentEntity`
- * @param entity Child node to be added
- * @param parentEntity Node in which child node will be added
- * @param childIndex Index at which child node will be added
- */
-export function addEntityNodeChild(entity: Entity, parentEntity: Entity, childIndex?: number, uuid?: EntityUUID): void {
-  const entityTreeComponent = getComponent(entity, EntityTreeComponent)
-  if (
-    !hasComponent(entity, EntityTreeComponent) ||
-    parentEntity !== entityTreeComponent.parentEntity ||
-    (typeof childIndex !== 'undefined' &&
-      childIndex !== findIndexOfEntityNode(getComponent(parentEntity, EntityTreeComponent).children, entity))
-  ) {
-    setComponent(entity, EntityTreeComponent, { parentEntity, childIndex })
-    setComponent(entity, UUIDComponent, uuid || (MathUtils.generateUUID() as EntityUUID))
-  }
-  setComponent(entity, LocalTransformComponent)
-  const parentTransform = getComponent(parentEntity, TransformComponent)
-  const childTransform = getComponent(entity, TransformComponent)
-  getMutableState(EngineState).transformsNeedSorting.set(true)
-  if (parentTransform && childTransform) {
-    const childLocalMatrix = parentTransform.matrix.clone().invert().multiply(childTransform.matrix)
-    const localTransform = getComponent(entity, LocalTransformComponent)
-    childLocalMatrix.decompose(localTransform.position, localTransform.rotation, localTransform.scale)
-  }
-
-  if (NetworkState.worldNetwork?.isHosting) {
-    const uuid = getComponent(entity, UUIDComponent)
-    dispatchAction(
-      WorldNetworkAction.spawnObject({
-        entityUUID: uuid
-      })
-    )
-  }
-}
-
-export function serializeNodeToWorld(entity: Entity) {
-  const entityTreeNode = getComponent(entity, EntityTreeComponent)
-  const nodeUUID = getComponent(entity, UUIDComponent)
-  const jsonEntity = getState(SceneState).sceneData!.scene.entities[nodeUUID] as EntityJson
-  if (jsonEntity) {
-    jsonEntity.components = serializeEntity(entity)
-    if (entityTreeNode.parentEntity && entityTreeNode.parentEntity !== getState(SceneState).sceneEntity) {
-      const parentNodeUUID = getComponent(entityTreeNode.parentEntity, UUIDComponent)
-      jsonEntity.parent = parentNodeUUID
-    }
-  }
-}
-
-/**
-=======
->>>>>>> 875ad01a
  * Removes an entity node from it's parent, and remove it's entity and all it's children nodes and entities
  * @param node
  * @param tree
