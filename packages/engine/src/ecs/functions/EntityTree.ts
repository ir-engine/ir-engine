--- conflicted
+++ resolved
@@ -31,24 +31,10 @@
 
 import { matchesEntityUUID } from '../../common/functions/MatchesUtils'
 import { WorldNetworkAction } from '../../networking/functions/WorldNetworkAction'
-<<<<<<< HEAD
-=======
 import { NetworkState } from '../../networking/NetworkState'
-import { NameComponent } from '../../scene/components/NameComponent'
-import { SceneTagComponent } from '../../scene/components/SceneTagComponent'
->>>>>>> 8b4d14a6
 import { UUIDComponent } from '../../scene/components/UUIDComponent'
 import { serializeEntity } from '../../scene/functions/serializeWorld'
-<<<<<<< HEAD
-import {
-  LocalTransformComponent,
-  setLocalTransformComponent,
-  TransformComponent
-} from '../../transform/components/TransformComponent'
-import { computeTransformMatrix } from '../../transform/systems/TransformSystem'
-=======
 import { LocalTransformComponent, TransformComponent } from '../../transform/components/TransformComponent'
->>>>>>> 8b4d14a6
 import { Engine } from '../classes/Engine'
 import { EngineState } from '../classes/EngineState'
 import { Entity } from '../classes/Entity'
@@ -165,27 +151,6 @@
 export type EntityOrObjectUUID = Entity | string
 
 /**
-<<<<<<< HEAD
-=======
- * Initialize the world with enity tree
- * @param scene World
- */
-export function initializeSceneEntity(): void {
-  const oldSceneEntity = getState(SceneState).sceneEntity
-  if (oldSceneEntity && entityExists(oldSceneEntity)) removeEntity(oldSceneEntity)
-
-  const sceneEntity = createEntity()
-  getMutableState(SceneState).sceneEntity.set(sceneEntity)
-  setComponent(sceneEntity, NameComponent, 'scene')
-  setComponent(sceneEntity, VisibleComponent, true)
-  setComponent(sceneEntity, UUIDComponent, MathUtils.generateUUID() as EntityUUID)
-  setComponent(sceneEntity, SceneTagComponent, true)
-  setComponent(sceneEntity, TransformComponent)
-  setComponent(sceneEntity, EntityTreeComponent, { parentEntity: null })
-}
-
-/**
->>>>>>> 8b4d14a6
  * Recursively destroys all the children entities of the passed entity
  */
 export function destroyEntityTree(rootEntity: Entity): void {
