--- conflicted
+++ resolved
@@ -13,13 +13,10 @@
 import { hasComponent } from './ComponentFunctions'
 import { removeEntity } from './EntityFunctions'
 import { unloadSystems } from './SystemFunctions'
-<<<<<<< HEAD
 import { World } from '../classes/World'
 import { dispatchLocal } from '../../networking/functions/dispatchFrom'
 import { EngineActions } from '../classes/EngineService'
-=======
 import { useWorld } from './SystemHooks'
->>>>>>> 728e6cbe
 
 /** Reset the engine and remove everything from memory. */
 export async function reset(): Promise<void> {
