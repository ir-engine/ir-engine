--- conflicted
+++ resolved
@@ -95,11 +95,7 @@
     }
   })
 
-<<<<<<< HEAD
-  World.defaultWorld.execute(1 / 60)
-=======
   Engine.defaultWorld.execute(1 / 60)
->>>>>>> 2ecc5e74
 
   Engine.scene.background = new Color('black')
   Engine.scene.environment = null
@@ -119,11 +115,7 @@
 
   isClient && EngineRenderer.instance.resetPostProcessing()
 
-<<<<<<< HEAD
-  World.defaultWorld.execute(1 / 60)
-=======
   Engine.defaultWorld.execute(1 / 60)
->>>>>>> 2ecc5e74
 
   await resetPhysics()
 }
