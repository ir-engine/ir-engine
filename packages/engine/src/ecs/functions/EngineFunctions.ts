/** Functions to provide engine level functionalities. */
import { Color, Object3D } from 'three'
import { AssetLoader } from '../../assets/classes/AssetLoader'
import { disposeDracoLoaderWorkers } from '../../assets/functions/LoadGLTF'
import { isClient } from '../../common/functions/isClient'
import { Network } from '../../networking/classes/Network'
import disposeScene from '../../renderer/functions/disposeScene'
import { EngineRenderer } from '../../renderer/WebGLRendererSystem'
import { PersistTagComponent } from '../../scene/components/PersistTagComponent'
import { WorldScene } from '../../scene/functions/SceneLoading'
import { useEngine } from '../classes/Engine'
import { Entity } from '../classes/Entity'
import { useWorld } from './SystemHooks'
import { hasComponent, removeAllComponents } from './ComponentFunctions'
import { removeEntity } from './EntityFunctions'
import { configureEffectComposer } from '../../renderer/functions/configureEffectComposer'

/** Reset the engine and remove everything from memory. */
export async function reset(): Promise<void> {
  console.log('RESETTING ENGINE')
  // Stop all running workers
  useEngine().workers.forEach((w) => w.terminate())
  useEngine().workers.length = 0

  disposeDracoLoaderWorkers()

  // clear all entities components
  // await new Promise<void>((resolve) => {
  //   useEngine().defaultWorld.entities.forEach((entity) => {
  //     removeAllComponents(entity)
  //   })
  //   setTimeout(() => {
  //     executeSystemBeforeReset() // for systems to handle components deletion
  //     resolve()
  //   }, 500)
  // })

  // await new Promise<void>((resolve) => {
  //   // delete all entities
  //   removeAllEntities()
  //   setTimeout(() => {
  //     executeSystemBeforeReset() // for systems to handle components deletion
  //     resolve()
  //   }, 500)
  // })

  // if (useEngine().defaultWorld.entities.length) {
  //   console.log('useEngine().defaultWorld.entities.length', useEngine().defaultWorld.entities.length)
  //   throw new Error('useEngine().defaultWorld.entities cleanup not complete')
  // }

  useEngine().defaultWorld.entities.length = 0

  // delete all what is left on scene
  if (useEngine().scene) {
    disposeScene(useEngine().scene)
    useEngine().scene = null!
  }
  useEngine().sceneLoaded = false
  WorldScene.isLoading = false

  useEngine().camera = null!

  if (useEngine().renderer) {
    useEngine().renderer.clear(true, true, true)
    useEngine().renderer.dispose()
    useEngine().renderer = null!
  }

  Network.instance.dispose()

  AssetLoader.Cache.clear()

  useEngine().isInitialized = false
  useEngine().inputState.clear()
  useEngine().prevInputState.clear()
}

export const unloadScene = async (): Promise<void> => {
  useEngine().engineTimer.stop()
  useEngine().sceneLoaded = false
  WorldScene.isLoading = false
  const world = useWorld()
  const entitiesToRemove = [] as Entity[]
  const removedEntities = [] as Entity[]
  const sceneObjectsToRemove = [] as Object3D[]

  world.entities.forEach((entity) => {
    if (!hasComponent(entity, PersistTagComponent)) {
      removeAllComponents(entity)
      entitiesToRemove.push(entity)
      removedEntities.push(entity)
    }
  })

  const { delta } = useEngine().defaultWorld

  useEngine().defaultWorld.execute(delta, useEngine().defaultWorld.elapsedTime + delta)

<<<<<<< HEAD
  useEngine().scene.background = new Color('black')
  useEngine().scene.environment = null
=======
  Object.entries(world.pipelines).forEach(([type, pipeline]) => {
    const systemsToRemove: any[] = []
    pipeline.forEach((s) => {
      if (s.sceneSystem) {
        systemsToRemove.push(s)
      }
    })
    systemsToRemove.forEach((s) => {
      const i = pipeline.findIndex(s)
      pipeline.splice(i, 1)
    })
  })

  Engine.scene.background = new Color('black')
  Engine.scene.environment = null
>>>>>>> cb21882c

  useEngine().scene.traverse((o: any) => {
    if (!o.entity) return
    if (!removedEntities.includes(o.entity)) return

    sceneObjectsToRemove.push(o)
  })

  sceneObjectsToRemove.forEach((o) => useEngine().scene.remove(o))

  entitiesToRemove.forEach((entity) => {
    removeEntity(entity)
  })

  isClient && configureEffectComposer(EngineRenderer.instance.postProcessingConfig)

  useEngine().defaultWorld.execute(delta, useEngine().defaultWorld.elapsedTime + delta)

  useEngine().engineTimer.start()

  // world.physics.clear() // TODO:
}<|MERGE_RESOLUTION|>--- conflicted
+++ resolved
@@ -97,10 +97,6 @@
 
   useEngine().defaultWorld.execute(delta, useEngine().defaultWorld.elapsedTime + delta)
 
-<<<<<<< HEAD
-  useEngine().scene.background = new Color('black')
-  useEngine().scene.environment = null
-=======
   Object.entries(world.pipelines).forEach(([type, pipeline]) => {
     const systemsToRemove: any[] = []
     pipeline.forEach((s) => {
@@ -114,9 +110,8 @@
     })
   })
 
-  Engine.scene.background = new Color('black')
-  Engine.scene.environment = null
->>>>>>> cb21882c
+  useEngine().scene.background = new Color('black')
+  useEngine().scene.environment = null
 
   useEngine().scene.traverse((o: any) => {
     if (!o.entity) return
