/*
CPAL-1.0 License

The contents of this file are subject to the Common Public Attribution License
Version 1.0. (the "License"); you may not use this file except in compliance
with the License. You may obtain a copy of the License at
https://github.com/EtherealEngine/etherealengine/blob/dev/LICENSE.
The License is based on the Mozilla Public License Version 1.1, but Sections 14
and 15 have been added to cover use of software over a computer network and 
provide for limited attribution for the Original Developer. In addition, 
Exhibit A has been modified to be consistent with Exhibit B.

Software distributed under the License is distributed on an "AS IS" basis,
WITHOUT WARRANTY OF ANY KIND, either express or implied. See the License for the
specific language governing rights and limitations under the License.

The Original Code is Ethereal Engine.

The Original Developer is the Initial Developer. The Initial Developer of the
Original Code is the Ethereal Engine team.

All portions of the code written by the Ethereal Engine team are Copyright © 2021-2023 
Ethereal Engine. All Rights Reserved.
*/

/** Functions to provide system level functionalities. */

import React, { Component, ErrorInfo, FC, memo, Suspense, useEffect, useMemo } from 'react'

import { OpaqueType } from '@etherealengine/common/src/interfaces/OpaqueType'
import multiLogger from '@etherealengine/engine/src/common/functions/logger'
import { getState, startReactor } from '@etherealengine/hyperflux'

import { MathUtils } from 'three'
import { nowMilliseconds } from '../../common/functions/nowMilliseconds'
import { Engine } from '../classes/Engine'
import { EngineState } from '../classes/EngineState'
import { Entity } from '../classes/Entity'
import { QueryComponents, useQuery } from './ComponentFunctions'
import { EntityContext } from './EntityFunctions'

const logger = multiLogger.child({ component: 'engine:ecs:SystemFunctions' })

export type SystemUUID = OpaqueType<'SystemUUID'> & string

export type InsertSystem = {
  before?: SystemUUID
  with?: SystemUUID
  after?: SystemUUID
}

export interface SystemArgs {
  uuid: string
  insert: InsertSystem
  execute?: () => void
  reactor?: FC
}

export interface System {
  uuid: SystemUUID
  reactor?: FC
  insert?: InsertSystem
  preSystems: SystemUUID[]
  /** runs after preSystems, and before subSystems */
  execute: () => void
  subSystems: SystemUUID[]
  postSystems: SystemUUID[]
  sceneSystem?: boolean
}

export const SystemDefinitions = new Map<SystemUUID, System>()
globalThis.SystemDefinitions = SystemDefinitions

const lastWarningTime = new Map<SystemUUID, number>()
const warningCooldownDuration = 1000 * 10 // 10 seconds

export function executeSystem(systemUUID: SystemUUID) {
  const system = SystemDefinitions.get(systemUUID)!
  if (!system) {
    console.warn(`System ${systemUUID} does not exist.`)
    return
  }

  for (let i = 0; i < system.preSystems.length; i++) {
    executeSystem(system.preSystems[i])
  }

  if (system.reactor && !Engine.instance.activeSystemReactors.has(system.uuid)) {
    const reactor = startReactor(system.reactor)
    Engine.instance.activeSystemReactors.set(system.uuid, reactor)
  }

  if (getState(EngineState).systemPerformanceProfilingEnabled) {
    const startTime = nowMilliseconds()

    try {
      Engine.instance.currentSystemUUID = systemUUID
      system.execute()
    } catch (e) {
      logger.error(`Failed to execute system ${system.uuid}`)
      logger.error(e)
    } finally {
      Engine.instance.currentSystemUUID = '__null__' as SystemUUID
    }

    const endTime = nowMilliseconds()

    const systemDuration = endTime - startTime
    if (systemDuration > 50 && (lastWarningTime.get(systemUUID) ?? 0) < endTime - warningCooldownDuration) {
      lastWarningTime.set(systemUUID, endTime)
      logger.warn(`Long system execution detected. System: ${system.uuid} \n Duration: ${systemDuration}`)
    }
  } else {
    try {
      Engine.instance.currentSystemUUID = systemUUID
      system.execute()
    } catch (e) {
      logger.error(`Failed to execute system ${system.uuid}`)
      logger.error(e)
    } finally {
      Engine.instance.currentSystemUUID = '__null__' as SystemUUID
    }
  }

  for (let i = 0; i < system.subSystems.length; i++) {
    executeSystem(system.subSystems[i])
  }
  for (let i = 0; i < system.postSystems.length; i++) {
    executeSystem(system.postSystems[i])
  }
}

/**
 * Defines a system
 * @param systemConfig
 * @returns
 */
export function defineSystem(systemConfig: SystemArgs) {
  if (SystemDefinitions.has(systemConfig.uuid as SystemUUID)) {
    throw new Error(`System ${systemConfig.uuid} already exists.`)
  }

  console.log(`Registered system ${systemConfig.uuid}`)

  const system = {
    preSystems: [],
    execute: () => {},
    subSystems: [],
    postSystems: [],
    sceneSystem: false,
    ...systemConfig,
    uuid: systemConfig.uuid as SystemUUID,
    enabled: false
  } as Required<System>

  SystemDefinitions.set(system.uuid, system)

  const insert = system.insert

  if (insert?.before) {
    const referenceSystem = SystemDefinitions.get(insert.before)!
    referenceSystem.preSystems.push(system.uuid)
  }

  if (insert?.with) {
    const referenceSystem = SystemDefinitions.get(insert.with)!
    referenceSystem.subSystems.push(system.uuid)
  }

  if (insert?.after) {
    const referenceSystem = SystemDefinitions.get(insert.after)!
    referenceSystem.postSystems.push(system.uuid)
  }

  return systemConfig.uuid as SystemUUID
}

export const useExecute = (execute: () => void, insert: InsertSystem) => {
  useEffect(() => {
    const handle = defineSystem({ uuid: MathUtils.generateUUID(), execute, insert })
    return () => {
      destroySystem(handle)
    }
  }, [])
}

/**
<<<<<<< HEAD
 * Start systems and disables them when the component unmounts.
 * @param systems
 * @param insert
 */
export const useSystems = (
  systems: SystemUUID[],
  insert: {
    before?: SystemUUID
    with?: SystemUUID
    after?: SystemUUID
  }
) => {
  useEffect(() => {
    startSystems(systems, insert)
    return () => {
      disableSystems(systems)
    }
  }, [])
}

/**
 * Enables systems
 * @param systems
 */
export const enableSystems = (systems: SystemUUID[]) => {
  for (const system of systems) {
    enableSystem(system)
  }
}

/**
 * Enables a system
 * @param systemUUID
 */
export const enableSystem = (systemUUID: SystemUUID) => {
  const system = SystemDefinitions.get(systemUUID)
  if (!system) throw new Error(`System ${systemUUID} does not exist.`)

  for (const preSystem of system.preSystems) {
    enableSystem(preSystem)
  }

  for (const subSystem of system.subSystems) {
    enableSystem(subSystem)
  }

  for (const postSystem of system.postSystems) {
    enableSystem(postSystem)
  }

  Engine.instance.activeSystems.add(systemUUID)

  if (!Engine.instance.activeSystemReactors.has(system.uuid as SystemUUID)) {
    const reactor = startReactor(system.reactor)
    Engine.instance.activeSystemReactors.set(system.uuid as SystemUUID, reactor)
  }
}

/**
 * Disables all systems
 */
export const disableAllSystems = () => {
  for (const systemUUID of SystemDefinitions.keys()) {
    disableSystem(systemUUID)
  }
}

/**
 * Disables systems
 * @param systemUUIDs
 */
export const disableSystems = (systemUUIDs: SystemUUID[]) => {
  for (const systemUUID of systemUUIDs) {
    disableSystem(systemUUID)
  }
}

/**
=======
>>>>>>> abc5b188
 * Disables a system
 * @param systemUUID
 * @todo Should this be async?
 */
export const destroySystem = (systemUUID: SystemUUID) => {
  const system = SystemDefinitions.get(systemUUID)
  if (!system) throw new Error(`System ${systemUUID} does not exist.`)

  for (const subSystem of system.subSystems) {
    destroySystem(subSystem)
  }

<<<<<<< HEAD
=======
  const reactor = Engine.instance.activeSystemReactors.get(system.uuid as SystemUUID)!
  if (reactor) {
    Engine.instance.activeSystemReactors.delete(system.uuid as SystemUUID)
    reactor.stop()
  }

>>>>>>> abc5b188
  for (const postSystem of system.postSystems) {
    destroySystem(postSystem)
  }

  for (const preSystem of system.preSystems) {
    destroySystem(preSystem)
  }

  const insert = system.insert

  if (insert?.before) {
    const referenceSystem = SystemDefinitions.get(insert.before)!
    referenceSystem.preSystems.splice(referenceSystem.preSystems.indexOf(system.uuid), 1)
  }

<<<<<<< HEAD
  Engine.instance.activeSystems.delete(systemUUID)
  const reactor = Engine.instance.activeSystemReactors.get(system.uuid as SystemUUID)!
  if (reactor) {
    Engine.instance.activeSystemReactors.delete(system.uuid as SystemUUID)
    reactor.stop()
  }
=======
  if (insert?.with) {
    const referenceSystem = SystemDefinitions.get(insert.with)!
    referenceSystem.subSystems.splice(referenceSystem.subSystems.indexOf(system.uuid), 1)
  }

  if (insert?.after) {
    const referenceSystem = SystemDefinitions.get(insert.after)!
    referenceSystem.postSystems.splice(referenceSystem.postSystems.indexOf(system.uuid), 1)
  }

  SystemDefinitions.delete(systemUUID)
>>>>>>> abc5b188
}

const QuerySubReactor = memo((props: { entity: Entity; ChildEntityReactor: FC }) => {
  return (
    <>
      <QueryReactorErrorBoundary>
        <Suspense fallback={null}>
          <EntityContext.Provider value={props.entity}>
            <props.ChildEntityReactor />
          </EntityContext.Provider>
        </Suspense>
      </QueryReactorErrorBoundary>
    </>
  )
})

export const QueryReactor = memo((props: { Components: QueryComponents; ChildEntityReactor: FC }) => {
  const entities = useQuery(props.Components)
  const MemoChildEntityReactor = useMemo(() => memo(props.ChildEntityReactor), [props.ChildEntityReactor])
  return (
    <>
      {entities.map((entity) => (
        <QuerySubReactor key={entity} entity={entity} ChildEntityReactor={MemoChildEntityReactor} />
      ))}
    </>
  )
})

/**
 * @deprecated use QueryReactor directly
 */
export const createQueryReactor = (Components: QueryComponents, ChildEntityReactor: FC) => {
  return () => <QueryReactor Components={Components} ChildEntityReactor={ChildEntityReactor} />
}

interface ErrorState {
  error: Error | null
}

class QueryReactorErrorBoundary extends Component<any, ErrorState> {
  public state: ErrorState = {
    error: null
  }

  public static getDerivedStateFromError(error: Error): ErrorState {
    // Update state so the next render will show the fallback UI.
    return { error }
  }

  public componentDidCatch(error: Error, errorInfo: ErrorInfo) {
    console.error('Uncaught error:', error, errorInfo)
  }

  public render() {
    return this.state.error ? null : this.props.children
  }
}

/** System template

const MySystemState = defineState({
  name: 'MySystemState',
  initial: () => {
    return {
    }
  }
})

const execute = () => {
  
}

const reactor = () => {
  useEffect(() => {
    return () => {

    }
  }, [])
  return null
}

export const MySystem = defineSystem({
  uuid: 'ee.engine.MySystem',
  execute,
  reactor
})

*/<|MERGE_RESOLUTION|>--- conflicted
+++ resolved
@@ -185,87 +185,6 @@
 }
 
 /**
-<<<<<<< HEAD
- * Start systems and disables them when the component unmounts.
- * @param systems
- * @param insert
- */
-export const useSystems = (
-  systems: SystemUUID[],
-  insert: {
-    before?: SystemUUID
-    with?: SystemUUID
-    after?: SystemUUID
-  }
-) => {
-  useEffect(() => {
-    startSystems(systems, insert)
-    return () => {
-      disableSystems(systems)
-    }
-  }, [])
-}
-
-/**
- * Enables systems
- * @param systems
- */
-export const enableSystems = (systems: SystemUUID[]) => {
-  for (const system of systems) {
-    enableSystem(system)
-  }
-}
-
-/**
- * Enables a system
- * @param systemUUID
- */
-export const enableSystem = (systemUUID: SystemUUID) => {
-  const system = SystemDefinitions.get(systemUUID)
-  if (!system) throw new Error(`System ${systemUUID} does not exist.`)
-
-  for (const preSystem of system.preSystems) {
-    enableSystem(preSystem)
-  }
-
-  for (const subSystem of system.subSystems) {
-    enableSystem(subSystem)
-  }
-
-  for (const postSystem of system.postSystems) {
-    enableSystem(postSystem)
-  }
-
-  Engine.instance.activeSystems.add(systemUUID)
-
-  if (!Engine.instance.activeSystemReactors.has(system.uuid as SystemUUID)) {
-    const reactor = startReactor(system.reactor)
-    Engine.instance.activeSystemReactors.set(system.uuid as SystemUUID, reactor)
-  }
-}
-
-/**
- * Disables all systems
- */
-export const disableAllSystems = () => {
-  for (const systemUUID of SystemDefinitions.keys()) {
-    disableSystem(systemUUID)
-  }
-}
-
-/**
- * Disables systems
- * @param systemUUIDs
- */
-export const disableSystems = (systemUUIDs: SystemUUID[]) => {
-  for (const systemUUID of systemUUIDs) {
-    disableSystem(systemUUID)
-  }
-}
-
-/**
-=======
->>>>>>> abc5b188
  * Disables a system
  * @param systemUUID
  * @todo Should this be async?
@@ -278,15 +197,12 @@
     destroySystem(subSystem)
   }
 
-<<<<<<< HEAD
-=======
   const reactor = Engine.instance.activeSystemReactors.get(system.uuid as SystemUUID)!
   if (reactor) {
     Engine.instance.activeSystemReactors.delete(system.uuid as SystemUUID)
     reactor.stop()
   }
 
->>>>>>> abc5b188
   for (const postSystem of system.postSystems) {
     destroySystem(postSystem)
   }
@@ -302,14 +218,6 @@
     referenceSystem.preSystems.splice(referenceSystem.preSystems.indexOf(system.uuid), 1)
   }
 
-<<<<<<< HEAD
-  Engine.instance.activeSystems.delete(systemUUID)
-  const reactor = Engine.instance.activeSystemReactors.get(system.uuid as SystemUUID)!
-  if (reactor) {
-    Engine.instance.activeSystemReactors.delete(system.uuid as SystemUUID)
-    reactor.stop()
-  }
-=======
   if (insert?.with) {
     const referenceSystem = SystemDefinitions.get(insert.with)!
     referenceSystem.subSystems.splice(referenceSystem.subSystems.indexOf(system.uuid), 1)
@@ -321,7 +229,6 @@
   }
 
   SystemDefinitions.delete(systemUUID)
->>>>>>> abc5b188
 }
 
 const QuerySubReactor = memo((props: { entity: Entity; ChildEntityReactor: FC }) => {
