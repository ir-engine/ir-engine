import { EventQueue } from '@dimforge/rapier3d-compat'
import { State } from '@hookstate/core'
import * as bitecs from 'bitecs'
import {
  Group,
  LinearToneMapping,
  Object3D,
  PCFSoftShadowMap,
  Raycaster,
  Scene,
  Shader,
  ShadowMapType,
  ToneMapping,
  Vector2
} from 'three'

import { NetworkId } from '@xrengine/common/src/interfaces/NetworkId'
import { ComponentJson, SceneJson } from '@xrengine/common/src/interfaces/SceneInterface'
import { UserId } from '@xrengine/common/src/interfaces/UserId'
import multiLogger from '@xrengine/common/src/logger'
import { getState } from '@xrengine/hyperflux'
import { createState, hookstate } from '@xrengine/hyperflux/functions/StateFunctions'

import { DEFAULT_LOD_DISTANCES } from '../../assets/constants/LoaderConstants'
import { AvatarComponent } from '../../avatar/components/AvatarComponent'
import { CameraComponent } from '../../camera/components/CameraComponent'
import { CameraMode } from '../../camera/types/CameraMode'
import { ProjectionType } from '../../camera/types/ProjectionType'
import { SceneLoaderType } from '../../common/constants/PrefabFunctionType'
import { nowMilliseconds } from '../../common/functions/nowMilliseconds'
import { LocalInputTagComponent } from '../../input/components/LocalInputTagComponent'
import { ButtonInputStateType } from '../../input/InputState'
import { Network } from '../../networking/classes/Network'
import { NetworkObjectComponent } from '../../networking/components/NetworkObjectComponent'
import { PhysicsWorld } from '../../physics/classes/Physics'
import { addObjectToGroup } from '../../scene/components/GroupComponent'
import { NameComponent } from '../../scene/components/NameComponent'
import { PortalComponent } from '../../scene/components/PortalComponent'
import { VisibleComponent } from '../../scene/components/VisibleComponent'
import { FogType } from '../../scene/constants/FogType'
import { ObjectLayers } from '../../scene/constants/ObjectLayers'
import { defaultPostProcessingSchema } from '../../scene/constants/PostProcessing'
import { setLocalTransformComponent, setTransformComponent } from '../../transform/components/TransformComponent'
import { Widget } from '../../xrui/Widgets'
import {
  addComponent,
  Component,
  ComponentType,
  defineQuery,
  EntityRemovedComponent,
  getComponent,
  hasComponent,
  Query,
  setComponent
} from '../functions/ComponentFunctions'
import { createEntity, removeEntity } from '../functions/EntityFunctions'
import { EntityTree, initializeEntityTree } from '../functions/EntityTree'
import { SystemInstance } from '../functions/SystemFunctions'
import { SystemUpdateType } from '../functions/SystemUpdateType'
import { Engine } from './Engine'
import { EngineState } from './EngineState'
import { Entity, UndefinedEntity } from './Entity'

const TimerConfig = {
  MAX_DELTA_SECONDS: 1 / 10
}

const logger = multiLogger.child({ component: 'engine:ecs:World' })

export const CreateWorld = Symbol('CreateWorld')
export class World {
  private constructor() {
    bitecs.createWorld(this)
    Engine.instance.worlds.push(this)
    Engine.instance.currentWorld = this

    initializeEntityTree(this)

    this.originEntity = createEntity()
    addComponent(this.originEntity, NameComponent, 'origin')
    setTransformComponent(this.originEntity)
    setComponent(this.originEntity, VisibleComponent, true)
    addObjectToGroup(this.originEntity, this.origin)
    this.origin.name = 'world-origin'

    this.cameraEntity = createEntity()
    addComponent(this.cameraEntity, NameComponent, 'camera')
    addComponent(this.cameraEntity, CameraComponent)
    addComponent(this.cameraEntity, VisibleComponent, true)
    setLocalTransformComponent(this.cameraEntity, this.originEntity)

    this.camera.matrixAutoUpdate = false
    this.camera.matrixWorldAutoUpdate = false

    this.scene.matrixAutoUpdate = false
    this.scene.matrixWorldAutoUpdate = false

    this.scene.layers.set(ObjectLayers.Scene)
  }

  static [CreateWorld] = () => new World()

  /**
   * get the default world network
   */
  get worldNetwork() {
    return this.networks.get(this.hostIds.world.value!)!
  }

  /**
   * get the default media network
   */
  get mediaNetwork() {
    return this.networks.get(this.hostIds.media.value!)!
  }

  /** @todo parties */
  // get partyNetwork() {
  //   return this.networks.get(NetworkTopics.localMedia)?.get(this._mediaHostId)!
  // }

  /** temporary until Network.ts is refactored to be function & hookstate */
  hostIds = hookstate({
    media: null as UserId | null,
    world: null as UserId | null
  })

  // _worldHostId = null! as UserId
  // _mediaHostId = null! as UserId

  networks = new Map<string, Network>()

  widgets = new Map<string, Widget>()

  /**
   * The time origin for this world, relative to performance.timeOrigin
   */
  startTime = nowMilliseconds()

  /**
   * The seconds since the last world execution
   */
  get deltaSeconds() {
    return getState(EngineState).deltaSeconds.value
  }

  /**
   * The elapsed seconds since `startTime`
   */
  get elapsedSeconds() {
    return getState(EngineState).elapsedSeconds.value
  }

  /**
   * The elapsed seconds since `startTime`, in fixed time steps.
   */
  get fixedElapsedSeconds() {
    return getState(EngineState).fixedElapsedSeconds.value
  }

  /**
   * The current fixed tick (fixedElapsedSeconds / fixedDeltaSeconds)
   */
  get fixedTick() {
    return getState(EngineState).fixedTick.value
  }

  physicsWorld: PhysicsWorld
  physicsCollisionEventQueue: EventQueue

  /**
   * Map of object lists by layer
   * (automatically updated by the SceneObjectSystem)
   */
  objectLayerList = {} as { [layer: number]: Set<Object3D> }

  /**
   * Reference to the three.js scene object.
   */
  scene = new Scene()

  sceneJson = null! as SceneJson

  fogShaders = [] as Shader[]

<<<<<<< HEAD
  /** stores a hookstate copy of scene metadata */
  /** @todo - move each of these to their own state in their respective modules that is registered to the world */
  sceneMetadata = hookstate({
    camera: {
      fov: 50,
      cameraNearClip: 0.01,
      cameraFarClip: 10000,
      projectionType: ProjectionType.Perspective,
      minCameraDistance: 1,
      maxCameraDistance: 50,
      startCameraDistance: 5,
      cameraMode: CameraMode.Dynamic,
      cameraModeDefault: CameraMode.ThirdPerson,
      minPhi: -70,
      maxPhi: 85,
      startPhi: 10
    },
    postprocessing: {
      enabled: false,
      effects: defaultPostProcessingSchema
    },
    mediaSettings: {
      immersiveMedia: false,
      refDistance: 20,
      rolloffFactor: 1,
      maxDistance: 10000,
      distanceModel: 'linear' as DistanceModelType,
      coneInnerAngle: 360,
      coneOuterAngle: 0,
      coneOuterGain: 0
    },
    renderSettings: {
      LODs: { ...DEFAULT_LOD_DISTANCES },
      csm: true,
      toneMapping: LinearToneMapping as ToneMapping,
      toneMappingExposure: 0.8,
      shadowMapType: PCFSoftShadowMap as ShadowMapType
    },
    fog: {
      type: FogType.Linear as FogType,
      color: '#FFFFFF',
      density: 0.005,
      near: 1,
      far: 1000,
      timeScale: 1,
      height: 0.05
    },
    xr: {
      dollhouse: 'auto' as boolean | 'auto'
=======
  sceneMetadataRegistry = {} as Record<
    string,
    {
      state: State<any>
      default: any
>>>>>>> 4e05e4f7
    }
  >

  /**
   * The scene entity
   */
  sceneEntity: Entity = UndefinedEntity

  /**
   * The xr origin reference space entity
   */
  originEntity: Entity = UndefinedEntity

  /**
   * The xr origin group
   */
  origin = new Group()

  /**
   * The camera entity
   */
  cameraEntity: Entity = UndefinedEntity

  /**
   * Reference to the three.js camera object.
   */
  get camera() {
    return getComponent(this.cameraEntity, CameraComponent).camera
  }

  /**
   *
   */
  priorityAvatarEntities: ReadonlySet<Entity> = new Set()

  /**
   * The local client entity
   */
  get localClientEntity() {
    return this.getOwnedNetworkObjectWithComponent(Engine.instance.userId, LocalInputTagComponent) || UndefinedEntity
  }

  readonly dirtyTransforms = {} as Record<Entity, true>

  inputSources: Readonly<XRInputSourceArray> = []

  pointerState = {
    position: new Vector2(),
    lastPosition: new Vector2(),
    movement: new Vector2(),
    scroll: new Vector2(),
    lastScroll: new Vector2()
  }

  buttons = {} as Readonly<ButtonInputStateType>

  reactiveQueryStates = new Set<{ query: Query; state: State<Entity[]> }>()

  #entityQuery = bitecs.defineQuery([bitecs.Not(EntityRemovedComponent)])
  entityQuery = () => this.#entityQuery(this) as Entity[]

  #entityRemovedQuery = bitecs.defineQuery([EntityRemovedComponent])

  activePortal = null as ComponentType<typeof PortalComponent> | null

  /**
   * Custom systems injected into this world
   */
  pipelines = {
    [SystemUpdateType.UPDATE_EARLY]: [],
    [SystemUpdateType.UPDATE]: [],
    [SystemUpdateType.UPDATE_LATE]: [],
    [SystemUpdateType.FIXED_EARLY]: [],
    [SystemUpdateType.FIXED]: [],
    [SystemUpdateType.FIXED_LATE]: [],
    [SystemUpdateType.PRE_RENDER]: [],
    [SystemUpdateType.RENDER]: [],
    [SystemUpdateType.POST_RENDER]: []
  } as { [pipeline: string]: SystemInstance[] }

  systemsByUUID = {} as Record<string, SystemInstance>

  /**
   * Network object query
   */
  networkObjectQuery = defineQuery([NetworkObjectComponent])

  /** Tree of entity holding parent child relation between entities. */
  entityTree: EntityTree

  /** @todo: merge sceneComponentRegistry and sceneLoadingRegistry when scene loader IDs use XRE_ extension names*/

  /** Registry map of scene loader components  */
  sceneLoadingRegistry = new Map<string, SceneLoaderType>()

  /** Scene component of scene loader components  */
  sceneComponentRegistry = new Map<string, string>()

  /** Registry map of prefabs  */
  scenePrefabRegistry = new Map<string, ComponentJson[]>()

  /** A screenspace raycaster for the pointer */
  pointerScreenRaycaster = new Raycaster()

  /**
   * Get the network objects owned by a given user
   * @param ownerId
   */
  getOwnedNetworkObjects(ownerId: UserId) {
    return this.networkObjectQuery(this).filter((eid) => getComponent(eid, NetworkObjectComponent).ownerId === ownerId)
  }

  /**
   * Get a network object by owner and NetworkId
   * @returns
   */
  getNetworkObject(ownerId: UserId, networkId: NetworkId): Entity {
    return (
      this.networkObjectQuery(this).find((eid) => {
        const networkObject = getComponent(eid, NetworkObjectComponent)
        return networkObject.networkId === networkId && networkObject.ownerId === ownerId
      }) || UndefinedEntity
    )
  }

  /**
   * Get the user avatar entity (the network object w/ an Avatar component)
   * @param userId
   * @returns
   */
  getUserAvatarEntity(userId: UserId) {
    return this.getOwnedNetworkObjectWithComponent(userId, AvatarComponent)
  }

  /**
   * Get the user entity that has a specific component
   * @param userId
   * @param component
   * @returns
   */
  getOwnedNetworkObjectWithComponent<T, S extends bitecs.ISchema>(userId: UserId, component: Component<T, S>) {
    return (
      this.getOwnedNetworkObjects(userId).find((eid) => {
        return hasComponent(eid, component, this)
      }) || UndefinedEntity
    )
  }

  /** ID of last network created. */
  #availableNetworkId = 0 as NetworkId

  /** Get next network id. */
  createNetworkId(): NetworkId {
    return ++this.#availableNetworkId as NetworkId
  }

  /**
   * Execute systems on this world
   *
   * @param frameTime the current frame time in milliseconds (DOMHighResTimeStamp) relative to performance.timeOrigin
   */
  execute(frameTime: number) {
    const start = nowMilliseconds()
    const incomingActions = [...Engine.instance.store.actions.incoming]

    const worldElapsedSeconds = (frameTime - this.startTime) / 1000
    const engineState = getState(EngineState)
    engineState.deltaSeconds.set(
      Math.max(0.001, Math.min(TimerConfig.MAX_DELTA_SECONDS, worldElapsedSeconds - this.elapsedSeconds))
    )
    engineState.elapsedSeconds.set(worldElapsedSeconds)

    for (const system of this.pipelines[SystemUpdateType.UPDATE_EARLY]) system.enabled && system.execute()
    for (const system of this.pipelines[SystemUpdateType.UPDATE]) system.enabled && system.execute()
    for (const system of this.pipelines[SystemUpdateType.UPDATE_LATE]) system.enabled && system.execute()
    for (const system of this.pipelines[SystemUpdateType.PRE_RENDER]) system.enabled && system.execute()
    for (const system of this.pipelines[SystemUpdateType.RENDER]) system.enabled && system.execute()
    for (const system of this.pipelines[SystemUpdateType.POST_RENDER]) system.enabled && system.execute()

    for (const entity of this.#entityRemovedQuery(this)) removeEntity(entity as Entity, true, this)

    for (const { query, state } of this.reactiveQueryStates) {
      const entitiesAdded = query.enter().length
      const entitiesRemoved = query.exit().length
      if (entitiesAdded || entitiesRemoved) {
        state.set(query())
      }
    }

    const end = nowMilliseconds()
    const duration = end - start
    if (duration > 150) {
      logger.warn(`Long frame execution detected. Duration: ${duration}. \n Incoming actions: %o`, incomingActions)
    }
  }
}

export function createWorld() {
  return World[CreateWorld]()
}

export function destroyWorld(world: World) {
  /** @todo this is broken - re-enable with next bitecs update */
  // bitecs.deleteWorld(world)
}<|MERGE_RESOLUTION|>--- conflicted
+++ resolved
@@ -183,63 +183,11 @@
 
   fogShaders = [] as Shader[]
 
-<<<<<<< HEAD
-  /** stores a hookstate copy of scene metadata */
-  /** @todo - move each of these to their own state in their respective modules that is registered to the world */
-  sceneMetadata = hookstate({
-    camera: {
-      fov: 50,
-      cameraNearClip: 0.01,
-      cameraFarClip: 10000,
-      projectionType: ProjectionType.Perspective,
-      minCameraDistance: 1,
-      maxCameraDistance: 50,
-      startCameraDistance: 5,
-      cameraMode: CameraMode.Dynamic,
-      cameraModeDefault: CameraMode.ThirdPerson,
-      minPhi: -70,
-      maxPhi: 85,
-      startPhi: 10
-    },
-    postprocessing: {
-      enabled: false,
-      effects: defaultPostProcessingSchema
-    },
-    mediaSettings: {
-      immersiveMedia: false,
-      refDistance: 20,
-      rolloffFactor: 1,
-      maxDistance: 10000,
-      distanceModel: 'linear' as DistanceModelType,
-      coneInnerAngle: 360,
-      coneOuterAngle: 0,
-      coneOuterGain: 0
-    },
-    renderSettings: {
-      LODs: { ...DEFAULT_LOD_DISTANCES },
-      csm: true,
-      toneMapping: LinearToneMapping as ToneMapping,
-      toneMappingExposure: 0.8,
-      shadowMapType: PCFSoftShadowMap as ShadowMapType
-    },
-    fog: {
-      type: FogType.Linear as FogType,
-      color: '#FFFFFF',
-      density: 0.005,
-      near: 1,
-      far: 1000,
-      timeScale: 1,
-      height: 0.05
-    },
-    xr: {
-      dollhouse: 'auto' as boolean | 'auto'
-=======
   sceneMetadataRegistry = {} as Record<
     string,
     {
       state: State<any>
       default: any
->>>>>>> 4e05e4f7
     }
   >
 
