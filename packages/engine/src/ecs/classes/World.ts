--- conflicted
+++ resolved
@@ -67,13 +67,8 @@
   setComponent
 } from '../functions/ComponentFunctions'
 import { createEntity, removeEntity } from '../functions/EntityFunctions'
-<<<<<<< HEAD
 import { EntityTreeComponent, initializeSceneEntity } from '../functions/EntityTree'
-import { SystemInstance } from '../functions/SystemFunctions'
-=======
-import { EntityTree, initializeEntityTree } from '../functions/EntityTree'
 import { SystemInstance, unloadAllSystems } from '../functions/SystemFunctions'
->>>>>>> ef0cb2ac
 import { SystemUpdateType } from '../functions/SystemUpdateType'
 import { Engine } from './Engine'
 import { EngineState } from './EngineState'
