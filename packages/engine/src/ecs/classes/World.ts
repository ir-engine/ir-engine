--- conflicted
+++ resolved
@@ -173,8 +173,6 @@
    */
   cameraEntity: Entity = NaN as Entity
 
-<<<<<<< HEAD
-=======
   /**
    * The local client entity
    */
@@ -182,13 +180,6 @@
     return this.getOwnedNetworkObjectWithComponent(Engine.instance.userId, LocalAvatarTagComponent) || (NaN as Entity)
   }
 
-  /**
-   * Reference to the audioListener.
-   * This is a virtual listner for all positional and non-positional audio.
-   */
-  audioListener: AudioListener = null!
-
->>>>>>> 677eebf6
   inputState = new Map<any, InputValue>()
   prevInputState = new Map<any, InputValue>()
 
