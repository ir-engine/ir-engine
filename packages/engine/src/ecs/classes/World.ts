--- conflicted
+++ resolved
@@ -167,14 +167,6 @@
     this.delta = delta
     this.elapsedTime = elapsedTime
     for (const system of this.freeSystems) system.execute()
-<<<<<<< HEAD
-    for (const [entity, components] of this._removedComponents) {
-      for (const c of components) c.delete(entity)
-    }
-    this._removedComponents.clear()
-    // this._removeEntities.clear()
-=======
->>>>>>> 967c6493
   }
 
   async initSystems() {
