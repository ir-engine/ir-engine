import { EventQueue } from '@dimforge/rapier3d-compat'
import * as bitecs from 'bitecs'
import { AxesHelper, Object3D, Raycaster, Scene } from 'three'

import { NetworkId } from '@xrengine/common/src/interfaces/NetworkId'
import { ComponentJson, SceneJson } from '@xrengine/common/src/interfaces/SceneInterface'
import { UserId } from '@xrengine/common/src/interfaces/UserId'
import multiLogger from '@xrengine/common/src/logger'
import { getState } from '@xrengine/hyperflux'

import { DEFAULT_LOD_DISTANCES } from '../../assets/constants/LoaderConstants'
import { AvatarComponent } from '../../avatar/components/AvatarComponent'
import { CameraComponent } from '../../camera/components/CameraComponent'
import { SceneLoaderType } from '../../common/constants/PrefabFunctionType'
import { nowMilliseconds } from '../../common/functions/nowMilliseconds'
import { LocalInputTagComponent } from '../../input/components/LocalInputTagComponent'
import { InputValue } from '../../input/interfaces/InputValue'
import { InputAlias } from '../../input/types/InputAlias'
import { Network } from '../../networking/classes/Network'
import { NetworkObjectComponent } from '../../networking/components/NetworkObjectComponent'
import { PhysicsWorld } from '../../physics/classes/Physics'
import { addObjectToGroup } from '../../scene/components/GroupComponent'
import { NameComponent } from '../../scene/components/NameComponent'
import { Object3DComponent } from '../../scene/components/Object3DComponent'
import { PortalComponent } from '../../scene/components/PortalComponent'
import { VisibleComponent } from '../../scene/components/VisibleComponent'
import { ObjectLayers } from '../../scene/constants/ObjectLayers'
import {
  setLocalTransformComponent,
  setTransformComponent,
  TransformComponent
} from '../../transform/components/TransformComponent'
import { Widget } from '../../xrui/Widgets'
import {
  addComponent,
  Component,
  ComponentType,
  defineQuery,
  EntityRemovedComponent,
  getComponent,
  hasComponent,
<<<<<<< HEAD
  Query
=======
  setComponent
>>>>>>> 91bce9de
} from '../functions/ComponentFunctions'
import { createEntity } from '../functions/EntityFunctions'
import { EntityTree, initializeEntityTree } from '../functions/EntityTree'
import { SystemInstance } from '../functions/SystemFunctions'
import { SystemUpdateType } from '../functions/SystemUpdateType'
import { Engine } from './Engine'
import { EngineState } from './EngineState'
import { Entity } from './Entity'
import { State } from '@hookstate/core'
import { createState, none } from '@xrengine/hyperflux/functions/StateFunctions'
import { UUIDComponent } from '../../scene/components/UUIDComponent'

const TimerConfig = {
  MAX_DELTA_SECONDS: 1 / 10
}

const logger = multiLogger.child({ component: 'engine:ecs:World' })

export const CreateWorld = Symbol('CreateWorld')
export class World {
  private constructor() {
    bitecs.createWorld(this)
    Engine.instance.worlds.push(this)
    Engine.instance.currentWorld = this

    initializeEntityTree(this)

    this.originEntity = createEntity()
    addComponent(this.originEntity, NameComponent, { name: 'origin' })
    setTransformComponent(this.originEntity)
    setComponent(this.originEntity, VisibleComponent, true)

    this.cameraEntity = createEntity()
    addComponent(this.cameraEntity, NameComponent, { name: 'camera' })
    addComponent(this.cameraEntity, VisibleComponent, true)
    setTransformComponent(this.cameraEntity)
    setLocalTransformComponent(this.cameraEntity, this.originEntity)
    addObjectToGroup(this.cameraEntity, addComponent(this.cameraEntity, CameraComponent, null).camera)

    /** @todo */
    // this.scene.matrixAutoUpdate = false
    this.scene.layers.set(ObjectLayers.Scene)
  }

  static [CreateWorld] = () => new World()

  /**
   * get the default world network
   */
  get worldNetwork() {
    return this.networks.get(this._worldHostId)!
  }

  /**
   * get the default media network
   */
  get mediaNetwork() {
    return this.networks.get(this._mediaHostId)!
  }

  /** @todo parties */
  // get partyNetwork() {
  //   return this.networks.get(NetworkTopics.localMedia)?.get(this._mediaHostId)!
  // }

  _worldHostId = null! as UserId
  _mediaHostId = null! as UserId

  networks = new Map<string, Network>()

  widgets = new Map<string, Widget>()

  /**
   * The time origin for this world, relative to performance.timeOrigin
   */
  startTime = nowMilliseconds()

  /**
   * The seconds since the last world execution
   */
  get deltaSeconds() {
    return getState(EngineState).deltaSeconds.value
  }

  /**
   * The elapsed seconds since `startTime`
   */
  get elapsedSeconds() {
    return getState(EngineState).elapsedSeconds.value
  }

  /**
   * The elapsed seconds since `startTime`, in fixed time steps.
   */
  get fixedElapsedSeconds() {
    return getState(EngineState).fixedElapsedSeconds.value
  }

  /**
   * The current fixed tick (fixedElapsedSeconds / fixedDeltaSeconds)
   */
  get fixedTick() {
    return getState(EngineState).fixedTick.value
  }

  physicsWorld: PhysicsWorld
  physicsCollisionEventQueue: EventQueue

  /**
   * Map of object lists by layer
   * (automatically updated by the SceneObjectSystem)
   */
  objectLayerList = {} as { [layer: number]: Set<Object3D> }

  /**
   * Reference to the three.js scene object.
   */
  scene = new Scene()

  sceneJson = null! as SceneJson

  // sceneDynamicallyUnloadedEntities = new Map<
  //   string,
  //   {
  //     json: EntityJson
  //     position: Vector3
  //     distance: number
  //   }
  // >()

  // sceneDynamicallyLoadedEntities = new Map<
  //   Entity,
  //   {
  //     json: EntityJson
  //     position: Vector3
  //     distance: number
  //     uuid: string
  //   }
  // >()

  /**
   * The scene entity
   */
  sceneEntity: Entity = NaN as Entity

  /**
   * The xr origin reference space entity
   */
  originEntity: Entity = NaN as Entity

  /**
   * The camera entity
   */
  cameraEntity: Entity = NaN as Entity

  /**
   * Reference to the three.js camera object.
   */
  get camera() {
    return getComponent(this.cameraEntity, CameraComponent).camera
  }

  /**
   * The local client entity
   */
  get localClientEntity() {
    return this.getOwnedNetworkObjectWithComponent(Engine.instance.userId, LocalInputTagComponent) || (NaN as Entity)
  }

  dirtyTransforms = new Set<Entity>()

  inputState = new Map<InputAlias, InputValue>()
  prevInputState = new Map<InputAlias, InputValue>()

  reactiveQueryStates = new Set<{query:Query, state:State<Entity[]>}>()

  #entityQuery = bitecs.defineQuery([bitecs.Not(EntityRemovedComponent)])
  entityQuery = () => this.#entityQuery(this) as Entity[]

  #entityRemovedQuery = bitecs.defineQuery([EntityRemovedComponent])

  activePortal = null as ComponentType<typeof PortalComponent> | null

  /**
   * Custom systems injected into this world
   */
  pipelines = {
    [SystemUpdateType.UPDATE_EARLY]: [],
    [SystemUpdateType.UPDATE]: [],
    [SystemUpdateType.UPDATE_LATE]: [],
    [SystemUpdateType.FIXED_EARLY]: [],
    [SystemUpdateType.FIXED]: [],
    [SystemUpdateType.FIXED_LATE]: [],
    [SystemUpdateType.PRE_RENDER]: [],
    [SystemUpdateType.RENDER]: [],
    [SystemUpdateType.POST_RENDER]: []
  } as { [pipeline: string]: SystemInstance[] }

  /**
   * Entities mapped by name
   * @deprecated use entitiesByName
   */
   get namedEntities() {return new Map(Object.entries(this.entitiesByName.value)) }

  entitiesByName = createState({} as Record<string, Entity>)
  entitiesByUuid = createState({} as Record<string, Entity>)

  /**
   * Network object query
   */
  networkObjectQuery = defineQuery([NetworkObjectComponent])

  /** Tree of entity holding parent child relation between entities. */
  entityTree: EntityTree

  /** @todo: merge sceneComponentRegistry and sceneLoadingRegistry when scene loader IDs use XRE_ extension names*/

  /** Registry map of scene loader components  */
  sceneLoadingRegistry = new Map<string, SceneLoaderType>()

  /** Scene component of scene loader components  */
  sceneComponentRegistry = new Map<string, string>()

  /** Registry map of prefabs  */
  scenePrefabRegistry = new Map<string, ComponentJson[]>()

  /** A screenspace raycaster for the pointer */
  pointerScreenRaycaster = new Raycaster()

  /**
   * Get the network objects owned by a given user
   * @param ownerId
   */
  getOwnedNetworkObjects(ownerId: UserId) {
    return this.networkObjectQuery(this).filter((eid) => getComponent(eid, NetworkObjectComponent).ownerId === ownerId)
  }

  /**
   * Get a network object by owner and NetworkId
   * @returns
   */
  getNetworkObject(ownerId: UserId, networkId: NetworkId): Entity {
    return (
      this.networkObjectQuery(this).find((eid) => {
        const networkObject = getComponent(eid, NetworkObjectComponent)
        return networkObject.networkId === networkId && networkObject.ownerId === ownerId
      }) || (NaN as Entity)
    )
  }

  /**
   * Get the user avatar entity (the network object w/ an Avatar component)
   * @param userId
   * @returns
   */
  getUserAvatarEntity(userId: UserId) {
    return this.getOwnedNetworkObjectWithComponent(userId, AvatarComponent)
  }

  /**
   * Get the user entity that has a specific component
   * @param userId
   * @param component
   * @returns
   */
  getOwnedNetworkObjectWithComponent<T, S extends bitecs.ISchema>(userId: UserId, component: Component<T, S>) {
    return (
      this.getOwnedNetworkObjects(userId).find((eid) => {
        return hasComponent(eid, component, this)
      }) || (NaN as Entity)
    )
  }

  /** ID of last network created. */
  #availableNetworkId = 0 as NetworkId

  /** Get next network id. */
  createNetworkId(): NetworkId {
    return ++this.#availableNetworkId as NetworkId
  }

  LOD_DISTANCES = DEFAULT_LOD_DISTANCES

  /**
   * Execute systems on this world
   *
   * @param frameTime the current frame time in milliseconds (DOMHighResTimeStamp) relative to performance.timeOrigin
   */
  execute(frameTime: number) {
    const start = nowMilliseconds()
    const incomingActions = [...Engine.instance.store.actions.incoming]

    const worldElapsedSeconds = (frameTime - this.startTime) / 1000
    const engineState = getState(EngineState)
    engineState.deltaSeconds.set(
      Math.max(0.001, Math.min(TimerConfig.MAX_DELTA_SECONDS, worldElapsedSeconds - this.elapsedSeconds))
    )
    engineState.elapsedSeconds.set(worldElapsedSeconds)

    for (const system of this.pipelines[SystemUpdateType.UPDATE_EARLY]) system.enabled && system.execute()
    for (const system of this.pipelines[SystemUpdateType.UPDATE]) system.enabled && system.execute()
    for (const system of this.pipelines[SystemUpdateType.UPDATE_LATE]) system.enabled && system.execute()
    for (const system of this.pipelines[SystemUpdateType.PRE_RENDER]) system.enabled && system.execute()
    for (const system of this.pipelines[SystemUpdateType.RENDER]) system.enabled && system.execute()
    for (const system of this.pipelines[SystemUpdateType.POST_RENDER]) system.enabled && system.execute()

    for (const entity of this.#entityRemovedQuery(this)) bitecs.removeEntity(this, entity)

    for (const {query, state} of this.reactiveQueryStates) {
      const entitiesAdded = query.enter()
      const entitiesRemoved = query.exit()
      if (entitiesAdded || entitiesRemoved) {
        state.set(query())
      }
    }

    const end = nowMilliseconds()
    const duration = end - start
    if (duration > 150) {
      logger.warn(`Long frame execution detected. Duration: ${duration}. \n Incoming actions: %o`, incomingActions)
    }
  }
}

export function createWorld() {
  return World[CreateWorld]()
}

export function destroyWorld(world: World) {
  /** @todo this is broken - re-enable with next bitecs update */
  // bitecs.deleteWorld(world)
}<|MERGE_RESOLUTION|>--- conflicted
+++ resolved
@@ -1,4 +1,5 @@
 import { EventQueue } from '@dimforge/rapier3d-compat'
+import { State } from '@hookstate/core'
 import * as bitecs from 'bitecs'
 import { AxesHelper, Object3D, Raycaster, Scene } from 'three'
 
@@ -7,6 +8,7 @@
 import { UserId } from '@xrengine/common/src/interfaces/UserId'
 import multiLogger from '@xrengine/common/src/logger'
 import { getState } from '@xrengine/hyperflux'
+import { createState, none } from '@xrengine/hyperflux/functions/StateFunctions'
 
 import { DEFAULT_LOD_DISTANCES } from '../../assets/constants/LoaderConstants'
 import { AvatarComponent } from '../../avatar/components/AvatarComponent'
@@ -23,6 +25,7 @@
 import { NameComponent } from '../../scene/components/NameComponent'
 import { Object3DComponent } from '../../scene/components/Object3DComponent'
 import { PortalComponent } from '../../scene/components/PortalComponent'
+import { UUIDComponent } from '../../scene/components/UUIDComponent'
 import { VisibleComponent } from '../../scene/components/VisibleComponent'
 import { ObjectLayers } from '../../scene/constants/ObjectLayers'
 import {
@@ -39,11 +42,8 @@
   EntityRemovedComponent,
   getComponent,
   hasComponent,
-<<<<<<< HEAD
-  Query
-=======
+  Query,
   setComponent
->>>>>>> 91bce9de
 } from '../functions/ComponentFunctions'
 import { createEntity } from '../functions/EntityFunctions'
 import { EntityTree, initializeEntityTree } from '../functions/EntityTree'
@@ -52,9 +52,6 @@
 import { Engine } from './Engine'
 import { EngineState } from './EngineState'
 import { Entity } from './Entity'
-import { State } from '@hookstate/core'
-import { createState, none } from '@xrengine/hyperflux/functions/StateFunctions'
-import { UUIDComponent } from '../../scene/components/UUIDComponent'
 
 const TimerConfig = {
   MAX_DELTA_SECONDS: 1 / 10
@@ -218,7 +215,7 @@
   inputState = new Map<InputAlias, InputValue>()
   prevInputState = new Map<InputAlias, InputValue>()
 
-  reactiveQueryStates = new Set<{query:Query, state:State<Entity[]>}>()
+  reactiveQueryStates = new Set<{ query: Query; state: State<Entity[]> }>()
 
   #entityQuery = bitecs.defineQuery([bitecs.Not(EntityRemovedComponent)])
   entityQuery = () => this.#entityQuery(this) as Entity[]
@@ -246,7 +243,9 @@
    * Entities mapped by name
    * @deprecated use entitiesByName
    */
-   get namedEntities() {return new Map(Object.entries(this.entitiesByName.value)) }
+  get namedEntities() {
+    return new Map(Object.entries(this.entitiesByName.value))
+  }
 
   entitiesByName = createState({} as Record<string, Entity>)
   entitiesByUuid = createState({} as Record<string, Entity>)
@@ -352,7 +351,7 @@
 
     for (const entity of this.#entityRemovedQuery(this)) bitecs.removeEntity(this, entity)
 
-    for (const {query, state} of this.reactiveQueryStates) {
+    for (const { query, state } of this.reactiveQueryStates) {
       const entitiesAdded = query.enter()
       const entitiesRemoved = query.exit()
       if (entitiesAdded || entitiesRemoved) {
