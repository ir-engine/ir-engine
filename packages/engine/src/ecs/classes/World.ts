import { EventQueue } from '@dimforge/rapier3d-compat'
import * as bitecs from 'bitecs'
import { AudioListener, Object3D, OrthographicCamera, PerspectiveCamera, Raycaster, Scene } from 'three'

import { NetworkId } from '@xrengine/common/src/interfaces/NetworkId'
import { ComponentJson } from '@xrengine/common/src/interfaces/SceneInterface'
import { UserId } from '@xrengine/common/src/interfaces/UserId'
import multiLogger from '@xrengine/common/src/logger'
<<<<<<< HEAD
import { addTopic, getState } from '@xrengine/hyperflux'
=======
>>>>>>> 4bc32ffb

import { DEFAULT_LOD_DISTANCES } from '../../assets/constants/LoaderConstants'
import { AvatarComponent } from '../../avatar/components/AvatarComponent'
import { SceneLoaderType } from '../../common/constants/PrefabFunctionType'
import { isMobile } from '../../common/functions/isMobile'
import { nowMilliseconds } from '../../common/functions/nowMilliseconds'
import { LocalAvatarTagComponent } from '../../input/components/LocalAvatarTagComponent'
import { InputValue } from '../../input/interfaces/InputValue'
import { Network, NetworkTopics } from '../../networking/classes/Network'
import { NetworkObjectComponent } from '../../networking/components/NetworkObjectComponent'
import { PhysicsWorld } from '../../physics/classes/Physics'
import { NameComponent } from '../../scene/components/NameComponent'
import { Object3DComponent } from '../../scene/components/Object3DComponent'
import { PersistTagComponent } from '../../scene/components/PersistTagComponent'
import { PortalComponent } from '../../scene/components/PortalComponent'
import { SimpleMaterialTagComponent } from '../../scene/components/SimpleMaterialTagComponent'
import { VisibleComponent } from '../../scene/components/VisibleComponent'
import { ObjectLayers } from '../../scene/constants/ObjectLayers'
<<<<<<< HEAD
import { addTransformOffsetComponent } from '../../transform/components/TransformChildComponent'
import { addTransformComponent, TransformComponent } from '../../transform/components/TransformComponent'
=======
import { addTransformComponent, TransformComponent } from '../../transform/components/TransformComponent'
import { addTransformOffsetComponent } from '../../transform/components/TransformOffsetComponent'
>>>>>>> 4bc32ffb
import { Widget } from '../../xrui/Widgets'
import {
  addComponent,
  defineQuery,
  EntityRemovedComponent,
  getComponent,
  hasComponent,
  MappedComponent
} from '../functions/ComponentFunctions'
import { createEntity } from '../functions/EntityFunctions'
import { initializeEntityTree } from '../functions/EntityTreeFunctions'
import { SystemInstanceType } from '../functions/SystemFunctions'
import { SystemUpdateType } from '../functions/SystemUpdateType'
import { Engine } from './Engine'
import { EngineState } from './EngineState'
import { Entity } from './Entity'
import EntityTree from './EntityTree'

const TimerConfig = {
  MAX_DELTA_SECONDS: 1 / 10
}

const logger = multiLogger.child({ component: 'engine:ecs:World' })

export const CreateWorld = Symbol('CreateWorld')
export class World {
  private constructor() {
    bitecs.createWorld(this, 1000)
    Engine.instance.worlds.push(this)
    Engine.instance.currentWorld = this

    this.sceneEntity = createEntity()
    addComponent(this.sceneEntity, NameComponent, { name: 'scene' })
    addComponent(this.sceneEntity, PersistTagComponent, true)
    addComponent(this.sceneEntity, VisibleComponent, true)
    addTransformComponent(this.sceneEntity)
    if (isMobile) addComponent(this.sceneEntity, SimpleMaterialTagComponent, true)

    this.localOriginEntity = createEntity()
    addComponent(this.localOriginEntity, NameComponent, { name: 'local-origin' })
    addComponent(this.localOriginEntity, PersistTagComponent, true)
    addTransformComponent(this.localOriginEntity)
    addTransformOffsetComponent(this.localOriginEntity, this.sceneEntity)

    this.cameraEntity = createEntity()
    addComponent(this.cameraEntity, NameComponent, { name: 'camera' })
    addComponent(this.cameraEntity, PersistTagComponent, true)
    addComponent(this.cameraEntity, VisibleComponent, true)
    addComponent(this.cameraEntity, Object3DComponent, { value: this.camera })
    addTransformComponent(this.cameraEntity)
<<<<<<< HEAD
    addTransformOffsetComponent(this.cameraEntity, this.localOriginEntity)
=======
    // addTransformOffsetComponent(this.cameraEntity, this.localOriginEntity)
>>>>>>> 4bc32ffb

    initializeEntityTree(this)
    this.scene.layers.set(ObjectLayers.Scene)
  }

  static [CreateWorld] = () => new World()

  /**
   * get the default world network
   */
  get worldNetwork() {
    return this.networks.get(this._worldHostId)!
  }

  /**
   * get the default media network
   */
  get mediaNetwork() {
    return this.networks.get(this._mediaHostId)
  }

  /** @todo parties */
  // get partyNetwork() {
  //   return this.networks.get(NetworkTopics.localMedia)?.get(this._mediaHostId)!
  // }

  _worldHostId = null! as UserId
  _mediaHostId = null! as UserId

  networks = new Map<string, Network>()

  sceneMetadata = undefined as string | undefined
  worldMetadata = {} as { [key: string]: string }

  widgets = new Map<string, Widget>()

  /**
   * The time origin for this world, relative to performance.timeOrigin
   */
  startTime = nowMilliseconds()

  /**
   * The seconds since the last world execution
   */
  deltaSeconds = 0

  /**
   * The elapsed seconds since `startTime`
   */
  elapsedSeconds = 0

  /**
   * The elapsed seconds since `startTime`, in fixed time steps.
   */
  fixedElapsedSeconds = 0

  /**
   * The current fixed tick (fixedElapsedSeconds / fixedDeltaSeconds)
   */
  fixedTick = 0

  physicsWorld: PhysicsWorld
  physicsCollisionEventQueue: EventQueue

  /**
   * Map of object lists by layer
   * (automatically updated by the SceneObjectSystem)
   */
  objectLayerList = {} as { [layer: number]: Set<Object3D> }

  /**
   * Reference to the three.js scene object.
   */
  scene = new Scene()

  /**
   * Reference to the three.js perspective camera object.
   */
  camera: PerspectiveCamera | OrthographicCamera = new PerspectiveCamera(60, 1, 0.1, 10000)

  /**
   * The scene entity
   */
  sceneEntity: Entity = NaN as Entity

  /**
   * The reference space in which the local avatar, camera, and spatial inputs are positioned
   */
  localOriginEntity: Entity = NaN as Entity

  /**
   * The camera entity
   */
  cameraEntity: Entity = NaN as Entity

  /**
   * The local client entity
   */
  get localClientEntity() {
    return this.getOwnedNetworkObjectWithComponent(Engine.instance.userId, LocalAvatarTagComponent) || (NaN as Entity)
  }

  /**
   * Reference to the audioListener.
   * This is a virtual listner for all positional and non-positional audio.
   */
  audioListener: AudioListener = null!

  inputState = new Map<any, InputValue>()
  prevInputState = new Map<any, InputValue>()

  #entityQuery = bitecs.defineQuery([bitecs.Not(EntityRemovedComponent)])
  entityQuery = () => this.#entityQuery(this) as Entity[]

  #entityRemovedQuery = bitecs.defineQuery([EntityRemovedComponent])

  #portalQuery = bitecs.defineQuery([PortalComponent])
  portalQuery = () => this.#portalQuery(this) as Entity[]

  activePortal = null as ReturnType<typeof PortalComponent.get> | null

  /**
<<<<<<< HEAD
   * The local client entity
   */
  get localClientEntity() {
    return this.getOwnedNetworkObjectWithComponent(Engine.instance.userId, LocalAvatarTagComponent) || (NaN as Entity)
  }

  /**
=======
>>>>>>> 4bc32ffb
   * Custom systems injected into this world
   */
  pipelines = {
    [SystemUpdateType.UPDATE_EARLY]: [],
    [SystemUpdateType.UPDATE]: [],
    [SystemUpdateType.UPDATE_LATE]: [],
    [SystemUpdateType.FIXED_EARLY]: [],
    [SystemUpdateType.FIXED]: [],
    [SystemUpdateType.FIXED_LATE]: [],
    [SystemUpdateType.PRE_RENDER]: [],
    [SystemUpdateType.RENDER]: [],
    [SystemUpdateType.POST_RENDER]: []
  } as { [pipeline: string]: SystemInstanceType[] }

  #nameMap = new Map<string, Entity>()
  #nameQuery = defineQuery([NameComponent])

  /**
   * Entities mapped by name
   */
  get namedEntities() {
    const nameMap = this.#nameMap
    for (const entity of this.#nameQuery.enter()) {
      const { name } = getComponent(entity, NameComponent)
      if (nameMap.has(name)) {
        logger.warn(`An Entity with name "${name}" already exists.`)
      }
      nameMap.set(name, entity)
      const obj3d = getComponent(entity, Object3DComponent)?.value
      if (obj3d) obj3d.name = name
    }
    for (const entity of this.#nameQuery.exit()) {
      const { name } = getComponent(entity, NameComponent, true)
      nameMap.delete(name)
    }
    return nameMap as ReadonlyMap<string, Entity>
  }

  /**
   * Network object query
   */
  networkObjectQuery = defineQuery([NetworkObjectComponent])

  /** Tree of entity holding parent child relation between entities. */
  entityTree: EntityTree

  /** Registry map of scene loader components  */
  sceneLoadingRegistry = new Map<string, SceneLoaderType>()

  /** Registry map of prefabs  */
  scenePrefabRegistry = new Map<string, ComponentJson[]>()

  /** A screenspace raycaster for the pointer */
  pointerScreenRaycaster = new Raycaster()

  /**
   * Get the network objects owned by a given user
   * @param ownerId
   */
  getOwnedNetworkObjects(ownerId: UserId) {
    return this.networkObjectQuery(this).filter((eid) => getComponent(eid, NetworkObjectComponent).ownerId === ownerId)
  }

  /**
   * Get a network object by owner and NetworkId
   * @returns
   */
  getNetworkObject(ownerId: UserId, networkId: NetworkId): Entity {
    return (
      this.networkObjectQuery(this).find((eid) => {
        const networkObject = getComponent(eid, NetworkObjectComponent)
        return networkObject.networkId === networkId && networkObject.ownerId === ownerId
      }) || (NaN as Entity)
    )
  }

  /**
   * Get the user avatar entity (the network object w/ an Avatar component)
   * @param userId
   * @returns
   */
  getUserAvatarEntity(userId: UserId) {
    return this.getOwnedNetworkObjectWithComponent(userId, AvatarComponent)
  }

  /**
   * Get the user entity that has a specific component
   * @param userId
   * @param component
   * @returns
   */
  getOwnedNetworkObjectWithComponent<T, S extends bitecs.ISchema>(userId: UserId, component: MappedComponent<T, S>) {
    return (
      this.getOwnedNetworkObjects(userId).find((eid) => {
        return hasComponent(eid, component, this)
      }) || (NaN as Entity)
    )
  }

  /** ID of last network created. */
  #availableNetworkId = 0 as NetworkId

  /** Get next network id. */
  createNetworkId(): NetworkId {
    return ++this.#availableNetworkId as NetworkId
  }

  LOD_DISTANCES = DEFAULT_LOD_DISTANCES

  /**
   * Execute systems on this world
   *
   * @param frameTime the current frame time in milliseconds (DOMHighResTimeStamp) relative to performance.timeOrigin
   */
  execute(frameTime: number) {
    const start = nowMilliseconds()
    const incomingActions = [...Engine.instance.store.actions.incoming]

    const worldElapsedSeconds = (frameTime - this.startTime) / 1000
    this.deltaSeconds = Math.max(0, Math.min(TimerConfig.MAX_DELTA_SECONDS, worldElapsedSeconds - this.elapsedSeconds))
    this.elapsedSeconds = worldElapsedSeconds

    for (const system of this.pipelines[SystemUpdateType.UPDATE_EARLY]) system.enabled && system.execute()
    for (const system of this.pipelines[SystemUpdateType.UPDATE]) system.enabled && system.execute()
    for (const system of this.pipelines[SystemUpdateType.UPDATE_LATE]) system.enabled && system.execute()
    for (const system of this.pipelines[SystemUpdateType.PRE_RENDER]) system.enabled && system.execute()
    for (const system of this.pipelines[SystemUpdateType.RENDER]) system.enabled && system.execute()
    for (const system of this.pipelines[SystemUpdateType.POST_RENDER]) system.enabled && system.execute()

    for (const entity of this.#entityRemovedQuery(this)) bitecs.removeEntity(this, entity)

    const end = nowMilliseconds()
    const duration = end - start
    if (duration > 150) {
      logger.warn(`Long frame execution detected. Duration: ${duration}. \n Incoming actions: %o`, incomingActions)
    }
  }
}

export function createWorld() {
  return World[CreateWorld]()
}

export function destroyWorld(world: World) {
  bitecs.resetWorld(world)
  bitecs.deleteWorld(world)
}<|MERGE_RESOLUTION|>--- conflicted
+++ resolved
@@ -6,10 +6,6 @@
 import { ComponentJson } from '@xrengine/common/src/interfaces/SceneInterface'
 import { UserId } from '@xrengine/common/src/interfaces/UserId'
 import multiLogger from '@xrengine/common/src/logger'
-<<<<<<< HEAD
-import { addTopic, getState } from '@xrengine/hyperflux'
-=======
->>>>>>> 4bc32ffb
 
 import { DEFAULT_LOD_DISTANCES } from '../../assets/constants/LoaderConstants'
 import { AvatarComponent } from '../../avatar/components/AvatarComponent'
@@ -18,7 +14,7 @@
 import { nowMilliseconds } from '../../common/functions/nowMilliseconds'
 import { LocalAvatarTagComponent } from '../../input/components/LocalAvatarTagComponent'
 import { InputValue } from '../../input/interfaces/InputValue'
-import { Network, NetworkTopics } from '../../networking/classes/Network'
+import { Network } from '../../networking/classes/Network'
 import { NetworkObjectComponent } from '../../networking/components/NetworkObjectComponent'
 import { PhysicsWorld } from '../../physics/classes/Physics'
 import { NameComponent } from '../../scene/components/NameComponent'
@@ -28,13 +24,8 @@
 import { SimpleMaterialTagComponent } from '../../scene/components/SimpleMaterialTagComponent'
 import { VisibleComponent } from '../../scene/components/VisibleComponent'
 import { ObjectLayers } from '../../scene/constants/ObjectLayers'
-<<<<<<< HEAD
-import { addTransformOffsetComponent } from '../../transform/components/TransformChildComponent'
-import { addTransformComponent, TransformComponent } from '../../transform/components/TransformComponent'
-=======
 import { addTransformComponent, TransformComponent } from '../../transform/components/TransformComponent'
 import { addTransformOffsetComponent } from '../../transform/components/TransformOffsetComponent'
->>>>>>> 4bc32ffb
 import { Widget } from '../../xrui/Widgets'
 import {
   addComponent,
@@ -85,11 +76,7 @@
     addComponent(this.cameraEntity, VisibleComponent, true)
     addComponent(this.cameraEntity, Object3DComponent, { value: this.camera })
     addTransformComponent(this.cameraEntity)
-<<<<<<< HEAD
-    addTransformOffsetComponent(this.cameraEntity, this.localOriginEntity)
-=======
     // addTransformOffsetComponent(this.cameraEntity, this.localOriginEntity)
->>>>>>> 4bc32ffb
 
     initializeEntityTree(this)
     this.scene.layers.set(ObjectLayers.Scene)
@@ -212,16 +199,6 @@
   activePortal = null as ReturnType<typeof PortalComponent.get> | null
 
   /**
-<<<<<<< HEAD
-   * The local client entity
-   */
-  get localClientEntity() {
-    return this.getOwnedNetworkObjectWithComponent(Engine.instance.userId, LocalAvatarTagComponent) || (NaN as Entity)
-  }
-
-  /**
-=======
->>>>>>> 4bc32ffb
    * Custom systems injected into this world
    */
   pipelines = {
