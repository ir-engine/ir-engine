--- conflicted
+++ resolved
@@ -6,11 +6,8 @@
 const EVENTS = {
   // TODO: add doc formatting to these
   SCENE_LOADED: 'CORE_SCENE_LOADED' as const, // { }
-<<<<<<< HEAD
-=======
   SCENE_LOADING: 'CORE_SCENE_LOADING' as const, // { }
   LOADING_PROGRESS: 'ENGINE_LOADING_PROGRESS' as const,
->>>>>>> de858e3c
   SET_TELEPORTING: 'ENGINE_SET_TELEPORTING' as const,
   // INITALIZATION
   RESET_ENGINE: 'CORE_RESET_ENGINE' as const,
