--- conflicted
+++ resolved
@@ -81,15 +81,12 @@
     .when(EngineActions.setUserHasInteracted.matches, (action) => s.merge({ userHasInteracted: true }))
     .when(EngineActions.updateEntityError.matches, (action) => s.errorEntities[action.entity].set(!action.isResolved))
     .when(EngineActions.xrSupported.matches, (action) => s.xrSupported.set(action.xrSupported))
-<<<<<<< HEAD
     .when(EngineActions.xrStart.matches, (action) => s.xrSessionStarted.set(true))
     .when(EngineActions.xrSession.matches, (action) => s.xrSessionStarted.set(true))
     .when(EngineActions.xrEnd.matches, (action) => s.xrSessionStarted.set(false))
-=======
     .when(EngineActions.availableInteractable.matches, (action) =>
       s.availableInteractable.set(action.availableInteractable)
     )
->>>>>>> c819d450
 }
 
 export const getEngineState = () => getState(EngineState)
