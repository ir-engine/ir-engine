import { UserId } from '@xrengine/common/src/interfaces/UserId'
import { defineAction, defineState, getState, useState } from '@xrengine/hyperflux'

import { matches, matchesUserId, Validator } from '../../common/functions/MatchesUtils'
import { InteractableComponentType } from '../../interaction/components/InteractableComponent'
import { Entity } from './Entity'

// TODO: #6016 Refactor EngineState into multiple state objects: timer, scene, world, xr, etc.
export const EngineState = defineState({
  name: 'engine',
  initial: {
    fixedTick: 0,
    isEngineInitialized: false,
    sceneLoading: false,
    sceneLoaded: false,
    joinedWorld: false,
    loadingProgress: 0,
    connectedWorld: false,
    isTeleporting: false,
    leaveWorld: false,
    socketInstance: false,
    connectionTimeoutInstance: false,
    avatarTappedId: '' as UserId,
    userHasInteracted: false,
    interactionData: null! as InteractableComponentType,
    xrSupported: false,
    errorEntities: {} as { [key: Entity]: boolean },
<<<<<<< HEAD
    availableInteractable: null! as Entity
=======
    usersTyping: {} as { [key: string]: true }
>>>>>>> 6c405f5b
  }
})

export function EngineEventReceptor(a: EngineActionType) {
  const s = getEngineState()
  matches(a)
    .when(EngineActions.browserNotSupported.matches, (action) => {})
    .when(EngineActions.resetEngine.matches, (action) =>
      s.merge({
        socketInstance: action.instance
      })
    )
    .when(EngineActions.userAvatarTapped.matches, (action) =>
      s.merge({
        avatarTappedId: action.userId
      })
    )
    .when(EngineActions.initializeEngine.matches, (action) => s.merge({ isEngineInitialized: action.initialised }))
    .when(EngineActions.sceneUnloaded.matches, (action) => s.merge({ sceneLoaded: false, sceneLoading: false }))
    .when(EngineActions.sceneLoading.matches, (action) =>
      s.merge({ sceneLoaded: false, sceneLoading: true, loadingProgress: 0 })
    )
    .when(EngineActions.sceneLoaded.matches, (action) =>
      s.merge({ sceneLoaded: true, sceneLoading: false, loadingProgress: 100 })
    )
    .when(EngineActions.joinedWorld.matches, (action) => {
      s.merge({ joinedWorld: true })
      // if (s.sceneLoaded.value) {
      //   s.merge({ loadingProgress: 100 })
      // }
    })
    .when(EngineActions.sceneLoadingProgress.matches, (action) => s.merge({ loadingProgress: action.progress }))
    .when(EngineActions.leaveWorld.matches, (action) => s.merge({ joinedWorld: false }))
    .when(EngineActions.connectToWorld.matches, (action) => s.merge({ connectedWorld: action.connectedWorld }))
    .when(EngineActions.connectToWorldTimeout.matches, (action) =>
      s.merge({ connectionTimeoutInstance: action.instance })
    )
    .when(EngineActions.objectActivation.matches, (action) => s.merge({ interactionData: action.interactionData }))
    .when(EngineActions.setTeleporting.matches, (action) => {
      if (action.isTeleporting) {
        s.merge({
          connectedWorld: false,
          sceneLoaded: false,
          joinedWorld: false
        })
      }
      return s.merge({
        isTeleporting: action.isTeleporting
      })
    })
    .when(EngineActions.setUserHasInteracted.matches, (action) => s.merge({ userHasInteracted: true }))
    .when(EngineActions.updateEntityError.matches, (action) => s.errorEntities[action.entity].set(!action.isResolved))
    .when(EngineActions.xrSupported.matches, (action) => s.xrSupported.set(action.xrSupported))
    .when(EngineActions.availableInteractable.matches, (action) =>
      s.availableInteractable.set(action.availableInteractable)
    )
}

export const getEngineState = () => getState(EngineState)

export const useEngineState = () => useState(getEngineState())

export const EngineActions = {
  userAvatarTapped: defineAction({
    store: 'ENGINE',
    type: 'CORE_USER_AVATAR_TAPPED' as const,
    userId: matchesUserId
  }),

  setTeleporting: defineAction({
    store: 'ENGINE',
    type: 'CORE_SET_TELEPORTING' as const,
    isTeleporting: matches.boolean
  }),

  resetEngine: defineAction({
    store: 'ENGINE',
    type: 'CORE_RESET_ENGINE' as const,
    instance: matches.boolean
  }),

  initializeEngine: defineAction({
    store: 'ENGINE',
    type: 'CORE_INITIALIZED_ENGINE' as const,
    initialised: matches.boolean
  }),

  connectToWorld: defineAction({
    store: 'ENGINE',
    type: 'CORE_CONNECT_TO_WORLD' as const,
    connectedWorld: matches.boolean
  }),

  connectToWorldTimeout: defineAction({
    store: 'ENGINE',
    type: 'CORE_CONNECT_TO_WORLD_TIMEOUT' as const,
    instance: matches.boolean
  }),

  joinedWorld: defineAction({
    store: 'ENGINE',
    type: 'CORE_JOINED_WORLD' as const
  }),

  leaveWorld: defineAction({
    store: 'ENGINE',
    type: 'CORE_LEAVE_WORLD' as const
  }),

  sceneLoading: defineAction({
    store: 'ENGINE',
    type: 'CORE_SCENE_LOADING' as const
  }),

  sceneLoaded: defineAction({
    store: 'ENGINE',
    type: 'CORE_SCENE_LOADED' as const
  }),

  sceneUnloaded: defineAction({
    store: 'ENGINE',
    type: 'CORE_SCENE_UNLOADED' as const
  }),

  sceneLoadingProgress: defineAction({
    store: 'ENGINE',
    type: 'CORE_SCENE_LOADING_PROGRESS' as const,
    progress: matches.number
  }),

  objectActivation: defineAction({
    store: 'ENGINE',
    type: 'CORE_OBJECT_ACTIVATION' as const,
    interactionData: matches.any as Validator<unknown, InteractableComponentType>
  }),

  availableInteractable: defineAction({
    store: 'ENGINE',
    type: 'CORE_AVAILABLE_INTERACTABLE' as const,
    availableInteractable: matches.number as Validator<unknown, Entity>
  }),

  xrStart: defineAction({
    store: 'ENGINE',
    type: 'CORE_XR_START' as const
  }),

  xrSession: defineAction({
    store: 'ENGINE',
    type: 'CORE_XR_SESSION' as const
  }),

  xrEnd: defineAction({
    store: 'ENGINE',
    type: 'CORE_XR_END' as const
  }),

  connect: defineAction({
    store: 'ENGINE',
    type: 'CORE_CONNECT' as const,
    id: matches.string
  }),

  startSuspendedContexts: defineAction({
    store: 'ENGINE',
    type: 'CORE_START_SUSPENDED_CONTEXTS' as const
  }),

  suspendPositionalAudio: defineAction({
    store: 'ENGINE',
    type: 'CORE_SUSPEND_POSITIONAL_AUDIO' as const
  }),

  browserNotSupported: defineAction({
    store: 'ENGINE',
    type: 'CORE_BROWSER_NOT_SUPPORTED' as const,
    msg: matches.string
  }),

  setUserHasInteracted: defineAction({
    store: 'ENGINE',
    type: 'CORE_SET_USER_HAS_INTERACTED' as const
  }),

  updateEntityError: defineAction({
    store: 'ENGINE',
    type: 'CORE_ENTITY_ERROR_UPDATE' as const,
    entity: matches.number as Validator<unknown, Entity>,
    isResolved: matches.boolean.optional()
  }),

  xrSupported: defineAction({
    store: 'ENGINE',
    type: 'CORE_XR_SUPPORTED' as const,
    xrSupported: matches.boolean
  }),

  setupAnimation: defineAction({
    store: 'ENGINE',
    type: 'CORE_SETUP_ANIMATION' as const,
    entity: matches.number
  })
}

export type EngineActionType = ReturnType<typeof EngineActions[keyof typeof EngineActions]><|MERGE_RESOLUTION|>--- conflicted
+++ resolved
@@ -25,11 +25,8 @@
     interactionData: null! as InteractableComponentType,
     xrSupported: false,
     errorEntities: {} as { [key: Entity]: boolean },
-<<<<<<< HEAD
-    availableInteractable: null! as Entity
-=======
+    availableInteractable: null! as Entity,
     usersTyping: {} as { [key: string]: true }
->>>>>>> 6c405f5b
   }
 })
 
