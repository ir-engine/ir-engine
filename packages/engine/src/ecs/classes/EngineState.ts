--- conflicted
+++ resolved
@@ -25,10 +25,9 @@
 
 import { defineAction, defineState } from '@etherealengine/hyperflux'
 
-<<<<<<< HEAD
 import { BoxGeometry, Group, Mesh, MeshNormalMaterial, Scene, Vector3 } from 'three'
 import { CameraComponent } from '../../camera/components/CameraComponent'
-import { matches, matchesEntity, Validator } from '../../common/functions/MatchesUtils'
+import { matches } from '../../common/functions/MatchesUtils'
 import { addObjectToGroup } from '../../scene/components/GroupComponent'
 import { NameComponent } from '../../scene/components/NameComponent'
 import { VisibleComponent } from '../../scene/components/VisibleComponent'
@@ -38,9 +37,6 @@
 import { getComponent, setComponent } from '../functions/ComponentFunctions'
 import { createEntity } from '../functions/EntityFunctions'
 import { EntityTreeComponent } from '../functions/EntityTree'
-=======
-import { matches } from '../../common/functions/MatchesUtils'
->>>>>>> 25013bbc
 
 // TODO: #6016 Refactor EngineState into multiple state objects: timer, scene, world, xr, etc.
 export const EngineState = defineState({
