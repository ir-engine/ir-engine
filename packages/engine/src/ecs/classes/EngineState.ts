import { UserId } from '@xrengine/common/src/interfaces/UserId'
import { defineAction, defineState, getState, useState } from '@xrengine/hyperflux'

import { matches, matchesEntity, matchesUserId, Validator } from '../../common/functions/MatchesUtils'
import { Entity } from './Entity'

// TODO: #6016 Refactor EngineState into multiple state objects: timer, scene, world, xr, etc.
export const EngineState = defineState({
  name: 'EngineState',
  initial: {
    frameTime: 0,
    fixedTick: 0,
    isEngineInitialized: false,
    sceneLoaded: false,
    joinedWorld: false,
    loadingProgress: 0,
    connectedWorld: false,
    isTeleporting: false,
    leaveWorld: false,
    socketInstance: false,
    avatarTappedId: '' as UserId,
    userHasInteracted: false,
    spectating: false,
    errorEntities: {} as { [key: Entity]: boolean },
    availableInteractable: null! as Entity,
    usersTyping: {} as { [key: string]: true },
    /**
     * An empty share link will default to the current URL, plus any modifiers (such as spectate mode)
     */
    shareLink: '',
    shareTitle: ''
  }
})

export function EngineEventReceptor(a) {
<<<<<<< HEAD
  getState(EngineState).batch((s) => {
    matches(a)
      .when(EngineActions.browserNotSupported.matches, (action) => {})
      .when(EngineActions.resetEngine.matches, (action) =>
        s.merge({
          socketInstance: action.instance
        })
      )
      .when(EngineActions.userAvatarTapped.matches, (action) =>
        s.merge({
          avatarTappedId: action.userId
        })
      )
      .when(EngineActions.initializeEngine.matches, (action) => s.merge({ isEngineInitialized: action.initialised }))
      .when(EngineActions.sceneUnloaded.matches, (action) => s.merge({ sceneLoaded: false }))
      .when(EngineActions.sceneLoaded.matches, (action) => s.merge({ sceneLoaded: true, loadingProgress: 100 }))
      .when(EngineActions.joinedWorld.matches, (action) => s.merge({ joinedWorld: true }))
      .when(EngineActions.leaveWorld.matches, (action) => s.merge({ joinedWorld: false }))
      .when(EngineActions.sceneLoadingProgress.matches, (action) => s.merge({ loadingProgress: action.progress }))
      .when(EngineActions.connectToWorld.matches, (action) => s.merge({ connectedWorld: action.connectedWorld }))
      .when(EngineActions.setTeleporting.matches, (action) => s.merge({ isTeleporting: action.isTeleporting }))
      .when(EngineActions.setUserHasInteracted.matches, (action) => s.merge({ userHasInteracted: true }))
      .when(EngineActions.updateEntityError.matches, (action) => s.errorEntities[action.entity].set(!action.isResolved))
      .when(EngineActions.availableInteractable.matches, (action) =>
        s.availableInteractable.set(action.availableInteractable)
      )
      .when(EngineActions.spectateUser.matches, (action) => s.spectating.set(!!action.user))
      .when(EngineActions.shareInteractableLink.matches, (action) => {
        s.shareLink.set(action.shareLink)
        s.shareTitle.set(action.shareTitle)
=======
  const s = getState(EngineState)
  matches(a)
    .when(EngineActions.browserNotSupported.matches, (action) => {})
    .when(EngineActions.resetEngine.matches, (action) =>
      s.merge({
        socketInstance: action.instance
>>>>>>> 90d0a3a8
      })
    )
    .when(EngineActions.userAvatarTapped.matches, (action) =>
      s.merge({
        avatarTappedId: action.userId
      })
    )
    .when(EngineActions.initializeEngine.matches, (action) => s.merge({ isEngineInitialized: action.initialised }))
    .when(EngineActions.sceneUnloaded.matches, (action) => s.merge({ sceneLoaded: false }))
    .when(EngineActions.sceneLoaded.matches, (action) => s.merge({ sceneLoaded: true, loadingProgress: 100 }))
    .when(EngineActions.joinedWorld.matches, (action) => s.merge({ joinedWorld: true }))
    .when(EngineActions.leaveWorld.matches, (action) => s.merge({ joinedWorld: false }))
    .when(EngineActions.sceneLoadingProgress.matches, (action) => s.merge({ loadingProgress: action.progress }))
    .when(EngineActions.connectToWorld.matches, (action) => s.merge({ connectedWorld: action.connectedWorld }))
    .when(EngineActions.setTeleporting.matches, (action) => s.merge({ isTeleporting: action.isTeleporting }))
    .when(EngineActions.setUserHasInteracted.matches, (action) => s.merge({ userHasInteracted: true }))
    .when(EngineActions.updateEntityError.matches, (action) => s.errorEntities[action.entity].set(!action.isResolved))
    .when(EngineActions.xrSupported.matches, (action) => s.xrSupported.set(action.xrSupported))
    .when(EngineActions.xrStart.matches, (action) => s.xrSessionStarted.set(true))
    .when(EngineActions.xrSession.matches, (action) => s.xrSessionStarted.set(true))
    .when(EngineActions.xrEnd.matches, (action) => s.xrSessionStarted.set(false))
    .when(EngineActions.availableInteractable.matches, (action) =>
      s.availableInteractable.set(action.availableInteractable)
    )
    .when(EngineActions.spectateUser.matches, (action) => s.spectating.set(!!action.user))
    .when(EngineActions.shareInteractableLink.matches, (action) => {
      s.shareLink.set(action.shareLink)
      s.shareTitle.set(action.shareTitle)
    })
}

export const getEngineState = () => getState(EngineState)

export const useEngineState = () => useState(getEngineState())

export class EngineActions {
  static userAvatarTapped = defineAction({
    type: 'xre.engine.USER_AVATAR_TAPPED' as const,
    userId: matchesUserId
  })

  static setTeleporting = defineAction({
    type: 'xre.engine.SET_TELEPORTING' as const,
    isTeleporting: matches.boolean
  })

  static resetEngine = defineAction({
    type: 'xre.engine.RESET_ENGINE' as const,
    instance: matches.boolean
  })

  static initializeEngine = defineAction({
    type: 'xre.engine.INITIALIZED_ENGINE' as const,
    initialised: matches.boolean
  })

  static connectToWorld = defineAction({
    type: 'xre.engine.CONNECT_TO_WORLD' as const,
    connectedWorld: matches.boolean
  })

  static joinedWorld = defineAction({
    type: 'xre.engine.JOINED_WORLD' as const
  })

  static leaveWorld = defineAction({
    type: 'xre.engine.LEAVE_WORLD' as const
  })

  static sceneLoaded = defineAction({
    type: 'xre.engine.SCENE_LOADED' as const
  })

  static sceneUnloaded = defineAction({
    type: 'xre.engine.SCENE_UNLOADED' as const
  })

  static sceneLoadingProgress = defineAction({
    type: 'xre.engine.SCENE_LOADING_PROGRESS' as const,
    progress: matches.number
  })

  static availableInteractable = defineAction({
    type: 'xre.engine.AVAILABLE_INTERACTABLE' as const,
    availableInteractable: matches.any
  })

  static connect = defineAction({
    type: 'xre.engine.CONNECT' as const,
    id: matches.string
  })

  static startSuspendedContexts = defineAction({
    type: 'xre.engine.START_SUSPENDED_CONTEXTS' as const
  })

  static suspendPositionalAudio = defineAction({
    type: 'xre.engine.SUSPEND_POSITIONAL_AUDIO' as const
  })

  static browserNotSupported = defineAction({
    type: 'xre.engine.BROWSER_NOT_SUPPORTED' as const,
    msg: matches.string
  })

  static setUserHasInteracted = defineAction({
    type: 'xre.engine.SET_USER_HAS_INTERACTED' as const
  })

  static updateEntityError = defineAction({
    type: 'xre.engine.ENTITY_ERROR_UPDATE' as const,
    entity: matches.number as Validator<unknown, Entity>,
    isResolved: matches.boolean.optional()
  })

  static setupAnimation = defineAction({
    type: 'xre.engine.SETUP_ANIMATION' as const,
    entity: matches.number
  })

  static spectateUser = defineAction({
    type: 'xre.engine.SPECTATE_USER' as const,
    user: matches.string.optional()
  })

  static shareInteractableLink = defineAction({
    type: 'xre.engine.SHARE_LINK' as const,
    shareLink: matches.string,
    shareTitle: matches.string
  })

  static interactedWithObject = defineAction({
    type: 'xre.engine.INTERACTED_WITH_OBJECT' as const,
    targetEntity: matchesEntity
  })
}<|MERGE_RESOLUTION|>--- conflicted
+++ resolved
@@ -33,45 +33,12 @@
 })
 
 export function EngineEventReceptor(a) {
-<<<<<<< HEAD
-  getState(EngineState).batch((s) => {
-    matches(a)
-      .when(EngineActions.browserNotSupported.matches, (action) => {})
-      .when(EngineActions.resetEngine.matches, (action) =>
-        s.merge({
-          socketInstance: action.instance
-        })
-      )
-      .when(EngineActions.userAvatarTapped.matches, (action) =>
-        s.merge({
-          avatarTappedId: action.userId
-        })
-      )
-      .when(EngineActions.initializeEngine.matches, (action) => s.merge({ isEngineInitialized: action.initialised }))
-      .when(EngineActions.sceneUnloaded.matches, (action) => s.merge({ sceneLoaded: false }))
-      .when(EngineActions.sceneLoaded.matches, (action) => s.merge({ sceneLoaded: true, loadingProgress: 100 }))
-      .when(EngineActions.joinedWorld.matches, (action) => s.merge({ joinedWorld: true }))
-      .when(EngineActions.leaveWorld.matches, (action) => s.merge({ joinedWorld: false }))
-      .when(EngineActions.sceneLoadingProgress.matches, (action) => s.merge({ loadingProgress: action.progress }))
-      .when(EngineActions.connectToWorld.matches, (action) => s.merge({ connectedWorld: action.connectedWorld }))
-      .when(EngineActions.setTeleporting.matches, (action) => s.merge({ isTeleporting: action.isTeleporting }))
-      .when(EngineActions.setUserHasInteracted.matches, (action) => s.merge({ userHasInteracted: true }))
-      .when(EngineActions.updateEntityError.matches, (action) => s.errorEntities[action.entity].set(!action.isResolved))
-      .when(EngineActions.availableInteractable.matches, (action) =>
-        s.availableInteractable.set(action.availableInteractable)
-      )
-      .when(EngineActions.spectateUser.matches, (action) => s.spectating.set(!!action.user))
-      .when(EngineActions.shareInteractableLink.matches, (action) => {
-        s.shareLink.set(action.shareLink)
-        s.shareTitle.set(action.shareTitle)
-=======
   const s = getState(EngineState)
   matches(a)
     .when(EngineActions.browserNotSupported.matches, (action) => {})
     .when(EngineActions.resetEngine.matches, (action) =>
       s.merge({
         socketInstance: action.instance
->>>>>>> 90d0a3a8
       })
     )
     .when(EngineActions.userAvatarTapped.matches, (action) =>
@@ -89,10 +56,6 @@
     .when(EngineActions.setTeleporting.matches, (action) => s.merge({ isTeleporting: action.isTeleporting }))
     .when(EngineActions.setUserHasInteracted.matches, (action) => s.merge({ userHasInteracted: true }))
     .when(EngineActions.updateEntityError.matches, (action) => s.errorEntities[action.entity].set(!action.isResolved))
-    .when(EngineActions.xrSupported.matches, (action) => s.xrSupported.set(action.xrSupported))
-    .when(EngineActions.xrStart.matches, (action) => s.xrSessionStarted.set(true))
-    .when(EngineActions.xrSession.matches, (action) => s.xrSessionStarted.set(true))
-    .when(EngineActions.xrEnd.matches, (action) => s.xrSessionStarted.set(false))
     .when(EngineActions.availableInteractable.matches, (action) =>
       s.availableInteractable.set(action.availableInteractable)
     )
