--- conflicted
+++ resolved
@@ -191,12 +191,7 @@
   })
 
   static spectateUser = defineAction({
-<<<<<<< HEAD
     type: 'xre.engine.SPECTATE_USER' as const,
-    user: matches.string
-=======
-    type: 'CORE_SPECTATE_USER' as const,
     user: matches.string.optional()
->>>>>>> 5cc728f1
   })
 }