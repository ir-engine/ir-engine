import { UserId } from '@xrengine/common/src/interfaces/UserId'
import { defineAction, defineState, getState, useState } from '@xrengine/hyperflux'

import { matches, matchesEntity, matchesUserId, Validator } from '../../common/functions/MatchesUtils'
import { Entity } from './Entity'

// TODO: #6016 Refactor EngineState into multiple state objects: timer, scene, world, xr, etc.
export const EngineState = defineState({
  name: 'EngineState',
  initial: {
    frameTime: 0,
    deltaSeconds: 0,
    elapsedSeconds: 0,
    fixedDeltaSeconds: 1 / 60,
    fixedElapsedSeconds: 0,
    fixedTick: 0,
    isEngineInitialized: false,
    sceneLoaded: false,
    joinedWorld: false,
    loadingProgress: 0,
    connectedWorld: false,
    isTeleporting: false,
    leaveWorld: false,
    socketInstance: false,
    avatarTappedId: '' as UserId,
    userHasInteracted: false,
    spectating: false,
    errorEntities: {} as { [key: Entity]: boolean },
    availableInteractable: null! as Entity,
    usersTyping: {} as { [key: string]: true },
    /**
     * An empty share link will default to the current URL, plus any modifiers (such as spectate mode)
     */
    shareLink: '',
    shareTitle: '',
<<<<<<< HEAD
    transformsNeedSorting: true
=======
    transformOffsetsNeedSorting: true,
    useSimpleMaterials: false
>>>>>>> b1dcdf40
  }
})

export function EngineEventReceptor(a) {
  const s = getState(EngineState)
  matches(a)
    .when(EngineActions.browserNotSupported.matches, (action) => {})
    .when(EngineActions.resetEngine.matches, (action) =>
      s.merge({
        socketInstance: action.instance
      })
    )
    .when(EngineActions.userAvatarTapped.matches, (action) =>
      s.merge({
        avatarTappedId: action.userId
      })
    )
    .when(EngineActions.initializeEngine.matches, (action) => s.merge({ isEngineInitialized: action.initialised }))
    .when(EngineActions.sceneUnloaded.matches, (action) => s.merge({ sceneLoaded: false }))
    .when(EngineActions.sceneLoaded.matches, (action) => s.merge({ sceneLoaded: true, loadingProgress: 100 }))
    .when(EngineActions.joinedWorld.matches, (action) => s.merge({ joinedWorld: true }))
    .when(EngineActions.leaveWorld.matches, (action) => s.merge({ joinedWorld: false }))
    .when(EngineActions.sceneLoadingProgress.matches, (action) => s.merge({ loadingProgress: action.progress }))
    .when(EngineActions.connectToWorld.matches, (action) => s.merge({ connectedWorld: action.connectedWorld }))
    .when(EngineActions.setTeleporting.matches, (action) => s.merge({ isTeleporting: action.isTeleporting }))
    .when(EngineActions.setUserHasInteracted.matches, (action) => s.merge({ userHasInteracted: true }))
    .when(EngineActions.updateEntityError.matches, (action) => s.errorEntities[action.entity].set(!action.isResolved))
    .when(EngineActions.availableInteractable.matches, (action) =>
      s.availableInteractable.set(action.availableInteractable)
    )
    .when(EngineActions.spectateUser.matches, (action) => s.spectating.set(!!action.user))
    .when(EngineActions.shareInteractableLink.matches, (action) => {
      s.shareLink.set(action.shareLink)
      s.shareTitle.set(action.shareTitle)
    })
    .when(EngineActions.useSimpleMaterials.matches, (action) => {
      s.useSimpleMaterials.set(action.useSimpleMaterials)
    })
}

export const getEngineState = () => getState(EngineState)

export const useEngineState = () => useState(getEngineState())

export class EngineActions {
  static userAvatarTapped = defineAction({
    type: 'xre.engine.USER_AVATAR_TAPPED' as const,
    userId: matchesUserId
  })

  static setTeleporting = defineAction({
    type: 'xre.engine.SET_TELEPORTING' as const,
    isTeleporting: matches.boolean
  })

  static resetEngine = defineAction({
    type: 'xre.engine.RESET_ENGINE' as const,
    instance: matches.boolean
  })

  static initializeEngine = defineAction({
    type: 'xre.engine.INITIALIZED_ENGINE' as const,
    initialised: matches.boolean
  })

  static connectToWorld = defineAction({
    type: 'xre.engine.CONNECT_TO_WORLD' as const,
    connectedWorld: matches.boolean
  })

  static joinedWorld = defineAction({
    type: 'xre.engine.JOINED_WORLD' as const
  })

  static leaveWorld = defineAction({
    type: 'xre.engine.LEAVE_WORLD' as const
  })

  static sceneLoaded = defineAction({
    type: 'xre.engine.SCENE_LOADED' as const
  })

  static sceneUnloaded = defineAction({
    type: 'xre.engine.SCENE_UNLOADED' as const
  })

  static sceneLoadingProgress = defineAction({
    type: 'xre.engine.SCENE_LOADING_PROGRESS' as const,
    progress: matches.number
  })

  static availableInteractable = defineAction({
    type: 'xre.engine.AVAILABLE_INTERACTABLE' as const,
    availableInteractable: matches.any
  })

  static connect = defineAction({
    type: 'xre.engine.CONNECT' as const,
    id: matches.string
  })

  static browserNotSupported = defineAction({
    type: 'xre.engine.BROWSER_NOT_SUPPORTED' as const,
    msg: matches.string
  })

  static setUserHasInteracted = defineAction({
    type: 'xre.engine.SET_USER_HAS_INTERACTED' as const
  })

  static updateEntityError = defineAction({
    type: 'xre.engine.ENTITY_ERROR_UPDATE' as const,
    entity: matches.number as Validator<unknown, Entity>,
    isResolved: matches.boolean.optional()
  })

  static setupAnimation = defineAction({
    type: 'xre.engine.SETUP_ANIMATION' as const,
    entity: matches.number
  })

  static spectateUser = defineAction({
    type: 'xre.engine.SPECTATE_USER' as const,
    user: matches.string.optional()
  })

  static shareInteractableLink = defineAction({
    type: 'xre.engine.SHARE_LINK' as const,
    shareLink: matches.string,
    shareTitle: matches.string
  })

  static interactedWithObject = defineAction({
    type: 'xre.engine.INTERACTED_WITH_OBJECT' as const,
    targetEntity: matchesEntity
  })

  /**
   * Dispatched whenever an otherwise unchanging scene object has it's properties changed,
   *   such as making changes from the editor.
   **/
  static sceneObjectUpdate = defineAction({
    type: 'xre.engine.SCENE_OBJECT_UPDATE' as const,
    entities: matches.array as Validator<unknown, Entity[]>
  })

  static useSimpleMaterials = defineAction({
    type: 'xre.engine.SIMPLE_MATERIALS' as const,
    useSimpleMaterials: matches.boolean
  })
}<|MERGE_RESOLUTION|>--- conflicted
+++ resolved
@@ -33,12 +33,8 @@
      */
     shareLink: '',
     shareTitle: '',
-<<<<<<< HEAD
-    transformsNeedSorting: true
-=======
-    transformOffsetsNeedSorting: true,
+    transformsNeedSorting: true,
     useSimpleMaterials: false
->>>>>>> b1dcdf40
   }
 })
 
