/*
CPAL-1.0 License

The contents of this file are subject to the Common Public Attribution License
Version 1.0. (the "License"); you may not use this file except in compliance
with the License. You may obtain a copy of the License at
https://github.com/EtherealEngine/etherealengine/blob/dev/LICENSE.
The License is based on the Mozilla Public License Version 1.1, but Sections 14
and 15 have been added to cover use of software over a computer network and 
provide for limited attribution for the Original Developer. In addition, 
Exhibit A has been modified to be consistent with Exhibit B.

Software distributed under the License is distributed on an "AS IS" basis,
WITHOUT WARRANTY OF ANY KIND, either express or implied. See the License for the
specific language governing rights and limitations under the License.

The Original Code is Ethereal Engine.

The Original Developer is the Initial Developer. The Initial Developer of the
Original Code is the Ethereal Engine team.

All portions of the code written by the Ethereal Engine team are Copyright © 2021-2023 
Ethereal Engine. All Rights Reserved.
*/

import { Color, Texture } from 'three'

<<<<<<< HEAD
import { defineState, getMutableState } from '@etherealengine/hyperflux'

import { SceneDataType, scenePath } from '../../schemas/projects/scene.schema'
=======
import { defineState, getMutableState, getState, none } from '@etherealengine/hyperflux'

import { UUIDComponent } from '../../scene/components/UUIDComponent'
import { SceneDataType, SceneID, scenePath } from '../../schemas/projects/scene.schema'
>>>>>>> 95cea61b
import { Engine } from './Engine'
import { UndefinedEntity } from './Entity'

export interface StagedScene {
  data: SceneDataType
}

export const SceneState = defineState({
  name: 'SceneState',
  initial: () => ({
<<<<<<< HEAD
    sceneData: null as SceneDataType | null,
    sceneEntity: UndefinedEntity,
    /** @todo support multiple scenes */
    // sceneEntities: {} as Record<string /* SceneID */, EntityUUID>,
=======
    scenes: {} as Record<SceneID, StagedScene>,
    /** @todo replace activeScene with proper multi-scene support */
    activeScene: null as null | SceneID,
>>>>>>> 95cea61b
    background: null as null | Color | Texture
  }),

  loadScene: (sceneID: SceneID, data: SceneDataType) => {
    getMutableState(SceneState).scenes[sceneID].set({ data })
    getMutableState(SceneState).activeScene.set(sceneID)
  },

  unloadScene: (sceneID: SceneID) => {
    getMutableState(SceneState).scenes[sceneID].set(none)
    if (getState(SceneState).activeScene === sceneID) {
      getMutableState(SceneState).activeScene.set(null)
    }
  },

  getRootEntity: (sceneID?: SceneID) => {
    const activeScene = getState(SceneState).activeScene
    if (!sceneID && !activeScene) return UndefinedEntity
    const scene = getState(SceneState).scenes[sceneID ?? activeScene!]
    return UUIDComponent.entitiesByUUID[scene.data.scene.root]
  }
})

export const SceneServices = {
<<<<<<< HEAD
  setCurrentScene: async (sceneId: string) => {
    const sceneData = (await Engine.instance.api.service(scenePath).get(sceneId)) as SceneDataType
    getMutableState(SceneState).sceneData.set(sceneData)
=======
  setCurrentScene: async (projectName: string, sceneName: string) => {
    const sceneData = await Engine.instance.api
      .service(scenePath)
      .get(null, { query: { project: projectName, name: sceneName } })
    /**@todo replace projectName/sceneName with sceneID once #9119 */
    SceneState.loadScene(`${projectName}/${sceneName}` as SceneID, sceneData)
>>>>>>> 95cea61b
  }
}<|MERGE_RESOLUTION|>--- conflicted
+++ resolved
@@ -25,16 +25,10 @@
 
 import { Color, Texture } from 'three'
 
-<<<<<<< HEAD
-import { defineState, getMutableState } from '@etherealengine/hyperflux'
-
-import { SceneDataType, scenePath } from '../../schemas/projects/scene.schema'
-=======
 import { defineState, getMutableState, getState, none } from '@etherealengine/hyperflux'
 
 import { UUIDComponent } from '../../scene/components/UUIDComponent'
 import { SceneDataType, SceneID, scenePath } from '../../schemas/projects/scene.schema'
->>>>>>> 95cea61b
 import { Engine } from './Engine'
 import { UndefinedEntity } from './Entity'
 
@@ -45,16 +39,9 @@
 export const SceneState = defineState({
   name: 'SceneState',
   initial: () => ({
-<<<<<<< HEAD
-    sceneData: null as SceneDataType | null,
-    sceneEntity: UndefinedEntity,
-    /** @todo support multiple scenes */
-    // sceneEntities: {} as Record<string /* SceneID */, EntityUUID>,
-=======
     scenes: {} as Record<SceneID, StagedScene>,
     /** @todo replace activeScene with proper multi-scene support */
     activeScene: null as null | SceneID,
->>>>>>> 95cea61b
     background: null as null | Color | Texture
   }),
 
@@ -79,17 +66,8 @@
 })
 
 export const SceneServices = {
-<<<<<<< HEAD
-  setCurrentScene: async (sceneId: string) => {
+  setCurrentScene: async (sceneId: SceneID) => {
     const sceneData = (await Engine.instance.api.service(scenePath).get(sceneId)) as SceneDataType
-    getMutableState(SceneState).sceneData.set(sceneData)
-=======
-  setCurrentScene: async (projectName: string, sceneName: string) => {
-    const sceneData = await Engine.instance.api
-      .service(scenePath)
-      .get(null, { query: { project: projectName, name: sceneName } })
-    /**@todo replace projectName/sceneName with sceneID once #9119 */
-    SceneState.loadScene(`${projectName}/${sceneName}` as SceneID, sceneData)
->>>>>>> 95cea61b
+    SceneState.loadScene(sceneId, sceneData)
   }
 }