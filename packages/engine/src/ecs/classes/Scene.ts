/*
CPAL-1.0 License

The contents of this file are subject to the Common Public Attribution License
Version 1.0. (the "License"); you may not use this file except in compliance
with the License. You may obtain a copy of the License at
https://github.com/EtherealEngine/etherealengine/blob/dev/LICENSE.
The License is based on the Mozilla Public License Version 1.1, but Sections 14
and 15 have been added to cover use of software over a computer network and 
provide for limited attribution for the Original Developer. In addition, 
Exhibit A has been modified to be consistent with Exhibit B.

Software distributed under the License is distributed on an "AS IS" basis,
WITHOUT WARRANTY OF ANY KIND, either express or implied. See the License for the
specific language governing rights and limitations under the License.

The Original Code is Ethereal Engine.

The Original Developer is the Initial Developer. The Initial Developer of the
Original Code is the Ethereal Engine team.

All portions of the code written by the Ethereal Engine team are Copyright © 2021-2023 
Ethereal Engine. All Rights Reserved.
*/

import { Color, Texture } from 'three'

import {
  NO_PROXY,
  Topic,
  defineAction,
  defineActionQueue,
  defineState,
  getMutableState,
  getState,
  none,
  useHookstate
} from '@etherealengine/hyperflux'

import { EntityUUID } from '@etherealengine/common/src/interfaces/EntityUUID'
<<<<<<< HEAD
import { EntityJson, SceneJson, SceneMetadata } from '@etherealengine/common/src/interfaces/SceneInterface'
=======
>>>>>>> 94f652be
import { useEffect } from 'react'
import { Validator, matches } from '../../common/functions/MatchesUtils'
import { NameComponent } from '../../scene/components/NameComponent'
import { SourceComponent } from '../../scene/components/SourceComponent'
import { UUIDComponent } from '../../scene/components/UUIDComponent'
<<<<<<< HEAD
import { serializeEntity } from '../../scene/functions/serializeWorld'
import { SceneDataType, SceneID, SceneJsonType, scenePath } from '../../schemas/projects/scene.schema'
import { getComponent, getOptionalComponent } from '../functions/ComponentFunctions'
=======
import { SceneDataType, SceneID, SceneJsonType, scenePath } from '../../schemas/projects/scene.schema'
>>>>>>> 94f652be
import { PresentationSystemGroup } from '../functions/EngineFunctions'
import { EntityTreeComponent } from '../functions/EntityTree'
import { defineSystem } from '../functions/SystemFunctions'
import { Engine } from './Engine'
import { EngineState } from './EngineState'
import { UndefinedEntity } from './Entity'

export interface SceneSnapshotInterface {
  data: SceneJsonType
  selectedEntities: Array<EntityUUID>
}

export const SceneState = defineState({
  name: 'SceneState',
  initial: () => ({
    scenes: {} as Record<
      SceneID,
      {
        metadata: SceneMetadata
        snapshots: Array<SceneSnapshotInterface>
        index: number
      }
    >,
    /** @todo replace activeScene with proper multi-scene support */
    activeScene: null as null | SceneID,
    background: null as null | Color | Texture,
    environment: null as null | Texture
  }),

  getCurrentScene: () => {
    const activeScene = getState(SceneState).activeScene
    if (!activeScene) return null
    return SceneState.getScene(activeScene)!
  },

  getMutableCurrentScene: () => {
    const activeSceneID = getState(SceneState).activeScene
    if (!activeSceneID) return null
    return SceneState.getMutableScene(activeSceneID)!
  },

  getScene: (sceneID: SceneID) => {
    const { scenes } = getState(SceneState)
    const scene = scenes[sceneID]
    if (!scene) return null
    return scene.snapshots[scene.index].data
  },

  getMutableScene: (sceneID: SceneID) => {
    const { scenes } = getMutableState(SceneState)
    const scene = scenes[sceneID]
    return scene.snapshots[scene.index.value].data
  },

  useScene: (sceneID: SceneID) => {
    const { scenes } = getMutableState(SceneState)
    const snapshots = useHookstate(scenes[sceneID].snapshots)
    const index = useHookstate(scenes[sceneID].index)
    return snapshots[index.value].data
  },

  loadScene: (sceneID: SceneID, sceneData: SceneDataType) => {
    const metadata: SceneMetadata = sceneData
    const data: SceneJson = sceneData.scene
    getMutableState(SceneState).scenes[sceneID].set({
      metadata,
      snapshots: [{ data, selectedEntities: [] }],
      index: 0
    })
    getMutableState(SceneState).activeScene.set(sceneID)
  },

  unloadScene: (sceneID: SceneID) => {
    getMutableState(SceneState).scenes[sceneID].set(none)
    if (getState(SceneState).activeScene === sceneID) {
      getMutableState(SceneState).activeScene.set(null)
    }
  },

  getRootEntity: (sceneID?: SceneID) => {
    if (!getState(SceneState).scenes[sceneID ?? getState(SceneState).activeScene!]) return UndefinedEntity
    const scene = getState(SceneState).scenes[sceneID ?? getState(SceneState).activeScene!]
    const currentSnapshot = scene.snapshots[scene.index].data
    return UUIDComponent.entitiesByUUID[currentSnapshot.root]
  },

  // Snapshots
  resetHistory: (sceneID: SceneID) => {
    if (!getState(SceneState).scenes[sceneID]) throw new Error(`Scene ${sceneID} does not exist.`)
    const scene = getState(SceneState).scenes[sceneID]
    const data = scene.snapshots[0].data
    getMutableState(SceneState).scenes[sceneID].set({
      metadata: scene.metadata,
      index: 0,
      snapshots: [{ data, selectedEntities: [] }]
    })
    SceneState.applyCurrentSnapshot(sceneID)
  },

  cloneCurrentSnapshot: (sceneID: SceneID) => {
    const state = getState(SceneState).scenes[sceneID]
    return JSON.parse(JSON.stringify({ sceneID, ...state.snapshots[state.index] })) as SceneSnapshotInterface & {
      sceneID: SceneID
    }
  },

  snapshotFromECS: (sceneID: SceneID) => {
    const entities = SourceComponent.entitiesBySource[sceneID]
    if (!entities || entities.length === 0) throw new Error('no entities')
    const serializedEntities: [EntityUUID, EntityJson][] = entities.map((entity) => {
      const components = serializeEntity(entity)
      const name = getComponent(entity, NameComponent)
      const uuid = getComponent(entity, UUIDComponent)
      const parentEntity = getOptionalComponent(entity, EntityTreeComponent)?.parentEntity
      const entityJson: EntityJson = {
        name,
        components
      }
      if (parentEntity) {
        entityJson.parent = getComponent(parentEntity, UUIDComponent)
      }
      return [uuid, entityJson]
    })
    let rootEntity = entities[0]
    while (getComponent(rootEntity, SourceComponent) === sceneID) {
      rootEntity = getComponent(rootEntity, EntityTreeComponent).parentEntity!
    }
    const root = getComponent(rootEntity, UUIDComponent)
    const data: SceneJson = {
      entities: {} as Record<EntityUUID, EntityJson>,
      root,
      version: 0
    }
    const snapshot: SceneSnapshotInterface = {
      data,
      selectedEntities: []
    }
    return snapshot
  },

  applyCurrentSnapshot: (sceneID: SceneID) => {
    const state = getState(SceneState).scenes[sceneID]
    const snapshot = state.snapshots[state.index]

    if (snapshot.data) {
      getMutableState(EngineState).merge({
        sceneLoading: true
      })
    }
    // if (snapshot.selectedEntities)
    //   SelectionState.updateSelection(snapshot.selectedEntities.map((uuid) => UUIDComponent.entitiesByUUID[uuid] ?? uuid))
  }
})

export const SceneServices = {
  setCurrentScene: (projectName: string, sceneName: string) => {
    Engine.instance.api
      .service(scenePath)
      .get(null, { query: { project: projectName, name: sceneName } })
      .then((sceneData) => {
        SceneState.loadScene(`${projectName}/${sceneName}` as SceneID, sceneData)
      })

    return () => {
      SceneState.unloadScene(`${projectName}/${sceneName}` as SceneID)
    }
  }
}

export class SceneSnapshotAction {
  static undo = defineAction({
    type: 'ee.scene.snapshot.UNDO' as const,
    sceneID: matches.string as Validator<unknown, SceneID>,
    count: matches.number
    // $topic: EditorTopic,
    // $cache: true
  })

  static redo = defineAction({
    type: 'ee.scene.snapshot.REDO' as const,
    sceneID: matches.string as Validator<unknown, SceneID>,
    count: matches.number
    // $topic: EditorTopic,
    // $cache: true
  })

  static clearHistory = defineAction({
    type: 'ee.scene.snapshot.CLEAR_HISTORY' as const,
    sceneID: matches.string as Validator<unknown, SceneID>
  })

  static appendSnapshot = defineAction({
    type: 'ee.scene.snapshot.APPEND_SNAPSHOT' as const,
    sceneID: matches.string as Validator<unknown, SceneID>,
    json: matches.object as Validator<unknown, SceneJsonType>
    // $topic: EditorTopic,
    // $cache: true
  })

  static createSnapshot = defineAction({
    type: 'ee.scene.snapshot.CREATE_SNAPSHOT' as const,
    sceneID: matches.string as Validator<unknown, SceneID>,
    selectedEntities: matches.array as Validator<unknown, Array<EntityUUID>>,
<<<<<<< HEAD
    data: matches.object as Validator<unknown, SceneJson>
=======
    data: matches.object as Validator<unknown, SceneDataType>
>>>>>>> 94f652be
  })
}

export const EditorTopic = 'editor' as Topic

const undoQueue = defineActionQueue(SceneSnapshotAction.undo.matches)
const redoQueue = defineActionQueue(SceneSnapshotAction.redo.matches)
const clearHistoryQueue = defineActionQueue(SceneSnapshotAction.clearHistory.matches)
const modifyQueue = defineActionQueue(SceneSnapshotAction.createSnapshot.matches)

const execute = () => {
  const isEditing = getState(EngineState).isEditing

  for (const action of undoQueue()) {
    if (!isEditing) return
    const state = getMutableState(SceneState).scenes[action.sceneID]
    if (state.index.value <= 0) continue
    state.index.set(Math.max(state.index.value - action.count, 0))
    SceneState.applyCurrentSnapshot(action.sceneID)
  }

  for (const action of redoQueue()) {
    if (!isEditing) return
    const state = getMutableState(SceneState).scenes[action.sceneID]
    if (state.index.value >= state.snapshots.value.length - 1) continue
    state.index.set(Math.min(state.index.value + action.count, state.snapshots.value.length - 1))
    SceneState.applyCurrentSnapshot(action.sceneID)
  }

  for (const action of clearHistoryQueue()) {
    if (!isEditing) return
    SceneState.resetHistory(action.sceneID)
  }

  for (const action of modifyQueue()) {
    if (!isEditing) return
    const state = getMutableState(SceneState).scenes[action.sceneID]
    const { data, selectedEntities } = action
    state.snapshots.set([...state.snapshots.get(NO_PROXY).slice(0, state.index.value + 1), { data, selectedEntities }])
    state.index.set(state.index.value + 1)
    // getMutableState(EditorState).sceneModified.set(true)
    SceneState.applyCurrentSnapshot(action.sceneID)
  }
}

const reactor = () => {
  const activeScene = useHookstate(getMutableState(SceneState).activeScene)

  useEffect(() => {
    if (!activeScene.value || getState(SceneState).scenes[activeScene.value].snapshots.length) return
    SceneState.resetHistory(activeScene.value)
  }, [activeScene])

  return null
}

export const SceneSnapshotSystem = defineSystem({
  uuid: 'ee.scene.SceneSnapshotSystem',
  insert: { after: PresentationSystemGroup },
  execute,
  reactor
})<|MERGE_RESOLUTION|>--- conflicted
+++ resolved
@@ -38,22 +38,22 @@
 } from '@etherealengine/hyperflux'
 
 import { EntityUUID } from '@etherealengine/common/src/interfaces/EntityUUID'
-<<<<<<< HEAD
-import { EntityJson, SceneJson, SceneMetadata } from '@etherealengine/common/src/interfaces/SceneInterface'
-=======
->>>>>>> 94f652be
+
 import { useEffect } from 'react'
 import { Validator, matches } from '../../common/functions/MatchesUtils'
 import { NameComponent } from '../../scene/components/NameComponent'
 import { SourceComponent } from '../../scene/components/SourceComponent'
 import { UUIDComponent } from '../../scene/components/UUIDComponent'
-<<<<<<< HEAD
 import { serializeEntity } from '../../scene/functions/serializeWorld'
-import { SceneDataType, SceneID, SceneJsonType, scenePath } from '../../schemas/projects/scene.schema'
+import {
+  EntityJsonType,
+  SceneDataType,
+  SceneID,
+  SceneJsonType,
+  SceneMetadataType,
+  scenePath
+} from '../../schemas/projects/scene.schema'
 import { getComponent, getOptionalComponent } from '../functions/ComponentFunctions'
-=======
-import { SceneDataType, SceneID, SceneJsonType, scenePath } from '../../schemas/projects/scene.schema'
->>>>>>> 94f652be
 import { PresentationSystemGroup } from '../functions/EngineFunctions'
 import { EntityTreeComponent } from '../functions/EntityTree'
 import { defineSystem } from '../functions/SystemFunctions'
@@ -72,7 +72,7 @@
     scenes: {} as Record<
       SceneID,
       {
-        metadata: SceneMetadata
+        metadata: SceneMetadataType
         snapshots: Array<SceneSnapshotInterface>
         index: number
       }
@@ -116,8 +116,8 @@
   },
 
   loadScene: (sceneID: SceneID, sceneData: SceneDataType) => {
-    const metadata: SceneMetadata = sceneData
-    const data: SceneJson = sceneData.scene
+    const metadata: SceneMetadataType = sceneData
+    const data: SceneJsonType = sceneData.scene
     getMutableState(SceneState).scenes[sceneID].set({
       metadata,
       snapshots: [{ data, selectedEntities: [] }],
@@ -163,12 +163,12 @@
   snapshotFromECS: (sceneID: SceneID) => {
     const entities = SourceComponent.entitiesBySource[sceneID]
     if (!entities || entities.length === 0) throw new Error('no entities')
-    const serializedEntities: [EntityUUID, EntityJson][] = entities.map((entity) => {
+    const serializedEntities: [EntityUUID, EntityJsonType][] = entities.map((entity) => {
       const components = serializeEntity(entity)
       const name = getComponent(entity, NameComponent)
       const uuid = getComponent(entity, UUIDComponent)
       const parentEntity = getOptionalComponent(entity, EntityTreeComponent)?.parentEntity
-      const entityJson: EntityJson = {
+      const entityJson: EntityJsonType = {
         name,
         components
       }
@@ -182,8 +182,8 @@
       rootEntity = getComponent(rootEntity, EntityTreeComponent).parentEntity!
     }
     const root = getComponent(rootEntity, UUIDComponent)
-    const data: SceneJson = {
-      entities: {} as Record<EntityUUID, EntityJson>,
+    const data: SceneJsonType = {
+      entities: {} as Record<EntityUUID, EntityJsonType>,
       root,
       version: 0
     }
@@ -257,11 +257,7 @@
     type: 'ee.scene.snapshot.CREATE_SNAPSHOT' as const,
     sceneID: matches.string as Validator<unknown, SceneID>,
     selectedEntities: matches.array as Validator<unknown, Array<EntityUUID>>,
-<<<<<<< HEAD
-    data: matches.object as Validator<unknown, SceneJson>
-=======
-    data: matches.object as Validator<unknown, SceneDataType>
->>>>>>> 94f652be
+    data: matches.object as Validator<unknown, SceneJsonType>
   })
 }
 
