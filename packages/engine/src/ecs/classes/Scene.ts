/*
CPAL-1.0 License

The contents of this file are subject to the Common Public Attribution License
Version 1.0. (the "License"); you may not use this file except in compliance
with the License. You may obtain a copy of the License at
https://github.com/EtherealEngine/etherealengine/blob/dev/LICENSE.
The License is based on the Mozilla Public License Version 1.1, but Sections 14
and 15 have been added to cover use of software over a computer network and 
provide for limited attribution for the Original Developer. In addition, 
Exhibit A has been modified to be consistent with Exhibit B.

Software distributed under the License is distributed on an "AS IS" basis,
WITHOUT WARRANTY OF ANY KIND, either express or implied. See the License for the
specific language governing rights and limitations under the License.

The Original Code is Ethereal Engine.

The Original Developer is the Initial Developer. The Initial Developer of the
Original Code is the Ethereal Engine team.

All portions of the code written by the Ethereal Engine team are Copyright © 2021-2023 
Ethereal Engine. All Rights Reserved.
*/

import { Color, Texture } from 'three'

import {
  NO_PROXY,
  Topic,
  defineAction,
  defineActionQueue,
  defineState,
  getMutableState,
  getState,
  none,
  useHookstate
} from '@etherealengine/hyperflux'

import { EntityUUID } from '@etherealengine/common/src/interfaces/EntityUUID'

import { useEffect } from 'react'
import { Validator, matches } from '../../common/functions/MatchesUtils'
import { NameComponent } from '../../scene/components/NameComponent'
import { SourceComponent } from '../../scene/components/SourceComponent'
import { UUIDComponent } from '../../scene/components/UUIDComponent'
import { serializeEntity } from '../../scene/functions/serializeWorld'
import {
  EntityJsonType,
  SceneDataType,
  SceneID,
  SceneJsonType,
  SceneMetadataType,
  scenePath
} from '../../schemas/projects/scene.schema'
import { getComponent, getOptionalComponent } from '../functions/ComponentFunctions'
import { PresentationSystemGroup } from '../functions/EngineFunctions'
import { EntityTreeComponent } from '../functions/EntityTree'
import { defineSystem } from '../functions/SystemFunctions'
import { Engine } from './Engine'
import { EngineState } from './EngineState'
import { UndefinedEntity } from './Entity'

export interface SceneSnapshotInterface {
  data: SceneJsonType
  selectedEntities: Array<EntityUUID>
}

export const SceneState = defineState({
  name: 'SceneState',
  initial: () => ({
    scenes: {} as Record<
      SceneID,
      {
        metadata: SceneMetadataType
        snapshots: Array<SceneSnapshotInterface>
        index: number
        entitiesToLoad: Record<
          EntityUUID,
          {
            resources: Record<
              string,
              {
                loadedAmount: number
                totalAmount: number
              }
            >
          }
        >
      }
    >,
    /** @todo replace activeScene with proper multi-scene support */
    activeScene: null as null | SceneID,
    background: null as null | Color | Texture,
    environment: null as null | Texture
  }),

  getCurrentScene: () => {
    const activeScene = getState(SceneState).activeScene
    if (!activeScene) return null
    return SceneState.getScene(activeScene)!
  },

  getMutableCurrentScene: () => {
    const activeSceneID = getState(SceneState).activeScene
    if (!activeSceneID) return null
    return SceneState.getMutableScene(activeSceneID)!
  },

  getScene: (sceneID: SceneID) => {
    const { scenes } = getState(SceneState)
    const scene = scenes[sceneID]
    if (!scene) return null
    return scene.snapshots[scene.index].data
  },

  getSceneMetadata: (sceneID: SceneID) => {
    const { scenes } = getState(SceneState)
    const scene = scenes[sceneID]
    if (!scene) return null
    return scene.metadata
  },

  getMutableScene: (sceneID: SceneID) => {
    const { scenes } = getMutableState(SceneState)
    const scene = scenes[sceneID]
    return scene.snapshots[scene.index.value].data
  },

  useScene: (sceneID: SceneID) => {
    const { scenes } = getMutableState(SceneState)
    const snapshots = useHookstate(scenes[sceneID].snapshots)
    const index = useHookstate(scenes[sceneID].index)
    return snapshots[index.value].data
  },

<<<<<<< HEAD
  loadScene: (sceneID: SceneID, data: SceneDataType) => {
    getMutableState(SceneState).scenes[sceneID].set({
      snapshots: [{ data, selectedEntities: [] }],
      index: 0,
      entitiesToLoad: {}
      // Object.fromEntries(
      //   Object.entries(data.scene.entities).map(([uuid, entity]) => [
      //     uuid as EntityUUID,
      //     { resources: {}, loadedAmount: 0, totalAmount: 0 }
      //   ])
      // )
=======
  loadScene: (sceneID: SceneID, sceneData: SceneDataType) => {
    const metadata: SceneMetadataType = sceneData
    const data: SceneJsonType = sceneData.scene
    getMutableState(SceneState).scenes[sceneID].set({
      metadata,
      snapshots: [{ data, selectedEntities: [] }],
      index: 0
>>>>>>> cee20f31
    })
    getMutableState(SceneState).activeScene.set(sceneID)
  },

  unloadScene: (sceneID: SceneID) => {
    getMutableState(SceneState).scenes[sceneID].set(none)
    if (getState(SceneState).activeScene === sceneID) {
      getMutableState(SceneState).activeScene.set(null)
    }
  },

  useSceneLoaded: (sceneID: SceneID) => {
    const state = useHookstate(getMutableState(SceneState).scenes[sceneID])
    if (!state?.value) return false

    return !state.entitiesToLoad.value || !state.entitiesToLoad.keys.length
  },

  getRootEntity: (sceneID?: SceneID) => {
    if (!getState(SceneState).scenes[sceneID ?? getState(SceneState).activeScene!]) return UndefinedEntity
    const scene = getState(SceneState).scenes[sceneID ?? getState(SceneState).activeScene!]
    const currentSnapshot = scene.snapshots[scene.index].data
    return UUIDComponent.entitiesByUUID[currentSnapshot.root]
  },

  // Snapshots
  resetHistory: (sceneID: SceneID) => {
    if (!getState(SceneState).scenes[sceneID]) throw new Error(`Scene ${sceneID} does not exist.`)
    const scene = getState(SceneState).scenes[sceneID]
    const data = scene.snapshots[0].data
    getMutableState(SceneState).scenes[sceneID].set({
<<<<<<< HEAD
      snapshots: [{ data, selectedEntities: [] }],
=======
      metadata: scene.metadata,
>>>>>>> cee20f31
      index: 0,
      entitiesToLoad: {}
      // Object.fromEntries(
      //   Object.entries(data.scene.entities).map(([uuid, entity]) => [
      //     uuid as EntityUUID,
      //     { resources: {}, loadedAmount: 0, totalAmount: 0 }
      //   ])
      // )
    })
    SceneState.applyCurrentSnapshot(sceneID)
  },

  setEntityLoadState: (
    sceneID: SceneID,
    entityUUID: EntityUUID,
    resource: string,
    loadedAmount: number,
    totalAmount: number
  ) => {
    getMutableState(SceneState).scenes[sceneID].entitiesToLoad[entityUUID].resources.merge({
      [resource]: { loadedAmount, totalAmount }
    })
  },

  clearEntityLoadState: (sceneID: SceneID, entityUUID: EntityUUID, resource: string) => {
    getMutableState(SceneState).scenes[sceneID].entitiesToLoad[entityUUID].resources[resource].set(none)
  },

  cloneCurrentSnapshot: (sceneID: SceneID) => {
    const state = getState(SceneState).scenes[sceneID]
    return JSON.parse(JSON.stringify({ sceneID, ...state.snapshots[state.index] })) as SceneSnapshotInterface & {
      sceneID: SceneID
    }
  },

  snapshotFromECS: (sceneID: SceneID) => {
    const entities = SourceComponent.entitiesBySource[sceneID] ?? []
    const serializedEntities: [EntityUUID, EntityJsonType][] = entities.map((entity) => {
      const components = serializeEntity(entity)
      const name = getComponent(entity, NameComponent)
      const uuid = getComponent(entity, UUIDComponent)
      const parentEntity = getOptionalComponent(entity, EntityTreeComponent)?.parentEntity
      const entityJson: EntityJsonType = {
        name,
        components
      }
      if (parentEntity) {
        entityJson.parent = getComponent(parentEntity, UUIDComponent)
      }
      return [uuid, entityJson]
    })
    let rootEntity = entities[0]
    while (getComponent(rootEntity, SourceComponent) === sceneID) {
      const entityTree = getComponent(rootEntity, EntityTreeComponent)
      if (entityTree.parentEntity === null) break
      rootEntity = entityTree.parentEntity
    }
    const root = getComponent(rootEntity, UUIDComponent)
    const data: SceneJsonType = {
      entities: {} as Record<EntityUUID, EntityJsonType>,
      root,
      version: 0
    }
    for (const [uuid, entityJson] of serializedEntities) {
      data.entities[uuid] = entityJson
    }
    const snapshot: SceneSnapshotInterface = {
      data,
      selectedEntities: []
    }
    return snapshot
  },

  applyCurrentSnapshot: (sceneID: SceneID) => {
    const state = getState(SceneState).scenes[sceneID]
    const snapshot = state.snapshots[state.index]

    if (snapshot.data) {
      // clone and re-apply the data to ensure that the scene is updated
      getMutableState(SceneState).scenes[sceneID].snapshots[state.index].data.set((data) =>
        JSON.parse(JSON.stringify(data))
      )
    }
    // if (snapshot.selectedEntities)
    //   SelectionState.updateSelection(snapshot.selectedEntities.map((uuid) => UUIDComponent.entitiesByUUID[uuid] ?? uuid))
  }
})

export const SceneServices = {
  setCurrentScene: (projectName: string, sceneName: string) => {
    Engine.instance.api
      .service(scenePath)
      .get(null, { query: { project: projectName, name: sceneName } })
      .then((sceneData) => {
        SceneState.loadScene(`${projectName}/${sceneName}` as SceneID, sceneData)
      })

    return () => {
      SceneState.unloadScene(`${projectName}/${sceneName}` as SceneID)
    }
  }
}

export class SceneSnapshotAction {
  static undo = defineAction({
    type: 'ee.scene.snapshot.UNDO' as const,
    sceneID: matches.string as Validator<unknown, SceneID>,
    count: matches.number
    // $topic: EditorTopic,
    // $cache: true
  })

  static redo = defineAction({
    type: 'ee.scene.snapshot.REDO' as const,
    sceneID: matches.string as Validator<unknown, SceneID>,
    count: matches.number
    // $topic: EditorTopic,
    // $cache: true
  })

  static clearHistory = defineAction({
    type: 'ee.scene.snapshot.CLEAR_HISTORY' as const,
    sceneID: matches.string as Validator<unknown, SceneID>
  })

  static appendSnapshot = defineAction({
    type: 'ee.scene.snapshot.APPEND_SNAPSHOT' as const,
    sceneID: matches.string as Validator<unknown, SceneID>,
    json: matches.object as Validator<unknown, SceneJsonType>
    // $topic: EditorTopic,
    // $cache: true
  })

  static createSnapshot = defineAction({
    type: 'ee.scene.snapshot.CREATE_SNAPSHOT' as const,
    sceneID: matches.string as Validator<unknown, SceneID>,
    selectedEntities: matches.array as Validator<unknown, Array<EntityUUID>>,
    data: matches.object as Validator<unknown, SceneJsonType>
  })
}

export const EditorTopic = 'editor' as Topic

const undoQueue = defineActionQueue(SceneSnapshotAction.undo.matches)
const redoQueue = defineActionQueue(SceneSnapshotAction.redo.matches)
const clearHistoryQueue = defineActionQueue(SceneSnapshotAction.clearHistory.matches)
const modifyQueue = defineActionQueue(SceneSnapshotAction.createSnapshot.matches)

const execute = () => {
  const isEditing = getState(EngineState).isEditing

  for (const action of undoQueue()) {
    if (!isEditing) return
    const state = getMutableState(SceneState).scenes[action.sceneID]
    if (state.index.value <= 0) continue
    state.index.set(Math.max(state.index.value - action.count, 0))
    SceneState.applyCurrentSnapshot(action.sceneID)
  }

  for (const action of redoQueue()) {
    if (!isEditing) return
    const state = getMutableState(SceneState).scenes[action.sceneID]
    if (state.index.value >= state.snapshots.value.length - 1) continue
    state.index.set(Math.min(state.index.value + action.count, state.snapshots.value.length - 1))
    SceneState.applyCurrentSnapshot(action.sceneID)
  }

  for (const action of clearHistoryQueue()) {
    if (!isEditing) return
    SceneState.resetHistory(action.sceneID)
  }

  for (const action of modifyQueue()) {
    if (!isEditing) return
    const state = getMutableState(SceneState).scenes[action.sceneID]
    const { data, selectedEntities } = action
    state.snapshots.set([...state.snapshots.get(NO_PROXY).slice(0, state.index.value + 1), { data, selectedEntities }])
    state.index.set(state.index.value + 1)
    // getMutableState(EditorState).sceneModified.set(true)
    SceneState.applyCurrentSnapshot(action.sceneID)
  }
}

const reactor = () => {
  const activeScene = useHookstate(getMutableState(SceneState).activeScene)

  useEffect(() => {
    if (!activeScene.value || getState(SceneState).scenes[activeScene.value].snapshots.length) return
    SceneState.resetHistory(activeScene.value)
  }, [activeScene])

  return null
}

export const SceneSnapshotSystem = defineSystem({
  uuid: 'ee.scene.SceneSnapshotSystem',
  insert: { after: PresentationSystemGroup },
  execute,
  reactor
})<|MERGE_RESOLUTION|>--- conflicted
+++ resolved
@@ -134,27 +134,18 @@
     return snapshots[index.value].data
   },
 
-<<<<<<< HEAD
-  loadScene: (sceneID: SceneID, data: SceneDataType) => {
-    getMutableState(SceneState).scenes[sceneID].set({
-      snapshots: [{ data, selectedEntities: [] }],
-      index: 0,
-      entitiesToLoad: {}
-      // Object.fromEntries(
-      //   Object.entries(data.scene.entities).map(([uuid, entity]) => [
-      //     uuid as EntityUUID,
-      //     { resources: {}, loadedAmount: 0, totalAmount: 0 }
-      //   ])
-      // )
-=======
   loadScene: (sceneID: SceneID, sceneData: SceneDataType) => {
-    const metadata: SceneMetadataType = sceneData
-    const data: SceneJsonType = sceneData.scene
+    const metadata = {
+      name: sceneData.name,
+      thumbnailUrl: sceneData.thumbnailUrl,
+      project: sceneData.project
+    } as SceneMetadataType
+    const data = sceneData.scene
     getMutableState(SceneState).scenes[sceneID].set({
       metadata,
       snapshots: [{ data, selectedEntities: [] }],
+      entitiesToLoad: {},
       index: 0
->>>>>>> cee20f31
     })
     getMutableState(SceneState).activeScene.set(sceneID)
   },
@@ -186,11 +177,8 @@
     const scene = getState(SceneState).scenes[sceneID]
     const data = scene.snapshots[0].data
     getMutableState(SceneState).scenes[sceneID].set({
-<<<<<<< HEAD
       snapshots: [{ data, selectedEntities: [] }],
-=======
       metadata: scene.metadata,
->>>>>>> cee20f31
       index: 0,
       entitiesToLoad: {}
       // Object.fromEntries(
