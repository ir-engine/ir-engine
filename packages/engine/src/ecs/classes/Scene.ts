/*
CPAL-1.0 License

The contents of this file are subject to the Common Public Attribution License
Version 1.0. (the "License"); you may not use this file except in compliance
with the License. You may obtain a copy of the License at
https://github.com/EtherealEngine/etherealengine/blob/dev/LICENSE.
The License is based on the Mozilla Public License Version 1.1, but Sections 14
and 15 have been added to cover use of software over a computer network and 
provide for limited attribution for the Original Developer. In addition, 
Exhibit A has been modified to be consistent with Exhibit B.

Software distributed under the License is distributed on an "AS IS" basis,
WITHOUT WARRANTY OF ANY KIND, either express or implied. See the License for the
specific language governing rights and limitations under the License.

The Original Code is Ethereal Engine.

The Original Developer is the Initial Developer. The Initial Developer of the
Original Code is the Ethereal Engine team.

All portions of the code written by the Ethereal Engine team are Copyright © 2021-2023 
Ethereal Engine. All Rights Reserved.
*/

import { Color, Texture } from 'three'

import {
  NO_PROXY,
  Topic,
  defineAction,
  defineActionQueue,
  defineState,
  dispatchAction,
  getMutableState,
  getState,
  none,
  useHookstate
} from '@etherealengine/hyperflux'

import { EntityUUID } from '@etherealengine/common/src/interfaces/EntityUUID'
import { SceneData, SceneJson } from '@etherealengine/common/src/interfaces/SceneInterface'
import { useEffect } from 'react'
import { Validator, matches } from '../../common/functions/MatchesUtils'
import { UUIDComponent } from '../../scene/components/UUIDComponent'
<<<<<<< HEAD
import { SceneDataType, sceneDataPath } from '../../schemas/projects/scene-data.schema'
import { SceneID } from '../../schemas/projects/scene.schema'
=======
import { migrateSceneData } from '../../scene/systems/SceneLoadingSystem'
import { SceneDataType, SceneID, scenePath } from '../../schemas/projects/scene.schema'
import { defineSystem } from '../functions/SystemFunctions'
>>>>>>> 43cb3cc5
import { Engine } from './Engine'
import { EngineActions, EngineState } from './EngineState'
import { UndefinedEntity } from './Entity'

export interface SceneSnapshotInterface {
  data: SceneDataType
  selectedEntities: Array<EntityUUID>
}

export const SceneState = defineState({
  name: 'SceneState',
  initial: () => ({
    scenes: {} as Record<
      SceneID,
      {
        snapshots: Array<SceneSnapshotInterface>
        index: number
      }
    >,
    /** @todo replace activeScene with proper multi-scene support */
    activeScene: null as null | SceneID,
    background: null as null | Color | Texture
  }),

  getCurrentScene: () => {
    const activeScene = getState(SceneState).activeScene
    if (!activeScene) return null
    return getState(SceneState).scenes[activeScene].snapshots[getState(SceneState).scenes[activeScene].index].data
  },

  useScene: (sceneID: SceneID) => {
    const { scenes } = getMutableState(SceneState)
    const snapshots = useHookstate(scenes[sceneID].snapshots)
    const index = useHookstate(scenes[sceneID].index)
    return snapshots[index.value].data
  },

  loadScene: (sceneID: SceneID, data: SceneDataType) => {
    getMutableState(SceneState).scenes[sceneID].set({ snapshots: [{ data, selectedEntities: [] }], index: 0 })
    getMutableState(SceneState).activeScene.set(sceneID)
  },

  unloadScene: (sceneID: SceneID) => {
    getMutableState(SceneState).scenes[sceneID].set(none)
    if (getState(SceneState).activeScene === sceneID) {
      getMutableState(SceneState).activeScene.set(null)
    }
  },

  getRootEntity: (sceneID?: SceneID) => {
    if (!getState(SceneState).scenes[sceneID ?? getState(SceneState).activeScene!]) return UndefinedEntity
    const scene = getState(SceneState).scenes[sceneID ?? getState(SceneState).activeScene!]
    const currentSnapshot = scene.snapshots[scene.index].data
    return UUIDComponent.entitiesByUUID[currentSnapshot.scene.root]
  },

  // Snapshots
  resetHistory: (sceneID: SceneID) => {
    if (!getState(SceneState).scenes[sceneID]) throw new Error(`Scene ${sceneID} does not exist.`)
    const sceneData = getState(SceneState).scenes[sceneID].snapshots[0].data
    let migratedSceneData
    try {
      migratedSceneData = migrateSceneData(sceneData)
    } catch (e) {
      console.error(e)
      migratedSceneData = JSON.parse(JSON.stringify(sceneData))
      dispatchAction(EngineActions.notification({ text: 'Failed to migrate scene.', variant: 'error' }))
    }
    getMutableState(SceneState).scenes[sceneID].set({
      index: 0,
      snapshots: [{ data: migratedSceneData, selectedEntities: [] }]
    })
    SceneState.applyCurrentSnapshot(sceneID)
  },

  cloneCurrentSnapshot: (sceneID: SceneID) => {
    const state = getState(SceneState).scenes[sceneID]
    return JSON.parse(JSON.stringify({ sceneID, ...state.snapshots[state.index] })) as SceneSnapshotInterface & {
      sceneID: SceneID
    }
  },

  applyCurrentSnapshot: (sceneID: SceneID) => {
    const state = getState(SceneState).scenes[sceneID]
    const snapshot = state.snapshots[state.index]

    if (snapshot.data) {
      getMutableState(EngineState).merge({
        sceneLoading: true
      })
    }
    // if (snapshot.selectedEntities)
    //   SelectionState.updateSelection(snapshot.selectedEntities.map((uuid) => UUIDComponent.entitiesByUUID[uuid] ?? uuid))
  }
})

export const SceneServices = {
  setCurrentScene: async (sceneId: SceneID) => {
    const sceneData = await Engine.instance.api.service(sceneDataPath).get(sceneId)
    SceneState.loadScene(sceneId, sceneData)
  }
}

export class SceneSnapshotAction {
  static undo = defineAction({
    type: 'ee.scene.snapshot.UNDO' as const,
    sceneID: matches.string as Validator<unknown, SceneID>,
    count: matches.number
    // $topic: EditorTopic,
    // $cache: true
  })

  static redo = defineAction({
    type: 'ee.scene.snapshot.REDO' as const,
    sceneID: matches.string as Validator<unknown, SceneID>,
    count: matches.number
    // $topic: EditorTopic,
    // $cache: true
  })

  static clearHistory = defineAction({
    type: 'ee.scene.snapshot.CLEAR_HISTORY' as const,
    sceneID: matches.string as Validator<unknown, SceneID>
  })

  static appendSnapshot = defineAction({
    type: 'ee.scene.snapshot.APPEND_SNAPSHOT' as const,
    sceneID: matches.string as Validator<unknown, SceneID>,
    json: matches.object as Validator<unknown, SceneJson>
    // $topic: EditorTopic,
    // $cache: true
  })

  static createSnapshot = defineAction({
    type: 'ee.scene.snapshot.CREATE_SNAPSHOT' as const,
    sceneID: matches.string as Validator<unknown, SceneID>,
    selectedEntities: matches.array as Validator<unknown, Array<EntityUUID>>,
    data: matches.object as Validator<unknown, SceneData>
  })
}

export const EditorTopic = 'editor' as Topic

const undoQueue = defineActionQueue(SceneSnapshotAction.undo.matches)
const redoQueue = defineActionQueue(SceneSnapshotAction.redo.matches)
const clearHistoryQueue = defineActionQueue(SceneSnapshotAction.clearHistory.matches)
const appendSnapshotQueue = defineActionQueue(SceneSnapshotAction.appendSnapshot.matches)
const modifyQueue = defineActionQueue(SceneSnapshotAction.createSnapshot.matches)

const execute = () => {
  const isEditing = getState(EngineState).isEditing

  for (const action of undoQueue()) {
    if (!isEditing) return
    const state = getMutableState(SceneState).scenes[action.sceneID]
    if (state.index.value <= 0) continue
    state.index.set(Math.max(state.index.value - action.count, 0))
    SceneState.applyCurrentSnapshot(action.sceneID)
  }

  for (const action of redoQueue()) {
    if (!isEditing) return
    const state = getMutableState(SceneState).scenes[action.sceneID]
    if (state.index.value >= state.snapshots.value.length - 1) continue
    state.index.set(Math.min(state.index.value + action.count, state.snapshots.value.length - 1))
    SceneState.applyCurrentSnapshot(action.sceneID)
  }

  for (const action of clearHistoryQueue()) {
    if (!isEditing) return
    SceneState.resetHistory(action.sceneID)
  }

  for (const action of modifyQueue()) {
    if (!isEditing) return
    const state = getMutableState(SceneState).scenes[action.sceneID]
    const { data, selectedEntities } = action
    state.snapshots.set([...state.snapshots.get(NO_PROXY).slice(0, state.index.value + 1), { data, selectedEntities }])
    state.index.set(state.index.value + 1)
    // getMutableState(EditorState).sceneModified.set(true)
    SceneState.applyCurrentSnapshot(action.sceneID)
  }
}

const reactor = () => {
  const activeScene = useHookstate(getMutableState(SceneState).activeScene)

  useEffect(() => {
    if (!activeScene.value || getState(SceneState).scenes[activeScene.value].snapshots.length) return
    SceneState.resetHistory(activeScene.value)
  }, [activeScene])

  return null
}

export const SceneSnapshotSystem = defineSystem({
  uuid: 'ee.scene.SceneSnapshotSystem',
  execute,
  reactor
})<|MERGE_RESOLUTION|>--- conflicted
+++ resolved
@@ -39,18 +39,13 @@
 } from '@etherealengine/hyperflux'
 
 import { EntityUUID } from '@etherealengine/common/src/interfaces/EntityUUID'
-import { SceneData, SceneJson } from '@etherealengine/common/src/interfaces/SceneInterface'
 import { useEffect } from 'react'
 import { Validator, matches } from '../../common/functions/MatchesUtils'
 import { UUIDComponent } from '../../scene/components/UUIDComponent'
-<<<<<<< HEAD
+import { migrateSceneData } from '../../scene/systems/SceneLoadingSystem'
 import { SceneDataType, sceneDataPath } from '../../schemas/projects/scene-data.schema'
-import { SceneID } from '../../schemas/projects/scene.schema'
-=======
-import { migrateSceneData } from '../../scene/systems/SceneLoadingSystem'
-import { SceneDataType, SceneID, scenePath } from '../../schemas/projects/scene.schema'
+import { SceneID, SceneJsonType } from '../../schemas/projects/scene.schema'
 import { defineSystem } from '../functions/SystemFunctions'
->>>>>>> 43cb3cc5
 import { Engine } from './Engine'
 import { EngineActions, EngineState } from './EngineState'
 import { UndefinedEntity } from './Entity'
@@ -179,7 +174,7 @@
   static appendSnapshot = defineAction({
     type: 'ee.scene.snapshot.APPEND_SNAPSHOT' as const,
     sceneID: matches.string as Validator<unknown, SceneID>,
-    json: matches.object as Validator<unknown, SceneJson>
+    json: matches.object as Validator<unknown, SceneJsonType>
     // $topic: EditorTopic,
     // $cache: true
   })
@@ -188,7 +183,7 @@
     type: 'ee.scene.snapshot.CREATE_SNAPSHOT' as const,
     sceneID: matches.string as Validator<unknown, SceneID>,
     selectedEntities: matches.array as Validator<unknown, Array<EntityUUID>>,
-    data: matches.object as Validator<unknown, SceneData>
+    data: matches.object as Validator<unknown, SceneDataType>
   })
 }
 
