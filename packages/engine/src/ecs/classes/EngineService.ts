--- conflicted
+++ resolved
@@ -1,10 +1,6 @@
 import { createState, useState } from '@hookstate/core'
-<<<<<<< HEAD
 import { number } from 'ts-matches/lib/mjs/parsers'
-import { InteractionData } from '../../interaction/types/InteractionTypes'
-=======
 import { InteractableComponentType } from '../../interaction/components/InteractableComponent'
->>>>>>> de858e3c
 import { PortalComponent, PortalComponentType } from '../../scene/components/PortalComponent'
 import { EngineEvents } from './EngineEvents'
 
@@ -79,15 +75,12 @@
         return s.merge({
           isTeleporting: action.portalComponent
         })
-<<<<<<< HEAD
       case EngineEvents.EVENTS.LOADING_STATE_CHANGED:
         s.loadingProgress.set(action.loadingProgress)
         s.loadingDetails.set(action.loadingDetails)
         return
-=======
       case EngineEvents.EVENTS.SET_USER_HAS_INTERACTED:
         return s.merge({ userHasInteracted: true })
->>>>>>> de858e3c
     }
   }, action.type)
 }
@@ -231,17 +224,16 @@
       isAvatarDebug
     }
   },
-<<<<<<< HEAD
   loadingStateChanged: (loadingProgress: number, loadingDetails: string) => {
     return {
       type: EngineEvents.EVENTS.LOADING_STATE_CHANGED,
       loadingProgress,
       loadingDetails
-=======
+    }
+  },
   setUserHasInteracted: () => {
     return {
       type: EngineEvents.EVENTS.SET_USER_HAS_INTERACTED
->>>>>>> de858e3c
     }
   }
 }
