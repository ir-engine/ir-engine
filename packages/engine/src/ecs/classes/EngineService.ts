--- conflicted
+++ resolved
@@ -230,24 +230,6 @@
       msg
     }
   },
-<<<<<<< HEAD
-=======
-
-  setPhysicsDebug: (isPhysicsDebug: boolean) => {
-    return {
-      store: 'ENGINE' as const,
-      type: EngineEvents.EVENTS.PHYSICS_DEBUG,
-      isPhysicsDebug
-    }
-  },
-  setAvatarDebug: (isAvatarDebug: boolean) => {
-    return {
-      store: 'ENGINE' as const,
-      type: EngineEvents.EVENTS.AVATAR_DEBUG,
-      isAvatarDebug
-    }
-  },
->>>>>>> 243aa2e5
   setUserHasInteracted: () => {
     return {
       store: 'ENGINE' as const,
