--- conflicted
+++ resolved
@@ -218,16 +218,11 @@
     this.enabled = true;
   }
 
-<<<<<<< HEAD
-  clearEventQueues(): void {
-    this.queryResults
-=======
+
   clearEventQueues (): void {
->>>>>>> 5292530d
     for (const queryName in this.queryResults) {
       const query = this.queryResults[queryName];
       if (query.added) {
-<<<<<<< HEAD
         query.added = []
       }
       if (query.removed) {
@@ -239,20 +234,6 @@
         } else {
           for (const name in query.changed as any) {
             (query.changed as any)[name] = []
-=======
-        query.added.length = 0;
-      }
-      if (query.removed) {
-        query.removed.length = 0;
-      }
-      if (query.changed) {
-        if (Array.isArray(query.changed)) {
-          query.changed.length = 0;
-        } else {
-          for (const name in query.changed as any) {
-            const q = query.changed[name] as any;
-            q.length = 0;
->>>>>>> 5292530d
           }
         }
       }
