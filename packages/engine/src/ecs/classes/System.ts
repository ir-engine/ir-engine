import { QUERY_COMPONENT_CHANGED, QUERY_ENTITY_ADDED, QUERY_ENTITY_REMOVED } from '../constants/Events';
import { componentRegistered, hasRegisteredComponent, queryKeyFromComponents, registerComponent } from '../functions/ComponentFunctions';
import { ComponentConstructor } from '../interfaces/ComponentInterfaces';
import { Component } from './Component';
import { Engine } from './Engine';
import { Entity } from './Entity';
import { Query } from './Query';

export interface SystemAttributes {
  priority?: number
  [propName: string]: any
}

export interface SystemQueries {
  [queryName: string]: {
    components: Array<ComponentConstructor<any> | NotComponent<any>>
    listen?: {
      added?: boolean
      removed?: boolean
      changed?: boolean | Array<ComponentConstructor<any>>
    }
  }
}

export interface SystemConstructor<T extends System> {
  isSystem: true
  new (...args: any): T
}

export interface NotComponent<C extends Component<any>> {
  type: 'not'
  Component: ComponentConstructor<C>
}

export abstract class System {
  /**
   * Defines what Components the System will query for.
   * This needs to be user defined.
   */
  static queries: SystemQueries = {}

  static isSystem: true
  _mandatoryQueries: any
  priority: number
  executeTime: number
  initialized: boolean

  /**
   * The results of the queries.
   * Should be used inside of execute.
   */
  queryResults: {
    [queryName: string]: {
      all?: Entity[]
      added?: Entity[]
      removed?: Entity[]
      changed?: Entity[]
    }
  } = {}

  /**
   * Whether the system will execute during the world tick.
   */
  enabled: boolean
  name: string
  _queries: {} = {}
  init? (attributes?: SystemAttributes): void
  abstract execute (delta: number, time: number): void

  canExecute (): boolean {
    if (this._mandatoryQueries.length === 0) return true;

    for (let i = 0; i < this._mandatoryQueries.length; i++) {
      const query = this._mandatoryQueries[i];
      if (query.entities.length === 0) {
        return false;
      }
    }

    return true;
  }

  constructor (attributes?: SystemAttributes) {
    this.enabled = true;

    // @todo Better naming :)
    this._queries = {};
    this.queryResults = {};

    this.priority = 0;

    // Used for stats
    this.executeTime = 0;

    if (attributes && attributes.priority) {
      this.priority = attributes.priority;
    }

    this._mandatoryQueries = [];

    this.initialized = true;

    if ((this.constructor as any).queries) {
      for (const queryName in (this.constructor as any).queries) {
        const queryConfig = (this.constructor as any).queries[queryName];
        const Components = queryConfig.components;
        if (!Components || Components.length === 0) {
          throw new Error("'components' attribute can't be empty in a query");
        }

        // Detect if the components have already been registered
        const unregisteredComponents: any[] = Components.filter(Component => !componentRegistered(Component));

        if (unregisteredComponents.length > 0) {
          unregisteredComponents.forEach(component => {
            if(!hasRegisteredComponent(component)) registerComponent(component);
          });
        }

        // TODO: Solve this
        const query = this.getQuery(Components);

        this._queries[queryName] = query;
        if ((queryConfig).mandatory === true) {
          this._mandatoryQueries.push(query);
        }
        this.queryResults[queryName] = {
          all: query.entities
        };

        // Reactive configuration added/removed/changed
        const validEvents = ['added', 'removed', 'changed'];

        const eventMapping = {
          added: QUERY_ENTITY_ADDED,
          removed: QUERY_ENTITY_REMOVED,
          changed: QUERY_COMPONENT_CHANGED
        };
        const q = queryConfig;
        if (q.listen) {
          const self = this;
          validEvents.forEach(eventName => {
            if (!this.execute) {
              console.warn(
                `System '${this.name}' has defined listen events (${validEvents.join(
                  ', '
                )}) for query '${queryName}' but it does not implement the 'execute' method.`
              );
            }
            self.queryResults[queryName][eventName] = [];

            // Is the event enabled on this system's query?
            if (q.listen[eventName]) {
              const event = q.listen[eventName];

              if (eventName === 'changed') {
                query.reactive = true;
                if (event === true) {
                  // Any change on the entity from the components in the query
                  query.eventDispatcher.addEventListener(QUERY_COMPONENT_CHANGED, entity => {
                    // Avoid duplicates
                    if (!self.queryResults[queryName][eventName].includes(entity)) {
                      self.queryResults[queryName][eventName].push(entity);
                    }
                  });
                } else if (Array.isArray(event)) {
                  query.eventDispatcher.addEventListener(
                    QUERY_COMPONENT_CHANGED,
                    (entity, changedComponent) => {
                      // Avoid duplicates
                      if (event.includes(changedComponent.constructor) &&
                        !self.queryResults[queryName][eventName].includes(entity)) {
                        self.queryResults[queryName][eventName].push(entity);
                      }
                    }
                  );
                }
              } else {
<<<<<<< HEAD
                const eventList = (this.queryResults[queryName][eventName] = []);

                query.eventDispatcher.addEventListener(eventMapping[eventName], entity => {
                  // @fixme overhead?
                  if (!eventList.includes(entity)) eventList.push(entity);
=======

                query.eventDispatcher.addEventListener(eventMapping[eventName], entity => {
                  // @fixme overhead?
                  if (!self.queryResults[queryName][eventName].includes(entity))
                    self.queryResults[queryName][eventName].push(entity);
>>>>>>> 44b69e8d
                });
              }
            }
          });
        }
        Engine.queries.push(query)
      }
    }
    const c = (this.constructor as any).prototype;
    if(c.init !== undefined) c.init(attributes);
    c.order = Engine.systems.length;
  }

  static getName () {
    return (this.constructor as any).getName();
  }

  getQuery (components: Array<ComponentConstructor<any> | NotComponent<any>>): Query {
    const key = queryKeyFromComponents(components);
    let query = this._queries[key];
    if (!query) {
      this._queries[key] = query = new Query(components);
    }
    return query;
  }

  stop (): void {
    this.executeTime = 0;
    this.enabled = false;
  }

  play (): void {
    this.enabled = true;
  }


  clearEventQueues (): void {
    for (const queryName in this.queryResults) {
      const query = this.queryResults[queryName];
      if (query.added) {
        query.added = []
      }
      if (query.removed) {
        query.removed = []
      }
      if (query.changed) {
        if (Array.isArray(query.changed)) {
          query.changed = []
        } else {
          for (const name in query.changed as any) {
            (query.changed as any)[name] = []
          }
        }
      }
    }
  }

  toJSON () {
    const json = {
      name: this.name,
      enabled: this.enabled,
      executeTime: this.executeTime,
      priority: this.priority,
      queries: {}
    };

    if (this.queryResults) {
      const queries = (this.constructor as any).queries;
      for (const queryName in queries) {
        const query = this.queryResults[queryName];
        const queryDefinition = queries[queryName] as any;
        const jsonQuery = (json.queries[queryName] = {
          key: this._queries[queryName].key
        });
        const j = jsonQuery as any;
        j.mandatory = queryDefinition.mandatory === true;
        j.reactive =
          queryDefinition.listen &&
          (queryDefinition.listen.added === true ||
            queryDefinition.listen.removed === true ||
            queryDefinition.listen.changed === true ||
            Array.isArray(queryDefinition.listen.changed));

        if ((jsonQuery as any).reactive) {
          const j = jsonQuery as any;
          j.listen = {};

          const methods = ['added', 'removed', 'changed'];
          methods.forEach(method => {
            if (query[method]) {
              j.listen[method] = {
                entities: query[method].length
              };
            }
          });
        }
      }
    }

    return json;
  }
}

System.isSystem = true;
System.getName = function () {
  return this.name;
};<|MERGE_RESOLUTION|>--- conflicted
+++ resolved
@@ -176,19 +176,11 @@
                   );
                 }
               } else {
-<<<<<<< HEAD
-                const eventList = (this.queryResults[queryName][eventName] = []);
-
-                query.eventDispatcher.addEventListener(eventMapping[eventName], entity => {
-                  // @fixme overhead?
-                  if (!eventList.includes(entity)) eventList.push(entity);
-=======
 
                 query.eventDispatcher.addEventListener(eventMapping[eventName], entity => {
                   // @fixme overhead?
                   if (!self.queryResults[queryName][eventName].includes(entity))
                     self.queryResults[queryName][eventName].push(entity);
->>>>>>> 44b69e8d
                 });
               }
             }
