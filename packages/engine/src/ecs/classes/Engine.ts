/**
 * This file constains declaration of Engine Class.
 *
 * @author Fernando Serrano, Robert Long
 * @packageDocumentation
 */

import { PerspectiveCamera, Scene, WebGLRenderer, XRFrame, XRSession } from 'three'
import { TransformComponent } from '../../transform/components/TransformComponent'
import { Entity } from './Entity'
import { InputValue } from '../../input/interfaces/InputValue'
import { EngineEvents } from './EngineEvents'
import { InitializeOptions } from '../../initializationOptions'
import { CSM } from '../../assets/csm/CSM'
import { EffectComposerWithSchema } from '../../renderer/WebGLRendererSystem'
import { OrthographicCamera } from 'three'
<<<<<<< HEAD
import { World } from './World'
=======
import { World } from '../classes/World'
>>>>>>> 2ecc5e74

/**
 * This is the base class which holds all the data related to the scene, camera,system etc.
 * Data is holded statically hence will be available everywhere.
 *
 * @author Shaw, Josh, Vyacheslav, Gheric and the XREngine Team
 */
export class Engine {
  public static initOptions: InitializeOptions
  public static engineTimer: { start: Function; stop: Function; clear: Function } = null

  public static xrSupported = false
  public static isBot = false

  public static offlineMode = false
  public static isHMD = false

  //public static stats: Stats
  // Move for sure
  // public static sky: Sky;

  /** Indicates whether engine is currently executing or not. */
  public static isExecuting = false

  /**
   * Frame rate for physics system.
   *
   * @default 60
   */
  public static physicsFrameRate = 60
  public static physxWorker: Worker = null

  /**
   * Frame rate for network system.
   *
   * @default 20
   */

  public static accumulator: number
  public static justExecuted: boolean
  public static params: any
  /**
   * @default 1
   */
  public static timeScaleTarget = 1
  public static worlds: World[] = []

  /**
   * The default world
   */
  public static defaultWorld: World | null = null

  /**
   * The currently executing world
   */
  public static currentWorld: World | null = null

  /**
   * All worlds that are currently instantiated
   */
  public static worlds: World[] = []

  /**
   * Reference to the three.js renderer object.
   * This is set in {@link initialize.initializeEngine | initializeEngine()}.
   */
  static renderer: WebGLRenderer = null
  static effectComposer: EffectComposerWithSchema = null
  static xrRenderer = null
  static xrSession: XRSession = null
  static context = null
  static csm: CSM = null
  /**
   * Reference to the three.js scene object.
   * This is set in {@link initialize.initializeEngine | initializeEngine()}.
   */
  static scene: Scene = null
  static sceneLoaded = false

  /**
   * Reference to the three.js perspective camera object.
   * This is set in {@link initialize.initializeEngine | initializeEngine()}.
   */
  static camera: PerspectiveCamera | OrthographicCamera = null
  static activeCameraEntity: Entity
  static activeCameraFollowTarget: Entity

  /**
   * Reference to the Transform component of the three.js camera object.
   * This holds data related to camera position, angle etc.
   * This is set in {@link initialize.initializeEngine | initializeEngine()}.
   */
  static cameraTransform: typeof TransformComponent

  /**
   * Reference to the audioListener.
   * This is a virtual listner for all positional and non-positional audio.
   */
  static audioListener: any = null

  /**
   * Controls whether engine should execute this frame.
   * Engine can be paused by setting enabled to false.
   * @default true
   */
  static enabled = true

  static tick = 0

  static useAudioSystem = false

  static inputState = new Map<any, InputValue>()
  static prevInputState = new Map<any, InputValue>()

  static isInitialized = false

  static hasJoinedWorld = false

  static publicPath: string

  static workers = []
  static simpleMaterials = false

  static hasEngaged = false
  static mouseInputEnabled = true
  static keyboardInputEnabled = true

  static xrFrame: XRFrame
  static spatialAudio = false
}

export const awaitEngineLoaded = (): Promise<void> => {
  return new Promise<void>((resolve) => {
    console.log('awaiting engine loaded')
    if (Engine.isInitialized) {
      console.log('Engine was already initialized, resolving immediately')
      resolve()
    }
    EngineEvents.instance.addEventListener(EngineEvents.EVENTS.INITIALIZED_ENGINE, () => {
      console.log('Event INITIALIZED_ENGING received, resolving')
      resolve()
    })
  })
}

export const awaitEngaged = (): Promise<void> => {
  return new Promise<void>((resolve) => {
    if (Engine.hasEngaged) resolve()
    EngineEvents.instance.addEventListener(EngineEvents.EVENTS.USER_ENGAGE, resolve)
  })
}<|MERGE_RESOLUTION|>--- conflicted
+++ resolved
@@ -14,11 +14,7 @@
 import { CSM } from '../../assets/csm/CSM'
 import { EffectComposerWithSchema } from '../../renderer/WebGLRendererSystem'
 import { OrthographicCamera } from 'three'
-<<<<<<< HEAD
-import { World } from './World'
-=======
 import { World } from '../classes/World'
->>>>>>> 2ecc5e74
 
 /**
  * This is the base class which holds all the data related to the scene, camera,system etc.
@@ -64,7 +60,6 @@
    * @default 1
    */
   public static timeScaleTarget = 1
-  public static worlds: World[] = []
 
   /**
    * The default world
