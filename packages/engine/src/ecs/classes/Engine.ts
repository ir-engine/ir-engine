import { EntityPool } from './EntityPool';
import { EventDispatcher } from './EventDispatcher';
import { Query } from './Query';
import { WebGLRenderer, Camera, Scene, Clock } from 'three';
import { EngineOptions } from '../interfaces/EngineOptions';
import { DefaultOptions } from '../constants/DefaultOptions';
import { Entity } from './Entity';
import Stats from 'stats.js'
import CSM from "three-csm"
import { CameraOperator } from '../../camera/classes/CameraOperator';

export class Engine {

  public static stats: Stats = new Stats()
  // Move for sure
  // public static sky: Sky;
  public static isExecuting: boolean = false;

public static framerateLimit = 60;

  // BUG: Our time should produce these, need to populate
	public static renderDelta: number;
	public static logicDelta: number;
  public static accumulator: number;
	public static justExecuted: boolean;
	public static params: any;
	public static cameraOperator: CameraOperator;
	public static timeScaleTarget: number = 1;
  public static csm: CSM;
  public static clock = new Clock;
  /**
   * Reference to the three.js renderer object
   * This is set in {@link @xr3ngine/engine/src/initialize#initializeEngine}
   */
  static renderer: WebGLRenderer = null

  /**
 * Reference to the three.js scene object
 * This is set in {@link @xr3ngine/engine/src/initialize#initializeEngine}
 */
  static scene: Scene

  /**
 * Reference to the three.js camera object
 * This is set in {@link @xr3ngine/engine/src/initialize#initializeEngine}
 */
  static camera: Camera = null

  /**
 * Event dispatcher manages sending events which can be interpreted by devtools
 */
  static eventDispatcher = new EventDispatcher()

  /**
* Initialization options
*/
  static options: { entityPoolSize: number } & EngineOptions = DefaultOptions

  /**
   * Controls whether engine should execute this frame
   * Engine can be paused by setting enabled to false
   */
  static enabled = true

  /**
   * Controls whether components should be removed immediately or after all systems execute
   */
  static deferredRemovalEnabled = true

  /**
   * List of registered systems
   * Engine can be paused by setting enabled to false
   */
  static systems: any[] = []

  /**
   * List of registered entities
   * Engine can be paused by setting enabled to false
   */
  static entities: Entity[] = []

  /**
   * List of registered queries
   * Engine can be paused by setting enabled to false
   */
  static queries: Query[] = []

  /**
   * List of registered components
   * Engine can be paused by setting enabled to false
   */
  static components: any[] = []

  /**
   * Next entity created will have this ID
   */
  static nextEntityId = 0

  /**
   * Next component created will have this ID
   */
  static nextComponentId = 0

  /**
   * Pool of available entities
   */
  static entityPool: EntityPool = new EntityPool(Entity)

  /**
   * Map of component classes to their type ID
   */
  static componentsMap: {} = {}

  /**
   * List of component pools, one for each component class
   */
  static componentPool: {} = {}

  /**
   * Stores a count for each component type
   */
  static numComponents: {} = {}

  /**
   * List of entities with components that will be removed this frame
   * @todo replace with a ring buffer and set buffer size in default options
   */
  static entitiesWithComponentsToRemove: any[] = []

  /**
   * List of entities that will be removed this frame
   * @todo replace with a ring buffer and set buffer size in default options
   */
  static entitiesToRemove: any[] = []

  /**
   * List of entities with components that will be removed this frame
   * @todo replace with a ring buffer and set buffer size in default options
   */
  static systemsToExecute: any[] = []
<<<<<<< HEAD
    static vehicles: any;
    static physicsFrameRate: number;
=======

  static reset():void {
    // delete all entities
    // TODO: force components deletion and systems processing of their deletion?
    // TODO: cleanup
    this.nextEntityId = 0

    // cleanup/unregister components
    // TODO: cleanup
    this.nextComponentId = 0

    // cleanup systems
    this.systems.forEach(system => {
      if (system.dispose) system.dispose()
    })
    this.systems.length = 0
    this.systemsToExecute.length = 0

    // cleanup events
    this.eventDispatcher.reset()

    // TODO: delete all what is left from scene
    this.scene = null

    this.camera = null

    this.renderer.dispose()
    this.renderer = null
  }
>>>>>>> 25c7a6fa
}<|MERGE_RESOLUTION|>--- conflicted
+++ resolved
@@ -138,10 +138,8 @@
    * @todo replace with a ring buffer and set buffer size in default options
    */
   static systemsToExecute: any[] = []
-<<<<<<< HEAD
     static vehicles: any;
     static physicsFrameRate: number;
-=======
 
   static reset():void {
     // delete all entities
@@ -171,5 +169,4 @@
     this.renderer.dispose()
     this.renderer = null
   }
->>>>>>> 25c7a6fa
 }