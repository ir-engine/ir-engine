--- conflicted
+++ resolved
@@ -41,7 +41,6 @@
 
 import { getAllEntities } from 'bitecs'
 import { CORTOLoader } from '../../assets/loaders/corto/CORTOLoader'
-import { GLTFLoader } from '../../assets/loaders/gltf/GLTFLoader'
 import { Timer } from '../../common/functions/Timer'
 import { NetworkState } from '../../networking/NetworkState'
 import { Query, QueryComponents, removeQuery } from '../functions/ComponentFunctions'
@@ -78,33 +77,9 @@
 
   engineTimer = null! as ReturnType<typeof Timer>
 
-  /**
-<<<<<<< HEAD
-   * get the default world network
-   */
-  get worldNetwork() {
-    return getState(NetworkState).networks[getState(NetworkState).hostIds.world!]!
-  }
-  get worldNetworkState() {
-    return getMutableState(NetworkState).networks[getState(NetworkState).hostIds.world!]!
-  }
+  cortoLoader: CORTOLoader = null!
 
   /**
-   * get the default media network
-   */
-  get mediaNetwork() {
-    return getState(NetworkState).networks[getState(NetworkState).hostIds.media!]!
-  }
-  get mediaNetworkState() {
-    return getMutableState(NetworkState).networks[getState(NetworkState).hostIds.media!]!
-  }
-
-  cortoLoader: CORTOLoader = null!
-  gltfLoader: GLTFLoader = null!
-
-  /**
-=======
->>>>>>> a50c81dc
    * Reference to the three.js scene object.
    */
   scene = new Scene()
