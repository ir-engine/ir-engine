/*
CPAL-1.0 License

The contents of this file are subject to the Common Public Attribution License
Version 1.0. (the "License"); you may not use this file except in compliance
with the License. You may obtain a copy of the License at
https://github.com/EtherealEngine/etherealengine/blob/dev/LICENSE.
The License is based on the Mozilla Public License Version 1.1, but Sections 14
and 15 have been added to cover use of software over a computer network and 
provide for limited attribution for the Original Developer. In addition, 
Exhibit A has been modified to be consistent with Exhibit B.

Software distributed under the License is distributed on an "AS IS" basis,
WITHOUT WARRANTY OF ANY KIND, either express or implied. See the License for the
specific language governing rights and limitations under the License.

The Original Code is Ethereal Engine.

The Original Developer is the Initial Developer. The Initial Developer of the
Original Code is the Ethereal Engine team.

All portions of the code written by the Ethereal Engine team are Copyright © 2021-2023 
Ethereal Engine. All Rights Reserved.
*/

import type { UserID } from '@etherealengine/engine/src/schemas/user/user.schema'
import * as Hyperflux from '@etherealengine/hyperflux'
import { createHyperStore, getMutableState, getState, ReactorRoot, State } from '@etherealengine/hyperflux'
import { HyperStore } from '@etherealengine/hyperflux/functions/StoreFunctions'

import { NetworkTopics } from '../../networking/classes/Network'

import '../../patchEngineNode'
import '../utils/threejsPatches'

import type { FeathersApplication } from '@feathersjs/feathers'
import { Group, Object3D, Scene } from 'three'

import type { ServiceTypes } from '@etherealengine/common/declarations'
import { PeerID } from '@etherealengine/common/src/interfaces/PeerID'

<<<<<<< HEAD
import { CORTOLoader } from '../../assets/loaders/corto/CORTOLoader'
import { GLTFLoader } from '../../assets/loaders/gltf/GLTFLoader'
=======
import { getAllEntities } from 'bitecs'
>>>>>>> 26c53283
import { Timer } from '../../common/functions/Timer'
import { NetworkState } from '../../networking/NetworkState'
import { Query, QueryComponents, removeQuery } from '../functions/ComponentFunctions'
import { removeEntity } from '../functions/EntityFunctions'
import { disableAllSystems, SystemUUID } from '../functions/SystemFunctions'
import { EngineState } from './EngineState'
import { Entity, UndefinedEntity } from './Entity'

export class Engine {
  static instance: Engine

  api: FeathersApplication<ServiceTypes>

  /** The uuid of the logged-in user */
  userID: UserID

  /** The peerID of the logged-in user */
  peerID: PeerID

  store = createHyperStore({
    forwardIncomingActions: (action) => {
      const isHost =
        action.$topic === this.store.defaultTopic
          ? false
          : (action.$topic === NetworkTopics.world ? this.worldNetwork : this.mediaNetwork)?.isHosting
      return isHost || action.$from === this.userID
    },
    getDispatchId: () => Engine.instance.userID,
    getPeerId: () => Engine.instance.peerID,
    getDispatchTime: () => getState(EngineState).simulationTime,
    defaultDispatchDelay: () => getState(EngineState).simulationTimestep,
    getCurrentReactorRoot: () => Engine.instance.activeSystemReactors.get(Engine.instance.currentSystemUUID)
  }) as HyperStore

  engineTimer = null! as ReturnType<typeof Timer>

  /**
   * get the default world network
   */
  get worldNetwork() {
    return getState(NetworkState).networks[getState(NetworkState).hostIds.world!]!
  }
  get worldNetworkState() {
    return getMutableState(NetworkState).networks[getState(NetworkState).hostIds.world!]!
  }

  /**
   * get the default media network
   */
  get mediaNetwork() {
    return getState(NetworkState).networks[getState(NetworkState).hostIds.media!]!
  }
  get mediaNetworkState() {
    return getMutableState(NetworkState).networks[getState(NetworkState).hostIds.media!]!
  }

  cortoLoader: CORTOLoader = null!
  gltfLoader: GLTFLoader = null!

  /**
   * Reference to the three.js scene object.
   */
  scene = new Scene()

  /**
   * Map of object lists by layer
   * (automatically updated by the SceneObjectSystem)
   */
  objectLayerList = {} as { [layer: number]: Set<Object3D> }

  /**
   * The xr origin reference space entity
   */
  originEntity: Entity = UndefinedEntity

  /**
   * The xr origin group
   */
  origin = new Group()

  /**
   * The camera entity
   */
  cameraEntity: Entity = UndefinedEntity

  /**
   * The local client entity
   */
  localClientEntity = UndefinedEntity

  reactiveQueryStates = new Set<{ query: Query; result: State<Entity[]>; components: QueryComponents }>()

  entityQuery = () => getAllEntities(Engine.instance) as Entity[]

  systemGroups = {} as {
    input: SystemUUID
    simulation: SystemUUID
    presentation: SystemUUID
  }

  activeSystems = new Set<SystemUUID>()
  currentSystemUUID = '__null__' as SystemUUID
  activeSystemReactors = new Map<SystemUUID, ReactorRoot>()
}

globalThis.Engine = Engine
globalThis.Hyperflux = Hyperflux

export async function destroyEngine() {
  Engine.instance.engineTimer.clear()

  if (Engine.instance.api) {
    if ((Engine.instance.api as any).server) await Engine.instance.api.teardown()

    const sequelize = (Engine.instance.api as any).get?.('sequelizeClient')
    if (sequelize) await sequelize.close()

    const knex = (Engine.instance.api as any).get?.('knexClient')
    if (knex) await knex.destroy()
  }

  /** Remove all entities */
  const entities = Engine.instance.entityQuery()

  const entityPromises = [] as Promise<void>[]

  for (const entity of entities) if (entity) entityPromises.push(...removeEntity(entity))

  await Promise.all(entityPromises)

  for (const query of Engine.instance.reactiveQueryStates) {
    removeQuery(query.query)
  }

  /** Unload and clean up all systems */
  await disableAllSystems()

  const activeReactors = [] as Promise<void>[]

  for (const reactor of Engine.instance.store.activeReactors) {
    activeReactors.push(reactor.stop())
  }
  await Promise.all(activeReactors)

  /** @todo include in next bitecs update */
  // bitecs.deleteWorld(Engine.instance)
  Engine.instance = null!
}<|MERGE_RESOLUTION|>--- conflicted
+++ resolved
@@ -39,12 +39,9 @@
 import type { ServiceTypes } from '@etherealengine/common/declarations'
 import { PeerID } from '@etherealengine/common/src/interfaces/PeerID'
 
-<<<<<<< HEAD
+import { getAllEntities } from 'bitecs'
 import { CORTOLoader } from '../../assets/loaders/corto/CORTOLoader'
 import { GLTFLoader } from '../../assets/loaders/gltf/GLTFLoader'
-=======
-import { getAllEntities } from 'bitecs'
->>>>>>> 26c53283
 import { Timer } from '../../common/functions/Timer'
 import { NetworkState } from '../../networking/NetworkState'
 import { Query, QueryComponents, removeQuery } from '../functions/ComponentFunctions'
