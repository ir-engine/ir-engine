--- conflicted
+++ resolved
@@ -43,7 +43,6 @@
 import {
   NO_PROXY,
   NO_PROXY_STEALTH,
-  State,
   Topic,
   defineState,
   getMutableState,
@@ -152,13 +151,8 @@
         return
       }
       state.index.set(state.index.value + 1)
-<<<<<<< HEAD
-      state.snapshots.set([...state.snapshots.get(NO_PROXY).slice(0, state.index.value + 1), data])
+      state.snapshots.merge([data])
       updateGLTFStates(action.source, data)
-=======
-      state.snapshots.merge([data])
-      getMutableState(GLTFDocumentState)[action.source].set(data)
->>>>>>> 55c934e1
     }),
 
     onUndo: GLTFSnapshotAction.undo.receive((action) => {
