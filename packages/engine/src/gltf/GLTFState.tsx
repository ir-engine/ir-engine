--- conflicted
+++ resolved
@@ -159,20 +159,7 @@
 
   receptors: {
     onSnapshot: GLTFSnapshotAction.createSnapshot.receive((action) => {
-<<<<<<< HEAD
       applySnapshot(action.source, action.data)
-=======
-      const { data } = action
-      const state = getMutableState(GLTFSnapshotState)[action.source]
-      if (!state.value) {
-        state.set({ index: 0, snapshots: [data] })
-        getMutableState(GLTFDocumentState)[action.source].set(data)
-        return
-      }
-      state.index.set(state.index.value + 1)
-      state.snapshots.merge([data])
-      getMutableState(GLTFDocumentState)[action.source].set(data)
->>>>>>> 91efd002
     }),
 
     onUndo: GLTFSnapshotAction.undo.receive((action) => {
