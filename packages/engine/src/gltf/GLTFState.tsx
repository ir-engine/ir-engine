/*
CPAL-1.0 License

The contents of this file are subject to the Common Public Attribution License
Version 1.0. (the "License"); you may not use this file except in compliance
with the License. You may obtain a copy of the License at
https://github.com/ir-engine/ir-engine/blob/dev/LICENSE.
The License is based on the Mozilla Public License Version 1.1, but Sections 14
and 15 have been added to cover use of software over a computer network and 
provide for limited attribution for the Original Developer. In addition, 
Exhibit A has been modified to be consistent with Exhibit B.

Software distributed under the License is distributed on an "AS IS" basis,
WITHOUT WARRANTY OF ANY KIND, either express or implied. See the License for the
specific language governing rights and limitations under the License.

The Original Code is Infinite Reality Engine.

The Original Developer is the Initial Developer. The Initial Developer of the
Original Code is the Infinite Reality Engine team.

All portions of the code written by the Infinite Reality Engine team are Copyright © 2021-2023 
Infinite Reality Engine. All Rights Reserved.
*/

import { GLTF } from '@gltf-transform/core'
import React, { useEffect, useLayoutEffect } from 'react'
import {
  AnimationClip,
  AnimationMixer,
  Bone,
  BufferGeometry,
  Group,
  LoaderUtils,
  MathUtils,
  Matrix4,
  Mesh,
  Quaternion,
  Skeleton,
  SkinnedMesh,
  Vector3
} from 'three'

import {
  ComponentJSONIDMap,
  createEntity,
  Entity,
  entityExists,
  EntityUUID,
  getComponent,
  getMutableComponent,
  getOptionalComponent,
  hasComponent,
  removeComponent,
  removeEntity,
  setComponent,
  UndefinedEntity,
  useComponent,
  useOptionalComponent,
  UUIDComponent
} from '@ir-engine/ecs'
import {
  defineState,
  dispatchAction,
  getMutableState,
  getState,
  NO_PROXY,
  NO_PROXY_STEALTH,
  none,
  State,
  Topic,
  useHookstate,
  useMutableState
} from '@ir-engine/hyperflux'
import { TransformComponent } from '@ir-engine/spatial'
import { NameComponent } from '@ir-engine/spatial/src/common/NameComponent'
import { addObjectToGroup, removeObjectFromGroup } from '@ir-engine/spatial/src/renderer/components/GroupComponent'
import { MeshComponent } from '@ir-engine/spatial/src/renderer/components/MeshComponent'
import { Object3DComponent } from '@ir-engine/spatial/src/renderer/components/Object3DComponent'
import { VisibleComponent } from '@ir-engine/spatial/src/renderer/components/VisibleComponent'
import { EntityTreeComponent, getAncestorWithComponents } from '@ir-engine/spatial/src/transform/components/EntityTree'

import { CameraComponent } from '@ir-engine/spatial/src/camera/components/CameraComponent'
import { EngineState } from '@ir-engine/spatial/src/EngineState'
import { Physics } from '@ir-engine/spatial/src/physics/classes/Physics'
import { BoneComponent } from '@ir-engine/spatial/src/renderer/components/BoneComponent'
import { SceneComponent } from '@ir-engine/spatial/src/renderer/components/SceneComponents'
import { SkinnedMeshComponent } from '@ir-engine/spatial/src/renderer/components/SkinnedMeshComponent'
import { MaterialInstanceComponent } from '@ir-engine/spatial/src/renderer/materials/MaterialComponent'
import { GLTFParserOptions } from '../assets/loaders/gltf/GLTFParser'
import { AssetLoaderState } from '../assets/state/AssetLoaderState'
import { AnimationComponent } from '../avatar/components/AnimationComponent'
import { SourceComponent } from '../scene/components/SourceComponent'
import { proxifyParentChildRelationships } from '../scene/functions/loadGLTFModel'
import { GLTFComponent } from './GLTFComponent'
import { GLTFDocumentState, GLTFModifiedState, GLTFNodeState, GLTFSnapshotAction } from './GLTFDocumentState'
import { GLTFLoaderFunctions } from './GLTFLoaderFunctions'
import { MaterialDefinitionComponent } from './MaterialDefinitionComponent'
import './MeshExtensionComponents'

export const GLTFAssetState = defineState({
  name: 'ee.engine.gltf.GLTFAssetState',
  initial: {} as Record<string, Entity>, // sceneID => entity

  loadScene: (sceneURL: string, uuid: string) => {
    const gltfEntity = GLTFSourceState.load(sceneURL, uuid as EntityUUID, getState(EngineState).originEntity)
    getMutableState(GLTFAssetState)[sceneURL].set(gltfEntity)
    setComponent(gltfEntity, SceneComponent)

    return () => {
      GLTFSourceState.unload(gltfEntity)
      getMutableState(GLTFAssetState)[sceneURL].set(gltfEntity)
    }
  }
})

export const GLTFSourceState = defineState({
  name: 'ee.engine.gltf.GLTFSourceState',
  initial: {} as Record<string, Entity>,

  /**
   * @param source The asset URL for the GLTF file
   * @param uuid Identitifies this GLTF uniquely, either as a location instance or loaded as an asset referenced in another GLTF file
   * @param parentEntity The parent entity to attach the GLTF to
   * @returns
   */
  load: (source: string, uuid = MathUtils.generateUUID() as EntityUUID, parentEntity = UndefinedEntity) => {
    const entity = createEntity()
    setComponent(entity, UUIDComponent, uuid)
    setComponent(entity, NameComponent, source.split('/').pop()!)
    setComponent(entity, VisibleComponent, true)
    setComponent(entity, TransformComponent)
    setComponent(entity, EntityTreeComponent, { parentEntity })
    const sourceID = `${getComponent(entity, UUIDComponent)}-${source}`
    setComponent(entity, SourceComponent, sourceID)
    setComponent(entity, GLTFComponent, { src: source })
    const obj3d = new Group()
    setComponent(entity, Object3DComponent, obj3d)
    addObjectToGroup(entity, obj3d)
    proxifyParentChildRelationships(obj3d)
    return entity
  },

  unload: (entity: Entity) => {
    removeEntity(entity)
  }
})

export const GLTFSnapshotState = defineState({
  name: 'ee.engine.gltf.GLTFSnapshotState',
  initial: {} as Record<
    string,
    {
      snapshots: Array<GLTF.IGLTF>
      index: number
    }
  >,

  receptors: {
    onSnapshot: GLTFSnapshotAction.createSnapshot.receive((action) => {
      // update the snapshot state
      const { data } = action
      const state = getMutableState(GLTFSnapshotState)[action.source]
      if (!state.value) {
        state.set({ index: 0, snapshots: [data] })
        return
      }
      state.index.set(state.index.value + 1)
      const snapshots = getState(GLTFSnapshotState)[action.source].snapshots
      // override whatever snapshots have been undone
      state.snapshots.set([...snapshots.splice(0, state.index.value), data])
    }),

    onUndo: GLTFSnapshotAction.undo.receive((action) => {
      // update the snapshot state
      const state = getMutableState(GLTFSnapshotState)[action.source]
      if (state.index.value <= 0) return
      state.index.set(Math.max(state.index.value - action.count, 0))
    }),

    onRedo: GLTFSnapshotAction.redo.receive((action) => {
      // update the snapshot state
      const state = getMutableState(GLTFSnapshotState)[action.source]
      if (state.index.value >= state.snapshots.value.length - 1) return
      state.index.set(Math.min(state.index.value + action.count, state.snapshots.value.length - 1))
    }),

    onClearHistory: GLTFSnapshotAction.clearHistory.receive((action) => {
      // update the snapshot state
      const state = getState(GLTFSnapshotState)[action.source]
      const data = state.snapshots[0]
      getMutableState(GLTFSnapshotState)[action.source].set({
        index: 0,
        snapshots: [data]
      })
    }),

    onUnload: GLTFSnapshotAction.unload.receive((action) => {
      getMutableState(GLTFSnapshotState)[action.source].set(none)
    })
  },

  reactor: () => {
    const state = useMutableState(GLTFSnapshotState)
    return (
      <>
        {state.keys.map((source: string) => (
          <ChildGLTFReactor key={source} source={source} />
        ))}
      </>
    )
  },

  useSnapshotIndex(source: string): State<number> | undefined {
    return useMutableState(GLTFSnapshotState)[source]?.index
  },

  isInSnapshot: (source: string | undefined, entity: Entity): boolean => {
    const uuid = getOptionalComponent(entity, UUIDComponent)
    if (!source || !uuid) return false

    const gltf = getState(GLTFSnapshotState)[source]
    if (!gltf) return false

    const snapshot = gltf.snapshots[gltf.index]
    if (!snapshot.nodes) return false

    for (const node of snapshot.nodes) {
      const nodeUUID = node.extensions?.[UUIDComponent.jsonID]
      if (nodeUUID === uuid) return true
    }

    return false
  },

  findTopLevelParent: (entity: Entity): Entity => {
    const source = getOptionalComponent(entity, SourceComponent)
    const uuid = getOptionalComponent(entity, UUIDComponent)
    if (!source || !uuid) return UndefinedEntity

    const gltf = getState(GLTFSnapshotState)[source]
    if (!gltf) return UndefinedEntity

    const snapshot = gltf.snapshots[gltf.index]
    if (!snapshot.nodes) return UndefinedEntity

    let parentUUID: EntityUUID | undefined = uuid
    let currentUUID: EntityUUID = uuid

    const findParent = (uuid: EntityUUID): EntityUUID | undefined => {
      for (let i = 0; i < snapshot.nodes!.length; i++) {
        const node = snapshot.nodes![i]
        if (node.children && node.children.length) {
          for (const child of node.children) {
            const childNode = snapshot.nodes![child]
            const childUUID = childNode.extensions?.[UUIDComponent.jsonID]
            if (childUUID === uuid) {
              return node.extensions?.[UUIDComponent.jsonID] as EntityUUID
            }
          }
        }
      }

      return undefined
    }

    while ((parentUUID = findParent(parentUUID)) && parentUUID) {
      currentUUID = parentUUID
    }

    return UUIDComponent.getEntityByUUID(currentUUID)
  },

  cloneCurrentSnapshot: (source: string) => {
    const state = getState(GLTFSnapshotState)[source]
    return JSON.parse(JSON.stringify({ source, data: state.snapshots[state.index] })) as {
      data: GLTF.IGLTF
      source: string
    }
  },

  injectSnapshot: (srcNode: EntityUUID, srcSnapshotID: string, dstNode: EntityUUID, dstSnapshotID: string) => {
    const snapshot = GLTFSnapshotState.cloneCurrentSnapshot(srcSnapshotID)
    const parentSnapshot = GLTFSnapshotState.cloneCurrentSnapshot(dstSnapshotID)
    //create new node list with the model entity removed
    //remove model entity from scene nodes
    const srcEntity = UUIDComponent.getEntityByUUID(srcNode)
    const srcTransform = getComponent(srcEntity, TransformComponent)
    const childEntities = getComponent(srcEntity, EntityTreeComponent).children
    for (const child of childEntities) {
      const transform = getComponent(child, TransformComponent)
      //apply the model's transform to the children, such that it has the same world transform after the model is removed
      //combine position
      const position = new Vector3().copy(transform.position)
      position.applyQuaternion(srcTransform.rotation)
      position.add(srcTransform.position)
      //combine rotation
      const rotation = new Quaternion().copy(srcTransform.rotation)
      rotation.multiply(transform.rotation)
      //combine scale
      const scale = new Vector3().copy(transform.scale)
      scale.multiply(srcTransform.scale)
      //set new transform on the node in the new snapshot
      const childNode = snapshot.data.nodes?.find(
        (node) => node.extensions?.[UUIDComponent.jsonID] === getComponent(child, UUIDComponent)
      )
      if (!childNode) continue
      childNode.matrix = new Matrix4().compose(position, rotation, scale).toArray()
    }
    const modelIndex = parentSnapshot.data.nodes?.findIndex(
      (node) => node.extensions?.[UUIDComponent.jsonID] === srcNode
    )
    parentSnapshot.data.scenes![0].nodes = parentSnapshot.data.scenes![0].nodes.filter((node) => node !== modelIndex)
    const newNodes = parentSnapshot.data.nodes?.filter((node) => node.extensions?.[UUIDComponent.jsonID] !== srcNode)
    //recalculate child indices
    if (!newNodes) return
    for (const node of newNodes) {
      if (!node.children) continue
      const newChildren: number[] = []
      for (const child of node.children) {
        const childNode = parentSnapshot.data.nodes?.[child]
        const childUUID = childNode?.extensions?.[UUIDComponent.jsonID]
        if (!childUUID) continue
        const childIndex = newNodes.findIndex((node) => node.extensions?.[UUIDComponent.jsonID] === childUUID)
        if (childIndex === -1) continue
        newChildren.push(childIndex)
      }
      node.children = newChildren
    }
    parentSnapshot.data.nodes = newNodes

    const rootIndices = snapshot.data.scenes![0].nodes!
    const roots = rootIndices.map((index) => snapshot.data.nodes?.[index])
    parentSnapshot.data.nodes = [...parentSnapshot.data.nodes!, ...snapshot.data.nodes!]
    const childIndices = roots.map((root) => parentSnapshot.data.nodes!.findIndex((node) => node === root)!)
    const parentNode = parentSnapshot.data.nodes?.find((node) => node.extensions?.[UUIDComponent.jsonID] === dstNode)
    //if the parent is not the root of the gltf document, add the child indices to the parent's children
    if (parentNode) {
      parentNode.children = [...(parentNode.children ?? []), ...childIndices]
    } else {
      //otherwise, add the child indices to the scene's nodes as roots
      parentSnapshot.data.scenes![0].nodes.push(...childIndices)
    }

    //recalculate child indices of newly added nodes
    for (const node of parentSnapshot.data.nodes!) {
      if (!node.children) continue
      //only operate on nodes that are being injected
      if (!snapshot.data.nodes!.includes(node)) continue

      const newChildren: number[] = []
      for (const child of node.children) {
        const childNode = snapshot.data.nodes?.[child]
        const childUUID = childNode?.extensions?.[UUIDComponent.jsonID]
        if (!childUUID) continue
        const newChildIndex = parentSnapshot.data.nodes!.findIndex(
          (node) => node.extensions?.[UUIDComponent.jsonID] === childUUID
        )
        if (newChildIndex === -1) continue
        newChildren.push(newChildIndex)
      }
      node.children = newChildren
    }
    dispatchAction(GLTFSnapshotAction.createSnapshot({ source: dstSnapshotID, data: parentSnapshot.data }))
    dispatchAction(GLTFSnapshotAction.unload({ source: srcSnapshotID }))
  }
})

export const EditorTopic = 'editor' as Topic

const ChildGLTFReactor = (props: { source: string }) => {
  const source = props.source

  const index = useHookstate(getMutableState(GLTFSnapshotState)[source].index).value
  const entity = useHookstate(getMutableState(GLTFSourceState)[source]).value
  const parentUUID = useComponent(entity, UUIDComponent).value

  useLayoutEffect(() => {
    return () => {
      getMutableState(GLTFDocumentState)[source].set(none)
      getMutableState(GLTFNodeState)[source].set(none)
    }
  }, [])

  useLayoutEffect(() => {
    const index = getState(GLTFSnapshotState)[source].index
    // update the modified state
    if (index > 0) getMutableState(GLTFModifiedState)[source].set(true)

    // update the document state
    const data = getState(GLTFSnapshotState)[source].snapshots[index]
    getMutableState(GLTFDocumentState)[source].set(data)

    // update the nodes dictionary
    const nodesDictionary = GLTFNodeState.convertGltfToNodeDictionary(data, source)
    getMutableState(GLTFNodeState)[source].set(nodesDictionary)
  }, [index])

  const nodeState = useHookstate(getMutableState(GLTFNodeState))[source]
  const documentState = useMutableState(GLTFDocumentState)[source]
  const physicsWorld = Physics.useWorld(entity)

  if (!physicsWorld || !documentState.value || !nodeState.value) return null

  return <DocumentReactor documentID={source} parentUUID={parentUUID} />
}

export const DocumentReactor = (props: { documentID: string; parentUUID: EntityUUID }) => {
  const nodeState = useHookstate(getMutableState(GLTFNodeState))[props.documentID]
  const documentState = useMutableState(GLTFDocumentState)[props.documentID]
  const animationState = useHookstate([] as AnimationClip[])
  const rootEntity = UUIDComponent.useEntityByUUID(props.parentUUID)

  useEffect(() => {
    if (
      // animationState.length !== documentState.value?.animations?.length ||
      hasComponent(rootEntity, AnimationComponent)
    )
      return

    const hasObject3d = hasComponent(rootEntity, Object3DComponent)
    if (!hasObject3d) {
      /** @todo this is a temporary hack */
      const obj3d = new Group()
      setComponent(rootEntity, Object3DComponent, obj3d)
      addObjectToGroup(rootEntity, obj3d)
      proxifyParentChildRelationships(obj3d)
    }

    const scene = getComponent(rootEntity, Object3DComponent)
    scene.animations = animationState.get(NO_PROXY) as AnimationClip[]
    const mixer = new AnimationMixer(scene)
    setComponent(rootEntity, AnimationComponent, {
      mixer,
      animations: scene.animations
    })
    return () => {
<<<<<<< HEAD
      if (entityExists(rootEntity)) {
        removeComponent(rootEntity, AnimationComponent)
        if (hasObject3d) {
          removeObjectFromGroup(rootEntity, getComponent(rootEntity, Object3DComponent))
          removeComponent(rootEntity, Object3DComponent)
        }
=======
      removeComponent(rootEntity, AnimationComponent)
      if (!hasObject3d) {
        // todo ??
        if (!hasComponent(rootEntity, Object3DComponent)) return
        removeObjectFromGroup(rootEntity, getComponent(rootEntity, Object3DComponent))
        removeComponent(rootEntity, Object3DComponent)
>>>>>>> 1094cb09
      }
    }
  }, [animationState])

  return (
    <>
      {Object.entries(nodeState.get(NO_PROXY)).map(([uuid, { nodeIndex, childIndex, parentUUID }]) => (
        <ParentNodeReactor
          key={uuid}
          childIndex={childIndex}
          nodeIndex={nodeIndex}
          parentUUID={parentUUID ?? props.parentUUID}
          documentID={props.documentID}
        />
      ))}
      {documentState
        .get(NO_PROXY)
        .materials?.map((material, index) => (
          <MaterialEntityReactor
            key={'material-' + index}
            index={index}
            parentUUID={props.parentUUID}
            documentID={props.documentID}
          />
        ))}
      {documentState.get(NO_PROXY).animations?.map((animation, index) => {
        return (
          <AnimationReactor
            key={'animation-' + index}
            index={index}
            documentID={props.documentID}
            parentUUID={props.parentUUID}
            animationState={animationState}
          />
        )
      })}
    </>
  )
}

const MaterialEntityReactor = (props: { index: number; parentUUID: EntityUUID; documentID: string }) => {
  const documentState = useMutableState(GLTFDocumentState)[props.documentID]
  const materials = documentState.materials!

  const materialDef = materials[props.index]!.get(NO_PROXY) as GLTF.IMaterial

  const parentEntity = UUIDComponent.useEntityByUUID(props.parentUUID)

  const entityState = useHookstate(UndefinedEntity)
  const entity = entityState.value

  useEffect(() => {
    const uuid = (props.documentID + '-material-' + props.index) as EntityUUID
    const entity = UUIDComponent.getOrCreateEntityByUUID(uuid)

    setComponent(entity, UUIDComponent, uuid)
    setComponent(entity, SourceComponent, props.documentID)

    /** Ensure all base components are added for synchronous mount */
    setComponent(entity, EntityTreeComponent, { parentEntity, childIndex: props.index })
    setComponent(entity, NameComponent, materialDef.name ?? 'Material-' + props.index)

    entityState.set(entity)

    return () => {
      //check if entity is in some other document
      if (hasComponent(entity, UUIDComponent)) {
        const uuid = getComponent(entity, UUIDComponent)
        const documents = getState(GLTFDocumentState)
        for (const documentID in documents) {
          const document = documents[documentID]
          if (!document?.materials) continue
          for (const material of document.materials) {
            if (material.extensions?.[UUIDComponent.jsonID] === uuid) return
          }
        }
      }
      removeEntity(entity)
    }
  }, [])

  useLayoutEffect(() => {
    if (!entity) return

    setComponent(entity, EntityTreeComponent, { parentEntity, childIndex: props.index })
  }, [entity, parentEntity, props.index])

  useLayoutEffect(() => {
    if (!entity) return

    setComponent(entity, NameComponent, materialDef.name ?? 'Material-' + props.index)
  }, [entity, materialDef.name])

  if (!entity) return null
  return (
    <>
      <MaterialStateReactor
        index={props.index}
        parentUUID={props.parentUUID}
        documentID={props.documentID}
        entity={entity}
      />
    </>
  )
}

const MaterialStateReactor = (props: { index: number; parentUUID: EntityUUID; documentID: string; entity: Entity }) => {
  const documentState = useMutableState(GLTFDocumentState)[props.documentID]
  const entity = props.entity

  const materialDefinition = documentState.materials![props.index]!.get(NO_PROXY) as GLTF.IMaterial

  useLayoutEffect(() => {
    if (!materialDefinition) return
    return () => {
      removeComponent(entity, MaterialDefinitionComponent)
    }
  }, [])

  useLayoutEffect(() => {
    if (!materialDefinition) return
    setComponent(entity, MaterialDefinitionComponent, materialDefinition)
  }, [materialDefinition])

  return (
    <>
      {materialDefinition.extensions &&
        Object.entries(materialDefinition.extensions).map(([id, ext]) => {
          return <MaterialStateExtensionReactor key={id} keyName={id} value={ext} entity={entity} />
        })}
    </>
  )
}

const MaterialStateExtensionReactor = (props: { keyName: string; value: any; entity: Entity }) => {
  const entity = props.entity

  useEffect(() => {
    const Component = ComponentJSONIDMap.get(props.keyName)
    if (!Component) return console.warn('No component found for extension', props.keyName)
    return () => {
      removeComponent(entity, Component)
    }
  }, [])

  useEffect(() => {
    const Component = ComponentJSONIDMap.get(props.keyName)
    if (!Component) return console.warn('No component found for extension', props.keyName)
    setComponent(entity, Component, props.value)
  }, [props.keyName, props.value])

  return null
}

const ParentNodeReactor = (props: {
  nodeIndex: number
  childIndex: number
  parentUUID: EntityUUID
  documentID: string
}) => {
  const parentEntity = UUIDComponent.useEntityByUUID(props.parentUUID)
  if (!parentEntity) return null

  return <NodeReactor {...props} />
}

const getNodeUUID = (node: GLTF.INode, documentID: string, nodeIndex: number) =>
  (node.extensions?.[UUIDComponent.jsonID] as EntityUUID) ?? (`${documentID}-${nodeIndex}` as EntityUUID)

const isBoneNode = (json: GLTF.IGLTF, nodeIndex: number) => {
  const skinDefs = json.skins || []
  for (let skinIndex = 0, skinLength = skinDefs.length; skinIndex < skinLength; skinIndex++) {
    const joints = skinDefs[skinIndex].joints
    for (let i = 0, il = joints.length; i < il; i++) {
      if (joints[i] === nodeIndex) return true
    }
  }
  return false
}

const NodeReactor = (props: { nodeIndex: number; childIndex: number; parentUUID: EntityUUID; documentID: string }) => {
  const documentState = useMutableState(GLTFDocumentState)[props.documentID]
  const nodes = documentState.nodes!

  const node = nodes[props.nodeIndex]! as State<GLTF.INode>

  const parentEntity = UUIDComponent.useEntityByUUID(props.parentUUID)

  const entityState = useHookstate(UndefinedEntity)
  const entity = entityState.value

  useLayoutEffect(() => {
    const uuid = getNodeUUID(node.get(NO_PROXY) as GLTF.IGLTF, props.documentID, props.nodeIndex)
    const entity = UUIDComponent.getOrCreateEntityByUUID(uuid)

    setComponent(entity, UUIDComponent, uuid)
    setComponent(entity, SourceComponent, props.documentID)

    /** Ensure all base components are added for synchronous mount */
    setComponent(entity, EntityTreeComponent, { parentEntity, childIndex: props.childIndex })
    setComponent(entity, NameComponent, node.name.value ?? 'Node-' + props.nodeIndex)
    setComponent(entity, TransformComponent)

    if (node.matrix.value) {
      const mat4 = new Matrix4().fromArray(node.matrix.value)
      const position = new Vector3()
      const rotation = new Quaternion()
      const scale = new Vector3()
      mat4.decompose(position, rotation, scale)
      setComponent(entity, TransformComponent, { position, rotation, scale })
    }

    /** Always set visible extension if this is not an ECS node */
    if (!node.extensions.value?.[UUIDComponent.jsonID]) setComponent(entity, VisibleComponent)

    // add all extensions for synchronous mount
    if (node.extensions.value) {
      for (const extension in node.extensions.value) {
        const Component = ComponentJSONIDMap.get(extension)
        if (!Component) continue
        setComponent(entity, Component, node.extensions[extension].get(NO_PROXY_STEALTH))
      }
    }

    if (!hasComponent(entity, Object3DComponent) && !hasComponent(entity, MeshComponent)) {
      if (isBoneNode(documentState.get(NO_PROXY) as GLTF.IGLTF, props.nodeIndex)) {
        const bone = new Bone()
        bone.name = node.name.value ?? 'Bone-' + props.nodeIndex
        setComponent(entity, BoneComponent, bone)
        addObjectToGroup(entity, bone)
        proxifyParentChildRelationships(bone)
        setComponent(entity, Object3DComponent, bone)
      }
    }

    entityState.set(entity)

    return () => {
      // check if entity is in some other document
      if (hasComponent(entity, UUIDComponent)) {
        const uuid = getComponent(entity, UUIDComponent)
        const documents = getState(GLTFDocumentState)
        for (const documentID in documents) {
          const document = documents[documentID]
          if (!document?.nodes) continue
          for (const node of document.nodes) {
            if (node.extensions?.[UUIDComponent.jsonID] !== uuid) return
          }
        }
      }
      removeEntity(entity)
    }
  }, [])

  useLayoutEffect(() => {
    if (!entity) return

    setComponent(entity, EntityTreeComponent, { parentEntity, childIndex: props.childIndex })
  }, [entity, parentEntity, props.childIndex])

  useLayoutEffect(() => {
    if (!entity) return

    setComponent(entity, NameComponent, node.name.value ?? 'Node-' + props.nodeIndex)
  }, [entity, node.name])

  useLayoutEffect(() => {
    if (!entity) return

    setComponent(entity, TransformComponent)
    if (!node.matrix.value) return

    const mat4 = new Matrix4().fromArray(node.matrix.value)
    const position = new Vector3()
    const rotation = new Quaternion()
    const scale = new Vector3()
    mat4.decompose(position, rotation, scale)
    setComponent(entity, TransformComponent, { position, rotation, scale })
  }, [entity, node.matrix])

  useLayoutEffect(() => {
    if (!entity) return

    if (!node.translation.value) return
    const position = new Vector3().fromArray(node.translation.value)
    setComponent(entity, TransformComponent, { position })
  }, [entity, node.translation])

  useLayoutEffect(() => {
    if (!entity) return

    if (!node.rotation.value) return
    const rotation = new Quaternion().fromArray(node.rotation.value)
    setComponent(entity, TransformComponent, { rotation })
  }, [entity, node.rotation])

  useLayoutEffect(() => {
    if (!entity) return

    if (!node.scale.value) return
    const scale = new Vector3().fromArray(node.scale.value)
    setComponent(entity, TransformComponent, { scale })
  }, [entity, node.scale])

  if (!entity) return null

  return (
    <>
      {typeof node.mesh.get(NO_PROXY) === 'number' && (
        <MeshReactor nodeIndex={props.nodeIndex} documentID={props.documentID} entity={entity} />
      )}
      {typeof node.skin.get(NO_PROXY) === 'number' && (
        <SkinnedMeshReactor nodeIndex={props.nodeIndex} documentID={props.documentID} entity={entity} />
      )}
      {typeof node.camera.get(NO_PROXY) === 'number' && (
        <CameraReactor nodeIndex={props.nodeIndex} documentID={props.documentID} entity={entity} />
      )}
      {node.extensions.value &&
        Object.keys(node.extensions.get(NO_PROXY)!).map((extension) => (
          <ExtensionReactor
            key={extension}
            entity={entity}
            extension={extension}
            nodeIndex={props.nodeIndex}
            documentID={props.documentID}
          />
        ))}
    </>
  )
}

const ExtensionReactor = (props: { entity: Entity; extension: string; nodeIndex: number; documentID: string }) => {
  const documentState = useMutableState(GLTFDocumentState)[props.documentID]
  const nodes = documentState.nodes!.get(NO_PROXY)!
  const node = nodes[props.nodeIndex]!
  const extension = node.extensions![props.extension]

  useEffect(() => {
    const Component = ComponentJSONIDMap.get(props.extension)
    if (!Component) return
    return () => {
      //check if entity is in some other document and has the component
      const uuid = getOptionalComponent(props.entity, UUIDComponent)
      const documents = getState(GLTFDocumentState)
      for (const documentID in documents) {
        const document = documents[documentID]
        if (!document?.nodes) continue
        for (const node of document.nodes) {
          if (node.extensions?.[UUIDComponent.jsonID] === uuid) {
            if (node.extensions?.[props.extension]) return
          }
        }
      }
      removeComponent(props.entity, Component)
    }
  }, [])

  useLayoutEffect(() => {
    const Component = ComponentJSONIDMap.get(props.extension)
    if (!Component) return console.warn('no component found for extension', props.extension)
    setComponent(props.entity, Component, extension)
  }, [extension])

  return null
}

const MeshReactor = (props: { nodeIndex: number; documentID: string; entity: Entity }) => {
  const documentState = useMutableState(GLTFDocumentState)[props.documentID]
  const nodes = documentState.nodes!.get(NO_PROXY)!
  const node = nodes[props.nodeIndex]!

  const mesh = documentState.meshes.get(NO_PROXY)![node.mesh!]

  useEffect(() => {
    setComponent(props.entity, VisibleComponent)
  }, [])

  const isSinglePrimitive = mesh.primitives.length === 1

  return (
    <>
      <PrimitiveReactor
        isSinglePrimitive={isSinglePrimitive}
        key={`${isSinglePrimitive}`}
        nodeIndex={props.nodeIndex}
        documentID={props.documentID}
        entity={props.entity}
      />
    </>
  )
}

const SkinnedMeshReactor = (props: { nodeIndex: number; documentID: string; entity: Entity }) => {
  const documentState = useHookstate(getMutableState(GLTFDocumentState)[props.documentID])
  const nodes = documentState.nodes!.get(NO_PROXY)!
  const node = nodes[props.nodeIndex]!

  const skinnedMeshComponent = useOptionalComponent(props.entity, SkinnedMeshComponent)

  const skin = documentState.skins.get(NO_PROXY)![node.skin!]

  const options = getParserOptions(props.entity)
  const inverseBindMatrices = GLTFLoaderFunctions.useLoadAccessor(options, skin.inverseBindMatrices)

  const jointNodeUUIDs = skin.joints.map((joint) =>
    getNodeUUID(nodes[joint] as GLTF.INode, props.documentID, joint)
  ) as EntityUUID[]
  /** @todo make reactive to edits */
  const jointEntityLoadedState = useHookstate(() =>
    Object.fromEntries(jointNodeUUIDs.map((uuid) => [uuid, UndefinedEntity]))
  )

  useEffect(() => {
    if (!inverseBindMatrices || !skinnedMeshComponent) return

    const jointEntities = Object.values(jointEntityLoadedState.value)
    if (jointEntities.includes(UndefinedEntity)) return

    const jointBones = jointEntities.map((entity) => getOptionalComponent(entity, BoneComponent))
    if (jointBones.includes(undefined)) return

    const bones = [] as Bone[]
    const boneInverses = [] as Matrix4[]

    for (let i = 0, il = jointBones.length; i < il; i++) {
      const jointNode = jointBones[i]

      if (jointNode) {
        bones.push(jointNode)

        const mat = new Matrix4()

        if (inverseBindMatrices !== null) {
          mat.fromArray(inverseBindMatrices.array, i * 16)
        }

        boneInverses.push(mat)
      } else {
        // console.warn('THREE.GLTFLoader: Joint "%s" could not be found.', skinDef.joints[i])
      }
    }

    const skeleton = new Skeleton(bones, boneInverses)
    skinnedMeshComponent.skeleton.set(skeleton)
  }, [jointEntityLoadedState, inverseBindMatrices, !!skinnedMeshComponent])

  return (
    <>
      {jointEntityLoadedState.keys.map((entityUUID: EntityUUID) => (
        <SkeletonNodeDependencyReactor
          key={entityUUID}
          entityUUID={entityUUID}
          jointEntityLoadedState={jointEntityLoadedState}
        />
      ))}
    </>
  )
}

/** @todo we can probably simplify this into a nested reactor in a 'useNodesLoaded' entity */
const SkeletonNodeDependencyReactor = (props: {
  entityUUID: EntityUUID
  jointEntityLoadedState: State<Record<EntityUUID, Entity>>
}) => {
  const entity = UUIDComponent.useEntityByUUID(props.entityUUID)
  const jointEntityLoadedState = props.jointEntityLoadedState

  useEffect(() => {
    if (!entity) return
    jointEntityLoadedState[props.entityUUID].set(entity)
    return () => jointEntityLoadedState[props.entityUUID].set(UndefinedEntity)
  }, [entity])

  return null
}

const CameraReactor = (props: { nodeIndex: number; documentID: string; entity: Entity }) => {
  const documentState = useHookstate(getMutableState(GLTFDocumentState)[props.documentID])
  const nodes = documentState.nodes!.get(NO_PROXY)!
  const node = nodes[props.nodeIndex]!

  const camera = documentState.cameras.get(NO_PROXY)![node.camera!] as GLTF.ICamera

  useEffect(() => {
    if (camera.type === 'orthographic' || !camera.perspective)
      return console.warn('Orthographic cameras not supported yet')

    const perspectiveCamera = camera.perspective

    setComponent(props.entity, CameraComponent, {
      fov: MathUtils.radToDeg(perspectiveCamera.yfov),
      aspect: perspectiveCamera.aspectRatio || 1,
      near: perspectiveCamera.znear || 1,
      far: perspectiveCamera.zfar || 2e6
    })
  }, [camera])

  return null
}

const PrimitiveReactor = (props: {
  isSinglePrimitive: boolean
  nodeIndex: number
  documentID: string
  entity: Entity
}) => {
  const documentState = useHookstate(getMutableState(GLTFDocumentState)[props.documentID])

  const nodes = documentState.nodes!.get(NO_PROXY)!
  const node = nodes[props.nodeIndex]! as GLTF.INode

  const meshDef = documentState.meshes.get(NO_PROXY)![node.mesh!]

  const options = getParserOptions(props.entity)

  const finalGeometry = GLTFLoaderFunctions.useLoadPrimitives(options, props.nodeIndex!)

  useEffect(() => {
    return () => {
      if (!props.isSinglePrimitive) removeEntity(props.entity)
    }
  }, [])

  useLayoutEffect(() => {
    if (!finalGeometry) return

    //For debug visualization of material indices
    // setComponent(props.entity, MaterialInstanceComponent)
    // const array = [] as Material[]
    // meshDef.primitives.map((primitive) => {
    //   const materialUUID = (props.documentID + '-material-' + primitive.material!) as EntityUUID
    //   array[primitive.material!] = getComponent(UUIDComponent.getEntityByUUID(materialUUID), MaterialStateComponent).material
    // })

    const mesh =
      typeof node.skin !== 'undefined'
        ? new SkinnedMesh(finalGeometry as BufferGeometry)
        : new Mesh(finalGeometry as BufferGeometry, [])

    if (typeof node.skin !== 'undefined') {
      ;(mesh as SkinnedMesh).skeleton = new Skeleton()
      setComponent(props.entity, SkinnedMeshComponent, mesh as SkinnedMesh)
    }

    setComponent(props.entity, MeshComponent, mesh)

    addObjectToGroup(props.entity, mesh)
    proxifyParentChildRelationships(mesh)

    mesh.name = node.name ?? 'Node-' + props.nodeIndex
    return () => {
      removeComponent(props.entity, SkinnedMeshComponent)
      removeComponent(props.entity, MeshComponent)
      removeObjectFromGroup(props.entity, mesh)
    }
  }, [node.skin, finalGeometry])

  return (
    <>
      {meshDef.primitives.map((primitive, index) => (
        <React.Fragment key={index}>
          <MaterialInstanceReactor
            nodeIndex={props.nodeIndex}
            primitiveIndex={index}
            documentID={props.documentID}
            entity={props.entity}
            isArray={meshDef.primitives.length > 1}
          />
          <PrimitiveExtensionReactor
            nodeIndex={props.nodeIndex}
            primitiveIndex={index}
            documentID={props.documentID}
            entity={props.entity}
          />
        </React.Fragment>
      ))}
      {
        <MorphTargetReactor
          key={'targets'}
          documentID={props.documentID}
          entity={props.entity}
          nodeIndex={props.nodeIndex}
        />
      }
    </>
  )
}

const PrimitiveExtensionReactor = (props: {
  nodeIndex: number
  primitiveIndex: number
  documentID: string
  entity: Entity
}) => {
  const documentState = useHookstate(getMutableState(GLTFDocumentState)[props.documentID])

  const nodes = documentState.nodes!.get(NO_PROXY)!
  const node = nodes[props.nodeIndex]!

  const mesh = documentState.meshes.get(NO_PROXY)![node.mesh!]

  const primitive = mesh.primitives[props.primitiveIndex]

  const extensions = primitive.extensions

  useEffect(() => {
    if (!extensions) return
    for (const extension in extensions) {
      console.log(extension)
      const Component = ComponentJSONIDMap.get(extension)
      if (!Component) continue
      setComponent(props.entity, Component, extensions[extension])
    }
  }, [extensions])

  return null
}

const MaterialInstanceReactor = (props: {
  nodeIndex: number
  documentID: string
  primitiveIndex: number
  entity: Entity
  isArray: boolean
}) => {
  const documentState = useHookstate(getMutableState(GLTFDocumentState)[props.documentID])

  const nodes = documentState.nodes!.get(NO_PROXY)!
  const node = nodes[props.nodeIndex]!

  const mesh = documentState.meshes.get(NO_PROXY)![node.mesh!]

  const primitive = mesh.primitives[props.primitiveIndex]

  const materialUUID = (props.documentID + '-material-' + primitive.material!) as EntityUUID
  const materialEntity = UUIDComponent.useEntityByUUID(materialUUID)
  useEffect(() => {
    if (typeof primitive.material !== 'number' || !materialEntity) return

    setComponent(props.entity, MaterialInstanceComponent)
    const materialInstance = getMutableComponent(props.entity, MaterialInstanceComponent)
    if (props.isArray) materialInstance.uuid[primitive.material].set(materialUUID)
    else materialInstance.uuid.set([materialUUID])
  }, [materialEntity, primitive.material])

  return null
}

export const MorphTargetReactor = (props: { documentID: string; entity: Entity; nodeIndex: number }) => {
  const documentState = useHookstate(getMutableState(GLTFDocumentState)[props.documentID])

  const nodes = documentState.nodes!.get(NO_PROXY)!
  const node = nodes[props.nodeIndex]!

  const meshDef = documentState.meshes.get(NO_PROXY)![node.mesh!]

  const options = getParserOptions(props.entity)

  const loadedMorphTargets = GLTFLoaderFunctions.useMergeMorphTargets(options, props.nodeIndex)

  const mesh = useOptionalComponent(props.entity, MeshComponent)
  useEffect(() => {
    if (!loadedMorphTargets) return

    if (!mesh?.value) return

    if (loadedMorphTargets.POSITION) mesh.geometry.morphAttributes.position.set(loadedMorphTargets.POSITION)
    if (loadedMorphTargets.NORMAL) mesh.geometry.morphAttributes.normal.set(loadedMorphTargets.NORMAL)
    if (loadedMorphTargets.COLOR_0) mesh.geometry.morphAttributes.color.set(loadedMorphTargets.COLOR_0)

    console.log(mesh.geometry.morphAttributes)
    mesh.geometry.morphTargetsRelative.set(true)

    mesh.get(NO_PROXY).updateMorphTargets()

    if (meshDef.weights) {
      for (let i = 0, il = meshDef.weights.length; i < il; i++) {
        mesh.morphTargetInfluences[i].set(meshDef.weights[i])
      }
    }
  }, [loadedMorphTargets, !!mesh?.value])

  return null
}

export const AnimationReactor = (props: {
  index: number
  documentID: string
  parentUUID: EntityUUID
  animationState: State<AnimationClip[]>
}) => {
  const entity = UUIDComponent.useEntityByUUID(props.parentUUID)
  const options = getParserOptions(entity)
  const animationTrack = GLTFLoaderFunctions.useLoadAnimation(options, props.index)

  useEffect(() => {
    if (!animationTrack) return
    props.animationState.merge([animationTrack])
  }, [animationTrack])

  return null
}

export const getParserOptions = (entity: Entity) => {
  const gltfEntity = getAncestorWithComponents(entity, [GLTFComponent])
  const documentID = GLTFComponent.getInstanceID(gltfEntity)
  const gltfComponent = getComponent(gltfEntity, GLTFComponent)
  const document = getState(GLTFDocumentState)[documentID]
  const gltfLoader = getState(AssetLoaderState).gltfLoader
  return {
    document,
    documentID,
    url: gltfComponent.src,
    path: LoaderUtils.extractUrlBase(gltfComponent.src),
    body: gltfComponent.body,
    crossOrigin: gltfLoader.crossOrigin,
    requestHeader: gltfLoader.requestHeader,
    manager: gltfLoader.manager,
    ktx2Loader: gltfLoader.ktx2Loader,
    meshoptDecoder: gltfLoader.meshoptDecoder
  } as GLTFParserOptions
}<|MERGE_RESOLUTION|>--- conflicted
+++ resolved
@@ -435,21 +435,12 @@
       animations: scene.animations
     })
     return () => {
-<<<<<<< HEAD
       if (entityExists(rootEntity)) {
         removeComponent(rootEntity, AnimationComponent)
         if (hasObject3d) {
           removeObjectFromGroup(rootEntity, getComponent(rootEntity, Object3DComponent))
           removeComponent(rootEntity, Object3DComponent)
         }
-=======
-      removeComponent(rootEntity, AnimationComponent)
-      if (!hasObject3d) {
-        // todo ??
-        if (!hasComponent(rootEntity, Object3DComponent)) return
-        removeObjectFromGroup(rootEntity, getComponent(rootEntity, Object3DComponent))
-        removeComponent(rootEntity, Object3DComponent)
->>>>>>> 1094cb09
       }
     }
   }, [animationState])
