--- conflicted
+++ resolved
@@ -367,10 +367,9 @@
 
   const extension = node.extensions![props.extension]
   useEffect(() => {
+    const Component = ComponentJSONIDMap.get(props.extension)
+    if (!Component) return
     return () => {
-      const Component = ComponentJSONIDMap.get(props.extension)
-      if (!Component) return console.warn('no component found for extension', props.extension)
-
       removeComponent(props.entity, Component)
     }
   }, [])
@@ -379,13 +378,6 @@
     const Component = ComponentJSONIDMap.get(props.extension)
     if (!Component) return console.warn('no component found for extension', props.extension)
     setComponent(props.entity, Component, extension.get(NO_PROXY_STEALTH))
-<<<<<<< HEAD
-    /** @todo fix gizmo then re-enable this */
-    return () => {
-      removeComponent(props.entity, Component)
-    }
-=======
->>>>>>> ba2bcbcd
   }, [extension])
 
   return null
