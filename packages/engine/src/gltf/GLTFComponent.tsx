/*
CPAL-1.0 License

The contents of this file are subject to the Common Public Attribution License
Version 1.0. (the "License"); you may not use this file except in compliance
with the License. You may obtain a copy of the License at
https://github.com/ir-engine/ir-engine/blob/dev/LICENSE.
The License is based on the Mozilla Public License Version 1.1, but Sections 14
and 15 have been added to cover use of software over a computer network and 
provide for limited attribution for the Original Developer. In addition, 
Exhibit A has been modified to be consistent with Exhibit B.

Software distributed under the License is distributed on an "AS IS" basis,
WITHOUT WARRANTY OF ANY KIND, either express or implied. See the License for the
specific language governing rights and limitations under the License.

The Original Code is Infinite Reality Engine.

The Original Developer is the Initial Developer. The Initial Developer of the
Original Code is the Infinite Reality Engine team.

All portions of the code written by the Infinite Reality Engine team are Copyright © 2021-2023 
Infinite Reality Engine. All Rights Reserved.
*/

import { GLTF } from '@gltf-transform/core'
import React, { useEffect } from 'react'

import {
  Component,
  ComponentJSONIDMap,
  defineComponent,
  Entity,
  EntityUUID,
  getComponent,
  getMutableComponent,
  getOptionalComponent,
  hasComponent,
  useComponent,
  useEntityContext,
  useOptionalComponent,
  useQuery,
  UUIDComponent
} from '@ir-engine/ecs'
import { parseStorageProviderURLs } from '@ir-engine/engine/src/assets/functions/parseSceneJSON'
import { dispatchAction, getMutableState, getState, none, useHookstate, useMutableState } from '@ir-engine/hyperflux'

import { S } from '@ir-engine/ecs/src/schemas/JSONSchemas'
import { MeshComponent } from '@ir-engine/spatial/src/renderer/components/MeshComponent'
import { ObjectLayerMaskComponent } from '@ir-engine/spatial/src/renderer/components/ObjectLayerComponent'
import { SceneComponent } from '@ir-engine/spatial/src/renderer/components/SceneComponents'
import { ObjectLayers } from '@ir-engine/spatial/src/renderer/constants/ObjectLayers'
import { useAncestorWithComponents } from '@ir-engine/spatial/src/transform/components/EntityTree'
import { useGLTFResource } from '../assets/functions/resourceLoaderHooks'
import { FileLoader } from '../assets/loaders/base/FileLoader'
<<<<<<< HEAD
import {
  BINARY_EXTENSION_CHUNK_TYPES,
  BINARY_EXTENSION_HEADER_LENGTH,
  BINARY_EXTENSION_HEADER_MAGIC
} from '../assets/loaders/gltf/GLTFExtensions'
=======
import { BINARY_EXTENSION_HEADER_MAGIC, EXTENSIONS, GLTFBinaryExtension } from '../assets/loaders/gltf/GLTFExtensions'
import { ErrorComponent } from '../scene/components/ErrorComponent'
>>>>>>> 0df11ea3
import { SourceComponent } from '../scene/components/SourceComponent'
import { SceneJsonType } from '../scene/types/SceneTypes'
import { migrateSceneJSONToGLTF } from './convertJsonToGLTF'
import { GLTFDocumentState, GLTFSnapshotAction } from './GLTFDocumentState'
import { GLTFSourceState } from './GLTFState'
import { ResourcePendingComponent } from './ResourcePendingComponent'

const loadDependencies = {
  ['EE_model']: ['body']
} as Record<string, string[]>

type ComponentDependencies = Record<EntityUUID, Component[]>

const buildComponentDependencies = (json: GLTF.IGLTF) => {
  const dependencies = {} as ComponentDependencies
  if (!json.nodes) return dependencies
  for (const node of json.nodes) {
    if (!node.extensions || !node.extensions[UUIDComponent.jsonID]) continue
    const uuid = node.extensions[UUIDComponent.jsonID] as EntityUUID
    const extensions = Object.keys(node.extensions)
    for (const extension of extensions) {
      if (loadDependencies[extension]) {
        if (!dependencies[uuid]) dependencies[uuid] = []
        dependencies[uuid].push(ComponentJSONIDMap.get(extension)!)
      }
    }
  }

  return dependencies
}

export const GLTFComponent = defineComponent({
  name: 'GLTFComponent',
  jsonID: 'EE_model',

  schema: S.Object({
    src: S.String(''),
    /** @todo move this to it's own component */
    cameraOcclusion: S.Bool(false),

    // internals
    body: S.Nullable(S.Type<ArrayBuffer>()),
    progress: S.Number(0),
    extensions: S.Record(S.String(), S.Any(), {}),
    dependencies: S.Optional(S.Type<ComponentDependencies>())
  }),

  useDependenciesLoaded(entity: Entity) {
    const dependencies = useComponent(entity, GLTFComponent).dependencies
    return !!(dependencies.value && !dependencies.keys?.length)
  },

  useSceneLoaded(entity: Entity) {
    const gltfComponent = useComponent(entity, GLTFComponent)
    const dependencies = gltfComponent.dependencies
    const progress = gltfComponent.progress.value
    return !!(dependencies.value && !dependencies.keys?.length) && progress === 100
  },

  isSceneLoaded(entity: Entity) {
    const gltfComponent = getComponent(entity, GLTFComponent)
    const dependencies = gltfComponent.dependencies
    const progress = gltfComponent.progress
    return !!(dependencies && !Object.keys(dependencies).length) && progress === 100
  },

  reactor: () => {
    const entity = useEntityContext()
    const gltfComponent = useComponent(entity, GLTFComponent)
    const dependencies = gltfComponent.dependencies

    useEffect(() => {
      const occlusion = gltfComponent.cameraOcclusion.value
      if (!occlusion) ObjectLayerMaskComponent.disableLayer(entity, ObjectLayers.Camera)
      else ObjectLayerMaskComponent.enableLayer(entity, ObjectLayers.Camera)
    }, [gltfComponent.cameraOcclusion])

    useGLTFDocument(gltfComponent.src.value, entity)

    const sourceID = GLTFComponent.getInstanceID(entity)

    useEffect(() => {
      getMutableState(GLTFSourceState)[sourceID].set(entity)
      return () => {
        getMutableState(GLTFSourceState)[sourceID].set(none)
      }
    }, [gltfComponent.src])

    return (
      <>
        <ResourceReactor documentID={sourceID} entity={entity} />
        {dependencies.value && dependencies.keys?.length ? (
          <DependencyReactor
            key={entity}
            gltfComponentEntity={entity}
            dependencies={dependencies.value as ComponentDependencies}
          />
        ) : null}
      </>
    )
  },

  getInstanceID: (entity) => {
    return `${getComponent(entity, UUIDComponent)}-${getComponent(entity, GLTFComponent).src}`
  },

  useInstanceID: (entity) => {
    const uuid = useComponent(entity, UUIDComponent)?.value
    const src = useComponent(entity, GLTFComponent)?.src.value
    if (!uuid || !src) return ''
    return `${uuid}-${src}`
  }
})

const ResourceReactor = (props: { documentID: string; entity: Entity }) => {
  const dependenciesLoaded = GLTFComponent.useDependenciesLoaded(props.entity)
  const resourceQuery = useQuery([SourceComponent, ResourcePendingComponent])
  const gltfDocumentState = useMutableState(GLTFDocumentState)
  const sourceEntities = useHookstate(SourceComponent.entitiesBySourceState[props.documentID])

  useEffect(() => {
    if (getComponent(props.entity, GLTFComponent).progress === 100) return
    if (!getState(GLTFDocumentState)[props.documentID]) return
    const entities = resourceQuery.filter((e) => getComponent(e, SourceComponent) === props.documentID)
    if (!entities.length) {
      if (dependenciesLoaded) getMutableComponent(props.entity, GLTFComponent).progress.set(100)
      return
    }

    const resources = entities
      .map((entity) => {
        const resource = getOptionalComponent(entity, ResourcePendingComponent)
        if (!resource) return []
        return Object.values(resource).map((resource) => {
          return {
            progress: resource.progress,
            total: resource.total
          }
        })
      })
      .flat()
      .filter(Boolean)

    const progress = resources.reduce((acc, resource) => acc + resource.progress, 0)
    const total = resources.reduce((acc, resource) => acc + resource.total, 0)
    if (!total) return

    const percentage = Math.floor(Math.min((progress / total) * 100, dependenciesLoaded ? 100 : 99))
    getMutableComponent(props.entity, GLTFComponent).progress.set(percentage)
  }, [resourceQuery, sourceEntities, gltfDocumentState[props.documentID], dependenciesLoaded])

  return null
}

const ComponentReactor = (props: { gltfComponentEntity: Entity; entity: Entity; component: Component }) => {
  const { gltfComponentEntity, entity, component } = props
  const dependencies = loadDependencies[component.jsonID!]
  const comp = useComponent(entity, component)
  const errors = ErrorComponent.useComponentErrors(entity, component)

<<<<<<< HEAD
  useEffect(() => {
    const compValue = comp.value
    for (const key of dependencies) {
      if (!compValue[key]) return
    }

    // All dependencies loaded, remove from dependency array
=======
  const removeGLTFDependency = () => {
>>>>>>> 0df11ea3
    const gltfComponent = getMutableComponent(gltfComponentEntity, GLTFComponent)
    const uuid = getComponent(entity, UUIDComponent)
    gltfComponent.dependencies.set((prev) => {
      const dependencyArr = prev![uuid] as Component[]
      const index = dependencyArr.findIndex((compItem) => compItem.jsonID === component.jsonID)
      dependencyArr.splice(index, 1)
      if (!dependencyArr.length) {
        delete prev![uuid]
      }
      return prev
    })
  }

  useEffect(() => {
    const compValue = comp.value
    for (const key of dependencies) {
      if (!compValue[key]) return
    }

    // console.log(`All dependencies loaded for entity: ${entity} on component: ${component.jsonID}`)
    removeGLTFDependency()
  }, [...dependencies.map((key) => comp[key])])

  useEffect(() => {
    if (!errors) return
    console.error(`GLTFComponent:ComponentReactor Component ${component.name} errored during loading`)
    removeGLTFDependency()
  }, [errors])

  return null
}

const DependencyEntryReactor = (props: { gltfComponentEntity: Entity; uuid: string; components: Component[] }) => {
  const { gltfComponentEntity, uuid, components } = props
  const entity = UUIDComponent.useEntityByUUID(uuid as EntityUUID) as Entity | undefined
  return entity ? (
    <>
      {components.map((component) => {
        return (
          <ComponentReactor
            key={component.jsonID}
            gltfComponentEntity={gltfComponentEntity}
            entity={entity}
            component={component}
          />
        )
      })}
    </>
  ) : null
}

const DependencyReactor = (props: { gltfComponentEntity: Entity; dependencies: ComponentDependencies }) => {
  const { gltfComponentEntity, dependencies } = props
  const entries = Object.entries(dependencies)

  console.log(props.dependencies)

  return (
    <>
      {entries.map(([uuid, components]) => {
        return (
          <DependencyEntryReactor
            key={uuid}
            gltfComponentEntity={gltfComponentEntity}
            uuid={uuid}
            components={components}
          />
        )
      })}
    </>
  )
}

const onError = (error: ErrorEvent) => {
  // console.error(error)
}

const onProgress: (event: ProgressEvent) => void = (event) => {
  // console.log(event)
}

const useGLTFDocument = (url: string, entity: Entity) => {
  const state = useComponent(entity, GLTFComponent)
  const source = GLTFComponent.getInstanceID(entity)
  useGLTFResource(url, entity)

  useEffect(() => {
    return () => {
      dispatchAction(GLTFSnapshotAction.unload({ source }))
    }
  }, [])

  useEffect(() => {
    if (!url) return

    const abortController = new AbortController()
    const signal = abortController.signal

    const onSuccess = (data: string | ArrayBuffer | GLTF.IGLTF) => {
      if (signal.aborted) return

      const textDecoder = new TextDecoder()
      let json: GLTF.IGLTF | SceneJsonType

      if (typeof data === 'string') {
        json = JSON.parse(data)
      } else if (data instanceof ArrayBuffer) {
        const magic = textDecoder.decode(new Uint8Array(data, 0, 4))

        if (magic === BINARY_EXTENSION_HEADER_MAGIC) {
          try {
            const { json: jsonContent, body } = parseBinaryData(data)
            state.body.set(body)
            json = jsonContent
          } catch (error) {
            if (onError) onError(error)
            return
          }
        } else {
          json = JSON.parse(textDecoder.decode(data))
        }
      } else {
        json = data
      }

      /** Migrate old scene json format */
      if ('entities' in json && 'root' in json) {
        json = migrateSceneJSONToGLTF(json)
      }

      const dependencies = buildComponentDependencies(json)
      state.dependencies.set(dependencies)
      console.log('finished loading success!!!')
      dispatchAction(
        GLTFSnapshotAction.createSnapshot({
          source,
          data: parseStorageProviderURLs(JSON.parse(JSON.stringify(json)))
        })
      )
    }

    const loader = new FileLoader()

    loader.setResponseType('arraybuffer')
    loader.setRequestHeader({})
    loader.setWithCredentials(false)

    loader.load(url, onSuccess, onProgress, onError, signal)

    return () => {
      abortController.abort()
      if (!hasComponent(entity, GLTFComponent)) return
      state.body.set(null)
      state.progress.set(0)
    }
  }, [url])
}

export const parseBinaryData = (data) => {
  const headerView = new DataView(data, 0, BINARY_EXTENSION_HEADER_LENGTH)
  const textDecoder = new TextDecoder()

  const header = {
    magic: textDecoder.decode(new Uint8Array(data.slice(0, 4))),
    version: headerView.getUint32(4, true),
    length: headerView.getUint32(8, true)
  }

  if (header.magic !== BINARY_EXTENSION_HEADER_MAGIC) {
    throw new Error('THREE.GLTFLoader: Unsupported glTF-Binary header.')
  } else if (header.version < 2.0) {
    throw new Error('THREE.GLTFLoader: Legacy binary file detected.')
  }

  const chunkContentsLength = header.length - BINARY_EXTENSION_HEADER_LENGTH
  const chunkView = new DataView(data, BINARY_EXTENSION_HEADER_LENGTH)
  let chunkIndex = 0

  let content = null as string | null
  let body = null as ArrayBuffer | null

  while (chunkIndex < chunkContentsLength) {
    const chunkLength = chunkView.getUint32(chunkIndex, true)
    chunkIndex += 4

    const chunkType = chunkView.getUint32(chunkIndex, true)
    chunkIndex += 4

    if (chunkType === BINARY_EXTENSION_CHUNK_TYPES.JSON) {
      const contentArray = new Uint8Array(data, BINARY_EXTENSION_HEADER_LENGTH + chunkIndex, chunkLength)
      content = textDecoder.decode(contentArray)
    } else if (chunkType === BINARY_EXTENSION_CHUNK_TYPES.BIN) {
      const byteOffset = BINARY_EXTENSION_HEADER_LENGTH + chunkIndex
      body = data.slice(byteOffset, byteOffset + chunkLength)
    }

    // Clients must ignore chunks with unknown types.

    chunkIndex += chunkLength
  }

  if (content === null) {
    throw new Error('THREE.GLTFLoader: JSON content not found.')
  }

  return { json: JSON.parse(content), body }
}

/**
 * Returns true if the entity is part of a model or a mesh component that is not a child of model
 * @param entity
 * @returns {boolean}
 */
export const useHasModelOrIndependentMesh = (entity: Entity) => {
  const hasModel = !!useOptionalComponent(entity, GLTFComponent)
  const isChildOfModel = !!useAncestorWithComponents(entity, [GLTFComponent, SceneComponent])
  const hasMesh = !!useOptionalComponent(entity, MeshComponent)
  return hasModel || (hasMesh && !isChildOfModel)
}<|MERGE_RESOLUTION|>--- conflicted
+++ resolved
@@ -53,16 +53,12 @@
 import { useAncestorWithComponents } from '@ir-engine/spatial/src/transform/components/EntityTree'
 import { useGLTFResource } from '../assets/functions/resourceLoaderHooks'
 import { FileLoader } from '../assets/loaders/base/FileLoader'
-<<<<<<< HEAD
 import {
   BINARY_EXTENSION_CHUNK_TYPES,
   BINARY_EXTENSION_HEADER_LENGTH,
   BINARY_EXTENSION_HEADER_MAGIC
 } from '../assets/loaders/gltf/GLTFExtensions'
-=======
-import { BINARY_EXTENSION_HEADER_MAGIC, EXTENSIONS, GLTFBinaryExtension } from '../assets/loaders/gltf/GLTFExtensions'
 import { ErrorComponent } from '../scene/components/ErrorComponent'
->>>>>>> 0df11ea3
 import { SourceComponent } from '../scene/components/SourceComponent'
 import { SceneJsonType } from '../scene/types/SceneTypes'
 import { migrateSceneJSONToGLTF } from './convertJsonToGLTF'
@@ -223,17 +219,7 @@
   const comp = useComponent(entity, component)
   const errors = ErrorComponent.useComponentErrors(entity, component)
 
-<<<<<<< HEAD
-  useEffect(() => {
-    const compValue = comp.value
-    for (const key of dependencies) {
-      if (!compValue[key]) return
-    }
-
-    // All dependencies loaded, remove from dependency array
-=======
   const removeGLTFDependency = () => {
->>>>>>> 0df11ea3
     const gltfComponent = getMutableComponent(gltfComponentEntity, GLTFComponent)
     const uuid = getComponent(entity, UUIDComponent)
     gltfComponent.dependencies.set((prev) => {
