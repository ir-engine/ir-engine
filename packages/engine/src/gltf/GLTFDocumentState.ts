/*
CPAL-1.0 License

The contents of this file are subject to the Common Public Attribution License
Version 1.0. (the "License"); you may not use this file except in compliance
with the License. You may obtain a copy of the License at
https://github.com/ir-engine/ir-engine/blob/dev/LICENSE.
The License is based on the Mozilla Public License Version 1.1, but Sections 14
and 15 have been added to cover use of software over a computer network and 
provide for limited attribution for the Original Developer. In addition, 
Exhibit A has been modified to be consistent with Exhibit B.

Software distributed under the License is distributed on an "AS IS" basis,
WITHOUT WARRANTY OF ANY KIND, either express or implied. See the License for the
specific language governing rights and limitations under the License.

The Original Code is Infinite Reality Engine.

The Original Developer is the Initial Developer. The Initial Developer of the
Original Code is the Infinite Reality Engine team.

All portions of the code written by the Infinite Reality Engine team are Copyright © 2021-2023 
Infinite Reality Engine. All Rights Reserved.
*/

import { GLTF } from '@gltf-transform/core'
import matches, { Validator } from 'ts-matches'

<<<<<<< HEAD
import multiLogger from '@ir-engine/common/src/logger'
import { Entity, EntityUUID, UUIDComponent, getComponent, useOptionalComponent } from '@ir-engine/ecs'
import { State, defineAction, defineState, getMutableState, getState, useHookstate } from '@ir-engine/hyperflux'
=======
import { Entity, EntityUUID, UUIDComponent, getComponent, useOptionalComponent } from '@ir-engine/ecs'
import {
  HyperFlux,
  State,
  defineAction,
  defineState,
  getMutableState,
  getState,
  useHookstate
} from '@ir-engine/hyperflux'
>>>>>>> b99a7f40
import { SourceComponent } from '../scene/components/SourceComponent'

export const GLTFDocumentState = defineState({
  name: 'ee.engine.gltf.GLTFDocumentState',
  initial: {} as Record<string, GLTF.IGLTF>
})

export const GLTFNodeState = defineState({
  name: 'ee.engine.gltf.GLTFNodeState',
  initial: {} as Record<
    string,
    Record<
      string,
      {
        nodeIndex: number
        childIndex: number
        parentUUID: EntityUUID | null // store parent, if no parent, then it is a root node
      }
    >
  >,

  getMutableNode(entity: Entity): State<GLTF.INode> {
    const source = getComponent(entity, SourceComponent)
    const uuid = getComponent(entity, UUIDComponent)
    if (!source || !uuid) {
      HyperFlux.store
        .logger('GLTFNodeState.getMutableNode')
        .error('entity does not have SourceComponent or UUIDComponent')
    }
    const nodeLookup = getState(GLTFNodeState)[source][uuid]
    if (!nodeLookup) {
      HyperFlux.store.logger('GLTFNodeState.getMutableNode').error('node not found in lookup')
    }
    const gltf = getMutableState(GLTFDocumentState)[source]
    return gltf.nodes![nodeLookup.nodeIndex]
  },

  useMutableNode(entity: Entity): GLTF.INode | undefined {
    try {
      const nodeState = useHookstate(getMutableState(GLTFNodeState))
      const source = useOptionalComponent(entity, SourceComponent)?.value
      const uuid = useOptionalComponent(entity, UUIDComponent)?.value

      if (!source || !uuid) {
        console.warn('useMutableNode: Missing source or UUID for entity', entity)
        return undefined
      }

      const sourceNodes = nodeState.value[source]
      if (!sourceNodes) {
        console.warn(`useMutableNode: No nodes found for source "${source}"`)
        return undefined
      }

      const nodeLookup = sourceNodes[uuid]
      if (!nodeLookup) {
        console.warn(`useMutableNode: No node lookup found for UUID "${uuid}"`)
        return undefined
      }

      const gltfDocument = getState(GLTFDocumentState)[source]
      if (!gltfDocument || !gltfDocument.nodes) {
        console.warn(`useMutableNode: No GLTF document or nodes found for source "${source}"`)
        return undefined
      }

      return gltfDocument.nodes[nodeLookup.nodeIndex]
    } catch (error) {
      console.error('Error in useMutableNode:', error)
      return undefined
    }
  },

  convertGltfToNodeDictionary: (gltf: GLTF.IGLTF) => {
    const nodes: Record<string, { nodeIndex: number; childIndex: number; parentUUID: EntityUUID | null }> = {}

    const addNode = (nodeIndex: number, childIndex: number, parentUUID: EntityUUID | null) => {
      const node = gltf.nodes![nodeIndex]
      const uuid = node.extensions?.[UUIDComponent.jsonID] as any as EntityUUID
      if (uuid) {
        nodes[uuid] = { nodeIndex, childIndex, parentUUID }
      } else {
        /** @todo generate a globally deterministic UUID here */
        console.warn('Node does not have a UUID:', node)
        return
      }
      if (node.children) {
        for (let i = 0; i < node.children.length; i++) {
          addNode(node.children[i], i, uuid)
        }
      }
    }

    const scene = gltf.scenes![0]
    for (let i = 0; i < scene.nodes!.length; i++) {
      const index = scene.nodes[i]
      addNode(index, i, null)
    }

    for (let i = 0; i < gltf.scenes![0].nodes!.length; i++) {
      const nodeIndex = gltf.scenes![0].nodes![i]
      const node = gltf.nodes![nodeIndex]
      const uuid = node.extensions?.[UUIDComponent.jsonID] as any as EntityUUID
      if (uuid) {
        nodes[uuid] = {
          nodeIndex,
          childIndex: i,
          parentUUID: null
        }
      } else {
        console.warn('Node does not have a UUID:', node)
      }
    }
    return nodes
  }
})

export const GLTFModifiedState = defineState({
  name: 'ee.engine.gltf.GLTFModifiedState',
  initial: {} as Record<string, boolean>
})

export class GLTFSnapshotAction {
  static createSnapshot = defineAction({
    type: 'ee.gltf.snapshot.CREATE_SNAPSHOT' as const,
    source: matches.string as Validator<unknown, string>,
    data: matches.object as Validator<unknown, GLTF.IGLTF>
  })

  static undo = defineAction({
    type: 'ee.gltf.snapshot.UNDO' as const,
    source: matches.string as Validator<unknown, string>,
    count: matches.number
  })

  static redo = defineAction({
    type: 'ee.gltf.snapshot.REDO' as const,
    source: matches.string as Validator<unknown, string>,
    count: matches.number
  })

  static clearHistory = defineAction({
    type: 'ee.gltf.snapshot.CLEAR_HISTORY' as const,
    source: matches.string as Validator<unknown, string>
  })

  static unload = defineAction({
    type: 'ee.gltf.snapshot.UNLOAD' as const,
    source: matches.string as Validator<unknown, string>
  })
}<|MERGE_RESOLUTION|>--- conflicted
+++ resolved
@@ -26,11 +26,6 @@
 import { GLTF } from '@gltf-transform/core'
 import matches, { Validator } from 'ts-matches'
 
-<<<<<<< HEAD
-import multiLogger from '@ir-engine/common/src/logger'
-import { Entity, EntityUUID, UUIDComponent, getComponent, useOptionalComponent } from '@ir-engine/ecs'
-import { State, defineAction, defineState, getMutableState, getState, useHookstate } from '@ir-engine/hyperflux'
-=======
 import { Entity, EntityUUID, UUIDComponent, getComponent, useOptionalComponent } from '@ir-engine/ecs'
 import {
   HyperFlux,
@@ -41,7 +36,6 @@
   getState,
   useHookstate
 } from '@ir-engine/hyperflux'
->>>>>>> b99a7f40
 import { SourceComponent } from '../scene/components/SourceComponent'
 
 export const GLTFDocumentState = defineState({
