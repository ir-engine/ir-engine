--- conflicted
+++ resolved
@@ -23,21 +23,14 @@
 Ethereal Engine. All Rights Reserved.
 */
 
-import { EntityUUID } from '@etherealengine/ecs'
-import { defineAction, defineState } from '@etherealengine/hyperflux'
+import multiLogger from '@etherealengine/common/src/logger'
+import { Entity, EntityUUID, UUIDComponent, getComponent } from '@etherealengine/ecs'
+import { State, defineAction, defineState, getMutableState, getState } from '@etherealengine/hyperflux'
 import { NodeIDComponent } from '@etherealengine/spatial/src/transform/components/NodeIDComponent'
-import { SourceID } from '@etherealengine/spatial/src/transform/components/SourceComponent'
+import { SourceComponent, SourceID } from '@etherealengine/spatial/src/transform/components/SourceComponent'
 import { GLTF } from '@gltf-transform/core'
 import matches, { Validator } from 'ts-matches'
 
-<<<<<<< HEAD
-=======
-import multiLogger from '@etherealengine/common/src/logger'
-import { Entity, EntityUUID, UUIDComponent, getComponent } from '@etherealengine/ecs'
-import { State, defineAction, defineState, getMutableState, getState } from '@etherealengine/hyperflux'
-import { SourceComponent } from '../scene/components/SourceComponent'
-
->>>>>>> dbb80674
 export const GLTFDocumentState = defineState({
   name: 'ee.engine.gltf.GLTFDocumentState',
   initial: {} as Record<string, GLTF.IGLTF>
@@ -48,7 +41,7 @@
   initial: {} as Record<
     SourceID,
     Record<
-      string,
+      EntityUUID,
       {
         nodeIndex: number
         childIndex: number
@@ -57,10 +50,6 @@
     >
   >,
 
-<<<<<<< HEAD
-  convertGltfToNodeDictionary: (rootUUID: EntityUUID, gltf: GLTF.IGLTF) => {
-    const nodes: Record<SourceID, { nodeIndex: number; childIndex: number; parentUUID: EntityUUID }> = {}
-=======
   getMutableNode(entity: Entity): State<GLTF.INode> {
     const source = getComponent(entity, SourceComponent)
     const uuid = getComponent(entity, UUIDComponent)
@@ -75,9 +64,8 @@
     return gltf.nodes![nodeLookup.nodeIndex]
   },
 
-  convertGltfToNodeDictionary: (gltf: GLTF.IGLTF) => {
-    const nodes: Record<string, { nodeIndex: number; childIndex: number; parentUUID: EntityUUID | null }> = {}
->>>>>>> dbb80674
+  convertGltfToNodeDictionary: (rootUUID: EntityUUID, gltf: GLTF.IGLTF) => {
+    const nodes: Record<SourceID, { nodeIndex: number; childIndex: number; parentUUID: EntityUUID }> = {}
 
     const addNode = (nodeIndex: number, childIndex: number, parentUUID: EntityUUID) => {
       const node = gltf.nodes![nodeIndex]
