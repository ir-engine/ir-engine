--- conflicted
+++ resolved
@@ -24,18 +24,12 @@
 */
 
 import multiLogger from '@etherealengine/common/src/logger'
-<<<<<<< HEAD
-import { Entity, EntityUUID, UUIDComponent, getComponent } from '@etherealengine/ecs'
-import { State, defineAction, defineState, getMutableState, getState } from '@etherealengine/hyperflux'
+import { Entity, EntityUUID, UUIDComponent, getComponent, useOptionalComponent } from '@etherealengine/ecs'
+import { State, defineAction, defineState, getMutableState, getState, useHookstate } from '@etherealengine/hyperflux'
 import { NodeIDComponent } from '@etherealengine/spatial/src/transform/components/NodeIDComponent'
 import { SourceComponent, SourceID } from '@etherealengine/spatial/src/transform/components/SourceComponent'
 import { GLTF } from '@gltf-transform/core'
 import matches, { Validator } from 'ts-matches'
-=======
-import { Entity, EntityUUID, UUIDComponent, getComponent, useOptionalComponent } from '@etherealengine/ecs'
-import { State, defineAction, defineState, getMutableState, getState, useHookstate } from '@etherealengine/hyperflux'
-import { SourceComponent } from '../scene/components/SourceComponent'
->>>>>>> f410ceb7
 
 export const GLTFDocumentState = defineState({
   name: 'ee.engine.gltf.GLTFDocumentState',
@@ -70,10 +64,6 @@
     return gltf.nodes![nodeLookup.nodeIndex]
   },
 
-<<<<<<< HEAD
-  convertGltfToNodeDictionary: (rootUUID: EntityUUID, gltf: GLTF.IGLTF) => {
-    const nodes: Record<SourceID, { nodeIndex: number; childIndex: number; parentUUID: EntityUUID }> = {}
-=======
   useMutableNode(entity: Entity): GLTF.INode | undefined {
     const nodeState = useHookstate(getMutableState(GLTFNodeState))
     const source = useOptionalComponent(entity, SourceComponent)?.value
@@ -85,9 +75,8 @@
     return getState(GLTFDocumentState)[source].nodes?.[nodeLookup.nodeIndex]
   },
 
-  convertGltfToNodeDictionary: (gltf: GLTF.IGLTF) => {
-    const nodes: Record<string, { nodeIndex: number; childIndex: number; parentUUID: EntityUUID | null }> = {}
->>>>>>> f410ceb7
+  convertGltfToNodeDictionary: (rootUUID: EntityUUID, gltf: GLTF.IGLTF) => {
+    const nodes: Record<SourceID, { nodeIndex: number; childIndex: number; parentUUID: EntityUUID }> = {}
 
     const addNode = (nodeIndex: number, childIndex: number, parentUUID: EntityUUID) => {
       const node = gltf.nodes![nodeIndex]
