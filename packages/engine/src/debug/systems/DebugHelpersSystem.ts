import {
  ArrowHelper,
  Box3Helper,
  Color,
  ConeBufferGeometry,
  DoubleSide,
  Group,
  Mesh,
  MeshBasicMaterial,
  Object3D,
  Quaternion,
  Vector3
} from 'three'

import { addActionReceptor } from '@xrengine/hyperflux'

import { AvatarComponent } from '../../avatar/components/AvatarComponent'
import { Engine } from '../../ecs/classes/Engine'
import { Entity } from '../../ecs/classes/Entity'
import { World } from '../../ecs/classes/World'
import { defineQuery, getComponent } from '../../ecs/functions/ComponentFunctions'
import { BoundingBoxComponent } from '../../interaction/components/BoundingBoxComponent'
import { NavMeshComponent } from '../../navigation/component/NavMeshComponent'
import { createGraphHelper } from '../../navigation/GraphHelper'
import { createConvexRegionHelper } from '../../navigation/NavMeshHelper'
import { isStaticBody } from '../../physics/classes/Physics'
import { ColliderComponent } from '../../physics/components/ColliderComponent'
import { ObstaclesComponent } from '../../physics/components/ObstaclesComponent'
import { VelocityComponent } from '../../physics/components/VelocityComponent'
import { accessEngineRendererState, EngineRendererActionType } from '../../renderer/EngineRendererState'
import { TransformComponent } from '../../transform/components/TransformComponent'
import { XRInputSourceComponent } from '../../xr/components/XRInputSourceComponent'
import { DebugArrowComponent } from '../DebugArrowComponent'
import { DebugNavMeshComponent } from '../DebugNavMeshComponent'
import { DebugRenderer } from './DebugRenderer'

type ComponentHelpers = 'viewVector' | 'ikExtents' | 'helperArrow' | 'velocityArrow' | 'box' | 'navmesh' | 'navpath'

const vector3 = new Vector3()
const quat = new Quaternion()

const cubeGeometry = new ConeBufferGeometry(0.05, 0.25, 4)
cubeGeometry.rotateX(-Math.PI * 0.5)

export default async function DebugHelpersSystem(world: World) {
  let physicsDebugRenderer = DebugRenderer()

  const helpersByEntity = {
    viewVector: new Map(),
    ikExtents: new Map(),
    box: new Map<Entity, Box3Helper>(),
    helperArrow: new Map(),
    velocityArrow: new Map(),
    navmesh: new Map(),
    navpath: new Map()
  }

  const obstacleQuery = defineQuery([ObstaclesComponent])
  const avatarDebugQuery = defineQuery([AvatarComponent])
  const ikDebugQuery = defineQuery([IKObj])
  const boundingBoxQuery = defineQuery([BoundingBoxComponent])
  const colliderQuery = defineQuery([ColliderComponent])
  const arrowHelperQuery = defineQuery([DebugArrowComponent])
  const ikAvatarQuery = defineQuery([XRInputSourceComponent])
  const navmeshQuery = defineQuery([DebugNavMeshComponent, NavMeshComponent])
  // const navpathQuery = defineQuery([AutoPilotComponent])
  // const navpathAddQuery = enterQuery(navpathQuery)
  // const navpathRemoveQuery = exitQuery(navpathQuery)

  function avatarDebugUpdate(avatarDebugEnable: boolean) {
    helpersByEntity.viewVector.forEach((obj: Object3D) => {
      obj.visible = avatarDebugEnable
    })
    helpersByEntity.velocityArrow.forEach((obj: Object3D) => {
      obj.visible = avatarDebugEnable
    })
    helpersByEntity.ikExtents.forEach((entry: Object3D[]) => {
      entry.forEach((obj) => (obj.visible = avatarDebugEnable))
    })
  }

  function physicsDebugUpdate(physicsDebugEnable: boolean) {
    helpersByEntity.helperArrow.forEach((obj: Object3D) => {
      obj.visible = physicsDebugEnable
    })

    for (const [_entity, helper] of helpersByEntity.box) {
      helper.visible = physicsDebugEnable
    }
  }

  const receptor = (action: EngineRendererActionType) => {
    switch (action.type) {
      case 'PHYSICS_DEBUG_CHANGED':
        physicsDebugUpdate(action.physicsDebugEnable)
        break
      case 'AVATAR_DEBUG_CHANGED':
        avatarDebugUpdate(action.avatarDebugEnable)
        break
    }
  }
<<<<<<< HEAD
  Engine.currentWorld.receptors.push(receptor)

  const obstacleQuery = defineQuery([ObstaclesComponent])
  const avatarDebugQuery = defineQuery([AvatarComponent])
  const boundingBoxQuery = defineQuery([BoundingBoxComponent])
  const colliderQuery = defineQuery([ColliderComponent])
  const arrowHelperQuery = defineQuery([DebugArrowComponent])
  const ikAvatarQuery = defineQuery([XRInputSourceComponent])
  const navmeshQuery = defineQuery([DebugNavMeshComponent, NavMeshComponent])
  // const navpathQuery = defineQuery([AutoPilotComponent])
  // const navpathAddQuery = enterQuery(navpathQuery)
  // const navpathRemoveQuery = exitQuery(navpathQuery)
=======
  addActionReceptor(Engine.store, receptor)
>>>>>>> 3666c37f

  return () => {
    // ===== AVATAR ===== //

    for (const entity of avatarDebugQuery.enter()) {
      // velocity
      const velocityColor = 0x0000ff
      const velocityArrowHelper = new ArrowHelper(new Vector3(), new Vector3(0, 0, 0), 0.5, velocityColor)
      velocityArrowHelper.visible = accessEngineRendererState().avatarDebugEnable.value
      Engine.scene.add(velocityArrowHelper)
      helpersByEntity.velocityArrow.set(entity, velocityArrowHelper)
    }

    for (const entity of avatarDebugQuery.exit()) {
      // view vector
      // const arrowHelper = helpersByEntity.viewVector.get(entity) as Object3D
      // Engine.scene.remove(arrowHelper)
      // helpersByEntity.viewVector.delete(entity)

      // velocity
      const velocityArrowHelper = helpersByEntity.velocityArrow.get(entity) as Object3D
      Engine.scene.remove(velocityArrowHelper)
      helpersByEntity.velocityArrow.delete(entity)
    }

    for (const entity of avatarDebugQuery()) {
      // view vector
      const avatar = getComponent(entity, AvatarComponent)
      const velocity = getComponent(entity, VelocityComponent)
      const transform = getComponent(entity, TransformComponent)
      // const arrowHelper = helpersByEntity.viewVector.get(entity) as ArrowHelper

      // if (arrowHelper != null) {
      //   arrowHelper.setDirection(vector3.copy(avatar.viewVector).setY(0).normalize())
      //   arrowHelper.position.copy(transform.position).y += avatar.avatarHalfHeight
      // }

      // velocity
      const velocityArrowHelper = helpersByEntity.velocityArrow.get(entity) as ArrowHelper
      if (velocityArrowHelper != null) {
        velocityArrowHelper.setDirection(vector3.copy(velocity.linear).normalize())
        velocityArrowHelper.setLength(velocity.linear.length() * 20)
        velocityArrowHelper.position.copy(transform.position).y += avatar.avatarHalfHeight
      }
    }

    for (const entity of ikAvatarQuery.enter()) {
      const engineRendererState = accessEngineRendererState()
      const debugHead = new Mesh(cubeGeometry, new MeshBasicMaterial({ color: new Color('red'), side: DoubleSide }))
      const debugLeft = new Mesh(cubeGeometry, new MeshBasicMaterial({ color: new Color('yellow') }))
      const debugRight = new Mesh(cubeGeometry, new MeshBasicMaterial({ color: new Color('blue') }))
      debugHead.visible = engineRendererState.avatarDebugEnable.value
      debugLeft.visible = engineRendererState.avatarDebugEnable.value
      debugRight.visible = engineRendererState.avatarDebugEnable.value
      Engine.scene.add(debugHead)
      Engine.scene.add(debugLeft)
      Engine.scene.add(debugRight)
      helpersByEntity.ikExtents.set(entity, [debugHead, debugLeft, debugRight])
    }

    for (const entity of ikAvatarQuery()) {
      const xrInputSourceComponent = getComponent(entity, XRInputSourceComponent)
      const [debugHead, debugLeft, debugRight] = helpersByEntity.ikExtents.get(entity) as Object3D[]
      debugHead.position.copy(xrInputSourceComponent.head.getWorldPosition(vector3))
      debugHead.quaternion.copy(xrInputSourceComponent.head.getWorldQuaternion(quat))
      debugLeft.position.copy(xrInputSourceComponent.controllerLeft.getWorldPosition(vector3))
      debugLeft.quaternion.copy(xrInputSourceComponent.controllerLeft.getWorldQuaternion(quat))
      debugRight.position.copy(xrInputSourceComponent.controllerRight.getWorldPosition(vector3))
      debugRight.quaternion.copy(xrInputSourceComponent.controllerRight.getWorldQuaternion(quat))
    }

    for (const entity of ikAvatarQuery.exit()) {
      ;(helpersByEntity.ikExtents.get(entity) as Object3D[]).forEach((obj: Object3D) => {
        obj.removeFromParent()
      })
      helpersByEntity.ikExtents.delete(entity)
    }

    // ===== COLLIDERS ===== //

    for (const entity of colliderQuery.exit()) {
      // view vector
      const arrowHelper = helpersByEntity.viewVector.get(entity) as Object3D
      Engine.scene.remove(arrowHelper)
      helpersByEntity.viewVector.delete(entity)

      // velocity
      const velocityArrowHelper = helpersByEntity.velocityArrow.get(entity) as Object3D
      Engine.scene.remove(velocityArrowHelper)
      helpersByEntity.velocityArrow.delete(entity)
    }

    for (const entity of colliderQuery.enter()) {
      const collider = getComponent(entity, ColliderComponent)
      if (isStaticBody(collider.body)) continue

      // view vector
      const origin = new Vector3(0, 2, 0)
      const length = 0.5
      const hex = 0xffff00
      const engineRendererState = accessEngineRendererState()

      const arrowHelper = new ArrowHelper(
        vector3.copy(collider.body.getGlobalPose().translation as Vector3).normalize(),
        origin,
        length,
        hex
      )
      arrowHelper.visible = engineRendererState.avatarDebugEnable.value
      Engine.scene.add(arrowHelper)
      helpersByEntity.viewVector.set(entity, arrowHelper)

      // velocity
      const velocityColor = 0x0000ff
      const velocityArrowHelper = new ArrowHelper(new Vector3(), new Vector3(0, 0, 0), 0.5, velocityColor)
      velocityArrowHelper.visible = engineRendererState.avatarDebugEnable.value
      Engine.scene.add(velocityArrowHelper)
      helpersByEntity.velocityArrow.set(entity, velocityArrowHelper)
    }

    for (const entity of colliderQuery()) {
      // view vector
      const collider = getComponent(entity, ColliderComponent)
      const transform = getComponent(entity, TransformComponent)
      const arrowHelper = helpersByEntity.viewVector.get(entity) as ArrowHelper

      if (arrowHelper != null) {
        arrowHelper.setDirection(
          new Vector3()
            .copy(collider.body.getGlobalPose().translation as Vector3)
            .setY(0)
            .normalize()
        )
        arrowHelper.position.copy(transform.position)
      }

      // velocity
      const velocityArrowHelper = helpersByEntity.velocityArrow.get(entity) as ArrowHelper
      if (velocityArrowHelper != null) {
        const vel = new Vector3().copy(collider.body.getLinearVelocity() as Vector3)
        velocityArrowHelper.setLength(vel.length() * 60)
        velocityArrowHelper.setDirection(vel.normalize())
        velocityArrowHelper.position.copy(transform.position)
      }

      if (Engine.isEditor) {
        collider.body.setGlobalPose(
          {
            translation: { x: transform.position.x, y: transform.position.y, z: transform.position.z },
            rotation: {
              x: transform.rotation.x,
              y: transform.rotation.y,
              z: transform.rotation.z,
              w: transform.rotation.w
            }
          },
          true
        )
      }
    }

    // ===== INTERACTABLES ===== //

    // bounding box
    for (const entity of boundingBoxQuery.exit()) {
      const boxHelper = helpersByEntity.box.get(entity) as Box3Helper
      Engine.scene.remove(boxHelper)
      helpersByEntity.box.delete(entity)
    }

    for (const entity of boundingBoxQuery.enter()) {
      const boundingBox = getComponent(entity, BoundingBoxComponent)
      const helper = new Box3Helper(boundingBox.box)
      helper.visible = false
      helpersByEntity.box.set(entity, helper)
      Engine.scene.add(helper)
    }

    // ===== CUSTOM ===== //

    for (const entity of arrowHelperQuery.enter()) {
      const arrow = getComponent(entity, DebugArrowComponent)
      const arrowHelper = new ArrowHelper(new Vector3(), new Vector3(0, 0, 0), 0.5, arrow.color)
      arrowHelper.visible = accessEngineRendererState().physicsDebugEnable.value
      Engine.scene.add(arrowHelper)
      helpersByEntity.helperArrow.set(entity, arrowHelper)
    }

    for (const entity of arrowHelperQuery.exit()) {
      const arrowHelper = helpersByEntity.helperArrow.get(entity) as Object3D
      Engine.scene.remove(arrowHelper)
      helpersByEntity.helperArrow.delete(entity)
    }

    for (const entity of arrowHelperQuery()) {
      const arrow = getComponent(entity, DebugArrowComponent)
      const arrowHelper = helpersByEntity.helperArrow.get(entity) as ArrowHelper
      if (arrowHelper != null) {
        arrowHelper.setDirection(arrow.direction.clone().normalize())
        arrowHelper.setLength(arrow.direction.length())
        arrowHelper.position.copy(arrow.position)
      }
    }

    // ===== NAVMESH Helper ===== //
    for (const entity of navmeshQuery.enter()) {
      console.log('add navmesh helper!')
      const navMesh = getComponent(entity, NavMeshComponent)?.yukaNavMesh
      const convexHelper = createConvexRegionHelper(navMesh)
      const graphHelper = createGraphHelper(navMesh!.graph, 0.2)
      const helper = new Group()
      helper.add(convexHelper)
      helper.add(graphHelper)
      console.log('navhelper', helper)
      Engine.scene.add(helper)
      helpersByEntity.navmesh.set(entity, helper)
    }
    for (const entity of navmeshQuery()) {
      // update
      const helper = helpersByEntity.navmesh.get(entity) as Object3D
      const transform = getComponent(entity, TransformComponent)
      helper.position.copy(transform.position)
      // helper.quaternion.copy(transform.rotation)
    }
    for (const entity of navmeshQuery.exit()) {
      const helper = helpersByEntity.navmesh.get(entity) as Object3D
      Engine.scene.remove(helper)
      helpersByEntity.navmesh.delete(entity)
    }
    // ===== Autopilot Helper ===== //
    // TODO add createPathHelper for navpathQuery

    // TODO: move this to an editor action receptor after commands have been updated to FLUX pattern
    if (Engine.isEditor) {
      for (const entity of obstacleQuery()) {
        const obstaclesComponent = getComponent(entity, ObstaclesComponent)
        if (obstaclesComponent) {
          for (const obstacle of obstaclesComponent.obstacles) {
            const mesh = (obstacle as any)._mesh
            mesh.updateMatrixWorld(true, true)
            obstacle.setPosition(mesh.getWorldPosition(new Vector3()))
            obstacle.setRotation(mesh.getWorldQuaternion(new Quaternion()))
          }
        }
      }
    }

    physicsDebugRenderer(world, accessEngineRendererState().physicsDebugEnable.value)
  }
}<|MERGE_RESOLUTION|>--- conflicted
+++ resolved
@@ -57,7 +57,6 @@
 
   const obstacleQuery = defineQuery([ObstaclesComponent])
   const avatarDebugQuery = defineQuery([AvatarComponent])
-  const ikDebugQuery = defineQuery([IKObj])
   const boundingBoxQuery = defineQuery([BoundingBoxComponent])
   const colliderQuery = defineQuery([ColliderComponent])
   const arrowHelperQuery = defineQuery([DebugArrowComponent])
@@ -99,22 +98,7 @@
         break
     }
   }
-<<<<<<< HEAD
-  Engine.currentWorld.receptors.push(receptor)
-
-  const obstacleQuery = defineQuery([ObstaclesComponent])
-  const avatarDebugQuery = defineQuery([AvatarComponent])
-  const boundingBoxQuery = defineQuery([BoundingBoxComponent])
-  const colliderQuery = defineQuery([ColliderComponent])
-  const arrowHelperQuery = defineQuery([DebugArrowComponent])
-  const ikAvatarQuery = defineQuery([XRInputSourceComponent])
-  const navmeshQuery = defineQuery([DebugNavMeshComponent, NavMeshComponent])
-  // const navpathQuery = defineQuery([AutoPilotComponent])
-  // const navpathAddQuery = enterQuery(navpathQuery)
-  // const navpathRemoveQuery = exitQuery(navpathQuery)
-=======
   addActionReceptor(Engine.store, receptor)
->>>>>>> 3666c37f
 
   return () => {
     // ===== AVATAR ===== //
