import { BufferAttribute, BufferGeometry, LineBasicMaterial, LineSegments } from 'three'

import { createActionQueue } from '@xrengine/hyperflux'

import { Engine } from '../../ecs/classes/Engine'
import { EngineActions } from '../../ecs/classes/EngineState'
import { World } from '../../ecs/classes/World'
import { EngineRenderer } from '../../renderer/WebGLRendererSystem'
import { ObjectLayers } from '../../scene/constants/ObjectLayers'
import { setObjectLayers } from '../../scene/functions/setObjectLayers'

export const DebugRenderer = () => {
  let enabled = false

  const lineMaterial = new LineBasicMaterial({ vertexColors: true })
  const _lineSegments = new LineSegments(new BufferGeometry(), lineMaterial)
  _lineSegments.frustumCulled = false
  setObjectLayers(_lineSegments, ObjectLayers.PhysicsHelper)

  const sceneLoadQueue = createActionQueue(EngineActions.sceneLoaded.matches)

  return (world: World, _enabled: boolean) => {
    for (const action of sceneLoadQueue()) Engine.instance.currentWorld.scene.add(_lineSegments)

    if (enabled !== _enabled) {
      enabled = _enabled
      _lineSegments.visible = enabled
<<<<<<< HEAD

=======
      const xrCameras = EngineRenderer.instance.xrManager?.getCamera()
>>>>>>> b7481d0b
      if (enabled) {
        Engine.instance.currentWorld.camera.layers.enable(ObjectLayers.PhysicsHelper)
      } else {
        Engine.instance.currentWorld.camera.layers.disable(ObjectLayers.PhysicsHelper)
      }
    }

    if (enabled) {
      const debugRenderBuffer = world.physicsWorld.debugRender()
      _lineSegments.geometry.setAttribute('position', new BufferAttribute(debugRenderBuffer.vertices, 3))
      _lineSegments.geometry.setAttribute('color', new BufferAttribute(debugRenderBuffer.colors, 4))
    }
  }
}<|MERGE_RESOLUTION|>--- conflicted
+++ resolved
@@ -25,11 +25,6 @@
     if (enabled !== _enabled) {
       enabled = _enabled
       _lineSegments.visible = enabled
-<<<<<<< HEAD
-
-=======
-      const xrCameras = EngineRenderer.instance.xrManager?.getCamera()
->>>>>>> b7481d0b
       if (enabled) {
         Engine.instance.currentWorld.camera.layers.enable(ObjectLayers.PhysicsHelper)
       } else {
