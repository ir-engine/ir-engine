/*
CPAL-1.0 License

The contents of this file are subject to the Common Public Attribution License
Version 1.0. (the "License"); you may not use this file except in compliance
with the License. You may obtain a copy of the License at
https://github.com/EtherealEngine/etherealengine/blob/dev/LICENSE.
The License is based on the Mozilla Public License Version 1.1, but Sections 14
and 15 have been added to cover use of software over a computer network and 
provide for limited attribution for the Original Developer. In addition, 
Exhibit A has been modified to be consistent with Exhibit B.

Software distributed under the License is distributed on an "AS IS" basis,
WITHOUT WARRANTY OF ANY KIND, either express or implied. See the License for the
specific language governing rights and limitations under the License.

The Original Code is Ethereal Engine.

The Original Developer is the Initial Developer. The Initial Developer of the
Original Code is the Ethereal Engine team.

All portions of the code written by the Ethereal Engine team are Copyright © 2021-2023 
Ethereal Engine. All Rights Reserved.
*/

/* eslint-disable max-len */
import {
  IRegistry,
  NodeDefinition,
  ValueTypeMap,
  getNodeDescriptions,
  getStringConversionsForValueType,
  memo
} from '@behave-graph/core'
import { GetSceneProperty, SetSceneProperty } from '@behave-graph/scene'
<<<<<<< HEAD
import { OnAxis } from './Events/onAxis'
import { OnButton } from './Events/onButton'
import { OnExecute } from './Events/onExecute'
=======
import { OnButtonState } from './Events/onButtonState'
import { OnCollision } from './Events/onCollision'
>>>>>>> efb6a48e
import { OnQuery } from './Events/onQuery'
import * as AxisNodes from './Values/AxisNodes'
import * as ComponentNodes from './Values/ComponentNodes'
import * as CustomNodes from './Values/CustomNodes'
import * as EntityNodes from './Values/EntityNodes'
import * as QueryNodes from './Values/QueryNodes'

import { EntityValue } from './Values/EntityValue'
import * as SplineNodes from './Values/SplineNodes'
import { getActionConsumers, getActionDispatchers } from './helper/actionHelper'
import { getComponentGetters, getComponentSetters } from './helper/componentHelper'
import { getStateGetters, getStateSetters } from './helper/stateHelper'

export const makeEngineDependencies = () => ({})

export const getEngineValuesMap = memo<ValueTypeMap>(() => {
  const valueTypes = [EntityValue]
  return Object.fromEntries(valueTypes.map((valueType) => [valueType.name, valueType]))
})

function getEngineStringConversions(values: ValueTypeMap): NodeDefinition[] {
  return Object.keys(getEngineValuesMap())
    .filter((name) => name !== 'string')
    .flatMap((valueTypeName) => getStringConversionsForValueType({ values, valueTypeName }))
}

export const getEngineNodesMap = memo<Record<string, NodeDefinition>>(() => {
  const engineValueTypeNames = Object.keys({
    ...getEngineValuesMap()
  })
  const nodeDefinitions = [
    ...getNodeDescriptions(EntityNodes),
    ...getNodeDescriptions(ComponentNodes),
    ...getNodeDescriptions(CustomNodes),
    ...getNodeDescriptions(SplineNodes),
    ...getNodeDescriptions(QueryNodes),
    ...getNodeDescriptions(AxisNodes),

    // variables

    // complex logic

    // actions

    // events
<<<<<<< HEAD
    OnButton, // click included
=======
    OnButtonState, // click included
    OnCollision,
>>>>>>> efb6a48e
    OnQuery,
    OnExecute,
    OnAxis,
    // async
    //switchScene.Description,
    ...SetSceneProperty(engineValueTypeNames),
    ...GetSceneProperty(engineValueTypeNames),
    // flow control

    ...getEngineStringConversions(getEngineValuesMap()),
    ...getComponentSetters(),
    ...getComponentGetters(),
    ...getStateSetters(),
    ...getStateGetters(),
    ...getActionDispatchers(),
    ...getActionConsumers()
  ]
  return Object.fromEntries(nodeDefinitions.map((nodeDefinition) => [nodeDefinition.typeName, nodeDefinition]))
})

export const registerEngineProfile = (registry: IRegistry): IRegistry => {
  const values = { ...registry.values, ...getEngineValuesMap() }
  return {
    values,
    nodes: { ...registry.nodes, ...getEngineNodesMap() },
    dependencies: { ...registry.dependencies }
  }
}<|MERGE_RESOLUTION|>--- conflicted
+++ resolved
@@ -33,14 +33,8 @@
   memo
 } from '@behave-graph/core'
 import { GetSceneProperty, SetSceneProperty } from '@behave-graph/scene'
-<<<<<<< HEAD
-import { OnAxis } from './Events/onAxis'
 import { OnButton } from './Events/onButton'
-import { OnExecute } from './Events/onExecute'
-=======
-import { OnButtonState } from './Events/onButtonState'
 import { OnCollision } from './Events/onCollision'
->>>>>>> efb6a48e
 import { OnQuery } from './Events/onQuery'
 import * as AxisNodes from './Values/AxisNodes'
 import * as ComponentNodes from './Values/ComponentNodes'
@@ -48,6 +42,8 @@
 import * as EntityNodes from './Values/EntityNodes'
 import * as QueryNodes from './Values/QueryNodes'
 
+import { OnAxis } from './Events/onAxis'
+import { OnExecute } from './Events/onExecute'
 import { EntityValue } from './Values/EntityValue'
 import * as SplineNodes from './Values/SplineNodes'
 import { getActionConsumers, getActionDispatchers } from './helper/actionHelper'
@@ -86,12 +82,8 @@
     // actions
 
     // events
-<<<<<<< HEAD
     OnButton, // click included
-=======
-    OnButtonState, // click included
     OnCollision,
->>>>>>> efb6a48e
     OnQuery,
     OnExecute,
     OnAxis,
