--- conflicted
+++ resolved
@@ -43,12 +43,6 @@
 import * as SplineNodes from './Values/SplineNodes'
 import * as VariableNodes from './Values/VariableNodes'
 import * as VolumetricNodes from './Values/VolumetricNodes'
-<<<<<<< HEAD
-
-import { getActionDispatchers } from './helper/actionHelper'
-import { getComponentGetters, getComponentSetters } from './helper/componentHelper'
-import { getStateGetters, getStateSetters } from './helper/stateHelper'
-=======
 import { registerActionDispatchers } from './helper/actionHelper'
 import {
   registerComponentGetters,
@@ -56,7 +50,6 @@
   registerComponentSetters
 } from './helper/componentHelper'
 import { registerStateGetters, registerStateListeners, registerStateSetters } from './helper/stateHelper'
->>>>>>> ff1d7fad
 
 export const makeEngineDependencies = () => ({})
 
