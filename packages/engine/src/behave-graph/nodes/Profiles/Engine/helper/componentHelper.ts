--- conflicted
+++ resolved
@@ -23,27 +23,20 @@
 Ethereal Engine. All Rights Reserved.
 */
 
-<<<<<<< HEAD
 import { NodeCategory, NodeDefinition, makeEventNodeDefinition, makeFlowNodeDefinition } from '@behave-graph/core'
-import { uniqueId } from 'lodash'
-import { useEffect } from 'react'
-import { AvatarAnimationComponent } from '../../../../../avatar/components/AvatarAnimationComponent'
-import { Entity, UndefinedEntity } from '../../../../../ecs/classes/Entity'
 import {
   Component,
   ComponentMap,
   getComponent,
   setComponent,
   useComponent
-} from '../../../../../ecs/functions/ComponentFunctions'
-import { InputSystemGroup } from '../../../../../ecs/functions/EngineFunctions'
-import { SystemUUID, defineSystem, destroySystem } from '../../../../../ecs/functions/SystemFunctions'
-=======
-import { NodeCategory, NodeDefinition, makeFlowNodeDefinition } from '@behave-graph/core'
-import { Component, ComponentMap, getComponent, setComponent } from '@etherealengine/ecs/src/ComponentFunctions'
+} from '@etherealengine/ecs/src/ComponentFunctions'
 import { Entity, UndefinedEntity } from '@etherealengine/ecs/src/Entity'
+import { SystemUUID, defineSystem, destroySystem } from '@etherealengine/ecs/src/SystemFunctions'
+import { InputSystemGroup } from '@etherealengine/ecs/src/SystemGroups'
+import { uniqueId } from 'lodash'
+import { useEffect } from 'react'
 import { AvatarAnimationComponent } from '../../../../../avatar/components/AvatarAnimationComponent'
->>>>>>> f38b6d8b
 import { PostProcessingComponent } from '../../../../../scene/components/PostProcessingComponent'
 import { TransformComponent } from '../../../../../transform/components/TransformComponent'
 import { EnginetoNodetype, NodetoEnginetype, getSocketType } from './commonHelper'
@@ -93,7 +86,7 @@
       continue
     }
     const node = makeFlowNodeDefinition({
-      typeName: `engine/component/set${componentName}`,
+      typeName: `engine/component/${componentName}/set`,
       category: NodeCategory.Action,
       label: `set ${componentName}`,
       in: {
@@ -138,7 +131,7 @@
       continue
     }
     const node = makeFlowNodeDefinition({
-      typeName: `engine/component/get${componentName}`,
+      typeName: `engine/component/${componentName}/get`,
       category: NodeCategory.Query,
       label: `get ${componentName}`,
       in: {
@@ -196,7 +189,7 @@
     }
 
     const node = makeEventNodeDefinition({
-      typeName: `engine/component/use${componentName}`,
+      typeName: `engine/component/${componentName}/use`,
       category: NodeCategory.Event,
       label: `use ${componentName}`,
       in: {
