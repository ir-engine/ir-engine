--- conflicted
+++ resolved
@@ -87,13 +87,12 @@
       }
     })
   }))
-<<<<<<< HEAD
-  if (StateDefinition.onCreate) StateDefinition.onCreate(store, getMutableState(StateDefinition, store))
+  if (StateDefinition.onCreate) StateDefinition.onCreate(HyperFlux.store, getMutableState(StateDefinition))
 
   if (StateDefinition.receptors) {
     StateDefinition.receptorActionQueue = defineActionQueue(StateDefinition.receptors.map((r) => r[0].matches as any))
-    store.getCurrentReactorRoot()?.cleanupFunctions.add(() => {
-      removeActionQueue(StateDefinition.receptorActionQueue!, store)
+    HyperFlux.store.getCurrentReactorRoot()?.cleanupFunctions.add(() => {
+      removeActionQueue(StateDefinition.receptorActionQueue!)
     })
   }
 }
@@ -101,7 +100,7 @@
 export function receiveActions<S>(StateDefinition: StateDefinition<S>) {
   if (!StateDefinition.receptors) throw new Error(`State ${StateDefinition.name} has no receptors.`)
   const store = HyperFlux.store
-  if (!store.stateMap[StateDefinition.name]) registerState(StateDefinition, store)
+  if (!store.stateMap[StateDefinition.name]) registerState(StateDefinition)
   const actions = StateDefinition.receptorActionQueue?.() // TODO: should probably put the receptor query in the store, not the state definition
   if (!actions) return
   const state = store.stateMap[StateDefinition.name] as State<S>
@@ -111,9 +110,6 @@
       receptor[0].matches.test(a) && receptor[1](state, a)
     }
   }
-=======
-  if (StateDefinition.onCreate) StateDefinition.onCreate(HyperFlux.store, getMutableState(StateDefinition))
->>>>>>> 99a089b0
 }
 
 export function getMutableState<S>(StateDefinition: StateDefinition<S>) {
