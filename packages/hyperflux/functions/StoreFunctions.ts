/*
CPAL-1.0 License

The contents of this file are subject to the Common Public Attribution License
Version 1.0. (the "License"); you may not use this file except in compliance
with the License. You may obtain a copy of the License at
https://github.com/ir-engine/ir-engine/blob/dev/LICENSE.
The License is based on the Mozilla Public License Version 1.1, but Sections 14
and 15 have been added to cover use of software over a computer network and 
provide for limited attribution for the Original Developer. In addition, 
Exhibit A has been modified to be consistent with Exhibit B.

Software distributed under the License is distributed on an "AS IS" basis,
WITHOUT WARRANTY OF ANY KIND, either express or implied. See the License for the
specific language governing rights and limitations under the License.

The Original Code is Infinite Reality Engine.

The Original Developer is the Initial Developer. The Initial Developer of the
Original Code is the Infinite Reality Engine team.

All portions of the code written by the Infinite Reality Engine team are Copyright © 2021-2023 
Infinite Reality Engine. All Rights Reserved.
*/

import { State } from '@hookstate/core'
import { v4 as uuidv4 } from 'uuid'

<<<<<<< HEAD
import { UserID } from '@etherealengine/common/src/schema.type.module'
import { PeerID } from '@etherealengine/hyperflux'
=======
import { PeerID } from '@ir-engine/hyperflux'
>>>>>>> 7a4de912

import { ActionQueueHandle, ActionQueueInstance, ResolvedActionType, Topic } from './ActionFunctions'
import { ReactorReconciler, ReactorRoot } from './ReactorFunctions'

export type StringLiteral<T> = T extends string ? (string extends T ? never : T) : never
export interface HyperStore {
  /**
   * @todo temporarily moved public path from EngineState to here to treeshake properly. Will be moved in a further restructuring.
   * An empty share link will default to the current URL, plus any modifiers (such as spectate mode)
   */
  publicPath: string
  /**
   * The topic to dispatch to when none are supplied
   */
  defaultTopic: Topic
  /**
   *  Topics that should forward their incoming actions to the outgoing queue.
   */
  forwardingTopics: Set<Topic>
  /**
   * The agent id
   */
  peerID: PeerID
  /**
   * The uuid of the logged-in user
   */
  userID: UserID
  /**
   * A function which returns the current dispatch time (units are arbitrary)
   */
  getDispatchTime: () => number
  /**
   * A function which returns the current reactor root context
   **/
  getCurrentReactorRoot: () => ReactorRoot | undefined
  /**
   * The default dispatch delay (default is 0)
   */
  defaultDispatchDelay: () => number
  /**
   * State dictionary
   */
  stateMap: Record<string, State<any>>

  stateReactors: Record<string, ReactorRoot>

  actions: {
    /** All queues that have been created */
    queues: Map<ActionQueueHandle, ActionQueueInstance>
    /** Cached actions */
    cached: Array<Required<ResolvedActionType>>
    /** Incoming actions */
    incoming: Array<Required<ResolvedActionType>>
    /** All actions that have been applied, in the order they were processed */
    history: Array<ResolvedActionType>
    /** All action UUIDs that have been processed and should not be processed again */
    knownUUIDs: Set<string>
    /** Outgoing actions */
    outgoing: Record<
      Topic,
      {
        /** All actions that are waiting to be sent */
        queue: Array<Required<ResolvedActionType>>
        /** All actions that have been sent */
        history: Array<Required<ResolvedActionType>>
        /** All incoming action UUIDs that have been processed */
        forwardedUUIDs: Set<string>
      }
    >
  }

  receptors: Record<string, () => void>

  /** active reactors */
  activeReactors: Set<ReactorRoot>
}

export class HyperFlux {
  static store: HyperStore
}

export function createHyperStore(options: {
  publicPath: string
  getDispatchTime?: () => number
  defaultDispatchDelay?: () => number
  getCurrentReactorRoot?: () => ReactorRoot | undefined
}) {
  const store: HyperStore = {
    publicPath: options.publicPath,
    defaultTopic: 'default' as Topic,
    forwardingTopics: new Set<Topic>(),
    getDispatchTime: options.getDispatchTime ?? (() => 0),
    defaultDispatchDelay: options.defaultDispatchDelay ?? (() => 0),
    getCurrentReactorRoot: options.getCurrentReactorRoot ?? (() => undefined),
    userID: '' as UserID,
    peerID: uuidv4() as PeerID,
    stateMap: {},
    stateReactors: {},
    actions: {
      queues: new Map(),
      cached: [],
      incoming: [],
      history: [],
      knownUUIDs: new Set(),
      outgoing: {}
    },
    receptors: {},
    activeReactors: new Set()
  }
  HyperFlux.store = store
  return store
}

export const disposeStore = (store = HyperFlux.store) => {
  for (const reactor of store.activeReactors) {
    ReactorReconciler.flushSync(() => reactor.stop())
  }
}<|MERGE_RESOLUTION|>--- conflicted
+++ resolved
@@ -26,12 +26,8 @@
 import { State } from '@hookstate/core'
 import { v4 as uuidv4 } from 'uuid'
 
-<<<<<<< HEAD
-import { UserID } from '@etherealengine/common/src/schema.type.module'
-import { PeerID } from '@etherealengine/hyperflux'
-=======
+import { UserID } from '@ir-engine/common/src/schema.type.module'
 import { PeerID } from '@ir-engine/hyperflux'
->>>>>>> 7a4de912
 
 import { ActionQueueHandle, ActionQueueInstance, ResolvedActionType, Topic } from './ActionFunctions'
 import { ReactorReconciler, ReactorRoot } from './ReactorFunctions'
