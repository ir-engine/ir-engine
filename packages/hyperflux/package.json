--- conflicted
+++ resolved
@@ -2,11 +2,7 @@
   "name": "@ir-engine/hyperflux",
   "version": "1.6.0",
   "main": "index.ts",
-<<<<<<< HEAD
-  "description": "State Management for Infinite Reality Engine",
-=======
   "description": "Agent Centric Reactive Data Management for Infinite Reality Engine",
->>>>>>> b99a7f40
   "publishConfig": {
     "access": "public"
   },
