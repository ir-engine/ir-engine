{
  "name": "@ir-engine/hyperflux",
  "version": "1.6.0",
<<<<<<< HEAD
  "type": "module",
  "files": [
    "dist"
  ],
  "main": "./dist/hyperflux.cjs",
  "module": "./dist/hyperflux.js",
  "exports": {
    ".": {
      "import": "./dist/hyperflux.js",
      "require": "./dist/hyperflux.cjs",
      "types": "./dist/index.d.ts",
      "default": "./dist/hyperflux.js"
    }
  },
  "description": "State Management for Infinite Reality Engine",
=======
  "main": "index.ts",
  "description": "Agent Centric Reactive Data Management for Infinite Reality Engine",
>>>>>>> 15eb6ace
  "publishConfig": {
    "access": "public"
  },
  "repository": {
    "type": "git",
    "url": "git://github.com/ir-engine/ir-engine.git"
  },
  "author": "",
  "license": "CPAL",
  "bugs": {
    "url": "https://github.com/ir-engine/ir-engine/issues"
  },
  "dependencies": {
    "@etherealengine/common": "^1.6.0",
    "@hookstate/core": "npm:@speigg/hookstate@4.0.1-fix-111-106.2",
    "@hookstate/identifiable": "^4.0.0",
<<<<<<< HEAD
    "@vitejs/plugin-react": "^4.3.1",
    "react": "18.2.0",
    "react-reconciler": "^0.29.0"
=======
    "react-reconciler": "^0.29.0",
    "uuid": "9.0.0",
    "ts-matches": "5.3.0",
    "ts-toolbelt": "^9.6.0"
>>>>>>> 15eb6ace
  },
  "devDependencies": {
    "@feathersjs/feathers": "5.0.29",
    "@rollup/plugin-typescript": "^11.1.6",
    "@types/mocha": "^10.0.7",
    "@types/react-reconciler": "^0.28.2",
<<<<<<< HEAD
    "cross-env": "^7.0.3",
    "rollup": "^4.20.0",
    "rollup-plugin-dts": "^6.1.1",
    "rollup-plugin-esbuild": "^6.1.1",
    "ts-matches": "5.3.0",
    "typescript": "^5.5.3",
    "uuid": "9.0.0"
=======
    "cross-env": "^7.0.3"
>>>>>>> 15eb6ace
  },
  "scripts": {
    "test": "cross-env TEST=true mocha --config .mocharc.js",
    "build": "tsc && rimraf dist && rollup -c"
  }
}<|MERGE_RESOLUTION|>--- conflicted
+++ resolved
@@ -1,7 +1,6 @@
 {
   "name": "@ir-engine/hyperflux",
   "version": "1.6.0",
-<<<<<<< HEAD
   "type": "module",
   "files": [
     "dist"
@@ -16,11 +15,7 @@
       "default": "./dist/hyperflux.js"
     }
   },
-  "description": "State Management for Infinite Reality Engine",
-=======
-  "main": "index.ts",
   "description": "Agent Centric Reactive Data Management for Infinite Reality Engine",
->>>>>>> 15eb6ace
   "publishConfig": {
     "access": "public"
   },
@@ -37,23 +32,18 @@
     "@etherealengine/common": "^1.6.0",
     "@hookstate/core": "npm:@speigg/hookstate@4.0.1-fix-111-106.2",
     "@hookstate/identifiable": "^4.0.0",
-<<<<<<< HEAD
     "@vitejs/plugin-react": "^4.3.1",
     "react": "18.2.0",
-    "react-reconciler": "^0.29.0"
-=======
     "react-reconciler": "^0.29.0",
     "uuid": "9.0.0",
     "ts-matches": "5.3.0",
     "ts-toolbelt": "^9.6.0"
->>>>>>> 15eb6ace
   },
   "devDependencies": {
     "@feathersjs/feathers": "5.0.29",
     "@rollup/plugin-typescript": "^11.1.6",
     "@types/mocha": "^10.0.7",
     "@types/react-reconciler": "^0.28.2",
-<<<<<<< HEAD
     "cross-env": "^7.0.3",
     "rollup": "^4.20.0",
     "rollup-plugin-dts": "^6.1.1",
@@ -61,9 +51,6 @@
     "ts-matches": "5.3.0",
     "typescript": "^5.5.3",
     "uuid": "9.0.0"
-=======
-    "cross-env": "^7.0.3"
->>>>>>> 15eb6ace
   },
   "scripts": {
     "test": "cross-env TEST=true mocha --config .mocharc.js",
