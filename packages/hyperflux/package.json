{
<<<<<<< HEAD
  "name": "@etherealengine/hyperflux",
  "version": "1.1.2",
=======
  "name": "@xrengine/hyperflux",
  "version": "1.1.3",
>>>>>>> 29f0fa96
  "main": "index.ts",
  "description": "State Management for Ethereal Engine",
  "repository": {
    "type": "git",
    "url": "git://github.com/etherealengine/etherealengine.git"
  },
  "author": "",
  "license": "MIT",
  "bugs": {
    "url": "https://github.com/etherealengine/etherealengine/issues"
  },
  "dependencies": {
    "@hookstate/core": "4.0.0-rc21",
    "react-reconciler": "^0.29.0"
  },
  "devDependencies": {
    "@types/react-reconciler": "^0.28.0",
    "cross-env": "^7.0.3"
  },
  "scripts": {
    "test": "cross-env TEST=true mocha --config .mocharc.js"
  }
}<|MERGE_RESOLUTION|>--- conflicted
+++ resolved
@@ -1,11 +1,6 @@
 {
-<<<<<<< HEAD
   "name": "@etherealengine/hyperflux",
-  "version": "1.1.2",
-=======
-  "name": "@xrengine/hyperflux",
   "version": "1.1.3",
->>>>>>> 29f0fa96
   "main": "index.ts",
   "description": "State Management for Ethereal Engine",
   "repository": {
