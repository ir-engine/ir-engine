{
  "name": "@xr3ngine/volumetric",
  "version": "0.2.14",
  "repository": {
    "type": "git",
    "url": "git://github.com/xr3ngine/xr3ngine.git"
  },
  "engines": {
    "yarn": ">= 0.18.0"
  },
  "npmClient": "yarn",
  "jest": "ts-jest",
  "scripts": {
    "corto": "babel ./src/libs/cortodecoder.js --out-file corto.js --plugins @@babel/plugin-transform-modules-umd"
  },
  "author": "XR3 Group",
  "license": "MIT",
  "type": "module",
  "bugs": {
    "url": "https://github.com/xr3ngine/three-volumetric/issues"
  },
  "homepage": "https://github.com/xr3ngine/xr3ngine/packages/volumetric#readme",
  "devDependencies": {
    "@babel/cli": "7.13.14",
    "@babel/core": "7.13.15",
    "@babel/plugin-transform-modules-commonjs": "7.13.8",
    "@types/glob": "7.1.3",
    "ts-loader": "8.1.0",
    "ts-node": "8.10.2",
    "typescript": "4.2.4"
  },
  "dependencies": {
<<<<<<< HEAD
    "semantic-release": "^17.4.2",
    "semantic-release-monorepo": "^7.0.4",
    "@easydarwin/easywasmplayer": "^4.0.11",
=======
    "@easydarwin/easywasmplayer": "4.0.12",
>>>>>>> 263218a7
    "@xr3ngine/engine": "^0.2.14",
    "@xr3ngine/volumetric": "0.2.1",
    "broadway-player": "0.1.1",
    "esm": "3.2.25",
    "h265web.js": "2.2.2",
    "http-range-fetcher": "1.2.4",
    "three": "0.127.0",
    "three-obj-loader-cjs-module": "1.0.0",
    "xmlhttprequest": "1.8.0"
  },
  "gitHead": "b69a8d4eb4d2b39bc013a8eba00b402b21932252"
}<|MERGE_RESOLUTION|>--- conflicted
+++ resolved
@@ -30,13 +30,9 @@
     "typescript": "4.2.4"
   },
   "dependencies": {
-<<<<<<< HEAD
     "semantic-release": "^17.4.2",
     "semantic-release-monorepo": "^7.0.4",
-    "@easydarwin/easywasmplayer": "^4.0.11",
-=======
-    "@easydarwin/easywasmplayer": "4.0.12",
->>>>>>> 263218a7
+    "@easydarwin/easywasmplayer": "^4.0.12",
     "@xr3ngine/engine": "^0.2.14",
     "@xr3ngine/volumetric": "0.2.1",
     "broadway-player": "0.1.1",
