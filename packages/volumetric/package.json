--- conflicted
+++ resolved
@@ -27,13 +27,7 @@
   },
   "dependencies": {
     "@xr3ngine/engine": "^0.2.17",
-<<<<<<< HEAD
-    
-   
     "three": "0.128.0",
-=======
-    "three": "0.127.0",
->>>>>>> 17c0d104
     "xmlhttprequest": "1.8.0"
   },
   "gitHead": "5ff55be1619e188226c4ac91c92a44b7ba18edf4"
