--- conflicted
+++ resolved
@@ -1,45 +1,18 @@
 var glob = require('glob');
 var fs = require('fs');
 var THREE = require('three');
-<<<<<<< HEAD
-<<<<<<< HEAD
 var OBJLoader = require('three/examples/jsm/loaders/OBJLoader');
 var Utilities = require('./Utilities');
-=======
-var OBJLoader_1 = require('three/examples/jsm/loaders/OBJLoader');
-var CodecHelpers_1 = require('./CodecHelpers');
-var image_size_1 = require('image-size');
-var Utilities_1 = require('./Utilities');
->>>>>>> origin/error-logging-fixes
-=======
-var OBJLoader = require('three/examples/jsm/loaders/OBJLoader');
-var Utilities = require('./Utilities');
->>>>>>> 7ef3f3cf
 
 global.XMLHttpRequest = require('xmlhttprequest').XMLHttpRequest;
 
 export default class CortosisFileCreator {
   _meshFiles: any[];
-<<<<<<< HEAD
-<<<<<<< HEAD
-=======
-  _textureFiles: any[];
->>>>>>> origin/error-logging-fixes
-=======
->>>>>>> 7ef3f3cf
   _frameData: any[];
   _maxVertices: number;
   _maxFaces: number;
   _manager: any;
   _loader: any;
-<<<<<<< HEAD
-<<<<<<< HEAD
-=======
-  textureWidth: number;
-  textureHeight: number;
->>>>>>> origin/error-logging-fixes
-=======
->>>>>>> 7ef3f3cf
   mesh: any;
   geometry: any;
   _frameIn: any;
@@ -48,41 +21,17 @@
   constructor(
     // renderer,
     meshFileSuffix,
-<<<<<<< HEAD
-<<<<<<< HEAD
-=======
-    textureFileSuffix,
->>>>>>> origin/error-logging-fixes
-=======
->>>>>>> 7ef3f3cf
     frameIn,
     frameOut,
     outputFileName,
     progressCallback
   ) {
     this._meshFiles = [];
-<<<<<<< HEAD
-<<<<<<< HEAD
-=======
-    this._textureFiles = [];
->>>>>>> origin/error-logging-fixes
-=======
->>>>>>> 7ef3f3cf
     this._frameData = [];
     this._maxVertices = 0;
     this._maxFaces = 0;
     this._manager = new THREE.LoadingManager();
-<<<<<<< HEAD
-<<<<<<< HEAD
     this._loader = new OBJLoader.OBJLoader(this._manager);
-=======
-    this._loader = new OBJLoader_1.OBJLoader(this._manager);
-    this.textureWidth = 0;
-    this.textureHeight = 0;
->>>>>>> origin/error-logging-fixes
-=======
-    this._loader = new OBJLoader.OBJLoader(this._manager);
->>>>>>> 7ef3f3cf
     this.mesh = new THREE.Mesh();
     this.geometry = new THREE.Geometry();
     this._frameIn = frameIn;
@@ -99,35 +48,12 @@
       if (err) console.log(err);
       this._meshFiles = files;
     });
-<<<<<<< HEAD
-<<<<<<< HEAD
-=======
-
-    // Get path to jpg, png and make array
-    glob('assets/*.' + textureFileSuffix, {}, function (err, files) {
-      if (err) console.log(err);
-      this._textureFiles = files;
-      this.createEncodedFile('assets/' + this._outputFileName, undefined);
-    });
->>>>>>> origin/error-logging-fixes
-=======
->>>>>>> 7ef3f3cf
   }
 
   createEncodedFile = async function (
     fileName,
     callback
   ) {
-<<<<<<< HEAD
-<<<<<<< HEAD
-=======
-    if (this._meshFiles.length != this._textureFiles.length)
-      return console.error(
-        'Mesh and texture sequence lengths are not the same, Mesh[] is ', this._meshFiles.length, ', Texture[] is ', this._textureFiles.length
-      );
->>>>>>> origin/error-logging-fixes
-=======
->>>>>>> 7ef3f3cf
     console.log('Writing file to ' + fileName);
     var writeStream = fs.createWriteStream('./assets/temp.drcs');
     var currentPositionInWriteStream = 0;
@@ -135,13 +61,6 @@
     var frameOut = this._frameOut > 0 ? this._frameOut : this._meshFiles.length;
     // Iterate over all files and write an output file
     for (var i = this._frameIn; i < frameOut; i++) {
-<<<<<<< HEAD
-<<<<<<< HEAD
-=======
-      console.log( 'Index--------------------------------------------------------', i);
->>>>>>> origin/error-logging-fixes
-=======
->>>>>>> 7ef3f3cf
       // load obj
       let objPath = this._meshFiles[i].replace('.crt','.obj');
 
@@ -175,28 +94,7 @@
       rawObjData = null;
       objData = null;
       noNormals = null;
-<<<<<<< HEAD
-<<<<<<< HEAD
       
-=======
-
-      // If we haven't set the texture width yet, do that here automatically so we can store in the file
-      if (this.textureWidth === 0) {
-        var dimensions = image_size_1.imageSize(this._textureFiles[i]);
-        this.textureWidth = dimensions.width;
-        this.textureHeight = dimensions.height;
-      }
-
-      let promiseTexture = new Promise((resolve, reject) => {
-        var encodedTexture = CodecHelpers_1.PNGToBasis(this._textureFiles[i]); // Takes a path, returns a buffer
-        resolve(encodedTexture);
-      });
-
-      var encodedTexture = await promiseTexture as any;
->>>>>>> origin/error-logging-fixes
-=======
-      
->>>>>>> 7ef3f3cf
       // var encodedMesh = await promiseMesh;
       var encodedMesh = rawCRTFrame;
       // console.log(rawObjData,'rawObjData')
@@ -206,16 +104,7 @@
         startBytePosition: currentPositionInWriteStream,
         vertices: this.geometry.vertices.length,
         faces: this.geometry.faces.length,
-<<<<<<< HEAD
-<<<<<<< HEAD
         meshLength: encodedMesh.byteLength
-=======
-        meshLength: encodedMesh.byteLength,
-        textureLength: encodedTexture.byteLength,
->>>>>>> origin/error-logging-fixes
-=======
-        meshLength: encodedMesh.byteLength
->>>>>>> 7ef3f3cf
       };
 
       // Add to the data array
@@ -223,25 +112,9 @@
       // Write to file stream, mesh first
       writeStream.write(encodedMesh);
       console.log('Wrote ' + encodedMesh.byteLength + ' bytes');
-<<<<<<< HEAD
-<<<<<<< HEAD
       // update progress callback
       currentPositionInWriteStream += encodedMesh.byteLength
       encodedMesh = null;
-=======
-      writeStream.write(encodedTexture);
-      console.log('Wrote ' + encodedTexture.byteLength + ' bytes');
-=======
->>>>>>> 7ef3f3cf
-      // update progress callback
-      currentPositionInWriteStream += encodedMesh.byteLength
-      encodedMesh = null;
-<<<<<<< HEAD
-      encodedTexture = null;
-      promiseTexture = null;
->>>>>>> origin/error-logging-fixes
-=======
->>>>>>> 7ef3f3cf
       this.geometry = null;
       console.log("Memory Usage", process.memoryUsage());
 
@@ -253,14 +126,6 @@
 
     // create object with maxVertices, textureWidth and textureHeight, then pack frames {} in
     var fileData = {
-<<<<<<< HEAD
-<<<<<<< HEAD
-=======
-      textureHeight: this.textureHeight,
-      textureWidth: this.textureWidth,
->>>>>>> origin/error-logging-fixes
-=======
->>>>>>> 7ef3f3cf
       maxVertices: this._maxVertices,
       maxTriangles: this._maxFaces,
       frameData: this._frameData,
@@ -271,33 +136,12 @@
     var fileDataBuffer = Buffer.from(JSON.stringify(fileData), 'utf-8');
     // Write the length so we know how to read it back out into an object
     var fileDataBufferLengthEncoded = new Buffer(
-<<<<<<< HEAD
-<<<<<<< HEAD
       Utilities.longToByteArray(fileDataBuffer.byteLength)
-=======
-      Utilities_1.longToByteArray(fileDataBuffer.byteLength)
->>>>>>> origin/error-logging-fixes
-=======
-      Utilities.longToByteArray(fileDataBuffer.byteLength)
->>>>>>> 7ef3f3cf
     );
     console.log('Byte array length: ' + fileDataBufferLengthEncoded.length);
     console.log('Data buffer byte length: ' + fileDataBuffer.byteLength);
     // Get length of that buffer and save as 32 bit number, append to end of file
-<<<<<<< HEAD
-<<<<<<< HEAD
     console.log('Wrote ' + this._frameData.length + ' meshes into file ' + this._outputFileName);
-=======
-    console.log(
-      'Wrote ' +
-      this._frameData.length +
-      ' meshes and textures into file ' +
-      this._outputFileName
-    );
->>>>>>> origin/error-logging-fixes
-=======
-    console.log('Wrote ' + this._frameData.length + ' meshes into file ' + this._outputFileName);
->>>>>>> 7ef3f3cf
 
     // console.log('FileDataBuffer', JSON.stringify(fileData));
 
@@ -327,14 +171,6 @@
     if (callback) callback(1);
   };
 }
-<<<<<<< HEAD
-<<<<<<< HEAD
 new CortosisFileCreator('crt', 0, 2759, 'PLY-luna-med2760.drcs', function () {
-=======
-new CortosisFileCreator('crt', 'png', 0, 2759, 'PLY-luna-med2760.drcs', function () {
->>>>>>> origin/error-logging-fixes
-=======
-new CortosisFileCreator('crt', 0, 2759, 'PLY-luna-med2760.drcs', function () {
->>>>>>> 7ef3f3cf
   console.log('Converted to Dracosis');
 });