--- conflicted
+++ resolved
@@ -38,15 +38,12 @@
     keyframeNumber: number;
     frameNumber: number;
     bufferGeometry: Buffer | BufferGeometry | null;
-<<<<<<< HEAD
-=======
 }
 
 export interface IFrameBuffer {
     keyframeNumber: number;
     frameNumber: number;
     vertexBuffer: Float32BufferAttribute;
->>>>>>> 770b2b41
 }
 
 export interface WorkerInitializationRequest extends Action {
