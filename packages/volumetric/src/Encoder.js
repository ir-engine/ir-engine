import glob from 'glob';
import fs from 'fs';
import THREE from 'three';
import OBJLoader from 'three-obj-loader-cjs-module';
import CortoDecoder from './libs/cortodecoder.js';

import HttpRequest from 'xmlhttprequest';
global.XMLHttpRequest = HttpRequest.XMLHttpRequest;

function longToByteArray(/*long*/long) {
  // we want to represent the input as a 8-bytes array
  let byteArray = [0, 0, 0, 0, 0, 0, 0, 0];
  for (let index = 0; index < byteArray.length; index++) {
    const byte = long & 0xff;
    byteArray[index] = byte;
    long = (long - byte) / 256;
  }
  return byteArray;
};

class CortosisFileCreator {
  _meshFile;
  _frameData;
  _maxVertices;
  _maxFaces;
  _manager;
  _loader;
  mesh;
  keyframeGeometry;
  _frameIn;
  _frameOut;
  _outputFileName;

  lastKeyframe = 0;

  constructor(
    frameIn,
    frameOut,
    outputFileName,
    progressCallback
  ) {
    this._meshFiles = [];
    this._frameData = [];
    this._maxVertices = 0;
    this._maxFaces = 0;
    this._manager = new THREE.LoadingManager();
    this._loader = new OBJLoader(this._manager);
    this.keyframeGeometry = new THREE.Geometry();
    this._frameIn = frameIn;
    this._frameOut = frameOut;
    this._frameIn = frameIn;
    this._outputFileName = outputFileName;
    this._manager.onProgress = (item, loaded, total) => {
      console.log(item, loaded, total);
      if (progressCallback) progressCallback(item, loaded, total);
    };

    const dir = process.cwd() + '/' + 'assets/';
    glob(dir + '*.crt', {}, (err, files) => {
      if (err) console.log(err);
      this._meshFiles = files;
      this.createEncodedFile(this._outputFileName, () => { "file created! " });
    });
  }

  createEncodedFile = async (
    fileName,
    callback
  ) => {
    console.log('Writing file to ' + fileName);
    let writeBuffer = Buffer.alloc(0);
    let currentPositionInWriteStream = 0;
    // If user specificies frame out, this it the range we process
    const frameOut = this._frameOut > 0 ? this._frameOut : this._meshFiles.length;
    // Iterate over all files and write an output file
    for (let i = this._frameIn; i < frameOut; i++) {
      // load obj
      let objPath = this._meshFiles[i].replace('.crt', '.obj');

      let rawObjData = fs.readFileSync(objPath, 'utf8');
      let rawObjDataCRT = fs.readFileSync(this._meshFiles[i]);
      let rawCRTFrame = Buffer.from(rawObjDataCRT)
      let objData = this._loader.parse(rawObjData);
      let noNormals = rawObjData.indexOf('vn ') === -1;

      //   const children = objData.children;
      objData.traverse((child) => {
          if (child.type == 'Mesh') {
            console.log("Mesh found in child");
            this.keyframeGeometry = new THREE.Geometry().fromBufferGeometry(child.geometry);

            if (this.keyframeGeometry.vertices.length > this._maxVertices)
            this._maxVertices = this.keyframeGeometry.vertices.length;
          if (this.keyframeGeometry.faces && this.keyframeGeometry.faces.length > this._maxFaces)
            this._maxFaces = this.keyframeGeometry.faces.length;

            console.log("Vertices is", this.keyframeGeometry.vertices.length)
            console.log("Faces is", this.keyframeGeometry.vertices.length)

          if (this.keyframeGeometry.faces && this.keyframeGeometry.faces.length > 0) {
            console.log(i, "is a keyframe");
            this.lastKeyframe = i;
          }


          if (noNormals && this.keyframeGeometry.faces && this.keyframeGeometry.faces.length > 0) {
            // this.geometry.mergeVertices();
            this.keyframeGeometry.computeVertexNormals();
          }

          const frame = {
            frameNumber: i,
            keyframeNumber: this.lastKeyframe,
            startBytePosition: currentPositionInWriteStream,
            vertices: this.keyframeGeometry.vertices.length,
            faces: this.keyframeGeometry.faces.length,
            meshLength: rawCRTFrame.byteLength
          };

          // Add to the data array
          this._frameData.push(frame);


          } else {
            console.log(child.type, "found in child");

          const frame = {
            frameNumber: i,
            keyframeNumber: this.lastKeyframe,
            startBytePosition: currentPositionInWriteStream,
            vertices: this.keyframeGeometry.vertices.length,
            faces: this.keyframeGeometry.faces.length,
            meshLength: rawCRTFrame.byteLength
          };
        this._frameData.push(frame);
      }

      });

          // Write to file stream, mesh first
          writeBuffer = Buffer.concat([writeBuffer, Buffer.from(rawCRTFrame)]);
          currentPositionInWriteStream += rawCRTFrame.byteLength

          console.log('Wrote ' + rawCRTFrame.byteLength + ' bytes');
          // update progress callback
          rawCRTFrame = null;
          rawObjData = null;
          objData = null;
          noNormals = null;


      // progress callback
      if (callback) callback(i - this._frameIn / frameOut - this._frameIn);
    }


    // create object with maxVertices, textureWidth and textureHeight, then pack frames {} in
    const fileData = {
      maxVertices: this._maxVertices,
      maxTriangles: this._maxFaces,
      frameData: this._frameData,
    };

    console.log('FileData', fileData);
    // // Convert our file info into buffer and save to file stream
    const fileDataBuffer = Buffer.from(JSON.stringify(fileData), 'utf-8');
<<<<<<< HEAD
 
    const manifestStream = fs.createWriteStream(fileName.replace('drcs', 'manifest'));
    manifestStream.write(fileDataBuffer, err => {
      if(err) console.log("ERROR", err);
=======

    const manifestStream = fs.createWriteStream(fileName.replace('drcs', 'manifest'));
    manifestStream.write(fileDataBuffer, err => {
      if (err) console.log("ERROR", err);
>>>>>>> f17e1cdf
    });

    manifestStream.close;


    const dracosisStream = fs.createWriteStream(fileName);
    dracosisStream.write(writeBuffer, err => {
<<<<<<< HEAD
      if(err)
      console.log("ERROR", err);
=======
      if (err)
        console.log("ERROR", err);
>>>>>>> f17e1cdf
    });

    console.log("Bytes written to createStream", dracosisStream.path);
    dracosisStream.close;

    // Progress callback
    if (callback) callback(1);
  };
}

const myArgs = process.argv.slice(2);
console.log('myArgs: ', myArgs);

new CortosisFileCreator(myArgs[1] ? myArgs[1] : 0, myArgs[2] ? myArgs[2] : -1, myArgs[0], () => {
  console.log('Converted to Dracosis');
});<|MERGE_RESOLUTION|>--- conflicted
+++ resolved
@@ -164,17 +164,10 @@
     console.log('FileData', fileData);
     // // Convert our file info into buffer and save to file stream
     const fileDataBuffer = Buffer.from(JSON.stringify(fileData), 'utf-8');
-<<<<<<< HEAD
- 
-    const manifestStream = fs.createWriteStream(fileName.replace('drcs', 'manifest'));
-    manifestStream.write(fileDataBuffer, err => {
-      if(err) console.log("ERROR", err);
-=======
 
     const manifestStream = fs.createWriteStream(fileName.replace('drcs', 'manifest'));
     manifestStream.write(fileDataBuffer, err => {
       if (err) console.log("ERROR", err);
->>>>>>> f17e1cdf
     });
 
     manifestStream.close;
@@ -182,13 +175,8 @@
 
     const dracosisStream = fs.createWriteStream(fileName);
     dracosisStream.write(writeBuffer, err => {
-<<<<<<< HEAD
-      if(err)
-      console.log("ERROR", err);
-=======
       if (err)
         console.log("ERROR", err);
->>>>>>> f17e1cdf
     });
 
     console.log("Bytes written to createStream", dracosisStream.path);
