--- conflicted
+++ resolved
@@ -2,21 +2,28 @@
 import {
   BufferGeometry,
   Float32BufferAttribute, Mesh,
-  MeshBasicMaterial,
+  MeshBasicMaterial, Object3D,
+  NoToneMapping,
   PlaneBufferGeometry,
   Renderer,
   Scene,
   sRGBEncoding,
-  Uint32BufferAttribute
+  Uint32BufferAttribute, WebGLRenderer
 } from 'three';
 import {
   IFrameBuffer,
   KeyframeBuffer
 } from './Interfaces';
+
 import RingBuffer from './RingBuffer';
-import { Engine, VideoTexture } from '@xr3ngine/engine/src/ecs/classes/Engine';
-import { EngineEvents } from '@xr3ngine/engine/src/ecs/classes/EngineEvents';
+import { VideoTexture } from '@xr3ngine/engine/src/ecs/classes/Engine';
+// import { Engine } from '@xr3ngine/engine/src/ecs/classes/Engine';
+// import { EngineEvents } from '@xr3ngine/engine/src/ecs/classes/EngineEvents';
 import { createElement } from "@xr3ngine/engine/src/ecs/functions/createElement";
+
+type AdvancedHTMLVideoElement = HTMLVideoElement & { requestVideoFrameCallback: (callback: (number, {}) => void) => void };
+type onMeshBufferingCallback = (progress:number) => void;
+type onFrameShowCallback = (frame:number) => void;
 
 export default class DracosisPlayer {
   // Public Fields
@@ -24,18 +31,19 @@
   public speed = 1.0; // Multiplied by framerate for final playback output rate
 
   // Three objects
-  public scene: Scene;
+  public scene: Object3D;
   public renderer: Renderer;
   public mesh: Mesh;
   public meshFilePath: String;
-  public material: any;
+  public material: MeshBasicMaterial;
+  public failMaterial: MeshBasicMaterial;
   public bufferGeometry: BufferGeometry;
 
   // Private Fields
-  private _scale = 1;
+  private readonly _scale:number = 1;
   private _prevFrame = 0;
   private currentKeyframe = 0;
-  private _video = null;
+  private _video:HTMLVideoElement|AdvancedHTMLVideoElement = null;
   private _videoTexture = null;
   private _loop = true;
   private _isinitialized = false;
@@ -43,6 +51,9 @@
   private iframeVertexBuffer: RingBuffer<IFrameBuffer>;
   private _worker: Worker;
   private _bufferingTimer: any;
+  private status:"paused"|"playing"|"buffering"|"error" = 'paused';
+  private onMeshBuffering: onMeshBufferingCallback|null = null;
+  private onFrameShow: onFrameShowCallback|null = null;
 
   fileHeader: any;
   tempBufferObject: KeyframeBuffer = {
@@ -58,6 +69,7 @@
   numberOfIframes = 0;
   canvas: HTMLCanvasElement;
   ctx: CanvasRenderingContext2D;
+  numberOfFrames: any;
 
   // public getters and settings
   get currentFrame(): number {
@@ -71,28 +83,9 @@
     this._loop = value;
   }
 
-  currentEncode = false;
-  textureBatchChanged = false;
-  checkIfEncoderHasChanged = () => {
-    this.ctx.clearRect(0, 0, 1, 1);
-    this.ctx.drawImage(this._video, 0, 0, 2, 2, 0, 0, 2, 2);
-    const imgData = this.ctx.getImageData(0, 0, 1, 1);
-    const encoderOn = imgData.data[0] > 200;
-    if (encoderOn && !this.currentEncode){
-      this.textureBatchChanged = true;
-      this.currentEncode = true;
-    } else if (!encoderOn && this.currentEncode){
-      this.textureBatchChanged = true;
-      this.currentEncode = false;
-    } else {
-      this.textureBatchChanged = false;
-      this.currentEncode = encoderOn;
-    }
-  }
-
   request
   performAnimation = () => {
-    if(this._video !== null){
+    if (this._video !== null) {
       this.videoAnimationFrame(null);
     }
     this.request = requestAnimationFrame(this.performAnimation)
@@ -103,13 +96,11 @@
     renderer,
     meshFilePath,
     videoFilePath,
+    targetFramesToRequest = 50,
     frameRate = 25,
     loop = true,
     autoplay = true,
     scale = 1,
-<<<<<<< HEAD
-    keyframesToBufferBeforeStart = 300
-=======
     keyframesToBufferBeforeStart = 300,
     video = null,
     onMeshBuffering = null,
@@ -128,30 +119,61 @@
     video?:any,
     onMeshBuffering?: onMeshBufferingCallback
     onFrameShow?: onFrameShowCallback
->>>>>>> bb387242
   }) {
+
+    this.onMeshBuffering = onMeshBuffering;
+    this.onFrameShow = onFrameShow;
 
     const worker = new Worker(new URL('./workerFunction.ts', import.meta.url)); // spawn new worker
     this._worker = worker;
 
-    const handleFrameData = (frameData) => {
-      let geometry = new BufferGeometry();
-      geometry.setIndex(
-        new Uint32BufferAttribute(frameData.keyframeBufferObject.bufferGeometry.index, 1)
-      );
-      geometry.setAttribute(
-        'position',
-        new Float32BufferAttribute(frameData.keyframeBufferObject.bufferGeometry.position, 3)
-      );
-      geometry.setAttribute(
-        'uv',
-        new Float32BufferAttribute(frameData.keyframeBufferObject.bufferGeometry.uv, 2)
-      );
-
-      this.meshBuffer.add({ ...frameData.keyframeBufferObject, bufferGeometry: geometry });
-      // if(frameData.iframeBufferObjects) frameData.iframeBufferObjects.forEach(obj => {
-      //   this.iframeVertexBuffer.add(obj);
-      // })
+    const handleFrameData = (messages) => {
+        messages.forEach(frameData => {
+        let geometry = new BufferGeometry();
+        geometry.setIndex(
+          new Uint32BufferAttribute(frameData.keyframeBufferObject.bufferGeometry.index, 1)
+        );
+        geometry.setAttribute(
+          'position',
+          new Float32BufferAttribute(frameData.keyframeBufferObject.bufferGeometry.position, 3)
+        );
+        geometry.setAttribute(
+          'uv',
+          new Float32BufferAttribute(frameData.keyframeBufferObject.bufferGeometry.uv, 2)
+        );
+
+        this.meshBuffer.add({ ...frameData.keyframeBufferObject, bufferGeometry: geometry });
+        console.log(frameData.keyframeBufferObject);
+        // if(frameData.iframeBufferObjects) frameData.iframeBufferObjects.forEach(obj => {
+        //   this.iframeVertexBuffer.add(obj);
+        // })
+
+        if (this.status === "buffering") {
+          // Handle buffering state, check if we buffered enough or report buffering progress
+          // TODO: handle our inconsecutive frames loading, now i assume that all previous frames are loaded
+          const bufferingSize = this.frameRate * this.keyframesToBufferBeforeStart;
+          const bufferedEnough = this.meshBuffer.getPos() > (this.currentKeyframe+bufferingSize);
+          const bufferedCompletely = frameData.keyframeBufferObject.keyframeNumber >= (this.numberOfKeyframes - 1);
+          // if (this._debugLevel > 0) {
+          //   console.log('...buffering +', frameData.keyframeBufferObject.keyframeNumber - this.currentKeyframe, ' ... ', frameData.keyframeBufferObject.keyframeNumber, ' / ', this.numberOfKeyframes);
+          // }
+          if (bufferedEnough || bufferedCompletely) {
+            // if (this._debugLevel > 0) {
+            //   console.log('.....ready to resume playback');
+            // }
+            this.status = "playing";
+            this._video.play();
+            if (!this.mesh.visible) {
+              this.mesh.visible = true;
+            }
+          } else {
+            if (typeof this.onMeshBuffering === "function") {
+              // TODO: make progress report based on how many frames loaded (not on index of last loaded)
+              this.onMeshBuffering(frameData.keyframeBufferObject.keyframeNumber / (this.currentKeyframe + bufferingSize));
+            }
+          }
+        }
+      })
     }
 
     worker.onmessage = (e) => {
@@ -179,12 +201,14 @@
     this.manifestFilePath = meshFilePath.replace('drcs', 'manifest');
     this._loop = loop;
     this._scale = scale;
-    this._video = createElement('video', {
+    this._video = video ?? createElement('video', {
+      id: "broadway",
       crossorigin: "anonymous",
-      playsinline: "playsinline",
+      playsInline: "true",
       loop: true,
       src: videoFilePath,
       style: {
+        display: "none",
         position: 'fixed',
         zIndex: '-1',
         top: '0',
@@ -194,11 +218,11 @@
       playbackRate: 1
     });
 
-    this._videoTexture = new VideoTexture(this._video);
+    this._videoTexture = new VideoTexture(this._video as any);
     this._videoTexture.encoding = sRGBEncoding;
     this.frameRate = frameRate;
     this.canvas = document.createElement('canvas') as HTMLCanvasElement;
-    document.body.append(this.canvas);
+    // document.body.append(this.canvas);
     this.canvas.width = 16;
     this.canvas.height = 16;
 
@@ -214,13 +238,13 @@
     } else {
       // this._video.addEventListener('timeupdate', this.videoAnimationFrame);
       console.log("****** This platform has no requestVideoFrameCallback!")
-
       this.performAnimation();
-
-    }
+    }
+
 
     // Create a default mesh
     this.material = new MeshBasicMaterial({ map: this._videoTexture });
+    this.failMaterial = new MeshBasicMaterial({ color: '#555555' });
     this.mesh = new Mesh(new PlaneBufferGeometry(0.00001, 0.00001), this.material);
     this.mesh.scale.set(this._scale, this._scale, this._scale);
     this.scene.add(this.mesh);
@@ -234,26 +258,26 @@
       // Get count of frames associated with keyframe
       const numberOfIframes = this.fileHeader.frameData.filter(frame => frame.keyframeNumber !== frame.frameNumber).length;
       const numberOfKeyframes = this.fileHeader.frameData.filter(frame => frame.keyframeNumber === frame.frameNumber).length;
-
+      this.numberOfFrames = this.fileHeader.frameData.length;
       this.numberOfIframes = numberOfIframes;
       this.numberOfKeyframes = numberOfKeyframes;
 
-      this.meshBuffer = new RingBuffer(numberOfKeyframes);
+      this.meshBuffer = new RingBuffer(this.numberOfFrames);
       this.iframeVertexBuffer = new RingBuffer(numberOfIframes);
 
-      if (autoplay) {
-        if(Engine.hasUserEngaged) {
-          this.play();
-        } else {
-          const onUserEngage = () => {
-            this.play();
-            EngineEvents.instance?.removeEventListener(EngineEvents.EVENTS.USER_ENGAGE, onUserEngage);
-          }
-          EngineEvents.instance?.addEventListener(EngineEvents.EVENTS.USER_ENGAGE, onUserEngage);
-        }
-      }
-
-      worker.postMessage({ type: "initialize", payload: { meshFilePath, numberOfKeyframes: this.numberOfKeyframes, fileHeader: this.fileHeader } }); // Send data to our worker.
+      // if (autoplay) {
+      //   if (Engine.hasUserEngaged) {
+      //     this.play();
+      //   } else {
+      //     const onUserEngage = () => {
+      //       this.play();
+      //       EngineEvents.instance?.removeEventListener(EngineEvents.EVENTS.USER_ENGAGE, onUserEngage);
+      //     }
+      //     EngineEvents.instance?.addEventListener(EngineEvents.EVENTS.USER_ENGAGE, onUserEngage);
+      //   }
+      // }
+
+      worker.postMessage({ type: "initialize", payload: { targetFramesToRequest, meshFilePath, numberOfKeyframes: this.numberOfKeyframes, numberOfFrames: this.numberOfFrames, fileHeader: this.fileHeader } }); // Send data to our worker.
       this._isinitialized = true;
     };
 
@@ -261,38 +285,33 @@
     xhr.send();
   }
 
+  lastTimeReported = 0;
+  lastDate = 0;
+  delta = 0;
+  lastDeltadFrame = 0;
   /**
    * emulated video frame callback
    * bridge from video.timeupdate event to videoUpdateHandler
    * @param {Event} e
    */
   videoAnimationFrame(e) {
-    return;
-    if(!this.fileHeader) 
-    this.checkIfEncoderHasChanged();
-
-    let newFrame = Math.round(this._video.currentTime * this.frameRate);
-
-
-    if (this.fileHeader.frameData[ this.currentKeyframe].vertices == this.fileHeader.frameData[ newFrame].vertices && this.textureBatchChanged) {
-
-      console.log("*** PLAYING CURRENT FRAME " + newFrame);
-      console.log("*** this.currentKeyframe: " + this.currentKeyframe);
-      console.log("Texture batch has changed but current frame has not");
-
-
-
-
-      newFrame++;
-
-      // same keyframe, skip videoUpdateHandler
-    } else if (this.fileHeader.frameData[ this.currentKeyframe].vertices != this.fileHeader.frameData[ newFrame].vertices && !this.textureBatchChanged){
-        const currentframePlaying =
-        this.fileHeader.frameData[ newFrame].keyframeNumber
-        console.log("currentframePlaying: " + currentframePlaying);
-          console.log("*** Mesh batch changed but texture batch didn't!");
-          newFrame--;
-    }
+    if (!this.fileHeader || !this._isinitialized) return;
+    if (this._video.currentTime === 0 || this._video.paused) return;
+
+    if (this.lastDate === 0) return this.lastDate = Date.now() / 1000;
+
+    // Check if current time reported is same as last reported frame
+    // If it is the same, add the delta from last frame
+    if (this._video.currentTime === this.lastTimeReported) {
+      this.delta += (Date.now() / 1000) - this.lastDate;
+      // If it isn't the same, clear delta
+    } else {
+      this.delta = 0;
+    }
+    this.lastTimeReported = this._video.currentTime;
+    this.lastDate = Date.now() / 1000;
+
+    let newFrame = Math.min(this.numberOfFrames - 1, Math.round((this._video.currentTime + this.delta) * this.frameRate));
 
     // now is not used, so no matter what we pass
     this.videoUpdateHandler(0, {
@@ -303,30 +322,12 @@
   }
 
   videoUpdateHandler(now, metadata) {
-
     if (!this._isinitialized) return console.warn("Not inited");
-    let frameToPlay = Math.round(metadata.mediaTime * this.frameRate);
-    const keyframeToPlay =
-      this.fileHeader.frameData[ metadata.timeIsNotExact ? metadata.presentedFrames : frameToPlay].keyframeNumber
-
-    if(metadata.timeIsNotExact){
-
-      // TODO:
-      // Check if mesh count has changed
-      // Check if color has changed
-      // If neither has changed, return
-      // both have changed, call update
-      // If one has changed but the either hasn't, handle the case
-    }
-
-    // if (Math.round(this._video.currentTime * this.frameRate) !== metadata.presentedFrames)
-    //   console.log('==========DIFF', Math.round(this._video.currentTime * this.frameRate), Math.round(metadata.mediaTime * this.frameRate), metadata.presentedFrames, metadata);
-
-    let hasKeyframe = true;
-
-    if (hasKeyframe && frameToPlay !== this._prevFrame) {
+    let frameToPlay = metadata.timeIsNotExact ? metadata.presentedFrames : Math.round(metadata.mediaTime * this.frameRate);
+    const keyframeToPlay = this.fileHeader.frameData[metadata.timeIsNotExact ? metadata.presentedFrames : frameToPlay].keyframeNumber
+
+    if (frameToPlay !== this._prevFrame) {
       this._prevFrame = frameToPlay;
-
 
       const isNewKeyframe = keyframeToPlay !== this.currentKeyframe;
       // console.log("Looped frame to play is: ", frameToPlay, "| Current keyframe is: ", this.currentKeyframe, "| Requested Keyframe is: ", keyframeToPlay, "|Is new?", isNewKeyframe);
@@ -335,27 +336,47 @@
 
       if (isNewKeyframe) {
         this.currentKeyframe = keyframeToPlay;
-        // console.log("***** Keyframe to play")
-        // console.log("Mesh buffer length is, ", this.meshBuffer.getBufferLength());
+        console.log("***** Keyframe to play", this.currentKeyframe)
+        console.log("Mesh buffer length is, ", this.meshBuffer.getBufferLength());
 
         // If keyframe changed, set mesh buffer to new keyframe
         const meshBufferPosition = this.getPositionInKeyframeBuffer(keyframeToPlay);
 
         // console.log("Mesh buffer position is: ", meshBufferPosition);
 
-        this.mesh.geometry = this.meshBuffer.get(meshBufferPosition).bufferGeometry as BufferGeometry;
-
+        if (meshBufferPosition === -1) {
+          console.log('out of sync');
+
+        }
+        if (meshBufferPosition === -1) {
+          this.status = "buffering";
+          if (!this._video.paused) {
+            this._video.pause();
+          }
+          if (typeof this.onMeshBuffering === "function") {
+            this.onMeshBuffering(0);
+          }
+          // this.mesh.visible = false;
+          // this._video.pause();
+          this.mesh.material = this.failMaterial;
+        } else {
+          this.mesh.material = this.material;
+          this.mesh.geometry = this.meshBuffer.get(meshBufferPosition).bufferGeometry as BufferGeometry;
+          if (typeof this.onFrameShow === "function") {
+            this.onFrameShow(keyframeToPlay);
+          }
+        }
       }
       else {
         let vertexBufferPosition = this.getPositionInIFrameBuffer(frameToPlay);
         if (this.iframeVertexBuffer.get(vertexBufferPosition) !== undefined) {
           this.mesh.geometry = this.iframeVertexBuffer.get(vertexBufferPosition).vertexBuffer as any;
         } else {
-          vertexBufferPosition = this.getPositionInIFrameBuffer(frameToPlay+1);
+          vertexBufferPosition = this.getPositionInIFrameBuffer(frameToPlay + 1);
           console.warn("Iframe was not found, but the next one was");
           if (this.iframeVertexBuffer.get(vertexBufferPosition) !== undefined) {
             this.mesh.geometry = this.iframeVertexBuffer.get(vertexBufferPosition).vertexBuffer as any;
-          } else{
+          } else {
             console.warn("Skipped iframe playback, not in buffer");
           }
         }
@@ -370,12 +391,16 @@
 
   // Start loop to check if we're ready to play
   play() {
+    this._video.playsInline = true;
+
+    this._video.play()
+
     // console.log("Playing")
     const buffering = setInterval(() => {
       if (this.meshBuffer && this.meshBuffer.getBufferLength() >= this.keyframesToBufferBeforeStart) {
         // console.log("Keyframe buffer length is ", this.meshBuffer.getBufferLength(), ", playing video");
         clearInterval(buffering);
-        this._video.play()
+        // this._video.play()
         this.mesh.visible = true
       }
 
