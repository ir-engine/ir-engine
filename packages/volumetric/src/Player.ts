import { VideoTexture } from '@xr3ngine/engine/src/ecs/classes/Engine';
import { createElement } from "@xr3ngine/engine/src/ecs/functions/createElement";
import {
  BufferGeometry,
  Float32BufferAttribute,
  Mesh,
  MeshBasicMaterial,
  Object3D,
  PlaneBufferGeometry,
  Renderer,
  sRGBEncoding,
  Uint32BufferAttribute,
  WebGLRenderer
} from 'three';
import {
  IFrameBuffer,
  KeyframeBuffer
} from './Interfaces';
import RingBuffer from './RingBuffer';

type AdvancedHTMLVideoElement = HTMLVideoElement & { requestVideoFrameCallback: (callback: (number, {}) => void) => void };
type onMeshBufferingCallback = (progress:number) => void;
type onFrameShowCallback = (frame:number) => void;


const boxLength = 32; // length of the databox
const byteLength = 16;
const videoSize = 2048;

export default class DracosisPlayer {
  // Public Fields
  public frameRate = 30;
  public speed = 1.0; // Multiplied by framerate for final playback output rate

  // Three objects
  public scene: Object3D;
  public renderer: Renderer;
  public mesh: Mesh;
  public meshFilePath: String;
  public material: MeshBasicMaterial;
  public failMaterial: MeshBasicMaterial;
  public bufferGeometry: BufferGeometry;

  // Private Fields
  private readonly _scale:number = 1;
  private _prevFrame = 0;
  private currentKeyframe = 0;
  private _video:HTMLVideoElement|AdvancedHTMLVideoElement = null;
  private _videoTexture = null;
  private _loop = true;
  private _isinitialized = false;
  private meshBuffer: RingBuffer<KeyframeBuffer>;
  private iframeVertexBuffer: RingBuffer<IFrameBuffer>;
  private _worker: Worker;
  private _bufferingTimer: any;
  private status:"paused"|"playing"|"buffering"|"error" = 'paused';
  private onMeshBuffering: onMeshBufferingCallback|null = null;
  private onFrameShow: onFrameShowCallback|null = null;

  fileHeader: any;
  tempBufferObject: KeyframeBuffer = {
    frameNumber: 0,
    keyframeNumber: 0,
    bufferGeometry: null
  }

  manifestFilePath: any;
  fetchLoop: any;
  keyframesToBufferBeforeStart: number;
  numberOfKeyframes = 0;
  numberOfIframes = 0;
  counterCanvas: HTMLCanvasElement;
  counterCtx: CanvasRenderingContext2D;
  actorCanvas: HTMLCanvasElement;
  actorCtx: CanvasRenderingContext2D;

  numberOfFrames: any;
  private _canvasTexture: any;

  // public getters and settings
  get currentFrame(): number {
    return this.currentKeyframe;
  }

  get loop(): boolean {
    return this._loop;
  }
  set loop(value: boolean) {
    this._loop = value;
  }

  request
  performAnimation = () => {
    if (this._video !== null) {
      this.videoAnimationFrame(null);
    }
    this.request = requestAnimationFrame(this.performAnimation)
  }

  currentEncode = false;
  textureBatchChanged = false;

  lastTimeReported = 0;
  lastDate = -1;
  delta = 0;
  lastDeltadFrame = 0;

  constructor({
    scene,
    renderer,
    meshFilePath,
    videoFilePath,
    targetFramesToRequest = 50,
    frameRate = 25,
    loop = true,
    autoplay = true,
    scale = 1,
    keyframesToBufferBeforeStart = 100,
    video = null,
    onMeshBuffering = null,
    onFrameShow = null
  }:{
    scene: Object3D,
    renderer: WebGLRenderer,
    meshFilePath: string,
    videoFilePath: string,
    targetFramesToRequest?: number,
    frameRate?: number,
    loop?: boolean,
    autoplay?: boolean,
    scale?: number,
    keyframesToBufferBeforeStart?: number,
    video?:any,
    onMeshBuffering?: onMeshBufferingCallback
    onFrameShow?: onFrameShowCallback
  }) {

    this.onMeshBuffering = onMeshBuffering;
    this.onFrameShow = onFrameShow;

    const worker = new Worker(new URL('./workerFunction.ts', import.meta.url)); // spawn new worker
    this._worker = worker;

    const handleFrameData = (messages) => {
        messages.forEach(frameData => {
        let geometry = new BufferGeometry();
        geometry.setIndex(
          new Uint32BufferAttribute(frameData.bufferGeometry.index, 1)
        );
        geometry.setAttribute(
          'position',
          new Float32BufferAttribute(frameData.bufferGeometry.position, 3)
        );
        geometry.setAttribute(
          'uv',
          new Float32BufferAttribute(frameData.bufferGeometry.uv, 2)
        );

        this.meshBuffer.add({ ...frameData, bufferGeometry: geometry });

        if (this.status === "buffering") {
          // Handle buffering state, check if we buffered enough or report buffering progress
          // TODO: handle our inconsecutive frames loading, now i assume that all previous frames are loaded
          const bufferingSize = this.keyframesToBufferBeforeStart;
          const bufferedEnough = this.meshBuffer.getPos() > (this.currentKeyframe+bufferingSize);
          const bufferedCompletely = frameData.keyframeNumber >= (this.numberOfKeyframes - 1);

          if (bufferedEnough || bufferedCompletely) {
            this.status = "playing";
            this._video.play();
            if (!this.mesh.visible) {
              this.mesh.visible = true;
            }
          } else {
            if (typeof this.onMeshBuffering === "function") {
              // TODO: make progress report based on how many frames loaded (not on index of last loaded)
              this.onMeshBuffering(frameData.keyframeNumber / (this.currentKeyframe + bufferingSize));
            }
          }
        }
      })
    }

    worker.onmessage = (e) => {
      switch (e.data.type) {
        case 'initialized':
          console.log("Worker initialized");
          break;
        case 'framedata':
          // console.log("Frame data received");
          handleFrameData(e.data.payload);
          break;
        case 'completed':
          console.log("Worker complete!");
          break;

      }
      // console.log('Worker said: ', e.data); // message received from worker
    };

    this.keyframesToBufferBeforeStart = keyframesToBufferBeforeStart;
    // Set class values from constructor
    this.scene = scene;
    this.renderer = renderer;
    this.meshFilePath = meshFilePath;
    this.manifestFilePath = meshFilePath.replace('drcs', 'manifest');
    this._loop = loop;
    this._scale = scale;
    this._video = video ?? createElement('video', {
      crossorigin: "anonymous",
      playsInline: "true",
      loop: true,
      src: videoFilePath,
      style: {
        display: "none",
        position: 'fixed',
        zIndex: '-1',
        top: '0',
        left: '0',
        width: '1px'
      },
      playbackRate: 1
    });

    this.frameRate = frameRate;

    this.videoUpdateHandler = this.videoUpdateHandler.bind(this)
    this.videoAnimationFrame = this.videoAnimationFrame.bind(this)

    // Create a default mesh

    if ("requestVideoFrameCallback" in this._video) {
      this._video.requestVideoFrameCallback(this.videoUpdateHandler);
      this._videoTexture = new VideoTexture(this._video as any);
      this._videoTexture.encoding = sRGBEncoding;
      this.material = new MeshBasicMaterial({ map: this._videoTexture });

      console.log("****** This platform has requestVideoFrameCallback!")
    } else {
      // this._video.addEventListener('timeupdate', this.videoAnimationFrame);
      console.log("****** This platform has no requestVideoFrameCallback!")
      this.counterCanvas = document.createElement('canvas') as HTMLCanvasElement;
      this.counterCanvas.width = byteLength;
      this.counterCanvas.height = 1;
      this.counterCtx = this.counterCanvas.getContext('2d');
      this.actorCtx = document.createElement('canvas').getContext('2d');
      this.actorCtx.canvas.width = this.actorCtx.canvas.height = videoSize;
      this.actorCtx.fillStyle = '#FFF';
      this.actorCtx.fillRect(0, 0, this.actorCtx.canvas.width, this.actorCtx.canvas.height);
<<<<<<< HEAD
      this._canvasTexture = new VideoTexture(this.actorCtx.canvas as any);
=======
      // @ts-ignore
      this._canvasTexture = new VideoTexture(this.actorCtx.canvas);
>>>>>>> 45207418
      this.material = new MeshBasicMaterial({ map: this._canvasTexture });

      this.performAnimation();
    }
    this.failMaterial = new MeshBasicMaterial({ color: '#555555' });
    this.mesh = new Mesh(new PlaneBufferGeometry(0.00001, 0.00001), this.material);
    this.mesh.scale.set(this._scale, this._scale, this._scale);
    this.scene.add(this.mesh);

    const xhr = new XMLHttpRequest();
    xhr.onreadystatechange = () => {
      if (xhr.readyState !== 4) return;
      this.fileHeader = JSON.parse(xhr.responseText);
      this.frameRate = this.fileHeader.frameRate;

      // Get count of frames associated with keyframe
      const numberOfIframes = this.fileHeader.frameData.filter(frame => frame.keyframeNumber !== frame.frameNumber).length;
      const numberOfKeyframes = this.fileHeader.frameData.filter(frame => frame.keyframeNumber === frame.frameNumber).length;
      this.numberOfFrames = this.fileHeader.frameData.length;
      this.numberOfIframes = numberOfIframes;
      this.numberOfKeyframes = numberOfKeyframes;

      this.meshBuffer = new RingBuffer(this.numberOfFrames);
      this.iframeVertexBuffer = new RingBuffer(numberOfIframes);

      // if (autoplay) {
      //   if (Engine.hasUserEngaged) {
      //     this.play();
      //   } else {
      //     const onUserEngage = () => {
      //       this.play();
      //       EngineEvents.instance?.removeEventListener(EngineEvents.EVENTS.USER_ENGAGE, onUserEngage);
      //     }
      //     EngineEvents.instance?.addEventListener(EngineEvents.EVENTS.USER_ENGAGE, onUserEngage);
      //   }
      // }

      worker.postMessage({ type: "initialize", payload: { targetFramesToRequest, meshFilePath, numberOfKeyframes: this.numberOfKeyframes, numberOfFrames: this.numberOfFrames, fileHeader: this.fileHeader } }); // Send data to our worker.
      this._isinitialized = true;
    };

    xhr.open('GET', this.manifestFilePath, true); // true for asynchronous
    xhr.send();
  }

  /**
   * emulated video frame callback
   * bridge from video.timeupdate event to videoUpdateHandler
   * @param {Event} e
   */
  videoAnimationFrame(e) {
    if (!this.fileHeader || !this._isinitialized) return;
    if (this._video.currentTime === 0 || this._video.paused) return;
    if (this.lastDate < 0) this.lastDate = Date.now() / 1000;
    // Check if current time reported is same as last reported frame
    // If it is the same, add the delta from last frame
    if (this._video.currentTime === this.lastTimeReported) {
      this.delta += (Date.now() / 1000) - this.lastDate;
      // If it isn't the same, clear delta
    } else {
      this.delta = 0;
    }
    this.lastTimeReported = this._video.currentTime;
    this.lastDate = Date.now() / 1000;

    this.counterCtx.clearRect(0, 0, byteLength, 1);

    this.counterCtx.drawImage(this._video, 0, videoSize-boxLength, boxLength*byteLength, boxLength, 0, 0, byteLength, 1);

    const imgData = this.counterCtx.getImageData(0, 0, byteLength, 1);
    let frameIn = 0;
    for(let i = 0; i < byteLength; i++)
      frameIn += imgData.data[i*4]/255*Math.pow(2, byteLength - i);

    console.log("********* FRAME IN IS", frameIn);

    // now is not used, so no matter what we pass
    this.videoUpdateHandler(0, {
      timeIsNotExact: true,
      mediaTime: this._video.currentTime,
      presentedFrames: Math.round(frameIn) // we use presentedFrames only for check, so no need to be precise here
    });
  }

  videoUpdateHandler(now, metadata) {
    if (!this._isinitialized) return console.warn("Not inited");
    let frameToPlay = metadata.timeIsNotExact ? metadata.presentedFrames : Math.round(metadata.mediaTime * this.frameRate);
    const keyframeToPlay = this.fileHeader.frameData[metadata.timeIsNotExact ? metadata.presentedFrames : frameToPlay].keyframeNumber

    if (frameToPlay !== this._prevFrame) {
      this._prevFrame = frameToPlay;

      const isNewKeyframe = keyframeToPlay !== this.currentKeyframe;
      // console.log("Looped frame to play is: ", frameToPlay, "| Current keyframe is: ", this.currentKeyframe, "| Requested Keyframe is: ", keyframeToPlay, "|Is new?", isNewKeyframe);

      // console.log("Looped frame to play is", loopedFrameToPlay, "| Keyframe to play is", keyframeToPlay, "|Is new keyframe?", newKeyframe);

      if (isNewKeyframe) {
        this.currentKeyframe = keyframeToPlay;
        console.log("***** Keyframe to play", this.currentKeyframe)
        console.log("Mesh buffer length is, ", this.meshBuffer.getBufferLength());

        // If keyframe changed, set mesh buffer to new keyframe
        const meshBufferPosition = this.getPositionInKeyframeBuffer(keyframeToPlay);

        // console.log("Mesh buffer position is: ", meshBufferPosition);

        if (meshBufferPosition === -1) {
          console.log('out of sync');

        }
        if (meshBufferPosition === -1) {
          this.status = "buffering";
          if (!this._video.paused) {
            this._video.pause();
          }
          if (typeof this.onMeshBuffering === "function") {
            this.onMeshBuffering(0);
          }
          // this.mesh.visible = false;
          // this._video.pause();
          this.mesh.material = this.failMaterial;
        } else {
          this.mesh.material = this.material;
          this.mesh.geometry = this.meshBuffer.get(meshBufferPosition).bufferGeometry as BufferGeometry;
          if (typeof this.onFrameShow === "function") {
            this.onFrameShow(keyframeToPlay);
          }
        }
      }
      else {
        let vertexBufferPosition = this.getPositionInIFrameBuffer(frameToPlay);
        if (this.iframeVertexBuffer.get(vertexBufferPosition) !== undefined) {
          this.mesh.geometry = this.iframeVertexBuffer.get(vertexBufferPosition).vertexBuffer as any;
        } else {
          vertexBufferPosition = this.getPositionInIFrameBuffer(frameToPlay + 1);
          console.warn("Iframe was not found, but the next one was");
          if (this.iframeVertexBuffer.get(vertexBufferPosition) !== undefined) {
            this.mesh.geometry = this.iframeVertexBuffer.get(vertexBufferPosition).vertexBuffer as any;
          } else {
            console.warn("Skipped iframe playback, not in buffer");
          }
        }
      }
      (this.mesh.material as any).needsUpdate = true;
    }

    if ("requestVideoFrameCallback" in this._video) {
      this._video.requestVideoFrameCallback(this.videoUpdateHandler);
    }
  }

  // Start loop to check if we're ready to play
  play() {
    this._video.playsInline = true;

    this._video.play()

    // console.log("Playing")
    const buffering = setInterval(() => {
      if (this.meshBuffer && this.meshBuffer.getBufferLength() >= this.keyframesToBufferBeforeStart) {
        // console.log("Keyframe buffer length is ", this.meshBuffer.getBufferLength(), ", playing video");
        clearInterval(buffering);
        // this._video.play()
        this.mesh.visible = true
      }

    }, 1000 / 60);
    this._bufferingTimer = buffering;
  }

  getPositionInKeyframeBuffer(keyframeNumber: number): number {
    // Search backwards, which should make the for loop shorter on longer buffer
    for (let i = this.meshBuffer.getBufferLength(); i >= 0; i--) {
      if (
        this.meshBuffer.get(i) &&
        keyframeNumber == this.meshBuffer.get(i).frameNumber &&
        keyframeNumber == this.meshBuffer.get(i).keyframeNumber
      )
        return i;
    }
    return -1;
  }

  getPositionInIFrameBuffer(frameNumber: number): number {
    // Search backwards, which should make the for loop shorter on longer buffer
    for (let i = this.iframeVertexBuffer.getBufferLength(); i >= 0; i--) {
      if (
        this.iframeVertexBuffer.get(i) &&
        frameNumber == this.iframeVertexBuffer.get(i).frameNumber
      )
        return i;
    }
    return -1;
  }

  dispose(): void {
    // TODO: finish dispose method
    this._isinitialized = false;
    this._worker?.terminate();
    if (this._video) {
      // this._video.stop();
      // this._video.parentElement.removeChild(this._video);
      this._video = null;
      this._videoTexture.dispose();
      this._videoTexture = null;
    }
    if (this.meshBuffer) {
      for (let i = 0; i < this.meshBuffer.getBufferLength(); i++) {
        const buffer = this.meshBuffer.get(i);
        if (buffer && buffer.bufferGeometry instanceof BufferGeometry) {
          buffer.bufferGeometry?.dispose();
        }
      }
      this.meshBuffer.clear();
    }
    if (this._bufferingTimer) {
      clearInterval(this._bufferingTimer);
    }
  }
}<|MERGE_RESOLUTION|>--- conflicted
+++ resolved
@@ -247,12 +247,8 @@
       this.actorCtx.canvas.width = this.actorCtx.canvas.height = videoSize;
       this.actorCtx.fillStyle = '#FFF';
       this.actorCtx.fillRect(0, 0, this.actorCtx.canvas.width, this.actorCtx.canvas.height);
-<<<<<<< HEAD
-      this._canvasTexture = new VideoTexture(this.actorCtx.canvas as any);
-=======
       // @ts-ignore
       this._canvasTexture = new VideoTexture(this.actorCtx.canvas);
->>>>>>> 45207418
       this.material = new MeshBasicMaterial({ map: this._canvasTexture });
 
       this.performAnimation();
