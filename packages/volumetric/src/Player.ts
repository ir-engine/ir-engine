--- conflicted
+++ resolved
@@ -18,11 +18,7 @@
 } from './Interfaces';
 import CortoDecoder from './libs/cortodecoder.js';
 import RingBuffer from './RingBuffer';
-<<<<<<< HEAD
-//import workerBlobUrl from './Worker'
-=======
 import Blob from 'cross-blob';
->>>>>>> 3dc79aa0
 
 function workerFunction() {
   var self = this;
@@ -121,12 +117,7 @@
 
     // Add video to dom and bind the upgdate handler to playback
     document.body.appendChild(this._video);
-<<<<<<< HEAD
-
-  //  this.worker = new Worker(workerBlobUrl);
-=======
     this._video.requestVideoFrameCallback(this.videoUpdateHandler.bind(this));
->>>>>>> 3dc79aa0
 
     // Create a default mesh
     this.material = new MeshBasicMaterial({ map: this._videoTexture });
@@ -134,62 +125,6 @@
     this.mesh.scale.set(this._scale, this._scale, this._scale);
     this.scene.add(this.mesh);
 
-<<<<<<< HEAD
-    let player = this;
-
-    this.httpGetAsync(meshFilePath, (headerData: string) => {
-
-      console.log("Incoming data is ", headerData);
-
-        const fileHeader = byteArrayToLong(Buffer.from(headerData.substring(0, 7)));
-
-        console.log("fileHeader is", fileHeader);
-
-        this.httpGetAsync(meshFilePath, (incomingData: string) => {
-
-          const frameData = JSON.parse(incomingData.substring(8, incomingData.length));
-
-          console.log("frameData is", frameData)
-
-          if (endFrame > 1) {
-            this._endFrame = endFrame;
-          } else {
-            this._endFrame = frameData.length;
-          }
-          this._numberOfFrames = this._endFrame - this._startFrame + 1;
-
-          // init buffers with settings
-          this._ringBuffer = new RingBuffer(bufferSize);
-
-          const initializeMessage = {
-            startFrame: this._startFrame,
-            endFrame: this._endFrame,
-            type: MessageType.InitializationRequest,
-            data: incomingData,
-            loop: this._loop,
-            meshFilePath: this.meshFilePath,
-            fileHeader: fileHeader,
-            isInitialized: true,
-            readStreamOffset: this.readStreamOffset,
-          };
-
-          this.worker.postMessage(initializeMessage);
-
-          // Add event handler for manging worker responses
-          this.worker.addEventListener('message', ({ data }) => player.handleMessage(data));
-
-    }, 8, fileHeader)
-    }, 0, 7);
-    if (autoplay) {
-      console.log("Autoplaying dracosis sequence")
-      // Create an event listener that removed itself on input
-      const eventListener = () => {
-        // If we haven't inited yet, notify that we have, autoplay content and remove the event listener
-        if (!this.hasInited) {
-          this.hasInited = true;
-          this.play();
-          document.body.removeEventListener("mousedown", eventListener);
-=======
     const xhr = new XMLHttpRequest();
     xhr.onreadystatechange = () => {
       if (xhr.readyState !== 4) return;
@@ -212,7 +147,6 @@
               document.body.removeEventListener("mousedown", eventListener);    
           }
           document.body.addEventListener("mousedown", eventListener)
->>>>>>> 3dc79aa0
         }
         this._isinitialized = true;
     };
