import React from 'react'
import shaka from 'shaka-player'
import AFRAME from 'aframe'
<<<<<<< HEAD
import { useRouter } from 'next/router'

// choose dash or hls
const getManifestUri = (manifestPath: string): string => {
  return AFRAME.utils.device.isIOS() ? manifestPath.replace(dashManifestName, hlsPlaylistName) : manifestPath
}

const dashManifestName = 'manifest.mpd'
const hlsPlaylistName = 'master.m3u8'
=======
>>>>>>> 3dcb0c7e

const initApp = (manifestUri: string) => {
  shaka.polyfill.installAll()

  if (shaka.Player.isBrowserSupported()) {
    initPlayer(manifestUri)
  } else {
    console.error('Browser not supported!')
  }
}

const initPlayer = (manifestUri: string) => {
  const video: HTMLVideoElement = document.getElementById('video360Shaka') as HTMLVideoElement
  const player = new shaka.Player(video)

  player.load(manifestUri).then(() => {
    console.log('The video has now been loaded!')
  })
  video.addEventListener('loadeddata', loadedDataVideoHandler)
}

const loadedDataVideoHandler = () => {
  if (AFRAME.utils.device.isIOS()) {
    // fix Safari iPhone bug with black screen
    forceIOSCanvasRepaint()
  }
}

const forceIOSCanvasRepaint = () => {
  const sceneEl = document.querySelector('a-scene')
  const canvasEl = sceneEl.canvas
  const width = canvasEl.width
  const height = canvasEl.height

  canvasEl.width = width + 1
  canvasEl.height = height + 1
  canvasEl.width = width
  canvasEl.height = height
}

export default class ShakaPlayer extends React.Component {
  props: shakaPropTypes

  constructor(props: shakaPropTypes) {
    super(props)

    this.props = props
  }

  componentDidMount() {
    const sceneEl = document.querySelector('a-scene')
    if (sceneEl?.hasLoaded) initApp(this.props.manifestUri)
    else sceneEl?.addEventListener('loaded', initApp.bind(this, this.props.manifestUri))
  }

  render() {
    return ''
  }
}

export interface shakaPropTypes extends React.Props<any> {
  manifestUri: string,
}<|MERGE_RESOLUTION|>--- conflicted
+++ resolved
@@ -1,18 +1,6 @@
 import React from 'react'
 import shaka from 'shaka-player'
 import AFRAME from 'aframe'
-<<<<<<< HEAD
-import { useRouter } from 'next/router'
-
-// choose dash or hls
-const getManifestUri = (manifestPath: string): string => {
-  return AFRAME.utils.device.isIOS() ? manifestPath.replace(dashManifestName, hlsPlaylistName) : manifestPath
-}
-
-const dashManifestName = 'manifest.mpd'
-const hlsPlaylistName = 'master.m3u8'
-=======
->>>>>>> 3dcb0c7e
 
 const initApp = (manifestUri: string) => {
   shaka.polyfill.installAll()
