import React from 'react'
// @ts-ignore
import { Scene, Entity } from 'aframe-react'
import Assets from './assets'
import Grid from '../layout/Grid'
import Skybox from './skybox-grid'
import './style.scss'
import SvgVr from '../../icons/svg/Vr'

type State = {
  appRendered?: boolean
  color?: string
}

export default class VideoScene extends React.Component<State> {
  state: State = {
    appRendered: false,
    color: 'red'
  }

  componentDidMount() {
    if (typeof window !== 'undefined') {
      require('aframe')
      require('networked-aframe')
      this.setState({ appRendered: true })
    }
  }

  render() {
    return (
      <div style={{ height: '100%', width: '100%' }}>
        {this.state.appRendered && (
          <Scene
<<<<<<< HEAD
            vr-mode-ui="enterVRButton: #enterVRButton"
            networked-scene={config}
=======
>>>>>>> a25b9f17
            class="scene"
            renderer="antialias: true"
            background="color: #FAFAFA"
            embedded
          >
            <Assets />
            <Grid />
            <Skybox />
            <a-plane
              color="#000"
              height="20000"
              width="200000"
              rotation="-90 0 0"
            ></a-plane>
            <Entity player="fuseCursor: true" />
            <a className="enterVR" id="enterVRButton" href="#">
              <SvgVr className="enterVR" />
            </a>
          </Scene>
        )}
      </div>
    )
  }
}<|MERGE_RESOLUTION|>--- conflicted
+++ resolved
@@ -31,11 +31,8 @@
       <div style={{ height: '100%', width: '100%' }}>
         {this.state.appRendered && (
           <Scene
-<<<<<<< HEAD
             vr-mode-ui="enterVRButton: #enterVRButton"
             networked-scene={config}
-=======
->>>>>>> a25b9f17
             class="scene"
             renderer="antialias: true"
             background="color: #FAFAFA"
