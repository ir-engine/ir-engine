import React from 'react'
import SceneContainer from './scene-container'
import AFRAME from 'aframe'
// import Assets from './assets'
import Environment from './environment-dream'
import Player from '../player/player'
import SvgVr from '../../icons/svg/Vr'
import './style.scss'

type State = {
  appRendered?: boolean
  color?: string
}

export default class DreamSceneScene extends React.Component<State> {
  state: State = {
    appRendered: false,
    color: 'red'
  }

  componentDidMount() {
    if (typeof window !== 'undefined') {
      require('aframe')

      this.setState({ appRendered: true })
    }
  }

  isDesktop() {
    const mobile = AFRAME.utils.device.isMobile()
    const headset = AFRAME.utils.device.checkHeadsetConnected()
    return !(mobile) && !(headset)
  }

  render() {
    return (
      <div style={{ height: '100%', width: '100%' }}>
        {this.state.appRendered && (
<<<<<<< HEAD
          <Scene
            vr-mode-ui="enterVRButton: #enterVRButton"
            class="scene"
            renderer="antialias: true"
            background="color: #FAFAFA"
          >
            <Environment/>
            <Player/>
            <a className="enterVR" id="enterVRButton" href="#">
              <SvgVr className="enterVR" />
            </a>
          </Scene>
=======
          <SceneContainer
          >
            <Environment/>
            <Player/>
          </SceneContainer>
>>>>>>> 7bcc1fbd
        )}
      </div>
    )
  }
}<|MERGE_RESOLUTION|>--- conflicted
+++ resolved
@@ -36,26 +36,11 @@
     return (
       <div style={{ height: '100%', width: '100%' }}>
         {this.state.appRendered && (
-<<<<<<< HEAD
-          <Scene
-            vr-mode-ui="enterVRButton: #enterVRButton"
-            class="scene"
-            renderer="antialias: true"
-            background="color: #FAFAFA"
-          >
-            <Environment/>
-            <Player/>
-            <a className="enterVR" id="enterVRButton" href="#">
-              <SvgVr className="enterVR" />
-            </a>
-          </Scene>
-=======
           <SceneContainer
           >
             <Environment/>
             <Player/>
           </SceneContainer>
->>>>>>> 7bcc1fbd
         )}
       </div>
     )
