--- conflicted
+++ resolved
@@ -69,16 +69,8 @@
   },
 
   createArrow() {
-<<<<<<< HEAD
-    console.log('createArrow')
     const self = this
     const data = self.data
-=======
-    var self = this
-    var data = self.data
-
-    var mat, geom, mesh
->>>>>>> 1da9759c
 
     data.offset = {
       x: 0 + data.x,
