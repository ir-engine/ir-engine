--- conflicted
+++ resolved
@@ -60,17 +60,12 @@
   fullBarName: string,
   currentTimeBarName: string,
   playPauseButtonName: string,
-<<<<<<< HEAD
-  backButtonName: string,
   timeRemainingTextName: string,
-  videoEl: HTMLVideoElement
-=======
   backButtonName: string
   videoEl: HTMLVideoElement,
   cameraAngleHandler: (e: any) => void,
   setTimelineVisibility(visibility: boolean),
   firstCreate: boolean
->>>>>>> 0e375cab
 }
 
 export const Component: AFRAME.ComponentDefinition<Props> = {
@@ -89,12 +84,8 @@
   currentTimeBarName: 'currentTimeBarTimeline',
   playPauseButtonName: 'playPauseButton',
   backButtonName: 'backButton',
-<<<<<<< HEAD
   timeRemainingTextName: 'timeRemainingText',
-  // timeRemainingTextName: 'timeRemainingText',
-=======
   firstCreate: true,
->>>>>>> 0e375cab
 
   init() {
     const loader = new THREE.TextureLoader()
@@ -213,12 +204,10 @@
     this.el.setObject3D(currentTimeBar.name, currentTimeBar)
     this.el.setObject3D(playPauseButton.name, playPauseButton)
     this.el.setObject3D(backButton.name, backButton)
-<<<<<<< HEAD
     // append child because it's an aframe entity instead
     this.el.appendChild(timeRemainingText)
     // but also add as THREE.js object
     this.el.setObject3D(this.timeRemainingTextName, timeRemainingText.object3D)
-=======
 
     // fade controls after timeout after they are first created
     if (this.firstCreate) {
@@ -229,7 +218,6 @@
       }, 5 * 1000)
       this.firstCreate = false
     }
->>>>>>> 0e375cab
   },
 
   teardownControls() {
@@ -483,9 +471,6 @@
     this.el.dispatchEvent(clickEvent)
   },
 
-<<<<<<< HEAD
-  addHandlers: function () {
-=======
   cameraAngleHandler(e: any) {
     const visibility = e.detail.direction === 'in'
     if (e.detail.axis === 'y') this.setTimelineVisibility(visibility)
@@ -496,7 +481,6 @@
   },
 
   addHandlers: function() {
->>>>>>> 0e375cab
     this.el.addEventListener('playpause', this.clickHandler.bind(this))
     this.el.addEventListener('camera-passed-threshold', this.cameraAngleHandler.bind(this))
   },
@@ -505,7 +489,6 @@
     this.el.removeEventListener('playpause', this.clickHandler)
     this.el.removeEventListener('camera-passed-threshold', this.cameraAngleHandler.bind(this))
   }
-
 }
 
 const primitiveProps = ['videosrc', 'viewportWidth', 'barHeight', 'backButtonHref', 'playing']
