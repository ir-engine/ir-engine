--- conflicted
+++ resolved
@@ -1,10 +1,5 @@
-<<<<<<< HEAD
-
-// import testcomp from './testcomp'
-=======
 import playerComp from './PlayerComponent'
 import clockComp from './ClockExampleComponent'
->>>>>>> a9d310f7
 import testsphere from './testsphere'
 import AFRAME from 'aframe'
 import React from 'react'
@@ -17,12 +12,8 @@
 }
 
 const ComponentSystemArray: ComponentSystem[] = [
-<<<<<<< HEAD
-  // testcomp,
-=======
   playerComp,
   clockComp,
->>>>>>> a9d310f7
   testsphere
 ]
 
