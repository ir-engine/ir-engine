--- conflicted
+++ resolved
@@ -2,10 +2,7 @@
 import { Entity } from 'aframe-react'
 import React from 'react'
 import { useRouter } from 'next/router'
-<<<<<<< HEAD
-=======
 // @ts-ignore
->>>>>>> 94ba9991
 import isExternalUrl from 'utils/isExternalUrl'
 type makeHandleClickType = {
   href: string
