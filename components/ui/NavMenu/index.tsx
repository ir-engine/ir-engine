--- conflicted
+++ resolved
@@ -2,16 +2,13 @@
 import React, { Component } from 'react'
 import AppBar from '@material-ui/core/AppBar'
 import Toolbar from '@material-ui/core/Toolbar'
-<<<<<<< HEAD
 import Typography from '@material-ui/core/Typography'
 import MenuIcon from '@material-ui/icons/Menu'
 import IconButton from '@material-ui/core/IconButton'
 import { siteTitle } from '../../../config/server'
-=======
 import Logo from '../../../assets/logo.png'
 
 import './style.scss'
->>>>>>> 740f32ce
 import { logoutUser } from '../../../redux/auth/service'
 import { selectAuthState } from '../../../redux/auth/selector'
 import { connect } from 'react-redux'
@@ -51,21 +48,17 @@
 
     console.log('----------', isLogined, user);
     return (
-<<<<<<< HEAD
       <AppBar position="sticky">
         <Toolbar>
-          <IconButton edge="start" color="inherit" aria-label="menu">
-            <MenuIcon color="inherit" />
-          </IconButton>
-          <Typography variant="h6" color="inherit">
-            {siteTitle}
-          </Typography>
-          <NavItem href="/" title="Home" text="Home" />
-          <NavItem href="/settings" title="Settings" text="Settings" />
-          <NavItem href="/admin" title="Admin" text="Admin" />
-
-          <div className="gap">&nbsp;</div>
-
+          <div className="logo">
+            <img
+              src={Logo}
+              alt="logo"
+              crossOrigin="anonymous"
+              className="logo"
+            />
+          </div>
+          {/* TODO: MOVE TO NAVUSERWIDGTE */}
           {isLogined && 
           <div className="flex">
             <Button onClick={() => this.handleLogout()}>
@@ -81,19 +74,8 @@
           }
           {!isLogined && 
           <NavItem href="/auth/login" title="Login" text="Login" />}
-=======
-      <AppBar className="appbar" position="sticky">
-        <Toolbar className="toolbar">
-          <div className="logo">
-            <img
-              src={Logo}
-              alt="logo"
-              crossOrigin="anonymous"
-              className="logo"
-            />
-          </div>
+
           <NavUserWidget />
->>>>>>> 740f32ce
         </Toolbar>
       </AppBar>
     )
