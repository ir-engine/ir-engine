import NavUserWidget from '../NavUserWidget'
import React, { Component } from 'react'
import AppBar from '@material-ui/core/AppBar'
<<<<<<< HEAD
import Toolbar from '@material-ui/core/Toolbar'
=======
>>>>>>> 741a9559
import Logo from '../../../assets/logo.png'
import './style.scss'

export default class NavMenu extends Component {
  render() {
    return (
<<<<<<< HEAD
      <AppBar className="appbar" position="sticky">
        <Toolbar>
          <div className="logo">
            <img
              src={Logo}
              alt="logo"
              crossOrigin="anonymous"
              className="logo"
            />
          </div>
          <div className="gap">&ngsp;</div>

          <NavUserWidget />
        </Toolbar>
=======
      <AppBar className="appbar">
        <div className="logo">
          <img src={Logo} alt="logo" crossOrigin="anonymous" className="logo" />
        </div>
        <NavUserWidget />
>>>>>>> 741a9559
      </AppBar>
    )
  }
}<|MERGE_RESOLUTION|>--- conflicted
+++ resolved
@@ -1,38 +1,18 @@
 import NavUserWidget from '../NavUserWidget'
 import React, { Component } from 'react'
 import AppBar from '@material-ui/core/AppBar'
-<<<<<<< HEAD
-import Toolbar from '@material-ui/core/Toolbar'
-=======
->>>>>>> 741a9559
+
 import Logo from '../../../assets/logo.png'
 import './style.scss'
 
 export default class NavMenu extends Component {
   render() {
     return (
-<<<<<<< HEAD
-      <AppBar className="appbar" position="sticky">
-        <Toolbar>
-          <div className="logo">
-            <img
-              src={Logo}
-              alt="logo"
-              crossOrigin="anonymous"
-              className="logo"
-            />
-          </div>
-          <div className="gap">&ngsp;</div>
-
-          <NavUserWidget />
-        </Toolbar>
-=======
       <AppBar className="appbar">
         <div className="logo">
           <img src={Logo} alt="logo" crossOrigin="anonymous" className="logo" />
         </div>
         <NavUserWidget />
->>>>>>> 741a9559
       </AppBar>
     )
   }
