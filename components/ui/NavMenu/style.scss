--- conflicted
+++ resolved
@@ -1,13 +1,3 @@
-<<<<<<< HEAD
-.navitems {
-  margin-right: auto;
-}
-
-.toolbar {
-    background-color: rgba(0, 0, 0, 0)!important;
-}
-=======
->>>>>>> 741a9559
 .gap {
     flex-grow: 1;
 }
@@ -19,10 +9,7 @@
 .appbar {
     box-shadow: none!important;
     background-color: rgba(0, 0, 0, 0)!important;
-<<<<<<< HEAD
-=======
     color: rgba(0, 0, 0, 0)!important;
->>>>>>> 741a9559
 }
 
 .logo {
