--- conflicted
+++ resolved
@@ -124,19 +124,12 @@
     const teePosition = await bot.runHook(GolfBotHooks.GetTeePosition)
 
     await bot.delay(1000)
-<<<<<<< HEAD
-    await bot.awaitHookPromise(GolfBotHooks.GetIsBallStopped)
-    await bot.delay(1000)
-=======
->>>>>>> 09cf5a15
+    await bot.awaitHookPromise(GolfBotHooks.GetIsBallStopped)
+    await bot.delay(1000)
     await bot.keyPress('KeyB', 200)
     await bot.delay(1000)
     await bot.awaitHookPromise(GolfBotHooks.GetIsBallStopped)
     await bot.delay(1000)
-<<<<<<< HEAD
-=======
-    await bot.awaitHookPromise(GolfBotHooks.GetIsBallStopped)
->>>>>>> 09cf5a15
 
     expect(
       vector3.copy(await bot.runHook(GolfBotHooks.GetBallPosition)).sub(teePosition).length()
@@ -153,11 +146,7 @@
     expect(
       vector3.copy(await bot.runHook(BotHooks.GetPlayerPosition)).sub(await bot.runHook(GolfBotHooks.GetBallPosition)).length()
     ).toBeLessThan(0.5)
-<<<<<<< HEAD
-    await bot.awaitHookPromise(GolfBotHooks.GetIsBallStopped)
-=======
-    
->>>>>>> 09cf5a15
+    await bot.awaitHookPromise(GolfBotHooks.GetIsBallStopped)
     await bot.delay(1000)
     await bot.runHook(GolfBotHooks.SwingClub)
     await bot.delay(1000)
@@ -192,41 +181,32 @@
 
   }, maxTimeout)
 
-<<<<<<< HEAD
-
-=======
+
+  test('Can get Hit ', async () => {
+
+
+    await bot.awaitHookPromise(GolfBotHooks.GetIsYourTurn)
+    // ball should be at spawn position
+    expect(
+      vector3.copy(await bot.runHook(BotHooks.GetPlayerPosition)).sub(await bot.runHook(GolfBotHooks.GetBallPosition)).length()
+    ).toBeLessThan(0.5)
+    
+    await bot.delay(1000)
+    await bot.runHook(GolfBotHooks.SwingClub)
+    await bot.delay(1000)
+    await bot.awaitHookPromise(GolfBotHooks.GetIsBallStopped)
+
+    expect(
+      vector3.copy(await bot.runHook(BotHooks.GetPlayerPosition)).sub(await bot.runHook(GolfBotHooks.GetBallPosition)).length()
+    ).toBeGreaterThan(0.5)
+
+    await bot.delay(1000)
+
+  }, maxTimeout)
+
+
+  
 /*
->>>>>>> 09cf5a15
-
-  test('Can get Hit ', async () => {
-
-
-    await bot.awaitHookPromise(GolfBotHooks.GetIsYourTurn)
-    // ball should be at spawn position
-    expect(
-      vector3.copy(await bot.runHook(BotHooks.GetPlayerPosition)).sub(await bot.runHook(GolfBotHooks.GetBallPosition)).length()
-    ).toBeLessThan(0.5)
-    
-    await bot.delay(1000)
-    await bot.runHook(GolfBotHooks.SwingClub)
-    await bot.delay(1000)
-    await bot.awaitHookPromise(GolfBotHooks.GetIsBallStopped)
-
-    expect(
-      vector3.copy(await bot.runHook(BotHooks.GetPlayerPosition)).sub(await bot.runHook(GolfBotHooks.GetBallPosition)).length()
-    ).toBeGreaterThan(0.5)
-
-    await bot.delay(1000)
-
-  }, maxTimeout)
-
-
-  
-<<<<<<< HEAD
-/*
-=======
-
->>>>>>> 09cf5a15
 
   
   test('Can teleport to ball', async () => {
