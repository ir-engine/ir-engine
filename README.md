# XRChat Client

This is the front end for the XRChat client

To run
```
yarn install
yarn build
yarn run dev
```

The client is built on Networked Aframe and React, and uses Nextjs for simplified page routing and Server Side Rendering

Typescript and strict linting are enforced

TODO: Add all dependencies, explain each component and our decision to use, add links to tutorials

<<<<<<< HEAD
## Redux store management

We are putting Redux actions into redux folder.

There are following files.

actions.ts          : In this file, we are defining all actions which is using this app.

feathers.ts         : In this file, we defined the feathers app.
                      You don't need to change this file.
                      You can set the `featherStoreKey` from `/config/server.ts` for the storage key of the feathers.

persisted.store.ts  : In this file, we synchronize store varialble with local storage.
                      You don't need to change this file.
                      You can set `localStorageKey` from `/config/server.ts` for the redux store key.

reducers            : In this file, we are defining all reducers.
                      Once you add a new reducer, please add that under the line `auth: authReducer`.
                      If you don't add the reducer into this, you can't dispatch actions you added.

service.common.ts   : In this file, we are defining utility functions which are commonly used.

store.ts            : In this file, we defined Redux store.

auth/actions.ts     : In this file, we defined authentication actions.

auth/reducers.ts    : In this file, we defined AuthState and action process routines.

auth/services.ts    : In this file, we defined service function for authorization.

auth/selector.ts    : In this file, we defined state selector for AuthState.

### How to use Redux.

```
import { connect } from 'react-redux'
import { bindActionCreators, Dispatch } from 'redux'
import { 
  loginUserByEmail,
} from '../../../redux/auth/service'
import { selectAuthState } from '../../../redux/auth/selector'

...

interface Props {
  auth: any,
  loginUserByEmail: typeof loginUserByEmail;
};

const mapStateToProps = (state: any) => {
  return {
    auth: selectAuthState(state),   // fetch authState from store.
                                    // Note: `state` and `auth` is Immutable variable.
  }
};

const mapDispatchToProps = (dispatch: Dispatch) => ({
  loginUserByEmail: bindActionCreators(loginUserByEmail, dispatch)  // Mapping service to props
});

...

class Login extends React.Component<LoginProps> {
...
    handleEmailLogin = (e: any) => {
        // call service which is mapping with redux.
        this.props.loginUserByEmail({
            email: this.state.email,
            password: this.state.password
        });
  }
...
}

...

// we should connect Redux and Component like as following.
export default connect(
  mapStateToProps,
  mapDispatchToProps
)(Login);

```

### Tutorial for Redux store.

Let's explain step by step about the login process.
1. We should declare `LOGIN_USER_SUCCESS` and `LOGIN_USER_ERROR` actions.
    Add following lines in `/redux/actions.ts`.
    ```
    export const LOGIN_USER_SUCCESS = 'LOGIN_USER_SUCCESS';
    export const LOGIN_USER_ERROR = 'LOGIN_USER_ERROR';
    ```
2. We should define actions && reducers && services.
    - Create the `auth` folder in `/redux` folder.
    - Add the `actions.ts` file in `/redux/auth` folder.
    - Add the following codes in `actions.ts` file.
    ```
    import {
        LOGIN_USER_BY_GITHUB_ERROR,
        LOGIN_USER_BY_GITHUB_SUCCESS
    } from '../actions';

    export function loginUserSuccess(user: any): any {
        return {
            type: LOGIN_USER_SUCCESS,
            user,
            message: ''
        }
    }

    export function loginUserError(err: string): any {
        return {
            type: LOGIN_USER_ERROR,
            message: err
        }
    }
    ```
    - Add the `reducers.ts` file in `/redux/auth` folder.
    - Add the following codes in `reducers.ts` 
    ```
    import Immutable from 'immutable';
    import { 
        LOGIN_USER_SUCCESS,
        LOGIN_USER_ERROR
    } from "../actions";

    export const initialState: AuthState = {
        isLogined: false,
        user: undefined,
        error: '',

        isProcessing: false
    };

    // Note: In next.js, we should use Immutable variable for state type.
    const immutableState = Immutable.fromJS(initialState);

    const authReducer = (state = immutableState, action: any): any => {
        switch(action.type) {
            case LOGIN_USER_SUCCESS:
                return state
                    .set('isLogined', true)
                    .set('user', (action as LoginResultAction).user);
            case LOGIN_USER_ERROR:
                return state
                    .set('error', (action as LoginResultAction).message);
        }

        return state;
    }

    export default authReducer;
    ```
    - Add the `selector.ts` file in `/redux/auth` folder.
    ```
    import { createSelector } from 'reselect';

    // Note: 'auth' is the state key so you can change this whatever you want.
    const selectState = (state: any) => state.get('auth');
    export const selectAuthState = createSelector([selectState], (auth) => auth);

    ```
    - Add the `service.ts` file in `/redux/auth` folder.
    ```
    ...

    export function loginUserByEmail(form: any) {
        return (dispatch: Dispatch) => {
            dispatch(actionProcessing(true));

            client.authenticate({
                strategy: 'local',
                email: form.email,
                password: form.password
            })
            .then((res: any) => {
            const val = res as AuthUser;
            if (!val.user.isVerified) {
                client.logout();
                return dispatch(loginUserError('Unverified user'));
            }
            return dispatch(loginUserSuccess(val));
            })
            .catch(() => dispatch(loginUserError('Failed to login')))
            .finally( ()=> dispatch(actionProcessing(false)));
        };
    }
    ```

    - Add the following codes in `/redux/reducers.ts` file to combine reducers.
    ```
    import { combineReducers } from 'redux-immutable';
    import authReducer from './auth/reducers';

    export default combineReducers({
        auth: authReducer
    });
    ```

3. How to use the Redux store and services in Component.
   Please refer `How to use Redux` section.
=======
## config file

### xr

#### networked-scene

properties for the [NAF](https://github.com/networked-aframe/networked-aframe) networked-scene component

- **app** unique app name (no spaces)
- **room** name of initial room
- **audio** set true to enable audio streaming (if using an adapter that supports it)
- **adapter** which network service to use
- **serverURL** where the WebSocket / signalling server is located

#### avatar

- **defaultAvatarModelSrc** gltf for the default avatar
- **defaultAvatarModelScale** scale for the default avatar

#### environment

##### floor

- **src** source for the floor texture
- **height** height(length) of the floor
- **width** width of the floor

##### skybox

- **src** source for the skybox texture
- **height** height(length) of the skybox texture
- **width** width of the skybox texture
- **radius** radius of the skybox
- **rotation** x,y,z rotation of the skybox
- **thetaLength** [skybox's](https://aframe.io/docs/master/primitives/a-sky.html) [vertical sweep angle size](https://threejs.org/docs/index.html#api/en/geometries/SphereBufferGeometry) in degrees

## Docker

You can run it using docker, if you don't have node installed or need to test.
``` bash
# Build the image
docker build --tag xrchat-client .

# Run the image (deletes itself when you close it)
docker run -d --rm --name client -e "API_SERVER_URL=http://localhost:3030" -p "3000:3000"  xrchat-client

# Stop the server
docker stop client
```

### Docker image configurations

This image uses build-time arguments, they are not used during runtime yet

- `NODE_ENV` controls the config/*.js file to load and build against [default: production]
- `API_SERVER_URL` points to an instance of the xrchat-server [default: http://localhost:3030]
>>>>>>> a9d310f7
<|MERGE_RESOLUTION|>--- conflicted
+++ resolved
@@ -15,7 +15,6 @@
 
 TODO: Add all dependencies, explain each component and our decision to use, add links to tutorials
 
-<<<<<<< HEAD
 ## Redux store management
 
 We are putting Redux actions into redux folder.
@@ -218,7 +217,6 @@
 
 3. How to use the Redux store and services in Component.
    Please refer `How to use Redux` section.
-=======
 ## config file
 
 ### xr
@@ -274,5 +272,4 @@
 This image uses build-time arguments, they are not used during runtime yet
 
 - `NODE_ENV` controls the config/*.js file to load and build against [default: production]
-- `API_SERVER_URL` points to an instance of the xrchat-server [default: http://localhost:3030]
->>>>>>> a9d310f7
+- `API_SERVER_URL` points to an instance of the xrchat-server [default: http://localhost:3030]