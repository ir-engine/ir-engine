--- conflicted
+++ resolved
@@ -15,7 +15,6 @@
 
 TODO: Add all dependencies, explain each component and our decision to use, add links to tutorials
 
-<<<<<<< HEAD
 ## config file
 
 ### xr
@@ -51,7 +50,6 @@
 - **radius** radius of the skybox
 - **rotation** x,y,z rotation of the skybox
 - **thetaLength** [skybox's](https://aframe.io/docs/master/primitives/a-sky.html) [vertical sweep angle size](https://threejs.org/docs/index.html#api/en/geometries/SphereBufferGeometry) in degrees
-=======
 
 ## Docker
 
@@ -72,5 +70,4 @@
 This image uses build-time arguments, they are not used during runtime yet
 
 - `NODE_ENV` controls the config/*.js file to load and build against [default: production]
-- `API_SERVER_URL` points to an instance of the xrchat-server [default: http://localhost:3030]
->>>>>>> ee4b8ad8
+- `API_SERVER_URL` points to an instance of the xrchat-server [default: http://localhost:3030]