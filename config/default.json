{
  "publicRuntimeConfig": {
    "title": "XRChat",
    "dev": false,
    "loginDisabled": false,
    "xr": {
      "networked-scene": {
        "app": "xrchat",
        "room": "lobby",
        "audio": true,
        "adapter": "socketio",
        "serverURL": "nxr.lifescope.io"
      },
      "avatar": {
        "defaultAvatarModelSrc" : "/gltf/avatars/head/scene.gltf",
        "defaultAvatarModelScale" : 0.02
      },
      "environment": { 
        "floor": {
          "src": "https://cdn.aframe.io/a-painter/images/floor.jpg",
          "height": 100,
          "width": 100
        },
        "skybox": {
          "src": "https://cdn.aframe.io/a-painter/images/sky.jpg",
          "radius": 30,
          "height": 2048,
          "width": 2048,
          "rotation": {
            "x": 0,
            "y": 0,
            "z": 0
          },
          "thetaLength": 90
        },
        "scene-gltf": {
          "src": "https://kaixr-scenes.s3-us-west-2.amazonaws.com/Launchpad/Launchpad.gltf",
          "name": "Launchpad"
        }
      },
      "grid": {
        "gridCellsPerRow": 20,
        "cellWidth": 1,
        "cellHeight": 1.2,
        "cellContentHeight": 1,
        "radius": 4,
        "rows": 3,
        "columns": 5,
        "placeholderImageSrc": "https://cdn.aframe.io/a-painter/images/sky.jpg",
        "skybox": {
          "src": "https://cdn.aframe.io/a-painter/images/sky.jpg",
          "radius": 30,
          "height": 2048,
          "width": 2048,
          "rotation": {
            "x": 0,
            "y": 0,
            "z": 0
          },
          "thetaLength": 90
        }
      },
<<<<<<< HEAD
      "playerHeight": 1
=======
      "playerHeight": 1.6,
      "landing": {
        "cellWidth": 6,
        "cellContentHeight": 0.45,
        "cellHeight": 0.5,
        "offset": {
          "x": 0,
          "y": 1,
          "z": -6
        },
        "spoke": {
          "src": "",
          "link": ""
        },
        "vrRoom": {
          "src": "",
          "link": ""
        },
        "video360": {
          "src": "",
          "link": ""
        },
        "store": {
          "src": "",
          "link": ""
        }
      }
>>>>>>> 04d8a1c8
    },
    "server_address": "localhost:3030"
  },

  "auth": {
    "isEnableSmsMagicLink": false,
    "isEnableEmailMagicLink": true,
    "isEnableUserPassword": false,
    "isEnableGithub": false,
    "isEnableFacebook": false,
    "isEnableGoogle": false
  }
}<|MERGE_RESOLUTION|>--- conflicted
+++ resolved
@@ -60,10 +60,7 @@
           "thetaLength": 90
         }
       },
-<<<<<<< HEAD
-      "playerHeight": 1
-=======
-      "playerHeight": 1.6,
+      "playerHeight": 1,
       "landing": {
         "cellWidth": 6,
         "cellContentHeight": 0.45,
@@ -90,7 +87,6 @@
           "link": ""
         }
       }
->>>>>>> 04d8a1c8
     },
     "server_address": "localhost:3030"
   },
