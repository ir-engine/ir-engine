--- conflicted
+++ resolved
@@ -77,10 +77,6 @@
   "magiclink": {
     "subject": "MAGICLINK_EMAIL_SUBJECT"
   },
-<<<<<<< HEAD
-  "mysql": "mysql://root:root@localhost:3306/xrchat"
-=======
   "mysql": "mysql://server:password@localhost:3306/xrchat",
   "gaTrackingId": "UA-164023274-3"
->>>>>>> 4ef4b400
 }