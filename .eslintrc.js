module.exports = {
  env: {
    browser: true,
    es6: true
  },
  extends: [
    'plugin:react/recommended',
    'standard',
  ],
  globals: {
    Atomics: 'readonly',
    SharedArrayBuffer: 'readonly'
  },
  parser: '@typescript-eslint/parser',
  parserOptions: {
    ecmaFeatures: {
      jsx: true
    },
    ecmaVersion: 2018,
    sourceType: 'module'
  },
  plugins: [
    'react',
    '@typescript-eslint'
  ],
  rules: {
    "semi": "error",
    "space-before-function-paren":"off",
    "no-unused-expressions":"off",
    "react/no-unknown-property":"off",
<<<<<<< HEAD
    "no-var": "error",
=======
    "react/react-in-jsx-scope": "off",
>>>>>>> b9e9fc79
    "no-unused-vars": "off",
    "@typescript-eslint/no-unused-vars": [
      "error"
    ],
    "prefer-arrow-callback": "error",
  },
  overrides: [
    {
      "files": ["enums/*.tsx", "enums/*.ts"],
      "rules": {
        "no-unused-vars": ["off"]
      }
    }
  ],
  "settings": {
    "react": {
      "createClass": "createReactClass", // Regex for Component Factory to use,
                                         // default to "createReactClass"
      "pragma": "React",  // Pragma to use, default to "React"
      "version": "detect", // React version. "detect" automatically picks the version you have installed.
                           // You can also use `16.0`, `16.3`, etc, if you want to override the detected value.
                           // default to latest and warns if missing
                           // It will default to "detect" in the future
      "flowVersion": "0.53" // Flow version
    },
    "propWrapperFunctions": [
        // The names of any function used to wrap propTypes, e.g. `forbidExtraProps`. If this isn't set, any propTypes wrapped in a function will be skipped.
        "forbidExtraProps",
        {"property": "freeze", "object": "Object"},
        {"property": "myFavoriteWrapper"}
    ],
    "linkComponents": [
      // Components used as alternatives to <a> for linking, eg. <Link to={ url } />
      "Hyperlink",
      {"name": "Link", "linkAttribute": "to"}
    ]
  }
}<|MERGE_RESOLUTION|>--- conflicted
+++ resolved
@@ -28,11 +28,8 @@
     "space-before-function-paren":"off",
     "no-unused-expressions":"off",
     "react/no-unknown-property":"off",
-<<<<<<< HEAD
     "no-var": "error",
-=======
     "react/react-in-jsx-scope": "off",
->>>>>>> b9e9fc79
     "no-unused-vars": "off",
     "@typescript-eslint/no-unused-vars": [
       "error"
