/* eslint-disable @typescript-eslint/no-var-requires */
import appRootPath from 'app-root-path'
import axios from 'axios'
import cli from 'cli'
import dotenv from 'dotenv-flow'
import fetch from 'node-fetch'
import Sequelize, { DataTypes, Op } from 'sequelize'

import { ServerMode } from '@etherealengine/server-core/declarations'
import { createFeathersExpressApp } from '@etherealengine/server-core/src/createApp'
import { getCachedURL } from '@etherealengine/server-core/src/media/storageprovider/getCachedURL'
import { addGenericAssetToS3AndStaticResources } from '@etherealengine/server-core/src/media/upload-asset/upload-asset.service'

dotenv.config({
  path: appRootPath.path,
  silent: true
})
const db = {
  username: process.env.MYSQL_USER ?? 'server',
  password: process.env.MYSQL_PASSWORD ?? 'password',
  database: process.env.MYSQL_DATABASE ?? 'xrengine',
  host: process.env.MYSQL_HOST ?? '127.0.0.1',
  port: process.env.MYSQL_PORT ?? 3306,
<<<<<<< HEAD
  dialect: 'mysql'
=======
  dialect: 'mysql',
  url: ''
>>>>>>> 56b6e67f
}

db.url = process.env.MYSQL_URL ?? `mysql://${db.username}:${db.password}@${db.host}:${db.port}/${db.database}`

cli.enable('status')

cli.main(async () => {
  try {
    const app = createFeathersExpressApp(ServerMode.API)
<<<<<<< HEAD
    const sequelizeClient = new Sequelize({
      ...db,
      logging: console.log,
      define: {
        freezeTableName: true
      }
    })

    await sequelizeClient.sync()

    const staticResources = await app.service('static-resource').Model.findAll({
      paginate: false,
      where: {
        LOD0_url: null
      }
    })

    console.log('static resources', staticResources)

=======
    await app.setup()

    const staticResources = await app.service('static-resource').Model.findAll({
      paginate: false,
      where: {
        LOD0_url: null
      }
    })

    console.log('static resources', staticResources)

>>>>>>> 56b6e67f
    for (const resource of staticResources) {
      if (resource.url && resource.LOD0_url == null)
        await app.service('static-resource').Model.update(
          {
            LOD0_url: resource.url
          },
          {
            where: {
              id: resource.id
            }
          }
        )
    }
    cli.ok(`All static resources updated`)

    process.exit(0)
  } catch (err) {
    console.log(err)
    cli.fatal(err)
  }
})<|MERGE_RESOLUTION|>--- conflicted
+++ resolved
@@ -21,12 +21,8 @@
   database: process.env.MYSQL_DATABASE ?? 'xrengine',
   host: process.env.MYSQL_HOST ?? '127.0.0.1',
   port: process.env.MYSQL_PORT ?? 3306,
-<<<<<<< HEAD
-  dialect: 'mysql'
-=======
   dialect: 'mysql',
   url: ''
->>>>>>> 56b6e67f
 }
 
 db.url = process.env.MYSQL_URL ?? `mysql://${db.username}:${db.password}@${db.host}:${db.port}/${db.database}`
@@ -36,27 +32,6 @@
 cli.main(async () => {
   try {
     const app = createFeathersExpressApp(ServerMode.API)
-<<<<<<< HEAD
-    const sequelizeClient = new Sequelize({
-      ...db,
-      logging: console.log,
-      define: {
-        freezeTableName: true
-      }
-    })
-
-    await sequelizeClient.sync()
-
-    const staticResources = await app.service('static-resource').Model.findAll({
-      paginate: false,
-      where: {
-        LOD0_url: null
-      }
-    })
-
-    console.log('static resources', staticResources)
-
-=======
     await app.setup()
 
     const staticResources = await app.service('static-resource').Model.findAll({
@@ -68,7 +43,6 @@
 
     console.log('static resources', staticResources)
 
->>>>>>> 56b6e67f
     for (const resource of staticResources) {
       if (resource.url && resource.LOD0_url == null)
         await app.service('static-resource').Model.update(
