--- conflicted
+++ resolved
@@ -21,7 +21,8 @@
   database: process.env.MYSQL_DATABASE ?? 'xrengine',
   host: process.env.MYSQL_HOST ?? '127.0.0.1',
   port: process.env.MYSQL_PORT ?? 3306,
-  dialect: 'mysql'
+  dialect: 'mysql',
+  url: ''
 }
 
 db.url = process.env.MYSQL_URL ?? `mysql://${db.username}:${db.password}@${db.host}:${db.port}/${db.database}`
@@ -29,23 +30,9 @@
 cli.enable('status')
 
 cli.main(async () => {
-<<<<<<< HEAD
   try {
     const app = createFeathersExpressApp(ServerMode.API)
-    const sequelizeClient = new Sequelize({
-      ...db,
-      logging: console.log,
-      define: {
-        freezeTableName: true
-      }
-    })
-=======
-    try {
-        const app = createFeathersExpressApp(ServerMode.API)
-        await app.setup()
->>>>>>> f6138e5a
-
-    await sequelizeClient.sync()
+    await app.setup()
 
     const staticResources = await app.service('static-resource').Model.findAll({
       paginate: false,
