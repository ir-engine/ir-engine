--- conflicted
+++ resolved
@@ -73,11 +73,7 @@
     data.reset = data.reset === 'true'
     data.needsRebuild = data.needsRebuild === true
     const user = await app.service(userPath).get(userId)
-<<<<<<< HEAD
-    await app.service(projectPath).update('', data, { user: user, isJob: true })
-=======
-    await app.service(projectPath).update(data, null, { user: user, isJob: true, jobId })
->>>>>>> a62c0ae4
+    await app.service(projectPath).update('', data, { user: user, isJob: true, jobId })
     cli.exit(0)
   } catch (err) {
     console.log(err)
