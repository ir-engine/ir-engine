--- conflicted
+++ resolved
@@ -59,12 +59,8 @@
 
     const projects = await app.service(projectPath).find({ paginate: false })
     logger.info('found projects %o', projects)
-<<<<<<< HEAD
-    await Promise.all(projects.filter(project => !project.assetsOnly).map((project) => download(project.name)))
-=======
-    await Promise.all(projects.map((project) => download(project.name)))
+    await Promise.all(projects.filter((project) => !project.assetsOnly).map((project) => download(project.name)))
     await syncAllSceneJSONAssets(projects, app)
->>>>>>> b55b3fbd
     await app.service(projectPath).update('', { sourceURL: 'default-project' }, { isInternal: true, isJob: true })
     const projectConfig = getProjectConfig('default-project') ?? {}
     if (projectConfig.onEvent) await onProjectEvent(app, 'default-project', projectConfig.onEvent, 'onUpdate')
