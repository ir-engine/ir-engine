import json from "@rollup/plugin-json"
import resolve from "@rollup/plugin-node-resolve"
import html from "@open-wc/rollup-plugin-html"
import babel from "@rollup/plugin-babel"
import typescript from "rollup-plugin-typescript2"
import commonjs from "@rollup/plugin-commonjs"
import nodePolyfills from "rollup-plugin-node-polyfills"
import nodeGlobals from "rollup-plugin-node-globals"

export default [
  {
    input: "src/index.ts",
    external: id => {
      return ([ 'three', 'ecsy', 'ecsy-three', 'ecsy-input' ]).includes(id) || /^three\//.test(id) || /^troika-3d-text\//.test(id) || /^ecsy-three\//.test(id)
    },
    plugins: [
      resolve({ browser: true, preferBuiltins: true }),
      commonjs({
        include: ["node_modules/**/*"], // Default: undefined
        transformMixedEsModules: true
      }),
      json(),
      nodePolyfills(),
      typescript(),
      // terser(),
      babel({ babelHelpers: "bundled" })
    ],
    // eslint-disable-next-line @typescript-eslint/explicit-module-boundary-types
    output: [
      {
        file: "dist/armada.js",
        format: "esm",
        sourcemap: true
      }
    ]
  },
<<<<<<< HEAD
=======

  {
    input: "src/touch-handler-examples/touch-handler-example-1.ts",
    plugins: [
      typescript(),
      // resolve(),
      json({ exclude: ["node_modules/**", "examples/**"] })
      // babel({ babelHelpers: "bundled" })
    ],
    // eslint-disable-next-line @typescript-eslint/explicit-module-boundary-types
    output: [
      {
        file: "dist/touch-handler-example-1.js",
        format: "es",
        sourcemap: true
      }
    ]
  },

  {
    input: "src/touch-handler-examples/touch-handler-example-2.ts",
    plugins: [
      typescript(),
      // resolve(),
      json({ exclude: ["node_modules/**", "examples/**"] })
      // babel({ babelHelpers: "bundled" })
    ],
    // eslint-disable-next-line @typescript-eslint/explicit-module-boundary-types
    output: [
      {
        file: "dist/touch-handler-example-2.js",
        format: "es",
        sourcemap: true
      }
    ]
  },

  // HTML pages
  {
    input: "examples/input_three.html",
    output: { dir: "dist/examples" },
    plugins: [html(), resolve()]
  },
>>>>>>> fd1879c5
  {
    input: "server/index.ts",
    syntheticNamedExports: true,
    output: { file: "dist/armada.server.js", format: "esm", sourcemap: true },
    plugins: [
      typescript(),
      json(),
      resolve(),
      commonjs({
        preferBuiltins: true,
        include: ["node_modules/**/*"], // Default: undefined
        transformMixedEsModules: true
      }),
      nodeGlobals({
        buffer: false,
        debug: false,
        path: false,
        process: false
      })
    ],
    external: ["mediasoup", "mediasoup-client", "buffer-es6", "buffer", "fs", "debug", "path", "socket.io", "safer", "depd"],
    globals: ["tls, stream, path, mediasoup-client, mediasoup"]
  },
  {
    input: "examples/networking/index.html",
    output: { dir: "dist/examples/networking" },
    plugins: [html(), resolve({ browser: true, preferBuiltins: false }), commonjs(), typescript(), json(), babel({ babelHelpers: "bundled" })],
    external: ["socket.io-client"]
  },
  {
<<<<<<< HEAD
    input: "examples/networking/server.js",
    output: { dir: "dist/examples/networking/server.js" },
    plugins: [
      json(),
      resolve(),
      commonjs({
        include: ["node_modules/**/*"], // Default: undefined
        transformMixedEsModules: true
      })
    ]
  }
=======
    input: "examples/input.html",
    output: { dir: "dist/examples" },
    plugins: [html(), resolve()]
  },
  {
    input: "examples/touch-handler-1.html",
    output: { dir: "dist/examples" },
    plugins: [html(), resolve()]
  },
  {
    input: "examples/touch-handler-2.html",
    output: { dir: "dist/examples" },
    plugins: [html(), resolve()]
  },
>>>>>>> fd1879c5
]<|MERGE_RESOLUTION|>--- conflicted
+++ resolved
@@ -11,7 +11,9 @@
   {
     input: "src/index.ts",
     external: id => {
-      return ([ 'three', 'ecsy', 'ecsy-three', 'ecsy-input' ]).includes(id) || /^three\//.test(id) || /^troika-3d-text\//.test(id) || /^ecsy-three\//.test(id)
+      return (
+        ["three", "ecsy", "ecsy-three", "ecsy-input"].includes(id) || /^three\//.test(id) || /^troika-3d-text\//.test(id) || /^ecsy-three\//.test(id)
+      )
     },
     plugins: [
       resolve({ browser: true, preferBuiltins: true }),
@@ -34,52 +36,6 @@
       }
     ]
   },
-<<<<<<< HEAD
-=======
-
-  {
-    input: "src/touch-handler-examples/touch-handler-example-1.ts",
-    plugins: [
-      typescript(),
-      // resolve(),
-      json({ exclude: ["node_modules/**", "examples/**"] })
-      // babel({ babelHelpers: "bundled" })
-    ],
-    // eslint-disable-next-line @typescript-eslint/explicit-module-boundary-types
-    output: [
-      {
-        file: "dist/touch-handler-example-1.js",
-        format: "es",
-        sourcemap: true
-      }
-    ]
-  },
-
-  {
-    input: "src/touch-handler-examples/touch-handler-example-2.ts",
-    plugins: [
-      typescript(),
-      // resolve(),
-      json({ exclude: ["node_modules/**", "examples/**"] })
-      // babel({ babelHelpers: "bundled" })
-    ],
-    // eslint-disable-next-line @typescript-eslint/explicit-module-boundary-types
-    output: [
-      {
-        file: "dist/touch-handler-example-2.js",
-        format: "es",
-        sourcemap: true
-      }
-    ]
-  },
-
-  // HTML pages
-  {
-    input: "examples/input_three.html",
-    output: { dir: "dist/examples" },
-    plugins: [html(), resolve()]
-  },
->>>>>>> fd1879c5
   {
     input: "server/index.ts",
     syntheticNamedExports: true,
@@ -103,14 +59,8 @@
     external: ["mediasoup", "mediasoup-client", "buffer-es6", "buffer", "fs", "debug", "path", "socket.io", "safer", "depd"],
     globals: ["tls, stream, path, mediasoup-client, mediasoup"]
   },
+  // Express socket networking server (for local dev)
   {
-    input: "examples/networking/index.html",
-    output: { dir: "dist/examples/networking" },
-    plugins: [html(), resolve({ browser: true, preferBuiltins: false }), commonjs(), typescript(), json(), babel({ babelHelpers: "bundled" })],
-    external: ["socket.io-client"]
-  },
-  {
-<<<<<<< HEAD
     input: "examples/networking/server.js",
     output: { dir: "dist/examples/networking/server.js" },
     plugins: [
@@ -121,21 +71,37 @@
         transformMixedEsModules: true
       })
     ]
-  }
-=======
-    input: "examples/input.html",
-    output: { dir: "dist/examples" },
+  },
+
+  // HTML Example Pages
+  {
+    input: "examples/input/input.html",
+    output: { dir: "dist/examples/input" },
+    plugins: [html(), resolve(), commonjs(), typescript(), json(), babel({ babelHelpers: "bundled" })]
+  },
+
+  // Input
+  {
+    input: "examples/input/input_three.html",
+    output: { dir: "dist/examples/input" },
     plugins: [html(), resolve()]
   },
   {
-    input: "examples/touch-handler-1.html",
-    output: { dir: "dist/examples" },
-    plugins: [html(), resolve()]
+    input: "examples/input/touch-handler-1.html",
+    output: { dir: "dist/examples/input" },
+    plugins: [html(), resolve(), typescript(), babel({ babelHelpers: "bundled", plugins: ["transform-class-properties"] }), commonjs(), json()]
   },
   {
-    input: "examples/touch-handler-2.html",
-    output: { dir: "dist/examples" },
-    plugins: [html(), resolve()]
+    input: "examples/input/touch-handler-2.html",
+    output: { dir: "dist/examples/input" },
+    plugins: [html(), resolve(), typescript(), babel({ plugins: ["transform-class-properties"] }), commonjs(), json()]
   },
->>>>>>> fd1879c5
+
+  // Networking
+  {
+    input: "examples/networking/index.html",
+    output: { dir: "dist/examples/networking" },
+    plugins: [html(), resolve({ browser: true, preferBuiltins: false }), commonjs(), typescript(), json(), babel({ babelHelpers: "bundled" })],
+    external: ["socket.io-client"]
+  }
 ]