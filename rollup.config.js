--- conflicted
+++ resolved
@@ -69,33 +69,6 @@
         transformMixedEsModules: true
       })
     ]
-<<<<<<< HEAD
-  }
-
-  // HTML Example Pages
-  // {
-  //   input: "examples/input/input.html",
-  //   output: { dir: "dist/examples/input" },
-  //   plugins: [html(), resolve(), commonjs(), typescript(), json(), babel({ babelHelpers: "bundled" })]
-  // },
-
-  // // Input
-  // {
-  //   input: "examples/input/input_three.html",
-  //   output: { dir: "dist/examples/input" },
-  //   plugins: [html(), resolve()]
-  // },
-  // {
-  //   input: "examples/input/touch-handler-1.html",
-  //   output: { dir: "dist/examples/input" },
-  //   plugins: [html(), resolve(), typescript(), babel({ babelHelpers: "bundled", plugins: ["transform-class-properties"] }), commonjs(), json()]
-  // },
-  // {
-  //   input: "examples/input/touch-handler-2.html",
-  //   output: { dir: "dist/examples/input" },
-  //   plugins: [html(), resolve(), typescript(), babel({ babelHelpers: "bundled", plugins: ["transform-class-properties"] }), commonjs(), json()]
-  // },
-=======
   },
   /*
   // HTML Example Pages
@@ -110,7 +83,7 @@
     input: "examples/input/input_three.html",
     output: { dir: "dist/examples/input" },
     plugins: [html(), resolve()]
-  },
+  }
   /*
   {
     input: "examples/input/touch-handler-1.html",
@@ -122,7 +95,6 @@
     output: { dir: "dist/examples/input" },
     plugins: [html(), resolve(), typescript(), babel({ babelHelpers: "bundled", plugins: ["transform-class-properties"] }), commonjs(), json()]
   },
->>>>>>> 6e4d75e5
 
   // // Networking
   // {
@@ -132,7 +104,6 @@
   //   external: ["socket.io-client"]
   // },
 
-<<<<<<< HEAD
   // // Particles
   // {
   //   input: "examples/particles/fireworks.html",
@@ -159,33 +130,5 @@
   //   output: { dir: "dist/examples/physics" },
   //   plugins: [html(), resolve(), typescript(), babel({ babelHelpers: "bundled", plugins: ["transform-class-properties"] }), commonjs(), json()]
   // }
-=======
-  // Particles
-  {
-    input: "examples/particles/fireworks.html",
-    output: { dir: "dist/examples/particles" },
-    plugins: [html(), resolve(), typescript(), babel({ babelHelpers: "bundled", plugins: ["transform-class-properties"] }), commonjs(), json()]
-  },
-  {
-    input: "examples/particles/index.html",
-    output: { dir: "dist/examples/particles" },
-    plugins: [html(), resolve(), typescript(), babel({ babelHelpers: "bundled", plugins: ["transform-class-properties"] }), commonjs(), json()]
-  },
-  {
-    input: "examples/particles/index-not-vr.html",
-    output: { dir: "dist/examples/particles" },
-    plugins: [html(), resolve(), typescript(), babel({ babelHelpers: "bundled", plugins: ["transform-class-properties"] }), commonjs(), json()]
-  },
-  {
-    input: "examples/physics/box.html",
-    output: { dir: "dist/examples/physics" },
-    plugins: [html(), resolve(), typescript(), babel({ babelHelpers: "bundled", plugins: ["transform-class-properties"] }), commonjs(), json()]
-  },
-  {
-    input: "examples/physics/car.html",
-    output: { dir: "dist/examples/physics" },
-    plugins: [html(), resolve(), typescript(), babel({ babelHelpers: "bundled", plugins: ["transform-class-properties"] }), commonjs(), json()]
-  }
   */
->>>>>>> 6e4d75e5
 ]