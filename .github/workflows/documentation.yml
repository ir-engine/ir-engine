--- conflicted
+++ resolved
@@ -22,13 +22,8 @@
     if: github.event_name != 'push'
     runs-on: ubuntu-latest
     steps:
-<<<<<<< HEAD
-      - uses: actions/checkout@v2
+      - uses: actions/checkout@v3
       - uses: actions/setup-node@v3
-=======
-      - uses: actions/checkout@v3
-      - uses: actions/setup-node@v2
->>>>>>> 28cf1a5b
         with:
           node-version: 16.x
       - name: Test Build
@@ -45,13 +40,8 @@
     if: ${{ needs.secrets-gate.outputs.ok == 'enabled' && github.event_name != 'pull_request' }}
     runs-on: ubuntu-latest
     steps:
-<<<<<<< HEAD
-      - uses: actions/checkout@v2
+      - uses: actions/checkout@v3
       - uses: actions/setup-node@v3
-=======
-      - uses: actions/checkout@v3
-      - uses: actions/setup-node@v2
->>>>>>> 28cf1a5b
         with:
           node-version: '16.x'
       - uses: webfactory/ssh-agent@v0.5.4
