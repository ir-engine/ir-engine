--- conflicted
+++ resolved
@@ -24,11 +24,5 @@
           key: ${{ runner.os }}-branch-${{ hashFiles('**/package-lock.json') }}
       - run: npm install --production=false --loglevel notice --legacy-peer-deps
       - run: npm run lint
-<<<<<<< HEAD
-      - run: npm run test-ci
-      - run: npm run build-docker
-      - run: npm run build-publish
-=======
       - run: npm run test:ci
-      - run: npm run build-docker
->>>>>>> a2360efc
+      - run: npm run build-docker