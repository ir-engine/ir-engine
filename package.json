{
  "name": "xrengine",
  "description": "Game Engine, Server & Devops powering The XREngine. Please support XRFoundation https://opencollective.com/xrfoundation",
  "version": "0.2.5",
  "homepage": "xrengine.io",
  "private": true,
  "workspaces": [
    "packages/*",
    "packages/projects/projects/*"
  ],
  "keywords": [
    "three",
    "three.js",
    "ecs",
    "webgl",
    "mmo",
    "game engine",
    "webrtc",
    "productivity",
    "xr",
    "vr"
  ],
  "author": {
    "name": "XR Engine - XR Foundation",
    "email": "info@xrengine.io"
  },
  "entrypoint": {},
  "contributors": [],
  "bugs": {},
  "directories": {
    "lib": "packages/server-core/src/user",
    "config": "config/"
  },
  "engines": {
    "node": ">= 16.3.0"
  },
  "npmClient": "npm",
  "scripts": {
    "check": "npm run lint && npm run check-errors && npm run test:packages && npm run build-client",
    "check-errors": "lerna run check-errors --parallel",
    "start": "npm run dev",
    "local": "npm run dev-docker && cross-env VITE_LOCAL_BUILD=true concurrently npm:dev-agones \"cd packages/server && npm run start\" \"cd packages/gameserver && npm run start\" \"cd packages/client && npm run local\" \"cd packages/server && npm run serve-local-files\"",
    "dev": "npm run dev-docker && concurrently -n agones,server,client npm:dev-agones npm:dev-server npm:dev-client",
    "dev-windows": "npm run dev-docker && concurrently -n agones,server,client npm:dev-agones npm:dev-server-windows npm:dev-client",
    "golf": "npm run dev-docker && concurrently npm:dev-agones npm:dev-server-golf npm:dev-client",
    "starter": "npm run dev-docker && concurrently npm:dev-agones npm:dev-server-starter npm:dev-client",
    "dev-docker": "cd scripts && docker-compose up -d",
    "dev-agones": "cd scripts && ./start-agones.sh",
    "dev-server": "cd packages/server && npm run dev",
    "dev-server-windows": "cd packages/server && npm run dev-windows",
    "dev-client": "cd packages/client && npm run dev",
    "dev-reinit": "cd packages/server && npm run dev-reinit-db",
    "dev-reinit-windows": "cd packages/server && npm run dev-reinit-db-windows",
    "dev-nginx": "",
    "cleanup-tests": "node tests/cleanup-tests.js",
    "test": "npm run test:projects && npm run test:packages",
    "test:e2e": "mocha",
    "test:packages": "c8 lerna run test",
    "test:projects": "c8 lerna run test:projects",
    "test:ci": "cpy --no-overwrite --rename=.env.local '.env.local.default' . && cross-env CI=true npm run test",
    "lint": "prettier --check \"packages/**/*.{ts,tsx}\"",
    "format": "prettier --write \"packages/**/*.{ts,tsx}\"",
    "format-staged": "lint-staged",
    "version-increment": "lerna version --conventional-commits --yes",
    "version-increment-no-tag": "lerna version --conventional-commits --yes --no-git-tag-version",
    "publish": "lerna publish from-package --yes",
    "publish-no-verify": "lerna publish from-package --yes --no-verify-access --ignore-scripts",
    "publish-github": "lerna publish from-package --yes --no-verify-access --ignore-scripts --registry https://npm.pkg.github.com",
    "validate": "npm run lint && lerna run validate",
    "build-publish": "lerna run build-publish --parallel",
    "build-client": "cd packages/client && npm run build",
    "update-name-gh-package": "lerna run update-name-gh-package",
    "diff": "lerna diff",
    "precommit": "no-master-commits -b master",
    "make-user-admin": "ts-node scripts/make-user-admin.js",
    "install-projects": "ts-node scripts/install-projects.js",
    "clean-node-modules": "npx rimraf node_modules && npx rimraf package-lock.json && npx lerna exec npx rimraf node_modules && npx lerna exec npx rimraf package-lock.json",
    "depcheck": "lerna exec --no-bail --stream -- depcheck"
  },
  "types": "lib/",
  "pre-commit": [
    "format-staged"
  ],
  "pre-push": [
    "check-errors",
    "test:packages",
    "build-client"
  ],
  "lint-staged": {
    "*.{ts,tsx}": [
      "prettier --write",
      "git add"
    ]
  },
  "devDependencies": {
    "@types/mocha": "9.0.0",
    "cli": "1.0.1",
    "c8": "^7.10.0",
    "concurrently": "6.4.0",
    "depcheck": "1.4.2",
    "kill-port": "1.6.1",
    "lerna": "4.0.0",
    "lint-staged": "12.1.2",
    "mocha": "9.1.3",
    "no-master-commits": "1.1.1",
    "pre-commit": "1.2.2",
    "pre-push": "0.1.1",
    "prettier": "2.4.1",
<<<<<<< HEAD
    "puppeteer": "11.0.0",
    "react-dnd": "14.0.4",
    "react-router-dom": "5.3.0",
    "supertest": "6.1.6",
    "trace-unhandled": "2.0.1",
    "ts-node-dev": "1.1.8",
    "yuka": "0.7.6"
  },
  "dependencies": {
    "@iconify/react": "3.1.0",
    "@mui/styles": "5.2.0",
    "depcheck": "1.4.2",
    "react-dnd": "14.0.4",
    "ts-node": "10.4.0",
    "volumetric": "^0.2.30"
=======
    "trace-unhandled": "2.0.1",
    "ts-node": "10.4.0"
>>>>>>> e74abdf8
  }
}<|MERGE_RESOLUTION|>--- conflicted
+++ resolved
@@ -106,25 +106,7 @@
     "pre-commit": "1.2.2",
     "pre-push": "0.1.1",
     "prettier": "2.4.1",
-<<<<<<< HEAD
-    "puppeteer": "11.0.0",
-    "react-dnd": "14.0.4",
-    "react-router-dom": "5.3.0",
-    "supertest": "6.1.6",
-    "trace-unhandled": "2.0.1",
-    "ts-node-dev": "1.1.8",
-    "yuka": "0.7.6"
-  },
-  "dependencies": {
-    "@iconify/react": "3.1.0",
-    "@mui/styles": "5.2.0",
-    "depcheck": "1.4.2",
-    "react-dnd": "14.0.4",
-    "ts-node": "10.4.0",
-    "volumetric": "^0.2.30"
-=======
     "trace-unhandled": "2.0.1",
     "ts-node": "10.4.0"
->>>>>>> e74abdf8
   }
 }