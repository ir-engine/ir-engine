--- conflicted
+++ resolved
@@ -136,13 +136,8 @@
     "pre-commit": "1.2.2",
     "pre-push": "0.1.1",
     "prettier": "2.4.1",
-<<<<<<< HEAD
-    "puppeteer": "^11.0.0",
+    "puppeteer": "10.4.0",
     "react-router-dom": "5.3.0",
-=======
-    "puppeteer": "10.4.0",
-    "react-router-dom": "6.0.0",
->>>>>>> 29cbba30
     "supertest": "6.1.6",
     "trace-unhandled": "2.0.1",
     "ts-eager": "2.0.2",
