{
  "name": "xrengine",
  "description": "Game Engine, Server & Devops powering The XREngine",
  "version": "0.2.5",
  "homepage": "lagunalabs.io",
  "private": true,
  "workspaces": {
<<<<<<< HEAD
    "nohoist": [
      "packages/docs"
    ],
    "packages": [
      "packages/!(docs)"
    ]
=======
    "nohoist": ["packages/docs"],
    "packages": ["packages/!(docs)"]
>>>>>>> 9d0ea297
  },
  "keywords": [
    "three",
    "three.js",
    "ecs",
    "webgl",
    "mmo",
    "game engine",
    "webrtc",
    "productivity",
    "xr",
    "vr"
  ],
  "author": {
    "name": "Laguna Labs",
    "email": "info@lagunalabs.io"
  },
  "entrypoint": {},
  "contributors": [],
  "bugs": {},
  "directories": {
    "lib": "packages/server-core/src/user",
    "config": "config/"
  },
  "engines": {
    "yarn": ">= 0.18.0"
  },
  "npmClient": "yarn",
  "jest": "ts-jest",
  "scripts": {
    "check-errors": "lerna run check-errors --ignore @xrengine/server --ignore @xrengine/server-core --parallel",
    "start": "yarn run dev",
    "dev": "lerna run dev --parallel",
    "test": "jest",
    "lint": "lerna run --ignore @xrengine/bot lint",
    "version-increment": "lerna version --conventional-commits --yes",
    "publish": "lerna publish from-package --yes",
    "validate": "lerna run validate",
    "build": "lerna run build --parallel",
    "build-publish": "lerna run --ignore @xrengine/bot --ignore @xrengine/client-ml --ignore @xrengine/docs --ignore @xrengine/social --ignore @xrengine/client --ignore @xrengine/server build-publish --parallel",
    "build-docker": "lerna run --ignore @xrengine/bot --ignore @xrengine/client-ml --ignore @xrengine/docs --ignore @xrengine/engine build --parallel",
    "diff": "lerna diff"
  },
  "types": "lib/",
  "pre-push": [
    "lint"
  ],
  "pre-commit": [],
  "resolutions": {
    "socket.io": "4.0.1",
    "terser": "^5.6.1",
    "@typescript-eslint/eslint-plugin": "4.22.0",
    "@typescript-eslint/parser": "4.22.0"
  },
  "peerDependencies": {
    "@feathersjs/authentication": "^5.0.0-pre.3",
    "@feathersjs/authentication-local": "^5.0.0-pre.3",
    "@feathersjs/authentication-oauth": "^5.0.0-pre.3",
    "@feathersjs/cli": "^4.5.0",
    "@feathersjs/commons": "5.0.0-pre.3",
    "@feathersjs/configuration": "^5.0.0-pre.3",
    "@feathersjs/errors": "5.0.0-pre.3",
    "@feathersjs/express": "^5.0.0-pre.3",
    "@feathersjs/feathers": "5.0.0-pre.3",
    "@feathersjs/hooks": "0.6.5",
    "@feathersjs/rest-client": "5.0.0-pre.3",
    "@feathersjs/socketio": "5.0.0-pre.3",
    "@feathersjs/socketio-client": "^5.0.0-pre.3",
    "@feathersjs/transport-commons": "^5.0.0-pre.3",
    "@typescript-eslint/eslint-plugin": "^4.6.0",
    "@typescript-eslint/parser": "^4.16.1",
    "chokidar": "^3.4.2",
    "socket.io": "4.0.1",
    "terser": "^5.6.1",
    "three": "^0.128.0"
  },
  "devDependencies": {
    "@typescript-eslint/eslint-plugin": "4.22.0",
    "@typescript-eslint/parser": "4.22.0",
    "bcrypt": "5.0.1",
    "esbuild": "^0.11.20",
    "esbuild-plugin-sass": "^0.5.0",
    "jest": "26.6.3",
    "lerna": "4.0.0",
    "pre-commit": "1.2.2",
    "pre-push": "0.1.1",
    "supertest": "6.1.3"
  },
  "dependencies": {
    "cli": "1.0.1"
  }
}<|MERGE_RESOLUTION|>--- conflicted
+++ resolved
@@ -5,17 +5,10 @@
   "homepage": "lagunalabs.io",
   "private": true,
   "workspaces": {
-<<<<<<< HEAD
-    "nohoist": [
-      "packages/docs"
-    ],
-    "packages": [
-      "packages/!(docs)"
-    ]
-=======
+
     "nohoist": ["packages/docs"],
     "packages": ["packages/!(docs)"]
->>>>>>> 9d0ea297
+
   },
   "keywords": [
     "three",
