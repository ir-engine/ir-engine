--- conflicted
+++ resolved
@@ -125,13 +125,8 @@
     "@babel/preset-env": "7.15.8",
     "@hookstate/core": "3.0.13",
     "@types/mocha": "9.0.0",
-<<<<<<< HEAD
     "@typescript-eslint/parser": "5.1.0",
-    "babel-jest": "27.2.5",
-=======
-    "@typescript-eslint/parser": "5.0.0",
     "babel-jest": "27.3.1",
->>>>>>> 669ed0b1
     "bcrypt": "5.0.1",
     "cli": "1.0.1",
     "concurrently": "6.3.0",
