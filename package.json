--- conflicted
+++ resolved
@@ -86,26 +86,15 @@
     "@feathersjs/authentication-oauth": "^5.0.0-pre.9",
     "@feathersjs/cli": "^4.5.0",
     "@feathersjs/commons": "5.0.0-pre.9",
-<<<<<<< HEAD
-    "@feathersjs/configuration": "^5.0.0-pre.3",
-    "@feathersjs/errors": "5.0.0-pre.9",
-    "@feathersjs/express": "^5.0.0-pre.3",
-=======
     "@feathersjs/configuration": "^5.0.0-pre.9",
     "@feathersjs/errors": "5.0.0-pre.9",
     "@feathersjs/express": "^5.0.0-pre.9",
->>>>>>> 293d48d4
     "@feathersjs/feathers": "5.0.0-pre.9",
     "@feathersjs/hooks": "0.6.5",
     "@feathersjs/rest-client": "5.0.0-pre.9",
     "@feathersjs/socketio": "5.0.0-pre.9",
-<<<<<<< HEAD
-    "@feathersjs/socketio-client": "^5.0.0-pre.3",
-    "@feathersjs/transport-commons": "^5.0.0-pre.3",
-=======
     "@feathersjs/socketio-client": "^5.0.0-pre.9",
     "@feathersjs/transport-commons": "^5.0.0-pre.9",
->>>>>>> 293d48d4
     "@typescript-eslint/eslint-plugin": "^4.6.0",
     "@typescript-eslint/parser": "^4.16.1",
     "chokidar": "^3.4.2",
