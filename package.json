--- conflicted
+++ resolved
@@ -120,12 +120,7 @@
     "yuka": "0.7.6"
   },
   "dependencies": {
-<<<<<<< HEAD
-    "@hookstate/core": "^3.0.8",
-    "react-router-dom": "5.2.0"
-=======
-    "@hookstate/core": "3.0.8",
-    "react-router-dom": "^5.2.0"
->>>>>>> 9484df0a
+    "react-router-dom": "5.2.0",
+    "@hookstate/core": "3.0.8"
   }
 }