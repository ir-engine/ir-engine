{
  "name": "xrchat-server",
  "description": "Backend server for XRChat, built on Node + Feathers + Express + SQL",
  "version": "0.0.0",
  "homepage": "",
  "private": true,
  "main": "src",
  "keywords": [
    "feathers"
  ],
  "author": {
    "name": "Shaw",
    "email": "shawmakesmusic@gmail.com"
  },
  "contributors": [],
  "bugs": {},
  "directories": {
    "lib": "src",
    "test": "test/",
    "config": "config/"
  },
  "engines": {
    "node": "^12.0.0",
    "yarn": ">= 0.18.0"
  },
  "scripts": {
    "test": "yarn run lint && yarn run compile && yarn run mocha",
    "lint": "node node_modules/.bin/eslint --ext .js,.ts src/ test/ --fix",
    "dev": "ts-node-dev --no-notify src/",
    "dev-reinit-db": "NODE_ENV=dev FORCE_DB_REFRESH=true ts-node-dev --no-notify src/",
    "dev-generate-fakes": "NODE_ENV=dev env GENERATE_FAKES=true ts-node-dev --no-notify src/",
    "start": "yarn run compile && node lib/",
    "mocha": "NODE_ENV=test ts-mocha \"test/**/*.ts\" --recursive --exit",
    "compile": "shx rm -rf lib/ && tsc"
  },
  "standard": {
    "env": [
      "mocha"
    ],
    "ignore": []
  },
  "resolutions": {
    "is-promise": "2.1.0",
    "simple-swizzle/is-arrayish/is-promise": "2.1.0",
    "fs-capacitor/is-promise": "2.1.0"
  },
  "types": "lib/",
  "peerDependencies": {
    "graphql": "^14.4.2",
    "graphql-relay": "~0.6.0",
    "graphql-sequelize": "~9.3.6",
    "sequelize": "~5.16.0"
  },
  "dependencies": {
    "@eclass/sequelize-graphql-tools": "^4.1.0",
    "@feathersjs/authentication": "^4.5.3",
    "@feathersjs/authentication-local": "^4.5.3",
    "@feathersjs/authentication-oauth": "^4.5.3",
    "@feathersjs/commons": "^4.5.3",
    "@feathersjs/configuration": "^4.5.3",
    "@feathersjs/errors": "^4.5.3",
    "@feathersjs/express": "^4.5.3",
    "@feathersjs/socketio": "^4.5.3",
    "@feathersjs/transport-commons": "^4.5.3",
    "@types/bent": "^7.0.2",
    "@types/lodash": "^4.14.150",
    "@types/multer": "^1.4.3",
    "@types/nodemailer": "^6.4.0",
<<<<<<< HEAD
    "@types/universal-analytics": "^0.4.4",
=======
    "@types/request": "^2.48.4",
    "@types/uuid": "^7.0.3",
>>>>>>> a20a4408
    "acorn": "^7.1.1",
    "apollo-link-ws": "^1.0.20",
    "apollo-server": "^2.12.0",
    "apollo-server-express": "^2.12.0",
    "app-root-path": "^3.0.0",
    "aws-sdk": "^2.658.0",
    "bent": "^7.3.0",
    "camelcase": "^6.0.0",
    "compression": "^1.7.4",
    "config": "^3.3.1",
    "cors": "^2.8.5",
    "dataloader-sequelize": "^2.1.2",
    "dauria": "^2.0.0",
    "dotenv": "^8.2.0",
    "feathers-authentication-hooks": "^1.0.2",
    "feathers-authentication-management": "^2.0.1",
    "feathers-blob": "^2.2.0",
    "feathers-mailer": "^3.0.1",
    "feathers-redis": "github:feathersjs-ecosystem/feathers-redis",
    "feathers-seeder": "^2.0.0",
    "feathers-sequelize": "^6.1.0",
    "feathers-swagger": "^1.2.1",
    "fs-blob-store": "^5.2.1",
    "graphql": "^14.4.2",
    "graphql-relay": "^0.6.0",
    "graphql-sequelize": "^9.4.0",
    "graphql-sequelize-generator": "^5.4.0",
    "graphql-subscriptions": "^1.1.0",
    "helmet": "^3.22.0",
    "mariadb": "^2.3.1",
    "multer": "^1.4.2",
    "mysql2": "^2.1.0",
    "nodemailer-smtp-transport": "^2.7.4",
    "pug-html-loader": "^1.1.5",
    "s3-blob-store": "^4.1.1",
    "sequelize-cli-typescript": "^3.2.0-c",
    "serve-favicon": "^2.5.0",
<<<<<<< HEAD
    "universal-analytics": "^0.4.20",
=======
    "subscriptions-transport-ws": "^0.9.16",
>>>>>>> a20a4408
    "winston": "^3.2.1",
    "youtube-dl": "^3.0.2"
  },
  "devDependencies": {
    "@feathersjs/feathers": "^4.5.3",
    "@types/bluebird": "^3.5.30",
    "@types/compression": "^1.7.0",
    "@types/config": "0.0.36",
    "@types/cors": "^2.8.6",
    "@types/helmet": "^0.0.45",
    "@types/jsonwebtoken": "^8.3.9",
    "@types/mocha": "^7.0.2",
    "@types/nodemailer-smtp-transport": "^2.7.4",
    "@types/pug": "^2.0.4",
    "@types/serve-favicon": "^2.5.0",
    "@types/validator": "^13.0.0",
    "@types/youtube-dl": "^1.12.2",
    "@typescript-eslint/eslint-plugin": "^2.28.0",
    "@typescript-eslint/parser": "^2.28.0",
    "axios": "^0.19.2",
    "eslint": "^6.8.0",
    "eslint-config-standard-with-typescript": "^15.0.1",
    "eslint-plugin-import": "^2.20.2",
    "eslint-plugin-node": "^11.1.0",
    "eslint-plugin-promise": "^4.2.1",
    "eslint-plugin-standard": "^4.0.1",
    "feathers-hooks-common": "^5.0.2",
    "mocha": "^7.1.1",
    "nodemon": "^2.0.3",
    "pug": "^2.0.4",
    "sequelize": "^5.16.0",
    "shx": "^0.3.2",
    "ts-mocha": "^7.0.0",
    "ts-node-dev": "^1.0.0-pre.44",
    "typescript": "^3.8.3"
  }
}<|MERGE_RESOLUTION|>--- conflicted
+++ resolved
@@ -66,12 +66,9 @@
     "@types/lodash": "^4.14.150",
     "@types/multer": "^1.4.3",
     "@types/nodemailer": "^6.4.0",
-<<<<<<< HEAD
     "@types/universal-analytics": "^0.4.4",
-=======
     "@types/request": "^2.48.4",
     "@types/uuid": "^7.0.3",
->>>>>>> a20a4408
     "acorn": "^7.1.1",
     "apollo-link-ws": "^1.0.20",
     "apollo-server": "^2.12.0",
@@ -109,11 +106,8 @@
     "s3-blob-store": "^4.1.1",
     "sequelize-cli-typescript": "^3.2.0-c",
     "serve-favicon": "^2.5.0",
-<<<<<<< HEAD
     "universal-analytics": "^0.4.20",
-=======
     "subscriptions-transport-ws": "^0.9.16",
->>>>>>> a20a4408
     "winston": "^3.2.1",
     "youtube-dl": "^3.0.2"
   },
