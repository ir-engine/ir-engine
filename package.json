--- conflicted
+++ resolved
@@ -119,13 +119,8 @@
     "@babel/plugin-transform-runtime": "7.15.0",
     "@babel/preset-env": "7.15.6",
     "@hookstate/core": "3.0.11",
-<<<<<<< HEAD
-    "@typescript-eslint/parser": "4.31.1",
+    "@typescript-eslint/parser": "4.31.2",
     "babel-jest": "27.2.1",
-=======
-    "@typescript-eslint/parser": "4.31.2",
-    "babel-jest": "27.2.0",
->>>>>>> d4213a72
     "bcrypt": "5.0.1",
     "cli": "1.0.1",
     "concurrently": "6.2.1",
