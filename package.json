--- conflicted
+++ resolved
@@ -126,12 +126,7 @@
     "pino": "^7.10.0",
     "pino-pretty": "^7.6.1",
     "react-json-view": "^1.21.3",
-<<<<<<< HEAD
     "ts-node": "10.8.2",
-    "typescript": "4.6.2"
-=======
-    "ts-node": "10.7.0",
     "typescript": "4.7.4"
->>>>>>> 35858a90
   }
 }