--- conflicted
+++ resolved
@@ -60,15 +60,9 @@
   "resolutions": {
     "socket.io": "2.4.1",
     "terser": "^5.6.1",
-<<<<<<< HEAD
     "**/terser-webpack-plugin": "^5.0.0",
-    "@typescript-eslint/eslint-plugin": "4.21.0",
-    "@typescript-eslint/parser": "4.21.0"
-=======
-    "**/terser-webpack-plugin": "^1.4.3",
     "@typescript-eslint/eslint-plugin": "4.22.0",
     "@typescript-eslint/parser": "4.22.0"
->>>>>>> bd42b67c
   },
   "peerDependencies": {
     "terser": "^5.6.1",
