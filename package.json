{
  "name": "etherealengine",
  "description": "Engine, Server & Devops powering Ethereal Engine. Please support at https://opencollective.com/etherealengine",
  "version": "0.0.0",
  "homepage": "etherealengine.org",
  "private": true,
  "bin": {
    "etherealengine": "npx/cli.js"
  },
  "workspaces": [
    "packages/*",
    "packages/projects/projects/*"
  ],
  "keywords": [
    "three",
    "three.js",
    "ecs",
    "webgl",
    "mmo",
    "game engine",
    "webrtc",
    "productivity",
    "xr",
    "vr"
  ],
  "author": {
    "name": "Ethereal Engine",
    "email": "info@etherealengine.org"
  },
  "entrypoint": {},
  "contributors": [],
  "bugs": {},
  "directories": {
    "lib": "packages/server-core/src/user",
    "config": "config/"
  },
  "engines": {
    "node": ">= 18.12.0"
  },
  "npmClient": "npm",
  "scripts": {
    "build-client": "cd packages/client && npm run build",
    "check": "npm run lint && npm run check-errors && npm run check-eslint && npm run test && npm run build-client",
    "check-errors": "lerna run --scope '@etherealengine/*' check-errors && lerna run --ignore '@etherealengine/*' check-errors",
    "check-eslint": "eslint --quiet .",
    "clean-node-modules": "npx rimraf node_modules && npx rimraf package-lock.json && npx lerna exec npx rimraf node_modules && npx lerna exec npx rimraf package-lock.json",
    "create-root-package-json": "cross-env ts-node --swc scripts/create-root-package-json",
    "depcheck": "lerna exec --no-bail --stream -- depcheck",
    "dev": "npm run dev-docker && concurrently -n agones,server,client,taskserver npm:dev-agones-silent npm:dev-server npm:dev-client npm:dev-taskserver",
    "dev-noclient": "npm run dev-docker && concurrently -n agones,server,taskserver npm:dev-agones-silent npm:dev-server npm:dev-taskserver",
    "dev-agones": "cd scripts && ./start-agones.sh",
    "dev-agones-silent": "npm run dev-agones &> /dev/null",
    "dev-client": "cd packages/client && npm run dev",
    "dev-taskserver": "cd packages/taskserver && npm run dev",
    "dev-docker": "cd scripts && docker-compose up -d",
    "dev-tabs": "cd scripts && ./dev-tabs.sh",
    "fetch-projects": "lerna exec 'git fetch -p && git rebase' --parallel --ignore @etherealengine/*",
    "dev-reinit": "npm run dev-docker && cd packages/server && npm run dev-reinit-db",
    "dev-server": "cd packages/server && npm run dev",
    "dev-windows": "npm run dev-docker && concurrently -n agones,server,client npm:dev-agones-silent npm:dev-server npm:dev-client",
    "diff": "lerna diff",
    "format": "prettier --write \"packages/**/*.{ts,tsx}\" \"scripts/*.ts\"",
    "format-scss": "stylelint \"packages/**/*.scss\" --fix",
    "format-staged": "lint-staged",
    "init-db-production": "cross-env APP_ENV=production FORCE_DB_REFRESH=true EXIT_ON_DB_INIT=true ts-node --swc packages/server/src/index.ts",
    "lint": "prettier --check \"packages/**/*.{ts,tsx}\"",
<<<<<<< HEAD
    "local": "npm run dev-docker && cross-env VITE_LOCAL_BUILD=true LOCAL=true concurrently -n agones,server,worldserver,mediaserver,client npm:dev-agones-silent \"cd packages/server && npm run start\" \"cd packages/instanceserver && npm run start\" \"cd packages/instanceserver && npm run start-channel\" \"cd packages/client && npm run local\"",
    "make-user-admin": "ts-node --swc scripts/make-user-admin.js",
=======
    "local": "npm run dev-docker && cross-env VITE_LOCAL_BUILD=true LOCAL=true concurrently -n agones,server,worldserver,mediaserver,client,files npm:dev-agones-silent \"cd packages/server && npm run start\" \"cd packages/instanceserver && npm run start\" \"cd packages/instanceserver && npm run start-channel\" \"cd packages/client && npm run local\" \"cd packages/server && npm run serve-local-files\"",
    "make-user-admin": "cross-env ts-node --swc scripts/make-user-admin.ts",
>>>>>>> 27d860b3
    "migrate": "cd packages/server-core && npm run migrate",
    "postinstall": "patch-package --exclude ./node_modules/@mui/",
    "precommit": "no-master-commits -b master",
    "prepare-database": "cross-env APP_ENV=production PREPARE_DATABASE=true EXIT_ON_DB_INIT=true ts-node --swc packages/server/src/index.ts",
    "publish": "lerna publish from-package --yes --registry https://registry.npmjs.org",
    "publish-npm": "lerna publish from-package --yes --no-verify-access --ignore-scripts --registry https://registry.npmjs.org",
    "publish-github": "lerna publish from-package --yes --no-verify-access --ignore-scripts --registry https://npm.pkg.github.com",
    "test": "cross-env TEST=true lerna run --scope '@etherealengine/*' test && lerna run --ignore '@etherealengine/*' test",
    "test-e2e": "ts-node --swc scripts/run_e2e_tests.ts",
    "test:ci": "cpy --no-overwrite --rename=.env.local '.env.local.default' . && cross-env CI=true npm run test",
    "validate": "npm run lint && lerna run validate",
    "version-increment": "lerna version --conventional-commits --yes",
    "version-increment-no-tag": "lerna version --conventional-commits --yes --no-git-tag-version",
    "create-build-status": "cross-env ts-node --swc scripts/create-build-status.ts",
    "record-build-error": "cross-env ts-node --swc scripts/record-build-error.ts",
    "record-build-success": "cross-env ts-node --swc scripts/record-build-success",
    "add-license-headers": "cross-env ts-node --swc scripts/add-license-headers.ts"
  },
  "types": "lib/",
  "pre-commit": [
    "add-license-headers",
    "format-staged"
  ],
  "lint-staged": {
    "*.{ts,tsx}": [
      "prettier --write"
    ],
    "*.scss": [
      "stylelint --fix"
    ]
  },
  "devDependencies": {
    "@ianvs/prettier-plugin-sort-imports": "4.1.0",
    "@swc/core": "^1.3.41",
    "@types/app-root-path": "1.2.4",
    "@types/cli": "0.11.21",
    "@types/mocha": "10.0.1",
    "@types/primus": "^7.3.6",
    "@typescript-eslint/eslint-plugin": "5.56.0",
    "@typescript-eslint/parser": "5.56.0",
    "concurrently": "7.6.0",
    "deep-object-diff": "^1.1.9",
    "depcheck": "1.4.3",
    "eslint": "8.36.0",
    "jsdom": "^21.1.1",
    "kill-port": "2.0.1",
    "lerna": "6.5.1",
    "lint-staged": "13.2.0",
    "mocha": "10.2.0",
    "no-master-commits": "1.1.1",
    "package-json-type": "1.0.3",
    "pre-commit": "1.2.2",
    "prettier": "^3.0.0",
    "prettier-plugin-organize-imports": "^3.2.3",
    "react-dnd": "16.0.1",
    "react-router-dom": "6.9.0",
    "rimraf": "4.4.0",
    "stylelint": "^15.3.0",
    "stylelint-config-standard-scss": "^7.0.1",
    "stylelint-scss": "^4.5.0",
    "supertest": "6.3.3"
  },
  "dependencies": {
    "@aws-sdk/client-ecr": "^3.319.0",
    "@aws-sdk/client-s3": "^3.319.0",
    "@feathersjs/errors": "5.0.5",
    "@feathersjs/feathers": "5.0.5",
    "@feathersjs/schema": "5.0.5",
    "@feathersjs/typebox": "5.0.5",
    "app-root-path": "3.1.0",
    "cli": "1.0.1",
    "dotenv": "16.0.3",
    "fix-esm": "^1.0.1",
    "patch-package": "^6.5.1",
    "three": "0.153.0",
    "ts-node": "10.9.1",
    "typescript": "5.0.2"
  }
}<|MERGE_RESOLUTION|>--- conflicted
+++ resolved
@@ -64,13 +64,8 @@
     "format-staged": "lint-staged",
     "init-db-production": "cross-env APP_ENV=production FORCE_DB_REFRESH=true EXIT_ON_DB_INIT=true ts-node --swc packages/server/src/index.ts",
     "lint": "prettier --check \"packages/**/*.{ts,tsx}\"",
-<<<<<<< HEAD
     "local": "npm run dev-docker && cross-env VITE_LOCAL_BUILD=true LOCAL=true concurrently -n agones,server,worldserver,mediaserver,client npm:dev-agones-silent \"cd packages/server && npm run start\" \"cd packages/instanceserver && npm run start\" \"cd packages/instanceserver && npm run start-channel\" \"cd packages/client && npm run local\"",
-    "make-user-admin": "ts-node --swc scripts/make-user-admin.js",
-=======
-    "local": "npm run dev-docker && cross-env VITE_LOCAL_BUILD=true LOCAL=true concurrently -n agones,server,worldserver,mediaserver,client,files npm:dev-agones-silent \"cd packages/server && npm run start\" \"cd packages/instanceserver && npm run start\" \"cd packages/instanceserver && npm run start-channel\" \"cd packages/client && npm run local\" \"cd packages/server && npm run serve-local-files\"",
     "make-user-admin": "cross-env ts-node --swc scripts/make-user-admin.ts",
->>>>>>> 27d860b3
     "migrate": "cd packages/server-core && npm run migrate",
     "postinstall": "patch-package --exclude ./node_modules/@mui/",
     "precommit": "no-master-commits -b master",
