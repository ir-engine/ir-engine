--- conflicted
+++ resolved
@@ -55,13 +55,9 @@
   ],
   "resolutions": {
     "socket.io": "2.4.1",
-<<<<<<< HEAD
-    "terser": "4.8.0"
-=======
     "terser": "4.8.0",
     "**/@typescript-eslint/eslint-plugin": "^4.1.1",
     "**/@typescript-eslint/parser": "^4.1.1"
->>>>>>> 7116d2e9
   },
   "peerDependencies": {
     "@feathersjs/authentication": "^4.5.8",
