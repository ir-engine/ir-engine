{
  "name": "xr3ngine",
  "description": "Game Engine, Server & Devops powering The XR3ngine",
  "version": "0.2.5",
  "homepage": "lagunalabs.io",
  "private": true,
  "workspaces": [
    "packages/*"
  ],
  "nohoist": [
    "*/@docusaurus/*"
  ],
  "keywords": [
    "three",
    "three.js",
    "ecs",
    "webgl",
    "mmo",
    "game engine",
    "webrtc",
    "productivity",
    "xr",
    "vr"
  ],
  "author": {
    "name": "Laguna Labs",
    "email": "info@lagunalabs.io"
  },
  "entrypoint": {},
  "contributors": [],
  "bugs": {},
  "directories": {
    "lib": "packages/server/src",
    "config": "config/"
  },
  "engines": {
    "yarn": ">= 0.18.0"
  },
  "npmClient": "yarn",
  "jest": "ts-jest",
  "scripts": {
    "start": "yarn run dev",
    "dev": "lerna run dev --parallel",
    "test": "jest",
    "lint": "lerna run --ignore @xr3ngine/bot lint",
    "version-increment": "lerna version --conventional-commits --yes",
    "publish": "lerna publish from-package --yes",
    "validate": "lerna run validate",
    "build": "lerna run build --parallel",
    "build-docker": "lerna run --ignore @xr3ngine/bot --ignore @xr3ngine/client-ml --ignore @xr3ngine/docs --ignore @xr3ngine/native-plugin-example --ignore @xr3ngine/native-plugin-xr build --parallel",
    "diff": "lerna diff"
  },
  "types": "lib/",
  "pre-push": [
    "lint"
  ],
  "pre-commit": [
    "lint"
  ],
  "resolutions": {
    "socket.io": "2.4.1",
    "terser": "^5.6.1",
    "@typescript-eslint/eslint-plugin": "4.22.0",
    "@typescript-eslint/parser": "4.22.0"
  },
  "peerDependencies": {
    "@feathersjs/authentication": "^4.5.8",
    "@feathersjs/authentication-local": "^4.5.8",
    "@feathersjs/authentication-oauth": "^4.5.8",
    "@feathersjs/cli": "^4.4.0",
    "@feathersjs/commons": "4.5.11",
    "@feathersjs/configuration": "^4.5.8",
    "@feathersjs/errors": "4.5.11",
    "@feathersjs/express": "^4.5.8",
    "@feathersjs/feathers": "4.5.11",
    "@feathersjs/hooks": "0.6.5",
    "@feathersjs/rest-client": "4.5.11",
    "@feathersjs/socketio": "4.5.11",
    "@feathersjs/socketio-client": "^4.5.8",
    "@feathersjs/transport-commons": "^4.5.8",
    "@typescript-eslint/eslint-plugin": "^4.6.0",
    "@typescript-eslint/parser": "^4.16.1",
    "chokidar": "^3.4.2",
    "socket.io": "2.4.1",
    "terser": "^5.6.1",
    "three": "^0.127.0"
  },
  "devDependencies": {
    "@typescript-eslint/eslint-plugin": "4.22.0",
    "@typescript-eslint/parser": "4.22.0",
    "bcrypt": "5.0.1",
    "jest": "26.6.3",
    "lerna": "4.0.0",
<<<<<<< HEAD
    "pre-commit": "^1.1.3",
    "pre-push": "0.1.1",
    "supertest": "6.1.3",
    "webpack": "5.32.0",
    "webpack-cli": "4.6.0"
=======
    "supertest": "6.1.3",
    "@typescript-eslint/eslint-plugin": "4.22.0",
    "@typescript-eslint/parser": "4.22.0",
    "pre-push": "0.1.1",
    "pre-commit": "1.2.2"
>>>>>>> 6d10974f
  },
  "dependencies": {
    "cli": "^1.0.1"
  }
}<|MERGE_RESOLUTION|>--- conflicted
+++ resolved
@@ -91,19 +91,11 @@
     "bcrypt": "5.0.1",
     "jest": "26.6.3",
     "lerna": "4.0.0",
-<<<<<<< HEAD
-    "pre-commit": "^1.1.3",
-    "pre-push": "0.1.1",
-    "supertest": "6.1.3",
-    "webpack": "5.32.0",
-    "webpack-cli": "4.6.0"
-=======
     "supertest": "6.1.3",
     "@typescript-eslint/eslint-plugin": "4.22.0",
     "@typescript-eslint/parser": "4.22.0",
     "pre-push": "0.1.1",
     "pre-commit": "1.2.2"
->>>>>>> 6d10974f
   },
   "dependencies": {
     "cli": "^1.0.1"
