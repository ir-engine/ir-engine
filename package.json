--- conflicted
+++ resolved
@@ -131,13 +131,8 @@
     "no-master-commits": "1.1.1",
     "pre-commit": "1.2.2",
     "pre-push": "0.1.1",
-<<<<<<< HEAD
-    "prettier": "2.3.2",
+    "prettier": "2.4.0",
     "puppeteer": "10.2.0",
-=======
-    "prettier": "2.4.0",
-    "puppeteer": "9.1.1",
->>>>>>> c6293461
     "react-router-dom": "5.3.0",
     "supertest": "6.1.6",
     "trace-unhandled": "2.0.1",
