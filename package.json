{
  "name": "etherealengine",
  "description": "Engine, Server & Devops powering Ethereal Engine. Please support at https://opencollective.com/etherealengine",
  "version": "0.0.0",
  "homepage": "etherealengine.org",
  "private": true,
  "bin": {
    "etherealengine": "npx/cli.js"
  },
  "workspaces": [
    "packages/*",
    "packages/projects/projects/*"
  ],
  "keywords": [
    "three",
    "three.js",
    "ecs",
    "webgl",
    "mmo",
    "game engine",
    "webrtc",
    "productivity",
    "xr",
    "vr"
  ],
  "author": {
    "name": "Ethereal Engine",
    "email": "info@etherealengine.org"
  },
  "entrypoint": {},
  "contributors": [],
  "bugs": {},
  "directories": {
    "lib": "packages/server-core/src/user",
    "config": "config/"
  },
  "engines": {
    "node": ">= 18.12.0"
  },
  "npmClient": "npm",
  "scripts": {
    "build-client": "cd packages/client && npm run build",
    "check": "npm run lint && npm run check-errors && npm run test && npm run build-client",
    "check-errors": "lerna run --scope '@etherealengine/*' check-errors && lerna run --ignore '@etherealengine/*' check-errors",
    "clean-node-modules": "npx rimraf node_modules && npx rimraf package-lock.json && npx lerna exec npx rimraf node_modules && npx lerna exec npx rimraf package-lock.json",
    "create-root-package-json": "cross-env ts-node --swc scripts/create-root-package-json",
    "depcheck": "lerna exec --no-bail --stream -- depcheck",
    "dev": "npm run dev-docker && concurrently -n agones,server,client,taskserver npm:dev-agones-silent npm:dev-server npm:dev-client npm:dev-taskserver",
    "dev-noclient": "npm run dev-docker && concurrently -n agones,server,taskserver npm:dev-agones-silent npm:dev-server npm:dev-taskserver",
    "dev-agones": "cd scripts && ./start-agones.sh",
    "dev-agones-silent": "npm run dev-agones &> /dev/null",
    "dev-client": "cd packages/client && npm run dev",
    "dev-taskserver": "cd packages/taskserver && npm run dev",
    "dev-docker": "cd scripts && docker-compose up -d",
    "dev-tabs": "cd scripts && ./dev-tabs.sh",
    "fetch-projects": "lerna exec 'git fetch -p && git rebase' --parallel --ignore @etherealengine/*",
    "dev-reinit": "npm run dev-docker && cd packages/server && npm run dev-reinit-db",
    "dev-server": "cd packages/server && npm run dev",
    "dev-windows": "npm run dev-docker && concurrently -n agones,server,client npm:dev-agones-silent npm:dev-server npm:dev-client",
    "diff": "lerna diff",
    "format": "prettier --write \"packages/**/*.{ts,tsx}\" \"scripts/*.ts\"",
    "format-scss": "stylelint \"packages/**/*.scss\" --fix",
    "format-staged": "lint-staged",
    "init-db-production": "cross-env APP_ENV=production FORCE_DB_REFRESH=true EXIT_ON_DB_INIT=true ts-node --swc packages/server/src/index.ts",
    "lint": "prettier --check \"packages/**/*.{ts,tsx}\"",
    "local": "npm run dev-docker && cross-env VITE_LOCAL_BUILD=true LOCAL=true concurrently -n agones,server,worldserver,mediaserver,client,files npm:dev-agones-silent \"cd packages/server && npm run start\" \"cd packages/instanceserver && npm run start\" \"cd packages/instanceserver && npm run start-channel\" \"cd packages/client && npm run local\" \"cd packages/server && npm run serve-local-files\"",
    "make-user-admin": "ts-node --swc scripts/make-user-admin.js",
    "migrate": "cd packages/server-core && npm run migrate",
    "postinstall": "patch-package --exclude ./node_modules/@mui/",
    "precommit": "no-master-commits -b master",
    "prepare-database": "cross-env APP_ENV=production PREPARE_DATABASE=true EXIT_ON_DB_INIT=true ts-node --swc packages/server/src/index.ts",
    "publish": "lerna publish from-package --yes --registry https://registry.npmjs.org",
    "publish-npm": "lerna publish from-package --yes --no-verify-access --ignore-scripts --registry https://registry.npmjs.org",
    "publish-github": "lerna publish from-package --yes --no-verify-access --ignore-scripts --registry https://npm.pkg.github.com",
    "test": "cross-env TEST=true lerna run --scope '@etherealengine/*' test && lerna run --ignore '@etherealengine/*' test",
    "test-e2e": "ts-node --swc scripts/run_e2e_tests.ts",
    "test:ci": "cpy --no-overwrite --rename=.env.local '.env.local.default' . && cross-env CI=true npm run test",
    "validate": "npm run lint && lerna run validate",
    "version-increment": "lerna version --conventional-commits --yes",
    "version-increment-no-tag": "lerna version --conventional-commits --yes --no-git-tag-version",
    "create-build-status": "cross-env ts-node --swc scripts/create-build-status.ts",
    "record-build-error": "cross-env ts-node --swc scripts/record-build-error.ts",
    "record-build-success": "cross-env ts-node --swc scripts/record-build-success",
    "add-license-headers": "cross-env ts-node --swc scripts/add-license-headers.ts"
  },
  "types": "lib/",
  "pre-commit": [
    "add-license-headers",
    "format-staged"
  ],
  "lint-staged": {
    "*.{ts,tsx}": [
      "prettier --write"
    ],
    "*.scss": [
      "stylelint --fix"
    ]
  },
  "devDependencies": {
    "@ianvs/prettier-plugin-sort-imports": "3.7.1",
    "@swc/core": "^1.3.41",
    "@types/app-root-path": "1.2.4",
    "@types/cli": "0.11.21",
    "@types/mocha": "10.0.1",
    "@types/primus": "^7.3.6",
    "@typescript-eslint/eslint-plugin": "5.56.0",
    "@typescript-eslint/parser": "5.56.0",
    "concurrently": "7.6.0",
    "deep-object-diff": "^1.1.9",
    "depcheck": "1.4.3",
    "eslint": "8.36.0",
    "jsdom": "^21.1.1",
    "kill-port": "2.0.1",
    "lerna": "6.5.1",
    "lint-staged": "13.2.0",
    "mocha": "10.2.0",
    "no-master-commits": "1.1.1",
    "package-json-type": "1.0.3",
    "pre-commit": "1.2.2",
    "prettier": "2.8.6",
    "react-dnd": "16.0.1",
    "react-router-dom": "6.9.0",
    "rimraf": "4.4.0",
    "stylelint": "^15.3.0",
    "stylelint-config-standard-scss": "^7.0.1",
    "stylelint-scss": "^4.5.0",
    "supertest": "6.3.3"
  },
  "dependencies": {
    "@aws-sdk/client-ecr": "^3.319.0",
    "@aws-sdk/client-s3": "^3.319.0",
    "@feathersjs/errors": "5.0.5",
    "@feathersjs/feathers": "5.0.5",
    "@feathersjs/schema": "5.0.5",
    "@feathersjs/typebox": "5.0.5",
    "app-root-path": "3.1.0",
    "cli": "1.0.1",
    "dotenv": "16.0.3",
    "fix-esm": "^1.0.1",
    "patch-package": "^6.5.1",
    "three": "0.150.1",
    "ts-node": "10.9.1",
<<<<<<< HEAD
    "typescript": "5.0.4",
    "vite-plugin-node": "^3.0.2",
    "ws": "8.13.0"
=======
    "typescript": "5.0.2"
>>>>>>> 897f2828
  }
}<|MERGE_RESOLUTION|>--- conflicted
+++ resolved
@@ -140,12 +140,6 @@
     "patch-package": "^6.5.1",
     "three": "0.150.1",
     "ts-node": "10.9.1",
-<<<<<<< HEAD
-    "typescript": "5.0.4",
-    "vite-plugin-node": "^3.0.2",
-    "ws": "8.13.0"
-=======
-    "typescript": "5.0.2"
->>>>>>> 897f2828
+    "typescript": "5.0.4"
   }
 }