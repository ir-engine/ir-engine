--- conflicted
+++ resolved
@@ -148,12 +148,8 @@
     "@mui/styles": "5.1.0",
     "depcheck": "1.4.2",
     "react-dnd": "14.0.4",
-    "ts-node": "10.4.0"
-<<<<<<< HEAD
-    "react-dnd": "14.0.4",
+    "ts-node": "10.4.0",
     "styled-components": "^5.3.3",
     "vite": "^2.6.13"
-=======
->>>>>>> 283d5eb7
   }
 }