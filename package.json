{
  "name": "xrengine",
  "description": "Game Engine, Server & Devops powering The XREngine. Please support XRFoundation https://opencollective.com/xrengine",
  "version": "0.2.5",
  "homepage": "xrengine.io",
  "private": true,
  "workspaces": {
    "packages": ["packages/*"]
  },
  "keywords": [
    "three",
    "three.js",
    "ecs",
    "webgl",
    "mmo",
    "game engine",
    "webrtc",
    "productivity",
    "xr",
    "vr"
  ],
  "author": {
    "name": "XR Engine - XR Foundation",
    "email": "info@xrengine.io"
  },
  "entrypoint": {},
  "contributors": [],
  "bugs": {},
  "directories": {
    "lib": "packages/server-core/src/user",
    "config": "config/"
  },
  "engines": {
    "node": ">= 16.3.0"
  },
  "npmClient": "npm",
  "jest": "ts-jest",
  "scripts": {
    "check-errors": "lerna run check-errors --ignore @xrengine/server --ignore @xrengine/server-core --parallel",
    "start": "npm run dev",
    "dev": "npm run dev-docker && concurrently npm:dev-agones npm:dev-server npm:dev-client",
    "golf": "npm run dev-docker && concurrently npm:dev-agones npm:dev-server-golf npm:dev-client",
    "dev-docker": "cd scripts && docker-compose up -d",
    "dev-agones": "cd scripts && ./start-agones.sh",
    "dev-server": "cd packages/server && npm run dev",
    "dev-server-golf": "cd packages/server && npm run golf",
    "dev-client": "cd packages/client && npm run dev",
    "dev-reinit": "cd packages/server && npm run dev-reinit-db",
    "dev-nginx": "",
    "cleanup-tests": "node tests/cleanup-tests.js",
    "test": "lerna run test",
    "test-packages": "lerna run test",
    "test-ci": "cpy --no-overwrite --rename=.env.local '.env.local.default' . && cross-env CI=true npm run test",
    "test:golf": "cross-env TEST_LOCATION_NAME=golftest jest --testPathPattern=tests/golf --detectOpenHandles",
    "test:golf-basic": "cross-env TEST_LOCATION_NAME=golfbasic jest --testPathPattern=tests/golf --detectOpenHandles",
    "lint": "prettier --check \"packages/*/src/**/*.{ts,tsx}\"",
    "format": "prettier --write \"packages/*/src/**/*.{ts,tsx}\"",
    "format-staged": "lint-staged",
    "version-increment": "lerna version --conventional-commits --yes",
    "version-increment-no-tag": "lerna version --conventional-commits --yes --no-git-tag-version",
    "publish": "lerna publish from-package --yes",
    "publish-no-verify": "lerna publish from-package --yes --no-verify-access --ignore-scripts",
    "publish-github": "lerna publish from-package --yes --no-verify-access --ignore-scripts --registry https://npm.pkg.github.com",
    "validate": "npm run lint && lerna run validate",
    "build": "lerna run build --parallel",
    "build-publish": "lerna run --ignore @xrengine/bot build-publish --parallel",
    "build-docker": "lerna run --ignore @xrengine/bot --ignore @xrengine/docs --ignore @xrengine/engine build --parallel",
    "update-name-gh-package": "lerna run update-name-gh-package",
    "diff": "lerna diff",
    "precommit": "no-master-commits -b master",
    "clean-node-modules": "npx rimraf node_modules && npx rimraf package-lock.json && npx lerna exec npx rimraf node_modules && npx lerna exec npx rimraf package-lock.json"
  },
  "types": "lib/",
  "pre-commit": [
    "format-staged"
  ],
  "pre-push": [
    "test-packages",
    "build-docker"
  ],
  "lint-staged": {
    "*.{ts,tsx}": [
      "prettier --write",
      "git add"
    ]
  },
  "resolutions": {
    "socket.io": "4.2.0",
    "terser": "^5.6.1",
    "@typescript-eslint/eslint-plugin": "4.31.0",
    "@typescript-eslint/parser": "4.31.0"
  },
  "peerDependencies": {
    "@feathersjs/authentication": "^5.0.0-pre.9",
    "@feathersjs/authentication-local": "^5.0.0-pre.9",
    "@feathersjs/authentication-oauth": "^5.0.0-pre.9",
    "@feathersjs/cli": "^4.5.0",
    "@feathersjs/commons": "5.0.0-pre.9",
    "@feathersjs/configuration": "^5.0.0-pre.9",
    "@feathersjs/errors": "5.0.0-pre.9",
    "@feathersjs/express": "^5.0.0-pre.9",
    "@feathersjs/feathers": "5.0.0-pre.9",
    "@feathersjs/hooks": "0.6.5",
    "@feathersjs/rest-client": "5.0.0-pre.9",
    "@feathersjs/socketio": "5.0.0-pre.9",
    "@feathersjs/socketio-client": "^5.0.0-pre.9",
    "@feathersjs/transport-commons": "^5.0.0-pre.9",
    "@typescript-eslint/eslint-plugin": "^4.6.0",
    "@typescript-eslint/parser": "^4.16.1",
    "chokidar": "^3.4.2",
    "socket.io": "4.2.0",
    "terser": "^5.6.1"
  },
  "devDependencies": {
    "@babel/plugin-transform-runtime": "7.15.0",
<<<<<<< HEAD
    "@babel/preset-env": "7.15.6",
    "@hookstate/core": "3.0.8",
=======
    "@babel/preset-env": "7.15.4",
    "@hookstate/core": "3.0.11",
>>>>>>> 17aff93b
    "@typescript-eslint/parser": "4.31.0",
    "babel-jest": "27.1.1",
    "bcrypt": "5.0.1",
    "cli": "1.0.1",
    "cpy-cli": "3.1.1",
    "concurrently": "6.2.1",
    "esbuild": "0.12.26",
    "esbuild-plugin-sass": "0.6.0",
    "jest": "27.1.1",
    "jest-puppeteer": "5.0.4",
    "kill-port": "1.6.1",
    "lerna": "4.0.0",
    "lint-staged": "11.1.2",
    "no-master-commits": "1.1.1",
    "pre-commit": "1.2.2",
    "pre-push": "0.1.1",
    "prettier": "2.4.0",
    "puppeteer": "10.2.0",
    "react-router-dom": "5.3.0",
    "supertest": "6.1.6",
    "trace-unhandled": "2.0.1",
    "yuka": "0.7.6"
  }
}<|MERGE_RESOLUTION|>--- conflicted
+++ resolved
@@ -113,13 +113,8 @@
   },
   "devDependencies": {
     "@babel/plugin-transform-runtime": "7.15.0",
-<<<<<<< HEAD
     "@babel/preset-env": "7.15.6",
-    "@hookstate/core": "3.0.8",
-=======
-    "@babel/preset-env": "7.15.4",
     "@hookstate/core": "3.0.11",
->>>>>>> 17aff93b
     "@typescript-eslint/parser": "4.31.0",
     "babel-jest": "27.1.1",
     "bcrypt": "5.0.1",
