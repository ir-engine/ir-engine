import App, { AppProps } from 'next/app'
import Head from 'next/head'

import React, { Fragment } from 'react'
import withRedux from 'next-redux-wrapper'
import { Provider } from 'react-redux'
import { fromJS } from 'immutable'
import { configureStore } from '../redux/store'
<<<<<<< HEAD
import { Store } from 'redux';
import { ThemeProvider } from '@material-ui/core/styles';
import { siteTitle } from "../config/server";
import CssBaseline from '@material-ui/core/CssBaseline';
import theme from '../components/assets/theme';
import { restoreState } from '../redux/persisted.store';

interface Props extends AppProps{
    store: Store;
    restoreState: typeof restoreState
=======
import { Store } from 'redux'
import { ThemeProvider } from '@material-ui/core/styles'
import { siteTitle } from '../config/server'
import CssBaseline from '@material-ui/core/CssBaseline'
import theme from '../components/assets/theme'

import getConfig from 'next/config'
const config = getConfig().publicRuntimeConfig

interface Props extends AppProps{
    store: Store
>>>>>>> 740f32ce
}

class MyApp extends App<Props> {
  componentDidMount() {
    const jssStyles = document.querySelector('#jss-server-side')
<<<<<<< HEAD
    if (jssStyles && jssStyles.parentNode) {
      jssStyles.parentNode.removeChild(jssStyles)
    }

    this.props.store.dispatch(restoreState());
=======
    if (jssStyles && jssStyles.parentNode) { jssStyles.parentNode.removeChild(jssStyles) }
>>>>>>> 740f32ce
  }

  render() {
    const { Component, pageProps, store } = this.props
    return (
        <Fragment>
          <Head>
            <title>{config.title}</title>
            <meta name="viewport" content="minimum-scale=1, initial-scale=1, width=device-width"/>
          </Head>
          <ThemeProvider theme={theme}>
            <CssBaseline/>
            <Provider store={store}>
              <Component {...pageProps} />
            </Provider>
          </ThemeProvider>
        </Fragment>
    )
  }
}

export default withRedux(configureStore, {
  serializeState: (state) => state.toJS(),
  deserializeState: (state) => fromJS(state)
})(MyApp)<|MERGE_RESOLUTION|>--- conflicted
+++ resolved
@@ -6,7 +6,6 @@
 import { Provider } from 'react-redux'
 import { fromJS } from 'immutable'
 import { configureStore } from '../redux/store'
-<<<<<<< HEAD
 import { Store } from 'redux';
 import { ThemeProvider } from '@material-ui/core/styles';
 import { siteTitle } from "../config/server";
@@ -17,7 +16,7 @@
 interface Props extends AppProps{
     store: Store;
     restoreState: typeof restoreState
-=======
+
 import { Store } from 'redux'
 import { ThemeProvider } from '@material-ui/core/styles'
 import { siteTitle } from '../config/server'
@@ -29,21 +28,16 @@
 
 interface Props extends AppProps{
     store: Store
->>>>>>> 740f32ce
 }
 
 class MyApp extends App<Props> {
   componentDidMount() {
     const jssStyles = document.querySelector('#jss-server-side')
-<<<<<<< HEAD
     if (jssStyles && jssStyles.parentNode) {
       jssStyles.parentNode.removeChild(jssStyles)
     }
 
     this.props.store.dispatch(restoreState());
-=======
-    if (jssStyles && jssStyles.parentNode) { jssStyles.parentNode.removeChild(jssStyles) }
->>>>>>> 740f32ce
   }
 
   render() {
